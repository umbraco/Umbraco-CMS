version: '{build}'
shallow_clone: true
build_script:
- cmd: >-
    cd build

    SET "release="

    FOR /F "skip=1 delims=" %%i IN (UmbracoVersion.txt) DO IF NOT DEFINED release SET "release=%%i"

    SET nuGetFolder=C:\Users\appveyor\.nuget\packages

    ..\src\.nuget\NuGet.exe sources Add -Name MyGetUmbracoCore -Source https://www.myget.org/F/umbracocore/api/v2/ >NUL

    ..\src\.nuget\NuGet.exe install ..\src\Umbraco.Web.UI\packages.config -OutputDirectory %nuGetFolder% -Verbosity quiet

    IF EXIST ..\src\umbraco.businesslogic\packages.config ..\src\.nuget\NuGet.exe install ..\src\umbraco.businesslogic\packages.config -OutputDirectory %nuGetFolder% -Verbosity quiet

    ..\src\.nuget\NuGet.exe install ..\src\Umbraco.Core\packages.config -OutputDirectory %nuGetFolder% -Verbosity quiet

    ECHO Building Release %release% build%APPVEYOR_BUILD_NUMBER%
    
    SET PATH=C:\Program Files (x86)\MSBuild\14.0\Bin;%PATH%
    
    SET MSBUILD="C:\Program Files (x86)\MSBuild\14.0\Bin\MsBuild.exe"

<<<<<<< HEAD
    %MSBUILD% "../src/Umbraco.Tests/Umbraco.Tests.csproj" /consoleloggerparameters:Summary;ErrorsOnly;WarningsOnly
=======
    XCOPY "..\src\Umbraco.Tests\unit-test-log4net.CI.config" "..\src\Umbraco.Tests\unit-test-log4net.config" /Y
    
    %MSBUILD% "..\src\Umbraco.Tests\Umbraco.Tests.csproj" /consoleloggerparameters:Summary;ErrorsOnly
>>>>>>> 4ee4066d

    build.bat nopause %release% build%APPVEYOR_BUILD_NUMBER%
    
    ECHO %PATH%
test:
  assemblies: src\Umbraco.Tests\bin\Debug\Umbraco.Tests.dll
artifacts:
- path: build\UmbracoCms.*
- path: build\msbuild.log
notifications:
- provider: Slack
  auth_token:
    secure: v2csJi2V5ghR0rPdODK8GJdOGNCA+XaK84iQ9MdPOClqB+VU+40ybdKp6gPirGSH
  channel: '#build-umbraco-core'
  on_build_success: false
  on_build_failure: true
  on_build_status_changed: false<|MERGE_RESOLUTION|>--- conflicted
+++ resolved
@@ -24,14 +24,10 @@
     
     SET MSBUILD="C:\Program Files (x86)\MSBuild\14.0\Bin\MsBuild.exe"
 
-<<<<<<< HEAD
-    %MSBUILD% "../src/Umbraco.Tests/Umbraco.Tests.csproj" /consoleloggerparameters:Summary;ErrorsOnly;WarningsOnly
-=======
     XCOPY "..\src\Umbraco.Tests\unit-test-log4net.CI.config" "..\src\Umbraco.Tests\unit-test-log4net.config" /Y
     
     %MSBUILD% "..\src\Umbraco.Tests\Umbraco.Tests.csproj" /consoleloggerparameters:Summary;ErrorsOnly
->>>>>>> 4ee4066d
-
+    
     build.bat nopause %release% build%APPVEYOR_BUILD_NUMBER%
     
     ECHO %PATH%
