--- conflicted
+++ resolved
@@ -11,11 +11,8 @@
   </ItemGroup>
 
   <ItemGroup>
-<<<<<<< HEAD
     <ProjectReference Include="..\Umbraco.Core\Umbraco.Core.csproj" />
-=======
     <ProjectReference Include="..\..\src\Umbraco.Core\Umbraco.Core.csproj" />
->>>>>>> 0789bb9e
     <PackageReference Include="Umbraco.Deploy.Core" Version="10.1.3" />
     <PackageReference Include="Umbraco.Forms.Core" Version="10.2.3" />
   </ItemGroup>
