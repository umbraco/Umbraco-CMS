<Project Sdk="Microsoft.NET.Sdk">
  <PropertyGroup>
    <OutputType>Exe</OutputType>
    <IsPackable>false</IsPackable>
    <EnablePackageValidation>false</EnablePackageValidation>
  </PropertyGroup>

  <ItemGroup>
    <PackageReference Include="CommandLineParser" VersionOverride="2.9.1" />
<<<<<<< HEAD
    <PackageReference Include="NJsonSchema" VersionOverride="11.0.1" />
=======
    <PackageReference Include="NJsonSchema" VersionOverride="11.0.2" />
>>>>>>> 1c1b4c6e
  </ItemGroup>

  <ItemGroup>
    <ProjectReference Include="..\..\src\Umbraco.Core\Umbraco.Core.csproj" />
  </ItemGroup>
</Project><|MERGE_RESOLUTION|>--- conflicted
+++ resolved
@@ -7,11 +7,8 @@
 
   <ItemGroup>
     <PackageReference Include="CommandLineParser" VersionOverride="2.9.1" />
-<<<<<<< HEAD
     <PackageReference Include="NJsonSchema" VersionOverride="11.0.1" />
-=======
     <PackageReference Include="NJsonSchema" VersionOverride="11.0.2" />
->>>>>>> 1c1b4c6e
   </ItemGroup>
 
   <ItemGroup>
