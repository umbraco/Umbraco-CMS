name: Nightly_E2E_Test_$(TeamProject)_$(Build.DefinitionName)_$(SourceBranchName)_$(Date:yyyyMMdd)$(Rev:.r)

pr: none
trigger: none

schedules:
  - cron: '0 0 * * *'
    displayName: Daily midnight build
    branches:
      include:
        - v15/dev
        - main

parameters:
  - name: skipIntegrationTests
    displayName: Skip integration tests
    type: boolean
    default: false

  - name: differentAppSettingsAcceptanceTests
    displayName: Run acceptance tests with different app settings
    type: boolean
    default: false

  - name: skipDefaultConfigAcceptanceTests
    displayName: Skip tests with DefaultConfig
    type: boolean
    default: false

  - name: exstensionRegistryAcceptanceTests
    displayName: Run acceptance tests with Exstension Registry
    type: boolean
    default: true

  - name: skipDefaultConfigAcceptanceTests
    displayName: Skip tests with DefaultConfig
    type: boolean
    default: false

variables:
  nodeVersion: 20
  solution: umbraco.sln
  buildConfiguration: Release
  UMBRACO__CMS__GLOBAL__ID: 00000000-0000-0000-0000-000000000042
  DOTNET_NOLOGO: true
  DOTNET_GENERATE_ASPNET_CERTIFICATE: false
  DOTNET_SKIP_FIRST_TIME_EXPERIENCE: true
  DOTNET_CLI_TELEMETRY_OPTOUT: true
  npm_config_cache: $(Pipeline.Workspace)/.npm_client
  NODE_OPTIONS: --max_old_space_size=16384

stages:
  ###############################################
  ## Build
  ###############################################
  - stage: Build
    jobs:
      - job: A
        displayName: Build Umbraco CMS
        pool:
          vmImage: "windows-latest"
        steps:
          - checkout: self
            submodules: false
            lfs: false,
            fetchDepth: 500
          - template: templates/backoffice-install.yml
          - task: UseDotNet@2
            displayName: Use .NET SDK from global.json
            inputs:
              useGlobalJson: true
          - task: DotNetCoreCLI@2
            displayName: Run dotnet restore
            inputs:
              command: restore
              projects: $(solution)
          - task: DotNetCoreCLI@2
            name: build
            displayName: Run dotnet build and generate NuGet packages
            inputs:
              command: build
              projects: $(solution)
              arguments: "--configuration $(buildConfiguration) --no-restore --property:ContinuousIntegrationBuild=true --property:GeneratePackageOnBuild=true --property:PackageOutputPath=$(Build.ArtifactStagingDirectory)/nupkg"
          - task: PublishPipelineArtifact@1
            displayName: Publish nupkg
            inputs:
              targetPath: $(Build.ArtifactStagingDirectory)/nupkg
              artifactName: nupkg
          - task: PublishPipelineArtifact@1
            displayName: Publish build artifacts
            inputs:
              targetPath: $(Build.SourcesDirectory)
              artifactName: build_output

      - job: B
        displayName: Build Bellissima Package
        pool:
          vmImage: "ubuntu-latest"
        steps:
          - checkout: self
            submodules: false
            lfs: false,
            fetchDepth: 500
          - template: templates/backoffice-install.yml
          - script: npm run build:for:npm
            displayName: Run build:for:npm
            workingDirectory: src/Umbraco.Web.UI.Client
          - bash: |
              echo "##[command]Running npm pack"
              echo "##[debug]Output directory: $(Build.ArtifactStagingDirectory)"
              mkdir $(Build.ArtifactStagingDirectory)/npm
              npm pack --pack-destination $(Build.ArtifactStagingDirectory)/npm
              mv .npmrc $(Build.ArtifactStagingDirectory)/npm/
            displayName: Run npm pack
            workingDirectory: src/Umbraco.Web.UI.Client
          - task: PublishPipelineArtifact@1
            displayName: Publish Bellissima npm artifact
            inputs:
              targetPath: $(Build.ArtifactStagingDirectory)/npm
              artifactName: npm

  - stage: Integration
    displayName: Integration Tests
    dependsOn: Build
    condition: ${{ eq(parameters.skipIntegrationTests, false) }}
    jobs:
      # Integration Tests (SQLite)
      - job:
        timeoutInMinutes: 180
        displayName: Integration Tests (SQLite)
        strategy:
          matrix:
            #            Windows:
            #              vmImage: 'windows-latest'
            # We split the tests into 3 parts for each OS to reduce the time it takes to run them on the pipeline
            LinuxPart1Of3:
              vmImage: "ubuntu-latest"
              # Filter tests that are part of the Umbraco.Infrastructure namespace but not part of the Umbraco.Infrastructure.Service namespace
              testFilter: "(FullyQualifiedName~Umbraco.Infrastructure) & (FullyQualifiedName!~Umbraco.Infrastructure.Service)"
            LinuxPart2Of3:
              vmImage: "ubuntu-latest"
              # Filter tests that are part of the Umbraco.Infrastructure.Service namespace
              testFilter: "(FullyQualifiedName~Umbraco.Infrastructure.Service)"
            LinuxPart3Of3:
              vmImage: "ubuntu-latest"
              # Filter tests that are not part of the Umbraco.Infrastructure namespace. So this will run all tests that are not part of the Umbraco.Infrastructure namespace
              testFilter: "(FullyQualifiedName!~Umbraco.Infrastructure)"
            macOSPart1Of3:
              vmImage: "macOS-latest"
              # Filter tests that are part of the Umbraco.Infrastructure namespace but not part of the Umbraco.Infrastructure.Service namespace
              testFilter: "(FullyQualifiedName~Umbraco.Infrastructure) & (FullyQualifiedName!~Umbraco.Infrastructure.Service)"
            macOSPart2Of3:
              vmImage: "macOS-latest"
              # Filter tests that are part of the Umbraco.Infrastructure.Service namespace
              testFilter: "(FullyQualifiedName~Umbraco.Infrastructure.Service)"
            macOSPart3Of3:
              vmImage: "macOS-latest"
              # Filter tests that are not part of the Umbraco.Infrastructure namespace.
              testFilter: "(FullyQualifiedName!~Umbraco.Infrastructure)"
        pool:
          vmImage: $(vmImage)
        variables:
          Tests__Database__DatabaseType: "Sqlite"
        steps:
          - checkout: self
            submodules: false
            lfs: false,
            fetchDepth: 1
            fetchFilter: tree:0
          # Setup test environment
          - task: DownloadPipelineArtifact@2
            displayName: Download build artifacts
            inputs:
              artifact: build_output
              path: $(Build.SourcesDirectory)

          - task: UseDotNet@2
            displayName: Use .NET SDK from global.json
            inputs:
              useGlobalJson: true

          # Test
          - task: DotNetCoreCLI@2
            displayName: Run dotnet test
            inputs:
              command: test
              projects: "tests/Umbraco.Tests.Integration/Umbraco.Tests.Integration.csproj"
              testRunTitle: Integration Tests SQLite - $(Agent.OS)
              arguments: '--filter "$(testFilter)" --configuration $(buildConfiguration) --no-build'

      # Integration Tests (SQL Server)
      - job:
        timeoutInMinutes: 180
        displayName: Integration Tests (SQL Server)
        variables:
          SA_PASSWORD: UmbracoAcceptance123!
        strategy:
          matrix:
            # We split the tests into 3 parts for each OS to reduce the time it takes to run them on the pipeline
            WindowsPart1Of3:
              vmImage: "windows-latest"
              Tests__Database__DatabaseType: LocalDb
              Tests__Database__SQLServerMasterConnectionString: N/A
              # Filter tests that are part of the Umbraco.Infrastructure namespace but not part of the Umbraco.Infrastructure.Service namespace
              testFilter: "(FullyQualifiedName~Umbraco.Infrastructure) & (FullyQualifiedName!~Umbraco.Infrastructure.Service)"
            WindowsPart2Of3:
              vmImage: "windows-latest"
              Tests__Database__DatabaseType: LocalDb
              Tests__Database__SQLServerMasterConnectionString: N/A
              # Filter tests that are part of the Umbraco.Infrastructure.Service namespace
              testFilter: "(FullyQualifiedName~Umbraco.Infrastructure.Service)"
            WindowsPart3Of3:
              vmImage: "windows-latest"
              Tests__Database__DatabaseType: LocalDb
              Tests__Database__SQLServerMasterConnectionString: N/A
              # Filter tests that are not part of the Umbraco.Infrastructure namespace. So this will run all tests that are not part of the Umbraco.Infrastructure namespace
              testFilter: "(FullyQualifiedName!~Umbraco.Infrastructure)"
            LinuxPart1Of3:
              vmImage: "ubuntu-latest"
              Tests__Database__DatabaseType: SqlServer
              Tests__Database__SQLServerMasterConnectionString: "Server=(local);User Id=sa;Password=$(SA_PASSWORD);Encrypt=True;TrustServerCertificate=True"
              # Filter tests that are part of the Umbraco.Infrastructure namespace but not part of the Umbraco.Infrastructure.Service namespace
              testFilter: "(FullyQualifiedName~Umbraco.Infrastructure) & (FullyQualifiedName!~Umbraco.Infrastructure.Service)"
            LinuxPart2Of3:
              vmImage: "ubuntu-latest"
              Tests__Database__DatabaseType: SqlServer
              Tests__Database__SQLServerMasterConnectionString: "Server=(local);User Id=sa;Password=$(SA_PASSWORD);Encrypt=True;TrustServerCertificate=True"
              # Filter tests that are part of the Umbraco.Infrastructure.Service namespace
              testFilter: "(FullyQualifiedName~Umbraco.Infrastructure.Service)"
            LinuxPart3Of3:
              vmImage: "ubuntu-latest"
              Tests__Database__DatabaseType: SqlServer
              Tests__Database__SQLServerMasterConnectionString: "Server=(local);User Id=sa;Password=$(SA_PASSWORD);Encrypt=True;TrustServerCertificate=True"
              # Filter tests that are not part of the Umbraco.Infrastructure namespace. So this will run all tests that are not part of the Umbraco.Infrastructure namespace
              testFilter: "(FullyQualifiedName!~Umbraco.Infrastructure)"
        pool:
          vmImage: $(vmImage)
        steps:
          # Setup test environment
          - task: DownloadPipelineArtifact@2
            displayName: Download build artifacts
            inputs:
              artifact: build_output
              path: $(Build.SourcesDirectory)

          - task: UseDotNet@2
            displayName: Use .NET SDK from global.json
            inputs:
              useGlobalJson: true

          # Start SQL Server
          - powershell: docker run --name mssql -d -p 1433:1433 -e "ACCEPT_EULA=Y" -e "MSSQL_SA_PASSWORD=$(SA_PASSWORD)" mcr.microsoft.com/mssql/server:2022-latest
            displayName: Start SQL Server Docker image (Linux)
            condition: and(succeeded(), eq(variables['Agent.OS'], 'Linux'))

          - powershell: |
              $maxAttempts = 12
              $attempt = 0
              $status = ""

              while (($status -ne 'running') -and ($attempt -lt $maxAttempts)) {
                Start-Sleep -Seconds 5
                # We use the docker inspect command to check the status of the container. If the container is not running, we wait 5 seconds and try again. And if reaches 12 attempts, we fail the build.
                $status = docker inspect -f '{{.State.Status}}' mssql

                if ($status -ne 'running') {
                  Write-Host "Waiting for SQL Server to be ready... Attempt $($attempt + 1)"
                  $attempt++
                }
              }

              if ($status -eq 'running') {
                Write-Host "SQL Server container is running"
                docker ps -a
              } else {
                Write-Host "SQL Server did not become ready in time. Last known status: $status"
                docker logs mssql
                exit 1
              }
            displayName: Wait for SQL Server to be ready (Linux)
            condition: and(succeeded(), eq(variables['Agent.OS'], 'Linux'))

          - pwsh: SqlLocalDB start MSSQLLocalDB
            displayName: Start SQL Server LocalDB (Windows)
            condition: and(succeeded(), eq(variables['Agent.OS'], 'Windows_NT'))

          # Test
          - task: DotNetCoreCLI@2
            displayName: Run dotnet test
            inputs:
              command: test
              projects: "tests/Umbraco.Tests.Integration/Umbraco.Tests.Integration.csproj"
              testRunTitle: Integration Tests SQL Server - $(Agent.OS)
              arguments: '--filter "$(testFilter)" --configuration $(buildConfiguration) --no-build'

          # Stop SQL Server
          - pwsh: docker stop mssql
            displayName: Stop SQL Server Docker image (Linux)
            condition: and(succeeded(), eq(variables['Agent.OS'], 'Linux'))

          - pwsh: SqlLocalDB stop MSSQLLocalDB
            displayName: Stop SQL Server LocalDB (Windows)
            condition: and(succeeded(), eq(variables['Agent.OS'], 'Windows_NT'))

  - stage: DefaultConfigE2E
    displayName: Default Config E2E Tests
    dependsOn: Build
    variables:
      npm_config_cache: $(Pipeline.Workspace)/.npm_e2e
      # Enable console logging in Release mode
      SERILOG__WRITETO__0__NAME: Async
      SERILOG__WRITETO__0__ARGS__CONFIGURE__0__NAME: Console
      # Set unattended install settings
      UMBRACO__CMS__UNATTENDED__INSTALLUNATTENDED: true
      UMBRACO__CMS__UNATTENDED__UNATTENDEDUSERNAME: Playwright Test
      UMBRACO__CMS__UNATTENDED__UNATTENDEDUSERPASSWORD: UmbracoAcceptance123!
      UMBRACO__CMS__UNATTENDED__UNATTENDEDUSEREMAIL: playwright@umbraco.com
      # Custom Umbraco settings
      UMBRACO__CMS__CONTENT__CONTENTVERSIONCLEANUPPOLICY__ENABLECLEANUP: false
      UMBRACO__CMS__GLOBAL__DISABLEELECTIONFORSINGLESERVER: true
      UMBRACO__CMS__GLOBAL__INSTALLMISSINGDATABASE: true
      UMBRACO__CMS__GLOBAL__ID: 00000000-0000-0000-0000-000000000042
      UMBRACO__CMS__GLOBAL__VERSIONCHECKPERIOD: 0
      UMBRACO__CMS__GLOBAL__USEHTTPS: true
      UMBRACO__CMS__HEALTHCHECKS__NOTIFICATION__ENABLED: false
      UMBRACO__CMS__KEEPALIVE__DISABLEKEEPALIVETASK: true
      UMBRACO__CMS__WEBROUTING__UMBRACOAPPLICATIONURL: https://localhost:44331/
      ASPNETCORE_URLS: https://localhost:44331
    jobs:
      # E2E Tests
      - job:
        displayName: E2E Tests (SQLite)
<<<<<<< HEAD
        condition: ${{ and(eq(parameters.sqliteAcceptanceTests, true), eq(parameters.skipDefaultConfigAcceptanceTests, false)) }}
=======
>>>>>>> e9380276
        timeoutInMinutes: 180
        condition: ${{ eq(parameters.skipDefaultConfigAcceptanceTests, false) }}
        variables:
          # Connection string
          CONNECTIONSTRINGS__UMBRACODBDSN: Data Source=Umbraco;Mode=Memory;Cache=Shared;Foreign Keys=True;Pooling=True
          CONNECTIONSTRINGS__UMBRACODBDSN_PROVIDERNAME: Microsoft.Data.Sqlite
          DatabaseType: SQLite
          additionalEnvironmentVariables: false
        strategy:
          matrix:
            LinuxPart1Of3:
              vmImage: "ubuntu-latest"
              testFolder: "DefaultConfig"
              testCommand: "npm run testSqlite -- --shard=1/3"
            LinuxPart2Of3:
              vmImage: "ubuntu-latest"
              testFolder: "DefaultConfig"
              testCommand: "npm run testSqlite -- --shard=2/3"
            LinuxPart3Of3:
              vmImage: "ubuntu-latest"
              testFolder: "DefaultConfig"
              testCommand: "npm run testSqlite -- --shard=3/3"
            WindowsPart1Of3:
              vmImage: "windows-latest"
              testFolder: "DefaultConfig"
              testCommand: "npm run testSqlite -- --shard=1/3"
            WindowsPart2Of3:
              vmImage: "windows-latest"
              testFolder: "DefaultConfig"
              testCommand: "npm run testSqlite -- --shard=2/3"
            WindowsPart3Of3:
              vmImage: "windows-latest"
              testFolder: "DefaultConfig"
              testCommand: "npm run testSqlite -- --shard=3/3"
        pool:
          vmImage: $(vmImage)
        steps:
          # Setup test environment Template
          - template: nightly-E2E-setup-template.yml
            parameters:
              nodeVersion: ${{ variables.nodeVersion }}
              PlaywrightUserEmail: ${{ variables.UMBRACO__CMS__UNATTENDED__UNATTENDEDUSEREMAIL }}
              PlaywrightPassword: ${{ variables.UMBRACO__CMS__UNATTENDED__UNATTENDEDUSERPASSWORD }}
              ASPNETCORE_URLS: ${{ variables.ASPNETCORE_URLS }}
              npm_config_cache: ${{ variables.npm_config_cache }}

<<<<<<< HEAD
          - script: npm ci --no-fund --no-audit --prefer-offline
            workingDirectory: $(Build.SourcesDirectory)/tests/Umbraco.Tests.AcceptanceTest
            displayName: Restore NPM packages

          # Install template
=======
>>>>>>> e9380276
          - pwsh: |
              dotnet restore UmbracoProject
              cp $(Build.SourcesDirectory)/tests/Umbraco.Tests.AcceptanceTest.UmbracoProject/*.cs UmbracoProject
<<<<<<< HEAD
              dotnet build UmbracoProject --configuration $(buildConfiguration) --no-restore
              dotnet dev-certs https
            displayName: Install template
            workingDirectory: $(Agent.BuildDirectory)/app

          # Build application
          - pwsh: |
              dotnet build UmbracoProject --configuration $(buildConfiguration) --no-restore
              dotnet dev-certs https
            displayName: Build application
            workingDirectory: $(Agent.BuildDirectory)/app

          # Run application for Linux
          - bash: |
              nohup dotnet run --project UmbracoProject --configuration $(buildConfiguration) --no-build --no-launch-profile > $(Build.ArtifactStagingDirectory)/playwright.log 2>&1 &
              echo "##vso[task.setvariable variable=AcceptanceTestProcessId]$!"
            displayName: Run application (Linux)
            condition: and(succeeded(), eq(variables['Agent.OS'], 'Linux'))
=======
            displayName: Restore project
>>>>>>> e9380276
            workingDirectory: $(Agent.BuildDirectory)/app

          # Run application for Windows
          - pwsh: |
              dotnet build UmbracoProject --configuration ${{ variables.buildConfiguration }} --no-restore
              dotnet dev-certs https
            displayName: Build application
            workingDirectory: $(Agent.BuildDirectory)/app
<<<<<<< HEAD

          # Ensures we have the package wait-on installed
          - pwsh: npm install wait-on
            displayName: Install wait-on package

          # Wait for application to start responding to requests
          - pwsh: npx wait-on -v --interval 1000 --timeout 120000 $(ASPNETCORE_URLS)
            displayName: Wait for application
            workingDirectory: tests/Umbraco.Tests.AcceptanceTest

          # Install Playwright and dependencies
          - pwsh: npx playwright install chromium
            displayName: Install Playwright only with Chromium browser
            workingDirectory: tests/Umbraco.Tests.AcceptanceTest

          # Test
          - pwsh: $(testCommand)
            displayName: Run Playwright tests
            continueOnError: true
            workingDirectory: tests/Umbraco.Tests.AcceptanceTest
            env:
              CI: true
              CommitId: $(Build.SourceVersion)
              AgentOs: $(Agent.OS)

          # Stop application
          - bash: kill -15 $(AcceptanceTestProcessId)
            displayName: Stop application (Linux)
            condition: and(succeeded(), ne(variables.AcceptanceTestProcessId, ''), eq(variables['Agent.OS'], 'Linux'))

          - pwsh: Stop-Process -Id $(AcceptanceTestProcessId)
            displayName: Stop application (Windows)
            condition: and(succeeded(), ne(variables.AcceptanceTestProcessId, ''), eq(variables['Agent.OS'], 'Windows_NT'))

          # Copy artifacts
          - pwsh: |
              if (Test-Path tests/Umbraco.Tests.AcceptanceTest/results/*) {
                Copy-Item tests/Umbraco.Tests.AcceptanceTest/results/* $(Build.ArtifactStagingDirectory) -Recurse
              }
            displayName: Copy Playwright results
            condition: succeededOrFailed()

          # Copy console error log
          - pwsh: |
              if (Test-Path tests/Umbraco.Tests.AcceptanceTest/console-errors.json) {
                  Copy-Item tests/Umbraco.Tests.AcceptanceTest/console-errors.json $(Build.ArtifactStagingDirectory)
              }
            displayName: Copy console error log
            condition: succeededOrFailed()

          # Publish
          - task: PublishPipelineArtifact@1
            displayName: Publish test artifacts
            condition: succeededOrFailed()
            inputs:
              targetPath: $(Build.ArtifactStagingDirectory)
              artifact: "Acceptance Test Results - $(Agent.JobName) - Attempt #$(System.JobAttempt)"

          # Publish test results
          - task: PublishTestResults@2
            displayName: "Publish test results"
            condition: succeededOrFailed()
            inputs:
              testResultsFormat: 'JUnit'
              testResultsFiles: '*.xml'
              searchFolder: "tests/Umbraco.Tests.AcceptanceTest/results"
              testRunTitle: "$(Agent.JobName)"
=======
            condition: succeeded()

          # Run application Template
          - template: nightly-E2E-run-application-template.yml
            parameters:
              DatabaseType: ${{ variables.DatabaseType }}
              buildConfiguration: ${{ variables.buildConfiguration }}
              additionalEnvironmentVariables: ${{ variables.additionalEnvironmentVariables }}

          # Run tests Template
          - template: nightly-E2E-run-tests-template.yml
            parameters:
              testCommand: $(testCommand)
              ASPNETCORE_URLS: ${{ variables.ASPNETCORE_URLS }}
              DatabaseType: ${{ variables.DatabaseType }}
>>>>>>> e9380276

      - job:
        displayName: E2E Tests (SQL Server)
        condition: ${{ eq(parameters.skipDefaultConfigAcceptanceTests, false) }}
        timeoutInMinutes: 180
        condition: ${{ eq(parameters.skipDefaultConfigAcceptanceTests, false) }}
        variables:
          # Connection string
          CONNECTIONSTRINGS__UMBRACODBDSN: Data Source=(localdb)\MSSQLLocalDB;AttachDbFilename=|DataDirectory|\Umbraco.mdf;Integrated Security=True
          CONNECTIONSTRINGS__UMBRACODBDSN_PROVIDERNAME: Microsoft.Data.SqlClient
          DatabaseType: SQLServer
          SA_PASSWORD: UmbracoAcceptance123!
          additionalEnvironmentVariables: false
        strategy:
          matrix:
            LinuxPart1Of3:
              testCommand: "npm run test -- --shard=1/3"
              testFolder: "DefaultConfig"
              vmImage: "ubuntu-latest"
              CONNECTIONSTRINGS__UMBRACODBDSN: "Server=(local);Database=Umbraco;User Id=sa;Password=$(SA_PASSWORD);Encrypt=True;TrustServerCertificate=True"
            LinuxPart2Of3:
              testCommand: "npm run test -- --shard=2/3"
              testFolder: "DefaultConfig"
              vmImage: "ubuntu-latest"
              CONNECTIONSTRINGS__UMBRACODBDSN: "Server=(local);Database=Umbraco;User Id=sa;Password=$(SA_PASSWORD);Encrypt=True;TrustServerCertificate=True"
            LinuxPart3Of3:
              testCommand: "npm run test -- --shard=3/3"
              testFolder: "DefaultConfig"
              vmImage: "ubuntu-latest"
              CONNECTIONSTRINGS__UMBRACODBDSN: "Server=(local);Database=Umbraco;User Id=sa;Password=$(SA_PASSWORD);Encrypt=True;TrustServerCertificate=True"
            WindowsPart1Of3:
<<<<<<< HEAD
              vmImage: "windows-latest"
              testFolder: "DefaultConfig"
=======
>>>>>>> e9380276
              testCommand: "npm run test -- --shard=1/3"
              testFolder: "DefaultConfig"
              vmImage: "windows-latest"
<<<<<<< HEAD
              testFolder: "DefaultConfig"
=======
            WindowsPart2Of3:
>>>>>>> e9380276
              testCommand: "npm run test -- --shard=2/3"
              testFolder: "DefaultConfig"
              vmImage: "windows-latest"
<<<<<<< HEAD
              testFolder: "DefaultConfig"
=======
            WindowsPart3Of3:
>>>>>>> e9380276
              testCommand: "npm run test -- --shard=3/3"
              testFolder: "DefaultConfig"
              vmImage: "windows-latest"
        pool:
          vmImage: $(vmImage)
        steps:
          # Setup test environment Template
          - template: nightly-E2E-setup-template.yml
            parameters:
              nodeVersion: ${{ variables.nodeVersion }}
              PlaywrightUserEmail: ${{ variables.UMBRACO__CMS__UNATTENDED__UNATTENDEDUSEREMAIL }}
              PlaywrightPassword: ${{ variables.UMBRACO__CMS__UNATTENDED__UNATTENDEDUSERPASSWORD }}
              ASPNETCORE_URLS: ${{ variables.ASPNETCORE_URLS }}
              npm_config_cache: ${{ variables.npm_config_cache }}

          - pwsh: |
<<<<<<< HEAD
              "UMBRACO_USER_LOGIN=$(UMBRACO__CMS__UNATTENDED__UNATTENDEDUSEREMAIL)
              UMBRACO_USER_PASSWORD=$(UMBRACO__CMS__UNATTENDED__UNATTENDEDUSERPASSWORD)
              URL=$(ASPNETCORE_URLS)
              STORAGE_STAGE_PATH=$(Build.SourcesDirectory)/tests/Umbraco.Tests.AcceptanceTest/playwright/.auth/user.json
              CONSOLE_ERRORS_PATH=$(Build.SourcesDirectory)/tests/Umbraco.Tests.AcceptanceTest/console-errors.json" | Out-File .env
            displayName: Generate .env
            workingDirectory: $(Build.SourcesDirectory)/tests/Umbraco.Tests.AcceptanceTest

          # Cache and restore NPM packages
          - task: Cache@2
            displayName: Cache NPM packages
            inputs:
              key: 'npm_e2e | "$(Agent.OS)" | $(Build.SourcesDirectory)/tests/Umbraco.Tests.AcceptanceTest/package-lock.json'
              restoreKeys: |
                npm_e2e | "$(Agent.OS)"
                npm_e2e
              path: $(npm_config_cache)

          - script: npm ci --no-fund --no-audit --prefer-offline
            workingDirectory: $(Build.SourcesDirectory)/tests/Umbraco.Tests.AcceptanceTest
            displayName: Restore NPM packages

          # Install template
          - pwsh: |
              $cmsVersion = "$(Build.BuildNumber)" -replace "\+",".g"
              dotnet new nugetconfig
              dotnet nuget add source ./nupkg --name Local
              dotnet new install Umbraco.Templates::$cmsVersion
              dotnet new umbraco --name UmbracoProject --version $cmsVersion --exclude-gitignore --no-restore --no-update-check
              dotnet restore UmbracoProject
              cp $(Build.SourcesDirectory)/tests/Umbraco.Tests.AcceptanceTest.UmbracoProject/*.cs UmbracoProject
            displayName: Install template
            workingDirectory: $(Agent.BuildDirectory)/app

          # Build application
          - pwsh: |
              dotnet build UmbracoProject --configuration $(buildConfiguration) --no-restore
              dotnet dev-certs https
            displayName: Build application
            workingDirectory: $(Agent.BuildDirectory)/app

          # Start SQL Server
          - powershell: docker run --name mssql -d -p 1433:1433 -e "ACCEPT_EULA=Y" -e "MSSQL_SA_PASSWORD=$(SA_PASSWORD)" mcr.microsoft.com/mssql/server:2022-latest
            displayName: Start SQL Server Docker image (Linux)
            condition: and(succeeded(), eq(variables['Agent.OS'], 'Linux'))

          - pwsh: SqlLocalDB start MSSQLLocalDB
            displayName: Start SQL Server LocalDB (Windows)
            condition: and(succeeded(), eq(variables['Agent.OS'], 'Windows_NT'))

          # Run application for Linux
          - bash: |
              nohup dotnet run --project UmbracoProject --configuration $(buildConfiguration) --no-build --no-launch-profile > $(Build.ArtifactStagingDirectory)/playwright.log 2>&1 &
              echo "##vso[task.setvariable variable=AcceptanceTestProcessId]$!"
            displayName: Run application (Linux)
            condition: and(succeeded(), eq(variables['Agent.OS'], 'Linux'))
            workingDirectory: $(Agent.BuildDirectory)/app

          # Run application for Windows
          - pwsh: |
              $process = Start-Process dotnet "run --project UmbracoProject --configuration $(buildConfiguration) --no-build --no-launch-profile 2>&1" -PassThru -NoNewWindow -RedirectStandardOutput $(Build.ArtifactStagingDirectory)/playwright.log
              Write-Host "##vso[task.setvariable variable=AcceptanceTestProcessId]$($process.Id)"
            displayName: Run application (Windows)
            condition: and(succeeded(), eq(variables['Agent.OS'], 'Windows_NT'))
            workingDirectory: $(Agent.BuildDirectory)/app

          # Ensures we have the package wait-on installed
          - pwsh: npm install wait-on
            displayName: Install wait-on package

          # Wait for application to start responding to requests
          - pwsh: npx wait-on -v --interval 1000 --timeout 120000 $(ASPNETCORE_URLS)
            displayName: Wait for application
            workingDirectory: tests/Umbraco.Tests.AcceptanceTest

          # Install Playwright and dependencies
          - pwsh: npx playwright install chromium
            displayName: Install Playwright only with Chromium browser
            workingDirectory: tests/Umbraco.Tests.AcceptanceTest

          # Test
          - pwsh: $(testCommand)
            displayName: Run Playwright tests
            continueOnError: true
            workingDirectory: tests/Umbraco.Tests.AcceptanceTest
            env:
              CI: true
              CommitId: $(Build.SourceVersion)
              AgentOs: $(Agent.OS)

          # Stop application
          - bash: kill -15 $(AcceptanceTestProcessId)
            displayName: Stop application (Linux)
            condition: and(succeeded(), ne(variables.AcceptanceTestProcessId, ''), eq(variables['Agent.OS'], 'Linux'))

          - pwsh: Stop-Process -Id $(AcceptanceTestProcessId)
            displayName: Stop application (Windows)
            condition: and(succeeded(), ne(variables.AcceptanceTestProcessId, ''), eq(variables['Agent.OS'], 'Windows_NT'))

          # Stop SQL Server
          - pwsh: docker stop mssql
            displayName: Stop SQL Server Docker image (Linux)
            condition: and(succeeded(), eq(variables['Agent.OS'], 'Linux'))

          - pwsh: SqlLocalDB stop MSSQLLocalDB
            displayName: Stop SQL Server LocalDB (Windows)
            condition: and(succeeded(), eq(variables['Agent.OS'], 'Windows_NT'))

          # Copy artifacts
          - pwsh: |
              if (Test-Path tests/Umbraco.Tests.AcceptanceTest/results/*) {
                Copy-Item tests/Umbraco.Tests.AcceptanceTest/results/* $(Build.ArtifactStagingDirectory) -Recurse
              }
            displayName: Copy Playwright results
            condition: succeededOrFailed()

          # Copy console error log
          - pwsh: |
              if (Test-Path tests/Umbraco.Tests.AcceptanceTest/console-errors.json) {
                  Copy-Item tests/Umbraco.Tests.AcceptanceTest/console-errors.json $(Build.ArtifactStagingDirectory)
              }
            displayName: Copy console error log
            condition: succeededOrFailed()

          # Publish
          - task: PublishPipelineArtifact@1
            displayName: Publish test artifacts
            condition: succeededOrFailed()
            inputs:
              targetPath: $(Build.ArtifactStagingDirectory)
              artifact: "Acceptance Test Results - $(Agent.JobName) - Attempt #$(System.JobAttempt)"

          # Publish test results
          - task: PublishTestResults@2
            displayName: "Publish test results"
            condition: succeededOrFailed()
            inputs:
              testResultsFormat: 'JUnit'
              testResultsFiles: '*.xml'
              searchFolder: "tests/Umbraco.Tests.AcceptanceTest/results"
              testRunTitle: "$(Agent.JobName)"

      - job:
        displayName: E2E Tests With Extension Registry
        condition: ${{ or(eq(parameters.exstensionRegistryAcceptanceTests, true), eq(parameters.skipDefaultConfigAcceptanceTests, true)) }}
        timeoutInMinutes: 180
        variables:
          # Connection string
          CONNECTIONSTRINGS__UMBRACODBDSN: Data Source=(localdb)\MSSQLLocalDB;AttachDbFilename=|DataDirectory|\Umbraco.mdf;Integrated Security=True
          CONNECTIONSTRINGS__UMBRACODBDSN_PROVIDERNAME: Microsoft.Data.SqlClient
        strategy:
           matrix:
            WindowsExtensionRegistry:
              vmImage: "windows-latest"
              testCommand: "npx playwright test --project=extensionRegistry"
              testFolder: "ExtensionRegistry"
            LinuxExtensionRegistry:
              vmImage: "ubuntu-latest"
              testCommand: "npx playwright test --project=extensionRegistry"
              testFolder: "ExtensionRegistry"
              SA_PASSWORD: $(UMBRACO__CMS__UNATTENDED__UNATTENDEDUSERPASSWORD)
              CONNECTIONSTRINGS__UMBRACODBDSN: "Server=(local);Database=Umbraco;User Id=sa;Password=$(SA_PASSWORD);Encrypt=True;TrustServerCertificate=True"
        pool:
          vmImage: $(vmImage)
        steps:
          # Setup test environment
          - task: DownloadPipelineArtifact@2
            displayName: Download NuGet artifacts
            inputs:
              artifact: nupkg
              path: $(Agent.BuildDirectory)/app/nupkg

          - task: NodeTool@0
            displayName: Use Node.js $(nodeVersion)
            inputs:
              versionSpec: $(nodeVersion)

          - task: UseDotNet@2
            displayName: Use .NET SDK from global.json
            inputs:
              useGlobalJson: true

          - pwsh: |
              "UMBRACO_USER_LOGIN=$(UMBRACO__CMS__UNATTENDED__UNATTENDEDUSEREMAIL)
              UMBRACO_USER_PASSWORD=$(UMBRACO__CMS__UNATTENDED__UNATTENDEDUSERPASSWORD)
              URL=$(ASPNETCORE_URLS)
              STORAGE_STAGE_PATH=$(Build.SourcesDirectory)/tests/Umbraco.Tests.AcceptanceTest/playwright/.auth/user.json
              CONSOLE_ERRORS_PATH=$(Build.SourcesDirectory)/tests/Umbraco.Tests.AcceptanceTest/console-errors.json" | Out-File .env
            displayName: Generate .env
            workingDirectory: $(Build.SourcesDirectory)/tests/Umbraco.Tests.AcceptanceTest

          # Cache and restore NPM packages
          - task: Cache@2
            displayName: Cache NPM packages
            inputs:
              key: 'npm_e2e | "$(Agent.OS)" | $(Build.SourcesDirectory)/tests/Umbraco.Tests.AcceptanceTest/package-lock.json'
              restoreKeys: |
                npm_e2e | "$(Agent.OS)"
                npm_e2e
              path: $(npm_config_cache)

          - script: npm ci --no-fund --no-audit --prefer-offline
            workingDirectory: $(Build.SourcesDirectory)/tests/Umbraco.Tests.AcceptanceTest
            displayName: Restore NPM packages

          # Install template
          - pwsh: |
              $cmsVersion = "$(Build.BuildNumber)" -replace "\+",".g"
              dotnet new nugetconfig
              dotnet nuget add source ./nupkg --name Local
              dotnet new install Umbraco.Templates::$cmsVersion
              dotnet new umbraco --name UmbracoProject --version $cmsVersion --exclude-gitignore --no-restore --no-update-check
              dotnet restore UmbracoProject
              cp $(Build.SourcesDirectory)/tests/Umbraco.Tests.AcceptanceTest.UmbracoProject/*.cs UmbracoProject
            displayName: Build application
            workingDirectory: $(Agent.BuildDirectory)/app

          # Update application to use necessary classes
          - pwsh: |
              $sourcePath = "$(Build.SourcesDirectory)/tests/Umbraco.Tests.AcceptanceTest/tests/$(testFolder)/BackOffice_Override"
              $destinationPath = "UmbracoProject"
              if (Test-Path $sourcePath) {
                Write-Host "Copying files from $sourcePath to $destinationPath"
                Copy-Item -Path $sourcePath\* -Destination $destinationPath -Recurse -Force
              } else {
                Write-Host "No BackOffice_Override folder found at $sourcePath"
              }
            displayName: Update application to use necessary classes
            workingDirectory: $(Agent.BuildDirectory)/app
          
          # Build application
          - pwsh: |
              dotnet build UmbracoProject --configuration $(buildConfiguration) --no-restore
              dotnet dev-certs https
            displayName: Build application
            workingDirectory: $(Agent.BuildDirectory)/app

          # Start SQL Server
          - powershell: docker run --name mssql -d -p 1433:1433 -e "ACCEPT_EULA=Y" -e "MSSQL_SA_PASSWORD=$(SA_PASSWORD)" mcr.microsoft.com/mssql/server:2022-latest
            displayName: Start SQL Server Docker image (Linux)
            condition: and(succeeded(), eq(variables['Agent.OS'], 'Linux'))

          - pwsh: SqlLocalDB start MSSQLLocalDB
            displayName: Start SQL Server LocalDB (Windows)
            condition: and(succeeded(), eq(variables['Agent.OS'], 'Windows_NT'))

          # Run application for Linux
=======
              dotnet restore UmbracoProject
              cp $(Build.SourcesDirectory)/tests/Umbraco.Tests.AcceptanceTest.UmbracoProject/*.cs UmbracoProject
            displayName: Restore project
            workingDirectory: $(Agent.BuildDirectory)/app

          - pwsh: |
              dotnet build UmbracoProject --configuration ${{ variables.buildConfiguration }} --no-restore
              dotnet dev-certs https
            displayName: Build application
            workingDirectory: $(Agent.BuildDirectory)/app
            condition: succeeded()

          # Run application Template
          - template: nightly-E2E-run-application-template.yml
            parameters:
              SA_PASSWORD: ${{ variables.SA_PASSWORD }}
              buildConfiguration: ${{ variables.buildConfiguration }}
              DatabaseType: ${{ variables.DatabaseType }}
              additionalEnvironmentVariables: ${{ variables.additionalEnvironmentVariables }}

          # Run tests Template
          - template: nightly-E2E-run-tests-template.yml
            parameters:
              testCommand: $(testCommand)
              ASPNETCORE_URLS: ${{ variables.ASPNETCORE_URLS }}
              DatabaseType: ${{ variables.DatabaseType }}

  - stage: AdditionalConfigE2E
    displayName: Additional Config E2E Tests
    dependsOn: Build
    variables:
      npm_config_cache: $(Pipeline.Workspace)/.npm_e2e
      ASPNETCORE_URLS: https://localhost:44331
      PlaywrightPassword: UmbracoAcceptance123!
      PlaywrightUserEmail: playwright@umbraco.com
    jobs:
      - job:
        displayName: E2E Tests with Different App settings (SQL Server)
        condition: ${{ or(eq(parameters.differentAppSettingsAcceptanceTests, true), eq(parameters.skipDefaultConfigAcceptanceTests, true)) }}
        timeoutInMinutes: 180
        variables:
          SA_PASSWORD: UmbracoAcceptance123!
          DatabaseType: SQLServer
        strategy:
          matrix:
            # UnattendedInstallConfig
            WindowsUnattendedInstallConfig:
              vmImage: "windows-latest"
              testFolder: "UnattendedInstallConfig"
              testCommand: "npx playwright test --project=unattendedInstallConfig --grep=InstallSQLServer"
              port: 44331
              additionalEnvironmentVariables: false
            # DeliveryApiConfig
            WindowsDeliveryApiConfig:
              vmImage: "windows-latest"
              testFolder: "DeliveryApi"
              port: ''
              testCommand: "npx playwright test --project=deliveryApi"
              CONNECTIONSTRINGS__UMBRACODBDSN: Data Source=(localdb)\MSSQLLocalDB;AttachDbFilename=|DataDirectory|\Umbraco.mdf;Integrated Security=True
              CONNECTIONSTRINGS__UMBRACODBDSN_PROVIDERNAME: Microsoft.Data.SqlClient
              additionalEnvironmentVariables: false
            LinuxDeliveryApiConfig:
              vmImage: "ubuntu-latest"
              testFolder: "DeliveryApi"
              port: ''
              testCommand: "npx playwright test --project=deliveryApi"
              CONNECTIONSTRINGS__UMBRACODBDSN: Server=(local);Database=Umbraco;User Id=sa;Password=$(SA_PASSWORD);Encrypt=True;TrustServerCertificate=True
              CONNECTIONSTRINGS__UMBRACODBDSN_PROVIDERNAME: Microsoft.Data.SqlClient
              additionalEnvironmentVariables: false
            # ExternalLogin AzureADB2C
            WindowsExternalLoginAzureADB2C:
              vmImage: "windows-latest"
              testFolder: "ExternalLogin\\AzureADB2C"
              testCommand: "npx playwright test --project=externalLoginAzureADB2C"
              port: 44331
              packageName: "Microsoft.AspNetCore.Authentication.OpenIdConnect"
              packageVersion: "9.0.8"
              CONNECTIONSTRINGS__UMBRACODBDSN: Data Source=(localdb)\MSSQLLocalDB;AttachDbFilename=|DataDirectory|\Umbraco.mdf;Integrated Security=True
              CONNECTIONSTRINGS__UMBRACODBDSN_PROVIDERNAME: Microsoft.Data.SqlClient
              additionalEnvironmentVariables: true
        pool:
          vmImage: $(vmImage)
        steps:
          # Setup test environment Template
          - template: nightly-E2E-setup-template.yml
            parameters:
              nodeVersion: ${{ variables.nodeVersion }}
              PlaywrightUserEmail: ${{ variables.PlaywrightUserEmail }}
              PlaywrightPassword: ${{ variables.PlaywrightPassword }}
              ASPNETCORE_URLS: ${{ variables.ASPNETCORE_URLS }}
              npm_config_cache: ${{ variables.npm_config_cache }}

          # Install NuGet package if specified in the matrix
          - pwsh: |
              Write-Host "Installing package $(packageName) version $(packageVersion)"
              dotnet add package $(packageName) --version $(packageVersion)
            displayName: "Install NuGet package: $(packageName)"
            workingDirectory: $(Agent.BuildDirectory)/app/UmbracoProject
            condition: and(succeeded(), ne(variables['packageName'], ''), ne(variables['packageVersion'], ''))

          # Build application Template
          - template: nightly-E2E-build-template.yml
            parameters:
              testFolder: $(testFolder)
              buildConfiguration: ${{ variables.buildConfiguration }}
              additionalEnvironmentVariables: $(additionalEnvironmentVariables)

          # Build application for AzureADB2C
          - pwsh: |
              dotnet build UmbracoProject --configuration ${{ variables.buildConfiguration }} --no-restore
              dotnet dev-certs https
            displayName: Build application for AzureADB2C
            workingDirectory: $(Agent.BuildDirectory)/app
            env:
              AZUREADB2CDOMAIN: $(AZUREB2CDOMAIN)
              AZUREADB2CTENANT: $(AZUREB2CTENANT)
              AZUREADB2CPOLICY: $(AZUREB2CPOLICY)
              AZUREADB2CCLIENTID: $(AZUREB2CCLIENTID)
              AZUREADB2CCLIENTSECRET: $(AZUREB2CCLIENTSECRET)
            condition: and(succeeded(), eq(variables['testFolder'], 'ExternalLogin\AzureADB2C'))

          # Run application Template
          - template: nightly-E2E-run-application-template.yml
            parameters:
              SA_PASSWORD: ${{ variables.SA_PASSWORD }}
              additionalEnvironmentVariables: $(additionalEnvironmentVariables)
              buildConfiguration: ${{ variables.buildConfiguration }}
              DatabaseType: ${{ variables.DatabaseType }}

          # Run application for Linux with additional Environment Variables for Azure AD
>>>>>>> e9380276
          - bash: |
              nohup dotnet run --project UmbracoProject --configuration ${{ variables.buildConfiguration }} --no-build --no-launch-profile > $(Build.ArtifactStagingDirectory)/playwright.log 2>&1 &
              echo "##vso[task.setvariable variable=AcceptanceTestProcessId]$!"
            displayName: Run application (Linux)
            condition: and(succeeded(), eq(variables['Agent.OS'], 'Linux'), eq(variables['testFolder'], 'ExternalLogin\AzureADB2C'))
            workingDirectory: $(Agent.BuildDirectory)/app
            env:
              AZUREADB2CDOMAIN: $(AZUREB2CDOMAIN)
              AZUREADB2CTENANT: $(AZUREB2CTENANT)
              AZUREADB2CPOLICY: $(AZUREB2CPOLICY)
              AZUREADB2CCLIENTID: $(AZUREB2CCLIENTID)
              AZUREADB2CCLIENTSECRET: $(AZUREB2CCLIENTSECRET)

<<<<<<< HEAD
          # Run application for Windows
=======
          # Run application for Windows with additional Environment Variables for Azure AD
>>>>>>> e9380276
          - pwsh: |
              $process = Start-Process dotnet "run --project UmbracoProject --configuration ${{ variables.buildConfiguration }} --no-build --no-launch-profile 2>&1" -PassThru -NoNewWindow -RedirectStandardOutput $(Build.ArtifactStagingDirectory)/playwright.log
              Write-Host "##vso[task.setvariable variable=AcceptanceTestProcessId]$($process.Id)"
            displayName: Run application (Windows)
            condition: and(succeeded(), eq(variables['Agent.OS'], 'Windows_NT'), eq(variables['testFolder'], 'ExternalLogin\AzureADB2C'))
            workingDirectory: $(Agent.BuildDirectory)/app
            env:
              AZUREADB2CDOMAIN: $(AZUREB2CDOMAIN)
              AZUREADB2CTENANT: $(AZUREB2CTENANT)
              AZUREADB2CPOLICY: $(AZUREB2CPOLICY)
              AZUREADB2CCLIENTID: $(AZUREB2CCLIENTID)
              AZUREADB2CCLIENTSECRET: $(AZUREB2CCLIENTSECRET)

          # Run tests Template
          - template: nightly-E2E-run-tests-template.yml
            parameters:
              testCommand: $(testCommand)
              ASPNETCORE_URLS: ${{ variables.ASPNETCORE_URLS }}
              port: $(port)
              AZUREB2CTESTUSEREMAIL: $(AZUREB2CTESTUSEREMAIL)
              AZUREB2CTESTUSERPASSWORD: $(AZUREB2CTESTUSERPASSWORD)
              DatabaseType: ${{ variables.DatabaseType }}

  - stage: NotifySlackBot
    displayName: Notify Slack on Failure
    dependsOn: DefaultConfigE2E
    # This stage will only run if the E2E tests fail or succeed with issues
    condition: or(eq(dependencies.DefaultConfigE2E.result, 'failed'), eq(dependencies.DefaultConfigE2E.result, 'succeededWithIssues'))
    jobs:
      - job: PostToSlack
        displayName: Send Slack Notification
        pool:
          vmImage: 'ubuntu-latest'
        steps:
          # We send a payload to the Slack webhook URL, which will post a message to a specific channel
          - bash: |
              PROJECT_NAME_ENCODED=$(echo -n "$SYSTEM_TEAMPROJECT" | jq -s -R -r @uri)
              PIPELINE_URL="${SYSTEM_TEAMFOUNDATIONCOLLECTIONURI}${PROJECT_NAME_ENCODED}/_build/results?buildId=${BUILD_BUILDID}&view=ms.vss-test-web.build-test-results-tab"

              PAYLOAD="{
                \"attachments\": [
                  {
                    \"color\": \"#ff0000\",
                    \"pretext\": \"Nightly E2E pipeline *${BUILD_DEFINITIONNAME}* (#${BUILD_BUILDNUMBER}) failed!\",
                    \"title\": \"View Failed E2E Test Results\",
                    \"title_link\": \"$PIPELINE_URL\",
                    \"fields\": [
                      {
                        \"title\": \"Pipeline\",
                        \"value\": \"${BUILD_DEFINITIONNAME}\",
                        \"short\": true
                      },
                      {
                        \"title\": \"Build ID\",
                        \"value\": \"${BUILD_BUILDID}\",
                        \"short\": true
                      }
                    ]
                  }
                ]
              }"

              echo "Sending Slack message to: $PIPELINE_URL"
              curl -X POST -H 'Content-type: application/json' \
                --data "$PAYLOAD" \
                "$SLACK_WEBHOOK_URL"
            env:
              SLACK_WEBHOOK_URL: $(E2ESLACKWEBHOOKURL)<|MERGE_RESOLUTION|>--- conflicted
+++ resolved
@@ -330,10 +330,6 @@
       # E2E Tests
       - job:
         displayName: E2E Tests (SQLite)
-<<<<<<< HEAD
-        condition: ${{ and(eq(parameters.sqliteAcceptanceTests, true), eq(parameters.skipDefaultConfigAcceptanceTests, false)) }}
-=======
->>>>>>> e9380276
         timeoutInMinutes: 180
         condition: ${{ eq(parameters.skipDefaultConfigAcceptanceTests, false) }}
         variables:
@@ -380,19 +376,14 @@
               ASPNETCORE_URLS: ${{ variables.ASPNETCORE_URLS }}
               npm_config_cache: ${{ variables.npm_config_cache }}
 
-<<<<<<< HEAD
-          - script: npm ci --no-fund --no-audit --prefer-offline
-            workingDirectory: $(Build.SourcesDirectory)/tests/Umbraco.Tests.AcceptanceTest
-            displayName: Restore NPM packages
-
-          # Install template
-=======
->>>>>>> e9380276
           - pwsh: |
               dotnet restore UmbracoProject
               cp $(Build.SourcesDirectory)/tests/Umbraco.Tests.AcceptanceTest.UmbracoProject/*.cs UmbracoProject
-<<<<<<< HEAD
-              dotnet build UmbracoProject --configuration $(buildConfiguration) --no-restore
+            displayName: Restore project
+            workingDirectory: $(Agent.BuildDirectory)/app
+
+          - pwsh: |
+              dotnet build UmbracoProject --configuration ${{ variables.buildConfiguration }} --no-restore
               dotnet dev-certs https
             displayName: Install template
             workingDirectory: $(Agent.BuildDirectory)/app
@@ -403,93 +394,6 @@
               dotnet dev-certs https
             displayName: Build application
             workingDirectory: $(Agent.BuildDirectory)/app
-
-          # Run application for Linux
-          - bash: |
-              nohup dotnet run --project UmbracoProject --configuration $(buildConfiguration) --no-build --no-launch-profile > $(Build.ArtifactStagingDirectory)/playwright.log 2>&1 &
-              echo "##vso[task.setvariable variable=AcceptanceTestProcessId]$!"
-            displayName: Run application (Linux)
-            condition: and(succeeded(), eq(variables['Agent.OS'], 'Linux'))
-=======
-            displayName: Restore project
->>>>>>> e9380276
-            workingDirectory: $(Agent.BuildDirectory)/app
-
-          # Run application for Windows
-          - pwsh: |
-              dotnet build UmbracoProject --configuration ${{ variables.buildConfiguration }} --no-restore
-              dotnet dev-certs https
-            displayName: Build application
-            workingDirectory: $(Agent.BuildDirectory)/app
-<<<<<<< HEAD
-
-          # Ensures we have the package wait-on installed
-          - pwsh: npm install wait-on
-            displayName: Install wait-on package
-
-          # Wait for application to start responding to requests
-          - pwsh: npx wait-on -v --interval 1000 --timeout 120000 $(ASPNETCORE_URLS)
-            displayName: Wait for application
-            workingDirectory: tests/Umbraco.Tests.AcceptanceTest
-
-          # Install Playwright and dependencies
-          - pwsh: npx playwright install chromium
-            displayName: Install Playwright only with Chromium browser
-            workingDirectory: tests/Umbraco.Tests.AcceptanceTest
-
-          # Test
-          - pwsh: $(testCommand)
-            displayName: Run Playwright tests
-            continueOnError: true
-            workingDirectory: tests/Umbraco.Tests.AcceptanceTest
-            env:
-              CI: true
-              CommitId: $(Build.SourceVersion)
-              AgentOs: $(Agent.OS)
-
-          # Stop application
-          - bash: kill -15 $(AcceptanceTestProcessId)
-            displayName: Stop application (Linux)
-            condition: and(succeeded(), ne(variables.AcceptanceTestProcessId, ''), eq(variables['Agent.OS'], 'Linux'))
-
-          - pwsh: Stop-Process -Id $(AcceptanceTestProcessId)
-            displayName: Stop application (Windows)
-            condition: and(succeeded(), ne(variables.AcceptanceTestProcessId, ''), eq(variables['Agent.OS'], 'Windows_NT'))
-
-          # Copy artifacts
-          - pwsh: |
-              if (Test-Path tests/Umbraco.Tests.AcceptanceTest/results/*) {
-                Copy-Item tests/Umbraco.Tests.AcceptanceTest/results/* $(Build.ArtifactStagingDirectory) -Recurse
-              }
-            displayName: Copy Playwright results
-            condition: succeededOrFailed()
-
-          # Copy console error log
-          - pwsh: |
-              if (Test-Path tests/Umbraco.Tests.AcceptanceTest/console-errors.json) {
-                  Copy-Item tests/Umbraco.Tests.AcceptanceTest/console-errors.json $(Build.ArtifactStagingDirectory)
-              }
-            displayName: Copy console error log
-            condition: succeededOrFailed()
-
-          # Publish
-          - task: PublishPipelineArtifact@1
-            displayName: Publish test artifacts
-            condition: succeededOrFailed()
-            inputs:
-              targetPath: $(Build.ArtifactStagingDirectory)
-              artifact: "Acceptance Test Results - $(Agent.JobName) - Attempt #$(System.JobAttempt)"
-
-          # Publish test results
-          - task: PublishTestResults@2
-            displayName: "Publish test results"
-            condition: succeededOrFailed()
-            inputs:
-              testResultsFormat: 'JUnit'
-              testResultsFiles: '*.xml'
-              searchFolder: "tests/Umbraco.Tests.AcceptanceTest/results"
-              testRunTitle: "$(Agent.JobName)"
-=======
             condition: succeeded()
 
           # Run application Template
@@ -505,7 +409,6 @@
               testCommand: $(testCommand)
               ASPNETCORE_URLS: ${{ variables.ASPNETCORE_URLS }}
               DatabaseType: ${{ variables.DatabaseType }}
->>>>>>> e9380276
 
       - job:
         displayName: E2E Tests (SQL Server)
@@ -537,27 +440,14 @@
               vmImage: "ubuntu-latest"
               CONNECTIONSTRINGS__UMBRACODBDSN: "Server=(local);Database=Umbraco;User Id=sa;Password=$(SA_PASSWORD);Encrypt=True;TrustServerCertificate=True"
             WindowsPart1Of3:
-<<<<<<< HEAD
-              vmImage: "windows-latest"
-              testFolder: "DefaultConfig"
-=======
->>>>>>> e9380276
               testCommand: "npm run test -- --shard=1/3"
               testFolder: "DefaultConfig"
               vmImage: "windows-latest"
-<<<<<<< HEAD
-              testFolder: "DefaultConfig"
-=======
             WindowsPart2Of3:
->>>>>>> e9380276
               testCommand: "npm run test -- --shard=2/3"
               testFolder: "DefaultConfig"
               vmImage: "windows-latest"
-<<<<<<< HEAD
-              testFolder: "DefaultConfig"
-=======
             WindowsPart3Of3:
->>>>>>> e9380276
               testCommand: "npm run test -- --shard=3/3"
               testFolder: "DefaultConfig"
               vmImage: "windows-latest"
@@ -574,255 +464,6 @@
               npm_config_cache: ${{ variables.npm_config_cache }}
 
           - pwsh: |
-<<<<<<< HEAD
-              "UMBRACO_USER_LOGIN=$(UMBRACO__CMS__UNATTENDED__UNATTENDEDUSEREMAIL)
-              UMBRACO_USER_PASSWORD=$(UMBRACO__CMS__UNATTENDED__UNATTENDEDUSERPASSWORD)
-              URL=$(ASPNETCORE_URLS)
-              STORAGE_STAGE_PATH=$(Build.SourcesDirectory)/tests/Umbraco.Tests.AcceptanceTest/playwright/.auth/user.json
-              CONSOLE_ERRORS_PATH=$(Build.SourcesDirectory)/tests/Umbraco.Tests.AcceptanceTest/console-errors.json" | Out-File .env
-            displayName: Generate .env
-            workingDirectory: $(Build.SourcesDirectory)/tests/Umbraco.Tests.AcceptanceTest
-
-          # Cache and restore NPM packages
-          - task: Cache@2
-            displayName: Cache NPM packages
-            inputs:
-              key: 'npm_e2e | "$(Agent.OS)" | $(Build.SourcesDirectory)/tests/Umbraco.Tests.AcceptanceTest/package-lock.json'
-              restoreKeys: |
-                npm_e2e | "$(Agent.OS)"
-                npm_e2e
-              path: $(npm_config_cache)
-
-          - script: npm ci --no-fund --no-audit --prefer-offline
-            workingDirectory: $(Build.SourcesDirectory)/tests/Umbraco.Tests.AcceptanceTest
-            displayName: Restore NPM packages
-
-          # Install template
-          - pwsh: |
-              $cmsVersion = "$(Build.BuildNumber)" -replace "\+",".g"
-              dotnet new nugetconfig
-              dotnet nuget add source ./nupkg --name Local
-              dotnet new install Umbraco.Templates::$cmsVersion
-              dotnet new umbraco --name UmbracoProject --version $cmsVersion --exclude-gitignore --no-restore --no-update-check
-              dotnet restore UmbracoProject
-              cp $(Build.SourcesDirectory)/tests/Umbraco.Tests.AcceptanceTest.UmbracoProject/*.cs UmbracoProject
-            displayName: Install template
-            workingDirectory: $(Agent.BuildDirectory)/app
-
-          # Build application
-          - pwsh: |
-              dotnet build UmbracoProject --configuration $(buildConfiguration) --no-restore
-              dotnet dev-certs https
-            displayName: Build application
-            workingDirectory: $(Agent.BuildDirectory)/app
-
-          # Start SQL Server
-          - powershell: docker run --name mssql -d -p 1433:1433 -e "ACCEPT_EULA=Y" -e "MSSQL_SA_PASSWORD=$(SA_PASSWORD)" mcr.microsoft.com/mssql/server:2022-latest
-            displayName: Start SQL Server Docker image (Linux)
-            condition: and(succeeded(), eq(variables['Agent.OS'], 'Linux'))
-
-          - pwsh: SqlLocalDB start MSSQLLocalDB
-            displayName: Start SQL Server LocalDB (Windows)
-            condition: and(succeeded(), eq(variables['Agent.OS'], 'Windows_NT'))
-
-          # Run application for Linux
-          - bash: |
-              nohup dotnet run --project UmbracoProject --configuration $(buildConfiguration) --no-build --no-launch-profile > $(Build.ArtifactStagingDirectory)/playwright.log 2>&1 &
-              echo "##vso[task.setvariable variable=AcceptanceTestProcessId]$!"
-            displayName: Run application (Linux)
-            condition: and(succeeded(), eq(variables['Agent.OS'], 'Linux'))
-            workingDirectory: $(Agent.BuildDirectory)/app
-
-          # Run application for Windows
-          - pwsh: |
-              $process = Start-Process dotnet "run --project UmbracoProject --configuration $(buildConfiguration) --no-build --no-launch-profile 2>&1" -PassThru -NoNewWindow -RedirectStandardOutput $(Build.ArtifactStagingDirectory)/playwright.log
-              Write-Host "##vso[task.setvariable variable=AcceptanceTestProcessId]$($process.Id)"
-            displayName: Run application (Windows)
-            condition: and(succeeded(), eq(variables['Agent.OS'], 'Windows_NT'))
-            workingDirectory: $(Agent.BuildDirectory)/app
-
-          # Ensures we have the package wait-on installed
-          - pwsh: npm install wait-on
-            displayName: Install wait-on package
-
-          # Wait for application to start responding to requests
-          - pwsh: npx wait-on -v --interval 1000 --timeout 120000 $(ASPNETCORE_URLS)
-            displayName: Wait for application
-            workingDirectory: tests/Umbraco.Tests.AcceptanceTest
-
-          # Install Playwright and dependencies
-          - pwsh: npx playwright install chromium
-            displayName: Install Playwright only with Chromium browser
-            workingDirectory: tests/Umbraco.Tests.AcceptanceTest
-
-          # Test
-          - pwsh: $(testCommand)
-            displayName: Run Playwright tests
-            continueOnError: true
-            workingDirectory: tests/Umbraco.Tests.AcceptanceTest
-            env:
-              CI: true
-              CommitId: $(Build.SourceVersion)
-              AgentOs: $(Agent.OS)
-
-          # Stop application
-          - bash: kill -15 $(AcceptanceTestProcessId)
-            displayName: Stop application (Linux)
-            condition: and(succeeded(), ne(variables.AcceptanceTestProcessId, ''), eq(variables['Agent.OS'], 'Linux'))
-
-          - pwsh: Stop-Process -Id $(AcceptanceTestProcessId)
-            displayName: Stop application (Windows)
-            condition: and(succeeded(), ne(variables.AcceptanceTestProcessId, ''), eq(variables['Agent.OS'], 'Windows_NT'))
-
-          # Stop SQL Server
-          - pwsh: docker stop mssql
-            displayName: Stop SQL Server Docker image (Linux)
-            condition: and(succeeded(), eq(variables['Agent.OS'], 'Linux'))
-
-          - pwsh: SqlLocalDB stop MSSQLLocalDB
-            displayName: Stop SQL Server LocalDB (Windows)
-            condition: and(succeeded(), eq(variables['Agent.OS'], 'Windows_NT'))
-
-          # Copy artifacts
-          - pwsh: |
-              if (Test-Path tests/Umbraco.Tests.AcceptanceTest/results/*) {
-                Copy-Item tests/Umbraco.Tests.AcceptanceTest/results/* $(Build.ArtifactStagingDirectory) -Recurse
-              }
-            displayName: Copy Playwright results
-            condition: succeededOrFailed()
-
-          # Copy console error log
-          - pwsh: |
-              if (Test-Path tests/Umbraco.Tests.AcceptanceTest/console-errors.json) {
-                  Copy-Item tests/Umbraco.Tests.AcceptanceTest/console-errors.json $(Build.ArtifactStagingDirectory)
-              }
-            displayName: Copy console error log
-            condition: succeededOrFailed()
-
-          # Publish
-          - task: PublishPipelineArtifact@1
-            displayName: Publish test artifacts
-            condition: succeededOrFailed()
-            inputs:
-              targetPath: $(Build.ArtifactStagingDirectory)
-              artifact: "Acceptance Test Results - $(Agent.JobName) - Attempt #$(System.JobAttempt)"
-
-          # Publish test results
-          - task: PublishTestResults@2
-            displayName: "Publish test results"
-            condition: succeededOrFailed()
-            inputs:
-              testResultsFormat: 'JUnit'
-              testResultsFiles: '*.xml'
-              searchFolder: "tests/Umbraco.Tests.AcceptanceTest/results"
-              testRunTitle: "$(Agent.JobName)"
-
-      - job:
-        displayName: E2E Tests With Extension Registry
-        condition: ${{ or(eq(parameters.exstensionRegistryAcceptanceTests, true), eq(parameters.skipDefaultConfigAcceptanceTests, true)) }}
-        timeoutInMinutes: 180
-        variables:
-          # Connection string
-          CONNECTIONSTRINGS__UMBRACODBDSN: Data Source=(localdb)\MSSQLLocalDB;AttachDbFilename=|DataDirectory|\Umbraco.mdf;Integrated Security=True
-          CONNECTIONSTRINGS__UMBRACODBDSN_PROVIDERNAME: Microsoft.Data.SqlClient
-        strategy:
-           matrix:
-            WindowsExtensionRegistry:
-              vmImage: "windows-latest"
-              testCommand: "npx playwright test --project=extensionRegistry"
-              testFolder: "ExtensionRegistry"
-            LinuxExtensionRegistry:
-              vmImage: "ubuntu-latest"
-              testCommand: "npx playwright test --project=extensionRegistry"
-              testFolder: "ExtensionRegistry"
-              SA_PASSWORD: $(UMBRACO__CMS__UNATTENDED__UNATTENDEDUSERPASSWORD)
-              CONNECTIONSTRINGS__UMBRACODBDSN: "Server=(local);Database=Umbraco;User Id=sa;Password=$(SA_PASSWORD);Encrypt=True;TrustServerCertificate=True"
-        pool:
-          vmImage: $(vmImage)
-        steps:
-          # Setup test environment
-          - task: DownloadPipelineArtifact@2
-            displayName: Download NuGet artifacts
-            inputs:
-              artifact: nupkg
-              path: $(Agent.BuildDirectory)/app/nupkg
-
-          - task: NodeTool@0
-            displayName: Use Node.js $(nodeVersion)
-            inputs:
-              versionSpec: $(nodeVersion)
-
-          - task: UseDotNet@2
-            displayName: Use .NET SDK from global.json
-            inputs:
-              useGlobalJson: true
-
-          - pwsh: |
-              "UMBRACO_USER_LOGIN=$(UMBRACO__CMS__UNATTENDED__UNATTENDEDUSEREMAIL)
-              UMBRACO_USER_PASSWORD=$(UMBRACO__CMS__UNATTENDED__UNATTENDEDUSERPASSWORD)
-              URL=$(ASPNETCORE_URLS)
-              STORAGE_STAGE_PATH=$(Build.SourcesDirectory)/tests/Umbraco.Tests.AcceptanceTest/playwright/.auth/user.json
-              CONSOLE_ERRORS_PATH=$(Build.SourcesDirectory)/tests/Umbraco.Tests.AcceptanceTest/console-errors.json" | Out-File .env
-            displayName: Generate .env
-            workingDirectory: $(Build.SourcesDirectory)/tests/Umbraco.Tests.AcceptanceTest
-
-          # Cache and restore NPM packages
-          - task: Cache@2
-            displayName: Cache NPM packages
-            inputs:
-              key: 'npm_e2e | "$(Agent.OS)" | $(Build.SourcesDirectory)/tests/Umbraco.Tests.AcceptanceTest/package-lock.json'
-              restoreKeys: |
-                npm_e2e | "$(Agent.OS)"
-                npm_e2e
-              path: $(npm_config_cache)
-
-          - script: npm ci --no-fund --no-audit --prefer-offline
-            workingDirectory: $(Build.SourcesDirectory)/tests/Umbraco.Tests.AcceptanceTest
-            displayName: Restore NPM packages
-
-          # Install template
-          - pwsh: |
-              $cmsVersion = "$(Build.BuildNumber)" -replace "\+",".g"
-              dotnet new nugetconfig
-              dotnet nuget add source ./nupkg --name Local
-              dotnet new install Umbraco.Templates::$cmsVersion
-              dotnet new umbraco --name UmbracoProject --version $cmsVersion --exclude-gitignore --no-restore --no-update-check
-              dotnet restore UmbracoProject
-              cp $(Build.SourcesDirectory)/tests/Umbraco.Tests.AcceptanceTest.UmbracoProject/*.cs UmbracoProject
-            displayName: Build application
-            workingDirectory: $(Agent.BuildDirectory)/app
-
-          # Update application to use necessary classes
-          - pwsh: |
-              $sourcePath = "$(Build.SourcesDirectory)/tests/Umbraco.Tests.AcceptanceTest/tests/$(testFolder)/BackOffice_Override"
-              $destinationPath = "UmbracoProject"
-              if (Test-Path $sourcePath) {
-                Write-Host "Copying files from $sourcePath to $destinationPath"
-                Copy-Item -Path $sourcePath\* -Destination $destinationPath -Recurse -Force
-              } else {
-                Write-Host "No BackOffice_Override folder found at $sourcePath"
-              }
-            displayName: Update application to use necessary classes
-            workingDirectory: $(Agent.BuildDirectory)/app
-          
-          # Build application
-          - pwsh: |
-              dotnet build UmbracoProject --configuration $(buildConfiguration) --no-restore
-              dotnet dev-certs https
-            displayName: Build application
-            workingDirectory: $(Agent.BuildDirectory)/app
-
-          # Start SQL Server
-          - powershell: docker run --name mssql -d -p 1433:1433 -e "ACCEPT_EULA=Y" -e "MSSQL_SA_PASSWORD=$(SA_PASSWORD)" mcr.microsoft.com/mssql/server:2022-latest
-            displayName: Start SQL Server Docker image (Linux)
-            condition: and(succeeded(), eq(variables['Agent.OS'], 'Linux'))
-
-          - pwsh: SqlLocalDB start MSSQLLocalDB
-            displayName: Start SQL Server LocalDB (Windows)
-            condition: and(succeeded(), eq(variables['Agent.OS'], 'Windows_NT'))
-
-          # Run application for Linux
-=======
               dotnet restore UmbracoProject
               cp $(Build.SourcesDirectory)/tests/Umbraco.Tests.AcceptanceTest.UmbracoProject/*.cs UmbracoProject
             displayName: Restore project
@@ -953,7 +594,6 @@
               DatabaseType: ${{ variables.DatabaseType }}
 
           # Run application for Linux with additional Environment Variables for Azure AD
->>>>>>> e9380276
           - bash: |
               nohup dotnet run --project UmbracoProject --configuration ${{ variables.buildConfiguration }} --no-build --no-launch-profile > $(Build.ArtifactStagingDirectory)/playwright.log 2>&1 &
               echo "##vso[task.setvariable variable=AcceptanceTestProcessId]$!"
@@ -967,11 +607,7 @@
               AZUREADB2CCLIENTID: $(AZUREB2CCLIENTID)
               AZUREADB2CCLIENTSECRET: $(AZUREB2CCLIENTSECRET)
 
-<<<<<<< HEAD
-          # Run application for Windows
-=======
           # Run application for Windows with additional Environment Variables for Azure AD
->>>>>>> e9380276
           - pwsh: |
               $process = Start-Process dotnet "run --project UmbracoProject --configuration ${{ variables.buildConfiguration }} --no-build --no-launch-profile 2>&1" -PassThru -NoNewWindow -RedirectStandardOutput $(Build.ArtifactStagingDirectory)/playwright.log
               Write-Host "##vso[task.setvariable variable=AcceptanceTestProcessId]$($process.Id)"
