name: Nightly_E2E_Test_$(TeamProject)_$(Build.DefinitionName)_$(SourceBranchName)_$(Date:yyyyMMdd)$(Rev:.r)

pr: none
trigger: none

schedules:
  - cron: '0 0 * * *'
    displayName: Daily midnight build
    branches:
      include:
        - v14/dev
        - v15/dev

variables:
  nodeVersion: 20
  solution: umbraco.sln
  buildConfiguration: Release
  UMBRACO__CMS__GLOBAL__ID: 00000000-0000-0000-0000-000000000042
  DOTNET_NOLOGO: true
  DOTNET_GENERATE_ASPNET_CERTIFICATE: false
  DOTNET_SKIP_FIRST_TIME_EXPERIENCE: true
  DOTNET_CLI_TELEMETRY_OPTOUT: true
  npm_config_cache: $(Pipeline.Workspace)/.npm_client
  NODE_OPTIONS: --max_old_space_size=16384

stages:
  ###############################################
  ## Build
  ###############################################
  - stage: Build
    jobs:
      - job: A
        displayName: Build Umbraco CMS
        pool:
          vmImage: "windows-latest"
        steps:
          - checkout: self
            submodules: false
            lfs: false,
            fetchDepth: 500
          - template: templates/backoffice-install.yml
          - task: UseDotNet@2
            displayName: Use .NET SDK from global.json
            inputs:
              useGlobalJson: true
          - task: DotNetCoreCLI@2
            displayName: Run dotnet restore
            inputs:
              command: restore
              projects: $(solution)
          - task: DotNetCoreCLI@2
            name: build
            displayName: Run dotnet build and generate NuGet packages
            inputs:
              command: build
              projects: $(solution)
              arguments: "--configuration $(buildConfiguration) --no-restore --property:ContinuousIntegrationBuild=true --property:GeneratePackageOnBuild=true --property:PackageOutputPath=$(Build.ArtifactStagingDirectory)/nupkg"
          - task: PublishPipelineArtifact@1
            displayName: Publish nupkg
            inputs:
              targetPath: $(Build.ArtifactStagingDirectory)/nupkg
              artifactName: nupkg
          - task: PublishPipelineArtifact@1
            displayName: Publish build artifacts
            inputs:
              targetPath: $(Build.SourcesDirectory)
              artifactName: build_output

      - job: B
        displayName: Build Bellissima Package
        pool:
          vmImage: "ubuntu-latest"
        steps:
          - checkout: self
            submodules: false
            lfs: false,
            fetchDepth: 500
          - template: templates/backoffice-install.yml
          - script: npm run build:for:npm
            displayName: Run build:for:npm
            workingDirectory: src/Umbraco.Web.UI.Client
          - bash: |
              echo "##[command]Running npm pack"
              echo "##[debug]Output directory: $(Build.ArtifactStagingDirectory)"
              mkdir $(Build.ArtifactStagingDirectory)/npm
              npm pack --pack-destination $(Build.ArtifactStagingDirectory)/npm
              mv .npmrc $(Build.ArtifactStagingDirectory)/npm/
            displayName: Run npm pack
            workingDirectory: src/Umbraco.Web.UI.Client
          - task: PublishPipelineArtifact@1
            displayName: Publish Bellissima npm artifact
            inputs:
              targetPath: $(Build.ArtifactStagingDirectory)/npm
              artifactName: npm

  - stage: Integration
    displayName: Integration Tests
    dependsOn: Build
    jobs:
      # Integration Tests (SQLite)
      - job:
        timeoutInMinutes: 180
        displayName: Integration Tests (SQLite)
        strategy:
          matrix:
            #            Windows:
            #              vmImage: 'windows-latest'
            # We split the tests into 3 parts for each OS to reduce the time it takes to run them on the pipeline
            LinuxPart1Of3:
              vmImage: "ubuntu-latest"
              # Filter tests that are part of the Umbraco.Infrastructure namespace but not part of the Umbraco.Infrastructure.Service namespace
              testFilter: "(FullyQualifiedName~Umbraco.Infrastructure) & (FullyQualifiedName!~Umbraco.Infrastructure.Service)"
            LinuxPart2Of3:
              vmImage: "ubuntu-latest"
              # Filter tests that are part of the Umbraco.Infrastructure.Service namespace
              testFilter: "(FullyQualifiedName~Umbraco.Infrastructure.Service)"
            LinuxPart3Of3:
              vmImage: "ubuntu-latest"
              # Filter tests that are not part of the Umbraco.Infrastructure namespace. So this will run all tests that are not part of the Umbraco.Infrastructure namespace
              testFilter: "(FullyQualifiedName!~Umbraco.Infrastructure)"
            macOSPart1Of3:
              vmImage: "macOS-latest"
              # Filter tests that are part of the Umbraco.Infrastructure namespace but not part of the Umbraco.Infrastructure.Service namespace
              testFilter: "(FullyQualifiedName~Umbraco.Infrastructure) & (FullyQualifiedName!~Umbraco.Infrastructure.Service)"
            macOSPart2Of3:
              vmImage: "macOS-latest"
              # Filter tests that are part of the Umbraco.Infrastructure.Service namespace
              testFilter: "(FullyQualifiedName~Umbraco.Infrastructure.Service)"
            macOSPart3Of3:
              vmImage: "macOS-latest"
              # Filter tests that are not part of the Umbraco.Infrastructure namespace.
              testFilter: "(FullyQualifiedName!~Umbraco.Infrastructure)"
        pool:
          vmImage: $(vmImage)
        variables:
          Tests__Database__DatabaseType: "Sqlite"
        steps:
          - checkout: self
            submodules: false
            lfs: false,
            fetchDepth: 1
            fetchFilter: tree:0
          # Setup test environment
          - task: DownloadPipelineArtifact@2
            displayName: Download build artifacts
            inputs:
              artifact: build_output
              path: $(Build.SourcesDirectory)

          - task: UseDotNet@2
            displayName: Use .NET SDK from global.json
            inputs:
              useGlobalJson: true

          # Test
          - task: DotNetCoreCLI@2
            displayName: Run dotnet test
            inputs:
              command: test
              projects: "tests/Umbraco.Tests.Integration/Umbraco.Tests.Integration.csproj"
              testRunTitle: Integration Tests SQLite - $(Agent.OS)
              arguments: '--filter "$(testFilter)" --configuration $(buildConfiguration) --no-build'

      # Integration Tests (SQL Server)
      - job:
        timeoutInMinutes: 180
        displayName: Integration Tests (SQL Server)
        strategy:
          matrix:
            # We split the tests into 3 parts for each OS to reduce the time it takes to run them on the pipeline
            WindowsPart1Of3:
              vmImage: "windows-latest"
              Tests__Database__DatabaseType: LocalDb
              Tests__Database__SQLServerMasterConnectionString: N/A
              # Filter tests that are part of the Umbraco.Infrastructure namespace but not part of the Umbraco.Infrastructure.Service namespace
              testFilter: "(FullyQualifiedName~Umbraco.Infrastructure) & (FullyQualifiedName!~Umbraco.Infrastructure.Service)"
            WindowsPart2Of3:
              vmImage: "windows-latest"
              Tests__Database__DatabaseType: LocalDb
              Tests__Database__SQLServerMasterConnectionString: N/A
              # Filter tests that are part of the Umbraco.Infrastructure.Service namespace
              testFilter: "(FullyQualifiedName~Umbraco.Infrastructure.Service)"
            WindowsPart3Of3:
              vmImage: "windows-latest"
              Tests__Database__DatabaseType: LocalDb
              Tests__Database__SQLServerMasterConnectionString: N/A
              # Filter tests that are not part of the Umbraco.Infrastructure namespace. So this will run all tests that are not part of the Umbraco.Infrastructure namespace
              testFilter: "(FullyQualifiedName!~Umbraco.Infrastructure)"
            LinuxPart1Of3:
              vmImage: "ubuntu-latest"
              SA_PASSWORD: UmbracoIntegration123!
              Tests__Database__DatabaseType: SqlServer
              Tests__Database__SQLServerMasterConnectionString: "Server=(local);User Id=sa;Password=$(SA_PASSWORD);Encrypt=True;TrustServerCertificate=True"
              # Filter tests that are part of the Umbraco.Infrastructure namespace but not part of the Umbraco.Infrastructure.Service namespace
              testFilter: "(FullyQualifiedName~Umbraco.Infrastructure) & (FullyQualifiedName!~Umbraco.Infrastructure.Service)"
            LinuxPart2Of3:
              vmImage: "ubuntu-latest"
              SA_PASSWORD: UmbracoIntegration123!
              Tests__Database__DatabaseType: SqlServer
              Tests__Database__SQLServerMasterConnectionString: "Server=(local);User Id=sa;Password=$(SA_PASSWORD);Encrypt=True;TrustServerCertificate=True"
              # Filter tests that are part of the Umbraco.Infrastructure.Service namespace
              testFilter: "(FullyQualifiedName~Umbraco.Infrastructure.Service)"
            LinuxPart3Of3:
              vmImage: "ubuntu-latest"
              SA_PASSWORD: UmbracoIntegration123!
              Tests__Database__DatabaseType: SqlServer
              Tests__Database__SQLServerMasterConnectionString: "Server=(local);User Id=sa;Password=$(SA_PASSWORD);Encrypt=True;TrustServerCertificate=True"
              # Filter tests that are not part of the Umbraco.Infrastructure namespace. So this will run all tests that are not part of the Umbraco.Infrastructure namespace
              testFilter: "(FullyQualifiedName!~Umbraco.Infrastructure)"
        pool:
          vmImage: $(vmImage)
        steps:
          # Setup test environment
          - task: DownloadPipelineArtifact@2
            displayName: Download build artifacts
            inputs:
              artifact: build_output
              path: $(Build.SourcesDirectory)

          - task: UseDotNet@2
            displayName: Use .NET SDK from global.json
            inputs:
              useGlobalJson: true

          # Start SQL Server
          - powershell: docker run --name mssql -d -p 1433:1433 -e "ACCEPT_EULA=Y" -e "MSSQL_SA_PASSWORD=$(SA_PASSWORD)" mcr.microsoft.com/mssql/server:2022-latest
            displayName: Start SQL Server Docker image (Linux)
            condition: and(succeeded(), eq(variables['Agent.OS'], 'Linux'))

          - powershell: |
              $maxAttempts = 12
              $attempt = 0
              $status = ""

              while (($status -ne 'running') -and ($attempt -lt $maxAttempts)) {
                Start-Sleep -Seconds 5
                # We use the docker inspect command to check the status of the container. If the container is not running, we wait 5 seconds and try again. And if reaches 12 attempts, we fail the build.
                $status = docker inspect -f '{{.State.Status}}' mssql

                if ($status -ne 'running') {
                  Write-Host "Waiting for SQL Server to be ready... Attempt $($attempt + 1)"
                  $attempt++
                }
              }

              if ($status -eq 'running') {
                Write-Host "SQL Server container is running"
                docker ps -a
              } else {
                Write-Host "SQL Server did not become ready in time. Last known status: $status"
                docker logs mssql
                exit 1
              }
            displayName: Wait for SQL Server to be ready (Linux)
            condition: and(succeeded(), eq(variables['Agent.OS'], 'Linux'))

          - pwsh: SqlLocalDB start MSSQLLocalDB
            displayName: Start SQL Server LocalDB (Windows)
            condition: and(succeeded(), eq(variables['Agent.OS'], 'Windows_NT'))

          # Test
          - task: DotNetCoreCLI@2
            displayName: Run dotnet test
            inputs:
              command: test
              projects: "tests/Umbraco.Tests.Integration/Umbraco.Tests.Integration.csproj"
              testRunTitle: Integration Tests SQL Server - $(Agent.OS)
              arguments: '--filter "$(testFilter)" --configuration $(buildConfiguration) --no-build'

          # Stop SQL Server
          - pwsh: docker stop mssql
            displayName: Stop SQL Server Docker image (Linux)
            condition: and(succeeded(), eq(variables['Agent.OS'], 'Linux'))

          - pwsh: SqlLocalDB stop MSSQLLocalDB
            displayName: Stop SQL Server LocalDB (Windows)
            condition: and(succeeded(), eq(variables['Agent.OS'], 'Windows_NT'))

  - stage: E2E
    displayName: E2E Tests
    dependsOn: Build
    variables:
      npm_config_cache: $(Pipeline.Workspace)/.npm_e2e
      # Enable console logging in Release mode
      SERILOG__WRITETO__0__NAME: Async
      SERILOG__WRITETO__0__ARGS__CONFIGURE__0__NAME: Console
      # Set unattended install settings
#      UMBRACO__CMS__UNATTENDED__INSTALLUNATTENDED: true
#      UMBRACO__CMS__UNATTENDED__UNATTENDEDUSERNAME: Playwright Test
#      UMBRACO__CMS__UNATTENDED__UNATTENDEDUSERPASSWORD: UmbracoAcceptance123!
#      UMBRACO__CMS__UNATTENDED__UNATTENDEDUSEREMAIL: playwright@umbraco.com
      # Custom Umbraco settings
#      UMBRACO__CMS__CONTENT__CONTENTVERSIONCLEANUPPOLICY__ENABLECLEANUP: false
#      UMBRACO__CMS__GLOBAL__DISABLEELECTIONFORSINGLESERVER: true
#      UMBRACO__CMS__GLOBAL__INSTALLMISSINGDATABASE: true
#      UMBRACO__CMS__GLOBAL__ID: 00000000-0000-0000-0000-000000000042
#      UMBRACO__CMS__GLOBAL__VERSIONCHECKPERIOD: 0
#      UMBRACO__CMS__GLOBAL__USEHTTPS: true
#      UMBRACO__CMS__HEALTHCHECKS__NOTIFICATION__ENABLED: false
#      UMBRACO__CMS__KEEPALIVE__DISABLEKEEPALIVETASK: true
#      UMBRACO__CMS__WEBROUTING__UMBRACOAPPLICATIONURL: https://localhost:44331/
      ASPNETCORE_URLS: https://localhost:44331
      PlaywrightPassword: UmbracoAcceptance123!
      PlaywrightUserEmail: playwright@umbraco.com
    jobs:
      # E2E Tests
      - job:
        displayName: E2E Tests (SQLite)
        timeoutInMinutes: 180
#        variables:
          # Connection string
#          CONNECTIONSTRINGS__UMBRACODBDSN: Data Source=Umbraco;Mode=Memory;Cache=Shared;Foreign Keys=True;Pooling=True
#          CONNECTIONSTRINGS__UMBRACODBDSN_PROVIDERNAME: Microsoft.Data.Sqlite
        strategy:
          matrix:
            # Default test configurations
#            LinuxPart1Of3:
#              vmImage: "ubuntu-latest"
#              testFolder: "DefaultConfig"
#              testCommand: "npm run test -- --shard=1/3"
            #            LinuxPart2Of3:
            #              vmImage: "ubuntu-latest"
            #              testCommand: "npm run test -- --shard=2/3"
            #            LinuxPart3Of3:
            #              vmImage: "ubuntu-latest"
            #              testCommand: "npm run test -- --shard=3/3"
#            WindowsPart1Of3:
#              vmImage: "windows-latest"
#              testFolder: "DefaultConfig"
#              testCommand: "npm run test -- --shard=1/3"
            #            WindowsPart2Of3:
            #              vmImage: "windows-latest"
            #              testCommand: "npm run test -- --shard=2/3"
            #            WindowsPart3Of3:
            #              vmImage: "windows-latest"
            #              testCommand: "npm run test -- --shard=3/3"
            # Additional test configurations can be added here
            # UnattendedInstallConfig
            WindowsUnattendedInstallConfig:
              vmImage: "windows-latest"
              testFolder: "UnattendedInstallConfig"
              testCommand: "npx playwright test $testFolder"
#              CONNECTIONSTRINGS__UMBRACODBDSN: ""
#              CONNECTIONSTRINGS__UMBRACODBDSN_PROVIDERNAME: ""
            LinuxUnattendedInstallConfig:
              vmImage: "ubuntu-latest"
              testFolder: "UnattendedInstallConfig"
              testCommand: "npx playwright test $testFolder"
#              CONNECTIONSTRINGS__UMBRACODBDSN: ""
#              CONNECTIONSTRINGS__UMBRACODBDSN_PROVIDERNAME: ""
        pool:
          vmImage: $(vmImage)
        steps:
          # Setup test environment
          - task: DownloadPipelineArtifact@2
            displayName: Download NuGet artifacts
            inputs:
              artifact: nupkg
              path: $(Agent.BuildDirectory)/app/nupkg

          - task: NodeTool@0
            displayName: Use Node.js $(nodeVersion)
            retryCountOnTaskFailure: 3
            inputs:
              versionSpec: $(nodeVersion)

          - task: UseDotNet@2
            displayName: Use .NET SDK from global.json
            inputs:
              useGlobalJson: true

          - pwsh: |
              "UMBRACO_USER_LOGIN=$(PlaywrightUserEmail)
              UMBRACO_USER_PASSWORD=$(PlaywrightPassword)
              URL=$(ASPNETCORE_URLS)
              STORAGE_STAGE_PATH=$(Build.SourcesDirectory)/tests/Umbraco.Tests.AcceptanceTest/playwright/.auth/user.json" | Out-File .env
            displayName: Generate .env
            workingDirectory: $(Build.SourcesDirectory)/tests/Umbraco.Tests.AcceptanceTest

          # Cache and restore NPM packages
          - task: Cache@2
            displayName: Cache NPM packages
            inputs:
              key: 'npm_e2e | "$(Agent.OS)" | $(Build.SourcesDirectory)/tests/Umbraco.Tests.AcceptanceTest/package-lock.json'
              restoreKeys: |
                npm_e2e | "$(Agent.OS)"
                npm_e2e
              path: $(npm_config_cache)

          - script: npm ci --no-fund --no-audit --prefer-offline
            workingDirectory: $(Build.SourcesDirectory)/tests/Umbraco.Tests.AcceptanceTest
            displayName: Restore NPM packages

          - pwsh: |
              $cmsVersion = "$(Build.BuildNumber)" -replace "\+",".g"
              dotnet new nugetconfig
              dotnet nuget add source ./nupkg --name Local
              dotnet new install Umbraco.Templates::$cmsVersion
              dotnet new umbraco --name UmbracoProject --version $cmsVersion --exclude-gitignore --no-restore --no-update-check
              dotnet restore UmbracoProject
              cp $(Build.SourcesDirectory)/tests/Umbraco.Tests.AcceptanceTest.UmbracoProject/*.cs UmbracoProject
            displayName: Install Template
            workingDirectory: $(Agent.BuildDirectory)/app

          # Update application to use necessary app settings
          - pwsh: |
              $sourcePath = "$(Build.SourcesDirectory)/tests/Umbraco.Tests.AcceptanceTest/tests/$(testFolder)"
              $destinationPath = "UmbracoProject"
              $jsonFiles = Get-ChildItem -Path $sourcePath -Filter "*.json"
              if ($jsonFiles) {
                $jsonFiles | ForEach-Object {
                  Write-Host "Copying: $($_.FullName)"
                  Copy-Item -Path $_.FullName -Destination $destinationPath -Force
                }
              } else {
                Write-Host "No JSON files found."
              }
            displayName: Update application to use necessary app settings
            workingDirectory: $(Agent.BuildDirectory)/app

<<<<<<< HEAD
          # Update application to use necessary classes
=======
          # Ensures we have the package wait-on installed
          - pwsh: npm install wait-on
            displayName: Install wait-on package

          # Wait for application to start responding to requests
          - pwsh: npx wait-on -v --interval 1000 --timeout 120000 $(ASPNETCORE_URLS)
            displayName: Wait for application
            workingDirectory: tests/Umbraco.Tests.AcceptanceTest

          # Install Playwright and dependencies
          - pwsh: npx playwright install chromium
            displayName: Install Playwright only with Chromium browser
            workingDirectory: tests/Umbraco.Tests.AcceptanceTest

          # Test
          - pwsh: $(testCommand)
            displayName: Run Playwright tests
            continueOnError: true
            workingDirectory: tests/Umbraco.Tests.AcceptanceTest
            env:
              CI: true
              CommitId: $(Build.SourceVersion)
              AgentOs: $(Agent.OS)

          # Stop application
          - bash: kill -15 $(AcceptanceTestProcessId)
            displayName: Stop application (Linux)
            condition: and(succeeded(), ne(variables.AcceptanceTestProcessId, ''), eq(variables['Agent.OS'], 'Linux'))

          - pwsh: Stop-Process -Id $(AcceptanceTestProcessId)
            displayName: Stop application (Windows)
            condition: and(succeeded(), ne(variables.AcceptanceTestProcessId, ''), eq(variables['Agent.OS'], 'Windows_NT'))

          # Copy artifacts
>>>>>>> b13eb8aa
          - pwsh: |
              $sourcePath = "$(Build.SourcesDirectory)/tests/Umbraco.Tests.AcceptanceTest/tests/$(testFolder)"
              $destinationPath = "UmbracoProject"
              $csharpFiles = Get-ChildItem -Path $sourcePath -Filter "*.cs"
              if ($csharpFiles) {
                $csharpFiles | ForEach-Object {
                  Write-Host "Copying: $($_.FullName)"
                  Copy-Item -Path $_.FullName -Destination $destinationPath -Force
                }
              } else {
                Write-Host "No C# files found."
              }
<<<<<<< HEAD
            displayName: Update application to use necessary classes
            workingDirectory: $(Agent.BuildDirectory)/app
=======
            displayName: Copy Playwright results
            condition: succeededOrFailed()

          # Publish
          - task: PublishPipelineArtifact@1
            displayName: Publish test artifacts
            condition: succeededOrFailed()
            inputs:
              targetPath: $(Build.ArtifactStagingDirectory)
              artifact: "Acceptance Test Results - $(Agent.JobName) - Attempt #$(System.JobAttempt)"

          # Publish test results
          - task: PublishTestResults@2
            displayName: "Publish test results"
            condition: succeededOrFailed()
            inputs:
              testResultsFormat: 'JUnit'
              testResultsFiles: '*.xml'
              searchFolder: "tests/Umbraco.Tests.AcceptanceTest/results"
              testRunTitle: "$(Agent.JobName)"

      - job:
        displayName: E2E Tests (SQL Server)
        timeoutInMinutes: 180
        variables:
          # Connection string
          CONNECTIONSTRINGS__UMBRACODBDSN: Data Source=(localdb)\MSSQLLocalDB;AttachDbFilename=|DataDirectory|\Umbraco.mdf;Integrated Security=True
          CONNECTIONSTRINGS__UMBRACODBDSN_PROVIDERNAME: Microsoft.Data.SqlClient
        strategy:
          matrix:
            LinuxPart1Of3:
              testCommand: "npm run testSqlite -- --shard=1/3"
              vmImage: "ubuntu-latest"
              SA_PASSWORD: $(UMBRACO__CMS__UNATTENDED__UNATTENDEDUSERPASSWORD)
              CONNECTIONSTRINGS__UMBRACODBDSN: "Server=(local);Database=Umbraco;User Id=sa;Password=$(SA_PASSWORD);Encrypt=True;TrustServerCertificate=True"
            LinuxPart2Of3:
              testCommand: "npm run testSqlite -- --shard=2/3"
              vmImage: "ubuntu-latest"
              SA_PASSWORD: $(UMBRACO__CMS__UNATTENDED__UNATTENDEDUSERPASSWORD)
              CONNECTIONSTRINGS__UMBRACODBDSN: "Server=(local);Database=Umbraco;User Id=sa;Password=$(SA_PASSWORD);Encrypt=True;TrustServerCertificate=True"
            LinuxPart3Of3:
              testCommand: "npm run testSqlite -- --shard=3/3"
              vmImage: "ubuntu-latest"
              SA_PASSWORD: $(UMBRACO__CMS__UNATTENDED__UNATTENDEDUSERPASSWORD)
              CONNECTIONSTRINGS__UMBRACODBDSN: "Server=(local);Database=Umbraco;User Id=sa;Password=$(SA_PASSWORD);Encrypt=True;TrustServerCertificate=True"
            WindowsPart1Of3:
              vmImage: "windows-latest"
              testCommand: "npm run testSqlite -- --shard=1/3"
            WindowsPart2Of3:
              vmImage: "windows-latest"
              testCommand: "npm run testSqlite -- --shard=2/3"
            WindowsPart3Of3:
              vmImage: "windows-latest"
              testCommand: "npm run testSqlite -- --shard=3/3"
        pool:
          vmImage: $(vmImage)
        steps:
          # Setup test environment
          - task: DownloadPipelineArtifact@2
            displayName: Download NuGet artifacts
            inputs:
              artifact: nupkg
              path: $(Agent.BuildDirectory)/app/nupkg

          - task: NodeTool@0
            displayName: Use Node.js $(nodeVersion)
            inputs:
              versionSpec: $(nodeVersion)

          - task: UseDotNet@2
            displayName: Use .NET SDK from global.json
            inputs:
              useGlobalJson: true

          - pwsh: |
              "UMBRACO_USER_LOGIN=$(UMBRACO__CMS__UNATTENDED__UNATTENDEDUSEREMAIL)
              UMBRACO_USER_PASSWORD=$(UMBRACO__CMS__UNATTENDED__UNATTENDEDUSERPASSWORD)
              URL=$(ASPNETCORE_URLS)
              STORAGE_STAGE_PATH=$(Build.SourcesDirectory)/tests/Umbraco.Tests.AcceptanceTest/playwright/.auth/user.json" | Out-File .env
            displayName: Generate .env
            workingDirectory: $(Build.SourcesDirectory)/tests/Umbraco.Tests.AcceptanceTest

          # Cache and restore NPM packages
          - task: Cache@2
            displayName: Cache NPM packages
            inputs:
              key: 'npm_e2e | "$(Agent.OS)" | $(Build.SourcesDirectory)/tests/Umbraco.Tests.AcceptanceTest/package-lock.json'
              restoreKeys: |
                npm_e2e | "$(Agent.OS)"
                npm_e2e
              path: $(npm_config_cache)

          - script: npm ci --no-fund --no-audit --prefer-offline
            workingDirectory: $(Build.SourcesDirectory)/tests/Umbraco.Tests.AcceptanceTest
            displayName: Restore NPM packages
>>>>>>> b13eb8aa

          # Build application
          - pwsh: |
              dotnet build UmbracoProject --configuration $(buildConfiguration) --no-restore
              dotnet dev-certs https
            displayName: Build application
            workingDirectory: $(Agent.BuildDirectory)/app

<<<<<<< HEAD
          # Run application for Linux
=======
          # Start SQL Server
          - powershell: docker run --name mssql -d -p 1433:1433 -e "ACCEPT_EULA=Y" -e "MSSQL_SA_PASSWORD=$(SA_PASSWORD)" mcr.microsoft.com/mssql/server:2022-latest
            displayName: Start SQL Server Docker image (Linux)
            condition: and(succeeded(), eq(variables['Agent.OS'], 'Linux'))

          - powershell: |
              $maxAttempts = 12
              $attempt = 0
              $status = ""

              while (($status -ne 'running') -and ($attempt -lt $maxAttempts)) {
                Start-Sleep -Seconds 5
                # We use the docker inspect command to check the status of the container. If the container is not running, we wait 5 seconds and try again. And if reaches 12 attempts, we fail the build.
                $status = docker inspect -f '{{.State.Status}}' mssql

                if ($status -ne 'running') {
                  Write-Host "Waiting for SQL Server to be ready... Attempt $($attempt + 1)"
                  $attempt++
                }
              }

              if ($status -eq 'running') {
                Write-Host "SQL Server container is running"
                docker ps -a
              } else {
                Write-Host "SQL Server did not become ready in time. Last known status: $status"
                docker logs mssql
                exit 1
              }
            displayName: Wait for SQL Server to be ready (Linux)
            condition: and(succeeded(), eq(variables['Agent.OS'], 'Linux'))

          - pwsh: SqlLocalDB start MSSQLLocalDB
            displayName: Start SQL Server LocalDB (Windows)
            condition: and(succeeded(), eq(variables['Agent.OS'], 'Windows_NT'))

          # Run application
>>>>>>> b13eb8aa
          - bash: |
              nohup dotnet run --project UmbracoProject --configuration $(buildConfiguration) --no-build --no-launch-profile > $(Build.ArtifactStagingDirectory)/playwright.log 2>&1 &
              echo "##vso[task.setvariable variable=AcceptanceTestProcessId]$!"
            displayName: Run application (Linux)
            condition: eq(variables['Agent.OS'], 'Linux')
            workingDirectory: $(Agent.BuildDirectory)/app

          # Run application for Windows
          - pwsh: |
              $process = Start-Process dotnet "run --project UmbracoProject --configuration $(buildConfiguration) --no-build --no-launch-profile 2>&1" -PassThru -NoNewWindow -RedirectStandardOutput $(Build.ArtifactStagingDirectory)/playwright.log
              Write-Host "##vso[task.setvariable variable=AcceptanceTestProcessId]$($process.Id)"
            displayName: Run application (Windows)
            condition: eq(variables['Agent.OS'], 'Windows_NT')
            workingDirectory: $(Agent.BuildDirectory)/app

          # Ensures we have the package wait-on installed
          - pwsh: npm install wait-on
            displayName: Install wait-on package

          # Wait for application to start responding to requests
          - pwsh: npx wait-on -v --interval 1000 --timeout 120000 $(ASPNETCORE_URLS)
            displayName: Wait for application
            workingDirectory: tests/Umbraco.Tests.AcceptanceTest

          # Wait for application to start responding to requests
          - pwsh: npx wait-on -v --httpMethod GET --interval 1000 --timeout 120000 $(ASPNETCORE_URLS)
            displayName: Wait for application
            condition: succeededOrFailed()
            workingDirectory: tests/Umbraco.Tests.AcceptanceTest

          # Install Playwright and dependencies
<<<<<<< HEAD
          - pwsh: npx playwright install --with-deps
            condition: succeededOrFailed()
            displayName: Install Playwright
=======
          - pwsh: npx playwright install chromium
            displayName: Install Playwright only with Chromium browser
>>>>>>> b13eb8aa
            workingDirectory: tests/Umbraco.Tests.AcceptanceTest

          # Test
          - pwsh: $(testCommand)
            condition: succeededOrFailed()
            displayName: Run Playwright tests
            workingDirectory: tests/Umbraco.Tests.AcceptanceTest
            env:
              CI: true
              CommitId: $(Build.SourceVersion)
              AgentOs: $(Agent.OS)

          # Stop application
          - bash: kill -15 $(AcceptanceTestProcessId)
            displayName: Stop application (Linux)
            condition: and(ne(variables.AcceptanceTestProcessId, ''), eq(variables['Agent.OS'], 'Linux'))

          - pwsh: Stop-Process -Id $(AcceptanceTestProcessId)
            displayName: Stop application (Windows)
            condition: and(ne(variables.AcceptanceTestProcessId, ''), eq(variables['Agent.OS'], 'Windows_NT'))

          # Copy artifacts
          - pwsh: |
              if (Test-Path tests/Umbraco.Tests.AcceptanceTest/results/*) {
                Copy-Item tests/Umbraco.Tests.AcceptanceTest/results/* $(Build.ArtifactStagingDirectory) -Recurse
              }
            displayName: Copy Playwright results
            condition: succeededOrFailed()

          # Publish
          - task: PublishPipelineArtifact@1
            displayName: Publish test artifacts
            condition: succeededOrFailed()
            inputs:
              targetPath: $(Build.ArtifactStagingDirectory)
              artifact: "Acceptance Test Results - $(Agent.JobName) - Attempt #$(System.JobAttempt)"

<<<<<<< HEAD
#      - job:
#        displayName: E2E Tests (SQL Server)
#        timeoutInMinutes: 180
#        variables:
#          # Connection string
#          CONNECTIONSTRINGS__UMBRACODBDSN: Data Source=(localdb)\MSSQLLocalDB;AttachDbFilename=|DataDirectory|\Umbraco.mdf;Integrated Security=True
#          CONNECTIONSTRINGS__UMBRACODBDSN_PROVIDERNAME: Microsoft.Data.SqlClient
#        strategy:
##          matrix:
##            LinuxPart1Of3:
##              testCommand: "npx playwright test DefaultConfig --grep-invert \"Users\" --shard=1/3"
##              vmImage: "ubuntu-latest"
##              SA_PASSWORD: $(UMBRACO__CMS__UNATTENDED__UNATTENDEDUSERPASSWORD)
##              CONNECTIONSTRINGS__UMBRACODBDSN: "Server=(local);Database=Umbraco;User Id=sa;Password=$(SA_PASSWORD);TrustServerCertificate=True"
##            LinuxPart2Of3:
##              testCommand: "npx playwright test DefaultConfig --grep-invert \"Users\" --shard=2/3"
##              vmImage: "ubuntu-latest"
##              SA_PASSWORD: $(UMBRACO__CMS__UNATTENDED__UNATTENDEDUSERPASSWORD)
##              CONNECTIONSTRINGS__UMBRACODBDSN: "Server=(local);Database=Umbraco;User Id=sa;Password=$(SA_PASSWORD);TrustServerCertificate=True"
##            LinuxPart3Of3:
##              testCommand: "npx playwright test DefaultConfig  --grep-invert \"Users\" --shard=3/3"
##              vmImage: "ubuntu-latest"
##              SA_PASSWORD: $(UMBRACO__CMS__UNATTENDED__UNATTENDEDUSERPASSWORD)
##              CONNECTIONSTRINGS__UMBRACODBDSN: "Server=(local);Database=Umbraco;User Id=sa;Password=$(SA_PASSWORD);TrustServerCertificate=True"
##            WindowsPart1Of3:
##              vmImage: "windows-latest"
##              testCommand: "npx playwright test DefaultConfig --grep-invert \"Users\" --shard=1/3"
##            WindowsPart2Of3:
##              vmImage: "windows-latest"
##              testCommand: "npx playwright test DefaultConfig --grep-invert \"Users\" --shard=2/3"
##            WindowsPart3Of3:
##              vmImage: "windows-latest"
##              testCommand: "npx playwright test DefaultConfig --grep-invert \"Users\" --shard=3/3"
#        pool:
#          vmImage: $(vmImage)
#        steps:
#          # Setup test environment
#          - task: DownloadPipelineArtifact@2
#            displayName: Download NuGet artifacts
#            inputs:
#              artifact: nupkg
#              path: $(Agent.BuildDirectory)/app/nupkg
#
#          - task: NodeTool@0
#            displayName: Use Node.js $(nodeVersion)
#            inputs:
#              versionSpec: $(nodeVersion)
#
#          - task: UseDotNet@2
#            displayName: Use .NET SDK from global.json
#            inputs:
#              useGlobalJson: true
#
#          - pwsh: |
#              "UMBRACO_USER_LOGIN=$(UMBRACO__CMS__UNATTENDED__UNATTENDEDUSEREMAIL)
#              UMBRACO_USER_PASSWORD=$(UMBRACO__CMS__UNATTENDED__UNATTENDEDUSERPASSWORD)
#              URL=$(ASPNETCORE_URLS)
#              STORAGE_STAGE_PATH=$(Build.SourcesDirectory)/tests/Umbraco.Tests.AcceptanceTest/playwright/.auth/user.json" | Out-File .env
#            displayName: Generate .env
#            workingDirectory: $(Build.SourcesDirectory)/tests/Umbraco.Tests.AcceptanceTest
#
#          # Cache and restore NPM packages
#          - task: Cache@2
#            displayName: Cache NPM packages
#            inputs:
#              key: 'npm_e2e | "$(Agent.OS)" | $(Build.SourcesDirectory)/tests/Umbraco.Tests.AcceptanceTest/package-lock.json'
#              restoreKeys: |
#                npm_e2e | "$(Agent.OS)"
#                npm_e2e
#              path: $(npm_config_cache)
#
#          - script: npm ci --no-fund --no-audit --prefer-offline
#            workingDirectory: $(Build.SourcesDirectory)/tests/Umbraco.Tests.AcceptanceTest
#            displayName: Restore NPM packages
#
#          # Build application
#          - pwsh: |
#              $cmsVersion = "$(Build.BuildNumber)" -replace "\+",".g"
#              dotnet new nugetconfig
#              dotnet nuget add source ./nupkg --name Local
#              dotnet new install Umbraco.Templates::$cmsVersion
#              dotnet new umbraco --name UmbracoProject --version $cmsVersion --exclude-gitignore --no-restore --no-update-check
#              dotnet restore UmbracoProject
#              cp $(Build.SourcesDirectory)/tests/Umbraco.Tests.AcceptanceTest.UmbracoProject/*.cs UmbracoProject
#              dotnet build UmbracoProject --configuration $(buildConfiguration) --no-restore
#              dotnet dev-certs https
#            displayName: Build application
#            workingDirectory: $(Agent.BuildDirectory)/app
#
#          # Start SQL Server
#          - powershell: docker run --name mssql -d -p 1433:1433 -e "ACCEPT_EULA=Y" -e "MSSQL_SA_PASSWORD=$(SA_PASSWORD)" mcr.microsoft.com/mssql/server:2022-latest
#            displayName: Start SQL Server Docker image (Linux)
#            condition: and(succeeded(), eq(variables['Agent.OS'], 'Linux'))
#
#          - pwsh: SqlLocalDB start MSSQLLocalDB
#            displayName: Start SQL Server LocalDB (Windows)
#            condition: and(succeeded(), eq(variables['Agent.OS'], 'Windows_NT'))
#
#          # Run application
#          - bash: |
#              nohup dotnet run --project UmbracoProject --configuration $(buildConfiguration) --no-build --no-launch-profile > $(Build.ArtifactStagingDirectory)/playwright.log 2>&1 &
#              echo "##vso[task.setvariable variable=AcceptanceTestProcessId]$!"
#            displayName: Run application (Linux)
#            condition: and(succeeded(), eq(variables['Agent.OS'], 'Linux'))
#            workingDirectory: $(Agent.BuildDirectory)/app
#
#          - pwsh: |
#              $process = Start-Process dotnet "run --project UmbracoProject --configuration $(buildConfiguration) --no-build --no-launch-profile 2>&1" -PassThru -NoNewWindow -RedirectStandardOutput $(Build.ArtifactStagingDirectory)/playwright.log
#              Write-Host "##vso[task.setvariable variable=AcceptanceTestProcessId]$($process.Id)"
#            displayName: Run application (Windows)
#            condition: and(succeeded(), eq(variables['Agent.OS'], 'Windows_NT'))
#            workingDirectory: $(Agent.BuildDirectory)/app
#
#          # Ensures we have the package wait-on installed
#          - pwsh: npm install wait-on
#            displayName: Install wait-on package
#
#          # Wait for application to start responding to requests
#          - pwsh: npx wait-on -v --interval 1000 --timeout 120000 $(ASPNETCORE_URLS)
#            displayName: Wait for application
#            workingDirectory: tests/Umbraco.Tests.AcceptanceTest
#
#          # Install Playwright and dependencies
#          - pwsh: npx playwright install --with-deps
#            displayName: Install Playwright
#            workingDirectory: tests/Umbraco.Tests.AcceptanceTest
#
#          # Test
#          - pwsh: $(testCommand)
#            displayName: Run Playwright tests
#            continueOnError: true
#            workingDirectory: tests/Umbraco.Tests.AcceptanceTest
#            env:
#              CI: true
#              CommitId: $(Build.SourceVersion)
#              AgentOs: $(Agent.OS)
#
#          # Stop application
#          - bash: kill -15 $(AcceptanceTestProcessId)
#            displayName: Stop application (Linux)
#            condition: and(succeeded(), ne(variables.AcceptanceTestProcessId, ''), eq(variables['Agent.OS'], 'Linux'))
#
#          - pwsh: Stop-Process -Id $(AcceptanceTestProcessId)
#            displayName: Stop application (Windows)
#            condition: and(succeeded(), ne(variables.AcceptanceTestProcessId, ''), eq(variables['Agent.OS'], 'Windows_NT'))
#
#          # Stop SQL Server
#          - pwsh: docker stop mssql
#            displayName: Stop SQL Server Docker image (Linux)
#            condition: and(succeeded(), eq(variables['Agent.OS'], 'Linux'))
#
#          - pwsh: SqlLocalDB stop MSSQLLocalDB
#            displayName: Stop SQL Server LocalDB (Windows)
#            condition: and(succeeded(), eq(variables['Agent.OS'], 'Windows_NT'))
#
#          # Copy artifacts
#          - pwsh: |
#              if (Test-Path tests/Umbraco.Tests.AcceptanceTest/results/*) {
#                Copy-Item tests/Umbraco.Tests.AcceptanceTest/results $(Build.ArtifactStagingDirectory) -Recurse
#              }
#            displayName: Copy Playwright results
#            condition: succeededOrFailed()
#
#          # Publish
#          - task: PublishPipelineArtifact@1
#            displayName: Publish test artifacts
#            condition: succeededOrFailed()
#            inputs:
#              targetPath: $(Build.ArtifactStagingDirectory)
#              artifact: 'Acceptance Tests - $(Agent.JobName) - Attempt #$(System.JobAttempt)'
=======
          # Publish test results
          - task: PublishTestResults@2
            displayName: "Publish test results"
            condition: succeededOrFailed()
            inputs:
              testResultsFormat: 'JUnit'
              testResultsFiles: '*.xml'
              searchFolder: "tests/Umbraco.Tests.AcceptanceTest/results"
              testRunTitle: "$(Agent.JobName)"
>>>>>>> b13eb8aa
<|MERGE_RESOLUTION|>--- conflicted
+++ resolved
@@ -391,6 +391,7 @@
             workingDirectory: $(Build.SourcesDirectory)/tests/Umbraco.Tests.AcceptanceTest
             displayName: Restore NPM packages
 
+          # Install Template
           - pwsh: |
               $cmsVersion = "$(Build.BuildNumber)" -replace "\+",".g"
               dotnet new nugetconfig
@@ -418,44 +419,7 @@
             displayName: Update application to use necessary app settings
             workingDirectory: $(Agent.BuildDirectory)/app
 
-<<<<<<< HEAD
           # Update application to use necessary classes
-=======
-          # Ensures we have the package wait-on installed
-          - pwsh: npm install wait-on
-            displayName: Install wait-on package
-
-          # Wait for application to start responding to requests
-          - pwsh: npx wait-on -v --interval 1000 --timeout 120000 $(ASPNETCORE_URLS)
-            displayName: Wait for application
-            workingDirectory: tests/Umbraco.Tests.AcceptanceTest
-
-          # Install Playwright and dependencies
-          - pwsh: npx playwright install chromium
-            displayName: Install Playwright only with Chromium browser
-            workingDirectory: tests/Umbraco.Tests.AcceptanceTest
-
-          # Test
-          - pwsh: $(testCommand)
-            displayName: Run Playwright tests
-            continueOnError: true
-            workingDirectory: tests/Umbraco.Tests.AcceptanceTest
-            env:
-              CI: true
-              CommitId: $(Build.SourceVersion)
-              AgentOs: $(Agent.OS)
-
-          # Stop application
-          - bash: kill -15 $(AcceptanceTestProcessId)
-            displayName: Stop application (Linux)
-            condition: and(succeeded(), ne(variables.AcceptanceTestProcessId, ''), eq(variables['Agent.OS'], 'Linux'))
-
-          - pwsh: Stop-Process -Id $(AcceptanceTestProcessId)
-            displayName: Stop application (Windows)
-            condition: and(succeeded(), ne(variables.AcceptanceTestProcessId, ''), eq(variables['Agent.OS'], 'Windows_NT'))
-
-          # Copy artifacts
->>>>>>> b13eb8aa
           - pwsh: |
               $sourcePath = "$(Build.SourcesDirectory)/tests/Umbraco.Tests.AcceptanceTest/tests/$(testFolder)"
               $destinationPath = "UmbracoProject"
@@ -468,14 +432,80 @@
               } else {
                 Write-Host "No C# files found."
               }
-<<<<<<< HEAD
             displayName: Update application to use necessary classes
             workingDirectory: $(Agent.BuildDirectory)/app
-=======
+
+          # Build application
+          - pwsh: |
+              dotnet build UmbracoProject --configuration $(buildConfiguration) --no-restore
+              dotnet dev-certs https
+            displayName: Build application
+            workingDirectory: $(Agent.BuildDirectory)/app
+
+          # Run application for Linux
+          - bash: |
+              nohup dotnet run --project UmbracoProject --configuration $(buildConfiguration) --no-build --no-launch-profile > $(Build.ArtifactStagingDirectory)/playwright.log 2>&1 &
+              echo "##vso[task.setvariable variable=AcceptanceTestProcessId]$!"
+            displayName: Run application (Linux)
+            condition: eq(variables['Agent.OS'], 'Linux')
+            workingDirectory: $(Agent.BuildDirectory)/app
+
+          # Run application for Windows
+          - pwsh: |
+              $process = Start-Process dotnet "run --project UmbracoProject --configuration $(buildConfiguration) --no-build --no-launch-profile 2>&1" -PassThru -NoNewWindow -RedirectStandardOutput $(Build.ArtifactStagingDirectory)/playwright.log
+              Write-Host "##vso[task.setvariable variable=AcceptanceTestProcessId]$($process.Id)"
+            displayName: Run application (Windows)
+            condition: eq(variables['Agent.OS'], 'Windows_NT')
+            workingDirectory: $(Agent.BuildDirectory)/app
+
+          # Ensures we have the package wait-on installed
+          - pwsh: npm install wait-on
+            displayName: Install wait-on package
+
+          # Wait for application to start responding to requests
+          - pwsh: npx wait-on -v --interval 1000 --timeout 120000 $(ASPNETCORE_URLS)
+            displayName: Wait for application
+            workingDirectory: tests/Umbraco.Tests.AcceptanceTest
+
+          # Wait for application to start responding to requests
+          #- pwsh: npx wait-on -v --httpMethod GET --interval 1000 --timeout 120000 $(ASPNETCORE_URLS)
+          #  displayName: Wait for application
+          #  condition: succeededOrFailed()
+          #  workingDirectory: tests/Umbraco.Tests.AcceptanceTest
+
+          # Install Playwright and dependencies
+          - pwsh: npx playwright install chromium
+            displayName: Install Playwright only with Chromium browser
+            workingDirectory: tests/Umbraco.Tests.AcceptanceTest
+
+          # Test
+          - pwsh: $(testCommand)
+            displayName: Run Playwright tests
+            continueOnError: true
+            workingDirectory: tests/Umbraco.Tests.AcceptanceTest
+            env:
+              CI: true
+              CommitId: $(Build.SourceVersion)
+              AgentOs: $(Agent.OS)
+
+          # Stop application
+          - bash: kill -15 $(AcceptanceTestProcessId)
+            displayName: Stop application (Linux)
+            condition: and(succeeded(), ne(variables.AcceptanceTestProcessId, ''), eq(variables['Agent.OS'], 'Linux'))
+
+          - pwsh: Stop-Process -Id $(AcceptanceTestProcessId)
+            displayName: Stop application (Windows)
+            condition: and(succeeded(), ne(variables.AcceptanceTestProcessId, ''), eq(variables['Agent.OS'], 'Windows_NT'))
+
+          # Copy artifacts
+          - pwsh: |
+              if (Test-Path tests/Umbraco.Tests.AcceptanceTest/results/*) {
+                Copy-Item tests/Umbraco.Tests.AcceptanceTest/results/* $(Build.ArtifactStagingDirectory) -Recurse
+              }
             displayName: Copy Playwright results
             condition: succeededOrFailed()
 
-          # Publish
+            # Publish
           - task: PublishPipelineArtifact@1
             displayName: Publish test artifacts
             condition: succeededOrFailed()
@@ -492,7 +522,6 @@
               testResultsFiles: '*.xml'
               searchFolder: "tests/Umbraco.Tests.AcceptanceTest/results"
               testRunTitle: "$(Agent.JobName)"
-
       - job:
         displayName: E2E Tests (SQL Server)
         timeoutInMinutes: 180
@@ -567,18 +596,21 @@
           - script: npm ci --no-fund --no-audit --prefer-offline
             workingDirectory: $(Build.SourcesDirectory)/tests/Umbraco.Tests.AcceptanceTest
             displayName: Restore NPM packages
->>>>>>> b13eb8aa
 
           # Build application
           - pwsh: |
+              $cmsVersion = "$(Build.BuildNumber)" -replace "\+",".g"
+              dotnet new nugetconfig
+              dotnet nuget add source ./nupkg --name Local
+              dotnet new install Umbraco.Templates::$cmsVersion
+              dotnet new umbraco --name UmbracoProject --version $cmsVersion --exclude-gitignore --no-restore --no-update-check
+              dotnet restore UmbracoProject
+              cp $(Build.SourcesDirectory)/tests/Umbraco.Tests.AcceptanceTest.UmbracoProject/*.cs UmbracoProject
               dotnet build UmbracoProject --configuration $(buildConfiguration) --no-restore
               dotnet dev-certs https
             displayName: Build application
             workingDirectory: $(Agent.BuildDirectory)/app
 
-<<<<<<< HEAD
-          # Run application for Linux
-=======
           # Start SQL Server
           - powershell: docker run --name mssql -d -p 1433:1433 -e "ACCEPT_EULA=Y" -e "MSSQL_SA_PASSWORD=$(SA_PASSWORD)" mcr.microsoft.com/mssql/server:2022-latest
             displayName: Start SQL Server Docker image (Linux)
@@ -616,20 +648,18 @@
             condition: and(succeeded(), eq(variables['Agent.OS'], 'Windows_NT'))
 
           # Run application
->>>>>>> b13eb8aa
           - bash: |
               nohup dotnet run --project UmbracoProject --configuration $(buildConfiguration) --no-build --no-launch-profile > $(Build.ArtifactStagingDirectory)/playwright.log 2>&1 &
               echo "##vso[task.setvariable variable=AcceptanceTestProcessId]$!"
             displayName: Run application (Linux)
-            condition: eq(variables['Agent.OS'], 'Linux')
-            workingDirectory: $(Agent.BuildDirectory)/app
-
-          # Run application for Windows
+            condition: and(succeeded(), eq(variables['Agent.OS'], 'Linux'))
+            workingDirectory: $(Agent.BuildDirectory)/app
+
           - pwsh: |
               $process = Start-Process dotnet "run --project UmbracoProject --configuration $(buildConfiguration) --no-build --no-launch-profile 2>&1" -PassThru -NoNewWindow -RedirectStandardOutput $(Build.ArtifactStagingDirectory)/playwright.log
               Write-Host "##vso[task.setvariable variable=AcceptanceTestProcessId]$($process.Id)"
             displayName: Run application (Windows)
-            condition: eq(variables['Agent.OS'], 'Windows_NT')
+            condition: and(succeeded(), eq(variables['Agent.OS'], 'Windows_NT'))
             workingDirectory: $(Agent.BuildDirectory)/app
 
           # Ensures we have the package wait-on installed
@@ -641,27 +671,15 @@
             displayName: Wait for application
             workingDirectory: tests/Umbraco.Tests.AcceptanceTest
 
-          # Wait for application to start responding to requests
-          - pwsh: npx wait-on -v --httpMethod GET --interval 1000 --timeout 120000 $(ASPNETCORE_URLS)
-            displayName: Wait for application
-            condition: succeededOrFailed()
-            workingDirectory: tests/Umbraco.Tests.AcceptanceTest
-
           # Install Playwright and dependencies
-<<<<<<< HEAD
-          - pwsh: npx playwright install --with-deps
-            condition: succeededOrFailed()
-            displayName: Install Playwright
-=======
           - pwsh: npx playwright install chromium
             displayName: Install Playwright only with Chromium browser
->>>>>>> b13eb8aa
             workingDirectory: tests/Umbraco.Tests.AcceptanceTest
 
           # Test
           - pwsh: $(testCommand)
-            condition: succeededOrFailed()
             displayName: Run Playwright tests
+            continueOnError: true
             workingDirectory: tests/Umbraco.Tests.AcceptanceTest
             env:
               CI: true
@@ -671,11 +689,20 @@
           # Stop application
           - bash: kill -15 $(AcceptanceTestProcessId)
             displayName: Stop application (Linux)
-            condition: and(ne(variables.AcceptanceTestProcessId, ''), eq(variables['Agent.OS'], 'Linux'))
+            condition: and(succeeded(), ne(variables.AcceptanceTestProcessId, ''), eq(variables['Agent.OS'], 'Linux'))
 
           - pwsh: Stop-Process -Id $(AcceptanceTestProcessId)
             displayName: Stop application (Windows)
-            condition: and(ne(variables.AcceptanceTestProcessId, ''), eq(variables['Agent.OS'], 'Windows_NT'))
+            condition: and(succeeded(), ne(variables.AcceptanceTestProcessId, ''), eq(variables['Agent.OS'], 'Windows_NT'))
+
+          # Stop SQL Server
+          - pwsh: docker stop mssql
+            displayName: Stop SQL Server Docker image (Linux)
+            condition: and(succeeded(), eq(variables['Agent.OS'], 'Linux'))
+
+          - pwsh: SqlLocalDB stop MSSQLLocalDB
+            displayName: Stop SQL Server LocalDB (Windows)
+            condition: and(succeeded(), eq(variables['Agent.OS'], 'Windows_NT'))
 
           # Copy artifacts
           - pwsh: |
@@ -693,178 +720,6 @@
               targetPath: $(Build.ArtifactStagingDirectory)
               artifact: "Acceptance Test Results - $(Agent.JobName) - Attempt #$(System.JobAttempt)"
 
-<<<<<<< HEAD
-#      - job:
-#        displayName: E2E Tests (SQL Server)
-#        timeoutInMinutes: 180
-#        variables:
-#          # Connection string
-#          CONNECTIONSTRINGS__UMBRACODBDSN: Data Source=(localdb)\MSSQLLocalDB;AttachDbFilename=|DataDirectory|\Umbraco.mdf;Integrated Security=True
-#          CONNECTIONSTRINGS__UMBRACODBDSN_PROVIDERNAME: Microsoft.Data.SqlClient
-#        strategy:
-##          matrix:
-##            LinuxPart1Of3:
-##              testCommand: "npx playwright test DefaultConfig --grep-invert \"Users\" --shard=1/3"
-##              vmImage: "ubuntu-latest"
-##              SA_PASSWORD: $(UMBRACO__CMS__UNATTENDED__UNATTENDEDUSERPASSWORD)
-##              CONNECTIONSTRINGS__UMBRACODBDSN: "Server=(local);Database=Umbraco;User Id=sa;Password=$(SA_PASSWORD);TrustServerCertificate=True"
-##            LinuxPart2Of3:
-##              testCommand: "npx playwright test DefaultConfig --grep-invert \"Users\" --shard=2/3"
-##              vmImage: "ubuntu-latest"
-##              SA_PASSWORD: $(UMBRACO__CMS__UNATTENDED__UNATTENDEDUSERPASSWORD)
-##              CONNECTIONSTRINGS__UMBRACODBDSN: "Server=(local);Database=Umbraco;User Id=sa;Password=$(SA_PASSWORD);TrustServerCertificate=True"
-##            LinuxPart3Of3:
-##              testCommand: "npx playwright test DefaultConfig  --grep-invert \"Users\" --shard=3/3"
-##              vmImage: "ubuntu-latest"
-##              SA_PASSWORD: $(UMBRACO__CMS__UNATTENDED__UNATTENDEDUSERPASSWORD)
-##              CONNECTIONSTRINGS__UMBRACODBDSN: "Server=(local);Database=Umbraco;User Id=sa;Password=$(SA_PASSWORD);TrustServerCertificate=True"
-##            WindowsPart1Of3:
-##              vmImage: "windows-latest"
-##              testCommand: "npx playwright test DefaultConfig --grep-invert \"Users\" --shard=1/3"
-##            WindowsPart2Of3:
-##              vmImage: "windows-latest"
-##              testCommand: "npx playwright test DefaultConfig --grep-invert \"Users\" --shard=2/3"
-##            WindowsPart3Of3:
-##              vmImage: "windows-latest"
-##              testCommand: "npx playwright test DefaultConfig --grep-invert \"Users\" --shard=3/3"
-#        pool:
-#          vmImage: $(vmImage)
-#        steps:
-#          # Setup test environment
-#          - task: DownloadPipelineArtifact@2
-#            displayName: Download NuGet artifacts
-#            inputs:
-#              artifact: nupkg
-#              path: $(Agent.BuildDirectory)/app/nupkg
-#
-#          - task: NodeTool@0
-#            displayName: Use Node.js $(nodeVersion)
-#            inputs:
-#              versionSpec: $(nodeVersion)
-#
-#          - task: UseDotNet@2
-#            displayName: Use .NET SDK from global.json
-#            inputs:
-#              useGlobalJson: true
-#
-#          - pwsh: |
-#              "UMBRACO_USER_LOGIN=$(UMBRACO__CMS__UNATTENDED__UNATTENDEDUSEREMAIL)
-#              UMBRACO_USER_PASSWORD=$(UMBRACO__CMS__UNATTENDED__UNATTENDEDUSERPASSWORD)
-#              URL=$(ASPNETCORE_URLS)
-#              STORAGE_STAGE_PATH=$(Build.SourcesDirectory)/tests/Umbraco.Tests.AcceptanceTest/playwright/.auth/user.json" | Out-File .env
-#            displayName: Generate .env
-#            workingDirectory: $(Build.SourcesDirectory)/tests/Umbraco.Tests.AcceptanceTest
-#
-#          # Cache and restore NPM packages
-#          - task: Cache@2
-#            displayName: Cache NPM packages
-#            inputs:
-#              key: 'npm_e2e | "$(Agent.OS)" | $(Build.SourcesDirectory)/tests/Umbraco.Tests.AcceptanceTest/package-lock.json'
-#              restoreKeys: |
-#                npm_e2e | "$(Agent.OS)"
-#                npm_e2e
-#              path: $(npm_config_cache)
-#
-#          - script: npm ci --no-fund --no-audit --prefer-offline
-#            workingDirectory: $(Build.SourcesDirectory)/tests/Umbraco.Tests.AcceptanceTest
-#            displayName: Restore NPM packages
-#
-#          # Build application
-#          - pwsh: |
-#              $cmsVersion = "$(Build.BuildNumber)" -replace "\+",".g"
-#              dotnet new nugetconfig
-#              dotnet nuget add source ./nupkg --name Local
-#              dotnet new install Umbraco.Templates::$cmsVersion
-#              dotnet new umbraco --name UmbracoProject --version $cmsVersion --exclude-gitignore --no-restore --no-update-check
-#              dotnet restore UmbracoProject
-#              cp $(Build.SourcesDirectory)/tests/Umbraco.Tests.AcceptanceTest.UmbracoProject/*.cs UmbracoProject
-#              dotnet build UmbracoProject --configuration $(buildConfiguration) --no-restore
-#              dotnet dev-certs https
-#            displayName: Build application
-#            workingDirectory: $(Agent.BuildDirectory)/app
-#
-#          # Start SQL Server
-#          - powershell: docker run --name mssql -d -p 1433:1433 -e "ACCEPT_EULA=Y" -e "MSSQL_SA_PASSWORD=$(SA_PASSWORD)" mcr.microsoft.com/mssql/server:2022-latest
-#            displayName: Start SQL Server Docker image (Linux)
-#            condition: and(succeeded(), eq(variables['Agent.OS'], 'Linux'))
-#
-#          - pwsh: SqlLocalDB start MSSQLLocalDB
-#            displayName: Start SQL Server LocalDB (Windows)
-#            condition: and(succeeded(), eq(variables['Agent.OS'], 'Windows_NT'))
-#
-#          # Run application
-#          - bash: |
-#              nohup dotnet run --project UmbracoProject --configuration $(buildConfiguration) --no-build --no-launch-profile > $(Build.ArtifactStagingDirectory)/playwright.log 2>&1 &
-#              echo "##vso[task.setvariable variable=AcceptanceTestProcessId]$!"
-#            displayName: Run application (Linux)
-#            condition: and(succeeded(), eq(variables['Agent.OS'], 'Linux'))
-#            workingDirectory: $(Agent.BuildDirectory)/app
-#
-#          - pwsh: |
-#              $process = Start-Process dotnet "run --project UmbracoProject --configuration $(buildConfiguration) --no-build --no-launch-profile 2>&1" -PassThru -NoNewWindow -RedirectStandardOutput $(Build.ArtifactStagingDirectory)/playwright.log
-#              Write-Host "##vso[task.setvariable variable=AcceptanceTestProcessId]$($process.Id)"
-#            displayName: Run application (Windows)
-#            condition: and(succeeded(), eq(variables['Agent.OS'], 'Windows_NT'))
-#            workingDirectory: $(Agent.BuildDirectory)/app
-#
-#          # Ensures we have the package wait-on installed
-#          - pwsh: npm install wait-on
-#            displayName: Install wait-on package
-#
-#          # Wait for application to start responding to requests
-#          - pwsh: npx wait-on -v --interval 1000 --timeout 120000 $(ASPNETCORE_URLS)
-#            displayName: Wait for application
-#            workingDirectory: tests/Umbraco.Tests.AcceptanceTest
-#
-#          # Install Playwright and dependencies
-#          - pwsh: npx playwright install --with-deps
-#            displayName: Install Playwright
-#            workingDirectory: tests/Umbraco.Tests.AcceptanceTest
-#
-#          # Test
-#          - pwsh: $(testCommand)
-#            displayName: Run Playwright tests
-#            continueOnError: true
-#            workingDirectory: tests/Umbraco.Tests.AcceptanceTest
-#            env:
-#              CI: true
-#              CommitId: $(Build.SourceVersion)
-#              AgentOs: $(Agent.OS)
-#
-#          # Stop application
-#          - bash: kill -15 $(AcceptanceTestProcessId)
-#            displayName: Stop application (Linux)
-#            condition: and(succeeded(), ne(variables.AcceptanceTestProcessId, ''), eq(variables['Agent.OS'], 'Linux'))
-#
-#          - pwsh: Stop-Process -Id $(AcceptanceTestProcessId)
-#            displayName: Stop application (Windows)
-#            condition: and(succeeded(), ne(variables.AcceptanceTestProcessId, ''), eq(variables['Agent.OS'], 'Windows_NT'))
-#
-#          # Stop SQL Server
-#          - pwsh: docker stop mssql
-#            displayName: Stop SQL Server Docker image (Linux)
-#            condition: and(succeeded(), eq(variables['Agent.OS'], 'Linux'))
-#
-#          - pwsh: SqlLocalDB stop MSSQLLocalDB
-#            displayName: Stop SQL Server LocalDB (Windows)
-#            condition: and(succeeded(), eq(variables['Agent.OS'], 'Windows_NT'))
-#
-#          # Copy artifacts
-#          - pwsh: |
-#              if (Test-Path tests/Umbraco.Tests.AcceptanceTest/results/*) {
-#                Copy-Item tests/Umbraco.Tests.AcceptanceTest/results $(Build.ArtifactStagingDirectory) -Recurse
-#              }
-#            displayName: Copy Playwright results
-#            condition: succeededOrFailed()
-#
-#          # Publish
-#          - task: PublishPipelineArtifact@1
-#            displayName: Publish test artifacts
-#            condition: succeededOrFailed()
-#            inputs:
-#              targetPath: $(Build.ArtifactStagingDirectory)
-#              artifact: 'Acceptance Tests - $(Agent.JobName) - Attempt #$(System.JobAttempt)'
-=======
           # Publish test results
           - task: PublishTestResults@2
             displayName: "Publish test results"
@@ -873,5 +728,4 @@
               testResultsFormat: 'JUnit'
               testResultsFiles: '*.xml'
               searchFolder: "tests/Umbraco.Tests.AcceptanceTest/results"
-              testRunTitle: "$(Agent.JobName)"
->>>>>>> b13eb8aa
+              testRunTitle: "$(Agent.JobName)"