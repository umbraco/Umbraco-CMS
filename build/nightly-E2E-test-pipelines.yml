name: Nightly_E2E_Test_$(TeamProject)_$(Build.DefinitionName)_$(SourceBranchName)_$(Date:yyyyMMdd)$(Rev:.r)

pr: none
trigger: none

schedules:
  - cron: '0 0 * * *'
    displayName: Daily midnight build
    branches:
      include:
        - v15/dev
        - v16/dev
        - main

parameters:
  - name: skipIntegrationTests
    displayName: Skip integration tests
    type: boolean
    default: false

  - name: skipDifferentAppSettingsAcceptanceTests
    displayName: Skip acceptance tests with different app settings
    type: boolean
    default: false

  - name: skipDefaultConfigAcceptanceTests
    displayName: Skip tests with DefaultConfig
    type: boolean
    default: false

variables:
  nodeVersion: 20
  solution: umbraco.sln
  buildConfiguration: Release
  UMBRACO__CMS__GLOBAL__ID: 00000000-0000-0000-0000-000000000042
  DOTNET_NOLOGO: true
  DOTNET_GENERATE_ASPNET_CERTIFICATE: false
  DOTNET_SKIP_FIRST_TIME_EXPERIENCE: true
  DOTNET_CLI_TELEMETRY_OPTOUT: true
  npm_config_cache: $(Pipeline.Workspace)/.npm_client
  NODE_OPTIONS: --max_old_space_size=16384

stages:
  ###############################################
  ## Build
  ###############################################
  - stage: Build
    jobs:
      - job: A
        displayName: Build Umbraco CMS
        pool:
          vmImage: "windows-latest"
        steps:
          - checkout: self
            submodules: false
            lfs: false,
            fetchDepth: 500
          - template: templates/backoffice-install.yml
          - task: UseDotNet@2
            displayName: Use .NET SDK from global.json
            inputs:
              useGlobalJson: true
          - task: DotNetCoreCLI@2
            displayName: Run dotnet restore
            inputs:
              command: restore
              projects: $(solution)
          - task: DotNetCoreCLI@2
            name: build
            displayName: Run dotnet build and generate NuGet packages
            inputs:
              command: build
              projects: $(solution)
              arguments: "--configuration $(buildConfiguration) --no-restore --property:ContinuousIntegrationBuild=true --property:GeneratePackageOnBuild=true --property:PackageOutputPath=$(Build.ArtifactStagingDirectory)/nupkg"
          - task: PublishPipelineArtifact@1
            displayName: Publish nupkg
            inputs:
              targetPath: $(Build.ArtifactStagingDirectory)/nupkg
              artifactName: nupkg
          - task: PublishPipelineArtifact@1
            displayName: Publish build artifacts
            inputs:
              targetPath: $(Build.SourcesDirectory)
              artifactName: build_output

      - job: B
        displayName: Build Bellissima Package
        pool:
          vmImage: "ubuntu-latest"
        steps:
          - checkout: self
            submodules: false
            lfs: false,
            fetchDepth: 500
          - template: templates/backoffice-install.yml
          - script: npm run build:for:npm
            displayName: Run build:for:npm
            workingDirectory: src/Umbraco.Web.UI.Client
          - bash: |
              echo "##[command]Running npm pack"
              echo "##[debug]Output directory: $(Build.ArtifactStagingDirectory)"
              mkdir $(Build.ArtifactStagingDirectory)/npm
              npm pack --pack-destination $(Build.ArtifactStagingDirectory)/npm
              mv .npmrc $(Build.ArtifactStagingDirectory)/npm/
            displayName: Run npm pack
            workingDirectory: src/Umbraco.Web.UI.Client
          - task: PublishPipelineArtifact@1
            displayName: Publish Bellissima npm artifact
            inputs:
              targetPath: $(Build.ArtifactStagingDirectory)/npm
              artifactName: npm

  - stage: Integration
    displayName: Integration Tests
    dependsOn: Build
    condition: ${{ eq(parameters.skipIntegrationTests, false) }}
    jobs:
      # Integration Tests (SQLite)
      - job:
        timeoutInMinutes: 180
        displayName: Integration Tests (SQLite)
        strategy:
          matrix:
            #            Windows:
            #              vmImage: 'windows-latest'
            # We split the tests into 4 parts for each OS to reduce the time it takes to run them on the pipeline
            LinuxPart1Of4:
              vmImage: "ubuntu-latest"
              # Filter tests that are part of the Umbraco.Infrastructure namespace but not part of the Umbraco.Infrastructure.Service namespace
              testFilter: "(FullyQualifiedName~Umbraco.Infrastructure) & (FullyQualifiedName!~Umbraco.Infrastructure.Service)"
            LinuxPart2Of4:
              vmImage: "ubuntu-latest"
              # Filter tests that are part of the Umbraco.Infrastructure.Service namespace
              testFilter: "(FullyQualifiedName~Umbraco.Infrastructure.Service)"
            LinuxPart3Of4:
              vmImage: "ubuntu-latest"
              # Filter tests that are not part of the Umbraco.Infrastructure and ManagementApi namespace. So this will run all tests that are not part of the Umbraco.Infrastructure namespace
              testFilter: "(FullyQualifiedName!~Umbraco.Infrastructure) & (FullyQualifiedName!~ManagementApi)"
            LinuxPart4Of4:
              vmImage: "ubuntu-latest"
              # Filter tests that are part of the ManagementApi namespace
              testFilter: "(FullyQualifiedName~ManagementApi)"
            macOSPart1Of4:
              vmImage: "macOS-latest"
              # Filter tests that are part of the Umbraco.Infrastructure namespace but not part of the Umbraco.Infrastructure.Service namespace
              testFilter: "(FullyQualifiedName~Umbraco.Infrastructure) & (FullyQualifiedName!~Umbraco.Infrastructure.Service)"
            macOSPart2Of4:
              vmImage: "macOS-latest"
              # Filter tests that are part of the Umbraco.Infrastructure.Service namespace
              testFilter: "(FullyQualifiedName~Umbraco.Infrastructure.Service)"
            macOSPart3Of4:
              vmImage: "macOS-latest"
              # Filter tests that are not part of the Umbraco.Infrastructure and ManagementApi namespace.
              testFilter: "(FullyQualifiedName!~Umbraco.Infrastructure) & (FullyQualifiedName!~ManagementApi)"
            macOSPart4Of4:
              vmImage: "macOS-latest"
              # Filter tests that are part of the ManagementApi namespace.
              testFilter: "(FullyQualifiedName~ManagementApi)"
        pool:
          vmImage: $(vmImage)
        variables:
          Tests__Database__DatabaseType: "Sqlite"
        steps:
          - checkout: self
            submodules: false
            lfs: false,
            fetchDepth: 1
            fetchFilter: tree:0
          # Setup test environment
          - task: DownloadPipelineArtifact@2
            displayName: Download build artifacts
            inputs:
              artifact: build_output
              path: $(Build.SourcesDirectory)

          - task: UseDotNet@2
            displayName: Use .NET SDK from global.json
            inputs:
              useGlobalJson: true

          # Test
          - task: DotNetCoreCLI@2
            displayName: Run dotnet test
            inputs:
              command: test
              projects: "tests/Umbraco.Tests.Integration/Umbraco.Tests.Integration.csproj"
              testRunTitle: Integration Tests SQLite - $(Agent.OS)
              arguments: '--filter "$(testFilter)" --configuration $(buildConfiguration) --no-build'

      # Integration Tests (SQL Server)
      - job:
        timeoutInMinutes: 180
        displayName: Integration Tests (SQL Server)
        variables:
          SA_PASSWORD: UmbracoAcceptance123!
        strategy:
          matrix:
            # We split the tests into 4 parts for each OS to reduce the time it takes to run them on the pipeline
            WindowsPart1Of4:
              vmImage: "windows-latest"
              Tests__Database__DatabaseType: LocalDb
              Tests__Database__SQLServerMasterConnectionString: N/A
              # Filter tests that are part of the Umbraco.Infrastructure namespace but not part of the Umbraco.Infrastructure.Service namespace
              testFilter: "(FullyQualifiedName~Umbraco.Infrastructure) & (FullyQualifiedName!~Umbraco.Infrastructure.Service)"
            WindowsPart2Of4:
              vmImage: "windows-latest"
              Tests__Database__DatabaseType: LocalDb
              Tests__Database__SQLServerMasterConnectionString: N/A
              # Filter tests that are part of the Umbraco.Infrastructure.Service namespace
              testFilter: "(FullyQualifiedName~Umbraco.Infrastructure.Service)"
            WindowsPart3Of4:
              vmImage: "windows-latest"
              Tests__Database__DatabaseType: LocalDb
              Tests__Database__SQLServerMasterConnectionString: N/A
              # Filter tests that are not part of the Umbraco.Infrastructure and ManagementApi namespace.
              testFilter: "(FullyQualifiedName!~Umbraco.Infrastructure) & (FullyQualifiedName!~ManagementApi)"
            WindowsPart4Of4:
              vmImage: "windows-latest"
              Tests__Database__DatabaseType: LocalDb
              Tests__Database__SQLServerMasterConnectionString: N/A
              # Filter tests that are part of the ManagementApi namespace.
              testFilter: "(FullyQualifiedName~ManagementApi)"
            LinuxPart1Of4:
              vmImage: "ubuntu-latest"
              Tests__Database__DatabaseType: SqlServer
              Tests__Database__SQLServerMasterConnectionString: "Server=(local);User Id=sa;Password=$(SA_PASSWORD);Encrypt=True;TrustServerCertificate=True"
              # Filter tests that are part of the Umbraco.Infrastructure namespace but not part of the Umbraco.Infrastructure.Service namespace
              testFilter: "(FullyQualifiedName~Umbraco.Infrastructure) & (FullyQualifiedName!~Umbraco.Infrastructure.Service)"
            LinuxPart2Of4:
              vmImage: "ubuntu-latest"
              Tests__Database__DatabaseType: SqlServer
              Tests__Database__SQLServerMasterConnectionString: "Server=(local);User Id=sa;Password=$(SA_PASSWORD);Encrypt=True;TrustServerCertificate=True"
              # Filter tests that are part of the Umbraco.Infrastructure.Service namespace
              testFilter: "(FullyQualifiedName~Umbraco.Infrastructure.Service)"
            LinuxPart3Of4:
              vmImage: "ubuntu-latest"
              Tests__Database__DatabaseType: SqlServer
              Tests__Database__SQLServerMasterConnectionString: "Server=(local);User Id=sa;Password=$(SA_PASSWORD);Encrypt=True;TrustServerCertificate=True"
              # Filter tests that are not part of the Umbraco.Infrastructure and ManagementApi namespace.
              testFilter: "(FullyQualifiedName!~Umbraco.Infrastructure) & (FullyQualifiedName!~ManagementApi)"
            LinuxPart4Of4:
              vmImage: "ubuntu-latest"
              Tests__Database__DatabaseType: SqlServer
              Tests__Database__SQLServerMasterConnectionString: "Server=(local);User Id=sa;Password=$(SA_PASSWORD);Encrypt=True;TrustServerCertificate=True"
              # Filter tests that are part of the ManagementApi namespace.
              testFilter: "(FullyQualifiedName~ManagementApi)"
        pool:
          vmImage: $(vmImage)
        steps:
          # Setup test environment
          - task: DownloadPipelineArtifact@2
            displayName: Download build artifacts
            inputs:
              artifact: build_output
              path: $(Build.SourcesDirectory)

          - task: UseDotNet@2
            displayName: Use .NET SDK from global.json
            inputs:
              useGlobalJson: true

          # Start SQL Server
          - powershell: docker run --name mssql -d -p 1433:1433 -e "ACCEPT_EULA=Y" -e "MSSQL_SA_PASSWORD=$(SA_PASSWORD)" mcr.microsoft.com/mssql/server:2022-latest
            displayName: Start SQL Server Docker image (Linux)
            condition: and(succeeded(), eq(variables['Agent.OS'], 'Linux'))

          - powershell: |
              $maxAttempts = 12
              $attempt = 0
              $status = ""

              while (($status -ne 'running') -and ($attempt -lt $maxAttempts)) {
                Start-Sleep -Seconds 5
                # We use the docker inspect command to check the status of the container. If the container is not running, we wait 5 seconds and try again. And if reaches 12 attempts, we fail the build.
                $status = docker inspect -f '{{.State.Status}}' mssql

                if ($status -ne 'running') {
                  Write-Host "Waiting for SQL Server to be ready... Attempt $($attempt + 1)"
                  $attempt++
                }
              }

              if ($status -eq 'running') {
                Write-Host "SQL Server container is running"
                docker ps -a
              } else {
                Write-Host "SQL Server did not become ready in time. Last known status: $status"
                docker logs mssql
                exit 1
              }
            displayName: Wait for SQL Server to be ready (Linux)
            condition: and(succeeded(), eq(variables['Agent.OS'], 'Linux'))

          - pwsh: SqlLocalDB start MSSQLLocalDB
            displayName: Start SQL Server LocalDB (Windows)
            condition: and(succeeded(), eq(variables['Agent.OS'], 'Windows_NT'))

          # Test
          - task: DotNetCoreCLI@2
            displayName: Run dotnet test
            inputs:
              command: test
              projects: "tests/Umbraco.Tests.Integration/Umbraco.Tests.Integration.csproj"
              testRunTitle: Integration Tests SQL Server - $(Agent.OS)
              arguments: '--filter "$(testFilter)" --configuration $(buildConfiguration) --no-build'

          # Stop SQL Server
          - pwsh: docker stop mssql
            displayName: Stop SQL Server Docker image (Linux)
            condition: and(succeeded(), eq(variables['Agent.OS'], 'Linux'))

          - pwsh: SqlLocalDB stop MSSQLLocalDB
            displayName: Stop SQL Server LocalDB (Windows)
            condition: and(succeeded(), eq(variables['Agent.OS'], 'Windows_NT'))

  - stage: DefaultConfigE2E
    displayName: Default Config E2E Tests
    dependsOn: Build
    variables:
      npm_config_cache: $(Pipeline.Workspace)/.npm_e2e
      # Enable console logging in Release mode
      SERILOG__WRITETO__0__NAME: Async
      SERILOG__WRITETO__0__ARGS__CONFIGURE__0__NAME: Console
      # Set unattended install settings
      UMBRACO__CMS__UNATTENDED__INSTALLUNATTENDED: true
      UMBRACO__CMS__UNATTENDED__UNATTENDEDUSERNAME: Playwright Test
      UMBRACO__CMS__UNATTENDED__UNATTENDEDUSERPASSWORD: UmbracoAcceptance123!
      UMBRACO__CMS__UNATTENDED__UNATTENDEDUSEREMAIL: playwright@umbraco.com
      # Custom Umbraco settings
      UMBRACO__CMS__CONTENT__CONTENTVERSIONCLEANUPPOLICY__ENABLECLEANUP: false
      UMBRACO__CMS__GLOBAL__DISABLEELECTIONFORSINGLESERVER: true
      UMBRACO__CMS__GLOBAL__INSTALLMISSINGDATABASE: true
      UMBRACO__CMS__GLOBAL__ID: 00000000-0000-0000-0000-000000000042
      UMBRACO__CMS__GLOBAL__VERSIONCHECKPERIOD: 0
      UMBRACO__CMS__GLOBAL__USEHTTPS: true
      UMBRACO__CMS__HEALTHCHECKS__NOTIFICATION__ENABLED: false
      UMBRACO__CMS__KEEPALIVE__DISABLEKEEPALIVETASK: true
      UMBRACO__CMS__WEBROUTING__UMBRACOAPPLICATIONURL: https://localhost:44331/
      ASPNETCORE_URLS: https://localhost:44331
    jobs:
      # E2E Tests
      - job:
        displayName: E2E Tests (SQLite)
        timeoutInMinutes: 180
        condition: ${{ eq(parameters.skipDefaultConfigAcceptanceTests, false) }}
        variables:
          # Connection string
          CONNECTIONSTRINGS__UMBRACODBDSN: Data Source=Umbraco;Mode=Memory;Cache=Shared;Foreign Keys=True;Pooling=True
          CONNECTIONSTRINGS__UMBRACODBDSN_PROVIDERNAME: Microsoft.Data.Sqlite
          DatabaseType: SQLite
          additionalEnvironmentVariables: false
        strategy:
          matrix:
            LinuxPart1Of3:
              vmImage: "ubuntu-latest"
              testFolder: "DefaultConfig"
              testCommand: "npm run testSqlite -- --shard=1/3"
            LinuxPart2Of3:
              vmImage: "ubuntu-latest"
              testFolder: "DefaultConfig"
              testCommand: "npm run testSqlite -- --shard=2/3"
            LinuxPart3Of3:
              vmImage: "ubuntu-latest"
              testFolder: "DefaultConfig"
              testCommand: "npm run testSqlite -- --shard=3/3"
            WindowsPart1Of3:
              vmImage: "windows-latest"
              testFolder: "DefaultConfig"
              testCommand: "npm run testSqlite -- --shard=1/3"
            WindowsPart2Of3:
              vmImage: "windows-latest"
              testFolder: "DefaultConfig"
              testCommand: "npm run testSqlite -- --shard=2/3"
            WindowsPart3Of3:
              vmImage: "windows-latest"
              testFolder: "DefaultConfig"
              testCommand: "npm run testSqlite -- --shard=3/3"
        pool:
          vmImage: $(vmImage)
        steps:
          # Setup test environment Template
          - template: nightly-E2E-setup-template.yml
            parameters:
              nodeVersion: ${{ variables.nodeVersion }}
              PlaywrightUserEmail: ${{ variables.UMBRACO__CMS__UNATTENDED__UNATTENDEDUSEREMAIL }}
              PlaywrightPassword: ${{ variables.UMBRACO__CMS__UNATTENDED__UNATTENDEDUSERPASSWORD }}
              ASPNETCORE_URLS: ${{ variables.ASPNETCORE_URLS }}
              npm_config_cache: ${{ variables.npm_config_cache }}

          - pwsh: |
              dotnet restore UmbracoProject
              cp $(Build.SourcesDirectory)/tests/Umbraco.Tests.AcceptanceTest.UmbracoProject/*.cs UmbracoProject
            displayName: Restore project
            workingDirectory: $(Agent.BuildDirectory)/app

          - pwsh: |
              dotnet build UmbracoProject --configuration ${{ variables.buildConfiguration }} --no-restore
              dotnet dev-certs https
            displayName: Build application
            workingDirectory: $(Agent.BuildDirectory)/app
            condition: succeeded()

          # Run application Template
          - template: nightly-E2E-run-application-template.yml
            parameters:
              DatabaseType: ${{ variables.DatabaseType }}
              buildConfiguration: ${{ variables.buildConfiguration }}
              additionalEnvironmentVariables: ${{ variables.additionalEnvironmentVariables }}

          # Run tests Template
          - template: nightly-E2E-run-tests-template.yml
            parameters:
              testCommand: $(testCommand)
              ASPNETCORE_URLS: ${{ variables.ASPNETCORE_URLS }}
              DatabaseType: ${{ variables.DatabaseType }}

      - job:
        displayName: E2E Tests (SQL Server)
        timeoutInMinutes: 180
        condition: ${{ eq(parameters.skipDefaultConfigAcceptanceTests, false) }}
        variables:
          # Connection string
          CONNECTIONSTRINGS__UMBRACODBDSN: Data Source=(localdb)\MSSQLLocalDB;AttachDbFilename=|DataDirectory|\Umbraco.mdf;Integrated Security=True
          CONNECTIONSTRINGS__UMBRACODBDSN_PROVIDERNAME: Microsoft.Data.SqlClient
          DatabaseType: SQLServer
          SA_PASSWORD: UmbracoAcceptance123!
          additionalEnvironmentVariables: false
        strategy:
          matrix:
            LinuxPart1Of3:
              testCommand: "npm run test -- --shard=1/3"
              testFolder: "DefaultConfig"
              vmImage: "ubuntu-latest"
              CONNECTIONSTRINGS__UMBRACODBDSN: "Server=(local);Database=Umbraco;User Id=sa;Password=$(SA_PASSWORD);Encrypt=True;TrustServerCertificate=True"
            LinuxPart2Of3:
              testCommand: "npm run test -- --shard=2/3"
              testFolder: "DefaultConfig"
              vmImage: "ubuntu-latest"
              CONNECTIONSTRINGS__UMBRACODBDSN: "Server=(local);Database=Umbraco;User Id=sa;Password=$(SA_PASSWORD);Encrypt=True;TrustServerCertificate=True"
            LinuxPart3Of3:
              testCommand: "npm run test -- --shard=3/3"
              testFolder: "DefaultConfig"
              vmImage: "ubuntu-latest"
              CONNECTIONSTRINGS__UMBRACODBDSN: "Server=(local);Database=Umbraco;User Id=sa;Password=$(SA_PASSWORD);Encrypt=True;TrustServerCertificate=True"
            WindowsPart1Of3:
              testCommand: "npm run testWindows -- --shard=1/3"
              testFolder: "DefaultConfig"
              vmImage: "windows-latest"
            WindowsPart2Of3:
              testCommand: "npm run testWindows -- --shard=2/3"
              testFolder: "DefaultConfig"
              vmImage: "windows-latest"
            WindowsPart3Of3:
              testCommand: "npm run testWindows -- --shard=3/3"
              testFolder: "DefaultConfig"
              vmImage: "windows-latest"
        pool:
          vmImage: $(vmImage)
        steps:
          # Setup test environment Template
          - template: nightly-E2E-setup-template.yml
            parameters:
              nodeVersion: ${{ variables.nodeVersion }}
              PlaywrightUserEmail: ${{ variables.UMBRACO__CMS__UNATTENDED__UNATTENDEDUSEREMAIL }}
              PlaywrightPassword: ${{ variables.UMBRACO__CMS__UNATTENDED__UNATTENDEDUSERPASSWORD }}
              ASPNETCORE_URLS: ${{ variables.ASPNETCORE_URLS }}
              npm_config_cache: ${{ variables.npm_config_cache }}

          - pwsh: |
              dotnet restore UmbracoProject
              cp $(Build.SourcesDirectory)/tests/Umbraco.Tests.AcceptanceTest.UmbracoProject/*.cs UmbracoProject
            displayName: Restore project
            workingDirectory: $(Agent.BuildDirectory)/app

          - pwsh: |
              dotnet build UmbracoProject --configuration ${{ variables.buildConfiguration }} --no-restore
              dotnet dev-certs https
            displayName: Build application
            workingDirectory: $(Agent.BuildDirectory)/app
            condition: succeeded()

          # Run application Template
          - template: nightly-E2E-run-application-template.yml
            parameters:
              SA_PASSWORD: ${{ variables.SA_PASSWORD }}
              buildConfiguration: ${{ variables.buildConfiguration }}
              DatabaseType: ${{ variables.DatabaseType }}
              additionalEnvironmentVariables: ${{ variables.additionalEnvironmentVariables }}

          # Run tests Template
          - template: nightly-E2E-run-tests-template.yml
            parameters:
              testCommand: $(testCommand)
              ASPNETCORE_URLS: ${{ variables.ASPNETCORE_URLS }}
              DatabaseType: ${{ variables.DatabaseType }}

  - stage: AdditionalConfigE2E
    displayName: Additional Config E2E Tests
    dependsOn: Build
    variables:
      npm_config_cache: $(Pipeline.Workspace)/.npm_e2e
      ASPNETCORE_URLS: https://localhost:44331
      PlaywrightPassword: UmbracoAcceptance123!
      PlaywrightUserEmail: playwright@umbraco.com
    jobs:
      - job:
        displayName: E2E Tests with Different App settings (SQL Server)
        condition: ${{ eq(parameters.skipDifferentAppSettingsAcceptanceTests, false) }}
        timeoutInMinutes: 180
        variables:
          SA_PASSWORD: UmbracoAcceptance123!
          DatabaseType: SQLServer
        strategy:
          matrix:
            # UnattendedInstallConfig
            WindowsUnattendedInstallConfig:
              vmImage: "windows-latest"
              testFolder: "UnattendedInstallConfig"
              testCommand: "npx playwright test --project=unattendedInstallConfig --grep=InstallSQLServer"
              port: 44331
              additionalEnvironmentVariables: false
            # DeliveryApiConfig
            WindowsDeliveryApiConfig:
              vmImage: "windows-latest"
              testFolder: "DeliveryApi"
              port: ''
              testCommand: "npx playwright test --project=deliveryApi"
              CONNECTIONSTRINGS__UMBRACODBDSN: Data Source=(localdb)\MSSQLLocalDB;AttachDbFilename=|DataDirectory|\Umbraco.mdf;Integrated Security=True
              CONNECTIONSTRINGS__UMBRACODBDSN_PROVIDERNAME: Microsoft.Data.SqlClient
              additionalEnvironmentVariables: false
            LinuxDeliveryApiConfig:
              vmImage: "ubuntu-latest"
              testFolder: "DeliveryApi"
              port: ''
              testCommand: "npx playwright test --project=deliveryApi"
              CONNECTIONSTRINGS__UMBRACODBDSN: Server=(local);Database=Umbraco;User Id=sa;Password=$(SA_PASSWORD);Encrypt=True;TrustServerCertificate=True
              CONNECTIONSTRINGS__UMBRACODBDSN_PROVIDERNAME: Microsoft.Data.SqlClient
              additionalEnvironmentVariables: false
            # ExternalLogin AzureADB2C
            WindowsExternalLoginAzureADB2C:
              vmImage: "windows-latest"
              testFolder: "ExternalLogin\\AzureADB2C"
              testCommand: "npx playwright test --project=externalLoginAzureADB2C"
              port: 44331
              packageName: "Microsoft.AspNetCore.Authentication.OpenIdConnect"
              packageVersion: "9.0.8"
              CONNECTIONSTRINGS__UMBRACODBDSN: Data Source=(localdb)\MSSQLLocalDB;AttachDbFilename=|DataDirectory|\Umbraco.mdf;Integrated Security=True
              CONNECTIONSTRINGS__UMBRACODBDSN_PROVIDERNAME: Microsoft.Data.SqlClient
              additionalEnvironmentVariables: true
            # ExtensionRegistry
            WindowsExtensionRegistry:
              vmImage: "windows-latest"
              testFolder: "ExtensionRegistry"
              port: ''
              testCommand: "npx playwright test --project=extensionRegistry"
              CONNECTIONSTRINGS__UMBRACODBDSN: Data Source=(localdb)\MSSQLLocalDB;AttachDbFilename=|DataDirectory|\Umbraco.mdf;Integrated Security=True
              CONNECTIONSTRINGS__UMBRACODBDSN_PROVIDERNAME: Microsoft.Data.SqlClient
              additionalEnvironmentVariables: false
            LinuxExtensionRegistry:
              vmImage: "ubuntu-latest"
              testFolder: "ExtensionRegistry"
              port: ''
              testCommand: "npx playwright test --project=extensionRegistry"
              CONNECTIONSTRINGS__UMBRACODBDSN: Server=(local);Database=Umbraco;User Id=sa;Password=$(SA_PASSWORD);Encrypt=True;TrustServerCertificate=True
              CONNECTIONSTRINGS__UMBRACODBDSN_PROVIDERNAME: Microsoft.Data.SqlClient
              additionalEnvironmentVariables: false
            # EntityDataPicker
            WindowsEntityDataPicker:
              vmImage: "windows-latest"
              testFolder: "EntityDataPicker"
              port: ''
              testCommand: "npx playwright test --project=entityDataPicker"
              CONNECTIONSTRINGS__UMBRACODBDSN: Data Source=(localdb)\MSSQLLocalDB;AttachDbFilename=|DataDirectory|\Umbraco.mdf;Integrated Security=True
              CONNECTIONSTRINGS__UMBRACODBDSN_PROVIDERNAME: Microsoft.Data.SqlClient
              additionalEnvironmentVariables: false
            LinuxEntityDataPicker:
              vmImage: "ubuntu-latest"
              testFolder: "EntityDataPicker"
              port: ''
              testCommand: "npx playwright test --project=entityDataPicker"
              CONNECTIONSTRINGS__UMBRACODBDSN: Server=(local);Database=Umbraco;User Id=sa;Password=$(SA_PASSWORD);Encrypt=True;TrustServerCertificate=True
              CONNECTIONSTRINGS__UMBRACODBDSN_PROVIDERNAME: Microsoft.Data.SqlClient
              additionalEnvironmentVariables: false
<<<<<<< HEAD
            # ContentSettingConfig
            WindowsContentSettingsConfig:
              vmImage: "windows-latest"
              testFolder: "ContentSettingConfig"
              port: ''
              testCommand: "npx playwright test --project=contentSettingConfig"
              CONNECTIONSTRINGS__UMBRACODBDSN: Data Source=(localdb)\MSSQLLocalDB;AttachDbFilename=|DataDirectory|\Umbraco.mdf;Integrated Security=True
              CONNECTIONSTRINGS__UMBRACODBDSN_PROVIDERNAME: Microsoft.Data.SqlClient
              additionalEnvironmentVariables: false
            LinuxContentSettingsConfig:
              vmImage: "ubuntu-latest"
              testFolder: "EntityDataPicker"
              port: ''
              testCommand: "npx playwright test --project=contentSettingConfig"
=======
            # SMTP
            LinuxSMTP:
              vmImage: "ubuntu-latest"
              testFolder: "SMTP"
              port: ''
              testCommand: "npx playwright test --project=smtp"
>>>>>>> 69e2f8df
              CONNECTIONSTRINGS__UMBRACODBDSN: Server=(local);Database=Umbraco;User Id=sa;Password=$(SA_PASSWORD);Encrypt=True;TrustServerCertificate=True
              CONNECTIONSTRINGS__UMBRACODBDSN_PROVIDERNAME: Microsoft.Data.SqlClient
              additionalEnvironmentVariables: false
        pool:
          vmImage: $(vmImage)
        steps:
          # Setup test environment Template
          - template: nightly-E2E-setup-template.yml
            parameters:
              nodeVersion: ${{ variables.nodeVersion }}
              PlaywrightUserEmail: ${{ variables.PlaywrightUserEmail }}
              PlaywrightPassword: ${{ variables.PlaywrightPassword }}
              ASPNETCORE_URLS: ${{ variables.ASPNETCORE_URLS }}
              npm_config_cache: ${{ variables.npm_config_cache }}

          # Install NuGet package if specified in the matrix
          - pwsh: |
              Write-Host "Installing package $(packageName) version $(packageVersion)"
              dotnet add package $(packageName) --version $(packageVersion)
            displayName: "Install NuGet package: $(packageName)"
            workingDirectory: $(Agent.BuildDirectory)/app/UmbracoProject
            condition: and(succeeded(), ne(variables['packageName'], ''), ne(variables['packageVersion'], ''))

          # Build application Template
          - template: nightly-E2E-build-template.yml
            parameters:
              testFolder: $(testFolder)
              buildConfiguration: ${{ variables.buildConfiguration }}
              additionalEnvironmentVariables: $(additionalEnvironmentVariables)

          # Build application for AzureADB2C
          - pwsh: |
              dotnet build UmbracoProject --configuration ${{ variables.buildConfiguration }} --no-restore
              dotnet dev-certs https
            displayName: Build application for AzureADB2C
            workingDirectory: $(Agent.BuildDirectory)/app
            env:
              AZUREADB2CDOMAIN: $(AZUREB2CDOMAIN)
              AZUREADB2CTENANT: $(AZUREB2CTENANT)
              AZUREADB2CPOLICY: $(AZUREB2CPOLICY)
              AZUREADB2CCLIENTID: $(AZUREB2CCLIENTID)
              AZUREADB2CCLIENTSECRET: $(AZUREB2CCLIENTSECRET)
            condition: and(succeeded(), eq(variables['testFolder'], 'ExternalLogin\AzureADB2C'))

          # Run application Template
          - template: nightly-E2E-run-application-template.yml
            parameters:
              SA_PASSWORD: ${{ variables.SA_PASSWORD }}
              additionalEnvironmentVariables: $(additionalEnvironmentVariables)
              buildConfiguration: ${{ variables.buildConfiguration }}
              DatabaseType: ${{ variables.DatabaseType }}

          # Run application for Linux with additional Environment Variables for Azure AD
          - bash: |
              nohup dotnet run --project UmbracoProject --configuration ${{ variables.buildConfiguration }} --no-build --no-launch-profile > $(Build.ArtifactStagingDirectory)/playwright.log 2>&1 &
              echo "##vso[task.setvariable variable=AcceptanceTestProcessId]$!"
            displayName: Run application (Linux)
            condition: and(succeeded(), eq(variables['Agent.OS'], 'Linux'), eq(variables['testFolder'], 'ExternalLogin\AzureADB2C'))
            workingDirectory: $(Agent.BuildDirectory)/app
            env:
              AZUREADB2CDOMAIN: $(AZUREB2CDOMAIN)
              AZUREADB2CTENANT: $(AZUREB2CTENANT)
              AZUREADB2CPOLICY: $(AZUREB2CPOLICY)
              AZUREADB2CCLIENTID: $(AZUREB2CCLIENTID)
              AZUREADB2CCLIENTSECRET: $(AZUREB2CCLIENTSECRET)

          # Run application for Windows with additional Environment Variables for Azure AD
          - pwsh: |
              $process = Start-Process dotnet "run --project UmbracoProject --configuration ${{ variables.buildConfiguration }} --no-build --no-launch-profile 2>&1" -PassThru -NoNewWindow -RedirectStandardOutput $(Build.ArtifactStagingDirectory)/playwright.log
              Write-Host "##vso[task.setvariable variable=AcceptanceTestProcessId]$($process.Id)"
            displayName: Run application (Windows)
            condition: and(succeeded(), eq(variables['Agent.OS'], 'Windows_NT'), eq(variables['testFolder'], 'ExternalLogin\AzureADB2C'))
            workingDirectory: $(Agent.BuildDirectory)/app
            env:
              AZUREADB2CDOMAIN: $(AZUREB2CDOMAIN)
              AZUREADB2CTENANT: $(AZUREB2CTENANT)
              AZUREADB2CPOLICY: $(AZUREB2CPOLICY)
              AZUREADB2CCLIENTID: $(AZUREB2CCLIENTID)
              AZUREADB2CCLIENTSECRET: $(AZUREB2CCLIENTSECRET)

          # Start SMTP4dev via Docker for SMTP tests
          - bash: |
              echo "Starting SMTP4dev container..."
              docker run -d --name smtp4dev -p 5000:80 -p 25:25 rnwood/smtp4dev

              echo "Waiting for SMTP4dev to be ready..."
              for i in {1..30}; do
                if curl -s http://localhost:5000/api/messages > /dev/null; then
                  echo "SMTP4dev is ready"
                  break
                fi
                echo "Attempt $i: Waiting for SMTP4dev..."
                sleep 2
              done
            displayName: Start SMTP4dev Docker container (Linux)
            condition: and(succeeded(), eq(variables['Agent.OS'], 'Linux'), contains(variables['testFolder'], 'SMTP'))

          # Run tests Template
          - template: nightly-E2E-run-tests-template.yml
            parameters:
              testCommand: $(testCommand)
              ASPNETCORE_URLS: ${{ variables.ASPNETCORE_URLS }}
              port: $(port)
              AZUREB2CTESTUSEREMAIL: $(AZUREB2CTESTUSEREMAIL)
              AZUREB2CTESTUSERPASSWORD: $(AZUREB2CTESTUSERPASSWORD)
              DatabaseType: ${{ variables.DatabaseType }}
          
          # Stop SMTP4dev container
          - bash: |
              echo "Stopping SMTP4dev container..."
              docker stop smtp4dev
              docker rm smtp4dev
            displayName: Stop SMTP4dev Docker container
            condition: and(succeeded(), eq(variables['Agent.OS'], 'Linux'), contains(variables['testFolder'], 'SMTP'))

  - stage: NotifySlackBot
    displayName: Notify Slack on Failure
    dependsOn: DefaultConfigE2E
    # This stage will only run if the E2E tests fail or succeed with issues
    condition: or(eq(dependencies.DefaultConfigE2E.result, 'failed'), eq(dependencies.DefaultConfigE2E.result, 'succeededWithIssues'))
    jobs:
      - job: PostToSlack
        displayName: Send Slack Notification
        pool:
          vmImage: 'ubuntu-latest'
        steps:
          # We send a payload to the Slack webhook URL, which will post a message to a specific channel
          - bash: |
              PROJECT_NAME_ENCODED=$(echo -n "$SYSTEM_TEAMPROJECT" | jq -s -R -r @uri)
              PIPELINE_URL="${SYSTEM_TEAMFOUNDATIONCOLLECTIONURI}${PROJECT_NAME_ENCODED}/_build/results?buildId=${BUILD_BUILDID}&view=ms.vss-test-web.build-test-results-tab"

              PAYLOAD="{
                \"attachments\": [
                  {
                    \"color\": \"#ff0000\",
                    \"pretext\": \"Nightly E2E pipeline *${BUILD_DEFINITIONNAME}* (#${BUILD_BUILDNUMBER}) failed!\",
                    \"title\": \"View Failed E2E Test Results\",
                    \"title_link\": \"$PIPELINE_URL\",
                    \"fields\": [
                      {
                        \"title\": \"Pipeline\",
                        \"value\": \"${BUILD_DEFINITIONNAME}\",
                        \"short\": true
                      },
                      {
                        \"title\": \"Build ID\",
                        \"value\": \"${BUILD_BUILDID}\",
                        \"short\": true
                      }
                    ]
                  }
                ]
              }"

              echo "Sending Slack message to: $PIPELINE_URL"
              curl -X POST -H 'Content-type: application/json' \
                --data "$PAYLOAD" \
                "$SLACK_WEBHOOK_URL"
            env:
              SLACK_WEBHOOK_URL: $(E2ESLACKWEBHOOKURL)<|MERGE_RESOLUTION|>--- conflicted
+++ resolved
@@ -581,7 +581,6 @@
               CONNECTIONSTRINGS__UMBRACODBDSN: Server=(local);Database=Umbraco;User Id=sa;Password=$(SA_PASSWORD);Encrypt=True;TrustServerCertificate=True
               CONNECTIONSTRINGS__UMBRACODBDSN_PROVIDERNAME: Microsoft.Data.SqlClient
               additionalEnvironmentVariables: false
-<<<<<<< HEAD
             # ContentSettingConfig
             WindowsContentSettingsConfig:
               vmImage: "windows-latest"
@@ -596,14 +595,12 @@
               testFolder: "EntityDataPicker"
               port: ''
               testCommand: "npx playwright test --project=contentSettingConfig"
-=======
             # SMTP
             LinuxSMTP:
               vmImage: "ubuntu-latest"
               testFolder: "SMTP"
               port: ''
               testCommand: "npx playwright test --project=smtp"
->>>>>>> 69e2f8df
               CONNECTIONSTRINGS__UMBRACODBDSN: Server=(local);Database=Umbraco;User Id=sa;Password=$(SA_PASSWORD);Encrypt=True;TrustServerCertificate=True
               CONNECTIONSTRINGS__UMBRACODBDSN_PROVIDERNAME: Microsoft.Data.SqlClient
               additionalEnvironmentVariables: false
