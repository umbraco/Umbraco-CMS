--- conflicted
+++ resolved
@@ -66,7 +66,33 @@
               targetPath: $(Build.SourcesDirectory)
               artifactName: build_output
 
-<<<<<<< HEAD
+      - job: B
+        displayName: Build Bellissima Package
+        pool:
+          vmImage: "ubuntu-latest"
+        steps:
+          - checkout: self
+            submodules: false
+            lfs: false,
+            fetchDepth: 500
+          - template: templates/backoffice-install.yml
+          - script: npm run build:for:npm
+            displayName: Run build:for:npm
+            workingDirectory: src/Umbraco.Web.UI.Client
+          - bash: |
+              echo "##[command]Running npm pack"
+              echo "##[debug]Output directory: $(Build.ArtifactStagingDirectory)"
+              mkdir $(Build.ArtifactStagingDirectory)/npm
+              npm pack --pack-destination $(Build.ArtifactStagingDirectory)/npm
+              mv .npmrc $(Build.ArtifactStagingDirectory)/npm/
+            displayName: Run npm pack
+            workingDirectory: src/Umbraco.Web.UI.Client
+          - task: PublishPipelineArtifact@1
+            displayName: Publish Bellissima npm artifact
+            inputs:
+              targetPath: $(Build.ArtifactStagingDirectory)/npm
+              artifactName: npm
+
   - stage: Integration
     displayName: Integration Tests
     dependsOn: Build
@@ -108,17 +134,10 @@
           vmImage: $(vmImage)
         variables:
           Tests__Database__DatabaseType: "Sqlite"
-=======
-      - job: B
-        displayName: Build Bellissima Package
-        pool:
-          vmImage: "ubuntu-latest"
->>>>>>> b1063051
         steps:
           - checkout: self
             submodules: false
             lfs: false,
-<<<<<<< HEAD
             fetchDepth: 1
             fetchFilter: tree:0
           # Setup test environment
@@ -256,26 +275,6 @@
           - pwsh: SqlLocalDB stop MSSQLLocalDB
             displayName: Stop SQL Server LocalDB (Windows)
             condition: and(succeeded(), eq(variables['Agent.OS'], 'Windows_NT'))
-=======
-            fetchDepth: 500
-          - template: templates/backoffice-install.yml
-          - script: npm run build:for:npm
-            displayName: Run build:for:npm
-            workingDirectory: src/Umbraco.Web.UI.Client
-          - bash: |
-              echo "##[command]Running npm pack"
-              echo "##[debug]Output directory: $(Build.ArtifactStagingDirectory)"
-              mkdir $(Build.ArtifactStagingDirectory)/npm
-              npm pack --pack-destination $(Build.ArtifactStagingDirectory)/npm
-              mv .npmrc $(Build.ArtifactStagingDirectory)/npm/
-            displayName: Run npm pack
-            workingDirectory: src/Umbraco.Web.UI.Client
-          - task: PublishPipelineArtifact@1
-            displayName: Publish Bellissima npm artifact
-            inputs:
-              targetPath: $(Build.ArtifactStagingDirectory)/npm
-              artifactName: npm
->>>>>>> b1063051
 
   - stage: E2E
     displayName: E2E Tests
