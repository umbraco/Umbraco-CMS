name: Nightly_E2E_Test_$(TeamProject)_$(Build.DefinitionName)_$(SourceBranchName)_$(Date:yyyyMMdd)$(Rev:.r)

pr: none
trigger: none

schedules:
  - cron: '0 0 * * *'
    displayName: Daily midnight build
    branches:
      include:
        - v14/dev
        - v15/dev
        - main

variables:
  nodeVersion: 20
  solution: umbraco.sln
  buildConfiguration: Release
  UMBRACO__CMS__GLOBAL__ID: 00000000-0000-0000-0000-000000000042
  DOTNET_NOLOGO: true
  DOTNET_GENERATE_ASPNET_CERTIFICATE: false
  DOTNET_SKIP_FIRST_TIME_EXPERIENCE: true
  DOTNET_CLI_TELEMETRY_OPTOUT: true
  npm_config_cache: $(Pipeline.Workspace)/.npm_client
  NODE_OPTIONS: --max_old_space_size=16384

stages:
  ###############################################
  ## Build
  ###############################################
  - stage: Build
    jobs:
      - job: A
        displayName: Build Umbraco CMS
        pool:
          vmImage: "windows-latest"
        steps:
          - checkout: self
            submodules: false
            lfs: false,
            fetchDepth: 500
          - template: templates/backoffice-install.yml
          - task: UseDotNet@2
            displayName: Use .NET SDK from global.json
            inputs:
              useGlobalJson: true
          - task: DotNetCoreCLI@2
            displayName: Run dotnet restore
            inputs:
              command: restore
              projects: $(solution)
          - task: DotNetCoreCLI@2
            name: build
            displayName: Run dotnet build and generate NuGet packages
            inputs:
              command: build
              projects: $(solution)
              arguments: "--configuration $(buildConfiguration) --no-restore --property:ContinuousIntegrationBuild=true --property:GeneratePackageOnBuild=true --property:PackageOutputPath=$(Build.ArtifactStagingDirectory)/nupkg"
          - task: PublishPipelineArtifact@1
            displayName: Publish nupkg
            inputs:
              targetPath: $(Build.ArtifactStagingDirectory)/nupkg
              artifactName: nupkg
          - task: PublishPipelineArtifact@1
            displayName: Publish build artifacts
            inputs:
              targetPath: $(Build.SourcesDirectory)
              artifactName: build_output

      - job: B
        displayName: Build Bellissima Package
        pool:
          vmImage: "ubuntu-latest"
        steps:
          - checkout: self
            submodules: false
            lfs: false,
            fetchDepth: 500
          - template: templates/backoffice-install.yml
          - script: npm run build:for:npm
            displayName: Run build:for:npm
            workingDirectory: src/Umbraco.Web.UI.Client
          - bash: |
              echo "##[command]Running npm pack"
              echo "##[debug]Output directory: $(Build.ArtifactStagingDirectory)"
              mkdir $(Build.ArtifactStagingDirectory)/npm
              npm pack --pack-destination $(Build.ArtifactStagingDirectory)/npm
              mv .npmrc $(Build.ArtifactStagingDirectory)/npm/
            displayName: Run npm pack
            workingDirectory: src/Umbraco.Web.UI.Client
          - task: PublishPipelineArtifact@1
            displayName: Publish Bellissima npm artifact
            inputs:
              targetPath: $(Build.ArtifactStagingDirectory)/npm
              artifactName: npm

<<<<<<< HEAD
=======
  - stage: Integration
    displayName: Integration Tests
    dependsOn: Build
    jobs:
      # Integration Tests (SQLite)
      - job:
        timeoutInMinutes: 180
        displayName: Integration Tests (SQLite)
        strategy:
          matrix:
            #            Windows:
            #              vmImage: 'windows-latest'
            # We split the tests into 3 parts for each OS to reduce the time it takes to run them on the pipeline
            LinuxPart1Of3:
              vmImage: "ubuntu-latest"
              # Filter tests that are part of the Umbraco.Infrastructure namespace but not part of the Umbraco.Infrastructure.Service namespace
              testFilter: "(FullyQualifiedName~Umbraco.Infrastructure) & (FullyQualifiedName!~Umbraco.Infrastructure.Service)"
            LinuxPart2Of3:
              vmImage: "ubuntu-latest"
              # Filter tests that are part of the Umbraco.Infrastructure.Service namespace
              testFilter: "(FullyQualifiedName~Umbraco.Infrastructure.Service)"
            LinuxPart3Of3:
              vmImage: "ubuntu-latest"
              # Filter tests that are not part of the Umbraco.Infrastructure namespace. So this will run all tests that are not part of the Umbraco.Infrastructure namespace
              testFilter: "(FullyQualifiedName!~Umbraco.Infrastructure)"
            macOSPart1Of3:
              vmImage: "macOS-latest"
              # Filter tests that are part of the Umbraco.Infrastructure namespace but not part of the Umbraco.Infrastructure.Service namespace
              testFilter: "(FullyQualifiedName~Umbraco.Infrastructure) & (FullyQualifiedName!~Umbraco.Infrastructure.Service)"
            macOSPart2Of3:
              vmImage: "macOS-latest"
              # Filter tests that are part of the Umbraco.Infrastructure.Service namespace
              testFilter: "(FullyQualifiedName~Umbraco.Infrastructure.Service)"
            macOSPart3Of3:
              vmImage: "macOS-latest"
              # Filter tests that are not part of the Umbraco.Infrastructure namespace.
              testFilter: "(FullyQualifiedName!~Umbraco.Infrastructure)"
        pool:
          vmImage: $(vmImage)
        variables:
          Tests__Database__DatabaseType: "Sqlite"
        steps:
          - checkout: self
            submodules: false
            lfs: false,
            fetchDepth: 1
            fetchFilter: tree:0
          # Setup test environment
          - task: DownloadPipelineArtifact@2
            displayName: Download build artifacts
            inputs:
              artifact: build_output
              path: $(Build.SourcesDirectory)

          - task: UseDotNet@2
            displayName: Use .NET SDK from global.json
            inputs:
              useGlobalJson: true

          # Test
          - task: DotNetCoreCLI@2
            displayName: Run dotnet test
            inputs:
              command: test
              projects: "tests/Umbraco.Tests.Integration/Umbraco.Tests.Integration.csproj"
              testRunTitle: Integration Tests SQLite - $(Agent.OS)
              arguments: '--filter "$(testFilter)" --configuration $(buildConfiguration) --no-build'

      # Integration Tests (SQL Server)
      - job:
        timeoutInMinutes: 180
        displayName: Integration Tests (SQL Server)
        strategy:
          matrix:
            # We split the tests into 3 parts for each OS to reduce the time it takes to run them on the pipeline
            WindowsPart1Of3:
              vmImage: "windows-latest"
              Tests__Database__DatabaseType: LocalDb
              Tests__Database__SQLServerMasterConnectionString: N/A
              # Filter tests that are part of the Umbraco.Infrastructure namespace but not part of the Umbraco.Infrastructure.Service namespace
              testFilter: "(FullyQualifiedName~Umbraco.Infrastructure) & (FullyQualifiedName!~Umbraco.Infrastructure.Service)"
            WindowsPart2Of3:
              vmImage: "windows-latest"
              Tests__Database__DatabaseType: LocalDb
              Tests__Database__SQLServerMasterConnectionString: N/A
              # Filter tests that are part of the Umbraco.Infrastructure.Service namespace
              testFilter: "(FullyQualifiedName~Umbraco.Infrastructure.Service)"
            WindowsPart3Of3:
              vmImage: "windows-latest"
              Tests__Database__DatabaseType: LocalDb
              Tests__Database__SQLServerMasterConnectionString: N/A
              # Filter tests that are not part of the Umbraco.Infrastructure namespace. So this will run all tests that are not part of the Umbraco.Infrastructure namespace
              testFilter: "(FullyQualifiedName!~Umbraco.Infrastructure)"
            LinuxPart1Of3:
              vmImage: "ubuntu-latest"
              SA_PASSWORD: UmbracoIntegration123!
              Tests__Database__DatabaseType: SqlServer
              Tests__Database__SQLServerMasterConnectionString: "Server=(local);User Id=sa;Password=$(SA_PASSWORD);Encrypt=True;TrustServerCertificate=True"
              # Filter tests that are part of the Umbraco.Infrastructure namespace but not part of the Umbraco.Infrastructure.Service namespace
              testFilter: "(FullyQualifiedName~Umbraco.Infrastructure) & (FullyQualifiedName!~Umbraco.Infrastructure.Service)"
            LinuxPart2Of3:
              vmImage: "ubuntu-latest"
              SA_PASSWORD: UmbracoIntegration123!
              Tests__Database__DatabaseType: SqlServer
              Tests__Database__SQLServerMasterConnectionString: "Server=(local);User Id=sa;Password=$(SA_PASSWORD);Encrypt=True;TrustServerCertificate=True"
              # Filter tests that are part of the Umbraco.Infrastructure.Service namespace
              testFilter: "(FullyQualifiedName~Umbraco.Infrastructure.Service)"
            LinuxPart3Of3:
              vmImage: "ubuntu-latest"
              SA_PASSWORD: UmbracoIntegration123!
              Tests__Database__DatabaseType: SqlServer
              Tests__Database__SQLServerMasterConnectionString: "Server=(local);User Id=sa;Password=$(SA_PASSWORD);Encrypt=True;TrustServerCertificate=True"
              # Filter tests that are not part of the Umbraco.Infrastructure namespace. So this will run all tests that are not part of the Umbraco.Infrastructure namespace
              testFilter: "(FullyQualifiedName!~Umbraco.Infrastructure)"
        pool:
          vmImage: $(vmImage)
        steps:
          # Setup test environment
          - task: DownloadPipelineArtifact@2
            displayName: Download build artifacts
            inputs:
              artifact: build_output
              path: $(Build.SourcesDirectory)

          - task: UseDotNet@2
            displayName: Use .NET SDK from global.json
            inputs:
              useGlobalJson: true

          # Start SQL Server
          - powershell: docker run --name mssql -d -p 1433:1433 -e "ACCEPT_EULA=Y" -e "MSSQL_SA_PASSWORD=$(SA_PASSWORD)" mcr.microsoft.com/mssql/server:2022-latest
            displayName: Start SQL Server Docker image (Linux)
            condition: and(succeeded(), eq(variables['Agent.OS'], 'Linux'))

          - powershell: |
              $maxAttempts = 12
              $attempt = 0
              $status = ""

              while (($status -ne 'running') -and ($attempt -lt $maxAttempts)) {
                Start-Sleep -Seconds 5
                # We use the docker inspect command to check the status of the container. If the container is not running, we wait 5 seconds and try again. And if reaches 12 attempts, we fail the build.
                $status = docker inspect -f '{{.State.Status}}' mssql

                if ($status -ne 'running') {
                  Write-Host "Waiting for SQL Server to be ready... Attempt $($attempt + 1)"
                  $attempt++
                }
              }

              if ($status -eq 'running') {
                Write-Host "SQL Server container is running"
                docker ps -a
              } else {
                Write-Host "SQL Server did not become ready in time. Last known status: $status"
                docker logs mssql
                exit 1
              }
            displayName: Wait for SQL Server to be ready (Linux)
            condition: and(succeeded(), eq(variables['Agent.OS'], 'Linux'))

          - pwsh: SqlLocalDB start MSSQLLocalDB
            displayName: Start SQL Server LocalDB (Windows)
            condition: and(succeeded(), eq(variables['Agent.OS'], 'Windows_NT'))

          # Test
          - task: DotNetCoreCLI@2
            displayName: Run dotnet test
            inputs:
              command: test
              projects: "tests/Umbraco.Tests.Integration/Umbraco.Tests.Integration.csproj"
              testRunTitle: Integration Tests SQL Server - $(Agent.OS)
              arguments: '--filter "$(testFilter)" --configuration $(buildConfiguration) --no-build'

          # Stop SQL Server
          - pwsh: docker stop mssql
            displayName: Stop SQL Server Docker image (Linux)
            condition: and(succeeded(), eq(variables['Agent.OS'], 'Linux'))

          - pwsh: SqlLocalDB stop MSSQLLocalDB
            displayName: Stop SQL Server LocalDB (Windows)
            condition: and(succeeded(), eq(variables['Agent.OS'], 'Windows_NT'))

>>>>>>> 3f10bd8c
  - stage: E2E
    displayName: E2E Tests
    dependsOn: Build
    variables:
      npm_config_cache: $(Pipeline.Workspace)/.npm_e2e
      # Enable console logging in Release mode
      SERILOG__WRITETO__0__NAME: Async
      SERILOG__WRITETO__0__ARGS__CONFIGURE__0__NAME: Console
      # Set unattended install settings
      UMBRACO__CMS__UNATTENDED__INSTALLUNATTENDED: true
      UMBRACO__CMS__UNATTENDED__UNATTENDEDUSERNAME: Playwright Test
      UMBRACO__CMS__UNATTENDED__UNATTENDEDUSERPASSWORD: UmbracoAcceptance123!
      UMBRACO__CMS__UNATTENDED__UNATTENDEDUSEREMAIL: playwright@umbraco.com
      # Custom Umbraco settings
      UMBRACO__CMS__CONTENT__CONTENTVERSIONCLEANUPPOLICY__ENABLECLEANUP: false
      UMBRACO__CMS__GLOBAL__DISABLEELECTIONFORSINGLESERVER: true
      UMBRACO__CMS__GLOBAL__INSTALLMISSINGDATABASE: true
      UMBRACO__CMS__GLOBAL__ID: 00000000-0000-0000-0000-000000000042
      UMBRACO__CMS__GLOBAL__VERSIONCHECKPERIOD: 0
      UMBRACO__CMS__GLOBAL__USEHTTPS: true
      UMBRACO__CMS__HEALTHCHECKS__NOTIFICATION__ENABLED: false
      UMBRACO__CMS__KEEPALIVE__DISABLEKEEPALIVETASK: true
      UMBRACO__CMS__WEBROUTING__UMBRACOAPPLICATIONURL: https://localhost:44331/
      ASPNETCORE_URLS: https://localhost:44331
    jobs:
      # E2E Tests
      - job:
        displayName: E2E Tests (SQLite)
        timeoutInMinutes: 180
        variables:
          # Connection string
          CONNECTIONSTRINGS__UMBRACODBDSN: Data Source=Umbraco;Mode=Memory;Cache=Shared;Foreign Keys=True;Pooling=True
          CONNECTIONSTRINGS__UMBRACODBDSN_PROVIDERNAME: Microsoft.Data.Sqlite
        strategy:
          matrix:
            LinuxPart1Of3:
              vmImage: "ubuntu-latest"
              testCommand: "npm run test -- --shard=1/3"
            LinuxPart2Of3:
              vmImage: "ubuntu-latest"
              testCommand: "npm run test -- --shard=2/3"
            LinuxPart3Of3:
              vmImage: "ubuntu-latest"
              testCommand: "npm run test -- --shard=3/3"
            WindowsPart1Of3:
              vmImage: "windows-latest"
              testCommand: "npm run test -- --shard=1/3"
            WindowsPart2Of3:
              vmImage: "windows-latest"
              testCommand: "npm run test -- --shard=2/3"
            WindowsPart3Of3:
              vmImage: "windows-latest"
              testCommand: "npm run test -- --shard=3/3"
        pool:
          vmImage: $(vmImage)
        steps:
          # Setup test environment
          - task: DownloadPipelineArtifact@2
            displayName: Download NuGet artifacts
            inputs:
              artifact: nupkg
              path: $(Agent.BuildDirectory)/app/nupkg

          - task: NodeTool@0
            displayName: Use Node.js $(nodeVersion)
            retryCountOnTaskFailure: 3
            inputs:
              versionSpec: $(nodeVersion)

          - task: UseDotNet@2
            displayName: Use .NET SDK from global.json
            inputs:
              useGlobalJson: true

          - pwsh: |
              "UMBRACO_USER_LOGIN=$(UMBRACO__CMS__UNATTENDED__UNATTENDEDUSEREMAIL)
              UMBRACO_USER_PASSWORD=$(UMBRACO__CMS__UNATTENDED__UNATTENDEDUSERPASSWORD)
              URL=$(ASPNETCORE_URLS)
              STORAGE_STAGE_PATH=$(Build.SourcesDirectory)/tests/Umbraco.Tests.AcceptanceTest/playwright/.auth/user.json" | Out-File .env
            displayName: Generate .env
            workingDirectory: $(Build.SourcesDirectory)/tests/Umbraco.Tests.AcceptanceTest

          # Cache and restore NPM packages
          - task: Cache@2
            displayName: Cache NPM packages
            inputs:
              key: 'npm_e2e | "$(Agent.OS)" | $(Build.SourcesDirectory)/tests/Umbraco.Tests.AcceptanceTest/package-lock.json'
              restoreKeys: |
                npm_e2e | "$(Agent.OS)"
                npm_e2e
              path: $(npm_config_cache)

          - script: npm ci --no-fund --no-audit --prefer-offline
            workingDirectory: $(Build.SourcesDirectory)/tests/Umbraco.Tests.AcceptanceTest
            displayName: Restore NPM packages

          # Build application
          - pwsh: |
              $cmsVersion = "$(Build.BuildNumber)" -replace "\+",".g"
              dotnet new nugetconfig
              dotnet nuget add source ./nupkg --name Local
              dotnet new install Umbraco.Templates::$cmsVersion
              dotnet new umbraco --name UmbracoProject --version $cmsVersion --exclude-gitignore --no-restore --no-update-check
              dotnet restore UmbracoProject
              cp $(Build.SourcesDirectory)/tests/Umbraco.Tests.AcceptanceTest.UmbracoProject/*.cs UmbracoProject
              dotnet build UmbracoProject --configuration $(buildConfiguration) --no-restore
              dotnet dev-certs https
            displayName: Build application
            workingDirectory: $(Agent.BuildDirectory)/app

          # Run application
          - bash: |
              nohup dotnet run --project UmbracoProject --configuration $(buildConfiguration) --no-build --no-launch-profile > $(Build.ArtifactStagingDirectory)/playwright.log 2>&1 &
              echo "##vso[task.setvariable variable=AcceptanceTestProcessId]$!"
            displayName: Run application (Linux)
            condition: and(succeeded(), eq(variables['Agent.OS'], 'Linux'))
            workingDirectory: $(Agent.BuildDirectory)/app

          - pwsh: |
              $process = Start-Process dotnet "run --project UmbracoProject --configuration $(buildConfiguration) --no-build --no-launch-profile 2>&1" -PassThru -NoNewWindow -RedirectStandardOutput $(Build.ArtifactStagingDirectory)/playwright.log
              Write-Host "##vso[task.setvariable variable=AcceptanceTestProcessId]$($process.Id)"
            displayName: Run application (Windows)
            condition: and(succeeded(), eq(variables['Agent.OS'], 'Windows_NT'))
            workingDirectory: $(Agent.BuildDirectory)/app

          # Ensures we have the package wait-on installed
          - pwsh: npm install wait-on
            displayName: Install wait-on package

          # Wait for application to start responding to requests
          - pwsh: npx wait-on -v --interval 1000 --timeout 120000 $(ASPNETCORE_URLS)
            displayName: Wait for application
            workingDirectory: tests/Umbraco.Tests.AcceptanceTest

<<<<<<< HEAD
            # Install Playwright and dependencies
=======
          # Install Playwright and dependencies
>>>>>>> 3f10bd8c
          - pwsh: npx playwright install chromium
            displayName: Install Playwright only with Chromium browser
            workingDirectory: tests/Umbraco.Tests.AcceptanceTest

          # Test
          - pwsh: $(testCommand)
            displayName: Run Playwright tests
            continueOnError: true
            workingDirectory: tests/Umbraco.Tests.AcceptanceTest
            env:
              CI: true
              CommitId: $(Build.SourceVersion)
              AgentOs: $(Agent.OS)

          # Stop application
          - bash: kill -15 $(AcceptanceTestProcessId)
            displayName: Stop application (Linux)
            condition: and(succeeded(), ne(variables.AcceptanceTestProcessId, ''), eq(variables['Agent.OS'], 'Linux'))

          - pwsh: Stop-Process -Id $(AcceptanceTestProcessId)
            displayName: Stop application (Windows)
            condition: and(succeeded(), ne(variables.AcceptanceTestProcessId, ''), eq(variables['Agent.OS'], 'Windows_NT'))

          # Copy artifacts
          - pwsh: |
              if (Test-Path tests/Umbraco.Tests.AcceptanceTest/results/*) {
                Copy-Item tests/Umbraco.Tests.AcceptanceTest/results/* $(Build.ArtifactStagingDirectory) -Recurse
              }
            displayName: Copy Playwright results
            condition: succeededOrFailed()

          # Publish
          - task: PublishPipelineArtifact@1
            displayName: Publish test artifacts
            condition: succeededOrFailed()
            inputs:
              targetPath: $(Build.ArtifactStagingDirectory)
              artifact: "Acceptance Test Results - $(Agent.JobName) - Attempt #$(System.JobAttempt)"

          # Publish test results
          - task: PublishTestResults@2
            displayName: "Publish test results"
            condition: succeededOrFailed()
            inputs:
              testResultsFormat: 'JUnit'
              testResultsFiles: '*.xml'
              searchFolder: "tests/Umbraco.Tests.AcceptanceTest/results"
              testRunTitle: "$(Agent.JobName)"

      - job:
        displayName: E2E Tests (SQL Server)
        timeoutInMinutes: 180
        variables:
          # Connection string
          CONNECTIONSTRINGS__UMBRACODBDSN: Data Source=(localdb)\MSSQLLocalDB;AttachDbFilename=|DataDirectory|\Umbraco.mdf;Integrated Security=True
          CONNECTIONSTRINGS__UMBRACODBDSN_PROVIDERNAME: Microsoft.Data.SqlClient
        strategy:
          matrix:
            LinuxPart1Of3:
              testCommand: "npm run testSqlite -- --shard=1/3"
              vmImage: "ubuntu-latest"
              SA_PASSWORD: $(UMBRACO__CMS__UNATTENDED__UNATTENDEDUSERPASSWORD)
              CONNECTIONSTRINGS__UMBRACODBDSN: "Server=(local);Database=Umbraco;User Id=sa;Password=$(SA_PASSWORD);Encrypt=True;TrustServerCertificate=True"
            LinuxPart2Of3:
              testCommand: "npm run testSqlite -- --shard=2/3"
              vmImage: "ubuntu-latest"
              SA_PASSWORD: $(UMBRACO__CMS__UNATTENDED__UNATTENDEDUSERPASSWORD)
              CONNECTIONSTRINGS__UMBRACODBDSN: "Server=(local);Database=Umbraco;User Id=sa;Password=$(SA_PASSWORD);Encrypt=True;TrustServerCertificate=True"
            LinuxPart3Of3:
              testCommand: "npm run testSqlite -- --shard=3/3"
              vmImage: "ubuntu-latest"
              SA_PASSWORD: $(UMBRACO__CMS__UNATTENDED__UNATTENDEDUSERPASSWORD)
              CONNECTIONSTRINGS__UMBRACODBDSN: "Server=(local);Database=Umbraco;User Id=sa;Password=$(SA_PASSWORD);Encrypt=True;TrustServerCertificate=True"
            WindowsPart1Of3:
              vmImage: "windows-latest"
              testCommand: "npm run testSqlite -- --shard=1/3"
            WindowsPart2Of3:
              vmImage: "windows-latest"
              testCommand: "npm run testSqlite -- --shard=2/3"
            WindowsPart3Of3:
              vmImage: "windows-latest"
              testCommand: "npm run testSqlite -- --shard=3/3"
        pool:
          vmImage: $(vmImage)
        steps:
          # Setup test environment
          - task: DownloadPipelineArtifact@2
            displayName: Download NuGet artifacts
            inputs:
              artifact: nupkg
              path: $(Agent.BuildDirectory)/app/nupkg

          - task: NodeTool@0
            displayName: Use Node.js $(nodeVersion)
            inputs:
              versionSpec: $(nodeVersion)

          - task: UseDotNet@2
            displayName: Use .NET SDK from global.json
            inputs:
              useGlobalJson: true

          - pwsh: |
              "UMBRACO_USER_LOGIN=$(UMBRACO__CMS__UNATTENDED__UNATTENDEDUSEREMAIL)
              UMBRACO_USER_PASSWORD=$(UMBRACO__CMS__UNATTENDED__UNATTENDEDUSERPASSWORD)
              URL=$(ASPNETCORE_URLS)
              STORAGE_STAGE_PATH=$(Build.SourcesDirectory)/tests/Umbraco.Tests.AcceptanceTest/playwright/.auth/user.json" | Out-File .env
            displayName: Generate .env
            workingDirectory: $(Build.SourcesDirectory)/tests/Umbraco.Tests.AcceptanceTest

          # Cache and restore NPM packages
          - task: Cache@2
            displayName: Cache NPM packages
            inputs:
              key: 'npm_e2e | "$(Agent.OS)" | $(Build.SourcesDirectory)/tests/Umbraco.Tests.AcceptanceTest/package-lock.json'
              restoreKeys: |
                npm_e2e | "$(Agent.OS)"
                npm_e2e
              path: $(npm_config_cache)

          - script: npm ci --no-fund --no-audit --prefer-offline
            workingDirectory: $(Build.SourcesDirectory)/tests/Umbraco.Tests.AcceptanceTest
            displayName: Restore NPM packages

          # Build application
          - pwsh: |
              $cmsVersion = "$(Build.BuildNumber)" -replace "\+",".g"
              dotnet new nugetconfig
              dotnet nuget add source ./nupkg --name Local
              dotnet new install Umbraco.Templates::$cmsVersion
              dotnet new umbraco --name UmbracoProject --version $cmsVersion --exclude-gitignore --no-restore --no-update-check
              dotnet restore UmbracoProject
              cp $(Build.SourcesDirectory)/tests/Umbraco.Tests.AcceptanceTest.UmbracoProject/*.cs UmbracoProject
              dotnet build UmbracoProject --configuration $(buildConfiguration) --no-restore
              dotnet dev-certs https
            displayName: Build application
            workingDirectory: $(Agent.BuildDirectory)/app

          # Start SQL Server
          - powershell: docker run --name mssql -d -p 1433:1433 -e "ACCEPT_EULA=Y" -e "MSSQL_SA_PASSWORD=$(SA_PASSWORD)" mcr.microsoft.com/mssql/server:2022-latest
            displayName: Start SQL Server Docker image (Linux)
            condition: and(succeeded(), eq(variables['Agent.OS'], 'Linux'))

          - powershell: |
              $maxAttempts = 12
              $attempt = 0
              $status = ""

              while (($status -ne 'running') -and ($attempt -lt $maxAttempts)) {
                Start-Sleep -Seconds 5
                # We use the docker inspect command to check the status of the container. If the container is not running, we wait 5 seconds and try again. And if reaches 12 attempts, we fail the build.
                $status = docker inspect -f '{{.State.Status}}' mssql

                if ($status -ne 'running') {
                  Write-Host "Waiting for SQL Server to be ready... Attempt $($attempt + 1)"
                  $attempt++
                }
              }

              if ($status -eq 'running') {
                Write-Host "SQL Server container is running"
                docker ps -a
              } else {
                Write-Host "SQL Server did not become ready in time. Last known status: $status"
                docker logs mssql
                exit 1
              }
            displayName: Wait for SQL Server to be ready (Linux)
            condition: and(succeeded(), eq(variables['Agent.OS'], 'Linux'))

          - pwsh: SqlLocalDB start MSSQLLocalDB
            displayName: Start SQL Server LocalDB (Windows)
            condition: and(succeeded(), eq(variables['Agent.OS'], 'Windows_NT'))

          # Run application
          - bash: |
              nohup dotnet run --project UmbracoProject --configuration $(buildConfiguration) --no-build --no-launch-profile > $(Build.ArtifactStagingDirectory)/playwright.log 2>&1 &
              echo "##vso[task.setvariable variable=AcceptanceTestProcessId]$!"
            displayName: Run application (Linux)
            condition: and(succeeded(), eq(variables['Agent.OS'], 'Linux'))
            workingDirectory: $(Agent.BuildDirectory)/app

          - pwsh: |
              $process = Start-Process dotnet "run --project UmbracoProject --configuration $(buildConfiguration) --no-build --no-launch-profile 2>&1" -PassThru -NoNewWindow -RedirectStandardOutput $(Build.ArtifactStagingDirectory)/playwright.log
              Write-Host "##vso[task.setvariable variable=AcceptanceTestProcessId]$($process.Id)"
            displayName: Run application (Windows)
            condition: and(succeeded(), eq(variables['Agent.OS'], 'Windows_NT'))
            workingDirectory: $(Agent.BuildDirectory)/app

          # Ensures we have the package wait-on installed
          - pwsh: npm install wait-on
            displayName: Install wait-on package

          # Wait for application to start responding to requests
          - pwsh: npx wait-on -v --interval 1000 --timeout 120000 $(ASPNETCORE_URLS)
            displayName: Wait for application
            workingDirectory: tests/Umbraco.Tests.AcceptanceTest

          # Install Playwright and dependencies
          - pwsh: npx playwright install chromium
            displayName: Install Playwright only with Chromium browser
            workingDirectory: tests/Umbraco.Tests.AcceptanceTest

          # Test
          - pwsh: $(testCommand)
            displayName: Run Playwright tests
            continueOnError: true
            workingDirectory: tests/Umbraco.Tests.AcceptanceTest
            env:
              CI: true
              CommitId: $(Build.SourceVersion)
              AgentOs: $(Agent.OS)

          # Stop application
          - bash: kill -15 $(AcceptanceTestProcessId)
            displayName: Stop application (Linux)
            condition: and(succeeded(), ne(variables.AcceptanceTestProcessId, ''), eq(variables['Agent.OS'], 'Linux'))

          - pwsh: Stop-Process -Id $(AcceptanceTestProcessId)
            displayName: Stop application (Windows)
            condition: and(succeeded(), ne(variables.AcceptanceTestProcessId, ''), eq(variables['Agent.OS'], 'Windows_NT'))

          # Stop SQL Server
          - pwsh: docker stop mssql
            displayName: Stop SQL Server Docker image (Linux)
            condition: and(succeeded(), eq(variables['Agent.OS'], 'Linux'))

          - pwsh: SqlLocalDB stop MSSQLLocalDB
            displayName: Stop SQL Server LocalDB (Windows)
            condition: and(succeeded(), eq(variables['Agent.OS'], 'Windows_NT'))

          # Copy artifacts
          - pwsh: |
              if (Test-Path tests/Umbraco.Tests.AcceptanceTest/results/*) {
                Copy-Item tests/Umbraco.Tests.AcceptanceTest/results/* $(Build.ArtifactStagingDirectory) -Recurse
              }
            displayName: Copy Playwright results
            condition: succeededOrFailed()

          # Publish
          - task: PublishPipelineArtifact@1
            displayName: Publish test artifacts
            condition: succeededOrFailed()
            inputs:
              targetPath: $(Build.ArtifactStagingDirectory)
              artifact: "Acceptance Test Results - $(Agent.JobName) - Attempt #$(System.JobAttempt)"

          # Publish test results
          - task: PublishTestResults@2
            displayName: "Publish test results"
            condition: succeededOrFailed()
            inputs:
              testResultsFormat: 'JUnit'
              testResultsFiles: '*.xml'
              searchFolder: "tests/Umbraco.Tests.AcceptanceTest/results"
              testRunTitle: "$(Agent.JobName)"<|MERGE_RESOLUTION|>--- conflicted
+++ resolved
@@ -94,192 +94,6 @@
               targetPath: $(Build.ArtifactStagingDirectory)/npm
               artifactName: npm
 
-<<<<<<< HEAD
-=======
-  - stage: Integration
-    displayName: Integration Tests
-    dependsOn: Build
-    jobs:
-      # Integration Tests (SQLite)
-      - job:
-        timeoutInMinutes: 180
-        displayName: Integration Tests (SQLite)
-        strategy:
-          matrix:
-            #            Windows:
-            #              vmImage: 'windows-latest'
-            # We split the tests into 3 parts for each OS to reduce the time it takes to run them on the pipeline
-            LinuxPart1Of3:
-              vmImage: "ubuntu-latest"
-              # Filter tests that are part of the Umbraco.Infrastructure namespace but not part of the Umbraco.Infrastructure.Service namespace
-              testFilter: "(FullyQualifiedName~Umbraco.Infrastructure) & (FullyQualifiedName!~Umbraco.Infrastructure.Service)"
-            LinuxPart2Of3:
-              vmImage: "ubuntu-latest"
-              # Filter tests that are part of the Umbraco.Infrastructure.Service namespace
-              testFilter: "(FullyQualifiedName~Umbraco.Infrastructure.Service)"
-            LinuxPart3Of3:
-              vmImage: "ubuntu-latest"
-              # Filter tests that are not part of the Umbraco.Infrastructure namespace. So this will run all tests that are not part of the Umbraco.Infrastructure namespace
-              testFilter: "(FullyQualifiedName!~Umbraco.Infrastructure)"
-            macOSPart1Of3:
-              vmImage: "macOS-latest"
-              # Filter tests that are part of the Umbraco.Infrastructure namespace but not part of the Umbraco.Infrastructure.Service namespace
-              testFilter: "(FullyQualifiedName~Umbraco.Infrastructure) & (FullyQualifiedName!~Umbraco.Infrastructure.Service)"
-            macOSPart2Of3:
-              vmImage: "macOS-latest"
-              # Filter tests that are part of the Umbraco.Infrastructure.Service namespace
-              testFilter: "(FullyQualifiedName~Umbraco.Infrastructure.Service)"
-            macOSPart3Of3:
-              vmImage: "macOS-latest"
-              # Filter tests that are not part of the Umbraco.Infrastructure namespace.
-              testFilter: "(FullyQualifiedName!~Umbraco.Infrastructure)"
-        pool:
-          vmImage: $(vmImage)
-        variables:
-          Tests__Database__DatabaseType: "Sqlite"
-        steps:
-          - checkout: self
-            submodules: false
-            lfs: false,
-            fetchDepth: 1
-            fetchFilter: tree:0
-          # Setup test environment
-          - task: DownloadPipelineArtifact@2
-            displayName: Download build artifacts
-            inputs:
-              artifact: build_output
-              path: $(Build.SourcesDirectory)
-
-          - task: UseDotNet@2
-            displayName: Use .NET SDK from global.json
-            inputs:
-              useGlobalJson: true
-
-          # Test
-          - task: DotNetCoreCLI@2
-            displayName: Run dotnet test
-            inputs:
-              command: test
-              projects: "tests/Umbraco.Tests.Integration/Umbraco.Tests.Integration.csproj"
-              testRunTitle: Integration Tests SQLite - $(Agent.OS)
-              arguments: '--filter "$(testFilter)" --configuration $(buildConfiguration) --no-build'
-
-      # Integration Tests (SQL Server)
-      - job:
-        timeoutInMinutes: 180
-        displayName: Integration Tests (SQL Server)
-        strategy:
-          matrix:
-            # We split the tests into 3 parts for each OS to reduce the time it takes to run them on the pipeline
-            WindowsPart1Of3:
-              vmImage: "windows-latest"
-              Tests__Database__DatabaseType: LocalDb
-              Tests__Database__SQLServerMasterConnectionString: N/A
-              # Filter tests that are part of the Umbraco.Infrastructure namespace but not part of the Umbraco.Infrastructure.Service namespace
-              testFilter: "(FullyQualifiedName~Umbraco.Infrastructure) & (FullyQualifiedName!~Umbraco.Infrastructure.Service)"
-            WindowsPart2Of3:
-              vmImage: "windows-latest"
-              Tests__Database__DatabaseType: LocalDb
-              Tests__Database__SQLServerMasterConnectionString: N/A
-              # Filter tests that are part of the Umbraco.Infrastructure.Service namespace
-              testFilter: "(FullyQualifiedName~Umbraco.Infrastructure.Service)"
-            WindowsPart3Of3:
-              vmImage: "windows-latest"
-              Tests__Database__DatabaseType: LocalDb
-              Tests__Database__SQLServerMasterConnectionString: N/A
-              # Filter tests that are not part of the Umbraco.Infrastructure namespace. So this will run all tests that are not part of the Umbraco.Infrastructure namespace
-              testFilter: "(FullyQualifiedName!~Umbraco.Infrastructure)"
-            LinuxPart1Of3:
-              vmImage: "ubuntu-latest"
-              SA_PASSWORD: UmbracoIntegration123!
-              Tests__Database__DatabaseType: SqlServer
-              Tests__Database__SQLServerMasterConnectionString: "Server=(local);User Id=sa;Password=$(SA_PASSWORD);Encrypt=True;TrustServerCertificate=True"
-              # Filter tests that are part of the Umbraco.Infrastructure namespace but not part of the Umbraco.Infrastructure.Service namespace
-              testFilter: "(FullyQualifiedName~Umbraco.Infrastructure) & (FullyQualifiedName!~Umbraco.Infrastructure.Service)"
-            LinuxPart2Of3:
-              vmImage: "ubuntu-latest"
-              SA_PASSWORD: UmbracoIntegration123!
-              Tests__Database__DatabaseType: SqlServer
-              Tests__Database__SQLServerMasterConnectionString: "Server=(local);User Id=sa;Password=$(SA_PASSWORD);Encrypt=True;TrustServerCertificate=True"
-              # Filter tests that are part of the Umbraco.Infrastructure.Service namespace
-              testFilter: "(FullyQualifiedName~Umbraco.Infrastructure.Service)"
-            LinuxPart3Of3:
-              vmImage: "ubuntu-latest"
-              SA_PASSWORD: UmbracoIntegration123!
-              Tests__Database__DatabaseType: SqlServer
-              Tests__Database__SQLServerMasterConnectionString: "Server=(local);User Id=sa;Password=$(SA_PASSWORD);Encrypt=True;TrustServerCertificate=True"
-              # Filter tests that are not part of the Umbraco.Infrastructure namespace. So this will run all tests that are not part of the Umbraco.Infrastructure namespace
-              testFilter: "(FullyQualifiedName!~Umbraco.Infrastructure)"
-        pool:
-          vmImage: $(vmImage)
-        steps:
-          # Setup test environment
-          - task: DownloadPipelineArtifact@2
-            displayName: Download build artifacts
-            inputs:
-              artifact: build_output
-              path: $(Build.SourcesDirectory)
-
-          - task: UseDotNet@2
-            displayName: Use .NET SDK from global.json
-            inputs:
-              useGlobalJson: true
-
-          # Start SQL Server
-          - powershell: docker run --name mssql -d -p 1433:1433 -e "ACCEPT_EULA=Y" -e "MSSQL_SA_PASSWORD=$(SA_PASSWORD)" mcr.microsoft.com/mssql/server:2022-latest
-            displayName: Start SQL Server Docker image (Linux)
-            condition: and(succeeded(), eq(variables['Agent.OS'], 'Linux'))
-
-          - powershell: |
-              $maxAttempts = 12
-              $attempt = 0
-              $status = ""
-
-              while (($status -ne 'running') -and ($attempt -lt $maxAttempts)) {
-                Start-Sleep -Seconds 5
-                # We use the docker inspect command to check the status of the container. If the container is not running, we wait 5 seconds and try again. And if reaches 12 attempts, we fail the build.
-                $status = docker inspect -f '{{.State.Status}}' mssql
-
-                if ($status -ne 'running') {
-                  Write-Host "Waiting for SQL Server to be ready... Attempt $($attempt + 1)"
-                  $attempt++
-                }
-              }
-
-              if ($status -eq 'running') {
-                Write-Host "SQL Server container is running"
-                docker ps -a
-              } else {
-                Write-Host "SQL Server did not become ready in time. Last known status: $status"
-                docker logs mssql
-                exit 1
-              }
-            displayName: Wait for SQL Server to be ready (Linux)
-            condition: and(succeeded(), eq(variables['Agent.OS'], 'Linux'))
-
-          - pwsh: SqlLocalDB start MSSQLLocalDB
-            displayName: Start SQL Server LocalDB (Windows)
-            condition: and(succeeded(), eq(variables['Agent.OS'], 'Windows_NT'))
-
-          # Test
-          - task: DotNetCoreCLI@2
-            displayName: Run dotnet test
-            inputs:
-              command: test
-              projects: "tests/Umbraco.Tests.Integration/Umbraco.Tests.Integration.csproj"
-              testRunTitle: Integration Tests SQL Server - $(Agent.OS)
-              arguments: '--filter "$(testFilter)" --configuration $(buildConfiguration) --no-build'
-
-          # Stop SQL Server
-          - pwsh: docker stop mssql
-            displayName: Stop SQL Server Docker image (Linux)
-            condition: and(succeeded(), eq(variables['Agent.OS'], 'Linux'))
-
-          - pwsh: SqlLocalDB stop MSSQLLocalDB
-            displayName: Stop SQL Server LocalDB (Windows)
-            condition: and(succeeded(), eq(variables['Agent.OS'], 'Windows_NT'))
-
->>>>>>> 3f10bd8c
   - stage: E2E
     displayName: E2E Tests
     dependsOn: Build
@@ -414,11 +228,7 @@
             displayName: Wait for application
             workingDirectory: tests/Umbraco.Tests.AcceptanceTest
 
-<<<<<<< HEAD
             # Install Playwright and dependencies
-=======
-          # Install Playwright and dependencies
->>>>>>> 3f10bd8c
           - pwsh: npx playwright install chromium
             displayName: Install Playwright only with Chromium browser
             workingDirectory: tests/Umbraco.Tests.AcceptanceTest
@@ -562,33 +372,6 @@
             displayName: Start SQL Server Docker image (Linux)
             condition: and(succeeded(), eq(variables['Agent.OS'], 'Linux'))
 
-          - powershell: |
-              $maxAttempts = 12
-              $attempt = 0
-              $status = ""
-
-              while (($status -ne 'running') -and ($attempt -lt $maxAttempts)) {
-                Start-Sleep -Seconds 5
-                # We use the docker inspect command to check the status of the container. If the container is not running, we wait 5 seconds and try again. And if reaches 12 attempts, we fail the build.
-                $status = docker inspect -f '{{.State.Status}}' mssql
-
-                if ($status -ne 'running') {
-                  Write-Host "Waiting for SQL Server to be ready... Attempt $($attempt + 1)"
-                  $attempt++
-                }
-              }
-
-              if ($status -eq 'running') {
-                Write-Host "SQL Server container is running"
-                docker ps -a
-              } else {
-                Write-Host "SQL Server did not become ready in time. Last known status: $status"
-                docker logs mssql
-                exit 1
-              }
-            displayName: Wait for SQL Server to be ready (Linux)
-            condition: and(succeeded(), eq(variables['Agent.OS'], 'Linux'))
-
           - pwsh: SqlLocalDB start MSSQLLocalDB
             displayName: Start SQL Server LocalDB (Windows)
             condition: and(succeeded(), eq(variables['Agent.OS'], 'Windows_NT'))
