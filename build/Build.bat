--- conflicted
+++ resolved
@@ -1,10 +1,6 @@
 @ECHO OFF
 SET release=7.1.0
-<<<<<<< HEAD
-SET comment=beta
-=======
 SET comment=RC
->>>>>>> 8391c328
 SET version=%release%
 
 IF [%comment%] EQU [] (SET version=%release%) ELSE (SET version=%release%-%comment%)
