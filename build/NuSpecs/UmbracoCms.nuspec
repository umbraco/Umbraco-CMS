--- conflicted
+++ resolved
@@ -1,58 +1,52 @@
-<?xml version="1.0" encoding="utf-8"?>
-<package xmlns="http://schemas.microsoft.com/packaging/2010/07/nuspec.xsd">
-  <metadata minClientVersion="2.8">
-    <id>UmbracoCms</id>
-    <version>7.0.0</version>
-    <title>Umbraco Cms</title>
-    <authors>Umbraco HQ</authors>
-    <owners>Umbraco HQ</owners>
-    <licenseUrl>http://opensource.org/licenses/MIT</licenseUrl>
-    <projectUrl>http://umbraco.com/</projectUrl>
-    <iconUrl>http://umbraco.com/media/357769/100px_transparent.png</iconUrl>
-    <requireLicenseAcceptance>false</requireLicenseAcceptance>
-    <description>Installs Umbraco Cms in your Visual Studio ASP.NET project</description>
-    <summary>Installs Umbraco Cms in your Visual Studio ASP.NET project</summary>
-    <language>en-US</language>
-    <tags>umbraco</tags>
-    <dependencies>
-      <dependency id="UmbracoCms.Core" version="[$version$]" />
-<<<<<<< HEAD
-      <dependency id="Newtonsoft.Json" version="[9.0.1, 10.0.0)" />
-      <dependency id="Umbraco.ModelsBuilder" version="[3.0.5, 4.0.0)" />
-      <dependency id="Microsoft.AspNet.SignalR.Core" version="[2.2.1, 3.0.0)" />
-	  <dependency id="ImageProcessor.Web.Config" version="[2.3.0, 3.0.0)" />
-=======
-      <dependency id="Newtonsoft.Json" version="[6.0.8, 10.0.0)" />
-      <dependency id="Umbraco.ModelsBuilder" version="[3.0.6, 4.0.0)" />
-      <dependency id="ImageProcessor.Web.Config" version="[2.3.0, 3.0.0)" />
->>>>>>> 218f5230
-    </dependencies>
-  </metadata>
-  <files>
-    <file src="..\_BuildOutput\Configs\**" target="Content\Config" exclude="..\_BuildOutput\Configs\Web.config.transform" />
-    <file src="..\_BuildOutput\WebApp\Views\**" target="Content\Views" exclude="..\_BuildOutput\WebApp\Views\Web.config" />
-    <file src="..\_BuildOutput\WebApp\default.aspx" target="Content\default.aspx" />
-    <file src="..\_BuildOutput\WebApp\Global.asax" target="Content\Global.asax" />
-    <file src="..\_BuildOutput\WebApp\Web.config" target="UmbracoFiles\Web.config" />
-    <file src="..\_BuildOutput\WebApp\App_Browsers\**" target="UmbracoFiles\App_Browsers" />
-    <file src="..\_BuildOutput\WebApp\bin\amd64\**" target="UmbracoFiles\bin\amd64" />
-    <file src="..\_BuildOutput\WebApp\bin\x86\**" target="UmbracoFiles\bin\x86" />
-    <file src="..\_BuildOutput\WebApp\config\splashes\**" target="UmbracoFiles\Config\splashes" />
-    <file src="..\_BuildOutput\WebApp\umbraco\**" target="UmbracoFiles\umbraco" />
-    <file src="..\_BuildOutput\WebApp\umbraco_client\**" target="UmbracoFiles\umbraco_client" />
-    <file src="..\_BuildOutput\WebApp\Media\Web.config" target="Content\Media\Web.config" />
-    <file src="tools\install.ps1" target="tools\install.ps1" />
-    <file src="tools\Readme.txt" target="tools\Readme.txt" />
-    <file src="tools\ReadmeUpgrade.txt" target="tools\ReadmeUpgrade.txt" />
-    <file src="tools\Web.config.install.xdt" target="Content\Web.config.install.xdt" />
-    <file src="tools\applications.config.install.xdt" target="Content\config\applications.config.install.xdt" />
-    <file src="tools\ClientDependency.config.install.xdt" target="Content\config\ClientDependency.config.install.xdt" />
-    <file src="tools\Dashboard.config.install.xdt" target="Content\config\Dashboard.config.install.xdt" />
-    <file src="tools\trees.config.install.xdt" target="Content\config\trees.config.install.xdt" />
-    <file src="tools\umbracoSettings.config.install.xdt" target="Content\config\umbracoSettings.config.install.xdt" />
-    <file src="tools\Views.Web.config.install.xdt" target="Views\Web.config.install.xdt" />
-    <file src="tools\processing.config.install.xdt" target="Content\Config\imageprocessor\processing.config.install.xdt" />
-    <file src="tools\cache.config.install.xdt" target="Content\Config\imageprocessor\cache.config.install.xdt" />
-    <file src="build\**" target="build" />
-  </files>
-</package>
+<?xml version="1.0" encoding="utf-8"?>
+<package xmlns="http://schemas.microsoft.com/packaging/2010/07/nuspec.xsd">
+  <metadata minClientVersion="2.8">
+    <id>UmbracoCms</id>
+    <version>7.0.0</version>
+    <title>Umbraco Cms</title>
+    <authors>Umbraco HQ</authors>
+    <owners>Umbraco HQ</owners>
+    <licenseUrl>http://opensource.org/licenses/MIT</licenseUrl>
+    <projectUrl>http://umbraco.com/</projectUrl>
+    <iconUrl>http://umbraco.com/media/357769/100px_transparent.png</iconUrl>
+    <requireLicenseAcceptance>false</requireLicenseAcceptance>
+    <description>Installs Umbraco Cms in your Visual Studio ASP.NET project</description>
+    <summary>Installs Umbraco Cms in your Visual Studio ASP.NET project</summary>
+    <language>en-US</language>
+    <tags>umbraco</tags>
+    <dependencies>
+      <dependency id="UmbracoCms.Core" version="[$version$]" />
+      <dependency id="Newtonsoft.Json" version="[9.0.1, 10.0.0)" />
+      <dependency id="Umbraco.ModelsBuilder" version="[3.0.6, 4.0.0)" />
+      <dependency id="Microsoft.AspNet.SignalR.Core" version="[2.2.1, 3.0.0)" />
+	  <dependency id="ImageProcessor.Web.Config" version="[2.3.0, 3.0.0)" />
+    </dependencies>
+  </metadata>
+  <files>
+    <file src="..\_BuildOutput\Configs\**" target="Content\Config" exclude="..\_BuildOutput\Configs\Web.config.transform" />
+    <file src="..\_BuildOutput\WebApp\Views\**" target="Content\Views" exclude="..\_BuildOutput\WebApp\Views\Web.config" />
+    <file src="..\_BuildOutput\WebApp\default.aspx" target="Content\default.aspx" />
+    <file src="..\_BuildOutput\WebApp\Global.asax" target="Content\Global.asax" />
+    <file src="..\_BuildOutput\WebApp\Web.config" target="UmbracoFiles\Web.config" />
+    <file src="..\_BuildOutput\WebApp\App_Browsers\**" target="UmbracoFiles\App_Browsers" />
+    <file src="..\_BuildOutput\WebApp\bin\amd64\**" target="UmbracoFiles\bin\amd64" />
+    <file src="..\_BuildOutput\WebApp\bin\x86\**" target="UmbracoFiles\bin\x86" />
+    <file src="..\_BuildOutput\WebApp\config\splashes\**" target="UmbracoFiles\Config\splashes" />
+    <file src="..\_BuildOutput\WebApp\umbraco\**" target="UmbracoFiles\umbraco" />
+    <file src="..\_BuildOutput\WebApp\umbraco_client\**" target="UmbracoFiles\umbraco_client" />
+    <file src="..\_BuildOutput\WebApp\Media\Web.config" target="Content\Media\Web.config" />
+    <file src="tools\install.ps1" target="tools\install.ps1" />
+    <file src="tools\Readme.txt" target="tools\Readme.txt" />
+    <file src="tools\ReadmeUpgrade.txt" target="tools\ReadmeUpgrade.txt" />
+    <file src="tools\Web.config.install.xdt" target="Content\Web.config.install.xdt" />
+    <file src="tools\applications.config.install.xdt" target="Content\config\applications.config.install.xdt" />
+    <file src="tools\ClientDependency.config.install.xdt" target="Content\config\ClientDependency.config.install.xdt" />
+    <file src="tools\Dashboard.config.install.xdt" target="Content\config\Dashboard.config.install.xdt" />
+    <file src="tools\trees.config.install.xdt" target="Content\config\trees.config.install.xdt" />
+    <file src="tools\umbracoSettings.config.install.xdt" target="Content\config\umbracoSettings.config.install.xdt" />
+    <file src="tools\Views.Web.config.install.xdt" target="Views\Web.config.install.xdt" />
+    <file src="tools\processing.config.install.xdt" target="Content\Config\imageprocessor\processing.config.install.xdt" />
+    <file src="tools\cache.config.install.xdt" target="Content\Config\imageprocessor\cache.config.install.xdt" />
+    <file src="build\**" target="build" />
+  </files>
+</package>