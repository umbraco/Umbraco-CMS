--- conflicted
+++ resolved
@@ -5,17 +5,13 @@
         <RootNamespace Condition="'$(name)' != '$(name{-VALUE-FORMS-}safe_namespace)'">Umbraco.Cms.Web.UI</RootNamespace>
     </PropertyGroup>
 
-<<<<<<< HEAD
-=======
 
->>>>>>> 16b0e85c
     <ItemGroup>
         <PackageReference Include="Umbraco.Cms" Version="UMBRACO_VERSION_FROM_TEMPLATE" />
         <PackageReference Include="Umbraco.Cms.SqlCe" Version="UMBRACO_VERSION_FROM_TEMPLATE" Condition="'$(UseSqlCe)' == 'true'" />
         <PackageReference Include="Umbraco.SqlServerCE" Version="4.0.0.1" Condition="'$(UseSqlCe)' == 'true'" />
     </ItemGroup>
 
-<<<<<<< HEAD
     <!-- Force windows to use ICU. Otherwise Windows 10 2019H1+ will do it, but older windows 10 and most if not all winodws servers will run NLS -->
     <ItemGroup Condition="'$(OS)' == 'Windows_NT'">
         <PackageReference Include="Microsoft.ICU.ICU4C.Runtime" Version="68.2.0.6" />
@@ -23,7 +19,6 @@
     </ItemGroup>
 
     <Import Project="..\PackageTestSiteName\build\PackageTestSiteName.targets" Condition="'$(PackageTestSiteName)' != ''" />
-=======
   <!-- Force windows to use ICU. Otherwise Windows 10 2019H1+ will do it, but older windows 10 and most if not all winodws servers will run NLS -->
   <ItemGroup Condition="'$(OS)' == 'Windows_NT'">
     <PackageReference Include="Microsoft.ICU.ICU4C.Runtime" Version="68.2.0.9" />
@@ -32,7 +27,6 @@
 
 
   <Import Project="..\PackageTestSiteName\build\PackageTestSiteName.targets" Condition="'$(PackageTestSiteName)' != ''" />
->>>>>>> 16b0e85c
 
     <ItemGroup Condition="'$(PackageTestSiteName)' != ''">
         <ProjectReference Include="..\PackageTestSiteName\PackageTestSiteName.csproj" />
