--- conflicted
+++ resolved
@@ -135,10 +135,7 @@
     dependsOn: Build
     variables:
       umbracoMajorVersion: $[ stageDependencies.Build.A.outputs['determineMajorVersion.majorVersion'] ]
-<<<<<<< HEAD
-      DOCFX_SOURCE_BRANCH_NAME: v$(umbracoMajorVersion)/contrib
-=======
->>>>>>> e5298185
+      DOCFX_SOURCE_BRANCH_NAME: contrib
     jobs:
       # C# API Reference
       - job:
@@ -147,12 +144,11 @@
           vmImage: 'windows-latest'
         steps:
           - powershell: |
-              choco install docfx --version=2.59.3 -y
+              choco install docfx --version=2.59.4 -y
               if ($LASTEXITCODE -ne 0){
                   throw ("Error installing DocFX")
               }
             displayName: Install DocFX
-<<<<<<< HEAD
           - powershell: |
               docfx metadata "$(Build.SourcesDirectory)/build/csharp-docs/docfx.json"
               if ($LASTEXITCODE -ne 0){
@@ -165,33 +161,6 @@
                     throw ("Error generating documentation.")
               }
             displayName: Generate documentation
-=======
-            inputs:
-              targetType: inline
-              script: |
-                choco install docfx --version=2.59.4 -y
-                if ($lastexitcode -ne 0){
-                    throw ("Error installing DocFX")
-                }
-          - task: PowerShell@2
-            displayName: Generate metadata
-            inputs:
-              targetType: inline
-              script: |
-                docfx metadata "$(Build.SourcesDirectory)/build/csharp-docs/docfx.json"
-                if ($lastexitcode -ne 0){
-                    throw ("Error generating metadata.")
-                }
-          - task: PowerShell@2
-            displayName: Generate documentation
-            inputs:
-              targetType: inline
-              script: |
-                docfx build "$(Build.SourcesDirectory)/build/csharp-docs/docfx.json"
-                if ($lastexitcode -ne 0){
-                      throw ("Error generating documentation.")
-                }
->>>>>>> e5298185
           - task: ArchiveFiles@2
             displayName: Archive C# Docs
             inputs:
