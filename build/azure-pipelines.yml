name: $(TeamProject)_$(Build.DefinitionName)_$(SourceBranchName)_$(Date:yyyyMMdd)$(Rev:.r)

parameters:
  - name: sqlServerIntegrationTests
    displayName: Run SQL Server Integration Tests
    type: boolean
    default: false
  - name: myGetDeploy
    displayName: Deploy to MyGet
    type: boolean
    default: false
  - name: nuGetDeploy
    displayName: Deploy to NuGet
    type: boolean
    default: false
  - name: buildApiDocs
    displayName: Build API docs
    type: boolean
    default: false
  - name: uploadApiDocs
    displayName: Upload API docs
    type: boolean
    default: false
  - name: forceReleaseTestFilter
    displayName: Force to use the release test filters
    type: boolean
    default: false
  - name: integrationNonReleaseTestFilter
    displayName: TestFilter used for non-release type builds
    type: string
    default: '--filter TestCategory!=LongRunning&TestCategory!=NonCritical'
  - name: integrationReleaseTestFilter
    displayName: TestFilter used for release type builds
    type: string
    default: ' '
  - name: nonWindowsIntegrationNonReleaseTestFilter
    displayName: TestFilter used for non-release type builds on non windows agents
    type: string
    default: '--filter TestCategory!=LongRunning&TestCategory!=NonCritical'
  - name: nonWindowsIntegrationReleaseTestFilter
    displayName: TestFilter used for release type builds on non windows agents
    type: string
    default: ' '

variables:
  nodeVersion: 20
  dotnetVersion: 8.x
  dotnetIncludePreviewVersions: true
  solution: umbraco.sln
  buildConfiguration: Release
  UMBRACO__CMS__GLOBAL__ID: 00000000-0000-0000-0000-000000000042
  DOTNET_NOLOGO: true
  DOTNET_GENERATE_ASPNET_CERTIFICATE: false
  DOTNET_SKIP_FIRST_TIME_EXPERIENCE: true
  DOTNET_CLI_TELEMETRY_OPTOUT: true

stages:
  ###############################################
  ## Build
  ###############################################
  - stage: Build
    variables:
      npm_config_cache: $(Pipeline.Workspace)/.npm_client
      NODE_OPTIONS: --max_old_space_size=16384
    jobs:
      - job: A
        displayName: Build Umbraco CMS
        pool:
          vmImage: 'ubuntu-latest'
        steps:
          - checkout: self
            submodules: true
          - task: NodeTool@0
            displayName: Use Node.js $(nodeVersion)
            retryCountOnTaskFailure: 3
            inputs:
              versionSpec: $(nodeVersion)
          - task: Cache@2
            displayName: Cache node_modules
            inputs:
              key: '"npm_client" | "$(Agent.OS)"| $(Build.SourcesDirectory)/src/Umbraco.Web.UI.Client/package-lock.json | $(Build.SourcesDirectory)/src/Umbraco.Web.UI.New.Client/package-lock.json'
              restoreKeys: |
                "npm_client" | "$(Agent.OS)"
                "npm_client"
              path: $(npm_config_cache)
          - script: npm ci --no-fund --no-audit --prefer-offline
            workingDirectory:  src/Umbraco.Web.UI.Client
            displayName: Run npm ci (Backoffice)
          - task: gulp@0
            displayName: Run gulp build (Backoffice)
            inputs:
              gulpFile: src/Umbraco.Web.UI.Client/gulpfile.js
              targets: coreBuild
              workingDirectory: src/Umbraco.Web.UI.Client
          - script: npm ci --no-fund --no-audit --prefer-offline
            workingDirectory:  src/Umbraco.Web.UI.New.Client
            displayName: Run npm ci
          - script: npm run build:for:cms
            displayName: Run New Backoffice Build
            workingDirectory: src/Umbraco.Web.UI.New.Client
          - script: npm run build
            displayName: Run Login Build
            workingDirectory: src/Umbraco.Web.UI.New.Client/apps/auth
          - task: UseDotNet@2
            displayName: Use .NET $(dotnetVersion)
            inputs:
              version: $(dotnetVersion)
              includePreviewVersions: $(dotnetIncludePreviewVersions)
          - task: DotNetCoreCLI@2
            displayName: Run dotnet restore
            inputs:
              command: restore
              projects: $(solution)
          - task: DotNetCoreCLI@2
            name: build
            displayName: Run dotnet build and generate NuGet packages
            inputs:
              command: build
              projects: $(solution)
              arguments: '--configuration $(buildConfiguration) --no-restore --property:ContinuousIntegrationBuild=true --property:GeneratePackageOnBuild=true --property:PackageOutputPath=$(Build.ArtifactStagingDirectory)/nupkg'
          - task: PublishPipelineArtifact@1
            displayName: Publish nupkg
            inputs:
              targetPath: $(Build.ArtifactStagingDirectory)/nupkg
              artifactName: nupkg
          - task: PublishPipelineArtifact@1
            displayName: Publish build artifacts
            inputs:
              targetPath: $(Build.SourcesDirectory)
              artifactName: build_output

  - stage: Build_Docs
    condition: and(succeeded(), or(eq(dependencies.Build.outputs['A.build.NBGV_PublicRelease'], 'True'), ${{parameters.buildApiDocs}}))
    displayName: Prepare API Documentation
    dependsOn: Build
    variables:
      umbracoMajorVersion: $[ stageDependencies.Build.A.outputs['build.NBGV_VersionMajor'] ]
    jobs:
      # C# API Reference
<<<<<<< HEAD
#      - job:
#        displayName: Build C# API Reference
#        pool:
#          vmImage: 'windows-latest'
#        steps:
#          - task: PowerShell@2
#            displayName: Install DocFX
#            inputs:
#              targetType: inline
#              script: |
#                choco install docfx --version=2.59.4 -y
#                if ($lastexitcode -ne 0){
#                    throw ("Error installing DocFX")
#                }
#          - task: PowerShell@2
#            displayName: Generate metadata
#            inputs:
#              targetType: inline
#              script: |
#                docfx metadata "$(Build.SourcesDirectory)/build/csharp-docs/docfx.json"
#                if ($lastexitcode -ne 0){
#                    throw ("Error generating metadata.")
#                }
#          - task: PowerShell@2
#            displayName: Generate documentation
#            inputs:
#              targetType: inline
#              script: |
#                docfx build "$(Build.SourcesDirectory)/build/csharp-docs/docfx.json"
#                if ($lastexitcode -ne 0){
#                      throw ("Error generating documentation.")
#                }
#          - task: ArchiveFiles@2
#            displayName: Archive C# Docs
#            inputs:
#              rootFolderOrFile: $(Build.SourcesDirectory)/build/csharp-docs/_site
#              includeRootFolder: false
#              archiveFile: $(Build.ArtifactStagingDirectory)/csharp-docs.zip
#          - task: PublishPipelineArtifact@1
#            displayName: Publish C# Docs
#            inputs:
#              targetPath: $(Build.ArtifactStagingDirectory)/csharp-docs.zip
#              artifact: csharp-docs
=======
      - job:
        displayName: Build C# API Reference
        pool:
          vmImage: 'windows-latest'
        steps:
          - task: UseDotNet@2
            displayName: Use .NET $(dotnetVersion)
            inputs:
              version: $(dotnetVersion)
              includePreviewVersions: $(dotnetIncludePreviewVersions)
          - task: PowerShell@2
            displayName: Install DocFX
            inputs:
              targetType: inline
              script: |
                dotnet tool install -g docfx --version 2.72.1
                if ($lastexitcode -ne 0){
                    throw ("Error installing DocFX")
                }
          - task: PowerShell@2
            displayName: Generate metadata
            inputs:
              targetType: inline
              script: |
                docfx metadata "$(Build.SourcesDirectory)/build/csharp-docs/docfx.json"
                if ($lastexitcode -ne 0){
                    throw ("Error generating metadata.")
                }
          - task: PowerShell@2
            displayName: Generate documentation
            inputs:
              targetType: inline
              script: |
                docfx build "$(Build.SourcesDirectory)/build/csharp-docs/docfx.json"
                if ($lastexitcode -ne 0){
                      throw ("Error generating documentation.")
                }
          - task: ArchiveFiles@2
            displayName: Archive C# Docs
            inputs:
              rootFolderOrFile: $(Build.SourcesDirectory)/build/csharp-docs/_site
              includeRootFolder: false
              archiveFile: $(Build.ArtifactStagingDirectory)/csharp-docs.zip
          - task: PublishPipelineArtifact@1
            displayName: Publish C# Docs
            inputs:
              targetPath: $(Build.ArtifactStagingDirectory)/csharp-docs.zip
              artifact: csharp-docs
>>>>>>> 6bd4642b

      # js API Reference
      - job:
        displayName: Build js API Reference
        pool:
          vmImage: 'ubuntu-latest'
        variables:
          npm_config_cache: $(Pipeline.Workspace)/.npm_client
          NODE_OPTIONS: --max_old_space_size=16384
          BASE_PATH: /v$(umbracoMajorVersion)/ui
        steps:
          - checkout: self
            submodules: true
          - task: NodeTool@0
            displayName: Use Node.js $(nodeVersion)
            inputs:
              versionSpec: $(nodeVersion)
          - task: Cache@2
            displayName: Cache node_modules
            inputs:
              key: '"npm_client" | "$(Agent.OS)"| $(Build.SourcesDirectory)/src/Umbraco.Web.UI.Client/package-lock.json | $(Build.SourcesDirectory)/src/Umbraco.Web.UI.New.Client/package-lock.json'
              restoreKeys: |
                "npm_client" | "$(Agent.OS)"
                "npm_client"
              path: $(npm_config_cache)
          - script: npm ci --no-fund --no-audit --prefer-offline
            workingDirectory:  src/Umbraco.Web.UI.New.Client
            displayName: Run npm ci
          - script: npm run storybook:build
            displayName: Build Storybook
            env:
              VITE_BASE_PATH: $(BASE_PATH)/
            workingDirectory: $(Build.SourcesDirectory)/src/Umbraco.Web.UI.New.Client
          - script: sed -i "s|/umbraco/backoffice|$(BASE_PATH)/umbraco/backoffice|" assets/*.js
            displayName: Replace BASE_PATH on assets
            workingDirectory: $(Build.SourcesDirectory)/src/Umbraco.Web.UI.New.Client/storybook-static
          - task: ArchiveFiles@2
            displayName: Archive js Docs
            inputs:
              rootFolderOrFile: $(Build.SourcesDirectory)/src/Umbraco.Web.UI.New.Client/storybook-static
              includeRootFolder: false
              archiveFile: $(Build.ArtifactStagingDirectory)/ui-docs.zip
          - task: PublishPipelineArtifact@1
            displayName: Publish js Docs
            inputs:
              targetPath: $(Build.ArtifactStagingDirectory)/ui-docs.zip
              artifact: ui-docs

  ###############################################
  ## Test
  ###############################################
  - stage: Unit
    displayName: Unit Tests
    dependsOn: Build
    jobs:
      # Unit Tests
      - job:
        displayName: Unit Tests
        strategy:
          matrix:
            Windows:
              vmImage: 'windows-latest'
            Linux:
              vmImage: 'ubuntu-latest'
            macOS:
              vmImage: 'macOS-latest'
        pool:
          vmImage: $(vmImage)
        steps:
          - task: DownloadPipelineArtifact@2
            displayName: Download build artifacts
            inputs:
              artifact: build_output
              path: $(Build.SourcesDirectory)
          - task: UseDotNet@2
            displayName: Use .NET $(dotnetVersion)
            inputs:
              version: $(dotnetVersion)
              includePreviewVersions: $(dotnetIncludePreviewVersions)
          - task: DotNetCoreCLI@2
            displayName: Run dotnet test
            inputs:
              command: test
              projects: '**/*.Tests.UnitTests.csproj'
              arguments: '--configuration $(buildConfiguration) --no-build'
              testRunTitle: Unit Tests - $(Agent.OS)

  - stage: Integration
    displayName: Integration Tests
    dependsOn: Build
    variables:
      releaseTestFilter: eq(dependencies.Build.outputs['A.build.NBGV_PublicRelease'], 'True')
    jobs:
      # Integration Tests (SQLite)
      - job:
        displayName: Integration Tests (SQLite)
        strategy:
          matrix:
            Windows:
              vmImage: 'windows-latest'
            Linux:
              vmImage: 'ubuntu-latest'
            macOS:
              vmImage: 'macOS-latest'
        pool:
          vmImage: $(vmImage)
        steps:
          - checkout: self
            submodules: true
          - task: DownloadPipelineArtifact@2
            displayName: Download build artifacts
            inputs:
              artifact: build_output
              path: $(Build.SourcesDirectory)
          - task: UseDotNet@2
            displayName: Use .NET $(dotnetVersion)
            inputs:
              version: $(dotnetVersion)
              includePreviewVersions: $(dotnetIncludePreviewVersions)
          - task: DotNetCoreCLI@2
            displayName: Run dotnet test Windows
            condition: eq(variables['Agent.OS'],'Windows_NT')
            inputs:
              command: test
              projects: '**/*.Tests.Integration.csproj'
              testRunTitle: Integration Tests SQLite - $(Agent.OS)
              ${{ if or(variables.releaseTestFilter, parameters.forceReleaseTestFilter) }}:
                arguments: '--configuration $(buildConfiguration) --no-build ${{parameters.integrationReleaseTestFilter}}'
              ${{ else }}:
                arguments: '--configuration $(buildConfiguration) ${{parameters.integrationNonReleaseTestFilter}}'
            env:
              Tests__Database__DatabaseType: 'Sqlite'
              Umbraco__CMS__Global__MainDomLock: 'FileSystemMainDomLock'
          - task: DotNetCoreCLI@2
            displayName: Run dotnet test Non Windows
            condition: ne(variables['Agent.OS'],'Windows_NT')
            inputs:
              command: test
              projects: '**/*.Tests.Integration.csproj'
              testRunTitle: Integration Tests SQLite - $(Agent.OS)
              ${{ if or(variables.releaseTestFilter, parameters.forceReleaseTestFilter) }}:
                arguments: '--configuration $(buildConfiguration) --no-build ${{parameters.nonWindowsIntegrationReleaseTestFilter}}'
              ${{ else }}:
                arguments: '--configuration $(buildConfiguration) ${{parameters.nonWindowsIntegrationNonReleaseTestFilter}}'
            env:
              Tests__Database__DatabaseType: 'Sqlite'
              Umbraco__CMS__Global__MainDomLock: 'FileSystemMainDomLock'

      # Integration Tests (SQL Server)
      - job:
        timeoutInMinutes: 120
        condition: or(eq(stageDependencies.Build.A.outputs['build.NBGV_PublicRelease'], 'True'), ${{parameters.sqlServerIntegrationTests}})
        displayName: Integration Tests (SQL Server)
        strategy:
          matrix:
            Windows:
              vmImage: 'windows-latest'
              testDb: LocalDb
              connectionString: N/A
            Linux:
              vmImage: 'ubuntu-latest'
              testDb: SqlServer
              connectionString: 'Server=localhost,1433;User Id=sa;Password=$(SA_PASSWORD);TrustServerCertificate=true'
        pool:
          vmImage: $(vmImage)
        variables:
          SA_PASSWORD: UmbracoIntegration123!
        steps:
          - task: DownloadPipelineArtifact@2
            displayName: Download build artifacts
            inputs:
              artifact: build_output
              path: $(Build.SourcesDirectory)
          - task: UseDotNet@2
            displayName: Use .NET $(dotnetVersion)
            inputs:
              version: $(dotnetVersion)
              includePreviewVersions: $(dotnetIncludePreviewVersions)
          - powershell: sqllocaldb start mssqllocaldb
            displayName: Start localdb (Windows only)
            condition: and(succeeded(), eq(variables['Agent.OS'], 'Windows_NT'))
          - powershell: docker run --name mssql -d -p 1433:1433 -e ACCEPT_EULA=Y -e SA_PASSWORD=$(SA_PASSWORD) -e MSSQL_PID=Developer mcr.microsoft.com/mssql/server:2019-latest
            displayName: Start SQL Server (Linux only)
            condition: and(succeeded(), eq(variables['Agent.OS'], 'Linux'))
          - task: DotNetCoreCLI@2
            displayName: Run dotnet test Windows
            condition: eq(variables['Agent.OS'],'Windows_NT')
            inputs:
              command: test
              projects: '**/*.Tests.Integration.csproj'
              testRunTitle: Integration Tests SQL Server - $(Agent.OS)
              ${{ if or(variables.releaseTestFilter, parameters.forceReleaseTestFilter) }}:
                arguments: '--configuration $(buildConfiguration) --no-build ${{parameters.integrationReleaseTestFilter}}'
              ${{ else }}:
                arguments: '--configuration $(buildConfiguration) --no-build ${{parameters.integrationNonReleaseTestFilter}}'
            env:
              Tests__Database__DatabaseType: $(testDb)
              Tests__Database__SQLServerMasterConnectionString: $(connectionString)
              Umbraco__CMS__Global__MainDomLock: 'SqlMainDomLock'
          - task: DotNetCoreCLI@2
            displayName: Run dotnet test NonWindows
            condition: ne(variables['Agent.OS'],'Windows_NT')
            inputs:
              command: test
              projects: '**/*.Tests.Integration.csproj'
              testRunTitle: Integration Tests SQL Server - $(Agent.OS)
              ${{ if or(variables.releaseTestFilter, parameters.forceReleaseTestFilter) }}:
                arguments: '--configuration $(buildConfiguration) --no-build ${{parameters.nonWindowsIntegrationReleaseTestFilter}}'
              ${{ else }}:
                arguments: '--configuration $(buildConfiguration) --no-build ${{parameters.nonWindowsIntegrationNonReleaseTestFilter}}'
            env:
              Tests__Database__DatabaseType: $(testDb)
              Tests__Database__SQLServerMasterConnectionString: $(connectionString)
              Umbraco__CMS__Global__MainDomLock: 'SqlMainDomLock'

#  - stage: E2E
#    variables:
#      npm_config_cache: $(Pipeline.Workspace)/.npm_e2e
#    displayName: E2E Tests
#    dependsOn: Build
#    jobs:
#      # E2E Tests
#      - job:
#        displayName: E2E Tests
#        timeoutInMinutes: 120
#        variables:
#          Umbraco__CMS__Unattended__UnattendedUserName: Playwright Test
#          Umbraco__CMS__Unattended__UnattendedUserPassword: UmbracoAcceptance123!
#          Umbraco__CMS__Unattended__UnattendedUserEmail: playwright@umbraco.com
#          ASPNETCORE_URLS: https://localhost:8443
#        strategy:
#          matrix:
#            Linux:
#              vmImage: 'ubuntu-latest'
#              dockerfile: umbraco-linux.docker
#              dockerImageName: umbraco-linux
#            Windows:
#              vmImage: 'windows-latest'
#              DOTNET_GENERATE_ASPNET_CERTIFICATE: true # Automatically generate HTTPS development certificate on Windows
#              # Enable console logging in Release mode
#              Serilog__WriteTo__0__Name: Async
#              Serilog__WriteTo__0__Args__configure__0__Name: Console
#              # Set unattended install settings
#              Umbraco__CMS__Unattended__InstallUnattended: true
#              Umbraco__CMS__Global__InstallMissingDatabase: true
#              UmbracoDatabaseServer: (LocalDB)\MSSQLLocalDB
#              UmbracoDatabaseName: AcceptanceTestDB
#              ConnectionStrings__umbracoDbDSN: Server=$(UmbracoDatabaseServer);Database=$(UmbracoDatabaseName);Integrated Security=true;
#              # Custom Umbraco settings
#              Umbraco__CMS__Global__VersionCheckPeriod: 0
#              Umbraco__CMS__Global__UseHttps: true
#              Umbraco__CMS__HealthChecks__Notification__Enabled: false
#              Umbraco__CMS__KeepAlive__DisableKeepAliveTask: true
#        pool:
#          vmImage: $(vmImage)
#        steps:
#          - task: DownloadPipelineArtifact@2
#            displayName: Download nupkg
#            inputs:
#              artifact: nupkg
#              path: $(Build.SourcesDirectory)/tests/Umbraco.Tests.AcceptanceTest/misc/nupkg
#          - task: NodeTool@0
#            displayName: Use Node.js $(nodeVersion)
#            retryCountOnTaskFailure: 3
#            inputs:
#              versionSpec: $(nodeVersion)
#          - task: Cache@2
#            displayName: Cache node_modules
#            inputs:
#              key: '"npm_e2e" | "$(Agent.OS)" | $(Build.SourcesDirectory)/tests/Umbraco.Tests.AcceptanceTest/package-lock.json'
#              restoreKeys: |
#                "npm_e2e" | "$(Agent.OS)"
#                "npm_e2e"
#              path: $(npm_config_cache)
#          - pwsh: |
#              New-Item -Path "." -Name ".env" -ItemType "file" -Value "UMBRACO_USER_LOGIN=$(Umbraco__CMS__Unattended__UnattendedUserEmail)
#              UMBRACO_USER_PASSWORD=$(Umbraco__CMS__Unattended__UnattendedUserPassword)
#              URL=$(ASPNETCORE_URLS)"
#            displayName: Generate .env
#            workingDirectory: $(Build.SourcesDirectory)/tests/Umbraco.Tests.AcceptanceTest/
#          - script: npm ci --no-fund --no-audit --prefer-offline
#            workingDirectory: $(Build.SourcesDirectory)/tests/Umbraco.Tests.AcceptanceTest/
#            displayName: Run npm ci
#          - pwsh: sqllocaldb start mssqllocaldb
#            displayName: Start localdb (Windows only)
#            condition: and(succeeded(), eq(variables['Agent.OS'], 'Windows_NT'))
#          - pwsh: Invoke-Sqlcmd -Query "CREATE DATABASE $env:UmbracoDatabaseName" -ServerInstance $env:UmbracoDatabaseServer
#            displayName: Create database (Windows only)
#            condition: and(succeeded(), eq(variables['Agent.OS'], 'Windows_NT'))
#          - task: UseDotNet@2
#            displayName: Use .NET $(dotnetVersion)
#            inputs:
#              version: $(dotnetVersion)
#              includePreviewVersions: $(dotnetIncludePreviewVersions)
#          - pwsh: |
#              $sha = 'g$(Build.SourceVersion)'.substring(0, 8)
#              docker build -t $(dockerImageName):$sha -f $(dockerfile) .
#              mkdir -p $(Build.ArtifactStagingDirectory)/docker-images
#              docker save -o $(Build.ArtifactStagingDirectory)/docker-images/$(dockerImageName).$sha.tar $(dockerImageName):$sha
#              dotnet dev-certs https -ep ${HOME}/.aspnet/https/aspnetapp.pfx -p $(Umbraco__CMS__Unattended__UnattendedUserPassword)
#              docker run --name $(dockerImageName) -dp 8080:5000 -dp 8443:5001 -e UMBRACO__CMS__GLOBAL__ID=$(UMBRACO__CMS__GLOBAL__ID) -e ASPNETCORE_Kestrel__Certificates__Default__Password="$(Umbraco__CMS__Unattended__UnattendedUserPassword)" -e ASPNETCORE_Kestrel__Certificates__Default__Path=/https/aspnetapp.pfx -v ${HOME}/.aspnet/https:/https/ $(dockerImageName):$sha
#              docker ps
#            condition: and(succeeded(), eq(variables['Agent.OS'], 'Linux'))
#            displayName: Build and run container (Linux only)
#            workingDirectory: tests/Umbraco.Tests.AcceptanceTest/misc
#          - pwsh: |
#              dotnet new --install ./nupkg/Umbraco.Templates.*.nupkg
#              dotnet new umbraco --name AcceptanceTestProject --no-restore --output .
#              dotnet restore --configfile ./nuget.config
#              dotnet build --configuration $(buildConfiguration) --no-restore
#              dotnet dev-certs https
#              $process = Start-Process -FilePath "dotnet" -ArgumentList "run --configuration $(buildConfiguration) --no-build --no-launch-profile 2>&1" -PassThru -RedirectStandardOutput $(Build.ArtifactStagingDirectory)/playwright.log
#              Write-Host "##vso[task.setvariable variable=AcceptanceTestProcessId]$($process.Id)"
#            condition: and(succeeded(), eq(variables['Agent.OS'], 'Windows_NT'))
#            displayName: Build and run app (Windows only)
#            workingDirectory: tests/Umbraco.Tests.AcceptanceTest/misc
#          - pwsh: npx wait-on -v --interval 1000 --timeout 120000 $(ASPNETCORE_URLS)
#            displayName: Wait for app
#            workingDirectory: tests/Umbraco.Tests.AcceptanceTest
#          - pwsh: npx playwright install --with-deps
#            displayName: Install Playwright
#            workingDirectory: tests/Umbraco.Tests.AcceptanceTest
#          - pwsh: npm run test --ignore-certificate-errors
#            displayName: Run Playwright (Desktop)
#            continueOnError: true
#            workingDirectory: tests/Umbraco.Tests.AcceptanceTest
#            env:
#              CI: true
#              CommitId: $(Build.SourceVersion)
#              AgentOs: $(Agent.OS)
#          - pwsh: |
#              docker logs $(dockerImageName) > $(Build.ArtifactStagingDirectory)/playwright.log 2>&1
#              docker stop $(dockerImageName)
#            condition: eq(variables['Agent.OS'], 'Linux')
#            displayName: Stop app (Linux only)
#          - pwsh: Stop-Process $env:AcceptanceTestProcessId
#            condition: eq(variables['Agent.OS'], 'Windows_NT')
#            displayName: Stop app (Windows only)
#          - task: PowerShell@2
#            displayName: Check if artifacts folder exists
#            inputs:
#              targetType: inline
#              script: |
#                $MyVariable = Test-Path -Path $(Build.SourcesDirectory)/tests/Umbraco.Tests.AcceptanceTest/results
#                Write-Host "##vso[task.setvariable variable=resultFolderExists;]$MyVariable"
#          - task: CopyFiles@2
#            displayName: Prepare artifacts
#            condition: eq(variables.resultFolderExists, 'True')
#            inputs:
#              sourceFolder: $(Build.SourcesDirectory)/tests/Umbraco.Tests.AcceptanceTest/results/
#              targetFolder: $(Build.ArtifactStagingDirectory)/playwright
#          - task: PublishPipelineArtifact@1
#            condition: always()
#            displayName: Publish test artifacts
#            inputs:
#              targetPath: $(Build.ArtifactStagingDirectory)
#              artifact: 'E2E artifacts - $(Agent.OS) - Attempt #$(System.JobAttempt)'


  ###############################################
  ## Release
  ###############################################
  - stage: Deploy_MyGet
    displayName: MyGet pre-release
    dependsOn:
      - Unit
      - Integration
      # - E2E # TODO: Enable when stable.
    condition: and(succeeded(), or(eq(dependencies.Build.outputs['A.build.NBGV_PublicRelease'], 'True'), ${{parameters.myGetDeploy}}))
    jobs:
      - job:
        displayName: Push to pre-release feed
        steps:
          - checkout: none
          - task: DownloadPipelineArtifact@2
            displayName: Download nupkg
            inputs:
              artifact: nupkg
              path: $(Build.ArtifactStagingDirectory)/nupkg
          - task: NuGetCommand@2
            displayName: NuGet push
            inputs:
              command: 'push'
              packagesToPush: $(Build.ArtifactStagingDirectory)/**/*.nupkg
              nuGetFeedType: 'external'
              publishFeedCredentials: 'MyGet - Pre-releases'
  - stage: Deploy_NuGet
    displayName: NuGet release
    dependsOn:
      - Deploy_MyGet
      - Build_Docs
    condition: and(succeeded(), or(eq(dependencies.Build.outputs['A.build.NBGV_PublicRelease'], 'True'), ${{parameters.nuGetDeploy}}))
    jobs:
      - job:
        displayName: Push to NuGet
        steps:
          - checkout: none
          - task: DownloadPipelineArtifact@2
            displayName: Download nupkg
            inputs:
              artifact: nupkg
              path: $(Build.ArtifactStagingDirectory)/nupkg
          - task: NuGetCommand@2
            displayName: NuGet push
            inputs:
              command: 'push'
              packagesToPush: $(Build.ArtifactStagingDirectory)/**/*.nupkg
              nuGetFeedType: 'external'
              publishFeedCredentials: 'NuGet - Umbraco.*'

  - stage: Upload_API_Docs
    pool:
      vmImage: 'windows-latest' # Apparently AzureFileCopy is windows only :(
    variables:
      umbracoMajorVersion:  $[ stageDependencies.Build.A.outputs['build.NBGV_VersionMajor'] ]
    displayName: Upload API Documentation
    dependsOn:
      - Build
      - Deploy_MyGet # Change to "Deploy_Nuget" after release of v14
    condition: and(succeeded(), or(eq(dependencies.Build.outputs['A.build.NBGV_PublicRelease'], 'True'), ${{parameters.uploadApiDocs}}))
    jobs:
#      - job:
#        displayName: Upload C# Docs
#        steps:
#          - checkout: none
#          - task: DownloadPipelineArtifact@2
#            displayName: Download artifact
#            inputs:
#              artifact: csharp-docs
#              path: $(Build.SourcesDirectory)
#          - task: ExtractFiles@1
#            inputs:
#              archiveFilePatterns: $(Build.SourcesDirectory)/csharp-docs.zip
#              destinationFolder: $(Build.ArtifactStagingDirectory)/csharp-docs
#          - task: AzureFileCopy@4
#            displayName: 'Copy C# Docs to blob storage'
#            inputs:
#              SourcePath: '$(Build.ArtifactStagingDirectory)/csharp-docs/*'
#              azureSubscription: umbraco-storage
#              Destination: AzureBlob
#              storage: umbracoapidocs
#              ContainerName: '$web'
#              BlobPrefix: v$(umbracoMajorVersion)/csharp
      - job:
        displayName: Upload js Docs
        steps:
          - checkout: none
          - task: DownloadPipelineArtifact@2
            displayName: Download artifact
            inputs:
              artifact: ui-docs
              path: $(Build.SourcesDirectory)
          - task: ExtractFiles@1
            inputs:
              archiveFilePatterns: $(Build.SourcesDirectory)/ui-docs.zip
              destinationFolder: $(Build.ArtifactStagingDirectory)/ui-docs
          - task: AzureFileCopy@4
            displayName: 'Copy UI Docs to blob storage'
            inputs:
              SourcePath: '$(Build.ArtifactStagingDirectory)/ui-docs/*'
              azureSubscription: umbraco-storage
              Destination: AzureBlob
              storage: umbracoapidocs
              ContainerName: '$web'
              BlobPrefix: v$(umbracoMajorVersion)/ui<|MERGE_RESOLUTION|>--- conflicted
+++ resolved
@@ -137,51 +137,6 @@
       umbracoMajorVersion: $[ stageDependencies.Build.A.outputs['build.NBGV_VersionMajor'] ]
     jobs:
       # C# API Reference
-<<<<<<< HEAD
-#      - job:
-#        displayName: Build C# API Reference
-#        pool:
-#          vmImage: 'windows-latest'
-#        steps:
-#          - task: PowerShell@2
-#            displayName: Install DocFX
-#            inputs:
-#              targetType: inline
-#              script: |
-#                choco install docfx --version=2.59.4 -y
-#                if ($lastexitcode -ne 0){
-#                    throw ("Error installing DocFX")
-#                }
-#          - task: PowerShell@2
-#            displayName: Generate metadata
-#            inputs:
-#              targetType: inline
-#              script: |
-#                docfx metadata "$(Build.SourcesDirectory)/build/csharp-docs/docfx.json"
-#                if ($lastexitcode -ne 0){
-#                    throw ("Error generating metadata.")
-#                }
-#          - task: PowerShell@2
-#            displayName: Generate documentation
-#            inputs:
-#              targetType: inline
-#              script: |
-#                docfx build "$(Build.SourcesDirectory)/build/csharp-docs/docfx.json"
-#                if ($lastexitcode -ne 0){
-#                      throw ("Error generating documentation.")
-#                }
-#          - task: ArchiveFiles@2
-#            displayName: Archive C# Docs
-#            inputs:
-#              rootFolderOrFile: $(Build.SourcesDirectory)/build/csharp-docs/_site
-#              includeRootFolder: false
-#              archiveFile: $(Build.ArtifactStagingDirectory)/csharp-docs.zip
-#          - task: PublishPipelineArtifact@1
-#            displayName: Publish C# Docs
-#            inputs:
-#              targetPath: $(Build.ArtifactStagingDirectory)/csharp-docs.zip
-#              artifact: csharp-docs
-=======
       - job:
         displayName: Build C# API Reference
         pool:
@@ -230,7 +185,6 @@
             inputs:
               targetPath: $(Build.ArtifactStagingDirectory)/csharp-docs.zip
               artifact: csharp-docs
->>>>>>> 6bd4642b
 
       # js API Reference
       - job:
