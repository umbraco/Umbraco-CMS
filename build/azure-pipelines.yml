--- conflicted
+++ resolved
@@ -47,11 +47,7 @@
     default: ' '
 
 variables:
-<<<<<<< HEAD
   nodeVersion: 18.18.x
-=======
-  nodeVersion: 18.16.x
->>>>>>> b7a1cd5a
   dotnetVersion: 8.x
   dotnetIncludePreviewVersions: true
   solution: umbraco.sln
@@ -122,31 +118,12 @@
               command: restore
               projects: $(solution)
           - task: DotNetCoreCLI@2
-<<<<<<< HEAD
-            name: dotnetBuild
-            displayName: Run dotnet build
+            name: build
+            displayName: Run dotnet build and generate NuGet packages
             inputs:
               command: build
               projects: $(solution)
-              arguments: '--configuration $(buildConfiguration) --no-restore -p:ContinuousIntegrationBuild=true'
-          - script: |
-              version="$(Build.BuildNumber)"
-              echo "Version: $version"
-
-              major="$(echo $version | cut -d '.' -f 1)"
-              echo "Major version: $major"
-
-              echo "##vso[task.setvariable variable=majorVersion;isOutput=true]$major"
-            displayName: Set major version
-            name: determineMajorVersion
-          - script: dotnet pack $(solution) --configuration $(buildConfiguration) --no-build --property:PackageOutputPath=$(Build.ArtifactStagingDirectory)/nupkg
-            displayName: Run dotnet pack
-          - script: |
-              sha="$(Build.SourceVersion)"
-              sha=${sha:0:7}
-              buildnumber="$(Build.BuildNumber)_$(Build.BuildId)_$sha"
-              echo "##vso[build.updatebuildnumber]$buildnumber"
-            displayName: Update build number
+              arguments: '--configuration $(buildConfiguration) --no-restore --property:ContinuousIntegrationBuild=true --property:GeneratePackageOnBuild=true --property:PackageOutputPath=$(Build.ArtifactStagingDirectory)/nupkg'
           - bash: |
               echo "##[group]npm pack details"
               echo "##[command]Running npm version"
@@ -165,14 +142,6 @@
             inputs:
               targetPath: $(Build.ArtifactStagingDirectory)/npm
               artifactName: npm
-=======
-            name: build
-            displayName: Run dotnet build and generate NuGet packages
-            inputs:
-              command: build
-              projects: $(solution)
-              arguments: '--configuration $(buildConfiguration) --no-restore --property:ContinuousIntegrationBuild=true --property:GeneratePackageOnBuild=true --property:PackageOutputPath=$(Build.ArtifactStagingDirectory)/nupkg'
->>>>>>> b7a1cd5a
           - task: PublishPipelineArtifact@1
             displayName: Publish nupkg
             inputs:
