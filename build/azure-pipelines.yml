name: $(TeamProject)_$(Build.DefinitionName)_$(SourceBranchName)_$(Date:yyyyMMdd)$(Rev:.r)

parameters:
  - name: sqlServerIntegrationTests
    displayName: Run SQL Server Integration Tests
    type: boolean
    default: false
  - name: myGetDeploy
    displayName: Deploy to MyGet
    type: boolean
    default: false
  - name: nuGetDeploy
    displayName: Deploy to NuGet
    type: boolean
    default: false
  - name: buildApiDocs
    displayName: Build API docs
    type: boolean
    default: false
  - name: uploadApiDocs
    displayName: Upload API docs
    type: boolean
    default: false

variables:
<<<<<<< HEAD
  nodeVersion: 16.17.0
  dotnetVersion: 7.x
=======
  nodeVersion: 14.18.1
  dotnetVersion: 6.x
  dotnetIncludePreviewVersions: false
>>>>>>> 956559c8
  solution: umbraco.sln
  buildConfiguration: Release
  UMBRACO__CMS__GLOBAL__ID: 00000000-0000-0000-0000-000000000042
  DOTNET_NOLOGO: true
  DOTNET_GENERATE_ASPNET_CERTIFICATE: false
  DOTNET_SKIP_FIRST_TIME_EXPERIENCE: true
  DOTNET_CLI_TELEMETRY_OPTOUT: true

stages:
  ###############################################
  ## Build
  ###############################################
  - stage: Build
    variables:
      npm_config_cache: $(Pipeline.Workspace)/.npm_client
    jobs:
      - job: A
        displayName: Build Umbraco CMS
        pool:
          vmImage: 'ubuntu-latest'
        steps:
          - task: NodeTool@0
            displayName: Use Node.js $(nodeVersion)
            inputs:
              versionSpec: $(nodeVersion)
          - task: Cache@2
            displayName: Cache node_modules
            inputs:
              key: '"npm_client" | "$(Agent.OS)" | $(Build.SourcesDirectory)/src/Umbraco.Web.UI.Client/package-lock.json'
              restoreKeys: |
                "npm_client" | "$(Agent.OS)"
                "npm_client"
              path: $(npm_config_cache)
          - script: npm ci --no-fund --no-audit --prefer-offline
            workingDirectory:  src/Umbraco.Web.UI.Client
            displayName: Run npm ci
          - task: gulp@0
            displayName: Run gulp build
            inputs:
              gulpFile: src/Umbraco.Web.UI.Client/gulpfile.js
              targets: coreBuild
              workingDirectory: src/Umbraco.Web.UI.Client
          - task: UseDotNet@2
            displayName: Use .NET $(dotnetVersion)
            inputs:
              version: $(dotnetVersion)
              performMultiLevelLookup: true
<<<<<<< HEAD
              includePreviewVersions: true
=======
              includePreviewVersions: $(dotnetIncludePreviewVersions)
>>>>>>> 956559c8
          - task: DotNetCoreCLI@2
            displayName: Run dotnet restore
            inputs:
              command: restore
              projects: $(solution)
          - task: DotNetCoreCLI@2
            displayName: Run dotnet build
            inputs:
              command: build
              projects: $(solution)
              arguments: '--configuration $(buildConfiguration) --no-restore -p:ContinuousIntegrationBuild=true'
          - script: |
              version="$(Build.BuildNumber)"
              echo "varsion: $version"

              major="$(echo $version | cut -d '.' -f 1)"
              echo "major version: $major"

              echo "##vso[task.setvariable variable=majorVersion;isOutput=true]$major"
            displayName: Set major version
            name: determineMajorVersion
          - task: PowerShell@2
            displayName: Prepare nupkg
            inputs:
              targetType: inline
              script: |
                $umbracoVersion = "$(Build.BuildNumber)" -replace "\+",".g"
                $templatePaths = Get-ChildItem 'templates/**/.template.config/template.json'

                foreach ($templatePath in $templatePaths) {
                  $a = Get-Content $templatePath -Raw | ConvertFrom-Json
                  if ($a.symbols -and $a.symbols.UmbracoVersion) {
                    $a.symbols.UmbracoVersion.defaultValue = $umbracoVersion
                    $a | ConvertTo-Json -Depth 32 | Set-Content $templatePath
                  }
                }

<<<<<<< HEAD
                dotnet pack $(solution) --configuration $(buildConfiguration) --no-build --output $(Build.ArtifactStagingDirectory)/nupkg
=======
                dotnet pack $(solution) --configuration $(buildConfiguration) --no-build -p:BuildProjectReferences=false --output $(Build.ArtifactStagingDirectory)/nupkg
>>>>>>> 956559c8
          - script: |
              sha="$(Build.SourceVersion)"
              sha=${sha:0:7}
              buildnumber="$(Build.BuildNumber)_$(Build.BuildId)_$sha"
              echo "##vso[build.updatebuildnumber]$buildnumber"
            displayName: Update build number
          - task: PublishPipelineArtifact@1
            displayName: Publish nupkg
            inputs:
              targetPath: $(Build.ArtifactStagingDirectory)/nupkg
              artifactName: nupkg
          - task: PublishPipelineArtifact@1
            displayName: Publish build artifacts
            inputs:
              targetPath: $(Build.SourcesDirectory)
              artifactName: build_output

  - stage: Build_Docs
    condition: and(succeeded(), or(startsWith(variables['Build.SourceBranch'], 'refs/heads/release/'), ${{parameters.buildApiDocs}}))
    displayName: Prepare API Documentation
    dependsOn: Build
    variables:
      umbracoMajorVersion: $[ stageDependencies.Build.A.outputs['determineMajorVersion.majorVersion'] ]
    jobs:
      # C# API Reference
      - job:
        displayName: Build C# API Reference
        pool:
          vmImage: 'windows-latest'
        steps:
          - task: PowerShell@2
            displayName: Install DocFX
            inputs:
              targetType: inline
              script: |
                choco install docfx --version=2.59.2 -y
                if ($lastexitcode -ne 0){
                    throw ("Error installing DocFX")
                }
          - task: PowerShell@2
            displayName: Generate metadata
            inputs:
              targetType: inline
              script: |
                docfx metadata "$(Build.SourcesDirectory)/build/csharp-docs/docfx.json"
                if ($lastexitcode -ne 0){
                    throw ("Error generating metadata.")
                }
          - task: PowerShell@2
            displayName: Generate documentation
            inputs:
              targetType: inline
              script: |
                docfx build "$(Build.SourcesDirectory)/build/csharp-docs/docfx.json"
                if ($lastexitcode -ne 0){
                      throw ("Error generating documentation.")
                }
          - task: ArchiveFiles@2
            displayName: Archive C# Docs
            inputs:
              rootFolderOrFile: $(Build.SourcesDirectory)/build/csharp-docs/_site
              includeRootFolder: false
              archiveFile: $(Build.ArtifactStagingDirectory)/csharp-docs.zip
          - task: PublishPipelineArtifact@1
            displayName: Publish C# Docs
            inputs:
              targetPath: $(Build.ArtifactStagingDirectory)/csharp-docs.zip
              artifact: csharp-docs

      # js API Reference
      - job:
        displayName: Build js API Reference
        pool:
          vmImage: 'ubuntu-latest'
        steps:
          - task: NodeTool@0
            displayName: Use Node.js 10.15.0
            inputs:
              versionSpec: 10.15.0 # Won't work with higher versions
          - script: |
              npm ci --no-fund --no-audit --prefer-offline
              npx gulp docs

              major="$(umbracoMajorVersion)"
              echo "major version: $major"

              baseUrl="https://apidocs.umbraco.com/v$major/ui/"
              echo "baseUrl: $baseUrl"

              sed -i "s|baseUrl = .*|baseUrl = '$baseUrl',|" api/index.html
            displayName: Generate js Docs
            workingDirectory:  $(Build.SourcesDirectory)/src/Umbraco.Web.UI.Docs
          - task: ArchiveFiles@2
            displayName: Archive js Docs
            inputs:
              rootFolderOrFile: $(Build.SourcesDirectory)/src/Umbraco.Web.UI.Docs/api
              includeRootFolder: false
              archiveFile: $(Build.ArtifactStagingDirectory)/ui-docs.zip
          - task: PublishPipelineArtifact@1
            displayName: Publish js Docs
            inputs:
              targetPath: $(Build.ArtifactStagingDirectory)/ui-docs.zip
              artifact: ui-docs

  ###############################################
  ## Test
  ###############################################
  - stage: Unit
    displayName: Unit Tests
    dependsOn: Build
    jobs:
      # Unit Tests
      - job:
        displayName: Unit Tests
        strategy:
          matrix:
            Windows:
              vmImage: 'windows-latest'
            Linux:
              vmImage: 'ubuntu-latest'
            macOS:
              vmImage: 'macOS-latest'
        pool:
          vmImage: $(vmImage)
        steps:
          - task: DownloadPipelineArtifact@2
            displayName: Download build artifacts
            inputs:
              artifact: build_output
              path: $(Build.SourcesDirectory)
          - task: UseDotNet@2
            displayName: Use .NET $(dotnetVersion)
            inputs:
              version: $(dotnetVersion)
              performMultiLevelLookup: true
<<<<<<< HEAD
              includePreviewVersions: true
=======
              includePreviewVersions: $(dotnetIncludePreviewVersions)
>>>>>>> 956559c8
          - task: DotNetCoreCLI@2
            displayName: Run dotnet test
            inputs:
              command: test
              projects: '**/*.Tests.UnitTests.csproj'
              arguments: '--configuration $(buildConfiguration) --no-build'
              testRunTitle: Unit Tests - $(Agent.OS)

  - stage: Integration
    displayName: Integration Tests
    dependsOn: Build
    jobs:
      # Integration Tests (SQLite)
      - job:
        displayName: Integration Tests (SQLite)
        strategy:
          matrix:
            Windows:
              vmImage: 'windows-latest'
            Linux:
              vmImage: 'ubuntu-latest'
            macOS:
              vmImage: 'macOS-latest'
        pool:
          vmImage: $(vmImage)
        steps:
          - task: DownloadPipelineArtifact@2
            displayName: Download build artifacts
            inputs:
              artifact: build_output
              path: $(Build.SourcesDirectory)
          - task: UseDotNet@2
            displayName: Use .NET $(dotnetVersion)
            inputs:
              version: $(dotnetVersion)
              performMultiLevelLookup: true
<<<<<<< HEAD
              includePreviewVersions: true
=======
              includePreviewVersions: $(dotnetIncludePreviewVersions)
>>>>>>> 956559c8
          - task: DotNetCoreCLI@2
            displayName: Run dotnet test
            inputs:
              command: test
              projects: '**/*.Tests.Integration.csproj'
              arguments: '--configuration $(buildConfiguration) --no-build'
              testRunTitle: Integration Tests SQLite - $(Agent.OS)
            env:
              Tests__Database__DatabaseType: 'Sqlite'
              Umbraco__CMS__Global__MainDomLock: 'FileSystemMainDomLock'

      # Integration Tests (SQL Server)
      - job:
        timeoutInMinutes: 120
        condition: or(startsWith(variables['Build.SourceBranch'], 'refs/heads/release/'), ${{parameters.sqlServerIntegrationTests}})
        displayName: Integration Tests (SQL Server)
        strategy:
          matrix:
            Windows:
              vmImage: 'windows-latest'
              testDb: LocalDb
              connectionString: N/A
            Linux:
              vmImage: 'ubuntu-latest'
              testDb: SqlServer
              connectionString: 'Server=localhost,1433;User Id=sa;Password=$(SA_PASSWORD);'
        pool:
          vmImage: $(vmImage)
        variables:
          SA_PASSWORD: UmbracoIntegration123!
        steps:
          - task: DownloadPipelineArtifact@2
            displayName: Download build artifacts
            inputs:
              artifact: build_output
              path: $(Build.SourcesDirectory)
          - powershell: sqllocaldb start mssqllocaldb
            displayName: Start localdb (Windows only)
            condition: and(succeeded(), eq(variables['Agent.OS'], 'Windows_NT'))
          - powershell: docker run --name mssql -d -p 1433:1433 -e ACCEPT_EULA=Y -e SA_PASSWORD=$(SA_PASSWORD) -e MSSQL_PID=Developer mcr.microsoft.com/mssql/server:2019-latest
            displayName: Start SQL Server (Linux only)
            condition: and(succeeded(), eq(variables['Agent.OS'], 'Linux'))
          - task: DotNetCoreCLI@2
            displayName: Run dotnet test
            inputs:
              command: test
              projects: '**/*.Tests.Integration.csproj'
              arguments: '--configuration $(buildConfiguration) --no-build'
              testRunTitle: Integration Tests SQL Server - $(Agent.OS)
            env:
              Tests__Database__DatabaseType: $(testDb)
              Tests__Database__SQLServerMasterConnectionString: $(connectionString)
              Umbraco__CMS__Global__MainDomLock: 'SqlMainDomLock'

  - stage: E2E
    variables:
      npm_config_cache: $(Pipeline.Workspace)/.npm_e2e
    displayName: E2E Tests
    dependsOn: Build
    jobs:
      # E2E Tests
      - job:
        displayName: E2E Tests
        variables:
          - name: Umbraco__CMS__Unattended__InstallUnattended  # Windows only
            value: true
          - name: Umbraco__CMS__Unattended__UnattendedUserName  # Windows only
            value: Playwright Test
          - name: Umbraco__CMS__Unattended__UnattendedUserEmail  # Windows only
            value: playwright@umbraco.com
          - name: Umbraco__CMS__Unattended__UnattendedUserPassword  # Windows only
            value: UmbracoAcceptance123!
          - name: Umbraco__CMS__Global__InstallMissingDatabase  # Windows only
            value: true
          - name: UmbracoDatabaseServer # Windows only
            value: (LocalDB)\MSSQLLocalDB
          - name: UmbracoDatabaseName  # Windows only
            value: Playwright
          - name: ConnectionStrings__umbracoDbDSN  # Windows only
            value: Server=$(UmbracoDatabaseServer);Database=$(UmbracoDatabaseName);Integrated Security=true;
          - name: PLAYWRIGHT_BASE_URL
            value: https://localhost:8443
        strategy:
          matrix:
            Linux:
              vmImage: 'ubuntu-latest'
              dockerfile: umbraco-linux.docker
              dockerImageName: umbraco-linux
            Windows:
              vmImage: 'windows-latest'
              DOTNET_GENERATE_ASPNET_CERTIFICATE: true # Automatically generate HTTPS development certificate on Windows
        pool:
          vmImage: $(vmImage)
        steps:
          - task: DownloadPipelineArtifact@2
            displayName: Download nupkg
            inputs:
              artifact: nupkg
              path: $(Build.SourcesDirectory)/tests/Umbraco.Tests.AcceptanceTest/misc/nupkg
          - task: NodeTool@0
            displayName: Use Node.js $(nodeVersion)
            inputs:
              versionSpec: $(nodeVersion)
          - task: Cache@2
            displayName: Cache node_modules
            inputs:
              key: '"npm_e2e" | "$(Agent.OS)" | $(Build.SourcesDirectory)/tests/Umbraco.Tests.AcceptanceTest/package-lock.json'
              restoreKeys: |
                "npm_e2e" | "$(Agent.OS)"
                "npm_e2e"
              path: $(npm_config_cache)
          - task: PowerShell@2
            displayName: Generate .env
            inputs:
              targetType: inline
              workingDirectory: $(Build.SourcesDirectory)/tests/Umbraco.Tests.AcceptanceTest/
              script: |
                New-Item -Path "." -Name ".env" -ItemType "file" -Value "UMBRACO_USER_LOGIN=$(Umbraco__CMS__Unattended__UnattendedUserEmail)
                UMBRACO_USER_PASSWORD=$(Umbraco__CMS__Unattended__UnattendedUserPassword)
                URL=$(PLAYWRIGHT_BASE_URL)"
          - script: npm ci --no-fund --no-audit --prefer-offline
            workingDirectory: $(Build.SourcesDirectory)/tests/Umbraco.Tests.AcceptanceTest/
            displayName: Run npm ci
          - powershell: sqllocaldb start mssqllocaldb
            displayName: Start localdb (Windows only)
            condition: and(succeeded(), eq(variables['Agent.OS'], 'Windows_NT'))
          - powershell:  Invoke-Sqlcmd -Query "CREATE DATABASE $env:UmbracoDatabaseName" -ServerInstance $env:UmbracoDatabaseServer
            displayName: Create database (Windows only)
            condition: and(succeeded(), eq(variables['Agent.OS'], 'Windows_NT'))
          - task: UseDotNet@2
            displayName: Use .NET $(dotnetVersion)
            inputs:
              version: $(dotnetVersion)
              performMultiLevelLookup: true
<<<<<<< HEAD
              includePreviewVersions: true
=======
              includePreviewVersions: $(dotnetIncludePreviewVersions)
>>>>>>> 956559c8
          # Linux containers smooth
          - task: PowerShell@2
            condition: and(succeeded(), eq(variables['Agent.OS'], 'Linux'))
            displayName: Build & run container (Linux only)
            inputs:
              workingDirectory: tests/Umbraco.Tests.AcceptanceTest/misc
              targetType: inline
              script: |
                $sha = 'g$(Build.SourceVersion)'.substring(0, 8)
                docker build -t $(dockerImageName):$sha -f $(dockerfile) .
                mkdir -p $(Build.ArtifactStagingDirectory)/docker-images
                docker save -o $(Build.ArtifactStagingDirectory)/docker-images/$(dockerImageName).$sha.tar $(dockerImageName):$sha
<<<<<<< HEAD
                docker run --name $(dockerImageName) -dp 8080:5000 -e UMBRACO__CMS__GLOBAL__ID=$(UMBRACO__CMS__GLOBAL__ID) $(dockerImageName):$sha
=======

                # Manually generate HTTPS development certificate on Linux
                dotnet dev-certs https -ep ${HOME}/.aspnet/https/aspnetapp.pfx -p UmbracoAcceptance123!
                dotnet dev-certs https --trust

                docker run --name $(dockerImageName) -dp 8080:5000 -dp 8443:5001 -e UMBRACO__CMS__GLOBAL__ID=$(UMBRACO__CMS__GLOBAL__ID) -e ASPNETCORE_Kestrel__Certificates__Default__Password="UmbracoAcceptance123!" -e ASPNETCORE_Kestrel__Certificates__Default__Path=/https/aspnetapp.pfx -v ${HOME}/.aspnet/https:/https/ $(dockerImageName):$sha
>>>>>>> 956559c8
                docker ps
          # Urls matching docker setup.
          - task: PowerShell@2
            condition: and(succeeded(), eq(variables['Agent.OS'], 'Windows_NT'))
            displayName: Build & run app (Windows only)
            inputs:
              workingDirectory: tests/Umbraco.Tests.AcceptanceTest/misc
              targetType: inline
              script: |
                dotnet new --install ./nupkg/Umbraco.Templates.*.nupkg
                dotnet new umbraco --name Playwright -o . --no-restore
                dotnet restore --configfile ./nuget.config
                dotnet build --configuration $(buildConfiguration) --no-restore
<<<<<<< HEAD
                Start-Process -FilePath "dotnet" -ArgumentList "run --configuration $(buildConfiguration) --no-build --no-launch-profile --urls $(CYPRESS_BASE_URL)"
=======
                Start-Process -FilePath "dotnet" -ArgumentList "run --configuration $(buildConfiguration) --no-build --no-launch-profile --urls $(PLAYWRIGHT_BASE_URL)"
>>>>>>> 956559c8
          - task: PowerShell@2
            displayName: Wait for app
            inputs:
              targetType: inline
              workingDirectory: tests/Umbraco.Tests.AcceptanceTest
              script: |
                npm i -g wait-on
                wait-on -v --interval 1000 --timeout 120000 $(PLAYWRIGHT_BASE_URL)
          - task: PowerShell@2
            displayName: Install Playwright
            inputs:
              targetType: inline
              workingDirectory: tests/Umbraco.Tests.AcceptanceTest
              script: npx playwright install
          - task: PowerShell@2
            displayName: Run Playwright (Desktop)
            continueOnError: true
            inputs:
              targetType: inline
              workingDirectory: tests/Umbraco.Tests.AcceptanceTest
              script: 'npm run test --ignore-certificate-errors'
          - bash: |
              if [ -f $(Build.SourcesDirectory)/tests/Umbraco.Tests.AcceptanceTest/results/ ]; then
                echo "##vso[task.setVariable variable=myfileexists]true"
              fi
          - task: CopyFiles@2
            displayName: Prepare artifacts
            condition: eq(variables.myfileexists, 'true')
            inputs:
              sourceFolder: $(Build.SourcesDirectory)/tests/Umbraco.Tests.AcceptanceTest/results/
              targetFolder: $(Build.ArtifactStagingDirectory)/playwright
          - task: PublishPipelineArtifact@1
            displayName: "Publish test artifacts"
            condition: eq(variables.myfileexists, 'true')
            inputs:
              targetPath: $(Build.ArtifactStagingDirectory)
              artifact: 'E2E artifacts - $(Agent.OS) - Attempt #$(System.JobAttempt)'

  ###############################################
  ## Release
  ###############################################
  - stage: Deploy_MyGet
    displayName: MyGet pre-release
    dependsOn:
      - Unit
      - Integration
      # - E2E # TODO: Enable when stable.
    condition: and(succeeded(), or(startsWith(variables['Build.SourceBranch'], 'refs/heads/release/'), ${{parameters.myGetDeploy}}))
    jobs:
      - job:
        displayName: Push to pre-release feed
        steps:
          - checkout: none
          - task: DownloadPipelineArtifact@2
            displayName: Download nupkg
            inputs:
              artifact: nupkg
              path: $(Build.ArtifactStagingDirectory)/nupkg
<<<<<<< HEAD
          - task: DotNetCoreCLI@2
            displayName: dotnet restore
            inputs:
              command: restore
              projects: $(solution)
          # TODO: Use NuGetCommand instead of DotNetCoreCLI
          #                - task: NuGetCommand@2
          #                  displayName: Restore NuGet Packages
          #                  inputs:
          #                      restoreSolution: $(solution)
          #                      feedsToUse: config
=======
          - task: NuGetCommand@2
            displayName: NuGet push
            inputs:
              command: 'push'
              packagesToPush: $(Build.ArtifactStagingDirectory)/**/*.nupkg
              nuGetFeedType: 'external'
              publishFeedCredentials: 'MyGet - Pre-releases'

>>>>>>> 956559c8
  - stage: Deploy_NuGet
    displayName: NuGet release
    dependsOn:
      - Deploy_MyGet
      - Build_Docs
    condition: and(succeeded(), or(startsWith(variables['Build.SourceBranch'], 'refs/heads/release/'), ${{parameters.nuGetDeploy}}))
    jobs:
      - job:
        displayName: Push to NuGet
        steps:
          - checkout: none
          - task: DownloadPipelineArtifact@2
            displayName: Download nupkg
            inputs:
              artifact: nupkg
              path: $(Build.ArtifactStagingDirectory)/nupkg
<<<<<<< HEAD
          - task: DotNetCoreCLI@2
            displayName: dotnet restore
=======
          - task: NuGetCommand@2
            displayName: NuGet push
>>>>>>> 956559c8
            inputs:
              command: restore
              projects: $(solution)

  - stage: Upload_API_Docs
    pool:
      vmImage: 'windows-latest' # Apparently AzureFileCopy is windows only :(
    variables:
      umbracoMajorVersion:  $[ stageDependencies.Build.A.outputs['determineMajorVersion.majorVersion'] ]
    displayName: Upload API Documention
    dependsOn:
      - Build
      - Deploy_NuGet
    condition: and(succeeded(), or(startsWith(variables['Build.SourceBranch'], 'refs/heads/release/'), ${{parameters.uploadApiDocs}}))
    jobs:
      - job:
        displayName: Upload C# Docs
        steps:
          - checkout: none
          - task: DownloadPipelineArtifact@2
            displayName: Download artifact
            inputs:
              artifact: csharp-docs
              path: $(Build.SourcesDirectory)
          - task: ExtractFiles@1
            inputs:
              archiveFilePatterns: $(Build.SourcesDirectory)/csharp-docs.zip
              destinationFolder: $(Build.ArtifactStagingDirectory)/csharp-docs
          - task: AzureFileCopy@4
            displayName: 'Copy C# Docs to blob storage'
            inputs:
              SourcePath: '$(Build.ArtifactStagingDirectory)/csharp-docs/*'
              azureSubscription: umbraco-storage
              Destination: AzureBlob
              storage: umbracoapidocs
              ContainerName: '$web'
              BlobPrefix: v$(umbracoMajorVersion)/csharp
      - job:
        displayName: Upload js Docs
        steps:
          - checkout: none
          - task: DownloadPipelineArtifact@2
            displayName: Download artifact
            inputs:
              artifact: ui-docs
              path: $(Build.SourcesDirectory)
          - task: ExtractFiles@1
            inputs:
              archiveFilePatterns: $(Build.SourcesDirectory)/ui-docs.zip
              destinationFolder: $(Build.ArtifactStagingDirectory)/ui-docs
          - task: AzureFileCopy@4
            displayName: 'Copy UI Docs to blob storage'
            inputs:
              SourcePath: '$(Build.ArtifactStagingDirectory)/ui-docs/*'
              azureSubscription: umbraco-storage
              Destination: AzureBlob
              storage: umbracoapidocs
              ContainerName: '$web'
              BlobPrefix: v$(umbracoMajorVersion)/ui<|MERGE_RESOLUTION|>--- conflicted
+++ resolved
@@ -23,14 +23,9 @@
     default: false
 
 variables:
-<<<<<<< HEAD
   nodeVersion: 16.17.0
   dotnetVersion: 7.x
-=======
-  nodeVersion: 14.18.1
-  dotnetVersion: 6.x
-  dotnetIncludePreviewVersions: false
->>>>>>> 956559c8
+  dotnetIncludePreviewVersions: true
   solution: umbraco.sln
   buildConfiguration: Release
   UMBRACO__CMS__GLOBAL__ID: 00000000-0000-0000-0000-000000000042
@@ -78,11 +73,7 @@
             inputs:
               version: $(dotnetVersion)
               performMultiLevelLookup: true
-<<<<<<< HEAD
-              includePreviewVersions: true
-=======
               includePreviewVersions: $(dotnetIncludePreviewVersions)
->>>>>>> 956559c8
           - task: DotNetCoreCLI@2
             displayName: Run dotnet restore
             inputs:
@@ -120,11 +111,7 @@
                   }
                 }
 
-<<<<<<< HEAD
-                dotnet pack $(solution) --configuration $(buildConfiguration) --no-build --output $(Build.ArtifactStagingDirectory)/nupkg
-=======
                 dotnet pack $(solution) --configuration $(buildConfiguration) --no-build -p:BuildProjectReferences=false --output $(Build.ArtifactStagingDirectory)/nupkg
->>>>>>> 956559c8
           - script: |
               sha="$(Build.SourceVersion)"
               sha=${sha:0:7}
@@ -260,11 +247,7 @@
             inputs:
               version: $(dotnetVersion)
               performMultiLevelLookup: true
-<<<<<<< HEAD
-              includePreviewVersions: true
-=======
               includePreviewVersions: $(dotnetIncludePreviewVersions)
->>>>>>> 956559c8
           - task: DotNetCoreCLI@2
             displayName: Run dotnet test
             inputs:
@@ -301,11 +284,7 @@
             inputs:
               version: $(dotnetVersion)
               performMultiLevelLookup: true
-<<<<<<< HEAD
-              includePreviewVersions: true
-=======
               includePreviewVersions: $(dotnetIncludePreviewVersions)
->>>>>>> 956559c8
           - task: DotNetCoreCLI@2
             displayName: Run dotnet test
             inputs:
@@ -440,11 +419,7 @@
             inputs:
               version: $(dotnetVersion)
               performMultiLevelLookup: true
-<<<<<<< HEAD
-              includePreviewVersions: true
-=======
               includePreviewVersions: $(dotnetIncludePreviewVersions)
->>>>>>> 956559c8
           # Linux containers smooth
           - task: PowerShell@2
             condition: and(succeeded(), eq(variables['Agent.OS'], 'Linux'))
@@ -457,16 +432,12 @@
                 docker build -t $(dockerImageName):$sha -f $(dockerfile) .
                 mkdir -p $(Build.ArtifactStagingDirectory)/docker-images
                 docker save -o $(Build.ArtifactStagingDirectory)/docker-images/$(dockerImageName).$sha.tar $(dockerImageName):$sha
-<<<<<<< HEAD
-                docker run --name $(dockerImageName) -dp 8080:5000 -e UMBRACO__CMS__GLOBAL__ID=$(UMBRACO__CMS__GLOBAL__ID) $(dockerImageName):$sha
-=======
 
                 # Manually generate HTTPS development certificate on Linux
                 dotnet dev-certs https -ep ${HOME}/.aspnet/https/aspnetapp.pfx -p UmbracoAcceptance123!
                 dotnet dev-certs https --trust
 
                 docker run --name $(dockerImageName) -dp 8080:5000 -dp 8443:5001 -e UMBRACO__CMS__GLOBAL__ID=$(UMBRACO__CMS__GLOBAL__ID) -e ASPNETCORE_Kestrel__Certificates__Default__Password="UmbracoAcceptance123!" -e ASPNETCORE_Kestrel__Certificates__Default__Path=/https/aspnetapp.pfx -v ${HOME}/.aspnet/https:/https/ $(dockerImageName):$sha
->>>>>>> 956559c8
                 docker ps
           # Urls matching docker setup.
           - task: PowerShell@2
@@ -480,11 +451,7 @@
                 dotnet new umbraco --name Playwright -o . --no-restore
                 dotnet restore --configfile ./nuget.config
                 dotnet build --configuration $(buildConfiguration) --no-restore
-<<<<<<< HEAD
-                Start-Process -FilePath "dotnet" -ArgumentList "run --configuration $(buildConfiguration) --no-build --no-launch-profile --urls $(CYPRESS_BASE_URL)"
-=======
                 Start-Process -FilePath "dotnet" -ArgumentList "run --configuration $(buildConfiguration) --no-build --no-launch-profile --urls $(PLAYWRIGHT_BASE_URL)"
->>>>>>> 956559c8
           - task: PowerShell@2
             displayName: Wait for app
             inputs:
@@ -543,9 +510,8 @@
             inputs:
               artifact: nupkg
               path: $(Build.ArtifactStagingDirectory)/nupkg
-<<<<<<< HEAD
-          - task: DotNetCoreCLI@2
-            displayName: dotnet restore
+          - task: NuGetCommand@2
+            displayName: NuGet push
             inputs:
               command: restore
               projects: $(solution)
@@ -555,16 +521,6 @@
           #                  inputs:
           #                      restoreSolution: $(solution)
           #                      feedsToUse: config
-=======
-          - task: NuGetCommand@2
-            displayName: NuGet push
-            inputs:
-              command: 'push'
-              packagesToPush: $(Build.ArtifactStagingDirectory)/**/*.nupkg
-              nuGetFeedType: 'external'
-              publishFeedCredentials: 'MyGet - Pre-releases'
-
->>>>>>> 956559c8
   - stage: Deploy_NuGet
     displayName: NuGet release
     dependsOn:
@@ -581,13 +537,8 @@
             inputs:
               artifact: nupkg
               path: $(Build.ArtifactStagingDirectory)/nupkg
-<<<<<<< HEAD
-          - task: DotNetCoreCLI@2
-            displayName: dotnet restore
-=======
           - task: NuGetCommand@2
             displayName: NuGet push
->>>>>>> 956559c8
             inputs:
               command: restore
               projects: $(solution)
