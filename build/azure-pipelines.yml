--- conflicted
+++ resolved
@@ -492,11 +492,7 @@
           matrix:
             LinuxPart1Of3:
               vmImage: "ubuntu-latest"
-<<<<<<< HEAD
               testCommand: 'npx playwright test DefaultConfig --grep "@smoke" --shard=1/3'
-=======
-              testCommand: 'npx playwright test DefaultConfig --grep "@smoke"--shard=1/3'
->>>>>>> 2cfd52a9
             LinuxPart2Of3:
               vmImage: "ubuntu-latest"
               testCommand: 'npx playwright test DefaultConfig --grep "@smoke" --shard=2/3'
