--- conflicted
+++ resolved
@@ -525,14 +525,10 @@
             workingDirectory: tests/Umbraco.Tests.AcceptanceTest
 
           # Test
-<<<<<<< HEAD
-          - pwsh: npm run smokeTest --ignore-certificate-errors
-=======
           - ${{ if eq(parameters.isNightly, true) }}:
               pwsh: npm run test --ignore-certificate-errors
             ${{ else }}:
               pwsh: npm run smokeTest --ignore-certificate-errors           
->>>>>>> 22c0c250
             displayName: Run Playwright tests
             continueOnError: true
             workingDirectory: tests/Umbraco.Tests.AcceptanceTest
@@ -672,14 +668,10 @@
             workingDirectory: tests/Umbraco.Tests.AcceptanceTest
 
           # Test
-<<<<<<< HEAD
-          - pwsh: npm run smokeTest --ignore-certificate-errors
-=======
           - ${{ if eq(parameters.isNightly, true) }}:
               pwsh: npm run test --ignore-certificate-errors
             ${{ else }}:
               pwsh: npm run smokeTest --ignore-certificate-errors
->>>>>>> 22c0c250
             displayName: Run Playwright tests
             continueOnError: true
             workingDirectory: tests/Umbraco.Tests.AcceptanceTest
