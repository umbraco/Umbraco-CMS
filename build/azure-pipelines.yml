--- conflicted
+++ resolved
@@ -23,13 +23,8 @@
     default: false
 
 variables:
-<<<<<<< HEAD
-  nodeVersion: 16.17.0
+  nodeVersion: 18.16.0
   dotnetVersion: 8.x
-=======
-  nodeVersion: 18.16.0
-  dotnetVersion: 7.x
->>>>>>> efb94526
   dotnetIncludePreviewVersions: true
   solution: umbraco.sln
   buildConfiguration: Release
