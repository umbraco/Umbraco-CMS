--- conflicted
+++ resolved
@@ -639,11 +639,7 @@
               testResultsFormat: 'JUnit'
               testResultsFiles: '*.xml'
               searchFolder: "tests/Umbraco.Tests.AcceptanceTest/results"
-<<<<<<< HEAD
-              testRunTitle: "$(Agent.JobName)"   
-=======
               testRunTitle: "$(Agent.JobName)"
->>>>>>> e999d397
 
       - job:
         displayName: E2E Tests (SQL Server)
@@ -810,11 +806,7 @@
             inputs:
               targetPath: $(Build.ArtifactStagingDirectory)
               artifact: "Acceptance Test Results - $(Agent.JobName) - Attempt #$(System.JobAttempt)"
-<<<<<<< HEAD
-          
-=======
-
->>>>>>> e999d397
+
           # Publish test results
           - task: PublishTestResults@2
             displayName: "Publish test results"
