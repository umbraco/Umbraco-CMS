--- conflicted
+++ resolved
@@ -435,11 +435,7 @@
                 docker build -t $(dockerImageName):$sha -f $(dockerfile) .
                 mkdir -p $(Build.ArtifactStagingDirectory)/docker-images
                 docker save -o $(Build.ArtifactStagingDirectory)/docker-images/$(dockerImageName).$sha.tar $(dockerImageName):$sha
-<<<<<<< HEAD
-                docker run --name $(dockerImageName) -dp 44331:5000 -e UMBRACO__CMS_GLOBAL__ID=$(UMBRACO__CMS_GLOBAL__ID) $(dockerImageName):$sha
-=======
-                docker run --name $(dockerImageName) -dp 8080:5000 -e UMBRACO__CMS__GLOBAL__ID=$(UMBRACO__CMS__GLOBAL__ID) $(dockerImageName):$sha
->>>>>>> 134b193c
+                docker run --name $(dockerImageName) -dp 44331:5000 -e UMBRACO__CMS__GLOBAL__ID=$(UMBRACO__CMS__GLOBAL__ID) $(dockerImageName):$sha
                 docker ps
           # Windows containers take forever.
           # --no-launch-profile stops ASPNETCORE_ENVIRONMENT=Development which breaks the users.ts tests (smtp config = invite user button)
