name: $(TeamProject)_$(Build.DefinitionName)_$(SourceBranchName)_$(Date:yyyyMMdd)$(Rev:.r)
variables:
    buildConfiguration: Release
    SA_PASSWORD: UmbracoIntegration123!
    UmbracoBuild: AzurePipeline
    nodeVersion: 14.18.1
resources:
    containers:
        - container: mssql
          image: 'mcr.microsoft.com/mssql/server:2017-latest'
          env:
              ACCEPT_EULA: 'Y'
              SA_PASSWORD: $(SA_PASSWORD)
              MSSQL_PID: Developer
          ports:
              - '1433:1433'
          options: '--name mssql'
stages:
    - stage: Determine_build_type
      displayName: Determine build type
      dependsOn: [ ]
      jobs:
          - job: Set_build_variables
            displayName: Set build variables
            pool:
                vmImage: windows-latest
            steps:
                - task: PowerShell@1
                  name: setReleaseVariable
                  displayName: Set isRelease variable
                  inputs:
                      scriptType: inlineScript
                      inlineScript: >
                          $isRelease = [regex]::matches($env:BUILD_SOURCEBRANCH,"v\d+\/\d+.\d+.*")

                          if ($isRelease.Count -gt 0){
                             Write-Host "##vso[build.addbuildtag]Release build"
                             Write-Host "##vso[task.setvariable variable=isRelease;isOutput=true]true"
                          }else{
                             Write-Host "##vso[task.setvariable variable=isRelease;isOutput=true]false"
                          }
    - stage: Unit_Tests
      displayName: Unit Tests
      dependsOn: []
      jobs:
          - job: Linux_Unit_Tests
            displayName: Linux
            pool:
                vmImage: ubuntu-latest
            steps:
                - task: UseDotNet@2
                  displayName: Use .Net 5.x
                  inputs:
                      version: 5.x
                - task: DotNetCoreCLI@2
                  displayName: dotnet build
                  inputs:
                      command: build
                      projects: '**/umbraco-netcore-only.sln'
                - task: DotNetCoreCLI@2
                  displayName: dotnet test
                  inputs:
                      command: test
                      projects: '**/*.Tests.UnitTests.csproj'
                      arguments: '--no-build'
          - job: MacOS_Unit_Tests
            displayName: Mac OS
            pool:
                vmImage: macOS-latest
            steps:
                - task: UseDotNet@2
                  displayName: Use .Net 5.x
                  inputs:
                      version: 5.x
                - task: DotNetCoreCLI@2
                  displayName: dotnet build
                  inputs:
                      command: build
                      projects: '**/umbraco-netcore-only.sln'
                - task: DotNetCoreCLI@2
                  displayName: dotnet test
                  inputs:
                      command: test
                      projects: '**/*.Tests.UnitTests.csproj'
                      arguments: '--no-build'
          - job: Windows_Unit_Tests
            displayName: Windows
            pool:
                vmImage: windows-latest
            steps:
                - task: UseDotNet@2
                  displayName: Use .Net 5.x
                  inputs:
                      version: 5.x
                - task: DotNetCoreCLI@2
                  displayName: dotnet build
                  inputs:
                      command: build
                      projects: '**/umbraco.sln'
                - task: DotNetCoreCLI@2
                  displayName: dotnet test
                  inputs:
                      command: test
                      projects: '**/*.Tests.UnitTests.csproj'
                      arguments: '--no-build'
    - stage: Integration_Tests
      displayName: Integration Tests
      dependsOn: []
      jobs:
          - job: Linux_Integration_Tests
            services:
                mssql: mssql
            timeoutInMinutes: 120
            displayName: Linux
            pool:
                vmImage: ubuntu-latest
            steps:
                - task: UseDotNet@2
                  displayName: Use .Net 5.x
                  inputs:
                      version: 5.x
                - task: DotNetCoreCLI@2
                  displayName: dotnet build
                  inputs:
                      command: build
                      projects: '**/umbraco-netcore-only.sln'
                - task: DotNetCoreCLI@2
                  displayName: dotnet test
                  inputs:
                      command: test
                      projects: '**/Umbraco.Tests.Integration.csproj'
                      arguments: '--no-build'
                  env:
                      UmbracoIntegrationTestConnectionString: 'Server=localhost,1433;User Id=sa;Password=$(SA_PASSWORD);'
          - job: Windows_Integration_Tests
            timeoutInMinutes: 120
            displayName: Windows
            pool:
                vmImage: windows-latest
            steps:
                - task: UseDotNet@2
                  displayName: Use .Net 5.x
                  inputs:
                      version: 5.x
                - powershell: sqllocaldb start mssqllocaldb
                  displayName: Start MSSQL LocalDb
                - task: DotNetCoreCLI@2
                  displayName: dotnet build
                  inputs:
                      command: build
                      projects: '**/umbraco.sln'
                - task: DotNetCoreCLI@2
                  displayName: dotnet test
                  inputs:
                      command: test
                      projects: '**\Umbraco.Tests.Integration*.csproj'
                      arguments: '--no-build'
    - stage: Acceptance_Tests
      displayName: Acceptance Tests
      dependsOn: []
      variables:
          - name: Umbraco__CMS__Unattended__InstallUnattended
            value: true
          - name: Umbraco__CMS__Unattended__UnattendedUserName
            value: Cypress Test
          - name: Umbraco__CMS__Unattended__UnattendedUserEmail
            value: cypress@umbraco.com
          - name: Umbraco__CMS__Unattended__UnattendedUserPassword
            value: UmbracoAcceptance123!
      jobs:
          - job: Windows_Acceptance_tests
            variables:
                - name: UmbracoDatabaseServer
                  value: (LocalDB)\MSSQLLocalDB
                - name: UmbracoDatabaseName
                  value: Cypress
                - name: ConnectionStrings__umbracoDbDSN
                  value: Server=$(UmbracoDatabaseServer);Database=$(UmbracoDatabaseName);Integrated Security=true;
            displayName: Windows
            pool:
                vmImage: windows-latest
            steps:
                - task: UseDotNet@2
                  displayName: Use .Net 5.x
                  inputs:
                      version: 5.x

                - powershell: sqllocaldb start mssqllocaldb
                  displayName: Start MSSQL LocalDb
                - powershell:  Invoke-Sqlcmd -Query "CREATE DATABASE $env:UmbracoDatabaseName" -ServerInstance $env:UmbracoDatabaseServer
                  displayName: Create database
#                - task: DotNetCoreCLI@2
#                  displayName: dotnet build
#                  inputs:
#                      command: build
#                      projects: '**/Umbraco.Web.UI.csproj'
                - task: NodeTool@0
                  displayName: Use Node $(nodeVersion)
                  inputs:
                       versionSpec: $(nodeVersion)
                - task: Npm@1
                  displayName: npm ci (Client)
                  inputs:
                    command: ci
                    workingDir: src\Umbraco.Web.UI.Client
                    verbose: false
                - task: gulp@0
                  displayName: gulp build
                  inputs:
                    gulpFile: src\Umbraco.Web.UI.Client\gulpfile.js
                    targets: build
                    workingDirectory: src\Umbraco.Web.UI.Client
                - powershell: Start-Process -FilePath "dotnet" -ArgumentList "run", "-p", "src\Umbraco.Web.UI\Umbraco.Web.UI.csproj"
                  displayName: dotnet run
#                - powershell: dotnet run --no-build -p .\src\Umbraco.Web.UI\Umbraco.Web.UI.csproj
#                  displayName: dotnet run
                - task: PowerShell@1
                  displayName: Generate Cypress.env.json
                  inputs:
                      scriptType: inlineScript
                      inlineScript: >
                          @{ username = $env:Umbraco__CMS__Unattended__UnattendedUserEmail; password = $env:Umbraco__CMS__Unattended__UnattendedUserPassword } | ConvertTo-Json | Set-Content -Path "tests\Umbraco.Tests.AcceptanceTest\cypress.env.json"
                - task: Npm@1
                  name: PrepareTask
                  displayName: npm ci (AcceptanceTest)
                  inputs:
                      command: ci
                      workingDir: 'tests\Umbraco.Tests.AcceptanceTest'
                - task: PowerShell@2
                  displayName: Run Cypress (Desktop)
                  condition: always()
                  continueOnError: true
                  inputs:
                      targetType: inline
                      workingDirectory: tests\Umbraco.Tests.AcceptanceTest
                      script: 'npm run test -- --reporter junit --reporter-options "mochaFile=results/test-output-D-[hash].xml,toConsole=true" --config="viewportHeight=1600,viewportWidth=2560,screenshotsFolder=cypress/artifacts/desktop/screenshots,videosFolder=cypress/artifacts/desktop/videos,videoUploadOnPasses=false"'

                - task: PublishTestResults@2
                  condition: always()
                  inputs:
                      testResultsFormat: 'JUnit'
                      testResultsFiles: 'tests/Umbraco.Tests.AcceptanceTest/results/test-output-D-*.xml'
                      mergeTestResults: true
                      testRunTitle: "Test results Desktop"
#                - task: Npm@1
#                  displayName: Run Cypress (Tablet portrait)
#                  condition: always()
#                  inputs:
#                      workingDir: tests\Umbraco.Tests.AcceptanceTest
#                      command: 'custom'
#                      customCommand: 'run test -- --config="viewportHeight=1366,viewportWidth=1024,screenshotsFolder=cypress/artifacts/tablet/screenshots,videosFolder=cypress/artifacts/tablet/videos,videoUploadOnPasses=false"'
#
#                - task: Npm@1
#                  displayName: Run Cypress (Mobile protrait)
#                  condition: always()
#                  inputs:
#                      workingDir: tests\Umbraco.Tests.AcceptanceTest
#                      command: 'custom'
#                      customCommand: 'run test -- --config="viewportHeight=812,viewportWidth=375,screenshotsFolder=cypress/artifacts/mobile/screenshots,videosFolder=cypress/artifacts/mobile/videos,videoUploadOnPasses=false"'
                - task: PublishPipelineArtifact@1
                  displayName: "Publish test artifacts"
                  condition: failed()
                  inputs:
                    targetPath: '$(Build.SourcesDirectory)/tests/Umbraco.Tests.AcceptanceTest/cypress/artifacts'
                    artifact: 'Test artifacts - Windows'
          - job: Linux_Acceptance_tests
            displayName: Linux
            variables:
                - name: UmbracoDatabaseServer
                  value: localhost
                - name: UmbracoDatabaseName
                  value: Cypress
                - name: ConnectionStrings__umbracoDbDSN
                  value: Server=localhost,1433;Database=$(UmbracoDatabaseName);User Id=sa;Password=$(SA_PASSWORD);
            services:
                mssql: mssql
            pool:
                vmImage: ubuntu-latest
            steps:
                - task: UseDotNet@2
                  displayName: Use .Net 5.x
                  inputs:
                      version: 5.x
                - task: Bash@3
                  displayName: Create database
                  inputs:
                      targetType: 'inline'
                      script: 'sqlcmd -S . -U sa -P $SA_PASSWORD -Q "CREATE DATABASE $DBNAME"'
                  env:
                      DBNAME: $(UmbracoDatabaseName)
                      SA_PASSWORD: $(SA_PASSWORD)
                - task: NodeTool@0
                  displayName: Use Node $(nodeVersion)
                  inputs:
                      versionSpec: $(nodeVersion)
                - task: Npm@1
                  displayName: npm ci (Client)
                  inputs:
                      command: ci
                      workingDir: src/Umbraco.Web.UI.Client
                      verbose: false
                - task: gulp@0
                  displayName: gulp build
                  inputs:
                      gulpFile: src/Umbraco.Web.UI.Client/gulpfile.js
                      targets: build
                      workingDirectory: src/Umbraco.Web.UI.Client
                - task: DotNetCoreCLI@2
                  displayName: dotnet build
                  inputs:
                      command: build
                      projects: src/Umbraco.Web.UI/Umbraco.Web.UI.csproj
                - task: Bash@3
                  displayName: dotnet run
                  inputs:
                    targetType: 'inline'
                    script: 'nohup dotnet run --no-build -p ./src/Umbraco.Web.UI/ > $(Build.ArtifactStagingDirectory)/dotnet_run_log_linux.txt &'
                - task: Bash@3
                  displayName: Generate Cypress.env.json
                  inputs:
                    targetType: 'inline'
                    script: 'echo "{ \"username\": \"$USERNAME\", \"password\": \"$PASSWORD\" }" > "tests/Umbraco.Tests.AcceptanceTest/cypress.env.json"'
                  env:
                    USERNAME: $(Umbraco__CMS__Unattended__UnattendedUserEmail)
                    PASSWORD: $(Umbraco__CMS__Unattended__UnattendedUserPassword)
                - task: Npm@1
                  name: PrepareTask
                  displayName: npm ci (AcceptanceTest)
                  inputs:
                      command: ci
                      workingDir: 'tests/Umbraco.Tests.AcceptanceTest'
                - task: Bash@3
                  displayName: Run Cypress (Desktop)
                  condition: always()
                  continueOnError: true
                  inputs:
<<<<<<< HEAD
                      workingDir: tests/Umbraco.Tests.AcceptanceTest
                      command: 'custom'
                      customCommand: 'run test -- --reporter junit --reporter-options "mochaFile=results/test-output-D-[hash].xml,toConsole=true" --config="viewportHeight=1600,viewportWidth=2560,screenshotsFolder=cypress/artifacts/desktop/screenshots,videosFolder=cypress/artifacts/desktop/videos,videoUploadOnPasses=false"'
=======
                      targetType: inline
                      workingDirectory: tests/Umbraco.Tests.AcceptanceTest
                      script: 'npm run test -- --reporter junit --reporter-options "mochaFile=results/test-output-D-[hash].xml,toConsole=true" --config="viewportHeight=1600,viewportWidth=2560,screenshotsFolder=cypress/artifacts/desktop/screenshots,videosFolder=cypress/artifacts/desktop/videos,videoUploadOnPasses=false"'
>>>>>>> e9ae5676
                - task: PublishTestResults@2
                  condition: always()
                  inputs:
                      testResultsFormat: 'JUnit'
                      testResultsFiles: 'tests/Umbraco.Tests.AcceptanceTest/results/test-output-D-*.xml'
                      mergeTestResults: true
                      testRunTitle: "Test results Desktop"
                #                - task: Npm@1
                #                  displayName: Run Cypress (Tablet portrait)
                #                  condition: always()
                #                  inputs:
                #                      workingDir: tests/Umbraco.Tests.AcceptanceTest
                #                      command: 'custom'
                #                      customCommand: 'run test -- --config="viewportHeight=1366,viewportWidth=1024,screenshotsFolder=cypress/artifacts/tablet/screenshots,videosFolder=cypress/artifacts/tablet/videos,videoUploadOnPasses=false"'
                #
                #                - task: Npm@1
                #                  displayName: Run Cypress (Mobile protrait)
                #                  condition: always()
                #                  inputs:
                #                      workingDir: tests/Umbraco.Tests.AcceptanceTest
                #                      command: 'custom'
                #                      customCommand: 'run test -- --config="viewportHeight=812,viewportWidth=375,screenshotsFolder=cypress/artifacts/mobile/screenshots,videosFolder=cypress/artifacts/mobile/videos,videoUploadOnPasses=false"'
                - task: PublishPipelineArtifact@1
                  displayName: "Publish test artifacts"
                  condition: failed()
                  inputs:
                      targetPath: '$(Build.SourcesDirectory)/tests/Umbraco.Tests.AcceptanceTest/cypress/artifacts'
                      artifact: 'Test artifacts - Linux'
                - task: PublishPipelineArtifact@1
                  displayName: "Publish run log"
                  condition: failed()
                  inputs:
                      targetPath: '$(Build.ArtifactStagingDirectory)/dotnet_run_log_linux.txt'
                      artifact: Test Run logs - Linux
    - stage: Artifacts
      dependsOn: []
      jobs:
          - job: Build_Artifacts
            displayName: Build Artifacts
            pool:
                vmImage: windows-latest
            steps:
                - task: UseDotNet@2
                  displayName: Use .Net 5.x
                  inputs:
                      version: 5.x
                - task: NuGetToolInstaller@1
                  displayName: Use NuGet Latest
                - task: NuGetCommand@2
                  displayName: Restore NuGet Packages
                  inputs:
                      restoreSolution: 'umbraco.sln'
                      feedsToUse: config
                - task: PowerShell@1
                  displayName: Update Version and Artifact Name
                  inputs:
                      scriptType: inlineScript
                      inlineScript: >
                        Write-Host "Working folder: $pwd"

                        $ubuild = build/build.ps1 -get -continue


                        $version = $ubuild.GetUmbracoVersion()

                        $isRelease = [regex]::matches($env:BUILD_SOURCEBRANCH,"v\d+\/\d+.\d+.*")

                        if ($isRelease.Count -gt 0){
                          $continuous = $version.Semver

                        }
                        else
                        {
                            $date = (Get-Date).ToString("yyyyMMdd")
                            $continuous = "$($version.release)-preview$date.$(Build.BuildId)"
                            $ubuild.SetUmbracoVersion($continuous)

                            #Update the version in templates also

                            $templatePath =
                            'build/templates/UmbracoProject/.template.config/template.json'

                            $a = Get-Content $templatePath -raw | ConvertFrom-Json

                            $a.symbols.version.defaultValue = $continuous

                            $a | ConvertTo-Json -depth 32| set-content $templatePath


                            $templatePath =
                            'build/templates/UmbracoPackage/.template.config/template.json'

                            $a = Get-Content $templatePath -raw | ConvertFrom-Json

                            $a.symbols.version.defaultValue = $continuous

                            $a | ConvertTo-Json -depth 32| set-content $templatePath
                          }

                        Write-Host "##vso[build.updatebuildnumber]$continuous.$(Build.BuildId)"

                        Write-Host "Building: $continuous"
                - task: PowerShell@1
                  displayName: Prepare Build
                  inputs:
                      scriptType: inlineScript
                      inlineScript: |
                          Write-Host "Working folder: $pwd"
                          $ubuild = build\build.ps1 -get

                          $ubuild.PrepareBuild("vso")
                - task: PowerShell@1
                  displayName: Prepare JSON Schema
                  inputs:
                      scriptType: inlineScript
                      inlineScript: |
                          Write-Host "Working folder: $pwd"
                          $ubuild = build\build.ps1 -get -continue

                          $ubuild.CompileJsonSchema()
                - task: NodeTool@0
                  displayName: Use Node $(nodeVersion)
                  inputs:
                      versionSpec: $(nodeVersion)
                - task: Npm@1
                  displayName: npm ci (Client)
                  inputs:
                      command: ci
                      workingDir: src\Umbraco.Web.UI.Client
                      verbose: false
                - task: gulp@0
                  displayName: gulp build
                  inputs:
                      gulpFile: src\Umbraco.Web.UI.Client\gulpfile.js
                      targets: build
                      workingDirectory: src\Umbraco.Web.UI.Client
                      publishJUnitResults: true
                      testResultsFiles: '**\TESTS-*.xml'
                - task: PowerShell@1
                  displayName: Prepare Packages
                  inputs:
                      scriptType: inlineScript
                      inlineScript: |
                          Write-Host "Working folder: $pwd"
                          $ubuild = build\build.ps1 -get -continue

                          $ubuild.CompileUmbraco()
                          $ubuild.PreparePackages()
                - task: PowerShell@1
                  displayName: Verify & Package NuGet
                  inputs:
                      scriptType: inlineScript
                      inlineScript: |
                          Write-Host "Working folder: $pwd"
                          $ubuild = build\build.ps1 -get -continue

                          $ubuild.VerifyNuGet()
                          $ubuild.PackageNuGet()
                - task: CopyFiles@2
                  displayName: Copy NuPkg Files to Staging
                  inputs:
                      SourceFolder: build.out
                      Contents: '*.*nupkg'
                      TargetFolder: $(build.artifactstagingdirectory)
                      CleanTargetFolder: true
                - task: PublishBuildArtifacts@1
                  displayName: Publish NuPkg Files
                  inputs:
                      PathtoPublish: $(build.artifactstagingdirectory)
                      ArtifactName: nupkg
                - task: CopyFiles@2
                  displayName: Copy Log Files to Staging
                  inputs:
                      SourceFolder: build.tmp
                      Contents: '*.log'
                      TargetFolder: $(build.artifactstagingdirectory)
                      CleanTargetFolder: true
                  condition: succeededOrFailed()
                - task: PublishBuildArtifacts@1
                  displayName: Publish Log Files
                  inputs:
                      PathtoPublish: $(build.artifactstagingdirectory)
                      ArtifactName: logs
                  condition: succeededOrFailed()
    - stage: Artifacts_Docs
      displayName: 'Static Code Documentation'
      dependsOn: [Determine_build_type]
      jobs:
          - job: Generate_Docs_CSharp
            timeoutInMinutes: 60
            displayName: Generate C# Docs
            condition: eq(stageDependencies.Determine_build_type.Set_build_variables.outputs['setReleaseVariable.isRelease'], 'true')
            pool:
                vmImage: windows-latest
            steps:
                - task: UseDotNet@2
                  displayName: Use .Net 5.x
                  inputs:
                      version: 5.x
                - task: PowerShell@2
                  displayName: 'Prep build tool -  C# Docs'
                  inputs:
                      targetType: inline
                      script: |
                        choco install docfx -y
                        if ($lastexitcode -ne 0){
                           throw ("Error installing DocFX")
                        }
                        docfx metadata --loglevel Verbose "$(Build.SourcesDirectory)\src\ApiDocs\docfx.json"
                        if ($lastexitcode -ne 0){
                           throw ("Error generating docs.")
                        }
                        docfx build --loglevel Verbose "$(Build.SourcesDirectory)\src\ApiDocs\docfx.json"
                        if ($lastexitcode -ne 0){
                             throw ("Error generating docs.")
                        }
                      errorActionPreference: continue
                      workingDirectory: build
                - task: ArchiveFiles@2
                  displayName: 'Zip C# Docs'
                  inputs:
                      rootFolderOrFile: $(Build.SourcesDirectory)\src\ApiDocs\_site
                      includeRootFolder: false
                      archiveType: zip
                      archiveFile: $(Build.ArtifactStagingDirectory)\docs\csharp-docs.zip
                      replaceExistingArchive: true
                - task: PublishPipelineArtifact@1
                  displayName: Publish to artifacts - C# Docs
                  inputs:
                      targetPath: $(Build.ArtifactStagingDirectory)\docs\csharp-docs.zip
                      artifact: docs-cs
                      publishLocation: pipeline
          - job: Generate_Docs_JS
            timeoutInMinutes: 60
            displayName: Generate JS Docs
            condition: eq(stageDependencies.Determine_build_type.Set_build_variables.outputs['setReleaseVariable.isRelease'], 'true')
            pool:
                vmImage: windows-latest
            steps:
                - task: PowerShell@2
                  displayName: Prep build tool - JS Docs
                  inputs:
                      targetType: inline
                      script: |
                          $uenv=./build.ps1 -get -doc
                          $uenv.SandboxNode()
                          $uenv.CompileBelle()
                          $uenv.PrepareAngularDocs()
                          $uenv.RestoreNode()
                      errorActionPreference: continue
                      workingDirectory: build
                - task: PublishPipelineArtifact@1
                  displayName: Publish to artifacts - JS Docs
                  inputs:
                      targetPath: $(Build.Repository.LocalPath)\build.out\
                      artifact: docs
                      publishLocation: pipeline<|MERGE_RESOLUTION|>--- conflicted
+++ resolved
@@ -334,15 +334,9 @@
                   condition: always()
                   continueOnError: true
                   inputs:
-<<<<<<< HEAD
-                      workingDir: tests/Umbraco.Tests.AcceptanceTest
-                      command: 'custom'
-                      customCommand: 'run test -- --reporter junit --reporter-options "mochaFile=results/test-output-D-[hash].xml,toConsole=true" --config="viewportHeight=1600,viewportWidth=2560,screenshotsFolder=cypress/artifacts/desktop/screenshots,videosFolder=cypress/artifacts/desktop/videos,videoUploadOnPasses=false"'
-=======
                       targetType: inline
                       workingDirectory: tests/Umbraco.Tests.AcceptanceTest
                       script: 'npm run test -- --reporter junit --reporter-options "mochaFile=results/test-output-D-[hash].xml,toConsole=true" --config="viewportHeight=1600,viewportWidth=2560,screenshotsFolder=cypress/artifacts/desktop/screenshots,videosFolder=cypress/artifacts/desktop/videos,videoUploadOnPasses=false"'
->>>>>>> e9ae5676
                 - task: PublishTestResults@2
                   condition: always()
                   inputs:
