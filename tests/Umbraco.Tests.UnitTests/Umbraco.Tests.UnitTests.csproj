--- conflicted
+++ resolved
@@ -7,19 +7,11 @@
   </PropertyGroup>
 
   <ItemGroup>
-<<<<<<< HEAD
-    <PackageReference Include="AngleSharp" Version="1.0.6" />
-    <PackageReference Include="Microsoft.NET.Test.Sdk" Version="17.8.0" />
-    <PackageReference Include="NUnit3TestAdapter" Version="4.5.0" />
-    <PackageReference Include="System.Data.Odbc" Version="7.0.0" />
-    <PackageReference Include="System.Data.OleDb" Version="7.0.0" />
-=======
     <PackageReference Include="AngleSharp" />
     <PackageReference Include="Microsoft.NET.Test.Sdk" />
     <PackageReference Include="NUnit3TestAdapter" />
     <PackageReference Include="System.Data.Odbc"  />
     <PackageReference Include="System.Data.OleDb" />
->>>>>>> 8d9343b5
   </ItemGroup>
 
   <ItemGroup>
