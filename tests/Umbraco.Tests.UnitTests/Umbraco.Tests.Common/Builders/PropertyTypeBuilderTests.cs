--- conflicted
+++ resolved
@@ -23,10 +23,7 @@
         const string testName = "Test";
         const int testSortOrder = 9;
         const int testDataTypeId = 5;
-<<<<<<< HEAD
-=======
         var testDataTypeKey = Guid.NewGuid();
->>>>>>> 173887d0
         var testCreateDate = DateTime.UtcNow.AddHours(-1);
         var testUpdateDate = DateTime.UtcNow;
         const string testDescription = "testing";
