--- conflicted
+++ resolved
@@ -23,14 +23,9 @@
         const string testName = "Test";
         const int testSortOrder = 9;
         const int testDataTypeId = 5;
-<<<<<<< HEAD
+        var testDataTypeKey = Guid.NewGuid();
         var testCreateDate = DateTime.UtcNow.AddHours(-1);
         var testUpdateDate = DateTime.UtcNow;
-=======
-        var testDataTypeKey = Guid.NewGuid();
-        var testCreateDate = DateTime.Now.AddHours(-1);
-        var testUpdateDate = DateTime.Now;
->>>>>>> 418043bf
         const string testDescription = "testing";
         const int testPropertyGroupId = 11;
         const bool testMandatory = true;
