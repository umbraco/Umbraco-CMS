--- conflicted
+++ resolved
@@ -706,19 +706,6 @@
         documents = snapshot.Content.GetById(1).Children(VariationContextAccessor).ToArray();
         AssertDocuments(documents, "N4-fr-FR", "N6-fr-FR");
 
-<<<<<<< HEAD
-            documents = snapshot.Content.GetById(1).Children(VariationContextAccessor, "*").ToArray();
-            AssertDocuments(documents, "N4-fr-FR", string.Empty, "N6-fr-FR");
-            AssertDocuments("en-US", documents, "N4-en-US", "N5-en-US", "N6-en-US");
-
-            documents = snapshot.Content.GetById(1).Children(VariationContextAccessor, "en-US").ToArray();
-            AssertDocuments(documents, "N4-fr-FR", string.Empty, "N6-fr-FR");
-            AssertDocuments("en-US", documents, "N4-en-US", "N5-en-US", "N6-en-US");
-
-            documents = snapshot.Content.GetById(1).ChildrenForAllCultures.ToArray();
-            AssertDocuments(documents, "N4-fr-FR", string.Empty, "N6-fr-FR");
-            AssertDocuments("en-US", documents, "N4-en-US", "N5-en-US", "N6-en-US");
-=======
         documents = snapshot.Content.GetById(2).Children(VariationContextAccessor).ToArray();
         AssertDocuments(documents, "N9-fr-FR", "N7-fr-FR");
 
@@ -727,42 +714,30 @@
 
         documents = snapshot.Content.GetById(4).Children(VariationContextAccessor).ToArray();
         AssertDocuments(documents, "N12-fr-FR");
->>>>>>> b69afe81
 
         documents = snapshot.Content.GetById(10).Children(VariationContextAccessor).ToArray();
         AssertDocuments(documents);
 
-<<<<<<< HEAD
-            documents = snapshot.Content.GetAtRoot("*").ToArray();
-            AssertDocuments(documents, "N1-fr-FR", string.Empty, "N3-fr-FR");
-=======
         documents = snapshot.Content.GetById(1).Children(VariationContextAccessor, "*").ToArray();
-        AssertDocuments(documents, "N4-fr-FR", null, "N6-fr-FR");
+        AssertDocuments(documents, "N4-fr-FR", string.Empty, "N6-fr-FR");
         AssertDocuments("en-US", documents, "N4-en-US", "N5-en-US", "N6-en-US");
->>>>>>> b69afe81
 
         documents = snapshot.Content.GetById(1).Children(VariationContextAccessor, "en-US").ToArray();
-        AssertDocuments(documents, "N4-fr-FR", null, "N6-fr-FR");
+        AssertDocuments(documents, "N4-fr-FR", string.Empty, "N6-fr-FR");
         AssertDocuments("en-US", documents, "N4-en-US", "N5-en-US", "N6-en-US");
 
-<<<<<<< HEAD
-            documents = snapshot.Content.GetById(1).DescendantsOrSelf(VariationContextAccessor, "*").ToArray();
-            AssertDocuments(documents, "N1-fr-FR", "N4-fr-FR", string.Empty /*11*/, "N12-fr-FR", string.Empty /*5*/, "N6-fr-FR");
-        }
-=======
         documents = snapshot.Content.GetById(1).ChildrenForAllCultures.ToArray();
-        AssertDocuments(documents, "N4-fr-FR", null, "N6-fr-FR");
+        AssertDocuments(documents, "N4-fr-FR", string.Empty, "N6-fr-FR");
         AssertDocuments("en-US", documents, "N4-en-US", "N5-en-US", "N6-en-US");
->>>>>>> b69afe81
 
         documents = snapshot.Content.GetAtRoot("*").ToArray();
-        AssertDocuments(documents, "N1-fr-FR", null, "N3-fr-FR");
+        AssertDocuments(documents, "N1-fr-FR", string.Empty, "N3-fr-FR");
 
         documents = snapshot.Content.GetById(1).DescendantsOrSelf(VariationContextAccessor).ToArray();
         AssertDocuments(documents, "N1-fr-FR", "N4-fr-FR", "N12-fr-FR", "N6-fr-FR");
 
         documents = snapshot.Content.GetById(1).DescendantsOrSelf(VariationContextAccessor, "*").ToArray();
-        AssertDocuments(documents, "N1-fr-FR", "N4-fr-FR", null /*11*/, "N12-fr-FR", null /*5*/, "N6-fr-FR");
+        AssertDocuments(documents, "N1-fr-FR", "N4-fr-FR", string.Empty /*11*/, "N12-fr-FR", string.Empty /*5*/, "N6-fr-FR");
     }
 
     [Test]
