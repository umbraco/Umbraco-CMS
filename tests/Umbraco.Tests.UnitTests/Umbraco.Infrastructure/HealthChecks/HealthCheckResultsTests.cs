--- conflicted
+++ resolved
@@ -26,13 +26,8 @@
         public override HealthCheckStatus ExecuteAction(HealthCheckAction action) =>
             throw new NotImplementedException();
 
-<<<<<<< HEAD
-        public override Task<IEnumerable<HealthCheckStatus>> GetStatus() =>
-                        Task.FromResult<IEnumerable<HealthCheckStatus>>(new List<HealthCheckStatus> { new(_message) { ResultType = _resultType } });
-=======
-        public override async Task<IEnumerable<HealthCheckStatus>> GetStatusAsync() =>
-            new List<HealthCheckStatus> { new(_message) { ResultType = _resultType } };
->>>>>>> b10a11b5
+        public override Task<IEnumerable<HealthCheckStatus>> GetStatusAsync() =>
+            Task.FromResult<IEnumerable<HealthCheckStatus>>(new List<HealthCheckStatus> { new(_message) { ResultType = _resultType } });
     }
 
     [HealthCheck("CFD6FC34-59C9-4402-B55F-C8BC96B628A1", "Stub check 1")]
@@ -61,13 +56,8 @@
         {
         }
 
-<<<<<<< HEAD
-        public override Task<IEnumerable<HealthCheckStatus>> GetStatus()
+        public override Task<IEnumerable<HealthCheckStatus>> GetStatusAsync()
             => throw new Exception("Check threw exception");
-=======
-        public override async Task<IEnumerable<HealthCheckStatus>> GetStatusAsync() =>
-            throw new Exception("Check threw exception");
->>>>>>> b10a11b5
     }
 
     [Test]
