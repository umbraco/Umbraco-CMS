using System;
using System.Collections.Generic;
using Microsoft.Extensions.Logging;
using Microsoft.Extensions.Logging.Abstractions;
using Microsoft.Extensions.Options;
using Moq;
using NUnit.Framework;
using Umbraco.Cms.Core;
using Umbraco.Cms.Core.Cache;
using Umbraco.Cms.Core.Configuration.Models;
using Umbraco.Cms.Core.DistributedLocking;
using Umbraco.Cms.Core.Events;
using Umbraco.Cms.Core.Hosting;
using Umbraco.Cms.Core.IO;
using Umbraco.Cms.Core.Strings;
using Umbraco.Cms.Infrastructure.Persistence;
using Umbraco.Cms.Infrastructure.Persistence.SqlSyntax;
using Umbraco.Cms.Infrastructure.Scoping;
using Umbraco.Cms.Tests.Common;

namespace Umbraco.Cms.Tests.UnitTests.Umbraco.Infrastructure.Scoping;

[TestFixture]
public class ScopeUnitTests
{
    /// <summary>
    ///     Creates a ScopeProvider with mocked internals.
    /// </summary>
    /// <returns></returns>
    private ScopeProvider GetScopeProvider(out Mock<IDistributedLockingMechanism> lockingMechanism)
    {
<<<<<<< HEAD
        var loggerFactory = NullLoggerFactory.Instance;
        var fileSystems = new FileSystems(loggerFactory, Mock.Of<IIOHelper>(), Mock.Of<IOptions<GlobalSettings>>(), Mock.Of<IHostingEnvironment>());
        var mediaFileManager = new MediaFileManager(
            Mock.Of<IFileSystem>(),
            Mock.Of<IMediaPathScheme>(),
            loggerFactory.CreateLogger<MediaFileManager>(),
            Mock.Of<IShortStringHelper>(),
            Mock.Of<IServiceProvider>(),
            Options.Create(new ContentSettings()));
        var databaseFactory = new Mock<IUmbracoDatabaseFactory>();
        var database = new Mock<IUmbracoDatabase>();
        var sqlContext = new Mock<ISqlContext>();

        lockingMechanism = new Mock<IDistributedLockingMechanism>();
        lockingMechanism.Setup(x => x.ReadLock(It.IsAny<int>(), It.IsAny<TimeSpan?>()))
            .Returns(Mock.Of<IDistributedLock>());
        lockingMechanism.Setup(x => x.WriteLock(It.IsAny<int>(), It.IsAny<TimeSpan?>()))
            .Returns(Mock.Of<IDistributedLock>());

        var lockingMechanismFactory = new Mock<IDistributedLockingMechanismFactory>();
        lockingMechanismFactory.Setup(x => x.DistributedLockingMechanism)
            .Returns(lockingMechanism.Object);

        // Setup mock of database factory to return mock of database.
        databaseFactory.Setup(x => x.CreateDatabase()).Returns(database.Object);
        databaseFactory.Setup(x => x.SqlContext).Returns(sqlContext.Object);

        // Setup mock of database to return mock of sql SqlContext
        database.Setup(x => x.SqlContext).Returns(sqlContext.Object);

        var syntaxProviderMock = new Mock<ISqlSyntaxProvider>();

        // Setup mock of ISqlContext to return syntaxProviderMock
        sqlContext.Setup(x => x.SqlSyntax).Returns(syntaxProviderMock.Object);

        return new ScopeProvider(
            lockingMechanismFactory.Object,
            databaseFactory.Object,
            fileSystems,
            new TestOptionsMonitor<CoreDebugSettings>(new CoreDebugSettings()),
            mediaFileManager,
            loggerFactory,
            Mock.Of<IRequestCache>(),
            Mock.Of<IEventAggregator>());
    }
=======
        /// <summary>
        /// Creates a ScopeProvider with mocked internals.
        /// </summary>
        /// <param name="syntaxProviderMock">The mock of the ISqlSyntaxProvider2, used to count method calls.</param>
        /// <returns></returns>
        private ScopeProvider GetScopeProvider(out Mock<IDistributedLockingMechanism> lockingMechanism)
        {
            var loggerFactory = NullLoggerFactory.Instance;
            var fileSystems = new FileSystems(loggerFactory,
                Mock.Of<IIOHelper>(), Mock.Of<IOptions<GlobalSettings>>(), Mock.Of<IHostingEnvironment>());
            var mediaFileManager = new MediaFileManager(
                Mock.Of<IFileSystem>(),
                Mock.Of<IMediaPathScheme>(),
                loggerFactory.CreateLogger<MediaFileManager>(),
                Mock.Of<IShortStringHelper>(),
                Mock.Of<IServiceProvider>(),
                Options.Create(new ContentSettings()));
            var databaseFactory = new Mock<IUmbracoDatabaseFactory>();
            var database = new Mock<IUmbracoDatabase>();
            var sqlContext = new Mock<ISqlContext>();

            lockingMechanism = new Mock<IDistributedLockingMechanism>();
            lockingMechanism.Setup(x => x.ReadLock(It.IsAny<int>(), It.IsAny<TimeSpan?>()))
                .Returns(Mock.Of<IDistributedLock>());
            lockingMechanism.Setup(x => x.WriteLock(It.IsAny<int>(), It.IsAny<TimeSpan?>()))
                .Returns(Mock.Of<IDistributedLock>());

            var lockingMechanismFactory = new Mock<IDistributedLockingMechanismFactory>();
            lockingMechanismFactory.Setup(x => x.DistributedLockingMechanism)
                .Returns(lockingMechanism.Object);

            // Setup mock of database factory to return mock of database.
            databaseFactory.Setup(x => x.CreateDatabase()).Returns(database.Object);
            databaseFactory.Setup(x => x.SqlContext).Returns(sqlContext.Object);

            // Setup mock of database to return mock of sql SqlContext
            database.Setup(x => x.SqlContext).Returns(sqlContext.Object);

            var syntaxProviderMock = new Mock<ISqlSyntaxProvider>();
            // Setup mock of ISqlContext to return syntaxProviderMock
            sqlContext.Setup(x => x.SqlSyntax).Returns(syntaxProviderMock.Object);

            return new ScopeProvider(
                new AmbientScopeStack(),
                new AmbientScopeContextStack(),
                lockingMechanismFactory.Object,
                databaseFactory.Object,
                fileSystems,
                new TestOptionsMonitor<CoreDebugSettings>(new CoreDebugSettings()),
                mediaFileManager,
                loggerFactory,
                Mock.Of<IEventAggregator>());
        }
>>>>>>> 29961d40

    [Test]
    public void Unused_Lazy_Locks_Cleared_At_Child_Scope()
    {
        var scopeProvider = GetScopeProvider(out var syntaxProviderMock);

        var outerScope = scopeProvider.CreateScope();
        outerScope.ReadLock(Constants.Locks.Domains);
        outerScope.ReadLock(Constants.Locks.Languages);

        using (var innerScope1 = (Scope)scopeProvider.CreateScope())
        {
            innerScope1.ReadLock(Constants.Locks.Domains);
            innerScope1.ReadLock(Constants.Locks.Languages);

            innerScope1.Complete();
        }

        using (var innerScope2 = (Scope)scopeProvider.CreateScope())
        {
            innerScope2.ReadLock(Constants.Locks.Domains);
            innerScope2.ReadLock(Constants.Locks.Languages);

            // force resolving the locks
            var locks = innerScope2.GetReadLocks();

            innerScope2.Complete();
        }

        outerScope.Complete();

        Assert.DoesNotThrow(() => outerScope.Dispose());
    }

    [Test]
    public void WriteLock_Acquired_Only_Once_Per_Key()
    {
        var scopeProvider = GetScopeProvider(out var syntaxProviderMock);

        using (var outerScope = (Scope)scopeProvider.CreateScope())
        {
            outerScope.EagerWriteLock(Constants.Locks.Domains);
            outerScope.EagerWriteLock(Constants.Locks.Languages);

            using (var innerScope1 = (Scope)scopeProvider.CreateScope())
            {
                innerScope1.EagerWriteLock(Constants.Locks.Domains);
                innerScope1.EagerWriteLock(Constants.Locks.Languages);

                using (var innerScope2 = (Scope)scopeProvider.CreateScope())
                {
                    innerScope2.EagerWriteLock(Constants.Locks.Domains);
                    innerScope2.EagerWriteLock(Constants.Locks.Languages);
                    innerScope2.Complete();
                }

                innerScope1.Complete();
            }

            outerScope.Complete();
        }

        syntaxProviderMock.Verify(x => x.WriteLock(Constants.Locks.Domains, It.IsAny<TimeSpan?>()), Times.Once);
        syntaxProviderMock.Verify(x => x.WriteLock(Constants.Locks.Languages, It.IsAny<TimeSpan?>()), Times.Once);
    }

    [Test]
    public void WriteLock_Acquired_Only_Once_When_InnerScope_Disposed()
    {
        var scopeProvider = GetScopeProvider(out var syntaxProviderMock);

        using (var outerScope = (Scope)scopeProvider.CreateScope())
        {
            outerScope.EagerWriteLock(Constants.Locks.Languages);

            using (var innerScope = (Scope)scopeProvider.CreateScope())
            {
                innerScope.EagerWriteLock(Constants.Locks.Languages);
                innerScope.EagerWriteLock(Constants.Locks.ContentTree);
                innerScope.Complete();
            }

            outerScope.EagerWriteLock(Constants.Locks.ContentTree);
            outerScope.Complete();
        }

        syntaxProviderMock.Verify(x => x.WriteLock(Constants.Locks.Languages, It.IsAny<TimeSpan?>()), Times.Once);
        syntaxProviderMock.Verify(x => x.WriteLock(Constants.Locks.ContentTree, It.IsAny<TimeSpan?>()), Times.Once);
    }

    [Test]
    public void WriteLock_With_Timeout_Acquired_Only_Once_Per_Key()
    {
        var scopeProvider = GetScopeProvider(out var syntaxProviderMock);
        var timeout = TimeSpan.FromMilliseconds(10000);

        using (var outerScope = (Scope)scopeProvider.CreateScope())
        {
            outerScope.EagerWriteLock(timeout, Constants.Locks.Domains);
            outerScope.EagerWriteLock(timeout, Constants.Locks.Languages);

            using (var innerScope1 = (Scope)scopeProvider.CreateScope())
            {
                innerScope1.EagerWriteLock(timeout, Constants.Locks.Domains);
                innerScope1.EagerWriteLock(timeout, Constants.Locks.Languages);

                using (var innerScope2 = (Scope)scopeProvider.CreateScope())
                {
                    innerScope2.EagerWriteLock(timeout, Constants.Locks.Domains);
                    innerScope2.EagerWriteLock(timeout, Constants.Locks.Languages);
                    innerScope2.Complete();
                }

                innerScope1.Complete();
            }

            outerScope.Complete();
        }

        syntaxProviderMock.Verify(x => x.WriteLock(Constants.Locks.Domains, It.IsAny<TimeSpan?>()), Times.Once);
        syntaxProviderMock.Verify(x => x.WriteLock(Constants.Locks.Languages, It.IsAny<TimeSpan?>()), Times.Once);
    }

    [Test]
    public void ReadLock_Acquired_Only_Once_Per_Key()
    {
        var scopeProvider = GetScopeProvider(out var syntaxProviderMock);

        using (var outerScope = (Scope)scopeProvider.CreateScope())
        {
            outerScope.EagerReadLock(Constants.Locks.Domains);
            outerScope.EagerReadLock(Constants.Locks.Languages);

            using (var innerScope1 = (Scope)scopeProvider.CreateScope())
            {
                innerScope1.EagerReadLock(Constants.Locks.Domains);
                innerScope1.EagerReadLock(Constants.Locks.Languages);

                using (var innerScope2 = (Scope)scopeProvider.CreateScope())
                {
                    innerScope2.EagerReadLock(Constants.Locks.Domains);
                    innerScope2.EagerReadLock(Constants.Locks.Languages);

                    innerScope2.Complete();
                }

                innerScope1.Complete();
            }

            outerScope.Complete();
        }

        syntaxProviderMock.Verify(x => x.ReadLock(Constants.Locks.Domains, It.IsAny<TimeSpan?>()), Times.Once);
        syntaxProviderMock.Verify(x => x.ReadLock(Constants.Locks.Languages, It.IsAny<TimeSpan?>()), Times.Once);
    }

    [Test]
    public void ReadLock_With_Timeout_Acquired_Only_Once_Per_Key()
    {
        var scopeProvider = GetScopeProvider(out var syntaxProviderMock);
        var timeOut = TimeSpan.FromMilliseconds(10000);

        using (var outerScope = (Scope)scopeProvider.CreateScope())
        {
            outerScope.EagerReadLock(timeOut, Constants.Locks.Domains);
            outerScope.EagerReadLock(timeOut, Constants.Locks.Languages);

            using (var innerScope1 = (Scope)scopeProvider.CreateScope())
            {
                innerScope1.EagerReadLock(timeOut, Constants.Locks.Domains);
                innerScope1.EagerReadLock(timeOut, Constants.Locks.Languages);

                using (var innerScope2 = (Scope)scopeProvider.CreateScope())
                {
                    innerScope2.EagerReadLock(timeOut, Constants.Locks.Domains);
                    innerScope2.EagerReadLock(timeOut, Constants.Locks.Languages);

                    innerScope2.Complete();
                }

                innerScope1.Complete();
            }

            outerScope.Complete();
        }

        syntaxProviderMock.Verify(x => x.ReadLock(Constants.Locks.Domains, It.IsAny<TimeSpan?>()), Times.Once);
        syntaxProviderMock.Verify(x => x.ReadLock(Constants.Locks.Languages, It.IsAny<TimeSpan?>()), Times.Once);
    }

    [Test]
    public void ReadLock_Acquired_Only_Once_When_InnerScope_Disposed()
    {
        var scopeProvider = GetScopeProvider(out var syntaxProviderMock);

        using (var outerScope = scopeProvider.CreateScope())
        {
            outerScope.ReadLock(Constants.Locks.Languages);

            using (var innerScope = (Scope)scopeProvider.CreateScope())
            {
                innerScope.EagerReadLock(Constants.Locks.Languages);
                innerScope.EagerReadLock(Constants.Locks.ContentTree);
                innerScope.Complete();
            }

            outerScope.ReadLock(Constants.Locks.ContentTree);
            outerScope.Complete();
        }

        syntaxProviderMock.Verify(x => x.ReadLock(Constants.Locks.Languages, It.IsAny<TimeSpan?>()), Times.Once);
        syntaxProviderMock.Verify(x => x.ReadLock(Constants.Locks.ContentTree, It.IsAny<TimeSpan?>()), Times.Once);
    }

    [Test]
    public void WriteLocks_Count_correctly_If_Lock_Requested_Twice_In_Scope()
    {
        var scopeProvider = GetScopeProvider(out var syntaxProviderMock);
        Guid innerscopeId;

        using (var outerscope = (Scope)scopeProvider.CreateScope())
        {
            outerscope.EagerWriteLock(Constants.Locks.ContentTree);
            outerscope.EagerWriteLock(Constants.Locks.ContentTree);
            Assert.AreEqual(2, outerscope.GetWriteLocks()[outerscope.InstanceId][Constants.Locks.ContentTree]);

            using (var innerScope = (Scope)scopeProvider.CreateScope())
            {
                innerscopeId = innerScope.InstanceId;
                innerScope.EagerWriteLock(Constants.Locks.ContentTree);
                innerScope.EagerWriteLock(Constants.Locks.ContentTree);
                Assert.AreEqual(2, outerscope.GetWriteLocks()[outerscope.InstanceId][Constants.Locks.ContentTree]);
                Assert.AreEqual(2, outerscope.GetWriteLocks()[innerscopeId][Constants.Locks.ContentTree]);

                innerScope.EagerWriteLock(Constants.Locks.Languages);
                innerScope.EagerWriteLock(Constants.Locks.Languages);
                Assert.AreEqual(2, outerscope.GetWriteLocks()[innerScope.InstanceId][Constants.Locks.Languages]);
                innerScope.Complete();
            }

            Assert.AreEqual(2, outerscope.GetWriteLocks()[outerscope.InstanceId][Constants.Locks.ContentTree]);
            Assert.IsFalse(outerscope.GetWriteLocks().ContainsKey(innerscopeId));
            outerscope.Complete();
        }
    }

    [Test]
    public void ReadLocks_Count_correctly_If_Lock_Requested_Twice_In_Scope()
    {
        var scopeProvider = GetScopeProvider(out var syntaxProviderMock);
        Guid innerscopeId;

        using (var outerscope = (Scope)scopeProvider.CreateScope())
        {
            outerscope.EagerReadLock(Constants.Locks.ContentTree);
            outerscope.EagerReadLock(Constants.Locks.ContentTree);
            Assert.AreEqual(2, outerscope.GetReadLocks()[outerscope.InstanceId][Constants.Locks.ContentTree]);

            using (var innerScope = (Scope)scopeProvider.CreateScope())
            {
                innerscopeId = innerScope.InstanceId;
                innerScope.EagerReadLock(Constants.Locks.ContentTree);
                innerScope.EagerReadLock(Constants.Locks.ContentTree);
                Assert.AreEqual(2, outerscope.GetReadLocks()[outerscope.InstanceId][Constants.Locks.ContentTree]);
                Assert.AreEqual(2, outerscope.GetReadLocks()[innerScope.InstanceId][Constants.Locks.ContentTree]);

                innerScope.EagerReadLock(Constants.Locks.Languages);
                innerScope.EagerReadLock(Constants.Locks.Languages);
                Assert.AreEqual(2, outerscope.GetReadLocks()[innerScope.InstanceId][Constants.Locks.Languages]);
                innerScope.Complete();
            }

            Assert.AreEqual(2, outerscope.GetReadLocks()[outerscope.InstanceId][Constants.Locks.ContentTree]);
            Assert.IsFalse(outerscope.GetReadLocks().ContainsKey(innerscopeId));

            outerscope.Complete();
        }
    }

    [Test]
    public void Nested_Scopes_WriteLocks_Count_Correctly()
    {
        var scopeProvider = GetScopeProvider(out var syntaxProviderMock);
        Guid innerScope1Id, innerScope2Id;

        using (var parentScope = scopeProvider.CreateScope())
        {
            var realParentScope = (Scope)parentScope;
            parentScope.WriteLock(Constants.Locks.ContentTree);
            parentScope.WriteLock(Constants.Locks.ContentTypes);

            Assert.AreEqual(
                1,
                realParentScope.GetWriteLocks()[realParentScope.InstanceId][Constants.Locks.ContentTree],
                $"parentScope after locks acquired: {nameof(Constants.Locks.ContentTree)}");
            Assert.AreEqual(
                1,
                realParentScope.GetWriteLocks()[realParentScope.InstanceId][Constants.Locks.ContentTypes],
                $"parentScope after locks acquired: {nameof(Constants.Locks.ContentTypes)}");

            using (var innerScope1 = scopeProvider.CreateScope())
            {
                innerScope1Id = innerScope1.InstanceId;
                innerScope1.WriteLock(Constants.Locks.ContentTree);
                innerScope1.WriteLock(Constants.Locks.ContentTypes);
                innerScope1.WriteLock(Constants.Locks.Languages);

                Assert.AreEqual(
                    1,
                    realParentScope.GetWriteLocks()[realParentScope.InstanceId][Constants.Locks.ContentTree],
                    $"innerScope1, parent instance, after locks acquired: {nameof(Constants.Locks.ContentTree)}");
                Assert.AreEqual(
                    1,
                    realParentScope.GetWriteLocks()[realParentScope.InstanceId][Constants.Locks.ContentTypes],
                    $"innerScope1, parent instance, after locks acquired: {nameof(Constants.Locks.ContentTypes)}");
                Assert.AreEqual(
                    1,
                    realParentScope.GetWriteLocks()[innerScope1.InstanceId][Constants.Locks.ContentTree],
                    $"innerScope1, innerScope1 instance, after locks acquired: {nameof(Constants.Locks.ContentTree)}");
                Assert.AreEqual(
                    1,
                    realParentScope.GetWriteLocks()[innerScope1.InstanceId][Constants.Locks.ContentTypes],
                    $"innerScope1, innerScope1 instance, after locks acquired: {nameof(Constants.Locks.ContentTypes)}");
                Assert.AreEqual(
                    1,
                    realParentScope.GetWriteLocks()[innerScope1.InstanceId][Constants.Locks.Languages],
                    $"innerScope1, innerScope1 instance, after locks acquired: {nameof(Constants.Locks.Languages)}");

                using (var innerScope2 = scopeProvider.CreateScope())
                {
                    innerScope2Id = innerScope2.InstanceId;
                    innerScope2.WriteLock(Constants.Locks.ContentTree);
                    innerScope2.WriteLock(Constants.Locks.MediaTypes);

                    Assert.AreEqual(
                        1,
                        realParentScope.GetWriteLocks()[realParentScope.InstanceId][Constants.Locks.ContentTree],
                        $"innerScope2, parent instance, after locks acquired: {nameof(Constants.Locks.ContentTree)}");
                    Assert.AreEqual(
                        1,
                        realParentScope.GetWriteLocks()[realParentScope.InstanceId][Constants.Locks.ContentTypes],
                        $"innerScope2, parent instance, after locks acquired: {nameof(Constants.Locks.ContentTypes)}");
                    Assert.AreEqual(
                        1,
                        realParentScope.GetWriteLocks()[innerScope1.InstanceId][Constants.Locks.ContentTree],
                        $"innerScope2, innerScope1 instance, after locks acquired: {nameof(Constants.Locks.ContentTree)}");
                    Assert.AreEqual(
                        1,
                        realParentScope.GetWriteLocks()[innerScope1.InstanceId][Constants.Locks.ContentTypes],
                        $"innerScope2, innerScope1 instance, after locks acquired: {nameof(Constants.Locks.ContentTypes)}");
                    Assert.AreEqual(
                        1,
                        realParentScope.GetWriteLocks()[innerScope1.InstanceId][Constants.Locks.Languages],
                        $"innerScope2, innerScope1 instance, after locks acquired: {nameof(Constants.Locks.Languages)}");
                    Assert.AreEqual(
                        1,
                        realParentScope.GetWriteLocks()[innerScope2.InstanceId][Constants.Locks.ContentTree],
                        $"innerScope2, innerScope2 instance, after locks acquired: {nameof(Constants.Locks.ContentTree)}");
                    Assert.AreEqual(
                        1,
                        realParentScope.GetWriteLocks()[innerScope2.InstanceId][Constants.Locks.MediaTypes],
                        $"innerScope2, innerScope2 instance, after locks acquired: {nameof(Constants.Locks.MediaTypes)}");

                    innerScope2.Complete();
                }

                Assert.AreEqual(
                    1,
                    realParentScope.GetWriteLocks()[realParentScope.InstanceId][Constants.Locks.ContentTree],
                    $"innerScope1, parent instance, after innserScope2 disposed: {nameof(Constants.Locks.ContentTree)}");
                Assert.AreEqual(
                    1,
                    realParentScope.GetWriteLocks()[realParentScope.InstanceId][Constants.Locks.ContentTypes],
                    $"innerScope1, parent instance, after innserScope2 disposed: {nameof(Constants.Locks.ContentTypes)}");
                Assert.AreEqual(
                    1,
                    realParentScope.GetWriteLocks()[innerScope1.InstanceId][Constants.Locks.ContentTree],
                    $"innerScope1, innerScope1 instance, after innserScope2 disposed: {nameof(Constants.Locks.ContentTree)}");
                Assert.AreEqual(
                    1,
                    realParentScope.GetWriteLocks()[innerScope1.InstanceId][Constants.Locks.ContentTypes],
                    $"innerScope1, innerScope1 instance, after innserScope2 disposed: {nameof(Constants.Locks.ContentTypes)}");
                Assert.AreEqual(
                    1,
                    realParentScope.GetWriteLocks()[innerScope1.InstanceId][Constants.Locks.Languages],
                    $"innerScope1, innerScope1 instance, after innserScope2 disposed: {nameof(Constants.Locks.Languages)}");
                Assert.IsFalse(realParentScope.GetWriteLocks().ContainsKey(innerScope2Id));

                innerScope1.Complete();
            }

            Assert.AreEqual(
                1,
                realParentScope.GetWriteLocks()[realParentScope.InstanceId][Constants.Locks.ContentTree],
                $"parentScope after inner scopes disposed: {nameof(Constants.Locks.ContentTree)}");
            Assert.AreEqual(
                1,
                realParentScope.GetWriteLocks()[realParentScope.InstanceId][Constants.Locks.ContentTypes],
                $"parentScope after inner scopes disposed: {nameof(Constants.Locks.ContentTypes)}");
            Assert.IsFalse(realParentScope.GetWriteLocks().ContainsKey(innerScope2Id));
            Assert.IsFalse(realParentScope.GetWriteLocks().ContainsKey(innerScope1Id));

            parentScope.Complete();
        }
    }

    [Test]
    public void Nested_Scopes_ReadLocks_Count_Correctly()
    {
        var scopeProvider = GetScopeProvider(out var syntaxProviderMock);
        Guid innerScope1Id, innerScope2Id;

        using (var parentScope = scopeProvider.CreateScope())
        {
            var realParentScope = (Scope)parentScope;
            parentScope.ReadLock(Constants.Locks.ContentTree);
            parentScope.ReadLock(Constants.Locks.ContentTypes);
            Assert.AreEqual(
                1,
                realParentScope.GetReadLocks()[realParentScope.InstanceId][Constants.Locks.ContentTree],
                $"parentScope after locks acquired: {nameof(Constants.Locks.ContentTree)}");
            Assert.AreEqual(
                1,
                realParentScope.GetReadLocks()[realParentScope.InstanceId][Constants.Locks.ContentTypes],
                $"parentScope after locks acquired: {nameof(Constants.Locks.ContentTypes)}");

            using (var innserScope1 = scopeProvider.CreateScope())
            {
                innerScope1Id = innserScope1.InstanceId;
                innserScope1.ReadLock(Constants.Locks.ContentTree);
                innserScope1.ReadLock(Constants.Locks.ContentTypes);
                innserScope1.ReadLock(Constants.Locks.Languages);
                Assert.AreEqual(
                    1,
                    realParentScope.GetReadLocks()[realParentScope.InstanceId][Constants.Locks.ContentTree],
                    $"innerScope1, parent instance, after locks acquired: {nameof(Constants.Locks.ContentTree)}");
                Assert.AreEqual(
                    1,
                    realParentScope.GetReadLocks()[realParentScope.InstanceId][Constants.Locks.ContentTypes],
                    $"innerScope1, parent instance, after locks acquired: {nameof(Constants.Locks.ContentTypes)}");
                Assert.AreEqual(
                    1,
                    realParentScope.GetReadLocks()[innserScope1.InstanceId][Constants.Locks.ContentTree],
                    $"innerScope1, innerScope1 instance, after locks acquired: {nameof(Constants.Locks.ContentTree)}");
                Assert.AreEqual(
                    1,
                    realParentScope.GetReadLocks()[innserScope1.InstanceId][Constants.Locks.ContentTypes],
                    $"innerScope1, innerScope1 instance, after locks acquired: {nameof(Constants.Locks.ContentTypes)}");
                Assert.AreEqual(
                    1,
                    realParentScope.GetReadLocks()[innserScope1.InstanceId][Constants.Locks.Languages],
                    $"innerScope1, innerScope1 instance, after locks acquired: {nameof(Constants.Locks.Languages)}");

                using (var innerScope2 = scopeProvider.CreateScope())
                {
                    innerScope2Id = innerScope2.InstanceId;
                    innerScope2.ReadLock(Constants.Locks.ContentTree);
                    innerScope2.ReadLock(Constants.Locks.MediaTypes);
                    Assert.AreEqual(
                        1,
                        realParentScope.GetReadLocks()[realParentScope.InstanceId][Constants.Locks.ContentTree],
                        $"innerScope2, parent instance, after locks acquired: {nameof(Constants.Locks.ContentTree)}");
                    Assert.AreEqual(
                        1,
                        realParentScope.GetReadLocks()[realParentScope.InstanceId][Constants.Locks.ContentTypes],
                        $"innerScope2, parent instance, after locks acquired: {nameof(Constants.Locks.ContentTypes)}");
                    Assert.AreEqual(
                        1,
                        realParentScope.GetReadLocks()[innserScope1.InstanceId][Constants.Locks.ContentTree],
                        $"innerScope2, innerScope1 instance, after locks acquired: {nameof(Constants.Locks.ContentTree)}");
                    Assert.AreEqual(
                        1,
                        realParentScope.GetReadLocks()[innserScope1.InstanceId][Constants.Locks.ContentTypes],
                        $"innerScope2, innerScope1 instance, after locks acquired: {nameof(Constants.Locks.ContentTypes)}");
                    Assert.AreEqual(
                        1,
                        realParentScope.GetReadLocks()[innserScope1.InstanceId][Constants.Locks.Languages],
                        $"innerScope2, innerScope1 instance, after locks acquired: {nameof(Constants.Locks.Languages)}");
                    Assert.AreEqual(
                        1,
                        realParentScope.GetReadLocks()[innerScope2.InstanceId][Constants.Locks.ContentTree],
                        $"innerScope2, innerScope2 instance, after locks acquired: {nameof(Constants.Locks.ContentTree)}");
                    Assert.AreEqual(
                        1,
                        realParentScope.GetReadLocks()[innerScope2.InstanceId][Constants.Locks.MediaTypes],
                        $"innerScope2, innerScope2 instance, after locks acquired: {nameof(Constants.Locks.MediaTypes)}");

                    innerScope2.Complete();
                }

                Assert.AreEqual(
                    1,
                    realParentScope.GetReadLocks()[realParentScope.InstanceId][Constants.Locks.ContentTree],
                    $"innerScope1, parent instance, after innerScope2 disposed: {nameof(Constants.Locks.ContentTree)}");
                Assert.AreEqual(
                    1,
                    realParentScope.GetReadLocks()[realParentScope.InstanceId][Constants.Locks.ContentTypes],
                    $"innerScope1, parent instance, after innerScope2 disposed: {nameof(Constants.Locks.ContentTypes)}");
                Assert.AreEqual(
                    1,
                    realParentScope.GetReadLocks()[innserScope1.InstanceId][Constants.Locks.ContentTree],
                    $"innerScope1, innerScope1 instance, after innerScope2 disposed: {nameof(Constants.Locks.ContentTree)}");
                Assert.AreEqual(
                    1,
                    realParentScope.GetReadLocks()[innserScope1.InstanceId][Constants.Locks.ContentTypes],
                    $"innerScope1, innerScope1 instance, after innerScope2 disposed: {nameof(Constants.Locks.ContentTypes)}");
                Assert.AreEqual(
                    1,
                    realParentScope.GetReadLocks()[innserScope1.InstanceId][Constants.Locks.Languages],
                    $"innerScope1, innerScope1 instance, after innerScope2 disposed: {nameof(Constants.Locks.Languages)}");
                Assert.IsFalse(realParentScope.GetReadLocks().ContainsKey(innerScope2Id));

                innserScope1.Complete();
            }

            Assert.AreEqual(
                1,
                realParentScope.GetReadLocks()[realParentScope.InstanceId][Constants.Locks.ContentTree],
                $"parentScope after innerScope1 disposed: {nameof(Constants.Locks.ContentTree)}");
            Assert.AreEqual(
                1,
                realParentScope.GetReadLocks()[realParentScope.InstanceId][Constants.Locks.ContentTypes],
                $"parentScope after innerScope1 disposed: {nameof(Constants.Locks.ContentTypes)}");
            Assert.IsFalse(realParentScope.GetReadLocks().ContainsKey(innerScope2Id));
            Assert.IsFalse(realParentScope.GetReadLocks().ContainsKey(innerScope1Id));

            parentScope.Complete();
        }
    }

    [Test]
    public void WriteLock_Doesnt_Increment_On_Error()
    {
        var scopeProvider = GetScopeProvider(out var syntaxProviderMock);
        syntaxProviderMock.Setup(x => x.WriteLock(It.IsAny<int>(), It.IsAny<TimeSpan?>()))
            .Throws(new Exception("Boom"));

        using (var scope = (Scope)scopeProvider.CreateScope())
        {
            Assert.Throws<Exception>(() => scope.EagerWriteLock(Constants.Locks.Languages));
            Assert.IsFalse(scope.GetWriteLocks()[scope.InstanceId].ContainsKey(Constants.Locks.Languages));
            scope.Complete();
        }
    }

    [Test]
    public void ReadLock_Doesnt_Increment_On_Error()
    {
        var scopeProvider = GetScopeProvider(out var syntaxProviderMock);
        syntaxProviderMock.Setup(x => x.ReadLock(It.IsAny<int>(), It.IsAny<TimeSpan?>())).Throws(new Exception("Boom"));

        using (var scope = (Scope)scopeProvider.CreateScope())
        {
            Assert.Throws<Exception>(() => scope.EagerReadLock(Constants.Locks.Languages));
            Assert.IsFalse(scope.GetReadLocks()[scope.InstanceId].ContainsKey(Constants.Locks.Languages));
            scope.Complete();
        }
    }

    [Test]
    public void Scope_Throws_If_ReadLocks_Not_Cleared()
    {
        var scopeprovider = GetScopeProvider(out var syntaxProviderMock);
        var scope = (Scope)scopeprovider.CreateScope();

        try
        {
            // Request a lock to create the ReadLocks dict.
            scope.ReadLock(Constants.Locks.Domains);

            var readDict = new Dictionary<int, int>
            {
                [Constants.Locks.Languages] = 1,
            };
            scope.GetReadLocks()[Guid.NewGuid()] = readDict;

            Assert.Throws<InvalidOperationException>(() => scope.Dispose());
        }
        finally
        {
            // We have to clear so we can properly dispose the scope, otherwise it'll mess with other tests.
            scope.GetReadLocks()?.Clear();
            scope.Dispose();
        }
    }

    [Test]
    public void Scope_Throws_If_WriteLocks_Not_Cleared()
    {
        var scopeprovider = GetScopeProvider(out var syntaxProviderMock);
        var scope = (Scope)scopeprovider.CreateScope();

        try
        {
            // Request a lock to create the WriteLocks dict.
            scope.WriteLock(Constants.Locks.Domains);

            var writeDict = new Dictionary<int, int>
            {
                [Constants.Locks.Languages] = 1,
            };
            scope.GetWriteLocks()[Guid.NewGuid()] = writeDict;

            Assert.Throws<InvalidOperationException>(() => scope.Dispose());
        }
        finally
        {
            // We have to clear so we can properly dispose the scope, otherwise it'll mess with other tests.
            scope.GetWriteLocks()?.Clear();
            scope.Dispose();
        }
    }

    [Test]
    public void WriteLocks_Not_Created_Until_First_Lock()
    {
        var scopeProvider = GetScopeProvider(out var syntaxProviderMock);

        using (var scope = scopeProvider.CreateScope())
        {
            var realScope = (Scope)scope;
            Assert.IsNull(realScope.GetWriteLocks());
        }
    }

    [Test]
    public void ReadLocks_Not_Created_Until_First_Lock()
    {
        var scopeProvider = GetScopeProvider(out var syntaxProviderMock);

        using (var scope = scopeProvider.CreateScope())
        {
            var realScope = (Scope)scope;
            Assert.IsNull(realScope.GetReadLocks());
        }

        [Test]
        public void Depth_WhenRootScope_ReturnsZero()
        {
            var scopeProvider = GetScopeProvider(out var syntaxProviderMock);

            using (var scope = scopeProvider.CreateScope())
            {
                Assert.AreEqual(0,scope.Depth);
            }
        }


        [Test]
        public void Depth_WhenChildScope_ReturnsDepth()
        {
            var scopeProvider = GetScopeProvider(out var syntaxProviderMock);

            using (scopeProvider.CreateScope())
            {
                using (scopeProvider.CreateScope())
                {
                    using (var c2 = scopeProvider.CreateScope())
                    {
                        Assert.AreEqual(2, c2.Depth);
                    }
                }
            }
        }
    }
}<|MERGE_RESOLUTION|>--- conflicted
+++ resolved
@@ -29,7 +29,6 @@
     /// <returns></returns>
     private ScopeProvider GetScopeProvider(out Mock<IDistributedLockingMechanism> lockingMechanism)
     {
-<<<<<<< HEAD
         var loggerFactory = NullLoggerFactory.Instance;
         var fileSystems = new FileSystems(loggerFactory, Mock.Of<IIOHelper>(), Mock.Of<IOptions<GlobalSettings>>(), Mock.Of<IHostingEnvironment>());
         var mediaFileManager = new MediaFileManager(
@@ -66,70 +65,16 @@
         sqlContext.Setup(x => x.SqlSyntax).Returns(syntaxProviderMock.Object);
 
         return new ScopeProvider(
-            lockingMechanismFactory.Object,
+            new AmbientScopeStack(),
+                new AmbientScopeContextStack(),lockingMechanismFactory.Object,
             databaseFactory.Object,
             fileSystems,
             new TestOptionsMonitor<CoreDebugSettings>(new CoreDebugSettings()),
             mediaFileManager,
             loggerFactory,
-            Mock.Of<IRequestCache>(),
+            
             Mock.Of<IEventAggregator>());
     }
-=======
-        /// <summary>
-        /// Creates a ScopeProvider with mocked internals.
-        /// </summary>
-        /// <param name="syntaxProviderMock">The mock of the ISqlSyntaxProvider2, used to count method calls.</param>
-        /// <returns></returns>
-        private ScopeProvider GetScopeProvider(out Mock<IDistributedLockingMechanism> lockingMechanism)
-        {
-            var loggerFactory = NullLoggerFactory.Instance;
-            var fileSystems = new FileSystems(loggerFactory,
-                Mock.Of<IIOHelper>(), Mock.Of<IOptions<GlobalSettings>>(), Mock.Of<IHostingEnvironment>());
-            var mediaFileManager = new MediaFileManager(
-                Mock.Of<IFileSystem>(),
-                Mock.Of<IMediaPathScheme>(),
-                loggerFactory.CreateLogger<MediaFileManager>(),
-                Mock.Of<IShortStringHelper>(),
-                Mock.Of<IServiceProvider>(),
-                Options.Create(new ContentSettings()));
-            var databaseFactory = new Mock<IUmbracoDatabaseFactory>();
-            var database = new Mock<IUmbracoDatabase>();
-            var sqlContext = new Mock<ISqlContext>();
-
-            lockingMechanism = new Mock<IDistributedLockingMechanism>();
-            lockingMechanism.Setup(x => x.ReadLock(It.IsAny<int>(), It.IsAny<TimeSpan?>()))
-                .Returns(Mock.Of<IDistributedLock>());
-            lockingMechanism.Setup(x => x.WriteLock(It.IsAny<int>(), It.IsAny<TimeSpan?>()))
-                .Returns(Mock.Of<IDistributedLock>());
-
-            var lockingMechanismFactory = new Mock<IDistributedLockingMechanismFactory>();
-            lockingMechanismFactory.Setup(x => x.DistributedLockingMechanism)
-                .Returns(lockingMechanism.Object);
-
-            // Setup mock of database factory to return mock of database.
-            databaseFactory.Setup(x => x.CreateDatabase()).Returns(database.Object);
-            databaseFactory.Setup(x => x.SqlContext).Returns(sqlContext.Object);
-
-            // Setup mock of database to return mock of sql SqlContext
-            database.Setup(x => x.SqlContext).Returns(sqlContext.Object);
-
-            var syntaxProviderMock = new Mock<ISqlSyntaxProvider>();
-            // Setup mock of ISqlContext to return syntaxProviderMock
-            sqlContext.Setup(x => x.SqlSyntax).Returns(syntaxProviderMock.Object);
-
-            return new ScopeProvider(
-                new AmbientScopeStack(),
-                new AmbientScopeContextStack(),
-                lockingMechanismFactory.Object,
-                databaseFactory.Object,
-                fileSystems,
-                new TestOptionsMonitor<CoreDebugSettings>(new CoreDebugSettings()),
-                mediaFileManager,
-                loggerFactory,
-                Mock.Of<IEventAggregator>());
-        }
->>>>>>> 29961d40
 
     [Test]
     public void Unused_Lazy_Locks_Cleared_At_Child_Scope()
