// Copyright (c) Umbraco.
// See LICENSE for more details.

using System;
using System.Collections.Generic;
using System.Linq;
using Examine;
using Moq;
using NUnit.Framework;
using Umbraco.Cms.Core;
using Umbraco.Cms.Core.Models;
using Umbraco.Cms.Core.Scoping;
using Umbraco.Cms.Core.Services;
using Umbraco.Cms.Infrastructure.Examine;

namespace Umbraco.Cms.Tests.UnitTests.Umbraco.Infrastructure.Examine;

[TestFixture]
public class UmbracoContentValueSetValidatorTests
{
    [Test]
    public void Invalid_Category()
    {
<<<<<<< HEAD
        [Test]
        public void Invalid_Category()
        {
            var validator = new ContentValueSetValidator(
                false,
                true,
                Mock.Of<IPublicAccessService>(),
                Mock.Of<IScopeProvider>());

            ValueSetValidationResult result = validator.Validate(ValueSet.FromObject("555", IndexTypes.Content, new { hello = "world", path = "-1,555" }));
            Assert.AreEqual(ValueSetValidationStatus.Valid, result.Status);

            result = validator.Validate(ValueSet.FromObject("777", IndexTypes.Media, new { hello = "world", path = "-1,555" }));
            Assert.AreEqual(ValueSetValidationStatus.Valid, result.Status);

            result = validator.Validate(ValueSet.FromObject("555", "invalid-category", new { hello = "world", path = "-1,555" }));
            Assert.AreEqual(ValueSetValidationStatus.Failed, result.Status);
        }

        [Test]
        public void Must_Have_Path()
        {
            var validator = new ContentValueSetValidator(
                false,
                true,
                Mock.Of<IPublicAccessService>(),
                Mock.Of<IScopeProvider>());

            ValueSetValidationResult result = validator.Validate(ValueSet.FromObject("555", IndexTypes.Content, new { hello = "world" }));
            Assert.AreEqual(ValueSetValidationStatus.Failed, result.Status);

            result = validator.Validate(ValueSet.FromObject("555", IndexTypes.Content, new { hello = "world", path = "-1,555" }));
            Assert.AreEqual(ValueSetValidationStatus.Valid, result.Status);
        }

        [Test]
        public void Parent_Id()
        {
            var validator = new ContentValueSetValidator(
                false,
                true,
                Mock.Of<IPublicAccessService>(),
                Mock.Of<IScopeProvider>(),
                555);

            ValueSetValidationResult result = validator.Validate(ValueSet.FromObject("555", IndexTypes.Content, new { hello = "world", path = "-1,555" }));
            Assert.AreEqual(ValueSetValidationStatus.Filtered, result.Status);

            result = validator.Validate(ValueSet.FromObject("555", IndexTypes.Content, new { hello = "world", path = "-1,444" }));
            Assert.AreEqual(ValueSetValidationStatus.Filtered, result.Status);

            result = validator.Validate(ValueSet.FromObject("555", IndexTypes.Content, new { hello = "world", path = "-1,555,777" }));
            Assert.AreEqual(ValueSetValidationStatus.Valid, result.Status);

            result = validator.Validate(ValueSet.FromObject("555", IndexTypes.Content, new { hello = "world", path = "-1,555,777,999" }));
            Assert.AreEqual(ValueSetValidationStatus.Valid, result.Status);
        }

        [Test]
        public void Inclusion_Field_List()
        {
            var validator = new ValueSetValidator(
                null,
                null,
                new[] { "hello", "world" },
                null);

            var valueSet = ValueSet.FromObject("555", IndexTypes.Content, "test-content", new { hello = "world", path = "-1,555", world = "your oyster" });
            ValueSetValidationResult result = validator.Validate(valueSet);

            // Note - Result is still valid, excluded is not the same as filtered.
            Assert.AreEqual(ValueSetValidationStatus.Valid, result.Status);

            Assert.IsFalse(result.ValueSet.Values.ContainsKey("path"));
            Assert.IsTrue(result.ValueSet.Values.ContainsKey("hello"));
            Assert.IsTrue(result.ValueSet.Values.ContainsKey("world"));
        }

        [Test]
        public void Exclusion_Field_List()
        {
            var validator = new ValueSetValidator(
                null,
                null,
                null,
                new[] { "hello", "world" });

            var valueSet = ValueSet.FromObject("555", IndexTypes.Content, "test-content", new { hello = "world", path = "-1,555", world = "your oyster" });
            ValueSetValidationResult result = validator.Validate(valueSet);

            // Note - Result is still valid, excluded is not the same as filtered.
            Assert.AreEqual(ValueSetValidationStatus.Valid, result.Status);

            Assert.IsTrue(result.ValueSet.Values.ContainsKey("path"));
            Assert.IsFalse(result.ValueSet.Values.ContainsKey("hello"));
            Assert.IsFalse(result.ValueSet.Values.ContainsKey("world"));
        }

        [Test]
        public void Inclusion_Exclusion_Field_List()
        {
            var validator = new ValueSetValidator(
                null,
                null,
                new[] { "hello", "world" },
                new[] { "world" });

            var valueSet = ValueSet.FromObject("555", IndexTypes.Content, "test-content", new { hello = "world", path = "-1,555", world = "your oyster" });
            ValueSetValidationResult result = validator.Validate(valueSet);

            // Note - Result is still valid, excluded is not the same as filtered.
            Assert.AreEqual(ValueSetValidationStatus.Valid, result.Status);

            Assert.IsFalse(result.ValueSet.Values.ContainsKey("path"));
            Assert.IsTrue(result.ValueSet.Values.ContainsKey("hello"));
            Assert.IsFalse(result.ValueSet.Values.ContainsKey("world"));
        }

        [Test]
        public void Inclusion_Type_List()
        {
            var validator = new ContentValueSetValidator(
                false,
                true,
                Mock.Of<IPublicAccessService>(),
                Mock.Of<IScopeProvider>(),
                includeItemTypes: new List<string> { "include-content" });

            ValueSetValidationResult result = validator.Validate(ValueSet.FromObject("555", IndexTypes.Content, "test-content", new { hello = "world", path = "-1,555" }));
            Assert.AreEqual(ValueSetValidationStatus.Failed, result.Status);

            result = validator.Validate(ValueSet.FromObject("555", IndexTypes.Content, new { hello = "world", path = "-1,555" }));
            Assert.AreEqual(ValueSetValidationStatus.Failed, result.Status);

            result = validator.Validate(ValueSet.FromObject("555", IndexTypes.Content, "include-content", new { hello = "world", path = "-1,555" }));
            Assert.AreEqual(ValueSetValidationStatus.Valid, result.Status);
        }

        [Test]
        public void Exclusion_Type_List()
        {
            var validator = new ContentValueSetValidator(
                false,
                true,
                Mock.Of<IPublicAccessService>(),
                Mock.Of<IScopeProvider>(),
                excludeItemTypes: new List<string> { "exclude-content" });

            ValueSetValidationResult result = validator.Validate(ValueSet.FromObject("555", IndexTypes.Content, "test-content", new { hello = "world", path = "-1,555" }));
            Assert.AreEqual(ValueSetValidationStatus.Valid, result.Status);

            result = validator.Validate(ValueSet.FromObject("555", IndexTypes.Content, new { hello = "world", path = "-1,555" }));
            Assert.AreEqual(ValueSetValidationStatus.Valid, result.Status);

            result = validator.Validate(ValueSet.FromObject("555", IndexTypes.Content, "exclude-content", new { hello = "world", path = "-1,555" }));
            Assert.AreEqual(ValueSetValidationStatus.Failed, result.Status);
        }

        [Test]
        public void Inclusion_Exclusion_Type_List()
        {
            var validator = new ContentValueSetValidator(
                false,
                true,
                Mock.Of<IPublicAccessService>(),
                Mock.Of<IScopeProvider>(),
                includeItemTypes: new List<string> { "include-content", "exclude-content" },
                excludeItemTypes: new List<string> { "exclude-content" });

            ValueSetValidationResult result = validator.Validate(ValueSet.FromObject("555", IndexTypes.Content, "test-content", new { hello = "world", path = "-1,555" }));
            Assert.AreEqual(ValueSetValidationStatus.Failed, result.Status);

            result = validator.Validate(ValueSet.FromObject("555", IndexTypes.Content, new { hello = "world", path = "-1,555" }));
            Assert.AreEqual(ValueSetValidationStatus.Failed, result.Status);

            result = validator.Validate(ValueSet.FromObject("555", IndexTypes.Content, "exclude-content", new { hello = "world", path = "-1,555" }));
            Assert.AreEqual(ValueSetValidationStatus.Failed, result.Status);

            result = validator.Validate(ValueSet.FromObject("555", IndexTypes.Content, "include-content", new { hello = "world", path = "-1,555" }));
            Assert.AreEqual(ValueSetValidationStatus.Valid, result.Status);
        }

        [Test]
        public void Recycle_Bin_Content()
        {
            var validator = new ContentValueSetValidator(
                true,
                false,
                Mock.Of<IPublicAccessService>(),
                Mock.Of<IScopeProvider>());

            ValueSetValidationResult result = validator.Validate(ValueSet.FromObject("555", IndexTypes.Content, new { hello = "world", path = "-1,-20,555" }));
            Assert.AreEqual(ValueSetValidationStatus.Failed, result.Status);

            result = validator.Validate(ValueSet.FromObject("555", IndexTypes.Content, new { hello = "world", path = "-1,-20,555,777" }));
            Assert.AreEqual(ValueSetValidationStatus.Failed, result.Status);

            result = validator.Validate(ValueSet.FromObject("555", IndexTypes.Content, new { hello = "world", path = "-1,555" }));
            Assert.AreEqual(ValueSetValidationStatus.Failed, result.Status);

            result = validator.Validate(new ValueSet(
                "555",
                IndexTypes.Content,
                new Dictionary<string, object>
                {
                    ["hello"] = "world",
                    ["path"] = "-1,555",
                    [UmbracoExamineFieldNames.PublishedFieldName] = "y"
                }));
            Assert.AreEqual(ValueSetValidationStatus.Valid, result.Status);
        }

        [Test]
        public void Recycle_Bin_Media()
        {
            var validator = new ContentValueSetValidator(
                true,
                false,
                Mock.Of<IPublicAccessService>(),
                Mock.Of<IScopeProvider>());

            ValueSetValidationResult result = validator.Validate(ValueSet.FromObject("555", IndexTypes.Media, new { hello = "world", path = "-1,-21,555" }));
            Assert.AreEqual(ValueSetValidationStatus.Filtered, result.Status);

            result = validator.Validate(ValueSet.FromObject("555", IndexTypes.Media, new { hello = "world", path = "-1,-21,555,777" }));
            Assert.AreEqual(ValueSetValidationStatus.Filtered, result.Status);

            result = validator.Validate(ValueSet.FromObject("555", IndexTypes.Media, new { hello = "world", path = "-1,555" }));
            Assert.AreEqual(ValueSetValidationStatus.Valid, result.Status);
        }

        [Test]
        public void Published_Only()
        {
            var validator = new ContentValueSetValidator(
                true,
                true,
                Mock.Of<IPublicAccessService>(),
                Mock.Of<IScopeProvider>());

            ValueSetValidationResult result = validator.Validate(ValueSet.FromObject("555", IndexTypes.Content, new { hello = "world", path = "-1,555" }));
            Assert.AreEqual(ValueSetValidationStatus.Failed, result.Status);

            result = validator.Validate(new ValueSet(
                "555",
                IndexTypes.Content,
                new Dictionary<string, object>
                {
                    ["hello"] = "world",
                    ["path"] = "-1,555",
                    [UmbracoExamineFieldNames.PublishedFieldName] = "n"
                }));
            Assert.AreEqual(ValueSetValidationStatus.Failed, result.Status);

            result = validator.Validate(new ValueSet(
                "555",
                IndexTypes.Content,
                new Dictionary<string, object>
                {
                    ["hello"] = "world",
                    ["path"] = "-1,555",
                    [UmbracoExamineFieldNames.PublishedFieldName] = "y"
                }));
            Assert.AreEqual(ValueSetValidationStatus.Valid, result.Status);
        }

        [Test]
        public void Published_Only_With_Variants()
        {
            var validator = new ContentValueSetValidator(true,
                true,
                Mock.Of<IPublicAccessService>(),
                Mock.Of<IScopeProvider>());

            ValueSetValidationResult result = validator.Validate(new ValueSet(
                "555",
                IndexTypes.Content,
                new Dictionary<string, object>
                {
                    ["hello"] = "world",
                    ["path"] = "-1,555",
                    [UmbracoExamineFieldNames.VariesByCultureFieldName] = "y",
                    [UmbracoExamineFieldNames.PublishedFieldName] = "n"
                }));
            Assert.AreEqual(ValueSetValidationStatus.Failed, result.Status);

            result = validator.Validate(new ValueSet(
=======
        var validator = new ContentValueSetValidator(
            false,
            true,
            Mock.Of<IPublicAccessService>(),
            Mock.Of<IScopeProvider>());

        var result =
            validator.Validate(ValueSet.FromObject("555", IndexTypes.Content, new { hello = "world", path = "-1,555" }));
        Assert.AreEqual(ValueSetValidationStatus.Valid, result.Status);

        result = validator.Validate(
            ValueSet.FromObject("777", IndexTypes.Media, new { hello = "world", path = "-1,555" }));
        Assert.AreEqual(ValueSetValidationStatus.Valid, result.Status);

        result = validator.Validate(ValueSet.FromObject(
            "555",
            "invalid-category",
            new { hello = "world", path = "-1,555" }));
        Assert.AreEqual(ValueSetValidationStatus.Failed, result.Status);
    }

    [Test]
    public void Must_Have_Path()
    {
        var validator = new ContentValueSetValidator(
            false,
            true,
            Mock.Of<IPublicAccessService>(),
            Mock.Of<IScopeProvider>());

        var result = validator.Validate(ValueSet.FromObject("555", IndexTypes.Content, new { hello = "world" }));
        Assert.AreEqual(ValueSetValidationStatus.Failed, result.Status);

        result = validator.Validate(ValueSet.FromObject(
            "555",
            IndexTypes.Content,
            new { hello = "world", path = "-1,555" }));
        Assert.AreEqual(ValueSetValidationStatus.Valid, result.Status);
    }

    [Test]
    public void Parent_Id()
    {
        var validator = new ContentValueSetValidator(
            false,
            true,
            Mock.Of<IPublicAccessService>(),
            Mock.Of<IScopeProvider>(),
            555);

        var result =
            validator.Validate(ValueSet.FromObject("555", IndexTypes.Content, new { hello = "world", path = "-1,555" }));
        Assert.AreEqual(ValueSetValidationStatus.Filtered, result.Status);

        result = validator.Validate(ValueSet.FromObject("555", IndexTypes.Content, new { hello = "world", path = "-1,444" }));
        Assert.AreEqual(ValueSetValidationStatus.Filtered, result.Status);

        result = validator.Validate(ValueSet.FromObject(
            "555",
            IndexTypes.Content,
            new { hello = "world", path = "-1,555,777" }));
        Assert.AreEqual(ValueSetValidationStatus.Valid, result.Status);

        result = validator.Validate(ValueSet.FromObject(
            "555",
            IndexTypes.Content,
            new { hello = "world", path = "-1,555,777,999" }));
        Assert.AreEqual(ValueSetValidationStatus.Valid, result.Status);
    }

    [Test]
    public void Inclusion_Field_List()
    {
        var validator = new ValueSetValidator(
            null,
            null,
            new[] { "hello", "world" },
            null);

        var valueSet = ValueSet.FromObject(
            "555",
            IndexTypes.Content,
            "test-content",
            new { hello = "world", path = "-1,555", world = "your oyster" });
        var result = validator.Validate(valueSet);
        Assert.AreEqual(ValueSetValidationStatus.Filtered, result.Status);

        Assert.IsFalse(result.ValueSet.Values.ContainsKey("path"));
        Assert.IsTrue(result.ValueSet.Values.ContainsKey("hello"));
        Assert.IsTrue(result.ValueSet.Values.ContainsKey("world"));
    }

    [Test]
    public void Exclusion_Field_List()
    {
        var validator = new ValueSetValidator(
            null,
            null,
            null,
            new[] { "hello", "world" });

        var valueSet = ValueSet.FromObject(
            "555",
            IndexTypes.Content,
            "test-content",
            new { hello = "world", path = "-1,555", world = "your oyster" });
        var result = validator.Validate(valueSet);
        Assert.AreEqual(ValueSetValidationStatus.Filtered, result.Status);

        Assert.IsTrue(result.ValueSet.Values.ContainsKey("path"));
        Assert.IsFalse(result.ValueSet.Values.ContainsKey("hello"));
        Assert.IsFalse(result.ValueSet.Values.ContainsKey("world"));
    }

    [Test]
    public void Inclusion_Exclusion_Field_List()
    {
        var validator = new ValueSetValidator(
            null,
            null,
            new[] { "hello", "world" },
            new[] { "world" });

        var valueSet = ValueSet.FromObject(
            "555",
            IndexTypes.Content,
            "test-content",
            new { hello = "world", path = "-1,555", world = "your oyster" });
        var result = validator.Validate(valueSet);
        Assert.AreEqual(ValueSetValidationStatus.Filtered, result.Status);

        Assert.IsFalse(result.ValueSet.Values.ContainsKey("path"));
        Assert.IsTrue(result.ValueSet.Values.ContainsKey("hello"));
        Assert.IsFalse(result.ValueSet.Values.ContainsKey("world"));
    }

    [Test]
    public void Inclusion_Type_List()
    {
        var validator = new ContentValueSetValidator(
            false,
            true,
            Mock.Of<IPublicAccessService>(),
            Mock.Of<IScopeProvider>(),
            includeItemTypes: new List<string> { "include-content" });

        var result = validator.Validate(ValueSet.FromObject(
            "555",
            IndexTypes.Content,
            "test-content",
            new { hello = "world", path = "-1,555" }));
        Assert.AreEqual(ValueSetValidationStatus.Failed, result.Status);

        result = validator.Validate(ValueSet.FromObject(
            "555",
            IndexTypes.Content,
            new { hello = "world", path = "-1,555" }));
        Assert.AreEqual(ValueSetValidationStatus.Failed, result.Status);

        result = validator.Validate(ValueSet.FromObject(
            "555",
            IndexTypes.Content,
            "include-content",
            new { hello = "world", path = "-1,555" }));
        Assert.AreEqual(ValueSetValidationStatus.Valid, result.Status);
    }

    [Test]
    public void Exclusion_Type_List()
    {
        var validator = new ContentValueSetValidator(
            false,
            true,
            Mock.Of<IPublicAccessService>(),
            Mock.Of<IScopeProvider>(),
            excludeItemTypes: new List<string> { "exclude-content" });

        var result = validator.Validate(ValueSet.FromObject(
            "555",
            IndexTypes.Content,
            "test-content",
            new { hello = "world", path = "-1,555" }));
        Assert.AreEqual(ValueSetValidationStatus.Valid, result.Status);

        result = validator.Validate(ValueSet.FromObject(
            "555",
            IndexTypes.Content,
            new { hello = "world", path = "-1,555" }));
        Assert.AreEqual(ValueSetValidationStatus.Valid, result.Status);

        result = validator.Validate(ValueSet.FromObject(
            "555",
            IndexTypes.Content,
            "exclude-content",
            new { hello = "world", path = "-1,555" }));
        Assert.AreEqual(ValueSetValidationStatus.Failed, result.Status);
    }

    [Test]
    public void Inclusion_Exclusion_Type_List()
    {
        var validator = new ContentValueSetValidator(
            false,
            true,
            Mock.Of<IPublicAccessService>(),
            Mock.Of<IScopeProvider>(),
            includeItemTypes: new List<string> { "include-content", "exclude-content" },
            excludeItemTypes: new List<string> { "exclude-content" });

        var result = validator.Validate(ValueSet.FromObject(
            "555",
            IndexTypes.Content,
            "test-content",
            new { hello = "world", path = "-1,555" }));
        Assert.AreEqual(ValueSetValidationStatus.Failed, result.Status);

        result = validator.Validate(ValueSet.FromObject(
            "555",
            IndexTypes.Content,
            new { hello = "world", path = "-1,555" }));
        Assert.AreEqual(ValueSetValidationStatus.Failed, result.Status);

        result = validator.Validate(ValueSet.FromObject(
            "555",
            IndexTypes.Content,
            "exclude-content",
            new { hello = "world", path = "-1,555" }));
        Assert.AreEqual(ValueSetValidationStatus.Failed, result.Status);

        result = validator.Validate(ValueSet.FromObject(
            "555",
            IndexTypes.Content,
            "include-content",
            new { hello = "world", path = "-1,555" }));
        Assert.AreEqual(ValueSetValidationStatus.Valid, result.Status);
    }

    [Test]
    public void Recycle_Bin_Content()
    {
        var validator = new ContentValueSetValidator(
            true,
            false,
            Mock.Of<IPublicAccessService>(),
            Mock.Of<IScopeProvider>());

        var result =
            validator.Validate(ValueSet.FromObject(
>>>>>>> dcb54c1f
                "555",
                IndexTypes.Content,
                new { hello = "world", path = "-1,-20,555" }));
        Assert.AreEqual(ValueSetValidationStatus.Failed, result.Status);

        result = validator.Validate(ValueSet.FromObject(
            "555",
            IndexTypes.Content,
            new { hello = "world", path = "-1,-20,555,777" }));
        Assert.AreEqual(ValueSetValidationStatus.Failed, result.Status);

        result = validator.Validate(ValueSet.FromObject(
            "555",
            IndexTypes.Content,
            new { hello = "world", path = "-1,555" }));
        Assert.AreEqual(ValueSetValidationStatus.Failed, result.Status);

        result = validator.Validate(new ValueSet(
            "555",
            IndexTypes.Content,
            new Dictionary<string, object>
            {
                ["hello"] = "world",
                ["path"] = "-1,555",
                [UmbracoExamineFieldNames.PublishedFieldName] = "y",
            }));
        Assert.AreEqual(ValueSetValidationStatus.Valid, result.Status);
    }

    [Test]
    public void Recycle_Bin_Media()
    {
        var validator = new ContentValueSetValidator(
            true,
            false,
            Mock.Of<IPublicAccessService>(),
            Mock.Of<IScopeProvider>());

        var result =
            validator.Validate(ValueSet.FromObject(
                "555",
<<<<<<< HEAD
                IndexTypes.Content,
                new Dictionary<string, object>
                {
                    ["hello"] = "world",
                    ["path"] = "-1,555",
                    [UmbracoExamineFieldNames.VariesByCultureFieldName] = "y",
                    [$"{UmbracoExamineFieldNames.PublishedFieldName}_en-us"] = "y",
                    ["hello_en-us"] = "world",
                    ["title_en-us"] = "my title",
                    [$"{UmbracoExamineFieldNames.PublishedFieldName}_es-es"] = "n",
                    ["hello_es-ES"] = "world",
                    ["title_es-ES"] = "my title",
                    [UmbracoExamineFieldNames.PublishedFieldName] = "y"
                });
            Assert.AreEqual(10, valueSet.Values.Count());
            Assert.IsTrue(valueSet.Values.ContainsKey($"{UmbracoExamineFieldNames.PublishedFieldName}_es-es"));
            Assert.IsTrue(valueSet.Values.ContainsKey("hello_es-ES"));
            Assert.IsTrue(valueSet.Values.ContainsKey("title_es-ES"));

            result = validator.Validate(valueSet);

            // Note - Result is still valid, excluded is not the same as filtered.
            Assert.AreEqual(ValueSetValidationStatus.Valid, result.Status);

            Assert.AreEqual(7, result.ValueSet.Values.Count()); // filtered to 7 values (removes es-es values)
            Assert.IsFalse(result.ValueSet.Values.ContainsKey($"{UmbracoExamineFieldNames.PublishedFieldName}_es-es"));
            Assert.IsFalse(result.ValueSet.Values.ContainsKey("hello_es-ES"));
            Assert.IsFalse(result.ValueSet.Values.ContainsKey("title_es-ES"));
        }

        [Test]
        public void Non_Protected()
        {
            var publicAccessService = new Mock<IPublicAccessService>();
            publicAccessService.Setup(x => x.IsProtected("-1,555"))
                .Returns(Attempt.Succeed(new PublicAccessEntry(Guid.NewGuid(), 555, 444, 333, Enumerable.Empty<PublicAccessRule>())));
            publicAccessService.Setup(x => x.IsProtected("-1,777"))
                .Returns(Attempt.Fail<PublicAccessEntry>());
            var validator = new ContentValueSetValidator(
                false,
                false,
                publicAccessService.Object,
                Mock.Of<IScopeProvider>());

            ValueSetValidationResult result = validator.Validate(ValueSet.FromObject("555", IndexTypes.Content, new { hello = "world", path = "-1,555" }));
            Assert.AreEqual(ValueSetValidationStatus.Filtered, result.Status);

            result = validator.Validate(ValueSet.FromObject("777", IndexTypes.Content, new { hello = "world", path = "-1,777" }));
            Assert.AreEqual(ValueSetValidationStatus.Valid, result.Status);
        }
=======
                IndexTypes.Media,
                new { hello = "world", path = "-1,-21,555" }));
        Assert.AreEqual(ValueSetValidationStatus.Filtered, result.Status);

        result = validator.Validate(ValueSet.FromObject(
            "555",
            IndexTypes.Media,
            new { hello = "world", path = "-1,-21,555,777" }));
        Assert.AreEqual(ValueSetValidationStatus.Filtered, result.Status);

        result = validator.Validate(
            ValueSet.FromObject("555", IndexTypes.Media, new { hello = "world", path = "-1,555" }));
        Assert.AreEqual(ValueSetValidationStatus.Valid, result.Status);
    }

    [Test]
    public void Published_Only()
    {
        var validator = new ContentValueSetValidator(
            true,
            true,
            Mock.Of<IPublicAccessService>(),
            Mock.Of<IScopeProvider>());

        var result =
            validator.Validate(ValueSet.FromObject("555", IndexTypes.Content, new { hello = "world", path = "-1,555" }));
        Assert.AreEqual(ValueSetValidationStatus.Failed, result.Status);

        result = validator.Validate(new ValueSet(
            "555",
            IndexTypes.Content,
            new Dictionary<string, object>
            {
                ["hello"] = "world",
                ["path"] = "-1,555",
                [UmbracoExamineFieldNames.PublishedFieldName] = "n",
            }));
        Assert.AreEqual(ValueSetValidationStatus.Failed, result.Status);

        result = validator.Validate(new ValueSet(
            "555",
            IndexTypes.Content,
            new Dictionary<string, object>
            {
                ["hello"] = "world",
                ["path"] = "-1,555",
                [UmbracoExamineFieldNames.PublishedFieldName] = "y",
            }));
        Assert.AreEqual(ValueSetValidationStatus.Valid, result.Status);
    }

    [Test]
    public void Published_Only_With_Variants()
    {
        var validator = new ContentValueSetValidator(
            true,
            true,
            Mock.Of<IPublicAccessService>(),
            Mock.Of<IScopeProvider>());

        var result = validator.Validate(new ValueSet(
            "555",
            IndexTypes.Content,
            new Dictionary<string, object>
            {
                ["hello"] = "world",
                ["path"] = "-1,555",
                [UmbracoExamineFieldNames.VariesByCultureFieldName] = "y",
                [UmbracoExamineFieldNames.PublishedFieldName] = "n",
            }));
        Assert.AreEqual(ValueSetValidationStatus.Failed, result.Status);

        result = validator.Validate(new ValueSet(
            "555",
            IndexTypes.Content,
            new Dictionary<string, object>
            {
                ["hello"] = "world",
                ["path"] = "-1,555",
                [UmbracoExamineFieldNames.VariesByCultureFieldName] = "y",
                [UmbracoExamineFieldNames.PublishedFieldName] = "y",
            }));
        Assert.AreEqual(ValueSetValidationStatus.Valid, result.Status);

        var valueSet = new ValueSet(
            "555",
            IndexTypes.Content,
            new Dictionary<string, object>
            {
                ["hello"] = "world",
                ["path"] = "-1,555",
                [UmbracoExamineFieldNames.VariesByCultureFieldName] = "y",
                [$"{UmbracoExamineFieldNames.PublishedFieldName}_en-us"] = "y",
                ["hello_en-us"] = "world",
                ["title_en-us"] = "my title",
                [$"{UmbracoExamineFieldNames.PublishedFieldName}_es-es"] = "n",
                ["hello_es-ES"] = "world",
                ["title_es-ES"] = "my title",
                [UmbracoExamineFieldNames.PublishedFieldName] = "y",
            });
        Assert.AreEqual(10, valueSet.Values.Count());
        Assert.IsTrue(valueSet.Values.ContainsKey($"{UmbracoExamineFieldNames.PublishedFieldName}_es-es"));
        Assert.IsTrue(valueSet.Values.ContainsKey("hello_es-ES"));
        Assert.IsTrue(valueSet.Values.ContainsKey("title_es-ES"));

        result = validator.Validate(valueSet);
        Assert.AreEqual(ValueSetValidationStatus.Filtered, result.Status);

        Assert.AreEqual(7, result.ValueSet.Values.Count()); // filtered to 7 values (removes es-es values)
        Assert.IsFalse(result.ValueSet.Values.ContainsKey($"{UmbracoExamineFieldNames.PublishedFieldName}_es-es"));
        Assert.IsFalse(result.ValueSet.Values.ContainsKey("hello_es-ES"));
        Assert.IsFalse(result.ValueSet.Values.ContainsKey("title_es-ES"));
    }

    [Test]
    public void Non_Protected()
    {
        var publicAccessService = new Mock<IPublicAccessService>();
        publicAccessService.Setup(x => x.IsProtected("-1,555"))
            .Returns(Attempt.Succeed(new PublicAccessEntry(Guid.NewGuid(), 555, 444, 333, Enumerable.Empty<PublicAccessRule>())));
        publicAccessService.Setup(x => x.IsProtected("-1,777"))
            .Returns(Attempt.Fail<PublicAccessEntry>());
        var validator = new ContentValueSetValidator(
            false,
            false,
            publicAccessService.Object,
            Mock.Of<IScopeProvider>());

        var result =
            validator.Validate(ValueSet.FromObject("555", IndexTypes.Content, new { hello = "world", path = "-1,555" }));
        Assert.AreEqual(ValueSetValidationStatus.Filtered, result.Status);

        result = validator.Validate(ValueSet.FromObject(
            "777",
            IndexTypes.Content,
            new { hello = "world", path = "-1,777" }));
        Assert.AreEqual(ValueSetValidationStatus.Valid, result.Status);
>>>>>>> dcb54c1f
    }
}<|MERGE_RESOLUTION|>--- conflicted
+++ resolved
@@ -21,295 +21,6 @@
     [Test]
     public void Invalid_Category()
     {
-<<<<<<< HEAD
-        [Test]
-        public void Invalid_Category()
-        {
-            var validator = new ContentValueSetValidator(
-                false,
-                true,
-                Mock.Of<IPublicAccessService>(),
-                Mock.Of<IScopeProvider>());
-
-            ValueSetValidationResult result = validator.Validate(ValueSet.FromObject("555", IndexTypes.Content, new { hello = "world", path = "-1,555" }));
-            Assert.AreEqual(ValueSetValidationStatus.Valid, result.Status);
-
-            result = validator.Validate(ValueSet.FromObject("777", IndexTypes.Media, new { hello = "world", path = "-1,555" }));
-            Assert.AreEqual(ValueSetValidationStatus.Valid, result.Status);
-
-            result = validator.Validate(ValueSet.FromObject("555", "invalid-category", new { hello = "world", path = "-1,555" }));
-            Assert.AreEqual(ValueSetValidationStatus.Failed, result.Status);
-        }
-
-        [Test]
-        public void Must_Have_Path()
-        {
-            var validator = new ContentValueSetValidator(
-                false,
-                true,
-                Mock.Of<IPublicAccessService>(),
-                Mock.Of<IScopeProvider>());
-
-            ValueSetValidationResult result = validator.Validate(ValueSet.FromObject("555", IndexTypes.Content, new { hello = "world" }));
-            Assert.AreEqual(ValueSetValidationStatus.Failed, result.Status);
-
-            result = validator.Validate(ValueSet.FromObject("555", IndexTypes.Content, new { hello = "world", path = "-1,555" }));
-            Assert.AreEqual(ValueSetValidationStatus.Valid, result.Status);
-        }
-
-        [Test]
-        public void Parent_Id()
-        {
-            var validator = new ContentValueSetValidator(
-                false,
-                true,
-                Mock.Of<IPublicAccessService>(),
-                Mock.Of<IScopeProvider>(),
-                555);
-
-            ValueSetValidationResult result = validator.Validate(ValueSet.FromObject("555", IndexTypes.Content, new { hello = "world", path = "-1,555" }));
-            Assert.AreEqual(ValueSetValidationStatus.Filtered, result.Status);
-
-            result = validator.Validate(ValueSet.FromObject("555", IndexTypes.Content, new { hello = "world", path = "-1,444" }));
-            Assert.AreEqual(ValueSetValidationStatus.Filtered, result.Status);
-
-            result = validator.Validate(ValueSet.FromObject("555", IndexTypes.Content, new { hello = "world", path = "-1,555,777" }));
-            Assert.AreEqual(ValueSetValidationStatus.Valid, result.Status);
-
-            result = validator.Validate(ValueSet.FromObject("555", IndexTypes.Content, new { hello = "world", path = "-1,555,777,999" }));
-            Assert.AreEqual(ValueSetValidationStatus.Valid, result.Status);
-        }
-
-        [Test]
-        public void Inclusion_Field_List()
-        {
-            var validator = new ValueSetValidator(
-                null,
-                null,
-                new[] { "hello", "world" },
-                null);
-
-            var valueSet = ValueSet.FromObject("555", IndexTypes.Content, "test-content", new { hello = "world", path = "-1,555", world = "your oyster" });
-            ValueSetValidationResult result = validator.Validate(valueSet);
-
-            // Note - Result is still valid, excluded is not the same as filtered.
-            Assert.AreEqual(ValueSetValidationStatus.Valid, result.Status);
-
-            Assert.IsFalse(result.ValueSet.Values.ContainsKey("path"));
-            Assert.IsTrue(result.ValueSet.Values.ContainsKey("hello"));
-            Assert.IsTrue(result.ValueSet.Values.ContainsKey("world"));
-        }
-
-        [Test]
-        public void Exclusion_Field_List()
-        {
-            var validator = new ValueSetValidator(
-                null,
-                null,
-                null,
-                new[] { "hello", "world" });
-
-            var valueSet = ValueSet.FromObject("555", IndexTypes.Content, "test-content", new { hello = "world", path = "-1,555", world = "your oyster" });
-            ValueSetValidationResult result = validator.Validate(valueSet);
-
-            // Note - Result is still valid, excluded is not the same as filtered.
-            Assert.AreEqual(ValueSetValidationStatus.Valid, result.Status);
-
-            Assert.IsTrue(result.ValueSet.Values.ContainsKey("path"));
-            Assert.IsFalse(result.ValueSet.Values.ContainsKey("hello"));
-            Assert.IsFalse(result.ValueSet.Values.ContainsKey("world"));
-        }
-
-        [Test]
-        public void Inclusion_Exclusion_Field_List()
-        {
-            var validator = new ValueSetValidator(
-                null,
-                null,
-                new[] { "hello", "world" },
-                new[] { "world" });
-
-            var valueSet = ValueSet.FromObject("555", IndexTypes.Content, "test-content", new { hello = "world", path = "-1,555", world = "your oyster" });
-            ValueSetValidationResult result = validator.Validate(valueSet);
-
-            // Note - Result is still valid, excluded is not the same as filtered.
-            Assert.AreEqual(ValueSetValidationStatus.Valid, result.Status);
-
-            Assert.IsFalse(result.ValueSet.Values.ContainsKey("path"));
-            Assert.IsTrue(result.ValueSet.Values.ContainsKey("hello"));
-            Assert.IsFalse(result.ValueSet.Values.ContainsKey("world"));
-        }
-
-        [Test]
-        public void Inclusion_Type_List()
-        {
-            var validator = new ContentValueSetValidator(
-                false,
-                true,
-                Mock.Of<IPublicAccessService>(),
-                Mock.Of<IScopeProvider>(),
-                includeItemTypes: new List<string> { "include-content" });
-
-            ValueSetValidationResult result = validator.Validate(ValueSet.FromObject("555", IndexTypes.Content, "test-content", new { hello = "world", path = "-1,555" }));
-            Assert.AreEqual(ValueSetValidationStatus.Failed, result.Status);
-
-            result = validator.Validate(ValueSet.FromObject("555", IndexTypes.Content, new { hello = "world", path = "-1,555" }));
-            Assert.AreEqual(ValueSetValidationStatus.Failed, result.Status);
-
-            result = validator.Validate(ValueSet.FromObject("555", IndexTypes.Content, "include-content", new { hello = "world", path = "-1,555" }));
-            Assert.AreEqual(ValueSetValidationStatus.Valid, result.Status);
-        }
-
-        [Test]
-        public void Exclusion_Type_List()
-        {
-            var validator = new ContentValueSetValidator(
-                false,
-                true,
-                Mock.Of<IPublicAccessService>(),
-                Mock.Of<IScopeProvider>(),
-                excludeItemTypes: new List<string> { "exclude-content" });
-
-            ValueSetValidationResult result = validator.Validate(ValueSet.FromObject("555", IndexTypes.Content, "test-content", new { hello = "world", path = "-1,555" }));
-            Assert.AreEqual(ValueSetValidationStatus.Valid, result.Status);
-
-            result = validator.Validate(ValueSet.FromObject("555", IndexTypes.Content, new { hello = "world", path = "-1,555" }));
-            Assert.AreEqual(ValueSetValidationStatus.Valid, result.Status);
-
-            result = validator.Validate(ValueSet.FromObject("555", IndexTypes.Content, "exclude-content", new { hello = "world", path = "-1,555" }));
-            Assert.AreEqual(ValueSetValidationStatus.Failed, result.Status);
-        }
-
-        [Test]
-        public void Inclusion_Exclusion_Type_List()
-        {
-            var validator = new ContentValueSetValidator(
-                false,
-                true,
-                Mock.Of<IPublicAccessService>(),
-                Mock.Of<IScopeProvider>(),
-                includeItemTypes: new List<string> { "include-content", "exclude-content" },
-                excludeItemTypes: new List<string> { "exclude-content" });
-
-            ValueSetValidationResult result = validator.Validate(ValueSet.FromObject("555", IndexTypes.Content, "test-content", new { hello = "world", path = "-1,555" }));
-            Assert.AreEqual(ValueSetValidationStatus.Failed, result.Status);
-
-            result = validator.Validate(ValueSet.FromObject("555", IndexTypes.Content, new { hello = "world", path = "-1,555" }));
-            Assert.AreEqual(ValueSetValidationStatus.Failed, result.Status);
-
-            result = validator.Validate(ValueSet.FromObject("555", IndexTypes.Content, "exclude-content", new { hello = "world", path = "-1,555" }));
-            Assert.AreEqual(ValueSetValidationStatus.Failed, result.Status);
-
-            result = validator.Validate(ValueSet.FromObject("555", IndexTypes.Content, "include-content", new { hello = "world", path = "-1,555" }));
-            Assert.AreEqual(ValueSetValidationStatus.Valid, result.Status);
-        }
-
-        [Test]
-        public void Recycle_Bin_Content()
-        {
-            var validator = new ContentValueSetValidator(
-                true,
-                false,
-                Mock.Of<IPublicAccessService>(),
-                Mock.Of<IScopeProvider>());
-
-            ValueSetValidationResult result = validator.Validate(ValueSet.FromObject("555", IndexTypes.Content, new { hello = "world", path = "-1,-20,555" }));
-            Assert.AreEqual(ValueSetValidationStatus.Failed, result.Status);
-
-            result = validator.Validate(ValueSet.FromObject("555", IndexTypes.Content, new { hello = "world", path = "-1,-20,555,777" }));
-            Assert.AreEqual(ValueSetValidationStatus.Failed, result.Status);
-
-            result = validator.Validate(ValueSet.FromObject("555", IndexTypes.Content, new { hello = "world", path = "-1,555" }));
-            Assert.AreEqual(ValueSetValidationStatus.Failed, result.Status);
-
-            result = validator.Validate(new ValueSet(
-                "555",
-                IndexTypes.Content,
-                new Dictionary<string, object>
-                {
-                    ["hello"] = "world",
-                    ["path"] = "-1,555",
-                    [UmbracoExamineFieldNames.PublishedFieldName] = "y"
-                }));
-            Assert.AreEqual(ValueSetValidationStatus.Valid, result.Status);
-        }
-
-        [Test]
-        public void Recycle_Bin_Media()
-        {
-            var validator = new ContentValueSetValidator(
-                true,
-                false,
-                Mock.Of<IPublicAccessService>(),
-                Mock.Of<IScopeProvider>());
-
-            ValueSetValidationResult result = validator.Validate(ValueSet.FromObject("555", IndexTypes.Media, new { hello = "world", path = "-1,-21,555" }));
-            Assert.AreEqual(ValueSetValidationStatus.Filtered, result.Status);
-
-            result = validator.Validate(ValueSet.FromObject("555", IndexTypes.Media, new { hello = "world", path = "-1,-21,555,777" }));
-            Assert.AreEqual(ValueSetValidationStatus.Filtered, result.Status);
-
-            result = validator.Validate(ValueSet.FromObject("555", IndexTypes.Media, new { hello = "world", path = "-1,555" }));
-            Assert.AreEqual(ValueSetValidationStatus.Valid, result.Status);
-        }
-
-        [Test]
-        public void Published_Only()
-        {
-            var validator = new ContentValueSetValidator(
-                true,
-                true,
-                Mock.Of<IPublicAccessService>(),
-                Mock.Of<IScopeProvider>());
-
-            ValueSetValidationResult result = validator.Validate(ValueSet.FromObject("555", IndexTypes.Content, new { hello = "world", path = "-1,555" }));
-            Assert.AreEqual(ValueSetValidationStatus.Failed, result.Status);
-
-            result = validator.Validate(new ValueSet(
-                "555",
-                IndexTypes.Content,
-                new Dictionary<string, object>
-                {
-                    ["hello"] = "world",
-                    ["path"] = "-1,555",
-                    [UmbracoExamineFieldNames.PublishedFieldName] = "n"
-                }));
-            Assert.AreEqual(ValueSetValidationStatus.Failed, result.Status);
-
-            result = validator.Validate(new ValueSet(
-                "555",
-                IndexTypes.Content,
-                new Dictionary<string, object>
-                {
-                    ["hello"] = "world",
-                    ["path"] = "-1,555",
-                    [UmbracoExamineFieldNames.PublishedFieldName] = "y"
-                }));
-            Assert.AreEqual(ValueSetValidationStatus.Valid, result.Status);
-        }
-
-        [Test]
-        public void Published_Only_With_Variants()
-        {
-            var validator = new ContentValueSetValidator(true,
-                true,
-                Mock.Of<IPublicAccessService>(),
-                Mock.Of<IScopeProvider>());
-
-            ValueSetValidationResult result = validator.Validate(new ValueSet(
-                "555",
-                IndexTypes.Content,
-                new Dictionary<string, object>
-                {
-                    ["hello"] = "world",
-                    ["path"] = "-1,555",
-                    [UmbracoExamineFieldNames.VariesByCultureFieldName] = "y",
-                    [UmbracoExamineFieldNames.PublishedFieldName] = "n"
-                }));
-            Assert.AreEqual(ValueSetValidationStatus.Failed, result.Status);
-
-            result = validator.Validate(new ValueSet(
-=======
         var validator = new ContentValueSetValidator(
             false,
             true,
@@ -395,7 +106,9 @@
             "test-content",
             new { hello = "world", path = "-1,555", world = "your oyster" });
         var result = validator.Validate(valueSet);
-        Assert.AreEqual(ValueSetValidationStatus.Filtered, result.Status);
+
+        // Note - Result is still valid, excluded is not the same as filtered.
+        Assert.AreEqual(ValueSetValidationStatus.Valid, result.Status);
 
         Assert.IsFalse(result.ValueSet.Values.ContainsKey("path"));
         Assert.IsTrue(result.ValueSet.Values.ContainsKey("hello"));
@@ -417,7 +130,9 @@
             "test-content",
             new { hello = "world", path = "-1,555", world = "your oyster" });
         var result = validator.Validate(valueSet);
-        Assert.AreEqual(ValueSetValidationStatus.Filtered, result.Status);
+
+        // Note - Result is still valid, excluded is not the same as filtered.
+        Assert.AreEqual(ValueSetValidationStatus.Valid, result.Status);
 
         Assert.IsTrue(result.ValueSet.Values.ContainsKey("path"));
         Assert.IsFalse(result.ValueSet.Values.ContainsKey("hello"));
@@ -439,7 +154,9 @@
             "test-content",
             new { hello = "world", path = "-1,555", world = "your oyster" });
         var result = validator.Validate(valueSet);
-        Assert.AreEqual(ValueSetValidationStatus.Filtered, result.Status);
+
+        // Note - Result is still valid, excluded is not the same as filtered.
+        Assert.AreEqual(ValueSetValidationStatus.Valid, result.Status);
 
         Assert.IsFalse(result.ValueSet.Values.ContainsKey("path"));
         Assert.IsTrue(result.ValueSet.Values.ContainsKey("hello"));
@@ -558,7 +275,6 @@
 
         var result =
             validator.Validate(ValueSet.FromObject(
->>>>>>> dcb54c1f
                 "555",
                 IndexTypes.Content,
                 new { hello = "world", path = "-1,-20,555" }));
@@ -600,58 +316,6 @@
         var result =
             validator.Validate(ValueSet.FromObject(
                 "555",
-<<<<<<< HEAD
-                IndexTypes.Content,
-                new Dictionary<string, object>
-                {
-                    ["hello"] = "world",
-                    ["path"] = "-1,555",
-                    [UmbracoExamineFieldNames.VariesByCultureFieldName] = "y",
-                    [$"{UmbracoExamineFieldNames.PublishedFieldName}_en-us"] = "y",
-                    ["hello_en-us"] = "world",
-                    ["title_en-us"] = "my title",
-                    [$"{UmbracoExamineFieldNames.PublishedFieldName}_es-es"] = "n",
-                    ["hello_es-ES"] = "world",
-                    ["title_es-ES"] = "my title",
-                    [UmbracoExamineFieldNames.PublishedFieldName] = "y"
-                });
-            Assert.AreEqual(10, valueSet.Values.Count());
-            Assert.IsTrue(valueSet.Values.ContainsKey($"{UmbracoExamineFieldNames.PublishedFieldName}_es-es"));
-            Assert.IsTrue(valueSet.Values.ContainsKey("hello_es-ES"));
-            Assert.IsTrue(valueSet.Values.ContainsKey("title_es-ES"));
-
-            result = validator.Validate(valueSet);
-
-            // Note - Result is still valid, excluded is not the same as filtered.
-            Assert.AreEqual(ValueSetValidationStatus.Valid, result.Status);
-
-            Assert.AreEqual(7, result.ValueSet.Values.Count()); // filtered to 7 values (removes es-es values)
-            Assert.IsFalse(result.ValueSet.Values.ContainsKey($"{UmbracoExamineFieldNames.PublishedFieldName}_es-es"));
-            Assert.IsFalse(result.ValueSet.Values.ContainsKey("hello_es-ES"));
-            Assert.IsFalse(result.ValueSet.Values.ContainsKey("title_es-ES"));
-        }
-
-        [Test]
-        public void Non_Protected()
-        {
-            var publicAccessService = new Mock<IPublicAccessService>();
-            publicAccessService.Setup(x => x.IsProtected("-1,555"))
-                .Returns(Attempt.Succeed(new PublicAccessEntry(Guid.NewGuid(), 555, 444, 333, Enumerable.Empty<PublicAccessRule>())));
-            publicAccessService.Setup(x => x.IsProtected("-1,777"))
-                .Returns(Attempt.Fail<PublicAccessEntry>());
-            var validator = new ContentValueSetValidator(
-                false,
-                false,
-                publicAccessService.Object,
-                Mock.Of<IScopeProvider>());
-
-            ValueSetValidationResult result = validator.Validate(ValueSet.FromObject("555", IndexTypes.Content, new { hello = "world", path = "-1,555" }));
-            Assert.AreEqual(ValueSetValidationStatus.Filtered, result.Status);
-
-            result = validator.Validate(ValueSet.FromObject("777", IndexTypes.Content, new { hello = "world", path = "-1,777" }));
-            Assert.AreEqual(ValueSetValidationStatus.Valid, result.Status);
-        }
-=======
                 IndexTypes.Media,
                 new { hello = "world", path = "-1,-21,555" }));
         Assert.AreEqual(ValueSetValidationStatus.Filtered, result.Status);
@@ -758,7 +422,9 @@
         Assert.IsTrue(valueSet.Values.ContainsKey("title_es-ES"));
 
         result = validator.Validate(valueSet);
-        Assert.AreEqual(ValueSetValidationStatus.Filtered, result.Status);
+
+        // Note - Result is still valid, excluded is not the same as filtered.
+        Assert.AreEqual(ValueSetValidationStatus.Valid, result.Status);
 
         Assert.AreEqual(7, result.ValueSet.Values.Count()); // filtered to 7 values (removes es-es values)
         Assert.IsFalse(result.ValueSet.Values.ContainsKey($"{UmbracoExamineFieldNames.PublishedFieldName}_es-es"));
@@ -789,6 +455,5 @@
             IndexTypes.Content,
             new { hello = "world", path = "-1,777" }));
         Assert.AreEqual(ValueSetValidationStatus.Valid, result.Status);
->>>>>>> dcb54c1f
     }
 }