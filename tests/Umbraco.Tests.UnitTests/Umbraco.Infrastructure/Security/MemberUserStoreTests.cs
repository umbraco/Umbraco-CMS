using System.Collections.Generic;
using System.Data;
using System.Linq;
using System.Threading;
using System.Threading.Tasks;
using Microsoft.AspNetCore.Identity;
using Microsoft.Extensions.Logging.Abstractions;
using Moq;
using NUnit.Framework;
using Umbraco.Cms.Core;
using Umbraco.Cms.Core.Events;
using Umbraco.Cms.Core.Mapping;
using Umbraco.Cms.Core.Models;
using Umbraco.Cms.Core.PublishedCache;
using Umbraco.Cms.Core.Scoping;
using Umbraco.Cms.Core.Security;
using Umbraco.Cms.Core.Services;
using Umbraco.Cms.Tests.UnitTests.TestHelpers;
using Umbraco.Cms.Tests.UnitTests.Umbraco.Core.ShortStringHelper;
using IScopeProvider = Umbraco.Cms.Infrastructure.Scoping.IScopeProvider;

namespace Umbraco.Cms.Tests.UnitTests.Umbraco.Infrastructure.Security;

[TestFixture]
public class MemberUserStoreTests
{
    private Mock<IMemberService> _mockMemberService;

    public MemberUserStore CreateSut()
    {
        _mockMemberService = new Mock<IMemberService>();
        var mockScopeProvider = TestHelper.ScopeProvider;

        return new MemberUserStore(
            _mockMemberService.Object,
            new UmbracoMapper(new MapDefinitionCollection(() => new List<IMapDefinition>()), mockScopeProvider, NullLogger<UmbracoMapper>.Instance),
            mockScopeProvider,
            new IdentityErrorDescriber(),
            Mock.Of<IPublishedSnapshotAccessor>(),
            Mock.Of<IExternalLoginWithKeyService>(),
            Mock.Of<ITwoFactorLoginService>());
    }

    [Test]
    public async Task GivenISetNormalizedUserName_ThenIShouldGetASuccessResult()
    {
        // arrange
        var sut = CreateSut();
        var fakeUser = new MemberIdentityUser { UserName = "MyName" };

        // act
        await sut.SetNormalizedUserNameAsync(fakeUser, "NewName", CancellationToken.None);

        // assert
        Assert.AreEqual("NewName", fakeUser.UserName);
        Assert.AreEqual("NewName", await sut.GetNormalizedUserNameAsync(fakeUser, CancellationToken.None));
    }

    [Test]
    public async Task GivenICreateUser_AndTheUserIsNull_ThenIShouldGetAFailedResultAsync()
    {
        // arrange
        var sut = CreateSut();

        // act
        var actual = await sut.CreateAsync(null);

        // assert
        Assert.IsFalse(actual.Succeeded);
        Assert.IsTrue(actual.Errors.Any(x =>
            x.Code == "IdentityErrorUserStore" && x.Description == "Value cannot be null. (Parameter 'user')"));
        _mockMemberService.VerifyNoOtherCalls();
    }

    [Test]
    public async Task GivenICreateUser_AndTheUserDoesNotHaveIdentity_ThenIShouldGetAFailedResultAsync()
    {
        // arrange
        var sut = CreateSut();
        var fakeUser = new MemberIdentityUser();

        IMemberType fakeMemberType = new MemberType(new MockShortStringHelper(), 77);
        var mockMember = Mock.Of<IMember>(m =>
            m.Name == "fakeName" &&
            m.Email == "fakeemail@umbraco.com" &&
            m.Username == "fakeUsername" &&
            m.RawPasswordValue == "fakePassword" &&
            m.ContentTypeAlias == fakeMemberType.Alias &&
            m.HasIdentity == false);

        _mockMemberService
            .Setup(x => x.CreateMember(It.IsAny<string>(), It.IsAny<string>(), It.IsAny<string>(), It.IsAny<string>()))
            .Returns(mockMember);
        _mockMemberService.Setup(x => x.Save(mockMember, Constants.Security.SuperUserId));

        // act
        var actual = await sut.CreateAsync(null);

        // assert
        Assert.IsFalse(actual.Succeeded);
        Assert.IsTrue(actual.Errors.Any(x =>
            x.Code == "IdentityErrorUserStore" && x.Description == "Value cannot be null. (Parameter 'user')"));
        _mockMemberService.VerifyNoOtherCalls();
    }

    [Test]
    public async Task GivenICreateANewUser_AndTheUserIsPopulatedCorrectly_ThenIShouldGetASuccessResultAsync()
    {
        // arrange
        var sut = CreateSut();
        var fakeUser = new MemberIdentityUser();

        IMemberType fakeMemberType = new MemberType(new MockShortStringHelper(), 77);
        var mockMember = Mock.Of<IMember>(m =>
            m.Name == "fakeName" &&
            m.Email == "fakeemail@umbraco.com" &&
            m.Username == "fakeUsername" &&
            m.RawPasswordValue == "fakePassword" &&
            m.Comments == "hello" &&
            m.ContentTypeAlias == fakeMemberType.Alias &&
            m.HasIdentity == true);

        _mockMemberService
            .Setup(x => x.CreateMember(It.IsAny<string>(), It.IsAny<string>(), It.IsAny<string>(), It.IsAny<string>()))
            .Returns(mockMember);
<<<<<<< HEAD
        _mockMemberService
            .Setup(x => x.Save(mockMember, Constants.Security.SuperUserId))
            .Returns(Attempt.Succeed<OperationResult?>(null));
=======
        _mockMemberService.Setup(x => x.Save(mockMember, PublishNotificationSaveOptions.Saving));

>>>>>>> db1d9997
        // act
        var identityResult = await sut.CreateAsync(fakeUser, CancellationToken.None);

        // assert
        Assert.IsTrue(identityResult.Succeeded);
        Assert.IsTrue(!identityResult.Errors.Any());
        _mockMemberService.Verify(x =>
            x.CreateMember(It.IsAny<string>(), It.IsAny<string>(), It.IsAny<string>(), It.IsAny<string>()));
<<<<<<< HEAD
        _mockMemberService.Verify(x => x.Save(mockMember, Constants.Security.SuperUserId));
=======
        _mockMemberService.Verify(x => x.Save(mockMember, PublishNotificationSaveOptions.Saving));
>>>>>>> db1d9997
    }

    [Test]
    public async Task GivenIUpdateAUser_ThenIShouldGetASuccessResultAsync()
    {
        // arrange
        var sut = CreateSut();
        var fakeUser = new MemberIdentityUser
        {
            Id = "123",
            Name = "fakeName",
            Email = "fakeemail@umbraco.com",
            UserName = "fakeUsername",
            Comments = "hello",
            LastLoginDateUtc = DateTime.UtcNow,
            LastPasswordChangeDateUtc = DateTime.UtcNow,
            EmailConfirmed = true,
            AccessFailedCount = 3,
            LockoutEnd = DateTime.UtcNow.AddDays(10),
            IsApproved = true,
            PasswordHash = "abcde",
            SecurityStamp = "abc",
        };
        fakeUser.Roles.Add(new IdentityUserRole<string> { RoleId = "role1", UserId = "123" });
        fakeUser.Roles.Add(new IdentityUserRole<string> { RoleId = "role2", UserId = "123" });

        IMemberType fakeMemberType = new MemberType(new MockShortStringHelper(), 77);
        var mockMember = Mock.Of<IMember>(m =>
            m.Id == 123 &&
            m.Name == "a" &&
            m.Email == "a@b.com" &&
            m.Username == "c" &&
            m.RawPasswordValue == "d" &&
            m.Comments == "e" &&
            m.ContentTypeAlias == fakeMemberType.Alias &&
            m.HasIdentity == true &&
            m.EmailConfirmedDate == DateTime.MinValue &&
            m.FailedPasswordAttempts == 0 &&
            m.LastLockoutDate == DateTime.MinValue &&
            m.IsApproved == false &&
            m.RawPasswordValue == "xyz" &&
            m.SecurityStamp == "xyz");

        _mockMemberService.Setup(x => x.Save(mockMember, Constants.Security.SuperUserId));
        _mockMemberService.Setup(x => x.GetById(123)).Returns(mockMember);

        // act
        var identityResult = await sut.UpdateAsync(fakeUser, CancellationToken.None);

        // assert
        Assert.IsTrue(identityResult.Succeeded);
        Assert.IsTrue(!identityResult.Errors.Any());

        Assert.AreEqual(fakeUser.Name, mockMember.Name);
        Assert.AreEqual(fakeUser.Email, mockMember.Email);
        Assert.AreEqual(fakeUser.UserName, mockMember.Username);
        Assert.AreEqual(fakeUser.Comments, mockMember.Comments);
        Assert.AreEqual(fakeUser.LastPasswordChangeDateUtc.Value.ToLocalTime(), mockMember.LastPasswordChangeDate);
        Assert.AreEqual(fakeUser.LastLoginDateUtc.Value.ToLocalTime(), mockMember.LastLoginDate);
        Assert.AreEqual(fakeUser.AccessFailedCount, mockMember.FailedPasswordAttempts);
        Assert.AreEqual(fakeUser.IsLockedOut, mockMember.IsLockedOut);
        Assert.AreEqual(fakeUser.IsApproved, mockMember.IsApproved);
        Assert.AreEqual(fakeUser.PasswordHash, mockMember.RawPasswordValue);
        Assert.AreEqual(fakeUser.SecurityStamp, mockMember.SecurityStamp);
        Assert.AreNotEqual(DateTime.MinValue, mockMember.EmailConfirmedDate.Value);

        _mockMemberService.Verify(x => x.Save(mockMember, Constants.Security.SuperUserId));
        _mockMemberService.Verify(x => x.GetById(123));
        _mockMemberService.Verify(x => x.ReplaceRoles(new[] { 123 }, new[] { "role1", "role2" }));
    }

    [Test]
    public async Task GivenIDeleteUser_AndTheUserIsNotPresent_ThenIShouldGetAFailedResultAsync()
    {
        // arrange
        var sut = CreateSut();

        // act
        var actual = await sut.DeleteAsync(null);

        // assert
        Assert.IsTrue(actual.Succeeded == false);
        Assert.IsTrue(actual.Errors.Any(x =>
            x.Code == "IdentityErrorUserStore" && x.Description == "Value cannot be null. (Parameter 'user')"));
        _mockMemberService.VerifyNoOtherCalls();
    }

    [Test]
    public async Task GivenIDeleteUser_AndTheUserIsDeletedCorrectly_ThenIShouldGetASuccessResultAsync()
    {
        // arrange
        var memberKey = new Guid("4B003A55-1DE9-4DEB-95A0-352FFC693D8F");
        var sut = CreateSut();
        var fakeUser = new MemberIdentityUser(777) { Key = memberKey };
        var fakeCancellationToken = CancellationToken.None;

        IMemberType fakeMemberType = new MemberType(new MockShortStringHelper(), 77);
        IMember mockMember = new Member(fakeMemberType)
        {
            Id = 777,
            Key = memberKey,
            Name = "fakeName",
            Email = "fakeemail@umbraco.com",
            Username = "fakeUsername",
            RawPasswordValue = "fakePassword",
        };

        _mockMemberService.Setup(x => x.GetById(mockMember.Id)).Returns(mockMember);
        _mockMemberService.Setup(x => x.GetByKey(mockMember.Key)).Returns(mockMember);
        _mockMemberService.Setup(x => x.Delete(mockMember, Constants.Security.SuperUserId));

        // act
        var identityResult = await sut.DeleteAsync(fakeUser, fakeCancellationToken);

        // assert
        Assert.IsTrue(identityResult.Succeeded);
        Assert.IsTrue(!identityResult.Errors.Any());
        _mockMemberService.Verify(x => x.GetByKey(mockMember.Key));
        _mockMemberService.Verify(x => x.Delete(mockMember, Constants.Security.SuperUserId));
        _mockMemberService.VerifyNoOtherCalls();
    }
}<|MERGE_RESOLUTION|>--- conflicted
+++ resolved
@@ -123,14 +123,9 @@
         _mockMemberService
             .Setup(x => x.CreateMember(It.IsAny<string>(), It.IsAny<string>(), It.IsAny<string>(), It.IsAny<string>()))
             .Returns(mockMember);
-<<<<<<< HEAD
         _mockMemberService
-            .Setup(x => x.Save(mockMember, Constants.Security.SuperUserId))
+            .Setup(x => x.Save(mockMember, PublishNotificationSaveOptions.Saving, Constants.Security.SuperUserId))
             .Returns(Attempt.Succeed<OperationResult?>(null));
-=======
-        _mockMemberService.Setup(x => x.Save(mockMember, PublishNotificationSaveOptions.Saving));
-
->>>>>>> db1d9997
         // act
         var identityResult = await sut.CreateAsync(fakeUser, CancellationToken.None);
 
@@ -139,11 +134,7 @@
         Assert.IsTrue(!identityResult.Errors.Any());
         _mockMemberService.Verify(x =>
             x.CreateMember(It.IsAny<string>(), It.IsAny<string>(), It.IsAny<string>(), It.IsAny<string>()));
-<<<<<<< HEAD
-        _mockMemberService.Verify(x => x.Save(mockMember, Constants.Security.SuperUserId));
-=======
-        _mockMemberService.Verify(x => x.Save(mockMember, PublishNotificationSaveOptions.Saving));
->>>>>>> db1d9997
+        _mockMemberService.Verify(x => x.Save(mockMember, PublishNotificationSaveOptions.Saving, Constants.Security.SuperUserId));
     }
 
     [Test]
