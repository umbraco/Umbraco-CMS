// Copyright (c) Umbraco.
// See LICENSE for more details.

using System.Collections.Generic;
using System.Linq;
using System.Reflection;
using Newtonsoft.Json;
using NUnit.Framework;
using Umbraco.Cms.Core;
using Umbraco.Cms.Core.Deploy;
using Umbraco.Cms.Infrastructure.Serialization;

namespace Umbraco.Cms.Tests.UnitTests.Umbraco.Core.CoreThings;

[TestFixture]
public class UdiTests
{
    [SetUp]
    public void SetUp() => UdiParser.ResetUdiTypes();

    [Test]
    public void StringUdiCtorTest()
    {
        var udi = new StringUdi(Constants.UdiEntityType.AnyString, "test-id");
        Assert.AreEqual(Constants.UdiEntityType.AnyString, udi.EntityType);
        Assert.AreEqual("test-id", udi.Id);
        Assert.AreEqual("umb://" + Constants.UdiEntityType.AnyString + "/test-id", udi.ToString());
    }

    [Test]
    public void StringUdiParseTest()
    {
        var udi = UdiParser.Parse("umb://" + Constants.UdiEntityType.AnyString + "/test-id");
        Assert.AreEqual(Constants.UdiEntityType.AnyString, udi.EntityType);
        Assert.IsInstanceOf<StringUdi>(udi);
        var stringEntityId = udi as StringUdi;
        Assert.IsNotNull(stringEntityId);
        Assert.AreEqual("test-id", stringEntityId.Id);
        Assert.AreEqual("umb://" + Constants.UdiEntityType.AnyString + "/test-id", udi.ToString());

        udi = UdiParser.Parse("umb://" + Constants.UdiEntityType.AnyString + "/DA845952BE474EE9BD6F6194272AC750");
        Assert.IsInstanceOf<StringUdi>(udi);
    }

    [Test]
    public void StringEncodingTest()
    {
        // absolute path is unescaped
        var uri = new Uri("umb://" + Constants.UdiEntityType.AnyString + "/this%20is%20a%20test");
        Assert.AreEqual("umb://" + Constants.UdiEntityType.AnyString + "/this is a test", uri.ToString());
        Assert.AreEqual("umb://" + Constants.UdiEntityType.AnyString + "/this%20is%20a%20test", uri.AbsoluteUri);
        Assert.AreEqual("/this%20is%20a%20test", uri.AbsolutePath);

        Assert.AreEqual("/this is a test", Uri.UnescapeDataString(uri.AbsolutePath));
        Assert.AreEqual("%2Fthis%20is%20a%20test", Uri.EscapeDataString("/this is a test"));
        Assert.AreEqual("/this%20is%20a%20test", Uri.EscapeUriString("/this is a test"));

        var udi = UdiParser.Parse("umb://" + Constants.UdiEntityType.AnyString + "/this%20is%20a%20test");
        Assert.AreEqual(Constants.UdiEntityType.AnyString, udi.EntityType);
        Assert.IsInstanceOf<StringUdi>(udi);
        var stringEntityId = udi as StringUdi;
        Assert.IsNotNull(stringEntityId);
        Assert.AreEqual("this is a test", stringEntityId.Id);
        Assert.AreEqual("umb://" + Constants.UdiEntityType.AnyString + "/this%20is%20a%20test", udi.ToString());

        var udi2 = new StringUdi(Constants.UdiEntityType.AnyString, "this is a test");
        Assert.AreEqual(udi, udi2);

        var udi3 = new StringUdi(Constants.UdiEntityType.AnyString, "path to/this is a test.xyz");
        Assert.AreEqual("umb://" + Constants.UdiEntityType.AnyString + "/path%20to/this%20is%20a%20test.xyz", udi3.ToString());
    }

    [Test]
    public void StringEncodingTest2()
    {
        // reserved = : / ? # [ ] @ ! $ & ' ( ) * + , ; =
        // unreserved = alpha digit - . _ ~
        Assert.AreEqual("%3A%2F%3F%23%5B%5D%40%21%24%26%27%28%29%2B%2C%3B%3D.-_~%25", Uri.EscapeDataString(":/?#[]@!$&'()+,;=.-_~%"));
        Assert.AreEqual(":/?#[]@!$&'()+,;=.-_~%25", Uri.EscapeUriString(":/?#[]@!$&'()+,;=.-_~%"));

        // we cannot have reserved chars at random places
        // we want to keep the / in string udis
        var r = string.Join("/", "path/to/View[1].cshtml".Split('/').Select(Uri.EscapeDataString));
        Assert.AreEqual("path/to/View%5B1%5D.cshtml", r);
        Assert.IsTrue(Uri.IsWellFormedUriString("umb://partial-view-macro/" + r, UriKind.Absolute));

        // with the proper fix in StringUdi this should work:
        var udi1 = new StringUdi("partial-view-macro", "path/to/View[1].cshtml");
        Assert.AreEqual("umb://partial-view-macro/path/to/View%5B1%5D.cshtml", udi1.ToString());
        var udi2 = UdiParser.Parse("umb://partial-view-macro/path/to/View%5B1%5D.cshtml");
        Assert.AreEqual("path/to/View[1].cshtml", ((StringUdi)udi2).Id);
    }

    [Test]
    public void GuidUdiCtorTest()
    {
        var guid = Guid.NewGuid();
        var udi = new GuidUdi(Constants.UdiEntityType.AnyGuid, guid);
        Assert.AreEqual(Constants.UdiEntityType.AnyGuid, udi.EntityType);
        Assert.AreEqual(guid, udi.Guid);
        Assert.AreEqual("umb://" + Constants.UdiEntityType.AnyGuid + "/" + guid.ToString("N"), udi.ToString());
    }

    [Test]
    public void GuidUdiParseTest()
    {
        var guid = Guid.NewGuid();
        var s = "umb://" + Constants.UdiEntityType.AnyGuid + "/" + guid.ToString("N");
        var udi = UdiParser.Parse(s);
        Assert.AreEqual(Constants.UdiEntityType.AnyGuid, udi.EntityType);
        Assert.IsInstanceOf<GuidUdi>(udi);
        var gudi = udi as GuidUdi;
        Assert.IsNotNull(gudi);
        Assert.AreEqual(guid, gudi.Guid);
        Assert.AreEqual(s, udi.ToString());
    }

    [Test]
    public void EqualityTest()
    {
        var guid1 = Guid.NewGuid();
        var guid2 = Guid.NewGuid();

        Assert.IsTrue(new GuidUdi("type", guid1).Equals(new GuidUdi("type", guid1)));
        Assert.IsTrue(new GuidUdi("type", guid1) == new GuidUdi("type", guid1));

        Assert.IsTrue(new GuidUdi("type", guid1).Equals(new GuidUdi("type", guid1)));
        Assert.IsTrue(new GuidUdi("type", guid1) == new GuidUdi("type", guid1));

        Assert.IsFalse(new GuidUdi("type", guid1).Equals(new GuidUdi("typex", guid1)));
        Assert.IsFalse(new GuidUdi("type", guid1) == new GuidUdi("typex", guid1));
        Assert.IsFalse(new GuidUdi("type", guid1).Equals(new GuidUdi("type", guid2)));
        Assert.IsFalse(new GuidUdi("type", guid1) == new GuidUdi("type", guid2));

        Assert.IsTrue(new GuidUdi("type", guid1).ToString() == new StringUdi("type", guid1.ToString("N")).ToString());
        Assert.IsFalse(new GuidUdi("type", guid1) == new StringUdi("type", guid1.ToString("N")));
    }

    [Test]
    public void DistinctTest()
    {
        var guid1 = Guid.NewGuid();
        GuidUdi[] entities =
        {
            new GuidUdi(Constants.UdiEntityType.AnyGuid, guid1),
            new GuidUdi(Constants.UdiEntityType.AnyGuid, guid1),
            new GuidUdi(Constants.UdiEntityType.AnyGuid, guid1),
        };
        Assert.AreEqual(1, entities.Distinct().Count());
    }

    [Test]
    public void CreateTest()
    {
        var guid = Guid.NewGuid();
        var udi = Udi.Create(Constants.UdiEntityType.AnyGuid, guid);
        Assert.AreEqual(Constants.UdiEntityType.AnyGuid, udi.EntityType);
        Assert.AreEqual(guid, ((GuidUdi)udi).Guid);

        // *not* testing whether Udi.Create(type, invalidValue) throws
        // because we don't throw anymore - see U4-10409
    }

    [Test]
    public void RootUdiTest()
    {
        var stringUdi = new StringUdi(Constants.UdiEntityType.AnyString, string.Empty);
        Assert.IsTrue(stringUdi.IsRoot);
        Assert.AreEqual("umb://any-string/", stringUdi.ToString());

        var guidUdi = new GuidUdi(Constants.UdiEntityType.AnyGuid, Guid.Empty);
        Assert.IsTrue(guidUdi.IsRoot);
        Assert.AreEqual("umb://any-guid/00000000000000000000000000000000", guidUdi.ToString());

        var udi = UdiParser.Parse("umb://any-string/");
        Assert.IsTrue(udi.IsRoot);
        Assert.IsInstanceOf<StringUdi>(udi);

        udi = UdiParser.Parse("umb://any-guid/00000000000000000000000000000000");
        Assert.IsTrue(udi.IsRoot);
        Assert.IsInstanceOf<GuidUdi>(udi);

        udi = UdiParser.Parse("umb://any-guid/");
        Assert.IsTrue(udi.IsRoot);
        Assert.IsInstanceOf<GuidUdi>(udi);
    }

    [Test]
    public void RangeTest()
    {
        // can parse open string udi
        var stringUdiString = "umb://" + Constants.UdiEntityType.AnyString;
        Assert.IsTrue(UdiParser.TryParse(stringUdiString, out var stringUdi));
        Assert.AreEqual(string.Empty, ((StringUdi)stringUdi).Id);

        // can parse open guid udi
        var guidUdiString = "umb://" + Constants.UdiEntityType.AnyGuid;
        Assert.IsTrue(UdiParser.TryParse(guidUdiString, out var guidUdi));
        Assert.AreEqual(Guid.Empty, ((GuidUdi)guidUdi).Guid);

        // can create a range
        var range = new UdiRange(stringUdi, Constants.DeploySelector.ChildrenOfThis);

        // cannot create invalid ranges
        Assert.Throws<ArgumentException>(() => new UdiRange(guidUdi, "x"));
    }

    [Test]
    public void TryParseTest()
    {
        // try parse to "Udi"
        var stringUdiString = "umb://document/b9a56165-6c4e-4e79-8277-620430174ad3";
        Assert.IsTrue(UdiParser.TryParse(stringUdiString, out Udi udi1));
        Assert.AreEqual("b9a56165-6c4e-4e79-8277-620430174ad3", udi1 is GuidUdi guidUdi1 ? guidUdi1.Guid.ToString() : string.Empty);

        // try parse to "Udi"
        Assert.IsFalse(UdiParser.TryParse("nope", out Udi udi2));
        Assert.IsNull(udi2);

        // try parse to "GuidUdi?"
        Assert.IsTrue(UdiParser.TryParse(stringUdiString, out GuidUdi? guidUdi3));
        Assert.AreEqual("b9a56165-6c4e-4e79-8277-620430174ad3", guidUdi3.Guid.ToString());

        // try parse to "GuidUdi?"
        Assert.IsFalse(UdiParser.TryParse("nope", out GuidUdi? guidUdi4));
        Assert.IsNull(guidUdi4);

    }

<<<<<<< HEAD
=======

>>>>>>> 1e043cbc
    [Test]
    public void ValidateUdiEntityType()
    {
        var types = UdiParser.GetKnownUdiTypes();

        foreach (var fi in typeof(Constants.UdiEntityType).GetFields(BindingFlags.Public | BindingFlags.Static))
        {
            // IsLiteral determines if its value is written at
            //   compile time and not changeable
            // IsInitOnly determine if the field can be set
            //   in the body of the constructor
            // for C# a field which is readonly keyword would have both true
            //   but a const field would have only IsLiteral equal to true
            if (fi.IsLiteral && fi.IsInitOnly == false)
            {
                var value = fi.GetValue(null).ToString();

                if (types.ContainsKey(value) == false)
                {
                    Assert.Fail("Error in class Constants.UdiEntityType, type \"{0}\" is not declared by GetTypes.", value);
                }

                types.Remove(value);
            }
        }

        Assert.AreEqual(
            0,
            types.Count,
            "Error in class Constants.UdiEntityType, GetTypes declares types that don't exist ({0}).",
            string.Join(",", types.Keys.Select(x => "\"" + x + "\"")));
    }

    [Test]
    public void KnownTypes()
    {
        // cannot parse an unknown type, udi is null
        // this will scan
        Assert.IsFalse(UdiParser.TryParse("umb://whatever/1234", out var udi));
        Assert.IsNull(udi);

        UdiParser.ResetUdiTypes();

        // unless we want to know
        Assert.IsFalse(UdiParser.TryParse("umb://whatever/1234", true, out udi));
        Assert.AreEqual(Constants.UdiEntityType.Unknown, udi.EntityType);
        Assert.AreEqual("Umbraco.Cms.Core.UnknownTypeUdi", udi.GetType().FullName);

        UdiParser.ResetUdiTypes();

        // not known
        Assert.IsFalse(UdiParser.TryParse("umb://foo/A87F65C8D6B94E868F6949BA92C93045", true, out udi));
        Assert.AreEqual(Constants.UdiEntityType.Unknown, udi.EntityType);
        Assert.AreEqual("Umbraco.Cms.Core.UnknownTypeUdi", udi.GetType().FullName);

        // scanned
        UdiParserServiceConnectors
            .RegisterServiceConnector<
                FooConnector>(); // this is the equivalent of scanning but we'll just manually register this one
        Assert.IsTrue(UdiParser.TryParse("umb://foo/A87F65C8D6B94E868F6949BA92C93045", out udi));
        Assert.IsInstanceOf<GuidUdi>(udi);

        // known
        Assert.IsTrue(UdiParser.TryParse("umb://foo/A87F65C8D6B94E868F6949BA92C93045", true, out udi));
        Assert.IsInstanceOf<GuidUdi>(udi);

        // can get method for Deploy compatibility
        var method = typeof(UdiParser).GetMethod("Parse", BindingFlags.Static | BindingFlags.Public, null, new[] { typeof(string), typeof(bool) }, null);
        Assert.IsNotNull(method);
    }

    [UdiDefinition("foo", UdiType.GuidUdi)]
    public class FooConnector : IServiceConnector
    {
        public IArtifact GetArtifact(Udi udi, IContextCache contextCache) => throw new NotImplementedException();

        public IArtifact GetArtifact(object entity, IContextCache contextCache) => throw new NotImplementedException();

        public ArtifactDeployState ProcessInit(IArtifact art, IDeployContext context) =>
            throw new NotImplementedException();

        public void Process(ArtifactDeployState dart, IDeployContext context, int pass) =>
            throw new NotImplementedException();

        public void Explode(UdiRange range, List<Udi> udis) => throw new NotImplementedException();

        public NamedUdiRange GetRange(Udi udi, string selector) => throw new NotImplementedException();

        public NamedUdiRange GetRange(string entityType, string sid, string selector) =>
            throw new NotImplementedException();

        public bool Compare(IArtifact art1, IArtifact art2, ICollection<Difference> differences = null) =>
            throw new NotImplementedException();
    }
}<|MERGE_RESOLUTION|>--- conflicted
+++ resolved
@@ -227,10 +227,7 @@
 
     }
 
-<<<<<<< HEAD
-=======
-
->>>>>>> 1e043cbc
+
     [Test]
     public void ValidateUdiEntityType()
     {
