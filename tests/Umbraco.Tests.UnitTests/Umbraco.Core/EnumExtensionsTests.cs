// Copyright (c) Umbraco.
// See LICENSE for more details.

using System;
using NUnit.Framework;
using Umbraco.Cms.Core.Trees;
using Umbraco.Extensions;

namespace Umbraco.Cms.Tests.UnitTests.Umbraco.Core;

[TestFixture]
public class EnumExtensionsTests
{
    [TestCase(TreeUse.Dialog, TreeUse.Dialog, true)]
    [TestCase(TreeUse.Dialog, TreeUse.Main, false)]
    [TestCase(TreeUse.Dialog | TreeUse.Main, TreeUse.Dialog, true)]
    [TestCase(TreeUse.Dialog, TreeUse.Dialog | TreeUse.Main, false)]
    public void HasFlagTest(TreeUse value, TreeUse test, bool expected)
    {
        // The built-in Enum.HasFlag() method determines whether
        // all bits from <test> are set (other bits can be set too).
        if (expected)
        {
            Assert.IsTrue(value.HasFlag(test));
        }
        else
        {
            Assert.IsFalse(value.HasFlag(test));
        }
    }

<<<<<<< HEAD
        [TestCase(TreeUse.Dialog, TreeUse.Dialog, true)]
        [TestCase(TreeUse.Dialog, TreeUse.Main, false)]
        [TestCase(TreeUse.Dialog | TreeUse.Main, TreeUse.Dialog, true)]
        [TestCase(TreeUse.Dialog, TreeUse.Dialog | TreeUse.Main, true)]
        public void HasFlagAnyTest(TreeUse value, TreeUse test, bool expected)
=======
    [Obsolete]
    [TestCase(TreeUse.Dialog, TreeUse.Dialog, true)]
    [TestCase(TreeUse.Dialog, TreeUse.Main, false)]
    [TestCase(TreeUse.Dialog | TreeUse.Main, TreeUse.Dialog, true)]
    [TestCase(TreeUse.Dialog, TreeUse.Dialog | TreeUse.Main, false)]
    public void HasFlagAllTest(TreeUse value, TreeUse test, bool expected)
    {
        // The HasFlagAll() extension method determines whether
        // all bits from <test> are set (other bits can be set too).
        if (expected)
        {
            Assert.IsTrue(value.HasFlagAll(test));
        }
        else
        {
            Assert.IsFalse(value.HasFlagAll(test));
        }
    }

    [TestCase(TreeUse.Dialog, TreeUse.Dialog, true)]
    [TestCase(TreeUse.Dialog, TreeUse.Main, false)]
    [TestCase(TreeUse.Dialog | TreeUse.Main, TreeUse.Dialog, true)]
    [TestCase(TreeUse.Dialog, TreeUse.Dialog | TreeUse.Main, true)]
    public void HasFlagAnyTest(TreeUse value, TreeUse test, bool expected)
    {
        // The HasFlagAny() extension method determines whether
        // at least one bit from <test> is set.
        if (expected)
        {
            Assert.IsTrue(value.HasFlagAny(test));
        }
        else
>>>>>>> ac4fb6ac
        {
            Assert.IsFalse(value.HasFlagAny(test));
        }
    }
}<|MERGE_RESOLUTION|>--- conflicted
+++ resolved
@@ -29,32 +29,6 @@
         }
     }
 
-<<<<<<< HEAD
-        [TestCase(TreeUse.Dialog, TreeUse.Dialog, true)]
-        [TestCase(TreeUse.Dialog, TreeUse.Main, false)]
-        [TestCase(TreeUse.Dialog | TreeUse.Main, TreeUse.Dialog, true)]
-        [TestCase(TreeUse.Dialog, TreeUse.Dialog | TreeUse.Main, true)]
-        public void HasFlagAnyTest(TreeUse value, TreeUse test, bool expected)
-=======
-    [Obsolete]
-    [TestCase(TreeUse.Dialog, TreeUse.Dialog, true)]
-    [TestCase(TreeUse.Dialog, TreeUse.Main, false)]
-    [TestCase(TreeUse.Dialog | TreeUse.Main, TreeUse.Dialog, true)]
-    [TestCase(TreeUse.Dialog, TreeUse.Dialog | TreeUse.Main, false)]
-    public void HasFlagAllTest(TreeUse value, TreeUse test, bool expected)
-    {
-        // The HasFlagAll() extension method determines whether
-        // all bits from <test> are set (other bits can be set too).
-        if (expected)
-        {
-            Assert.IsTrue(value.HasFlagAll(test));
-        }
-        else
-        {
-            Assert.IsFalse(value.HasFlagAll(test));
-        }
-    }
-
     [TestCase(TreeUse.Dialog, TreeUse.Dialog, true)]
     [TestCase(TreeUse.Dialog, TreeUse.Main, false)]
     [TestCase(TreeUse.Dialog | TreeUse.Main, TreeUse.Dialog, true)]
@@ -68,7 +42,6 @@
             Assert.IsTrue(value.HasFlagAny(test));
         }
         else
->>>>>>> ac4fb6ac
         {
             Assert.IsFalse(value.HasFlagAny(test));
         }
