--- conflicted
+++ resolved
@@ -176,22 +176,11 @@
     {
         var collection = new DataValueReferenceFactoryCollection(Enumerable.Empty<IDataValueReferenceFactory>);
         var propertyEditors = new PropertyEditorCollection(new DataEditorCollection(Enumerable.Empty<IDataEditor>));
-<<<<<<< HEAD
-        var properties = new PropertyCollection();
-
-        var resultA = collection.GetAutomaticRelationTypesAliases(propertyEditors).ToArray();
-        var resultB = collection.GetAutomaticRelationTypesAliases(properties, propertyEditors).ToArray();
-
-        var expected = Constants.Conventions.RelationTypes.AutomaticRelationTypes;
-        CollectionAssert.AreEquivalent(expected, resultA, "Result A does not contain the expected relation type aliases.");
-        CollectionAssert.AreEquivalent(expected, resultB, "Result B does not contain the expected relation type aliases.");
-=======
 
         var result = collection.GetAllAutomaticRelationTypesAliases(propertyEditors).ToArray();
 
         var expected = Constants.Conventions.RelationTypes.AutomaticRelationTypes;
         CollectionAssert.AreEquivalent(expected, result, "Result does not contain the expected relation type aliases.");
->>>>>>> 5b445035
     }
 
     [Test]
@@ -202,23 +191,11 @@
         var labelPropertyEditor = new LabelPropertyEditor(DataValueEditorFactory, IOHelper, EditorConfigurationParser);
         var propertyEditors = new PropertyEditorCollection(new DataEditorCollection(() => labelPropertyEditor.Yield()));
         var serializer = new ConfigurationEditorJsonSerializer();
-<<<<<<< HEAD
-        var property = new Property(new PropertyType(ShortStringHelper, new DataType(labelPropertyEditor, serializer)));
-        var properties = new PropertyCollection { property, property }; // Duplicate on purpose to test distinct aliases
-
-        var resultA = collection.GetAutomaticRelationTypesAliases(propertyEditors).ToArray();
-        var resultB = collection.GetAutomaticRelationTypesAliases(properties, propertyEditors).ToArray();
-
-        var expected = Constants.Conventions.RelationTypes.AutomaticRelationTypes.Append("umbTest");
-        CollectionAssert.AreEquivalent(expected, resultA, "Result A does not contain the expected relation type aliases.");
-        CollectionAssert.AreEquivalent(expected, resultB, "Result B does not contain the expected relation type aliases.");
-=======
 
         var result = collection.GetAllAutomaticRelationTypesAliases(propertyEditors).ToArray();
 
         var expected = Constants.Conventions.RelationTypes.AutomaticRelationTypes.Append("umbTest");
         CollectionAssert.AreEquivalent(expected, result, "Result does not contain the expected relation type aliases.");
->>>>>>> 5b445035
     }
 
     private class TestDataValueReferenceFactory : IDataValueReferenceFactory
