--- conflicted
+++ resolved
@@ -132,7 +132,6 @@
         }
     }
 
-<<<<<<< HEAD
     [TestCase(1.8, true)]
     [TestCase(2.2, false)]
     public void Validates_Is_Less_Than_Or_Equal_To_Configured_Max_With_Configured_Whole_Numbers(object value, bool expectedSuccess)
@@ -152,15 +151,10 @@
         }
     }
 
-    [TestCase(1.4, false)]
-    [TestCase(1.5, true)]
-    public void Validates_Matches_Configured_Step(object value, bool expectedSuccess)
-=======
     [TestCase(0.2, 1.4, false)]
     [TestCase(0.2, 1.5, true)]
     [TestCase(0.0, 1.4, true)] // A step of zero would trigger a divide by zero error in evaluating. So we always pass validation for zero, as effectively any step value is valid.
     public void Validates_Matches_Configured_Step(double step, object value, bool expectedSuccess)
->>>>>>> 92cb355f
     {
         var editor = CreateValueEditor(step: step);
         var result = editor.Validate(value, false, null, PropertyValidationContext.Empty());
@@ -190,11 +184,7 @@
         return CreateValueEditor().ToEditor(property.Object);
     }
 
-<<<<<<< HEAD
     private static DecimalPropertyEditor.DecimalPropertyValueEditor CreateValueEditor(double min = 1.1, double max = 1.9, double step = 0.2)
-=======
-    private static DecimalPropertyEditor.DecimalPropertyValueEditor CreateValueEditor(double step = 0.2)
->>>>>>> 92cb355f
     {
         var localizedTextServiceMock = new Mock<ILocalizedTextService>();
         localizedTextServiceMock.Setup(x => x.Localize(
@@ -241,16 +231,7 @@
             new DataEditorAttribute("alias"),
             localizedTextServiceMock.Object)
         {
-<<<<<<< HEAD
             ConfigurationObject = configuration
-=======
-            ConfigurationObject = new Dictionary<string, object>
-            {
-                { "min", 1.1 },
-                { "max", 1.9 },
-                { "step", step }
-            }
->>>>>>> 92cb355f
         };
     }
 }