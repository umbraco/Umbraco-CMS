using Microsoft.Extensions.Options;
using Moq;
using NUnit.Framework;
using Umbraco.Cms.Core.Configuration.Models;
using Umbraco.Cms.Core.DeliveryApi;
using Umbraco.Cms.Core.Models.PublishedContent;
using Umbraco.Cms.Core.PublishedCache;
using Umbraco.Cms.Core.Routing;
using Umbraco.Cms.Core.Services.Navigation;

namespace Umbraco.Cms.Tests.UnitTests.Umbraco.Core.DeliveryApi;

public class PropertyValueConverterTests : DeliveryApiTests
{
    protected ICacheManager CacheManager { get; private set; }

    protected IPublishedUrlProvider PublishedUrlProvider { get; private set; }

    protected IApiContentPathProvider ApiContentPathProvider { get; private set; }

    protected IPublishedContent PublishedContent { get; private set; }

    protected IPublishedContent PublishedMedia { get; private set; }

    protected IPublishedContentType PublishedContentType { get; private set; }

    protected IPublishedContentType PublishedMediaType { get; private set; }

    protected Mock<IPublishedContentCache> PublishedContentCacheMock { get; private set; }

    protected Mock<IPublishedMediaCache> PublishedMediaCacheMock { get; private set; }

    protected Mock<IPublishedUrlProvider> PublishedUrlProviderMock { get; private set; }

<<<<<<< HEAD
    protected Mock<IDocumentNavigationQueryService> DocumentNavigationQueryServiceMock { get; private set; }
=======
    protected VariationContext VariationContext { get; } = new();
>>>>>>> 3724a455

    [SetUp]
    public override void Setup()
    {
        base.Setup();

        var publishedContentType = new Mock<IPublishedContentType>();
        publishedContentType.SetupGet(c => c.ItemType).Returns(PublishedItemType.Content);
        publishedContentType.SetupGet(c => c.Alias).Returns("TheContentType");
        PublishedContentType = publishedContentType.Object;
        var publishedMediaType = new Mock<IPublishedContentType>();
        publishedMediaType.SetupGet(c => c.ItemType).Returns(PublishedItemType.Media);
        publishedMediaType.SetupGet(c => c.Alias).Returns("TheMediaType");
        PublishedMediaType = publishedMediaType.Object;

        var contentKey = Guid.NewGuid();
        var publishedContent = SetupPublishedContent("The page", contentKey, PublishedItemType.Content, publishedContentType.Object);
        PublishedContent = publishedContent.Object;

        var mediaKey = Guid.NewGuid();
        var publishedMedia = SetupPublishedContent("The media", mediaKey, PublishedItemType.Media, publishedMediaType.Object);
        PublishedMedia = publishedMedia.Object;

        PublishedContentCacheMock = new Mock<IPublishedContentCache>();
        PublishedContentCacheMock
            .Setup(pcc => pcc.GetById(contentKey))
            .Returns(publishedContent.Object);
        PublishedMediaCacheMock = new Mock<IPublishedMediaCache>();
        PublishedMediaCacheMock
            .Setup(pcc => pcc.GetById(mediaKey))
            .Returns(publishedMedia.Object);

        var cacheMock = new Mock<ICacheManager>();
        cacheMock.SetupGet(cache => cache.Content).Returns(PublishedContentCacheMock.Object);
        cacheMock.SetupGet(cache => cache.Media).Returns(PublishedMediaCacheMock.Object);
        CacheManager = cacheMock.Object;

        PublishedUrlProviderMock = new Mock<IPublishedUrlProvider>();
        PublishedUrlProviderMock
            .Setup(p => p.GetUrl(publishedContent.Object, It.IsAny<UrlMode>(), It.IsAny<string?>(), It.IsAny<Uri?>()))
            .Returns("the-page-url");
        PublishedUrlProviderMock
            .Setup(p => p.GetMediaUrl(publishedMedia.Object, It.IsAny<UrlMode>(), It.IsAny<string?>(), It.IsAny<string?>(), It.IsAny<Uri?>()))
            .Returns("the-media-url");
        PublishedUrlProvider = PublishedUrlProviderMock.Object;
        ApiContentPathProvider = new ApiContentPathProvider(PublishedUrlProvider);

        DocumentNavigationQueryServiceMock = new Mock<IDocumentNavigationQueryService>();
        IEnumerable<Guid> ancestorsKeys = [];
        DocumentNavigationQueryServiceMock.Setup(x => x.TryGetAncestorsKeys(contentKey, out ancestorsKeys)).Returns(true);
    }

    protected Mock<IPublishedContent> SetupPublishedContent(string name, Guid key, PublishedItemType itemType, IPublishedContentType contentType)
    {
        var content = new Mock<IPublishedContent>();
        var urlSegment = "url-segment";
        ConfigurePublishedContentMock(content, key, name, urlSegment, contentType, Array.Empty<PublishedElementPropertyBase>());
        content.SetupGet(c => c.ItemType).Returns(itemType);
        return content;
    }

    protected void RegisterContentWithProviders(IPublishedContent content)
    {
        PublishedUrlProviderMock
            .Setup(p => p.GetUrl(content, It.IsAny<UrlMode>(), It.IsAny<string?>(), It.IsAny<Uri?>()))
            .Returns(content.UrlSegment);
        PublishedContentCacheMock
            .Setup(pcc => pcc.GetById(content.Key))
            .Returns(content);
    }

    protected void RegisterMediaWithProviders(IPublishedContent media)
    {
        PublishedUrlProviderMock
            .Setup(p => p.GetUrl(media, It.IsAny<UrlMode>(), It.IsAny<string?>(), It.IsAny<Uri?>()))
            .Returns(media.UrlSegment);
        PublishedMediaCacheMock
            .Setup(pcc => pcc.GetById(media.Key))
            .Returns(media);
        PublishedMediaCacheMock
            .Setup(pcc => pcc.GetById(It.IsAny<bool>(), media.Key))
            .Returns(media);
    }

    protected override ApiContentRouteBuilder CreateContentRouteBuilder(
        IApiContentPathProvider contentPathProvider,
        IOptions<GlobalSettings> globalSettings,
        IVariationContextAccessor? variationContextAccessor = null,
        IRequestPreviewService? requestPreviewService = null,
        IOptionsMonitor<RequestHandlerSettings>? requestHandlerSettingsMonitor = null,
        IPublishedContentCache? contentCache = null,
        IDocumentNavigationQueryService? navigationQueryService = null,
        IPublishStatusQueryService? publishStatusQueryService = null)
    {
        contentCache ??= PublishedContentCacheMock.Object;
        navigationQueryService ??= DocumentNavigationQueryServiceMock.Object;

        return base.CreateContentRouteBuilder(
            contentPathProvider,
            globalSettings,
            variationContextAccessor,
            requestPreviewService,
            requestHandlerSettingsMonitor,
            contentCache,
            navigationQueryService,
            publishStatusQueryService);
    }
}<|MERGE_RESOLUTION|>--- conflicted
+++ resolved
@@ -32,11 +32,9 @@
 
     protected Mock<IPublishedUrlProvider> PublishedUrlProviderMock { get; private set; }
 
-<<<<<<< HEAD
+    protected VariationContext VariationContext { get; } = new();
+
     protected Mock<IDocumentNavigationQueryService> DocumentNavigationQueryServiceMock { get; private set; }
-=======
-    protected VariationContext VariationContext { get; } = new();
->>>>>>> 3724a455
 
     [SetUp]
     public override void Setup()
