--- conflicted
+++ resolved
@@ -132,11 +132,7 @@
     public void GetDataEditors()
     {
         var types = _typeLoader.GetDataEditors();
-<<<<<<< HEAD
-        Assert.AreEqual(40, types.Count());
-=======
-        Assert.AreEqual(37, types.Count());
->>>>>>> 07641981
+        Assert.AreEqual(41, types.Count());
     }
 
     /// <summary>
