--- conflicted
+++ resolved
@@ -132,11 +132,7 @@
     public void GetDataEditors()
     {
         var types = _typeLoader.GetDataEditors();
-<<<<<<< HEAD
-        Assert.AreEqual(37, types.Count());
-=======
         Assert.AreEqual(41, types.Count());
->>>>>>> 173887d0
     }
 
     /// <summary>
