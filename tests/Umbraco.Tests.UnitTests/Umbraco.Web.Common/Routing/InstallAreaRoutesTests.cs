// Copyright (c) Umbraco.
// See LICENSE for more details.

using System.Linq;
using Microsoft.AspNetCore.Mvc;
using Microsoft.AspNetCore.Routing;
using Moq;
using NUnit.Framework;
using Umbraco.Cms.Core;
using Umbraco.Cms.Core.Hosting;
using Umbraco.Cms.Core.Services;
using Umbraco.Cms.Web.BackOffice.Install;
using Umbraco.Extensions;
using static Umbraco.Cms.Core.Constants.Web.Routing;

namespace Umbraco.Cms.Tests.UnitTests.Umbraco.Web.Common.Routing;

[TestFixture]
public class InstallAreaRoutesTests
{
    [TestCase(RuntimeLevel.BootFailed)]
    [TestCase(RuntimeLevel.Unknown)]
    [TestCase(RuntimeLevel.Boot)]
    public void RuntimeState_No_Routes(RuntimeLevel level)
    {
        var routes = GetInstallAreaRoutes(level);
        var endpoints = new TestRouteBuilder();
        routes.CreateRoutes(endpoints);

        Assert.AreEqual(0, endpoints.DataSources.Count);
    }

    [TestCase(RuntimeLevel.Install)]
    [TestCase(RuntimeLevel.Upgrade)]
    public void RuntimeState_Install(RuntimeLevel level)
    {
        var routes = GetInstallAreaRoutes(level);
        var endpoints = new TestRouteBuilder();
        routes.CreateRoutes(endpoints);

        Assert.AreEqual(1, endpoints.DataSources.Count);
        var route = endpoints.DataSources.First();
        Assert.AreEqual(2, route.Endpoints.Count);

        var endpoint1 = (RouteEndpoint)route.Endpoints[0];
        Assert.AreEqual("install/api/{action}/{id?}", endpoint1.RoutePattern.RawText);
        Assert.AreEqual(Constants.Web.Mvc.InstallArea, endpoint1.RoutePattern.Defaults[AreaToken]);
        Assert.AreEqual("Index", endpoint1.RoutePattern.Defaults[ActionToken]);
        Assert.AreEqual(
            ControllerExtensions.GetControllerName<InstallApiController>(),
            endpoint1.RoutePattern.Defaults[ControllerToken]);
        Assert.AreEqual(
            endpoint1.RoutePattern.Defaults[AreaToken],
            typeof(InstallApiController).GetCustomAttribute<AreaAttribute>(false).RouteValue);

        var endpoint2 = (RouteEndpoint)route.Endpoints[1];
        Assert.AreEqual("install/{action}/{id?}", endpoint2.RoutePattern.RawText);
        Assert.AreEqual(Constants.Web.Mvc.InstallArea, endpoint2.RoutePattern.Defaults[AreaToken]);
        Assert.AreEqual("Index", endpoint2.RoutePattern.Defaults[ActionToken]);
        Assert.AreEqual(
            ControllerExtensions.GetControllerName<InstallController>(),
            endpoint2.RoutePattern.Defaults[ControllerToken]);
        Assert.AreEqual(
            endpoint2.RoutePattern.Defaults[AreaToken],
            typeof(InstallController).GetCustomAttribute<AreaAttribute>(false).RouteValue);

        var dataSource = endpoints.DataSources.Last();
        Assert.AreEqual(2, dataSource.Endpoints.Count);

        Assert.AreEqual("Route: install/api/{action}/{id?}", dataSource.Endpoints[0].ToString());
        Assert.AreEqual("Route: install/{action}/{id?}", dataSource.Endpoints[1].ToString());
    }

    [Test]
    public void RuntimeState_Run()
    {
        var routes = GetInstallAreaRoutes(RuntimeLevel.Run);
        var endpoints = new TestRouteBuilder();
        routes.CreateRoutes(endpoints);

        Assert.AreEqual(1, endpoints.DataSources.Count);
        var route = endpoints.DataSources.First();
        Assert.AreEqual(2, route.Endpoints.Count);

<<<<<<< HEAD
        var endpoint = (RouteEndpoint)route.Endpoints[0];
        Assert.AreEqual("install/{controller?}/{action?}", endpoint.RoutePattern.RawText);
=======
        var routeEndpoint = (RouteEndpoint)route.Endpoints[0];
        Assert.AreEqual("install/api/{action}/{id?}", routeEndpoint.RoutePattern.RawText);
        
        routeEndpoint = (RouteEndpoint)route.Endpoints[1];
        Assert.AreEqual("install/{action}/{id?}", routeEndpoint.RoutePattern.RawText);
>>>>>>> 2d564a11
    }

    private InstallAreaRoutes GetInstallAreaRoutes(RuntimeLevel level) =>
        new(
            Mock.Of<IRuntimeState>(x => x.Level == level),
            Mock.Of<IHostingEnvironment>(x =>
                x.ToAbsolute(It.IsAny<string>()) == "/install" && x.ApplicationVirtualPath == string.Empty),
            Mock.Of<LinkGenerator>());
}<|MERGE_RESOLUTION|>--- conflicted
+++ resolved
@@ -82,16 +82,11 @@
         var route = endpoints.DataSources.First();
         Assert.AreEqual(2, route.Endpoints.Count);
 
-<<<<<<< HEAD
         var endpoint = (RouteEndpoint)route.Endpoints[0];
-        Assert.AreEqual("install/{controller?}/{action?}", endpoint.RoutePattern.RawText);
-=======
-        var routeEndpoint = (RouteEndpoint)route.Endpoints[0];
         Assert.AreEqual("install/api/{action}/{id?}", routeEndpoint.RoutePattern.RawText);
         
         routeEndpoint = (RouteEndpoint)route.Endpoints[1];
-        Assert.AreEqual("install/{action}/{id?}", routeEndpoint.RoutePattern.RawText);
->>>>>>> 2d564a11
+        Assert.AreEqual("install/{action}/{id?}", endpoint.RoutePattern.RawText);
     }
 
     private InstallAreaRoutes GetInstallAreaRoutes(RuntimeLevel level) =>
