--- conflicted
+++ resolved
@@ -4,11 +4,7 @@
 
 namespace Umbraco.Cms.Tests.Integration.ManagementApi.DataType;
 
-<<<<<<< HEAD
-public class ByKeyDataTypeControllerTests : ManagementApiTest<ByKeyDataTypeController>
-=======
 public class ByKeyDataTypeControllerTests : ManagementApiUserGroupTestBase<ByKeyDataTypeController>
->>>>>>> 88e7182f
 {
     protected override Expression<Func<ByKeyDataTypeController, object>> MethodSelector =>
             x => x.ByKey(Guid.NewGuid());
