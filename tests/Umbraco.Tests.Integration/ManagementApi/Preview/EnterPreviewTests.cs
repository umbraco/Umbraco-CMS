﻿using System.Linq.Expressions;
using System.Net;
using System.Text.RegularExpressions;
using NUnit.Framework;
using Umbraco.Cms.Api.Management.Controllers.Preview;
using Umbraco.Cms.Core;

namespace Umbraco.Cms.Tests.Integration.ManagementApi.Preview;

public class EnterPreviewTests : ManagementApiTest<EnterPreviewController>
{
    protected override Expression<Func<EnterPreviewController, object>> MethodSelector =>
        x => x.Enter(CancellationToken.None);


    [Test]
<<<<<<< HEAD
    public virtual async Task As_Editor_I_Have_Access()
=======
    public virtual async Task As_Admin_I_Can_Enter_Preview_Mode()
>>>>>>> 5877828c
    {
        await AuthenticateClientAsync(Client, "admin@umbraco.com", "1234567890", false);

        var response = await Client.PostAsync(Url, null);

        var cookiePattern = new Regex($"^{Constants.Web.PreviewCookieName}=.+?; path=/; httponly$", RegexOptions.Singleline | RegexOptions.IgnoreCase);

        // Check if the set cookie header is sent
        var doesHeaderExist = response.Headers.TryGetValues("Set-Cookie", out var setCookieValues) &&
<<<<<<< HEAD
            setCookieValues.Any(value => cookiePattern.IsMatch(value));
=======
            setCookieValues.Any(value => value.Contains($"{Constants.Web.PreviewCookieName}=") && value.Contains("path=/"));
>>>>>>> 5877828c

        Assert.IsTrue(doesHeaderExist);
        Assert.AreEqual(HttpStatusCode.OK, response.StatusCode,  await response.Content.ReadAsStringAsync());
    }
}<|MERGE_RESOLUTION|>--- conflicted
+++ resolved
@@ -1,6 +1,5 @@
 ﻿using System.Linq.Expressions;
 using System.Net;
-using System.Text.RegularExpressions;
 using NUnit.Framework;
 using Umbraco.Cms.Api.Management.Controllers.Preview;
 using Umbraco.Cms.Core;
@@ -14,25 +13,15 @@
 
 
     [Test]
-<<<<<<< HEAD
-    public virtual async Task As_Editor_I_Have_Access()
-=======
-    public virtual async Task As_Admin_I_Can_Enter_Preview_Mode()
->>>>>>> 5877828c
+    public virtual async Task As_Editor_I_Can_Enter_Preview_Mode()
     {
         await AuthenticateClientAsync(Client, "admin@umbraco.com", "1234567890", false);
 
         var response = await Client.PostAsync(Url, null);
 
-        var cookiePattern = new Regex($"^{Constants.Web.PreviewCookieName}=.+?; path=/; httponly$", RegexOptions.Singleline | RegexOptions.IgnoreCase);
-
         // Check if the set cookie header is sent
         var doesHeaderExist = response.Headers.TryGetValues("Set-Cookie", out var setCookieValues) &&
-<<<<<<< HEAD
-            setCookieValues.Any(value => cookiePattern.IsMatch(value));
-=======
             setCookieValues.Any(value => value.Contains($"{Constants.Web.PreviewCookieName}=") && value.Contains("path=/"));
->>>>>>> 5877828c
 
         Assert.IsTrue(doesHeaderExist);
         Assert.AreEqual(HttpStatusCode.OK, response.StatusCode,  await response.Content.ReadAsStringAsync());
