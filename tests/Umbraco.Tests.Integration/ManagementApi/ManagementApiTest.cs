using System.Linq.Expressions;
using System.Net;
using System.Net.Http.Headers;
using System.Net.Http.Json;
using System.Net.Mime;
using System.Security.Cryptography;
using System.Text;
using System.Text.Json.Serialization;
using System.Web;
using Microsoft.Extensions.DependencyInjection;
using NUnit.Framework;
using OpenIddict.Abstractions;
using Umbraco.Cms.Api.Management.Controllers;
using Umbraco.Cms.Api.Management.Controllers.Security;
using Umbraco.Cms.Api.Management.Security;
using Umbraco.Cms.Api.Management.ViewModels.Security;
using Umbraco.Cms.Core;
using Umbraco.Cms.Core.Extensions;
using Umbraco.Cms.Core.Models;
using Umbraco.Cms.Core.Models.Membership;
using Umbraco.Cms.Core.Scoping;
using Umbraco.Cms.Core.Security;
using Umbraco.Cms.Core.Services;
using Umbraco.Cms.Infrastructure.Security;
using Umbraco.Cms.Tests.Integration.TestServerTest;

namespace Umbraco.Cms.Tests.Integration.ManagementApi;

[TestFixture]
public abstract class ManagementApiTest<T> : UmbracoTestServerTestBase
    where T : ManagementApiControllerBase
{
    [SetUp]
    public async Task Setup()
    {
        Client.DefaultRequestHeaders
            .Accept
            .Add(new MediaTypeWithQualityHeaderValue(MediaTypeNames.Application.Json));
    }

    protected override void CustomTestAuthSetup(IServiceCollection services)
    {
        // We do not wanna fake anything, and thereby have protection
    }

    protected abstract Expression<Func<T, object>> MethodSelector { get; }

    protected virtual string Url => GetManagementApiUrl(MethodSelector);

    protected async Task AuthenticateClientAsync(HttpClient client, string username, string password, bool isAdmin) =>
        await AuthenticateClientAsync(client,
            async userService =>
            {
                IUser user;
                if (isAdmin)
                {
                    user = await userService.GetRequiredUserAsync(Constants.Security.SuperUserKey);
                    user.Username = user.Email = username;
                    userService.Save(user);
                }
                else
                {
                    user = (await userService.CreateAsync(
                        Constants.Security.SuperUserKey,
                        new UserCreateModel
                        {
                            Email = username,
                            Name = username,
                            UserName = username,
                            UserGroupKeys = new HashSet<Guid>(new[] { Constants.Security.EditorGroupKey })
                        },
                        true)).Result.CreatedUser;
                }

                return (user, password);
            });

    protected async Task AuthenticateClientAsync(HttpClient client, string username, string password, Guid userGroupKey) =>
        await AuthenticateClientAsync(client,
            async userService =>
            {
                IUser user;
                if (userGroupKey == Constants.Security.AdminGroupKey)
                {
                    user = await userService.GetRequiredUserAsync(Constants.Security.SuperUserKey);
                    user.Username = user.Email = username;
                    userService.Save(user);
                }
                else
                {
                    user = (await userService.CreateAsync(
                        Constants.Security.SuperUserKey,
                        new UserCreateModel
                        {
                            Email = username,
                            Name = username,
                            UserName = username,
                            UserGroupKeys = new HashSet<Guid>(new[] { userGroupKey }),
                        },
                        true)).Result.CreatedUser;
                }

                return (user, password);
            });

    protected async Task AuthenticateClientAsync(HttpClient client, Func<IUserService, Task<(IUser user, string Password)>> createUser)
    {

        OpenIddictApplicationDescriptor backofficeOpenIddictApplicationDescriptor;
        var scopeProvider = GetRequiredService<ICoreScopeProvider>();

        string? username;
        string? password;

        using (var scope = scopeProvider.CreateCoreScope())
        {
            var userService = GetRequiredService<IUserService>();
            using var serviceScope = GetRequiredService<IServiceScopeFactory>().CreateScope();
            var userManager = serviceScope.ServiceProvider.GetRequiredService<ICoreBackOfficeUserManager>();

            var userCreationResult = await createUser(userService);
            username = userCreationResult.user.Username;
            password = userCreationResult.Password;
            var userKey = userCreationResult.user.Key;

            var token = await userManager.GeneratePasswordResetTokenAsync(userCreationResult.user);

            var changePasswordAttempt = await userService.ChangePasswordAsync(userKey,
                new ChangeUserPasswordModel
                {
                    NewPassword = password,
                    ResetPasswordToken = token.Result.ToUrlBase64(),
                    UserKey = userKey
                });

            Assert.IsTrue(changePasswordAttempt.Success);

            var backOfficeApplicationManager =
                serviceScope.ServiceProvider.GetRequiredService<IBackOfficeApplicationManager>() as
                    BackOfficeApplicationManager;
            backofficeOpenIddictApplicationDescriptor =
<<<<<<< HEAD
                backOfficeApplicationManager.BackofficeOpenIddictApplicationDescriptor([client.BaseAddress]);
=======
                backOfficeApplicationManager.BackofficeOpenIddictApplicationDescriptor(client.BaseAddress);
>>>>>>> 7ae0a6ac
            scope.Complete();
        }

        var loginModel = new LoginRequestModel { Username = username, Password = password };

        // Login to ensure the cookie is set (used in next request)
        var loginResponse = await client.PostAsync(
            GetManagementApiUrl<BackOfficeController>(x => x.Login(CancellationToken.None, null)), JsonContent.Create(loginModel));

        Assert.AreEqual(HttpStatusCode.OK, loginResponse.StatusCode, await loginResponse.Content.ReadAsStringAsync());

        var codeVerifier = "12345"; // Just a dummy value we use in tests
        var codeChallenge = Convert.ToBase64String(SHA256.Create().ComputeHash(Encoding.UTF8.GetBytes(codeVerifier)))
            .TrimEnd("=");

        var authorizationUrl = GetManagementApiUrl<BackOfficeController>(x => x.Authorize(CancellationToken.None)) +
                  $"?client_id={backofficeOpenIddictApplicationDescriptor.ClientId}&response_type=code&redirect_uri={WebUtility.UrlEncode(backofficeOpenIddictApplicationDescriptor.RedirectUris.FirstOrDefault()?.AbsoluteUri)}&code_challenge_method=S256&code_challenge={codeChallenge}";
        var authorizeResponse = await client.GetAsync(authorizationUrl);

        Assert.AreEqual(HttpStatusCode.Found, authorizeResponse.StatusCode, await authorizeResponse.Content.ReadAsStringAsync());

        var tokenResponse = await client.PostAsync("/umbraco/management/api/v1/security/back-office/token",
            new FormUrlEncodedContent(new Dictionary<string, string>
            {
                ["grant_type"] = "authorization_code",
                ["code_verifier"] = codeVerifier,
                ["client_id"] = backofficeOpenIddictApplicationDescriptor.ClientId,
                ["code"] = HttpUtility.ParseQueryString(authorizeResponse.Headers.Location.Query).Get("code"),
                ["redirect_uri"] =
                    backofficeOpenIddictApplicationDescriptor.RedirectUris.FirstOrDefault().AbsoluteUri
            }));

        var tokenModel = await tokenResponse.Content.ReadFromJsonAsync<TokenModel>();

        client.DefaultRequestHeaders.Authorization = new AuthenticationHeaderValue("Bearer", tokenModel.AccessToken);
    }

    private class TokenModel
    {
        [JsonPropertyName("access_token")] public string AccessToken { get; set; }
    }
}<|MERGE_RESOLUTION|>--- conflicted
+++ resolved
@@ -139,11 +139,7 @@
                 serviceScope.ServiceProvider.GetRequiredService<IBackOfficeApplicationManager>() as
                     BackOfficeApplicationManager;
             backofficeOpenIddictApplicationDescriptor =
-<<<<<<< HEAD
-                backOfficeApplicationManager.BackofficeOpenIddictApplicationDescriptor([client.BaseAddress]);
-=======
                 backOfficeApplicationManager.BackofficeOpenIddictApplicationDescriptor(client.BaseAddress);
->>>>>>> 7ae0a6ac
             scope.Complete();
         }
 
