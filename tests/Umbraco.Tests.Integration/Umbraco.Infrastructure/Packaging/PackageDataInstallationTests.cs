// Copyright (c) Umbraco.
// See LICENSE for more details.

using System.Collections.Generic;
using System.Linq;
using System.Xml.Linq;
using NUnit.Framework;
using Umbraco.Cms.Core;
using Umbraco.Cms.Core.Composing;
using Umbraco.Cms.Core.Models;
using Umbraco.Cms.Core.Models.Packaging;
using Umbraco.Cms.Core.PropertyEditors;
using Umbraco.Cms.Core.Services;
using Umbraco.Cms.Infrastructure.Packaging;
using Umbraco.Cms.Infrastructure.Persistence.Dtos;
using Umbraco.Cms.Tests.Common.Testing;
using Umbraco.Cms.Tests.Integration.Testing;
using Umbraco.Cms.Tests.Integration.Umbraco.Infrastructure.Services.Importing;

namespace Umbraco.Cms.Tests.Integration.Umbraco.Infrastructure.Packaging;

[TestFixture]
[Category("Slow")]
[UmbracoTest(Database = UmbracoTestOptions.Database.NewSchemaPerTest, WithApplication = true)]
public class PackageDataInstallationTests : UmbracoIntegrationTestWithContent
{
    private ILanguageService LanguageService => GetRequiredService<ILanguageService>();

    private IDictionaryItemService DictionaryItemService => GetRequiredService<IDictionaryItemService>();

    private IMacroService MacroService => GetRequiredService<IMacroService>();

    [HideFromTypeFinder]
    [DataEditor("7e062c13-7c41-4ad9-b389-41d88aeef87c", "Editor1", "editor1")]
    public class Editor1 : DataEditor
    {
        public Editor1(IDataValueEditorFactory dataValueEditorFactory)
            : base(dataValueEditorFactory)
        {
        }
    }

    [HideFromTypeFinder]
    [DataEditor("d15e1281-e456-4b24-aa86-1dda3e4299d5", "Editor2", "editor2")]
    public class Editor2 : DataEditor
    {
        public Editor2(IDataValueEditorFactory dataValueEditorFactory)
            : base(dataValueEditorFactory)
        {
        }
    }

    //// protected override void Compose()
    //// {
    ////     base.Compose();
    ////
    ////     // the packages that are used by these tests reference totally bogus property
    ////     // editors that must exist - so they are defined here - and in order not to
    ////     // pollute everything, they are ignored by the type finder and explicitely
    ////     // added to the editors collection
    ////
    ////     Builder.WithCollectionBuilder<DataEditorCollectionBuilder>()
    ////         .Add<Editor1>()
    ////         .Add<Editor2>();
    //// }
    ////
    //// protected override void ComposeApplication(bool withApplication)
    //// {
    ////     base.ComposeApplication(withApplication);
    ////
    ////     if (!withApplication) return;
    ////
    ////     // re-register with actual media fs
    ////     Builder.ComposeFileSystems();
    //// }

    private PackageDataInstallation PackageDataInstallation => GetRequiredService<PackageDataInstallation>();

    private IMediaService MediaService => GetRequiredService<IMediaService>();

    private IMediaTypeService MediaTypeService => GetRequiredService<IMediaTypeService>();

    public override void CreateTestData()
    {
        DeleteAllTemplateViewFiles();
        base.CreateTestData();
    }

    [Test]
    public void Can_Import_uBlogsy_ContentTypes_And_Verify_Structure()
    {
        // Arrange
        var strXml = ImportResources.uBlogsy_Package;
        var xml = XElement.Parse(strXml);
        var dataTypeElement = xml.Descendants("DataTypes").First();
        var templateElement = xml.Descendants("Templates").First();
        var docTypeElement = xml.Descendants("DocumentTypes").First();

        // Act
        var dataTypes = PackageDataInstallation.ImportDataTypes(dataTypeElement.Elements("DataType").ToList(), -1);
        var templates = PackageDataInstallation.ImportTemplates(templateElement.Elements("Template").ToList(), -1);
        var contentTypes = PackageDataInstallation.ImportDocumentTypes(docTypeElement.Elements("DocumentType"), -1);

        var numberOfTemplates = (from doc in templateElement.Elements("Template") select doc).Count();
        var numberOfDocTypes = (from doc in docTypeElement.Elements("DocumentType") select doc).Count();

        // Assert
        Assert.That(dataTypes.Any(), Is.True);
        Assert.That(templates.Any(), Is.True);
        Assert.That(templates.Count(), Is.EqualTo(numberOfTemplates));
        Assert.That(contentTypes.Any(), Is.True);
        Assert.That(contentTypes.Count(), Is.EqualTo(numberOfDocTypes));

        var uBlogsyBaseDocType = contentTypes.First(x => x.Alias == "uBlogsyBaseDocType");
        Assert.That(uBlogsyBaseDocType.PropertyTypes.Count(), Is.EqualTo(5));
        Assert.That(uBlogsyBaseDocType.PropertyGroups.Any(), Is.False);

        var uBlogsyBasePage = contentTypes.First(x => x.Alias == "uBlogsyBasePage");
        Assert.That(uBlogsyBasePage.ContentTypeCompositionExists("uBlogsyBaseDocType"), Is.True);
        Assert.That(uBlogsyBasePage.PropertyTypes.Count(), Is.EqualTo(7));
        Assert.That(uBlogsyBasePage.PropertyGroups.Count, Is.EqualTo(3));
        Assert.That(uBlogsyBasePage.PropertyGroups["content"].PropertyTypes.Count, Is.EqualTo(3));
        Assert.That(uBlogsyBasePage.PropertyGroups["sEO"].PropertyTypes.Count(), Is.EqualTo(3));
        Assert.That(uBlogsyBasePage.PropertyGroups["navigation"].PropertyTypes.Count(), Is.EqualTo(1));
        Assert.That(uBlogsyBasePage.CompositionPropertyTypes.Count(), Is.EqualTo(12));

        var uBlogsyLanding = contentTypes.First(x => x.Alias == "uBlogsyLanding");
        Assert.That(uBlogsyLanding.ContentTypeCompositionExists("uBlogsyBasePage"), Is.True);
        Assert.That(uBlogsyLanding.ContentTypeCompositionExists("uBlogsyBaseDocType"), Is.True);
        Assert.That(uBlogsyLanding.PropertyTypes.Count(), Is.EqualTo(5));
        Assert.That(uBlogsyLanding.PropertyGroups.Count(), Is.EqualTo(2));
        Assert.That(uBlogsyLanding.CompositionPropertyTypes.Count(), Is.EqualTo(17));
        Assert.That(uBlogsyLanding.CompositionPropertyGroups.Count(), Is.EqualTo(5));
    }

    [Test]
    public void Can_Import_Inherited_ContentTypes_And_Verify_PropertyTypes_UniqueIds()
    {
        // Arrange
        var strXml = ImportResources.InheritedDocTypes_Package;
        var xml = XElement.Parse(strXml);
        var dataTypeElement = xml.Descendants("DataTypes").First();
        var templateElement = xml.Descendants("Templates").First();
        var docTypeElement = xml.Descendants("DocumentTypes").First();

        // Act
        var dataTypes = PackageDataInstallation.ImportDataTypes(dataTypeElement.Elements("DataType").ToList(), -1);
        var templates = PackageDataInstallation.ImportTemplates(templateElement.Elements("Template").ToList(), -1);
        var contentTypes = PackageDataInstallation.ImportDocumentTypes(docTypeElement.Elements("DocumentType"), -1);

        // Assert
        var mRBasePage = contentTypes.First(x => x.Alias == "MRBasePage");
        using var scope = ScopeProvider.CreateScope();
        foreach (var propertyType in mRBasePage.PropertyTypes)
        {
            var propertyTypeDto =
                ScopeAccessor.AmbientScope.Database.First<PropertyTypeDto>("WHERE id = @id", new { id = propertyType.Id });
            Assert.AreEqual(propertyTypeDto.UniqueId, propertyType.Key);
        }
    }

    [Test]
    public void Can_Import_Inherited_ContentTypes_And_Verify_PropertyGroups_And_PropertyTypes()
    {
        // Arrange
        var strXml = ImportResources.InheritedDocTypes_Package;
        var xml = XElement.Parse(strXml);
        var dataTypeElement = xml.Descendants("DataTypes").First();
        var templateElement = xml.Descendants("Templates").First();
        var docTypeElement = xml.Descendants("DocumentTypes").First();

        // Act
        var dataTypes = PackageDataInstallation.ImportDataTypes(dataTypeElement.Elements("DataType").ToList(), -1);
        var templates = PackageDataInstallation.ImportTemplates(templateElement.Elements("Template").ToList(), -1);
        var contentTypes = PackageDataInstallation.ImportDocumentTypes(docTypeElement.Elements("DocumentType"), -1);

        var numberOfDocTypes = (from doc in docTypeElement.Elements("DocumentType") select doc).Count();

        // Assert
        Assert.That(dataTypes.Any(), Is.False);
        Assert.That(templates.Any(), Is.False);
        Assert.That(contentTypes.Any(), Is.True);
        Assert.That(contentTypes.Count(), Is.EqualTo(numberOfDocTypes));

        var mRBasePage = contentTypes.First(x => x.Alias == "MRBasePage");
        Assert.That(mRBasePage.PropertyTypes.Count(), Is.EqualTo(3));
        Assert.That(mRBasePage.PropertyGroups.Count(), Is.EqualTo(1));
        Assert.That(mRBasePage.PropertyGroups["metadaten"].PropertyTypes.Count(), Is.EqualTo(2));

        var mRStartPage = contentTypes.First(x => x.Alias == "MRStartPage");
        Assert.That(mRStartPage.ContentTypeCompositionExists("MRBasePage"), Is.True);
        Assert.That(mRStartPage.PropertyTypes.Count(), Is.EqualTo(28));
        Assert.That(mRStartPage.PropertyGroups.Count(), Is.EqualTo(7));

        var propertyGroups = mRStartPage.CompositionPropertyGroups.Where(x => x.Name == "Metadaten");
        var propertyTypes = propertyGroups.SelectMany(x => x.PropertyTypes);
        Assert.That(propertyGroups.Count(), Is.EqualTo(2));
        Assert.That(propertyTypes.Count(), Is.EqualTo(6));
    }

    [Test]
    public void Can_Import_Template_Package_Xml()
    {
        // Arrange
        var strXml = ImportResources.StandardMvc_Package;
        var xml = XElement.Parse(strXml);
        var element = xml.Descendants("Templates").First();

        var init = FileService.GetTemplates().Count();

        // Act
        var templates = PackageDataInstallation.ImportTemplates(element.Elements("Template").ToList(), -1);
        var numberOfTemplates = (from doc in element.Elements("Template") select doc).Count();
        var allTemplates = FileService.GetTemplates();

        // Assert
        Assert.That(templates, Is.Not.Null);
        Assert.That(templates.Any(), Is.True);
        Assert.That(templates.Count(), Is.EqualTo(numberOfTemplates));

        Assert.AreEqual(init + numberOfTemplates, allTemplates.Count());
        Assert.IsTrue(allTemplates.All(x => x.Content.Contains("UmbracoViewPage")));
    }

    [Test]
    public void Can_Import_Single_Template()
    {
        // Arrange
        var strXml = ImportResources.StandardMvc_Package;
        var xml = XElement.Parse(strXml);
        var element = xml.Descendants("Templates").First();

        // Act
        var templates = PackageDataInstallation.ImportTemplate(element.Elements("Template").First(), -1);

        // Assert
        Assert.That(templates, Is.Not.Null);
        Assert.That(templates.Any(), Is.True);
        Assert.That(templates.Count(), Is.EqualTo(1));

        var template = templates.First();
        Assert.AreEqual(template.Name, "Articles");
    }

    [Test]
    public void Can_Import_Single_Template_With_Key()
    {
        // Arrange
        var strXml = ImportResources.StandardMvc_Package;
        var xml = XElement.Parse(strXml);
        var element = xml.Descendants("Templates").First();

        var firstTemplateElement = element.Elements("Template").First();
        var key = Guid.NewGuid();
        firstTemplateElement.Add(new XElement("Key", key));

        // Act
        var templates = PackageDataInstallation.ImportTemplate(firstTemplateElement, -1);

        // Assert
        Assert.That(templates, Is.Not.Null);
        Assert.That(templates.Any(), Is.True);
        Assert.That(templates.Count(), Is.EqualTo(1));

        var template = templates.First();
        Assert.AreEqual(template.Name, "Articles");
        Assert.AreEqual(template.Key, key);
    }

    [Test]
    public void Can_Import_StandardMvc_ContentTypes_Package_Xml()
    {
        // Arrange
        var strXml = ImportResources.StandardMvc_Package;
        var xml = XElement.Parse(strXml);
        var dataTypeElement = xml.Descendants("DataTypes").First();
        var templateElement = xml.Descendants("Templates").First();
        var docTypeElement = xml.Descendants("DocumentTypes").First();

        // Act
        var dataTypeDefinitions =
            PackageDataInstallation.ImportDataTypes(dataTypeElement.Elements("DataType").ToList(), -1);
        var templates = PackageDataInstallation.ImportTemplates(templateElement.Elements("Template").ToList(), -1);
        var contentTypes = PackageDataInstallation.ImportDocumentTypes(docTypeElement.Elements("DocumentType"), -1);
        var numberOfDocTypes = (from doc in docTypeElement.Elements("DocumentType") select doc).Count();

        // Assert
        Assert.That(dataTypeDefinitions, Is.Not.Null);
        Assert.That(dataTypeDefinitions.Any(), Is.True);
        Assert.That(templates.Any(), Is.True);
        Assert.That(contentTypes, Is.Not.Null);
        Assert.That(contentTypes.Any(), Is.True);
        Assert.That(contentTypes.Count(), Is.EqualTo(numberOfDocTypes));
        Assert.That(contentTypes.Count(x => x.ParentId == -1), Is.EqualTo(1));

        var contentMaster = contentTypes.First(x => x.Alias == "ContentMaster");
        Assert.That(contentMaster.PropertyTypes.Count(), Is.EqualTo(3));
        Assert.That(contentMaster.PropertyGroups.Count(), Is.EqualTo(1));
        Assert.That(contentMaster.PropertyGroups["sEO"].PropertyTypes.Count(), Is.EqualTo(3));
        Assert.That(contentMaster.ContentTypeCompositionExists("Base"), Is.True);

        var propertyGroupId = contentMaster.PropertyGroups["sEO"].Id;
        Assert.That(
            contentMaster.PropertyGroups["sEO"].PropertyTypes.Any(x => x.PropertyGroupId.Value != propertyGroupId),
            Is.False);
    }

    [Test]
    public void Can_Import_StandardMvc_ContentTypes_And_Templates_Xml()
    {
        // Arrange
        var strXml = ImportResources.StandardMvc_Package;
        var xml = XElement.Parse(strXml);
        var dataTypeElement = xml.Descendants("DataTypes").First();
        var templateElement = xml.Descendants("Templates").First();
        var docTypeElement = xml.Descendants("DocumentTypes").First();

        // Act
        var dataTypeDefinitions =
            PackageDataInstallation.ImportDataTypes(dataTypeElement.Elements("DataType").ToList(), -1);
        var templates = PackageDataInstallation.ImportTemplates(templateElement.Elements("Template").ToList(), -1);
        var contentTypes = PackageDataInstallation.ImportDocumentTypes(docTypeElement.Elements("DocumentType"), -1);
        var numberOfDocTypes = (from doc in docTypeElement.Elements("DocumentType") select doc).Count();

        // Assert - Re-Import contenttypes doesn't throw
        Assert.DoesNotThrow(() =>
            PackageDataInstallation.ImportDocumentTypes(docTypeElement.Elements("DocumentType"), -1));
        Assert.That(contentTypes.Count(), Is.EqualTo(numberOfDocTypes));
        Assert.That(dataTypeDefinitions, Is.Not.Null);
        Assert.That(dataTypeDefinitions.Any(), Is.True);
        Assert.That(templates.Any(), Is.True);
    }

    [Test]
    public void Can_Import_Fanoe_Starterkit_ContentTypes_And_Templates_Xml()
    {
        // Arrange
        var strXml = ImportResources.Fanoe_Package;
        var xml = XElement.Parse(strXml);
        var dataTypeElement = xml.Descendants("DataTypes").First();
        var templateElement = xml.Descendants("Templates").First();
        var docTypeElement = xml.Descendants("DocumentTypes").First();

        // Act
        var dataTypeDefinitions =
            PackageDataInstallation.ImportDataTypes(dataTypeElement.Elements("DataType").ToList(), -1);
        var templates = PackageDataInstallation.ImportTemplates(templateElement.Elements("Template").ToList(), -1);
        var contentTypes = PackageDataInstallation.ImportDocumentTypes(docTypeElement.Elements("DocumentType"), -1);
        var numberOfDocTypes = (from doc in docTypeElement.Elements("DocumentType") select doc).Count();

        // Assert - Re-Import contenttypes doesn't throw
        Assert.DoesNotThrow(() =>
            PackageDataInstallation.ImportDocumentTypes(docTypeElement.Elements("DocumentType"), -1));
        Assert.That(contentTypes.Count(), Is.EqualTo(numberOfDocTypes));
        Assert.That(dataTypeDefinitions, Is.Not.Null);
        Assert.That(dataTypeDefinitions.Any(), Is.True);
        Assert.That(templates.Any(), Is.True);
    }

    [Test]
    public void Can_Import_Content_Package_Xml()
    {
        // Arrange
        var strXml = ImportResources.StandardMvc_Package;
        var xml = XElement.Parse(strXml);
        var dataTypeElement = xml.Descendants("DataTypes").First();
        var docTypesElement = xml.Descendants("DocumentTypes").First();
        var element = xml.Descendants("DocumentSet").First();
        var packageDocument = CompiledPackageContentBase.Create(element);

        // Act
        var dataTypeDefinitions =
            PackageDataInstallation.ImportDataTypes(dataTypeElement.Elements("DataType").ToList(), -1);
        var contentTypes = PackageDataInstallation.ImportDocumentTypes(docTypesElement.Elements("DocumentType"), -1);
        var importedContentTypes = contentTypes.ToDictionary(x => x.Alias, x => x);
        var contents = PackageDataInstallation.ImportContentBase(packageDocument.Yield(), importedContentTypes, -1, ContentTypeService, ContentService);
        var numberOfDocs = (from doc in element.Descendants()
                            where (string)doc.Attribute("isDoc") == string.Empty
                            select doc).Count();

        // Assert
        Assert.That(contents, Is.Not.Null);
        Assert.That(dataTypeDefinitions.Any(), Is.True);
        Assert.That(contentTypes.Any(), Is.True);
        Assert.That(contents.Any(), Is.True);
        Assert.That(contents.Count(), Is.EqualTo(numberOfDocs));
    }

    [Test]
    public void Can_Import_Media_Package_Xml()
    {
        // Arrange
        var strXml = ImportResources.MediaTypesAndMedia_Package_xml;
        var xml = XElement.Parse(strXml);
        var mediaTypesElement = xml.Descendants("MediaTypes").First();
        var element = xml.Descendants("MediaSet").First();
        var packageMedia = CompiledPackageContentBase.Create(element);

        // Act
        var mediaTypes = PackageDataInstallation.ImportMediaTypes(mediaTypesElement.Elements("MediaType"), -1);
        var importedMediaTypes = mediaTypes.ToDictionary(x => x.Alias, x => x);
        var medias = PackageDataInstallation.ImportContentBase(packageMedia.Yield(), importedMediaTypes, -1, MediaTypeService, MediaService);
        var numberOfDocs = (from doc in element.Descendants()
                            where (string)doc.Attribute("isDoc") == string.Empty
                            select doc).Count();

        // Assert
        Assert.That(medias, Is.Not.Null);
        Assert.That(mediaTypes.Any(), Is.True);
        Assert.That(medias.Any(), Is.True);
        Assert.That(medias.Count(), Is.EqualTo(numberOfDocs));
    }

    [Test]
    public void Can_Import_CheckboxList_Content_Package_Xml_With_Property_Editor_Aliases()
        => AssertCheckBoxListTests(ImportResources.CheckboxList_Content_Package);

    private void AssertCheckBoxListTests(string strXml)
    {
        // Arrange
        var xml = XElement.Parse(strXml);
        var dataTypeElement = xml.Descendants("DataTypes").First();
        var docTypesElement = xml.Descendants("DocumentTypes").First();
        var element = xml.Descendants("DocumentSet").First();
        var packageDocument = CompiledPackageContentBase.Create(element);

        // Act
        var dataTypeDefinitions =
            PackageDataInstallation.ImportDataTypes(dataTypeElement.Elements("DataType").ToList(), -1);
        var contentTypes = PackageDataInstallation.ImportDocumentTypes(docTypesElement.Elements("DocumentType"), -1);
        var importedContentTypes = contentTypes.ToDictionary(x => x.Alias, x => x);
        var contents = PackageDataInstallation.ImportContentBase(packageDocument.Yield(), importedContentTypes, -1, ContentTypeService, ContentService);
        var numberOfDocs = (from doc in element.Descendants()
                            where (string)doc.Attribute("isDoc") == string.Empty
                            select doc).Count();

        string configuration;
        using (var scope = ScopeProvider.CreateScope())
        {
            var dtos = ScopeAccessor.AmbientScope.Database.Fetch<DataTypeDto>("WHERE nodeId = @Id", new { dataTypeDefinitions.First().Id });
            configuration = dtos.Single().Configuration;
        }

        // Assert
        Assert.That(dataTypeDefinitions, Is.Not.Null);
        Assert.That(dataTypeDefinitions.Any(), Is.True);
        Assert.AreEqual(Constants.PropertyEditors.Aliases.CheckBoxList, dataTypeDefinitions.First().EditorAlias);
        Assert.That(contents, Is.Not.Null);
        Assert.That(contentTypes.Any(), Is.True);
        Assert.That(contents.Any(), Is.True);
        Assert.That(contents.Count(), Is.EqualTo(numberOfDocs));
        Assert.AreEqual(
            "{\"items\":[{\"id\":59,\"value\":\"test\"},{\"id\":60,\"value\":\"test3\"},{\"id\":61,\"value\":\"test2\"}]}",
            configuration);
    }

    [Test]
    public void Can_Import_Templates_Package_Xml_With_Invalid_Master()
    {
        // Arrange
        var strXml = ImportResources.XsltSearch_Package;
        var xml = XElement.Parse(strXml);
        var templateElement = xml.Descendants("Templates").First();

        // Act
        var templates = PackageDataInstallation.ImportTemplates(templateElement.Elements("Template").ToList(), -1);
        var numberOfTemplates = (from doc in templateElement.Elements("Template") select doc).Count();

        // Assert
        Assert.That(templates.Any(), Is.True);
        Assert.That(templates.Count(), Is.EqualTo(numberOfTemplates));
    }

    [Test]
    public void Can_Import_Single_DocType()
    {
        // Arrange
        var strXml = ImportResources.SingleDocType;
        var docTypeElement = XElement.Parse(strXml);

        // Act
        var contentTypes = PackageDataInstallation.ImportDocumentType(docTypeElement, -1);

        // Assert
        Assert.That(contentTypes.Any(), Is.True);
        Assert.That(contentTypes.Any(x => x.HasIdentity == false), Is.False);
        Assert.That(contentTypes.Count(), Is.EqualTo(1));
    }

    [Test]
    public void Can_Export_Single_DocType()
    {
        // Arrange
        var strXml = ImportResources.SingleDocType;
        var docTypeElement = XElement.Parse(strXml);

        var serializer = GetRequiredService<IEntityXmlSerializer>();

        // Act
        var contentTypes = PackageDataInstallation.ImportDocumentType(docTypeElement, -1);
        var contentType = contentTypes.FirstOrDefault();
        var element = serializer.Serialize(contentType);

        // Assert
        Assert.That(element, Is.Not.Null);
        Assert.That(element.Element("Info"), Is.Not.Null);
        Assert.That(element.Element("Structure"), Is.Not.Null);
        Assert.That(element.Element("GenericProperties"), Is.Not.Null);
        Assert.That(element.Element("Tabs"), Is.Not.Null);

        // Can't compare this XElement because the templates are not imported (they don't exist)
        //// Assert.That(XNode.DeepEquals(docTypeElement, element), Is.True);
    }

    [Test]
    public void Can_ReImport_Single_DocType()
    {
        // Arrange
        var strXml = ImportResources.SingleDocType;
        var docTypeElement = XElement.Parse(strXml);

        // Act
        var contentTypes = PackageDataInstallation.ImportDocumentType(docTypeElement, -1);
        var contentTypesUpdated = PackageDataInstallation.ImportDocumentType(docTypeElement, -1);

        // Assert
        Assert.That(contentTypes.Any(), Is.True);
        Assert.That(contentTypes.Any(x => x.HasIdentity == false), Is.False);
        Assert.That(contentTypes.Count(), Is.EqualTo(1));
        Assert.That(contentTypes.First().AllowedContentTypes.Count(), Is.EqualTo(1));

        Assert.That(contentTypesUpdated.Any(), Is.True);
        Assert.That(contentTypesUpdated.Any(x => x.HasIdentity == false), Is.False);
        Assert.That(contentTypesUpdated.Count(), Is.EqualTo(1));
        Assert.That(contentTypesUpdated.First().AllowedContentTypes.Count(), Is.EqualTo(1));
    }

    [Test]
    public void Can_ReImport_Templates_To_Update()
    {
        var newPackageXml = XElement.Parse(ImportResources.TemplateOnly_Package);
        var updatedPackageXml = XElement.Parse(ImportResources.TemplateOnly_Updated_Package);

        var templateElement = newPackageXml.Descendants("Templates").First();
        var templateElementUpdated = updatedPackageXml.Descendants("Templates").First();

        var fileService = FileService;

        // kill default test data
        fileService.DeleteTemplate("defaultTemplate");

        // Act
        var numberOfTemplates = (from doc in templateElement.Elements("Template") select doc).Count();
        var templates = PackageDataInstallation.ImportTemplates(templateElement.Elements("Template").ToList(), -1);
        var templatesAfterUpdate =
            PackageDataInstallation.ImportTemplates(templateElementUpdated.Elements("Template").ToList(), -1);
        var allTemplates = fileService.GetTemplates();

        // Assert
        Assert.That(templates.Any(), Is.True);
        Assert.That(templates.Count(), Is.EqualTo(numberOfTemplates));
        Assert.That(templatesAfterUpdate.Count(), Is.EqualTo(numberOfTemplates));
        Assert.That(allTemplates.Count(), Is.EqualTo(numberOfTemplates));
        Assert.That(allTemplates.First(x => x.Alias == "umbHomepage").Content, Contains.Substring("THIS HAS BEEN UPDATED!"));
    }

    [Test]
    public async Task Can_Import_DictionaryItems()
    {
        // Arrange
        const string expectedEnglishParentValue = "ParentValue";
        const string expectedNorwegianParentValue = "ForelderVerdi";
        const string expectedEnglishChildValue = "ChildValue";
        const string expectedNorwegianChildValue = "BarnVerdi";

        var newPackageXml = XElement.Parse(ImportResources.Dictionary_Package);
        var dictionaryItemsElement = newPackageXml.Elements("DictionaryItems").First();

        await AddLanguages();

        // Act
<<<<<<< HEAD
        PackageDataInstallation.ImportDictionaryItems(dictionaryItemsElement.Elements("DictionaryItem"), Constants.Security.SuperUserId);
=======
        PackageDataInstallation.ImportDictionaryItems(dictionaryItemsElement.Elements("DictionaryItem"), -1);
>>>>>>> d43e6abc

        // Assert
        await AssertDictionaryItem("Parent", expectedEnglishParentValue, "en-GB");
        await AssertDictionaryItem("Parent", expectedNorwegianParentValue, "nb-NO");
        await AssertDictionaryItem("Child", expectedEnglishChildValue, "en-GB");
        await AssertDictionaryItem("Child", expectedNorwegianChildValue, "nb-NO");
    }

    [Test]
    public async Task Can_Import_Nested_DictionaryItems()
    {
        // Arrange
        const string parentKey = "Parent";
        const string childKey = "Child";

        var newPackageXml = XElement.Parse(ImportResources.Dictionary_Package);
        var dictionaryItemsElement = newPackageXml.Elements("DictionaryItems").First();

        await AddLanguages();

        // Act
        var dictionaryItems =
<<<<<<< HEAD
            PackageDataInstallation.ImportDictionaryItems(dictionaryItemsElement.Elements("DictionaryItem"), Constants.Security.SuperUserId);
=======
            PackageDataInstallation.ImportDictionaryItems(dictionaryItemsElement.Elements("DictionaryItem"), -1);
>>>>>>> d43e6abc

        // Assert
        Assert.That(await DictionaryItemService.ExistsAsync(parentKey), "DictionaryItem parentKey does not exist");
        Assert.That(await DictionaryItemService.ExistsAsync(childKey), "DictionaryItem childKey does not exist");

        var parentDictionaryItem = await DictionaryItemService.GetAsync(parentKey);
        var childDictionaryItem = await DictionaryItemService.GetAsync(childKey);

        Assert.That(parentDictionaryItem.ParentId, Is.Not.EqualTo(childDictionaryItem.ParentId));
        Assert.That(childDictionaryItem.ParentId, Is.EqualTo(parentDictionaryItem.Key));
    }

    [Test]
    public async Task WhenExistingDictionaryKey_ImportsNewChildren()
    {
        // Arrange
        const string expectedEnglishParentValue = "ExistingParentValue";
        const string expectedNorwegianParentValue = "EksisterendeForelderVerdi";
        const string expectedEnglishChildValue = "ChildValue";
        const string expectedNorwegianChildValue = "BarnVerdi";

        var newPackageXml = XElement.Parse(ImportResources.Dictionary_Package);
        var dictionaryItemsElement = newPackageXml.Elements("DictionaryItems").First();

        await AddLanguages();
        await AddExistingEnglishAndNorwegianParentDictionaryItem(expectedEnglishParentValue, expectedNorwegianParentValue);

        // Act
<<<<<<< HEAD
        PackageDataInstallation.ImportDictionaryItems(dictionaryItemsElement.Elements("DictionaryItem"), Constants.Security.SuperUserId);
=======
        PackageDataInstallation.ImportDictionaryItems(dictionaryItemsElement.Elements("DictionaryItem"), -1);
>>>>>>> d43e6abc

        // Assert
        await AssertDictionaryItem("Parent", expectedEnglishParentValue, "en-GB");
        await AssertDictionaryItem("Parent", expectedNorwegianParentValue, "nb-NO");
        await AssertDictionaryItem("Child", expectedEnglishChildValue, "en-GB");
        await AssertDictionaryItem("Child", expectedNorwegianChildValue, "nb-NO");
    }

    [Test]
    public async Task WhenExistingDictionaryKey_OnlyAddsNewLanguages()
    {
        // Arrange
        const string expectedEnglishParentValue = "ExistingParentValue";
        const string expectedNorwegianParentValue = "ForelderVerdi";
        const string expectedEnglishChildValue = "ChildValue";
        const string expectedNorwegianChildValue = "BarnVerdi";

        var newPackageXml = XElement.Parse(ImportResources.Dictionary_Package);
        var dictionaryItemsElement = newPackageXml.Elements("DictionaryItems").First();

        await AddLanguages();
        await AddExistingEnglishParentDictionaryItem(expectedEnglishParentValue);

        // Act
<<<<<<< HEAD
        PackageDataInstallation.ImportDictionaryItems(dictionaryItemsElement.Elements("DictionaryItem"), Constants.Security.SuperUserId);
=======
        PackageDataInstallation.ImportDictionaryItems(dictionaryItemsElement.Elements("DictionaryItem"), -1);
>>>>>>> d43e6abc

        // Assert
        await AssertDictionaryItem("Parent", expectedEnglishParentValue, "en-GB");
        await AssertDictionaryItem("Parent", expectedNorwegianParentValue, "nb-NO");
        await AssertDictionaryItem("Child", expectedEnglishChildValue, "en-GB");
        await AssertDictionaryItem("Child", expectedNorwegianChildValue, "nb-NO");
    }

    [Test]
    public async Task Can_Import_Languages()
    {
        // Arrange
        var newPackageXml = XElement.Parse(ImportResources.Dictionary_Package);
        var languageItemsElement = newPackageXml.Elements("Languages").First();

        // Act
<<<<<<< HEAD
        var languages = PackageDataInstallation.ImportLanguages(languageItemsElement.Elements("Language"), Constants.Security.SuperUserId);
        var allLanguages = await LanguageService.GetAllAsync();
=======
        var languages = PackageDataInstallation.ImportLanguages(languageItemsElement.Elements("Language"), -1);
        var allLanguages = LocalizationService.GetAllLanguages();
>>>>>>> d43e6abc

        // Assert
        Assert.That(languages.Any(x => x.HasIdentity == false), Is.False);
        foreach (var language in languages)
        {
            Assert.That(allLanguages.Any(x => x.IsoCode == language.IsoCode), Is.True);
        }
    }

    [Test]
    public void Can_Import_Macros()
    {
        // Arrange
        var strXml = ImportResources.uBlogsy_Package;
        var xml = XElement.Parse(strXml);
        var macrosElement = xml.Descendants("Macros").First();

        // Act
        var macros = PackageDataInstallation.ImportMacros(
            macrosElement.Elements("macro"),
            -1).ToList();

        // Assert
        Assert.That(macros.Any(), Is.True);

        var allMacros = MacroService.GetAll().ToList();
        foreach (var macro in macros)
        {
            Assert.That(allMacros.Any(x => x.Alias == macro.Alias), Is.True);
        }
    }

    [Test]
    public void Can_Import_Macros_With_Properties()
    {
        // Arrange
        var strXml = ImportResources.XsltSearch_Package;
        var xml = XElement.Parse(strXml);
        var macrosElement = xml.Descendants("Macros").First();

        // Act
        var macros = PackageDataInstallation.ImportMacros(
            macrosElement.Elements("macro"),
            -1).ToList();

        // Assert
        Assert.That(macros.Any(), Is.True);
        Assert.That(macros.First().Properties.Values.Any(), Is.True);

        var allMacros = MacroService.GetAll().ToList();
        foreach (var macro in macros)
        {
            Assert.That(allMacros.Any(x => x.Alias == macro.Alias), Is.True);
        }
    }

    [Test]
    public void Can_Import_Package_With_Compositions()
    {
        // Arrange
        var strXml = ImportResources.CompositionsTestPackage;
        var xml = XElement.Parse(strXml);
        var templateElement = xml.Descendants("Templates").First();
        var docTypeElement = xml.Descendants("DocumentTypes").First();

        // Act
        var templates = PackageDataInstallation.ImportTemplates(templateElement.Elements("Template").ToList(), -1);
        var contentTypes = PackageDataInstallation.ImportDocumentTypes(docTypeElement.Elements("DocumentType"), -1);
        var numberOfDocTypes = (from doc in docTypeElement.Elements("DocumentType") select doc).Count();

        // Assert
        Assert.That(contentTypes, Is.Not.Null);
        Assert.That(contentTypes.Any(), Is.True);
        Assert.That(contentTypes.Count(), Is.EqualTo(numberOfDocTypes));
        Assert.That(contentTypes.Count(x => x.ParentId == -1), Is.EqualTo(3));

        var textpage = contentTypes.First(x => x.Alias.Equals("umbTextyPage"));
        Assert.That(textpage.ParentId, Is.Not.EqualTo(-1));
        Assert.That(textpage.ContentTypeComposition.Count(), Is.EqualTo(3));
        Assert.That(textpage.ContentTypeCompositionExists("umbMaster"), Is.True);
        Assert.That(textpage.ContentTypeCompositionExists("Meta"), Is.True);
        Assert.That(textpage.ContentTypeCompositionExists("Seo"), Is.True);
    }

    [Test]
    public void Can_Import_Package_With_Compositions_Ordered()
    {
        // Arrange
        var strXml = ImportResources.CompositionsTestPackage_Random;
        var xml = XElement.Parse(strXml);
        var docTypeElement = xml.Descendants("DocumentTypes").First();

        // Act
        var contentTypes = PackageDataInstallation.ImportDocumentTypes(docTypeElement.Elements("DocumentType"), -1);
        var numberOfDocTypes = (from doc in docTypeElement.Elements("DocumentType") select doc).Count();

        // Assert
        Assert.That(contentTypes, Is.Not.Null);
        Assert.That(contentTypes.Any(), Is.True);
        Assert.That(contentTypes.Count(), Is.EqualTo(numberOfDocTypes));

        var testContentType = contentTypes.First(x => x.Alias.Equals("CompositeTest"));
        Assert.That(testContentType.ContentTypeComposition.Count(), Is.EqualTo(3));
        Assert.That(testContentType.ContentTypeCompositionExists("Content"), Is.True);
        Assert.That(testContentType.ContentTypeCompositionExists("Meta"), Is.True);
        Assert.That(testContentType.ContentTypeCompositionExists("Seo"), Is.True);
    }

    [Test]
    public void ImportDocumentType_NewTypeWithOmittedHistoryCleanupPolicy_InsertsDefaultPolicy()
    {
        // Arrange
        var withoutCleanupPolicy = XElement.Parse(ImportResources.SingleDocType);

        // Act
        var contentTypes = PackageDataInstallation
            .ImportDocumentType(withoutCleanupPolicy, -1)
            .OfType<IContentType>();

        // Assert
        Assert.Multiple(() =>
        {
            Assert.NotNull(contentTypes.Single().HistoryCleanup);
            Assert.IsFalse(contentTypes.Single().HistoryCleanup.PreventCleanup);
        });
    }

    [Test]
    public void ImportDocumentType_WithHistoryCleanupPolicyElement_ImportsWithCorrectValues()
    {
        // Arrange
        var docTypeElement = XElement.Parse(ImportResources.SingleDocType_WithCleanupPolicy);

        // Act
        var contentTypes = PackageDataInstallation
            .ImportDocumentType(docTypeElement, -1)
            .OfType<IContentType>();

        // Assert
        Assert.Multiple(() =>
        {
            Assert.NotNull(contentTypes.Single().HistoryCleanup);
            Assert.IsTrue(contentTypes.Single().HistoryCleanup.PreventCleanup);
            Assert.AreEqual(1, contentTypes.Single().HistoryCleanup.KeepAllVersionsNewerThanDays);
            Assert.AreEqual(2, contentTypes.Single().HistoryCleanup.KeepLatestVersionPerDayForDays);
        });
    }

    [Test]
    public void ImportDocumentType_ExistingTypeWithOmittedHistoryCleanupPolicy_DoesNotOverwriteDatabaseContent()
    {
        // Arrange
        var withoutCleanupPolicy = XElement.Parse(ImportResources.SingleDocType);
        var withCleanupPolicy = XElement.Parse(ImportResources.SingleDocType_WithCleanupPolicy);

        // Act
        var contentTypes = PackageDataInstallation
            .ImportDocumentType(withCleanupPolicy, -1)
            .OfType<IContentType>();

        var contentTypesUpdated = PackageDataInstallation
            .ImportDocumentType(withoutCleanupPolicy, -1)
            .OfType<IContentType>();

        // Assert
        Assert.Multiple(() =>
        {
            Assert.NotNull(contentTypes.Single().HistoryCleanup);
            Assert.IsTrue(contentTypes.Single().HistoryCleanup.PreventCleanup);
            Assert.AreEqual(1, contentTypes.Single().HistoryCleanup.KeepAllVersionsNewerThanDays);
            Assert.AreEqual(2, contentTypes.Single().HistoryCleanup.KeepLatestVersionPerDayForDays);

            Assert.NotNull(contentTypesUpdated.Single().HistoryCleanup);
            Assert.IsTrue(contentTypesUpdated.Single().HistoryCleanup.PreventCleanup);
            Assert.AreEqual(1, contentTypes.Single().HistoryCleanup.KeepAllVersionsNewerThanDays);
            Assert.AreEqual(2, contentTypes.Single().HistoryCleanup.KeepLatestVersionPerDayForDays);
        });
    }

    private async Task AddLanguages()
    {
        var norwegian = new Language("nb-NO", "Norwegian Bokmål (Norway)");
        var english = new Language("en-GB", "English (United Kingdom)");
<<<<<<< HEAD
        await LanguageService.CreateAsync(norwegian, Constants.Security.SuperUserKey);
        await LanguageService.CreateAsync(english, Constants.Security.SuperUserKey);
=======
        LocalizationService.Save(norwegian, -1);
        LocalizationService.Save(english, -1);
>>>>>>> d43e6abc
    }

    private async Task AssertDictionaryItem(string dictionaryItemName, string expectedValue, string cultureCode)
    {
        Assert.That(await DictionaryItemService.ExistsAsync(dictionaryItemName), "DictionaryItem key does not exist");
        var dictionaryItem = await DictionaryItemService.GetAsync(dictionaryItemName);
        var translation = dictionaryItem.Translations.SingleOrDefault(i => i.LanguageIsoCode == cultureCode);
        Assert.IsNotNull(translation, "Translation to {0} was not added", cultureCode);
        var value = translation.Value;
        Assert.That(value, Is.EqualTo(expectedValue), "Translation value was not set");
    }

    private async Task AddExistingEnglishParentDictionaryItem(string expectedEnglishParentValue)
    {
        var languages = (await LanguageService.GetAllAsync()).ToList();
        var englishLanguage = languages.Single(l => l.IsoCode == "en-GB");

        // This matches what is in the package.xml file
        var key = new Guid("28f2e02a-8c66-4fcd-85e3-8524d551c0d3");
        var result = await DictionaryItemService.CreateAsync(
            new DictionaryItem("Parent")
            {
                Key = key,
                Translations = new List<IDictionaryTranslation>
                {
                    new DictionaryTranslation(englishLanguage, expectedEnglishParentValue)
                }
            },
            Constants.Security.SuperUserKey);
        Assert.IsTrue(result.Success);
        Assert.AreEqual(key, result.Result.Key);
    }

    private async Task AddExistingEnglishAndNorwegianParentDictionaryItem(string expectedEnglishParentValue, string expectedNorwegianParentValue)
    {
        var languages = (await LanguageService.GetAllAsync()).ToList();
        var englishLanguage = languages.Single(l => l.IsoCode == "en-GB");
        var norwegianLanguage = languages.Single(l => l.IsoCode == "nb-NO");

        var key = new Guid("28f2e02a-8c66-4fcd-85e3-8524d551c0d3");
        var result = await DictionaryItemService.CreateAsync(
            new DictionaryItem("Parent")
            {
                // This matches what is in the package.xml file
                Key = key,
                Translations = new List<IDictionaryTranslation>
                {
                    new DictionaryTranslation(englishLanguage, expectedEnglishParentValue),
                    new DictionaryTranslation(norwegianLanguage, expectedNorwegianParentValue)
                }
            },
            Constants.Security.SuperUserKey);
        Assert.IsTrue(result.Success);
        Assert.AreEqual(key, result.Result.Key);
    }
}<|MERGE_RESOLUTION|>--- conflicted
+++ resolved
@@ -579,11 +579,7 @@
         await AddLanguages();
 
         // Act
-<<<<<<< HEAD
         PackageDataInstallation.ImportDictionaryItems(dictionaryItemsElement.Elements("DictionaryItem"), Constants.Security.SuperUserId);
-=======
-        PackageDataInstallation.ImportDictionaryItems(dictionaryItemsElement.Elements("DictionaryItem"), -1);
->>>>>>> d43e6abc
 
         // Assert
         await AssertDictionaryItem("Parent", expectedEnglishParentValue, "en-GB");
@@ -606,11 +602,7 @@
 
         // Act
         var dictionaryItems =
-<<<<<<< HEAD
             PackageDataInstallation.ImportDictionaryItems(dictionaryItemsElement.Elements("DictionaryItem"), Constants.Security.SuperUserId);
-=======
-            PackageDataInstallation.ImportDictionaryItems(dictionaryItemsElement.Elements("DictionaryItem"), -1);
->>>>>>> d43e6abc
 
         // Assert
         Assert.That(await DictionaryItemService.ExistsAsync(parentKey), "DictionaryItem parentKey does not exist");
@@ -639,11 +631,7 @@
         await AddExistingEnglishAndNorwegianParentDictionaryItem(expectedEnglishParentValue, expectedNorwegianParentValue);
 
         // Act
-<<<<<<< HEAD
         PackageDataInstallation.ImportDictionaryItems(dictionaryItemsElement.Elements("DictionaryItem"), Constants.Security.SuperUserId);
-=======
-        PackageDataInstallation.ImportDictionaryItems(dictionaryItemsElement.Elements("DictionaryItem"), -1);
->>>>>>> d43e6abc
 
         // Assert
         await AssertDictionaryItem("Parent", expectedEnglishParentValue, "en-GB");
@@ -668,11 +656,7 @@
         await AddExistingEnglishParentDictionaryItem(expectedEnglishParentValue);
 
         // Act
-<<<<<<< HEAD
         PackageDataInstallation.ImportDictionaryItems(dictionaryItemsElement.Elements("DictionaryItem"), Constants.Security.SuperUserId);
-=======
-        PackageDataInstallation.ImportDictionaryItems(dictionaryItemsElement.Elements("DictionaryItem"), -1);
->>>>>>> d43e6abc
 
         // Assert
         await AssertDictionaryItem("Parent", expectedEnglishParentValue, "en-GB");
@@ -689,13 +673,8 @@
         var languageItemsElement = newPackageXml.Elements("Languages").First();
 
         // Act
-<<<<<<< HEAD
         var languages = PackageDataInstallation.ImportLanguages(languageItemsElement.Elements("Language"), Constants.Security.SuperUserId);
         var allLanguages = await LanguageService.GetAllAsync();
-=======
-        var languages = PackageDataInstallation.ImportLanguages(languageItemsElement.Elements("Language"), -1);
-        var allLanguages = LocalizationService.GetAllLanguages();
->>>>>>> d43e6abc
 
         // Assert
         Assert.That(languages.Any(x => x.HasIdentity == false), Is.False);
@@ -879,13 +858,8 @@
     {
         var norwegian = new Language("nb-NO", "Norwegian Bokmål (Norway)");
         var english = new Language("en-GB", "English (United Kingdom)");
-<<<<<<< HEAD
         await LanguageService.CreateAsync(norwegian, Constants.Security.SuperUserKey);
         await LanguageService.CreateAsync(english, Constants.Security.SuperUserKey);
-=======
-        LocalizationService.Save(norwegian, -1);
-        LocalizationService.Save(english, -1);
->>>>>>> d43e6abc
     }
 
     private async Task AssertDictionaryItem(string dictionaryItemName, string expectedValue, string cultureCode)
