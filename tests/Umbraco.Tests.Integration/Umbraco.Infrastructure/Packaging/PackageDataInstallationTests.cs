// Copyright (c) Umbraco.
// See LICENSE for more details.

using System;
using System.Collections.Generic;
using System.Linq;
using System.Xml.Linq;
using NUnit.Framework;
using Umbraco.Cms.Core;
using Umbraco.Cms.Core.Composing;
using Umbraco.Cms.Core.Models;
using Umbraco.Cms.Core.Models.Packaging;
using Umbraco.Cms.Core.PropertyEditors;
using Umbraco.Cms.Core.Services;
using Umbraco.Cms.Infrastructure.Packaging;
using Umbraco.Cms.Infrastructure.Persistence.Dtos;
using Umbraco.Cms.Tests.Common.Testing;
using Umbraco.Cms.Tests.Integration.Testing;
using Umbraco.Cms.Tests.Integration.Umbraco.Infrastructure.Services.Importing;
using Umbraco.Extensions;

namespace Umbraco.Cms.Tests.Integration.Umbraco.Infrastructure.Packaging;

[TestFixture]
[Category("Slow")]
[UmbracoTest(Database = UmbracoTestOptions.Database.NewSchemaPerTest, WithApplication = true)]
public class PackageDataInstallationTests : UmbracoIntegrationTestWithContent
{
    private ILocalizationService LocalizationService => GetRequiredService<ILocalizationService>();

    private IMacroService MacroService => GetRequiredService<IMacroService>();

    [HideFromTypeFinder]
    [DataEditor("7e062c13-7c41-4ad9-b389-41d88aeef87c", "Editor1", "editor1")]
    public class Editor1 : DataEditor
    {
        public Editor1(IDataValueEditorFactory dataValueEditorFactory)
            : base(dataValueEditorFactory)
        {
        }
    }

    [HideFromTypeFinder]
    [DataEditor("d15e1281-e456-4b24-aa86-1dda3e4299d5", "Editor2", "editor2")]
    public class Editor2 : DataEditor
    {
        public Editor2(IDataValueEditorFactory dataValueEditorFactory)
            : base(dataValueEditorFactory)
        {
        }
    }

    //// protected override void Compose()
    //// {
    ////     base.Compose();
    ////
    ////     // the packages that are used by these tests reference totally bogus property
    ////     // editors that must exist - so they are defined here - and in order not to
    ////     // pollute everything, they are ignored by the type finder and explicitely
    ////     // added to the editors collection
    ////
    ////     Builder.WithCollectionBuilder<DataEditorCollectionBuilder>()
    ////         .Add<Editor1>()
    ////         .Add<Editor2>();
    //// }
    ////
    //// protected override void ComposeApplication(bool withApplication)
    //// {
    ////     base.ComposeApplication(withApplication);
    ////
    ////     if (!withApplication) return;
    ////
    ////     // re-register with actual media fs
    ////     Builder.ComposeFileSystems();
    //// }

    private PackageDataInstallation PackageDataInstallation => GetRequiredService<PackageDataInstallation>();

    private IMediaService MediaService => GetRequiredService<IMediaService>();

    private IMediaTypeService MediaTypeService => GetRequiredService<IMediaTypeService>();

    [Test]
    public void Can_Import_uBlogsy_ContentTypes_And_Verify_Structure()
    {
        // Arrange
        var strXml = ImportResources.uBlogsy_Package;
        var xml = XElement.Parse(strXml);
        var dataTypeElement = xml.Descendants("DataTypes").First();
        var templateElement = xml.Descendants("Templates").First();
        var docTypeElement = xml.Descendants("DocumentTypes").First();

        // Act
        var dataTypes = PackageDataInstallation.ImportDataTypes(dataTypeElement.Elements("DataType").ToList(), 0);
        var templates = PackageDataInstallation.ImportTemplates(templateElement.Elements("Template").ToList(), 0);
        var contentTypes = PackageDataInstallation.ImportDocumentTypes(docTypeElement.Elements("DocumentType"), 0);

        var numberOfTemplates = (from doc in templateElement.Elements("Template") select doc).Count();
        var numberOfDocTypes = (from doc in docTypeElement.Elements("DocumentType") select doc).Count();

        // Assert
        Assert.That(dataTypes.Any(), Is.True);
        Assert.That(templates.Any(), Is.True);
        Assert.That(templates.Count(), Is.EqualTo(numberOfTemplates));
        Assert.That(contentTypes.Any(), Is.True);
        Assert.That(contentTypes.Count(), Is.EqualTo(numberOfDocTypes));

        var uBlogsyBaseDocType = contentTypes.First(x => x.Alias == "uBlogsyBaseDocType");
        Assert.That(uBlogsyBaseDocType.PropertyTypes.Count(), Is.EqualTo(5));
        Assert.That(uBlogsyBaseDocType.PropertyGroups.Any(), Is.False);

        var uBlogsyBasePage = contentTypes.First(x => x.Alias == "uBlogsyBasePage");
        Assert.That(uBlogsyBasePage.ContentTypeCompositionExists("uBlogsyBaseDocType"), Is.True);
        Assert.That(uBlogsyBasePage.PropertyTypes.Count(), Is.EqualTo(7));
        Assert.That(uBlogsyBasePage.PropertyGroups.Count, Is.EqualTo(3));
        Assert.That(uBlogsyBasePage.PropertyGroups["content"].PropertyTypes.Count, Is.EqualTo(3));
        Assert.That(uBlogsyBasePage.PropertyGroups["sEO"].PropertyTypes.Count(), Is.EqualTo(3));
        Assert.That(uBlogsyBasePage.PropertyGroups["navigation"].PropertyTypes.Count(), Is.EqualTo(1));
        Assert.That(uBlogsyBasePage.CompositionPropertyTypes.Count(), Is.EqualTo(12));

        var uBlogsyLanding = contentTypes.First(x => x.Alias == "uBlogsyLanding");
        Assert.That(uBlogsyLanding.ContentTypeCompositionExists("uBlogsyBasePage"), Is.True);
        Assert.That(uBlogsyLanding.ContentTypeCompositionExists("uBlogsyBaseDocType"), Is.True);
        Assert.That(uBlogsyLanding.PropertyTypes.Count(), Is.EqualTo(5));
        Assert.That(uBlogsyLanding.PropertyGroups.Count(), Is.EqualTo(2));
        Assert.That(uBlogsyLanding.CompositionPropertyTypes.Count(), Is.EqualTo(17));
        Assert.That(uBlogsyLanding.CompositionPropertyGroups.Count(), Is.EqualTo(5));
    }

    [Test]
    public void Can_Import_Inherited_ContentTypes_And_Verify_PropertyTypes_UniqueIds()
    {
        // Arrange
        var strXml = ImportResources.InheritedDocTypes_Package;
        var xml = XElement.Parse(strXml);
        var dataTypeElement = xml.Descendants("DataTypes").First();
        var templateElement = xml.Descendants("Templates").First();
        var docTypeElement = xml.Descendants("DocumentTypes").First();

        // Act
        var dataTypes = PackageDataInstallation.ImportDataTypes(dataTypeElement.Elements("DataType").ToList(), 0);
        var templates = PackageDataInstallation.ImportTemplates(templateElement.Elements("Template").ToList(), 0);
        var contentTypes = PackageDataInstallation.ImportDocumentTypes(docTypeElement.Elements("DocumentType"), 0);

        // Assert
        var mRBasePage = contentTypes.First(x => x.Alias == "MRBasePage");
        using var scope = ScopeProvider.CreateScope();
        foreach (var propertyType in mRBasePage.PropertyTypes)
        {
            var propertyTypeDto =
                ScopeAccessor.AmbientScope.Database.First<PropertyTypeDto>("WHERE id = @id", new { id = propertyType.Id });
            Assert.AreEqual(propertyTypeDto.UniqueId, propertyType.Key);
        }
    }

    [Test]
    public void Can_Import_Inherited_ContentTypes_And_Verify_PropertyGroups_And_PropertyTypes()
    {
        // Arrange
        var strXml = ImportResources.InheritedDocTypes_Package;
        var xml = XElement.Parse(strXml);
        var dataTypeElement = xml.Descendants("DataTypes").First();
        var templateElement = xml.Descendants("Templates").First();
        var docTypeElement = xml.Descendants("DocumentTypes").First();

        // Act
        var dataTypes = PackageDataInstallation.ImportDataTypes(dataTypeElement.Elements("DataType").ToList(), 0);
        var templates = PackageDataInstallation.ImportTemplates(templateElement.Elements("Template").ToList(), 0);
        var contentTypes = PackageDataInstallation.ImportDocumentTypes(docTypeElement.Elements("DocumentType"), 0);

        var numberOfDocTypes = (from doc in docTypeElement.Elements("DocumentType") select doc).Count();

        // Assert
        Assert.That(dataTypes.Any(), Is.False);
        Assert.That(templates.Any(), Is.False);
        Assert.That(contentTypes.Any(), Is.True);
        Assert.That(contentTypes.Count(), Is.EqualTo(numberOfDocTypes));

        var mRBasePage = contentTypes.First(x => x.Alias == "MRBasePage");
        Assert.That(mRBasePage.PropertyTypes.Count(), Is.EqualTo(3));
        Assert.That(mRBasePage.PropertyGroups.Count(), Is.EqualTo(1));
        Assert.That(mRBasePage.PropertyGroups["metadaten"].PropertyTypes.Count(), Is.EqualTo(2));

        var mRStartPage = contentTypes.First(x => x.Alias == "MRStartPage");
        Assert.That(mRStartPage.ContentTypeCompositionExists("MRBasePage"), Is.True);
        Assert.That(mRStartPage.PropertyTypes.Count(), Is.EqualTo(28));
        Assert.That(mRStartPage.PropertyGroups.Count(), Is.EqualTo(7));

        var propertyGroups = mRStartPage.CompositionPropertyGroups.Where(x => x.Name == "Metadaten");
        var propertyTypes = propertyGroups.SelectMany(x => x.PropertyTypes);
        Assert.That(propertyGroups.Count(), Is.EqualTo(2));
        Assert.That(propertyTypes.Count(), Is.EqualTo(6));
    }

    [Test]
    public void Can_Import_Template_Package_Xml()
    {
        // Arrange
        var strXml = ImportResources.StandardMvc_Package;
        var xml = XElement.Parse(strXml);
        var element = xml.Descendants("Templates").First();

        var init = FileService.GetTemplates().Count();

        // Act
        var templates = PackageDataInstallation.ImportTemplates(element.Elements("Template").ToList(), 0);
        var numberOfTemplates = (from doc in element.Elements("Template") select doc).Count();
        var allTemplates = FileService.GetTemplates();

        // Assert
        Assert.That(templates, Is.Not.Null);
        Assert.That(templates.Any(), Is.True);
        Assert.That(templates.Count(), Is.EqualTo(numberOfTemplates));

        Assert.AreEqual(init + numberOfTemplates, allTemplates.Count());
        Assert.IsTrue(allTemplates.All(x => x.Content.Contains("UmbracoViewPage")));
    }

    [Test]
    public void Can_Import_Single_Template()
    {
        // Arrange
        var strXml = ImportResources.StandardMvc_Package;
        var xml = XElement.Parse(strXml);
        var element = xml.Descendants("Templates").First();

        // Act
        var templates = PackageDataInstallation.ImportTemplate(element.Elements("Template").First(), 0);

        // Assert
        Assert.That(templates, Is.Not.Null);
        Assert.That(templates.Any(), Is.True);
        Assert.That(templates.Count(), Is.EqualTo(1));

        var template = templates.First();
        Assert.AreEqual(template.Name, "Articles");
    }

    [Test]
    public void Can_Import_Single_Template_With_Key()
    {
        // Arrange
        var strXml = ImportResources.StandardMvc_Package;
        var xml = XElement.Parse(strXml);
        var element = xml.Descendants("Templates").First();

        var firstTemplateElement = element.Elements("Template").First();
        var key = Guid.NewGuid();
        firstTemplateElement.Add(new XElement("Key", key));

        // Act
        var templates = PackageDataInstallation.ImportTemplate(firstTemplateElement, 0);

        // Assert
        Assert.That(templates, Is.Not.Null);
        Assert.That(templates.Any(), Is.True);
        Assert.That(templates.Count(), Is.EqualTo(1));

        var template = templates.First();
        Assert.AreEqual(template.Name, "Articles");
        Assert.AreEqual(template.Key, key);
    }

    [Test]
    public void Can_Import_StandardMvc_ContentTypes_Package_Xml()
    {
        // Arrange
        var strXml = ImportResources.StandardMvc_Package;
        var xml = XElement.Parse(strXml);
        var dataTypeElement = xml.Descendants("DataTypes").First();
        var templateElement = xml.Descendants("Templates").First();
        var docTypeElement = xml.Descendants("DocumentTypes").First();

        // Act
        var dataTypeDefinitions =
            PackageDataInstallation.ImportDataTypes(dataTypeElement.Elements("DataType").ToList(), 0);
        var templates = PackageDataInstallation.ImportTemplates(templateElement.Elements("Template").ToList(), 0);
        var contentTypes = PackageDataInstallation.ImportDocumentTypes(docTypeElement.Elements("DocumentType"), 0);
        var numberOfDocTypes = (from doc in docTypeElement.Elements("DocumentType") select doc).Count();

        // Assert
        Assert.That(dataTypeDefinitions, Is.Not.Null);
        Assert.That(dataTypeDefinitions.Any(), Is.True);
        Assert.That(templates.Any(), Is.True);
        Assert.That(contentTypes, Is.Not.Null);
        Assert.That(contentTypes.Any(), Is.True);
        Assert.That(contentTypes.Count(), Is.EqualTo(numberOfDocTypes));
        Assert.That(contentTypes.Count(x => x.ParentId == -1), Is.EqualTo(1));

        var contentMaster = contentTypes.First(x => x.Alias == "ContentMaster");
        Assert.That(contentMaster.PropertyTypes.Count(), Is.EqualTo(3));
        Assert.That(contentMaster.PropertyGroups.Count(), Is.EqualTo(1));
        Assert.That(contentMaster.PropertyGroups["sEO"].PropertyTypes.Count(), Is.EqualTo(3));
        Assert.That(contentMaster.ContentTypeCompositionExists("Base"), Is.True);

        var propertyGroupId = contentMaster.PropertyGroups["sEO"].Id;
        Assert.That(
            contentMaster.PropertyGroups["sEO"].PropertyTypes.Any(x => x.PropertyGroupId.Value != propertyGroupId),
            Is.False);
    }

    [Test]
    public void Can_Import_StandardMvc_ContentTypes_And_Templates_Xml()
    {
        // Arrange
        var strXml = ImportResources.StandardMvc_Package;
        var xml = XElement.Parse(strXml);
        var dataTypeElement = xml.Descendants("DataTypes").First();
        var templateElement = xml.Descendants("Templates").First();
        var docTypeElement = xml.Descendants("DocumentTypes").First();

        // Act
        var dataTypeDefinitions =
            PackageDataInstallation.ImportDataTypes(dataTypeElement.Elements("DataType").ToList(), 0);
        var templates = PackageDataInstallation.ImportTemplates(templateElement.Elements("Template").ToList(), 0);
        var contentTypes = PackageDataInstallation.ImportDocumentTypes(docTypeElement.Elements("DocumentType"), 0);
        var numberOfDocTypes = (from doc in docTypeElement.Elements("DocumentType") select doc).Count();

        // Assert - Re-Import contenttypes doesn't throw
        Assert.DoesNotThrow(() =>
            PackageDataInstallation.ImportDocumentTypes(docTypeElement.Elements("DocumentType"), 0));
        Assert.That(contentTypes.Count(), Is.EqualTo(numberOfDocTypes));
        Assert.That(dataTypeDefinitions, Is.Not.Null);
        Assert.That(dataTypeDefinitions.Any(), Is.True);
        Assert.That(templates.Any(), Is.True);
    }

    [Test]
    public void Can_Import_Fanoe_Starterkit_ContentTypes_And_Templates_Xml()
    {
        // Arrange
        var strXml = ImportResources.Fanoe_Package;
        var xml = XElement.Parse(strXml);
        var dataTypeElement = xml.Descendants("DataTypes").First();
        var templateElement = xml.Descendants("Templates").First();
        var docTypeElement = xml.Descendants("DocumentTypes").First();

        // Act
        var dataTypeDefinitions =
            PackageDataInstallation.ImportDataTypes(dataTypeElement.Elements("DataType").ToList(), 0);
        var templates = PackageDataInstallation.ImportTemplates(templateElement.Elements("Template").ToList(), 0);
        var contentTypes = PackageDataInstallation.ImportDocumentTypes(docTypeElement.Elements("DocumentType"), 0);
        var numberOfDocTypes = (from doc in docTypeElement.Elements("DocumentType") select doc).Count();

        // Assert - Re-Import contenttypes doesn't throw
        Assert.DoesNotThrow(() =>
            PackageDataInstallation.ImportDocumentTypes(docTypeElement.Elements("DocumentType"), 0));
        Assert.That(contentTypes.Count(), Is.EqualTo(numberOfDocTypes));
        Assert.That(dataTypeDefinitions, Is.Not.Null);
        Assert.That(dataTypeDefinitions.Any(), Is.True);
        Assert.That(templates.Any(), Is.True);
    }

    [Test]
    public void Can_Import_Content_Package_Xml()
    {
        // Arrange
        var strXml = ImportResources.StandardMvc_Package;
        var xml = XElement.Parse(strXml);
        var dataTypeElement = xml.Descendants("DataTypes").First();
        var docTypesElement = xml.Descendants("DocumentTypes").First();
        var element = xml.Descendants("DocumentSet").First();
        var packageDocument = CompiledPackageContentBase.Create(element);

        // Act
        var dataTypeDefinitions =
            PackageDataInstallation.ImportDataTypes(dataTypeElement.Elements("DataType").ToList(), 0);
        var contentTypes = PackageDataInstallation.ImportDocumentTypes(docTypesElement.Elements("DocumentType"), 0);
        var importedContentTypes = contentTypes.ToDictionary(x => x.Alias, x => x);
        var contents = PackageDataInstallation.ImportContentBase(packageDocument.Yield(), importedContentTypes, 0, ContentTypeService, ContentService);
        var numberOfDocs = (from doc in element.Descendants()
                            where (string)doc.Attribute("isDoc") == string.Empty
                            select doc).Count();

        // Assert
        Assert.That(contents, Is.Not.Null);
        Assert.That(dataTypeDefinitions.Any(), Is.True);
        Assert.That(contentTypes.Any(), Is.True);
        Assert.That(contents.Any(), Is.True);
        Assert.That(contents.Count(), Is.EqualTo(numberOfDocs));
    }

    [Test]
    public void Can_Import_Media_Package_Xml()
    {
        // Arrange
        var strXml = ImportResources.MediaTypesAndMedia_Package_xml;
        var xml = XElement.Parse(strXml);
        var mediaTypesElement = xml.Descendants("MediaTypes").First();
        var element = xml.Descendants("MediaSet").First();
        var packageMedia = CompiledPackageContentBase.Create(element);

        // Act
        var mediaTypes = PackageDataInstallation.ImportMediaTypes(mediaTypesElement.Elements("MediaType"), 0);
        var importedMediaTypes = mediaTypes.ToDictionary(x => x.Alias, x => x);
        var medias = PackageDataInstallation.ImportContentBase(packageMedia.Yield(), importedMediaTypes, 0, MediaTypeService, MediaService);
        var numberOfDocs = (from doc in element.Descendants()
                            where (string)doc.Attribute("isDoc") == string.Empty
                            select doc).Count();

        // Assert
        Assert.That(medias, Is.Not.Null);
        Assert.That(mediaTypes.Any(), Is.True);
        Assert.That(medias.Any(), Is.True);
        Assert.That(medias.Count(), Is.EqualTo(numberOfDocs));
    }

    [Test]
    public void Can_Import_CheckboxList_Content_Package_Xml_With_Property_Editor_Aliases()
        => AssertCheckBoxListTests(ImportResources.CheckboxList_Content_Package);

    private void AssertCheckBoxListTests(string strXml)
    {
        // Arrange
        var xml = XElement.Parse(strXml);
        var dataTypeElement = xml.Descendants("DataTypes").First();
        var docTypesElement = xml.Descendants("DocumentTypes").First();
        var element = xml.Descendants("DocumentSet").First();
        var packageDocument = CompiledPackageContentBase.Create(element);

        // Act
        var dataTypeDefinitions =
            PackageDataInstallation.ImportDataTypes(dataTypeElement.Elements("DataType").ToList(), 0);
        var contentTypes = PackageDataInstallation.ImportDocumentTypes(docTypesElement.Elements("DocumentType"), 0);
        var importedContentTypes = contentTypes.ToDictionary(x => x.Alias, x => x);
        var contents = PackageDataInstallation.ImportContentBase(packageDocument.Yield(), importedContentTypes, 0, ContentTypeService, ContentService);
        var numberOfDocs = (from doc in element.Descendants()
                            where (string)doc.Attribute("isDoc") == string.Empty
                            select doc).Count();

        string configuration;
        using (var scope = ScopeProvider.CreateScope())
        {
            var dtos = ScopeAccessor.AmbientScope.Database.Fetch<DataTypeDto>("WHERE nodeId = @Id", new { dataTypeDefinitions.First().Id });
            configuration = dtos.Single().Configuration;
        }

        // Assert
        Assert.That(dataTypeDefinitions, Is.Not.Null);
        Assert.That(dataTypeDefinitions.Any(), Is.True);
        Assert.AreEqual(Constants.PropertyEditors.Aliases.CheckBoxList, dataTypeDefinitions.First().EditorAlias);
        Assert.That(contents, Is.Not.Null);
        Assert.That(contentTypes.Any(), Is.True);
        Assert.That(contents.Any(), Is.True);
        Assert.That(contents.Count(), Is.EqualTo(numberOfDocs));
        Assert.AreEqual(
            "{\"items\":[{\"id\":59,\"value\":\"test\"},{\"id\":60,\"value\":\"test3\"},{\"id\":61,\"value\":\"test2\"}]}",
            configuration);
    }

    [Test]
    public void Can_Import_Templates_Package_Xml_With_Invalid_Master()
    {
        // Arrange
        var strXml = ImportResources.XsltSearch_Package;
        var xml = XElement.Parse(strXml);
        var templateElement = xml.Descendants("Templates").First();

        // Act
        var templates = PackageDataInstallation.ImportTemplates(templateElement.Elements("Template").ToList(), 0);
        var numberOfTemplates = (from doc in templateElement.Elements("Template") select doc).Count();

        // Assert
        Assert.That(templates.Any(), Is.True);
        Assert.That(templates.Count(), Is.EqualTo(numberOfTemplates));
    }

    [Test]
    public void Can_Import_Single_DocType()
    {
        // Arrange
        var strXml = ImportResources.SingleDocType;
        var docTypeElement = XElement.Parse(strXml);

        // Act
        var contentTypes = PackageDataInstallation.ImportDocumentType(docTypeElement, 0);

        // Assert
        Assert.That(contentTypes.Any(), Is.True);
        Assert.That(contentTypes.Any(x => x.HasIdentity == false), Is.False);
        Assert.That(contentTypes.Count(), Is.EqualTo(1));
    }

    [Test]
    public void Can_Export_Single_DocType()
    {
        // Arrange
        var strXml = ImportResources.SingleDocType;
        var docTypeElement = XElement.Parse(strXml);

        var serializer = GetRequiredService<IEntityXmlSerializer>();

        // Act
        var contentTypes = PackageDataInstallation.ImportDocumentType(docTypeElement, 0);
        var contentType = contentTypes.FirstOrDefault();
        var element = serializer.Serialize(contentType);

        // Assert
        Assert.That(element, Is.Not.Null);
        Assert.That(element.Element("Info"), Is.Not.Null);
        Assert.That(element.Element("Structure"), Is.Not.Null);
        Assert.That(element.Element("GenericProperties"), Is.Not.Null);
        Assert.That(element.Element("Tabs"), Is.Not.Null);

        // Can't compare this XElement because the templates are not imported (they don't exist)
        //// Assert.That(XNode.DeepEquals(docTypeElement, element), Is.True);
    }

    [Test]
    public void Can_ReImport_Single_DocType()
    {
        // Arrange
        var strXml = ImportResources.SingleDocType;
        var docTypeElement = XElement.Parse(strXml);

        // Act
        var contentTypes = PackageDataInstallation.ImportDocumentType(docTypeElement, 0);
        var contentTypesUpdated = PackageDataInstallation.ImportDocumentType(docTypeElement, 0);

        // Assert
        Assert.That(contentTypes.Any(), Is.True);
        Assert.That(contentTypes.Any(x => x.HasIdentity == false), Is.False);
        Assert.That(contentTypes.Count(), Is.EqualTo(1));
        Assert.That(contentTypes.First().AllowedContentTypes.Count(), Is.EqualTo(1));

        Assert.That(contentTypesUpdated.Any(), Is.True);
        Assert.That(contentTypesUpdated.Any(x => x.HasIdentity == false), Is.False);
        Assert.That(contentTypesUpdated.Count(), Is.EqualTo(1));
        Assert.That(contentTypesUpdated.First().AllowedContentTypes.Count(), Is.EqualTo(1));
    }

    [Test]
    public void Can_ReImport_Templates_To_Update()
    {
        var newPackageXml = XElement.Parse(ImportResources.TemplateOnly_Package);
        var updatedPackageXml = XElement.Parse(ImportResources.TemplateOnly_Updated_Package);

        var templateElement = newPackageXml.Descendants("Templates").First();
        var templateElementUpdated = updatedPackageXml.Descendants("Templates").First();

        var fileService = FileService;

        // kill default test data
        fileService.DeleteTemplate("Textpage");

        // Act
        var numberOfTemplates = (from doc in templateElement.Elements("Template") select doc).Count();
        var templates = PackageDataInstallation.ImportTemplates(templateElement.Elements("Template").ToList(), 0);
        var templatesAfterUpdate =
            PackageDataInstallation.ImportTemplates(templateElementUpdated.Elements("Template").ToList(), 0);
        var allTemplates = fileService.GetTemplates();

        // Assert
        Assert.That(templates.Any(), Is.True);
        Assert.That(templates.Count(), Is.EqualTo(numberOfTemplates));
        Assert.That(templatesAfterUpdate.Count(), Is.EqualTo(numberOfTemplates));
        Assert.That(allTemplates.Count(), Is.EqualTo(numberOfTemplates));
        Assert.That(allTemplates.First(x => x.Alias == "umbHomepage").Content, Contains.Substring("THIS HAS BEEN UPDATED!"));
    }

    [Test]
    public void Can_Import_DictionaryItems()
    {
        // Arrange
        const string expectedEnglishParentValue = "ParentValue";
        const string expectedNorwegianParentValue = "ForelderVerdi";
        const string expectedEnglishChildValue = "ChildValue";
        const string expectedNorwegianChildValue = "BarnVerdi";

        var newPackageXml = XElement.Parse(ImportResources.Dictionary_Package);
        var dictionaryItemsElement = newPackageXml.Elements("DictionaryItems").First();

        AddLanguages();

        // Act
        PackageDataInstallation.ImportDictionaryItems(dictionaryItemsElement.Elements("DictionaryItem"), 0);

        // Assert
        AssertDictionaryItem("Parent", expectedEnglishParentValue, "en-GB");
        AssertDictionaryItem("Parent", expectedNorwegianParentValue, "nb-NO");
        AssertDictionaryItem("Child", expectedEnglishChildValue, "en-GB");
        AssertDictionaryItem("Child", expectedNorwegianChildValue, "nb-NO");
    }

    [Test]
    public void Can_Import_Nested_DictionaryItems()
    {
        // Arrange
        const string parentKey = "Parent";
        const string childKey = "Child";

        var newPackageXml = XElement.Parse(ImportResources.Dictionary_Package);
        var dictionaryItemsElement = newPackageXml.Elements("DictionaryItems").First();

        AddLanguages();

        // Act
        var dictionaryItems =
            PackageDataInstallation.ImportDictionaryItems(dictionaryItemsElement.Elements("DictionaryItem"), 0);

        // Assert
        Assert.That(LocalizationService.DictionaryItemExists(parentKey), "DictionaryItem parentKey does not exist");
        Assert.That(LocalizationService.DictionaryItemExists(childKey), "DictionaryItem childKey does not exist");

        var parentDictionaryItem = LocalizationService.GetDictionaryItemByKey(parentKey);
        var childDictionaryItem = LocalizationService.GetDictionaryItemByKey(childKey);

        Assert.That(parentDictionaryItem.ParentId, Is.Not.EqualTo(childDictionaryItem.ParentId));
        Assert.That(childDictionaryItem.ParentId, Is.EqualTo(parentDictionaryItem.Key));
    }

    [Test]
    public void WhenExistingDictionaryKey_ImportsNewChildren()
    {
        // Arrange
        const string expectedEnglishParentValue = "ExistingParentValue";
        const string expectedNorwegianParentValue = "EksisterendeForelderVerdi";
        const string expectedEnglishChildValue = "ChildValue";
        const string expectedNorwegianChildValue = "BarnVerdi";

        var newPackageXml = XElement.Parse(ImportResources.Dictionary_Package);
        var dictionaryItemsElement = newPackageXml.Elements("DictionaryItems").First();

        AddLanguages();
        AddExistingEnglishAndNorwegianParentDictionaryItem(expectedEnglishParentValue, expectedNorwegianParentValue);

        // Act
        PackageDataInstallation.ImportDictionaryItems(dictionaryItemsElement.Elements("DictionaryItem"), 0);

        // Assert
        AssertDictionaryItem("Parent", expectedEnglishParentValue, "en-GB");
        AssertDictionaryItem("Parent", expectedNorwegianParentValue, "nb-NO");
        AssertDictionaryItem("Child", expectedEnglishChildValue, "en-GB");
        AssertDictionaryItem("Child", expectedNorwegianChildValue, "nb-NO");
    }

    [Test]
    public void WhenExistingDictionaryKey_OnlyAddsNewLanguages()
    {
        // Arrange
        const string expectedEnglishParentValue = "ExistingParentValue";
        const string expectedNorwegianParentValue = "ForelderVerdi";
        const string expectedEnglishChildValue = "ChildValue";
        const string expectedNorwegianChildValue = "BarnVerdi";

        var newPackageXml = XElement.Parse(ImportResources.Dictionary_Package);
        var dictionaryItemsElement = newPackageXml.Elements("DictionaryItems").First();

        AddLanguages();
        AddExistingEnglishParentDictionaryItem(expectedEnglishParentValue);

        // Act
        PackageDataInstallation.ImportDictionaryItems(dictionaryItemsElement.Elements("DictionaryItem"), 0);

        // Assert
        AssertDictionaryItem("Parent", expectedEnglishParentValue, "en-GB");
        AssertDictionaryItem("Parent", expectedNorwegianParentValue, "nb-NO");
        AssertDictionaryItem("Child", expectedEnglishChildValue, "en-GB");
        AssertDictionaryItem("Child", expectedNorwegianChildValue, "nb-NO");
    }

    [Test]
    public void Can_Import_Languages()
    {
        // Arrange
        var newPackageXml = XElement.Parse(ImportResources.Dictionary_Package);
        var languageItemsElement = newPackageXml.Elements("Languages").First();

        // Act
        var languages = PackageDataInstallation.ImportLanguages(languageItemsElement.Elements("Language"), 0);
        var allLanguages = LocalizationService.GetAllLanguages();

        // Assert
        Assert.That(languages.Any(x => x.HasIdentity == false), Is.False);
        foreach (var language in languages)
        {
            Assert.That(allLanguages.Any(x => x.IsoCode == language.IsoCode), Is.True);
        }
    }

    [Test]
    public void Can_Import_Macros()
    {
        // Arrange
        var strXml = ImportResources.uBlogsy_Package;
        var xml = XElement.Parse(strXml);
        var macrosElement = xml.Descendants("Macros").First();

        // Act
        var macros = PackageDataInstallation.ImportMacros(
            macrosElement.Elements("macro"),
            0).ToList();

        // Assert
        Assert.That(macros.Any(), Is.True);

        var allMacros = MacroService.GetAll().ToList();
        foreach (var macro in macros)
        {
            Assert.That(allMacros.Any(x => x.Alias == macro.Alias), Is.True);
        }
    }

    [Test]
    public void Can_Import_Macros_With_Properties()
    {
        // Arrange
        var strXml = ImportResources.XsltSearch_Package;
        var xml = XElement.Parse(strXml);
        var macrosElement = xml.Descendants("Macros").First();

        // Act
        var macros = PackageDataInstallation.ImportMacros(
            macrosElement.Elements("macro"),
            0).ToList();

        // Assert
        Assert.That(macros.Any(), Is.True);
        Assert.That(macros.First().Properties.Values.Any(), Is.True);

        var allMacros = MacroService.GetAll().ToList();
        foreach (var macro in macros)
        {
            Assert.That(allMacros.Any(x => x.Alias == macro.Alias), Is.True);
        }
    }

    [Test]
    public void Can_Import_Package_With_Compositions()
    {
        // Arrange
        var strXml = ImportResources.CompositionsTestPackage;
        var xml = XElement.Parse(strXml);
        var templateElement = xml.Descendants("Templates").First();
        var docTypeElement = xml.Descendants("DocumentTypes").First();

        // Act
        var templates = PackageDataInstallation.ImportTemplates(templateElement.Elements("Template").ToList(), 0);
        var contentTypes = PackageDataInstallation.ImportDocumentTypes(docTypeElement.Elements("DocumentType"), 0);
        var numberOfDocTypes = (from doc in docTypeElement.Elements("DocumentType") select doc).Count();

        // Assert
        Assert.That(contentTypes, Is.Not.Null);
        Assert.That(contentTypes.Any(), Is.True);
        Assert.That(contentTypes.Count(), Is.EqualTo(numberOfDocTypes));
        Assert.That(contentTypes.Count(x => x.ParentId == -1), Is.EqualTo(3));

        var textpage = contentTypes.First(x => x.Alias.Equals("umbTextyPage"));
        Assert.That(textpage.ParentId, Is.Not.EqualTo(-1));
        Assert.That(textpage.ContentTypeComposition.Count(), Is.EqualTo(3));
        Assert.That(textpage.ContentTypeCompositionExists("umbMaster"), Is.True);
        Assert.That(textpage.ContentTypeCompositionExists("Meta"), Is.True);
        Assert.That(textpage.ContentTypeCompositionExists("Seo"), Is.True);
    }

    [Test]
    public void Can_Import_Package_With_Compositions_Ordered()
    {
        // Arrange
        var strXml = ImportResources.CompositionsTestPackage_Random;
        var xml = XElement.Parse(strXml);
        var docTypeElement = xml.Descendants("DocumentTypes").First();

        // Act
        var contentTypes = PackageDataInstallation.ImportDocumentTypes(docTypeElement.Elements("DocumentType"), 0);
        var numberOfDocTypes = (from doc in docTypeElement.Elements("DocumentType") select doc).Count();

        // Assert
        Assert.That(contentTypes, Is.Not.Null);
        Assert.That(contentTypes.Any(), Is.True);
        Assert.That(contentTypes.Count(), Is.EqualTo(numberOfDocTypes));

        var testContentType = contentTypes.First(x => x.Alias.Equals("CompositeTest"));
        Assert.That(testContentType.ContentTypeComposition.Count(), Is.EqualTo(3));
        Assert.That(testContentType.ContentTypeCompositionExists("Content"), Is.True);
        Assert.That(testContentType.ContentTypeCompositionExists("Meta"), Is.True);
        Assert.That(testContentType.ContentTypeCompositionExists("Seo"), Is.True);
    }

<<<<<<< HEAD
            // Act
            var contentTypes = PackageDataInstallation
                .ImportDocumentType(withoutCleanupPolicy, 0)
                .OfType<IContentType>();
=======
    [Test]
    public void ImportDocumentType_NewTypeWithOmittedHistoryCleanupPolicy_InsertsDefaultPolicy()
    {
        // Arrange
        var withoutCleanupPolicy = XElement.Parse(ImportResources.SingleDocType);
>>>>>>> ac4fb6ac

        // Act
        var contentTypes = PackageDataInstallation
            .ImportDocumentType(withoutCleanupPolicy, 0)
            .OfType<IContentTypeWithHistoryCleanup>();

        // Assert
        Assert.Multiple(() =>
        {
<<<<<<< HEAD
            // Arrange
            var docTypeElement = XElement.Parse(ImportResources.SingleDocType_WithCleanupPolicy);

            // Act
            var contentTypes = PackageDataInstallation
                .ImportDocumentType(docTypeElement, 0)
                .OfType<IContentType>();
=======
            Assert.NotNull(contentTypes.Single().HistoryCleanup);
            Assert.IsFalse(contentTypes.Single().HistoryCleanup.PreventCleanup);
        });
    }
>>>>>>> ac4fb6ac

    [Test]
    public void ImportDocumentType_WithHistoryCleanupPolicyElement_ImportsWithCorrectValues()
    {
        // Arrange
        var docTypeElement = XElement.Parse(ImportResources.SingleDocType_WithCleanupPolicy);

        // Act
        var contentTypes = PackageDataInstallation
            .ImportDocumentType(docTypeElement, 0)
            .OfType<IContentTypeWithHistoryCleanup>();

        // Assert
        Assert.Multiple(() =>
        {
            Assert.NotNull(contentTypes.Single().HistoryCleanup);
            Assert.IsTrue(contentTypes.Single().HistoryCleanup.PreventCleanup);
            Assert.AreEqual(1, contentTypes.Single().HistoryCleanup.KeepAllVersionsNewerThanDays);
            Assert.AreEqual(2, contentTypes.Single().HistoryCleanup.KeepLatestVersionPerDayForDays);
        });
    }

    [Test]
    public void ImportDocumentType_ExistingTypeWithOmittedHistoryCleanupPolicy_DoesNotOverwriteDatabaseContent()
    {
        // Arrange
        var withoutCleanupPolicy = XElement.Parse(ImportResources.SingleDocType);
        var withCleanupPolicy = XElement.Parse(ImportResources.SingleDocType_WithCleanupPolicy);

        // Act
        var contentTypes = PackageDataInstallation
            .ImportDocumentType(withCleanupPolicy, 0)
            .OfType<IContentTypeWithHistoryCleanup>();

        var contentTypesUpdated = PackageDataInstallation
            .ImportDocumentType(withoutCleanupPolicy, 0)
            .OfType<IContentTypeWithHistoryCleanup>();

        // Assert
        Assert.Multiple(() =>
        {
            Assert.NotNull(contentTypes.Single().HistoryCleanup);
            Assert.IsTrue(contentTypes.Single().HistoryCleanup.PreventCleanup);
            Assert.AreEqual(1, contentTypes.Single().HistoryCleanup.KeepAllVersionsNewerThanDays);
            Assert.AreEqual(2, contentTypes.Single().HistoryCleanup.KeepLatestVersionPerDayForDays);

            Assert.NotNull(contentTypesUpdated.Single().HistoryCleanup);
            Assert.IsTrue(contentTypesUpdated.Single().HistoryCleanup.PreventCleanup);
            Assert.AreEqual(1, contentTypes.Single().HistoryCleanup.KeepAllVersionsNewerThanDays);
            Assert.AreEqual(2, contentTypes.Single().HistoryCleanup.KeepLatestVersionPerDayForDays);
        });
    }

<<<<<<< HEAD
            // Act
            var contentTypes = PackageDataInstallation
                .ImportDocumentType(withCleanupPolicy, 0)
                .OfType<IContentType>();

            var contentTypesUpdated = PackageDataInstallation
                .ImportDocumentType(withoutCleanupPolicy, 0)
                .OfType<IContentType>();
=======
    private void AddLanguages()
    {
        var norwegian = new Language("nb-NO", "Norwegian Bokmål (Norway)");
        var english = new Language("en-GB", "English (United Kingdom)");
        LocalizationService.Save(norwegian, 0);
        LocalizationService.Save(english, 0);
    }

    private void AssertDictionaryItem(string dictionaryItemName, string expectedValue, string cultureCode)
    {
        Assert.That(LocalizationService.DictionaryItemExists(dictionaryItemName), "DictionaryItem key does not exist");
        var dictionaryItem = LocalizationService.GetDictionaryItemByKey(dictionaryItemName);
        var translation = dictionaryItem.Translations.SingleOrDefault(i => i.Language.IsoCode == cultureCode);
        Assert.IsNotNull(translation, "Translation to {0} was not added", cultureCode);
        var value = translation.Value;
        Assert.That(value, Is.EqualTo(expectedValue), "Translation value was not set");
    }
>>>>>>> ac4fb6ac

    private void AddExistingEnglishParentDictionaryItem(string expectedEnglishParentValue)
    {
        var languages = LocalizationService.GetAllLanguages().ToList();
        var englishLanguage = languages.Single(l => l.IsoCode == "en-GB");
        LocalizationService.Save(
            new DictionaryItem("Parent")
            {
                // This matches what is in the package.xml file
                Key = new Guid("28f2e02a-8c66-4fcd-85e3-8524d551c0d3"),
                Translations = new List<IDictionaryTranslation>
                {
                    new DictionaryTranslation(englishLanguage, expectedEnglishParentValue)
                }
            });
    }

    private void AddExistingEnglishAndNorwegianParentDictionaryItem(string expectedEnglishParentValue, string expectedNorwegianParentValue)
    {
        var languages = LocalizationService.GetAllLanguages().ToList();
        var englishLanguage = languages.Single(l => l.IsoCode == "en-GB");
        var norwegianLanguage = languages.Single(l => l.IsoCode == "nb-NO");
        LocalizationService.Save(
            new DictionaryItem("Parent")
            {
                // This matches what is in the package.xml file
                Key = new Guid("28f2e02a-8c66-4fcd-85e3-8524d551c0d3"),
                Translations = new List<IDictionaryTranslation>
                {
                    new DictionaryTranslation(englishLanguage, expectedEnglishParentValue),
                    new DictionaryTranslation(norwegianLanguage, expectedNorwegianParentValue)
                }
            });
    }
}<|MERGE_RESOLUTION|>--- conflicted
+++ resolved
@@ -777,41 +777,24 @@
         Assert.That(testContentType.ContentTypeCompositionExists("Seo"), Is.True);
     }
 
-<<<<<<< HEAD
-            // Act
-            var contentTypes = PackageDataInstallation
-                .ImportDocumentType(withoutCleanupPolicy, 0)
-                .OfType<IContentType>();
-=======
     [Test]
     public void ImportDocumentType_NewTypeWithOmittedHistoryCleanupPolicy_InsertsDefaultPolicy()
     {
         // Arrange
         var withoutCleanupPolicy = XElement.Parse(ImportResources.SingleDocType);
->>>>>>> ac4fb6ac
 
         // Act
         var contentTypes = PackageDataInstallation
             .ImportDocumentType(withoutCleanupPolicy, 0)
-            .OfType<IContentTypeWithHistoryCleanup>();
+            .OfType<IContentType>();
 
         // Assert
         Assert.Multiple(() =>
         {
-<<<<<<< HEAD
-            // Arrange
-            var docTypeElement = XElement.Parse(ImportResources.SingleDocType_WithCleanupPolicy);
-
-            // Act
-            var contentTypes = PackageDataInstallation
-                .ImportDocumentType(docTypeElement, 0)
-                .OfType<IContentType>();
-=======
             Assert.NotNull(contentTypes.Single().HistoryCleanup);
             Assert.IsFalse(contentTypes.Single().HistoryCleanup.PreventCleanup);
         });
     }
->>>>>>> ac4fb6ac
 
     [Test]
     public void ImportDocumentType_WithHistoryCleanupPolicyElement_ImportsWithCorrectValues()
@@ -822,7 +805,7 @@
         // Act
         var contentTypes = PackageDataInstallation
             .ImportDocumentType(docTypeElement, 0)
-            .OfType<IContentTypeWithHistoryCleanup>();
+            .OfType<IContentType>();
 
         // Assert
         Assert.Multiple(() =>
@@ -844,11 +827,11 @@
         // Act
         var contentTypes = PackageDataInstallation
             .ImportDocumentType(withCleanupPolicy, 0)
-            .OfType<IContentTypeWithHistoryCleanup>();
+            .OfType<IContentType>();
 
         var contentTypesUpdated = PackageDataInstallation
             .ImportDocumentType(withoutCleanupPolicy, 0)
-            .OfType<IContentTypeWithHistoryCleanup>();
+            .OfType<IContentType>();
 
         // Assert
         Assert.Multiple(() =>
@@ -865,16 +848,6 @@
         });
     }
 
-<<<<<<< HEAD
-            // Act
-            var contentTypes = PackageDataInstallation
-                .ImportDocumentType(withCleanupPolicy, 0)
-                .OfType<IContentType>();
-
-            var contentTypesUpdated = PackageDataInstallation
-                .ImportDocumentType(withoutCleanupPolicy, 0)
-                .OfType<IContentType>();
-=======
     private void AddLanguages()
     {
         var norwegian = new Language("nb-NO", "Norwegian Bokmål (Norway)");
@@ -892,7 +865,6 @@
         var value = translation.Value;
         Assert.That(value, Is.EqualTo(expectedValue), "Translation value was not set");
     }
->>>>>>> ac4fb6ac
 
     private void AddExistingEnglishParentDictionaryItem(string expectedEnglishParentValue)
     {
