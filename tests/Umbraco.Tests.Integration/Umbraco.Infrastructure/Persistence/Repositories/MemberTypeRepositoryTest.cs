--- conflicted
+++ resolved
@@ -27,11 +27,7 @@
     {
         var commonRepository = GetRequiredService<IContentTypeCommonRepository>();
         var languageRepository = GetRequiredService<ILanguageRepository>();
-<<<<<<< HEAD
-        return new MemberTypeRepository((IScopeAccessor)provider, AppCaches.Disabled, Mock.Of<ILogger<MemberTypeRepository>>(), commonRepository, languageRepository, ShortStringHelper, Mock.Of<IRepositoryCacheVersionService>());
-=======
-        return new MemberTypeRepository((IScopeAccessor)provider, AppCaches.Disabled, Mock.Of<ILogger<MemberTypeRepository>>(), commonRepository, languageRepository, ShortStringHelper, IdKeyMap);
->>>>>>> 44aa5dcf
+        return new MemberTypeRepository((IScopeAccessor)provider, AppCaches.Disabled, Mock.Of<ILogger<MemberTypeRepository>>(), commonRepository, languageRepository, ShortStringHelper, Mock.Of<IRepositoryCacheVersionService>(), IdKeyMap);
     }
 
     [Test]
