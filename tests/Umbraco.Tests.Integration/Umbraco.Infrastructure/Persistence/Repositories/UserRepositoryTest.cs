--- conflicted
+++ resolved
@@ -57,13 +57,8 @@
             Options.Create(new UserPasswordConfigurationSettings()),
             new SystemTextJsonSerializer(new DefaultJsonSerializerEncoderFactory()),
             mockRuntimeState.Object,
-<<<<<<< HEAD
             PermissionMappers,
-            AppPolicyCache,
             Mock.Of<IRepositoryCacheVersionService>());
-=======
-            PermissionMappers);
->>>>>>> 44aa5dcf
         return repository;
     }
 
@@ -170,13 +165,9 @@
                 Options.Create(new UserPasswordConfigurationSettings()),
                 new SystemTextJsonSerializer(new DefaultJsonSerializerEncoderFactory()),
                 mockRuntimeState.Object,
-<<<<<<< HEAD
                 PermissionMappers,
                 AppPolicyCache,
                 Mock.Of<IRepositoryCacheVersionService>());
-=======
-                PermissionMappers);
->>>>>>> 44aa5dcf
 
             repository2.Delete(user);
 
