// Copyright (c) Umbraco.
// See LICENSE for more details.

using System.Collections.Generic;
using System.Linq;
using Microsoft.Extensions.Logging;
using Microsoft.Extensions.Logging.Abstractions;
using Microsoft.Extensions.Options;
using Moq;
using NUnit.Framework;
using Umbraco.Cms.Core;
using Umbraco.Cms.Core.Cache;
using Umbraco.Cms.Core.Configuration.Models;
using Umbraco.Cms.Core.Events;
using Umbraco.Cms.Core.IO;
using Umbraco.Cms.Core.Models;
using Umbraco.Cms.Core.Persistence;
using Umbraco.Cms.Core.PropertyEditors;
using Umbraco.Cms.Core.Serialization;
using Umbraco.Cms.Core.Services;
using Umbraco.Cms.Infrastructure.Persistence;
using Umbraco.Cms.Infrastructure.Persistence.Repositories.Implement;
using Umbraco.Cms.Infrastructure.Scoping;
using Umbraco.Cms.Persistence.SqlServer.Services;
using Umbraco.Cms.Tests.Common.Attributes;
using Umbraco.Cms.Tests.Common.Builders;
using Umbraco.Cms.Tests.Common.Testing;
using Umbraco.Cms.Tests.Integration.Testing;
using Umbraco.Extensions;

namespace Umbraco.Cms.Tests.Integration.Umbraco.Infrastructure.Persistence.Repositories;

[TestFixture]
[UmbracoTest(Database = UmbracoTestOptions.Database.NewSchemaPerTest)]
internal sealed class DocumentRepositoryTest : UmbracoIntegrationTest
{
    [SetUp]
    public void SetUpData()
    {
        CreateTestData();

        ContentRepositoryBase.ThrowOnWarning = true;
    }

    [TearDown]
    public void Teardown() => ContentRepositoryBase.ThrowOnWarning = false;

    private ContentType _contentType;
    private Content _textpage;
    private Content _subpage;
    private Content _subpage2;
    private Content _trashed;

    private IContentService ContentService => GetRequiredService<IContentService>();

    private IContentTypeService ContentTypeService => GetRequiredService<IContentTypeService>();

    private IFileService FileService => GetRequiredService<IFileService>();

    private IDataTypeService DataTypeService => GetRequiredService<IDataTypeService>();

    private FileSystems FileSystems => GetRequiredService<FileSystems>();

    private PropertyEditorCollection PropertyEditorCollection => GetRequiredService<PropertyEditorCollection>();

    private IConfigurationEditorJsonSerializer ConfigurationEditorJsonSerializer =>
        GetRequiredService<IConfigurationEditorJsonSerializer>();

    public void CreateTestData()
    {
        var template = TemplateBuilder.CreateTextPageTemplate("defaultTemplate");
        FileService.SaveTemplate(template);

        // Create and Save ContentType "umbTextpage" -> (_contentType.Id)
        _contentType =
            ContentTypeBuilder.CreateSimpleContentType("umbTextpage", "Textpage", defaultTemplateId: template.Id);
        _contentType.Key = new Guid("1D3A8E6E-2EA9-4CC1-B229-1AEE19821522");
        ContentTypeService.Save(_contentType);

        // Create and Save Content "Homepage" based on "umbTextpage" -> (_textpage.Id)
        _textpage = ContentBuilder.CreateSimpleContent(_contentType);
        _textpage.Key = new Guid("B58B3AD4-62C2-4E27-B1BE-837BD7C533E0");
        ContentService.Save(_textpage, -1);

        // Create and Save Content "Text Page 1" based on "umbTextpage" -> (_subpage.Id)
        _subpage = ContentBuilder.CreateSimpleContent(_contentType, "Text Page 1", _textpage.Id);
        _subpage.Key = new Guid("FF11402B-7E53-4654-81A7-462AC2108059");
        ContentService.Save(_subpage, -1);

        // Create and Save Content "Text Page 1" based on "umbTextpage" -> (_subpage2.Id)
        _subpage2 = ContentBuilder.CreateSimpleContent(_contentType, "Text Page 2", _textpage.Id);
        ContentService.Save(_subpage2, -1);

        // Create and Save Content "Text Page Deleted" based on "umbTextpage" -> (_trashed.Id)
        _trashed = ContentBuilder.CreateSimpleContent(_contentType, "Text Page Deleted", -20);
        _trashed.Trashed = true;
        ContentService.Save(_trashed, -1);
    }

    private DocumentRepository CreateRepository(IScopeAccessor scopeAccessor, out ContentTypeRepository contentTypeRepository, out DataTypeRepository dtdRepository, AppCaches appCaches = null)
    {
        appCaches ??= AppCaches;

        var ctRepository = CreateRepository(scopeAccessor, out contentTypeRepository, out TemplateRepository tr);
        var editors = new PropertyEditorCollection(new DataEditorCollection(() => Enumerable.Empty<IDataEditor>()));
        dtdRepository = new DataTypeRepository(scopeAccessor, appCaches, editors, LoggerFactory.CreateLogger<DataTypeRepository>(), LoggerFactory, ConfigurationEditorJsonSerializer, Mock.Of<IRepositoryCacheVersionService>());
        return ctRepository;
    }

    private DocumentRepository CreateRepository(IScopeAccessor scopeAccessor, out ContentTypeRepository contentTypeRepository, AppCaches appCaches = null) =>
        CreateRepository(scopeAccessor, out contentTypeRepository, out TemplateRepository tr, appCaches);

    private DocumentRepository CreateRepository(IScopeAccessor scopeAccessor, out ContentTypeRepository contentTypeRepository, out TemplateRepository templateRepository, AppCaches appCaches = null)
    {
        appCaches ??= AppCaches;

        var runtimeSettingsMock = new Mock<IOptionsMonitor<RuntimeSettings>>();
        runtimeSettingsMock.Setup(x => x.CurrentValue).Returns(new RuntimeSettings());

<<<<<<< HEAD
        templateRepository = new TemplateRepository(scopeAccessor, appCaches, LoggerFactory.CreateLogger<TemplateRepository>(), FileSystems, IOHelper, ShortStringHelper, Mock.Of<IViewHelper>(), runtimeSettingsMock.Object,  Mock.Of<IRepositoryCacheVersionService>());
        var tagRepository = new TagRepository(scopeAccessor, appCaches, LoggerFactory.CreateLogger<TagRepository>(), Mock.Of<IRepositoryCacheVersionService>());
        var commonRepository =
            new ContentTypeCommonRepository(scopeAccessor, templateRepository, appCaches, ShortStringHelper);
        var languageRepository =
            new LanguageRepository(scopeAccessor, appCaches, LoggerFactory.CreateLogger<LanguageRepository>(), Mock.Of<IRepositoryCacheVersionService>());
        contentTypeRepository = new ContentTypeRepository(scopeAccessor, appCaches, LoggerFactory.CreateLogger<ContentTypeRepository>(), commonRepository, languageRepository, ShortStringHelper, Mock.Of<IRepositoryCacheVersionService>());
        var relationTypeRepository = new RelationTypeRepository(scopeAccessor, AppCaches.Disabled, LoggerFactory.CreateLogger<RelationTypeRepository>(), Mock.Of<IRepositoryCacheVersionService>());
=======
        templateRepository = new TemplateRepository(scopeAccessor, appCaches, LoggerFactory.CreateLogger<TemplateRepository>(), FileSystems, ShortStringHelper, Mock.Of<IViewHelper>(), runtimeSettingsMock.Object);
        var tagRepository = new TagRepository(scopeAccessor, appCaches, LoggerFactory.CreateLogger<TagRepository>());
        var commonRepository =
            new ContentTypeCommonRepository(scopeAccessor, templateRepository, appCaches, ShortStringHelper);
        var languageRepository =
            new LanguageRepository(scopeAccessor, appCaches, LoggerFactory.CreateLogger<LanguageRepository>());
        contentTypeRepository = new ContentTypeRepository(scopeAccessor, appCaches, LoggerFactory.CreateLogger<ContentTypeRepository>(), commonRepository, languageRepository, ShortStringHelper, IdKeyMap);
        var relationTypeRepository = new RelationTypeRepository(scopeAccessor, AppCaches.Disabled, LoggerFactory.CreateLogger<RelationTypeRepository>());
>>>>>>> 44aa5dcf
        var entityRepository = new EntityRepository(scopeAccessor, AppCaches.Disabled);
        var relationRepository = new RelationRepository(scopeAccessor, LoggerFactory.CreateLogger<RelationRepository>(), relationTypeRepository, entityRepository, Mock.Of<IRepositoryCacheVersionService>());
        var propertyEditors =
            new PropertyEditorCollection(new DataEditorCollection(() => Enumerable.Empty<IDataEditor>()));
        var dataValueReferences =
            new DataValueReferenceFactoryCollection(() => Enumerable.Empty<IDataValueReferenceFactory>(), new NullLogger<DataValueReferenceFactoryCollection>());
        var repository = new DocumentRepository(
            scopeAccessor,
            appCaches,
            LoggerFactory.CreateLogger<DocumentRepository>(),
            LoggerFactory,
            contentTypeRepository,
            templateRepository,
            tagRepository,
            languageRepository,
            relationRepository,
            relationTypeRepository,
            propertyEditors,
            dataValueReferences,
            DataTypeService,
            ConfigurationEditorJsonSerializer,
            Mock.Of<IEventAggregator>());
        return repository;
    }

    [Test]
    public void CacheActiveForIntsAndGuids()
    {
        var realCache = new AppCaches(
            new ObjectCacheAppCache(),
            new DictionaryAppCache(),
            new IsolatedCaches(t => new ObjectCacheAppCache()));

        var provider = ScopeProvider;
        var scopeAccessor = ScopeAccessor;

        using (var scope = provider.CreateScope())
        {
            var repository = CreateRepository((IScopeAccessor)provider, out var contentTypeRepository, realCache);

            var udb = scopeAccessor.AmbientScope.Database;

            udb.EnableSqlCount = false;

            var template = TemplateBuilder.CreateTextPageTemplate();
            FileService.SaveTemplate(template);
            var contentType =
                ContentTypeBuilder.CreateSimpleContentType("umbTextpage1", "Textpage", defaultTemplateId: template.Id);

            contentTypeRepository.Save(contentType);
            var content = ContentBuilder.CreateSimpleContent(contentType);
            repository.Save(content);

            udb.EnableSqlCount = true;

            // go get it, this should already be cached since the default repository key is the INT
            repository.Get(content.Id);
            Assert.AreEqual(0, udb.SqlCount);

            // retrieve again, this should use cache
            repository.Get(content.Id);
            Assert.AreEqual(0, udb.SqlCount);

            // reset counter
            udb.EnableSqlCount = false;
            udb.EnableSqlCount = true;

            // now get by GUID, this won't be cached yet because the default repo key is not a GUID
            repository.Get(content.Key);
            var sqlCount = udb.SqlCount;
            Assert.Greater(sqlCount, 0);

            // retrieve again, this should use cache now
            repository.Get(content.Key);
            Assert.AreEqual(sqlCount, udb.SqlCount);
        }
    }

    [Test]
    public void CreateVersions()
    {
        var provider = ScopeProvider;
        using (var scope = provider.CreateScope())
        {
            var repository = CreateRepository((IScopeAccessor)provider, out var contentTypeRepository, out DataTypeRepository _);
            var versions = new List<int>();
            var template = TemplateBuilder.CreateTextPageTemplate();
            FileService.SaveTemplate(template);
            var hasPropertiesContentType =
                ContentTypeBuilder.CreateSimpleContentType("umbTextpage1", "Textpage", defaultTemplateId: template.Id);

            contentTypeRepository.Save(hasPropertiesContentType);

            IContent content1 = ContentBuilder.CreateSimpleContent(hasPropertiesContentType);

            // save = create the initial version
            repository.Save(content1);

            versions.Add(content1.VersionId); // the first version

            // publish = new edit version
            content1.SetValue("title", "title");
            content1.PublishCulture(CultureImpact.Invariant, DateTime.Now, PropertyEditorCollection);
            content1.PublishedState = PublishedState.Publishing;
            repository.Save(content1);

            versions.Add(content1.VersionId); // NEW VERSION

            // new edit version has been created
            Assert.AreNotEqual(versions[^2], versions[^1]);
            Assert.IsTrue(content1.Published);
            Assert.AreEqual(PublishedState.Published, ((Content)content1).PublishedState);
            Assert.AreEqual(versions[^1], repository.Get(content1.Id).VersionId);

            // misc checks
            Assert.AreEqual(true, ScopeAccessor.AmbientScope.Database.ExecuteScalar<bool>(
                    $"SELECT published FROM {Constants.DatabaseSchema.Tables.Document} WHERE nodeId=@id",
                    new { id = content1.Id }));

            // change something
            // save = update the current (draft) version
            content1.Name = "name-1";
            content1.SetValue("title", "title-1");
            repository.Save(content1);

            versions.Add(content1.VersionId); // the same version

            // no new version has been created
            Assert.AreEqual(versions[^2], versions[^1]);
            Assert.IsTrue(content1.Published);
            Assert.AreEqual(versions[^1], repository.Get(content1.Id).VersionId);

            // misc checks
            Assert.AreEqual(
                true,
                ScopeAccessor.AmbientScope.Database.ExecuteScalar<bool>(
                    $"SELECT published FROM {Constants.DatabaseSchema.Tables.Document} WHERE nodeId=@id",
                    new { id = content1.Id }));

            // unpublish = no impact on versions
            ((Content)content1).PublishedState = PublishedState.Unpublishing;
            repository.Save(content1);

            versions.Add(content1.VersionId); // the same version

            // no new version has been created
            Assert.AreEqual(versions[^2], versions[^1]);
            Assert.IsFalse(content1.Published);
            Assert.AreEqual(PublishedState.Unpublished, ((Content)content1).PublishedState);
            Assert.AreEqual(versions[^1], repository.Get(content1.Id).VersionId);

            // misc checks
            Assert.AreEqual(
                false,
                ScopeAccessor.AmbientScope.Database.ExecuteScalar<bool>(
                    $"SELECT published FROM {Constants.DatabaseSchema.Tables.Document} WHERE nodeId=@id",
                    new { id = content1.Id }));

            // change something
            // save = update the current (draft) version
            content1.Name = "name-2";
            content1.SetValue("title", "title-2");
            repository.Save(content1);

            versions.Add(content1.VersionId); // the same version

            // no new version has been created
            Assert.AreEqual(versions[^2], versions[^1]);
            Assert.AreEqual(versions[^1], repository.Get(content1.Id).VersionId);

            // misc checks
            Assert.AreEqual(
                false,
                ScopeAccessor.AmbientScope.Database.ExecuteScalar<bool>(
                    $"SELECT published FROM {Constants.DatabaseSchema.Tables.Document} WHERE nodeId=@id",
                    new { id = content1.Id }));

            // publish = version
            content1.PublishCulture(CultureImpact.Invariant, DateTime.Now, PropertyEditorCollection);
            content1.PublishedState = PublishedState.Publishing;
            repository.Save(content1);

            versions.Add(content1.VersionId); // NEW VERSION

            // new version has been created
            Assert.AreNotEqual(versions[^2], versions[^1]);
            Assert.IsTrue(content1.Published);
            Assert.AreEqual(PublishedState.Published, ((Content)content1).PublishedState);
            Assert.AreEqual(versions[^1], repository.Get(content1.Id).VersionId);

            // misc checks
            Assert.AreEqual(
                true,
                ScopeAccessor.AmbientScope.Database.ExecuteScalar<bool>(
                    $"SELECT published FROM {Constants.DatabaseSchema.Tables.Document} WHERE nodeId=@id",
                    new { id = content1.Id }));

            // change something
            // save = update the current (draft) version
            content1.Name = "name-3";
            content1.SetValue("title", "title-3");

            //// Thread.Sleep(2000); // force date change

            repository.Save(content1);

            versions.Add(content1.VersionId); // the same version

            // no new version has been created
            Assert.AreEqual(versions[^2], versions[^1]);
            Assert.AreEqual(versions[^1], repository.Get(content1.Id).VersionId);

            // misc checks
            Assert.AreEqual(
                true,
                ScopeAccessor.AmbientScope.Database.ExecuteScalar<bool>(
                    $"SELECT published FROM {Constants.DatabaseSchema.Tables.Document} WHERE nodeId=@id",
                    new { id = content1.Id }));

            // publish = new version
            content1.Name = "name-4";
            content1.SetValue("title", "title-4");
            content1.PublishCulture(CultureImpact.Invariant, DateTime.Now, PropertyEditorCollection);
            content1.PublishedState = PublishedState.Publishing;
            repository.Save(content1);

            versions.Add(content1.VersionId); // NEW VERSION

            // a new version has been created
            Assert.AreNotEqual(versions[^2], versions[^1]);
            Assert.IsTrue(content1.Published);
            Assert.AreEqual(PublishedState.Published, ((Content)content1).PublishedState);
            Assert.AreEqual(versions[^1], repository.Get(content1.Id).VersionId);

            // misc checks
            Assert.AreEqual(
                true,
                ScopeAccessor.AmbientScope.Database.ExecuteScalar<bool>(
                    $"SELECT published FROM {Constants.DatabaseSchema.Tables.Document} WHERE nodeId=@id",
                    new { id = content1.Id }));

            // all versions
            var allVersions = repository.GetAllVersions(content1.Id).ToArray();
            Console.WriteLine();
            foreach (var v in versions)
            {
                Console.WriteLine(v);
            }

            Console.WriteLine();
            foreach (var v in allVersions)
            {
                var c = (Content)v;
                Console.WriteLine(
                    $"{c.Id} {c.VersionId} {(c.Published ? "+" : "-")}pub pk={c.VersionId} ppk={c.PublishedVersionId} name=\"{c.Name}\" pname=\"{c.PublishName}\"");
            }

            // get older version
            var content = repository.GetVersion(versions[^4]);
            Assert.AreNotEqual(0, content.VersionId);
            Assert.AreEqual(versions[^4], content.VersionId);
            Assert.AreEqual("name-4", content1.Name);
            Assert.AreEqual("title-4", content1.GetValue("title"));
            Assert.AreEqual("name-2", content.Name);
            Assert.AreEqual("title-2", content.GetValue("title"));

            // get all versions - most recent first
            allVersions = repository.GetAllVersions(content1.Id).ToArray();
            var expVersions = versions.Distinct().Reverse().ToArray();
            Assert.AreEqual(expVersions.Length, allVersions.Length);
            for (var i = 0; i < expVersions.Length; i++)
            {
                Assert.AreEqual(expVersions[i], allVersions[i].VersionId);
            }
        }
    }

    /// <summary>
    ///     This tests the regression issue of U4-9438
    /// </summary>
    /// <remarks>
    ///     The problem was the iteration of the property data in VersionableRepositoryBase when a content item
    ///     in the list actually doesn't have any property types, it would still skip over a property row.
    ///     To test, we have 3 content items, the first has properties, the second doesn't and the third does.
    /// </remarks>
    [Test]
    public void PropertyDataAssignedCorrectly()
    {
        var provider = ScopeProvider;
        using (var scope = provider.CreateScope())
        {
            var template = TemplateBuilder.CreateTextPageTemplate();
            FileService.SaveTemplate(template);

            var repository = CreateRepository((IScopeAccessor)provider, out var contentTypeRepository, out DataTypeRepository _);

            var emptyContentType = ContentTypeBuilder.CreateBasicContentType();
            var hasPropertiesContentType =
                ContentTypeBuilder.CreateSimpleContentType("umbTextpage1", "Textpage", defaultTemplateId: template.Id);
            contentTypeRepository.Save(emptyContentType);
            contentTypeRepository.Save(hasPropertiesContentType);

            var content1 = ContentBuilder.CreateSimpleContent(hasPropertiesContentType);
            var content2 = ContentBuilder.CreateBasicContent(emptyContentType);
            var content3 = ContentBuilder.CreateSimpleContent(hasPropertiesContentType);

            repository.Save(content1);
            repository.Save(content2);
            repository.Save(content3);

            // this will cause the GetPropertyCollection to execute and we need to ensure that
            // all of the properties and property types are all correct
            var result = repository.GetMany(content1.Id, content2.Id, content3.Id).ToArray();
            var n1 = result[0];
            var n2 = result[1];
            var n3 = result[2];

            Assert.AreEqual(content1.Id, n1.Id);
            Assert.AreEqual(content2.Id, n2.Id);
            Assert.AreEqual(content3.Id, n3.Id);

            // compare everything including properties and their values
            // this ensures that they have been properly retrieved
            TestHelper.AssertPropertyValuesAreEqual(content1, n1);
            TestHelper.AssertPropertyValuesAreEqual(content2, n2);
            TestHelper.AssertPropertyValuesAreEqual(content3, n3);
        }
    }

    //// /// <summary>
    //// /// This test ensures that when property values using special database fields are saved, the actual data in the
    //// /// object being stored is also transformed in the same way as the data being stored in the database is.
    //// /// Before you would see that ex: a decimal value being saved as 100 or "100", would be that exact value in the
    //// /// object, but the value saved to the database was actually 100.000000.
    //// /// When querying the database for the value again - the value would then differ from what is in the object.
    //// /// This caused inconsistencies between saving+publishing and simply saving and then publishing, due to the former
    //// /// sending the non-transformed data directly on to publishing.
    //// /// </summary>
    //// [Test]
    //// public void PropertyValuesWithSpecialTypes()
    //// {
    ////     var provider = ScopeProvider;
    ////     using (var scope = provider.CreateScope())
    ////     {
    ////         var repository = CreateRepository((IScopeAccessor)provider, out var contentTypeRepository, out DataTypeRepository dataTypeDefinitionRepository);
    ////
    ////         var editor = new DecimalPropertyEditor(LoggerFactory, DataTypeService, LocalizationService, LocalizedTextService, ShortStringHelper);
    ////         var dtd = new DataType(editor) { Name = "test", DatabaseType = ValueStorageType.Decimal };
    ////         dataTypeDefinitionRepository.Save(dtd);
    ////
    ////         const string decimalPropertyAlias = "decimalProperty";
    ////         const string intPropertyAlias = "intProperty";
    ////         const string dateTimePropertyAlias = "datetimeProperty";
    ////         var dateValue = new DateTime(2016, 1, 6);
    ////
    ////         var propertyTypeCollection = new PropertyTypeCollection(true,
    ////             new List<PropertyType>
    ////             {
    ////                 MockedPropertyTypes.CreateDecimalProperty(decimalPropertyAlias, "Decimal property", dtd.Id),
    ////                 MockedPropertyTypes.CreateIntegerProperty(intPropertyAlias, "Integer property"),
    ////                 MockedPropertyTypes.CreateDateTimeProperty(dateTimePropertyAlias, "DateTime property")
    ////             });
    ////         var contentType = ContentTypeBuilder.CreateSimpleContentType("umbTextpage1", "Textpage", propertyTypeCollection);
    ////         contentTypeRepository.Save(contentType);
    ////
    ////         // int and decimal values are passed in as strings as they would be from the backoffice UI
    ////         var textpage = ContentBuilder.CreateSimpleContentWithSpecialDatabaseTypes(contentType, "test@umbraco.org", -1, "100", "150", dateValue);
    ////
    ////         repository.Save(textpage);
    ////         scope.Complete();
    ////
    ////         Assert.That(contentType.HasIdentity, Is.True);
    ////         Assert.That(textpage.HasIdentity, Is.True);
    ////
    ////         var persistedTextpage = repository.Get(textpage.Id);
    ////         Assert.That(persistedTextpage.Name, Is.EqualTo(textpage.Name));
    ////         Assert.AreEqual(100m, persistedTextpage.GetValue(decimalPropertyAlias));
    ////         Assert.AreEqual(persistedTextpage.GetValue(decimalPropertyAlias), textpage.GetValue(decimalPropertyAlias));
    ////         Assert.AreEqual(150, persistedTextpage.GetValue(intPropertyAlias));
    ////         Assert.AreEqual(persistedTextpage.GetValue(intPropertyAlias), textpage.GetValue(intPropertyAlias));
    ////         Assert.AreEqual(dateValue, persistedTextpage.GetValue(dateTimePropertyAlias));
    ////         Assert.AreEqual(persistedTextpage.GetValue(dateTimePropertyAlias), textpage.GetValue(dateTimePropertyAlias));
    ////     }
    //// }

    [Test]
    public void SaveContent()
    {
        var provider = ScopeProvider;
        using (var scope = provider.CreateScope())
        {
            var template = TemplateBuilder.CreateTextPageTemplate();
            FileService.SaveTemplate(template);
            var repository = CreateRepository((IScopeAccessor)provider, out var contentTypeRepository);
            var contentType =
                ContentTypeBuilder.CreateSimpleContentType("umbTextpage2", "Textpage", defaultTemplateId: template.Id);
            contentTypeRepository.Save(contentType);

            IContent textpage = ContentBuilder.CreateSimpleContent(contentType);

            repository.Save(textpage);
            scope.Complete();

            Assert.That(contentType.HasIdentity, Is.True);
            Assert.That(textpage.HasIdentity, Is.True);
        }
    }

    [Test]
    public void SaveContentWithDefaultTemplate()
    {
        var provider = ScopeProvider;
        using (var scope = provider.CreateScope())
        {
            var repository = CreateRepository((IScopeAccessor)provider, out var contentTypeRepository, out TemplateRepository templateRepository);

            var template = new Template(ShortStringHelper, "hello", "hello");
            templateRepository.Save(template);

            var contentType = ContentTypeBuilder.CreateSimpleContentType("umbTextpage2", "Textpage");
            contentType.AllowedTemplates =
                Enumerable.Empty<ITemplate>(); // because CreateSimpleContentType assigns one already
            contentType.SetDefaultTemplate(template);
            contentTypeRepository.Save(contentType);

            var textpage = ContentBuilder.CreateSimpleContent(contentType);
            repository.Save(textpage);

            var fetched = repository.Get(textpage.Id);

            Assert.True(textpage.TemplateId.HasValue);
            Assert.NotZero(textpage.TemplateId.Value);
            Assert.AreEqual(textpage.TemplateId, contentType.DefaultTemplate.Id);

            scope.Complete();

            TestHelper.AssertPropertyValuesAreEqual(textpage, fetched);
        }
    }

    // Covers issue U4-2791 and U4-2607
    [Test]
    public void SaveContentWithAtSignInName()
    {
        // Arrange
        var provider = ScopeProvider;
        using (var scope = provider.CreateScope())
        {
            var template = TemplateBuilder.CreateTextPageTemplate();
            FileService.SaveTemplate(template);
            var repository = CreateRepository((IScopeAccessor)provider, out var contentTypeRepository);
            var contentType =
                ContentTypeBuilder.CreateSimpleContentType("umbTextpage1", "Textpage", defaultTemplateId: template.Id);
            contentTypeRepository.Save(contentType);

            var textpage = ContentBuilder.CreateSimpleContent(contentType, "test@umbraco.org");
            var anotherTextpage = ContentBuilder.CreateSimpleContent(contentType, "@lightgiants");

            repository.Save(textpage);
            repository.Save(anotherTextpage);

            Assert.That(contentType.HasIdentity, Is.True);
            Assert.That(textpage.HasIdentity, Is.True);

            var content = repository.Get(textpage.Id);
            Assert.That(content.Name, Is.EqualTo(textpage.Name));

            var content2 = repository.Get(anotherTextpage.Id);
            Assert.That(content2.Name, Is.EqualTo(anotherTextpage.Name));

            scope.Complete();
        }
    }

    [Test]
    public void SaveContentMultiple()
    {
        var provider = ScopeProvider;
        using (var scope = provider.CreateScope())
        {
            var template = TemplateBuilder.CreateTextPageTemplate();
            FileService.SaveTemplate(template);
            var repository = CreateRepository((IScopeAccessor)provider, out var contentTypeRepository);
            var contentType =
                ContentTypeBuilder.CreateSimpleContentType("umbTextpage1", "Textpage", defaultTemplateId: template.Id);
            contentTypeRepository.Save(contentType);

            var textpage = ContentBuilder.CreateSimpleContent(contentType);

            repository.Save(textpage);

            var subpage = ContentBuilder.CreateSimpleContent(contentType, "Text Page 1", textpage.Id);
            repository.Save(subpage);

            Assert.That(contentType.HasIdentity, Is.True);
            Assert.That(textpage.HasIdentity, Is.True);
            Assert.That(subpage.HasIdentity, Is.True);
            Assert.That(textpage.Id, Is.EqualTo(subpage.ParentId));
        }
    }

    [Test]
    public void GetContentIsNotDirty()
    {
        var provider = ScopeProvider;
        using (var scope = provider.CreateScope())
        {
            var repository = CreateRepository((IScopeAccessor)provider, out _);

            var content = repository.Get(_subpage2.Id);
            var dirty = ((Content)content).IsDirty();

            Assert.That(dirty, Is.False);
        }
    }

    [Test]
    public void UpdateContent()
    {
        var provider = ScopeProvider;
        using (var scope = provider.CreateScope())
        {
            var repository = CreateRepository((IScopeAccessor)provider, out _);

            var content = repository.Get(_subpage.Id);
            content.Name = "About 2";
            repository.Save(content);

            var updatedContent = repository.Get(_subpage.Id);

            Assert.AreEqual(content.Id, updatedContent.Id);
            Assert.AreEqual(content.Name, updatedContent.Name);
            Assert.AreEqual(content.VersionId, updatedContent.VersionId);

            Assert.AreEqual(content.GetValue("title"), "Welcome to our Home page");
            content.SetValue("title", "toot");
            repository.Save(content);

            updatedContent = repository.Get(_subpage.Id);

            Assert.AreEqual("toot", updatedContent.GetValue("title"));
            Assert.AreEqual(content.VersionId, updatedContent.VersionId);
        }
    }

    [Test]
    public void UpdateContentWithNullTemplate()
    {
        var provider = ScopeProvider;
        using (var scope = provider.CreateScope())
        {
            var repository = CreateRepository((IScopeAccessor)provider, out _);

            var content = repository.Get(_subpage.Id);
            content.TemplateId = null;
            repository.Save(content);

            var updatedContent = repository.Get(_subpage.Id);

            Assert.False(updatedContent.TemplateId.HasValue);
        }
    }

    [Test]
    public void DeleteContent()
    {
        var provider = ScopeProvider;
        using (var scope = provider.CreateScope())
        {
            var repository = CreateRepository((IScopeAccessor)provider, out var contentTypeRepository);
            var contentType = contentTypeRepository.Get(_contentType.Id);
            var content = new Content("Textpage 2 Child Node", _trashed.Id, contentType) { CreatorId = 0, WriterId = 0 };

            repository.Save(content);

            var id = content.Id;

            repository.Delete(content);

            var content1 = repository.Get(id);
            Assert.IsNull(content1);
        }
    }

    [Test]
    public void GetContent()
    {
        var provider = ScopeProvider;
        using (var scope = provider.CreateScope())
        {
            var repository = CreateRepository((IScopeAccessor)provider, out _);
            var content = repository.Get(_subpage2.Id);

            Assert.AreEqual(_subpage2.Id, content.Id);
            Assert.That(content.CreateDate, Is.GreaterThan(DateTime.MinValue));
            Assert.That(content.UpdateDate, Is.GreaterThan(DateTime.MinValue));
            Assert.AreNotEqual(0, content.ParentId);
            Assert.AreEqual("Text Page 2", content.Name);
            Assert.AreNotEqual(0, content.VersionId);
            Assert.AreEqual(_contentType.Id, content.ContentTypeId);
            Assert.That(content.Path, Is.Not.Empty);
            Assert.That(content.Properties.Any(), Is.True);
        }
    }

    [Test]
    public void QueryContent()
    {
        var provider = ScopeProvider;
        using (var scope = provider.CreateScope())
        {
            var repository = CreateRepository((IScopeAccessor)provider, out _);

            var query = ScopeProvider.CreateQuery<IContent>().Where(x => x.Level == 2);
            var result = repository.Get(query);

            Assert.GreaterOrEqual(2, result.Count());
        }
    }

    [Test]
    [LongRunning]
    public void GetAllContentManyVersions()
    {
        IContent[] result;

        var provider = ScopeProvider;
        using (var scope = provider.CreateScope())
        {
            var repository = CreateRepository((IScopeAccessor)provider, out _);
            result = repository.GetMany().ToArray();

            // save them all
            foreach (var content in result)
            {
                content.SetValue("title", content.GetValue<string>("title") + "x");
                repository.Save(content);
            }

            // publish them all
            foreach (var content in result)
            {
                content.PublishCulture(CultureImpact.Invariant, DateTime.Now, PropertyEditorCollection);
                repository.Save(content);
            }

            scope.Complete();
        }

        // get them all again
        using (var scope = provider.CreateScope())
        {
            var repository = CreateRepository((IScopeAccessor)provider, out _);
            var result2 = repository.GetMany().ToArray();

            Assert.AreEqual(result.Length, result2.Length);
        }
    }

    [Test]
    public void AliasRegexTest()
    {
        var regex = new SqlServerSyntaxProvider(Options.Create(new GlobalSettings())).AliasRegex;
        Assert.AreEqual(@"(\[\w+]\.\[\w+])\s+AS\s+(\[\w+])", regex.ToString());
        const string sql = "SELECT [table].[column1] AS [alias1], [table].[column2] AS [alias2] FROM [table];";
        var matches = regex.Matches(sql);
        Assert.AreEqual(2, matches.Count);
        Assert.AreEqual("[table].[column1]", matches[0].Groups[1].Value);
        Assert.AreEqual("[alias1]", matches[0].Groups[2].Value);
        Assert.AreEqual("[table].[column2]", matches[1].Groups[1].Value);
        Assert.AreEqual("[alias2]", matches[1].Groups[2].Value);
    }

    [Test]
    public void GetPagedResultsByQuery_With_Variant_Names()
    {
        // One invariant content type named "umbInvariantTextPage"
        var template = TemplateBuilder.CreateTextPageTemplate();
        FileService.SaveTemplate(template);
        var invariantCt = ContentTypeBuilder.CreateSimpleContentType("umbInvariantTextpage", "Invariant Textpage", defaultTemplateId: template.Id);
        invariantCt.Variations = ContentVariation.Nothing;
        foreach (var p in invariantCt.PropertyTypes)
        {
            p.Variations = ContentVariation.Nothing;
        }

        ContentTypeService.Save(invariantCt);

        // One variant (by culture) content type named "umbVariantTextPage"
        // with properties, every 2nd one being variant (by culture), the other being invariant
        var variantCt = ContentTypeBuilder.CreateSimpleContentType("umbVariantTextpage", "Variant Textpage", defaultTemplateId: template.Id);
        variantCt.Variations = ContentVariation.Culture;
        var propTypes = variantCt.PropertyTypes.ToList();
        for (var i = 0; i < propTypes.Count; i++)
        {
            var p = propTypes[i];
            p.Variations = i % 2 == 0 ? ContentVariation.Culture : ContentVariation.Nothing;
        }

        ContentTypeService.Save(variantCt);

        invariantCt.AllowedContentTypes =
            new[] { new ContentTypeSort(invariantCt.Key, 0, invariantCt.Alias), new ContentTypeSort(variantCt.Key, 1, variantCt.Alias) };
        ContentTypeService.Save(invariantCt);

        // Create content
        var root = ContentBuilder.CreateSimpleContent(invariantCt);
        ContentService.Save(root);

        var children = new List<IContent>();

        for (var i = 0; i < 25; i++)
        {
            var isInvariant = i % 2 == 0;
            var name = (isInvariant ? "INV" : "VAR") + "_" + Guid.NewGuid();
            var culture = isInvariant ? null : "en-US";

            var child = ContentBuilder.CreateSimpleContent(
                isInvariant ? invariantCt : variantCt,
                name,
                root,
                culture,
                setPropertyValues: isInvariant);

            if (!isInvariant)
            {
                // manually set the property values since we have mixed variant/invariant property types
                child.SetValue("title", name + " Subpage", culture);
                child.SetValue("bodyText", "This is a subpage"); // this one is invariant
                child.SetValue("author", "John Doe", culture);
            }

            ContentService.Save(child);
            children.Add(child);
        }

        var child1 = children[1];
        Assert.IsTrue(child1.ContentType.VariesByCulture());
        Assert.IsTrue(child1.Name.StartsWith("VAR"));
        Assert.IsTrue(child1.GetCultureName("en-US").StartsWith("VAR"));

        var provider = ScopeProvider;
        using (var scope = provider.CreateScope())
        {
            var repository = CreateRepository((IScopeAccessor)provider, out _);

            var child = repository.Get(children[1].Id); // 1 is variant
            Assert.IsTrue(child.ContentType.VariesByCulture());
            Assert.IsTrue(child.Name.StartsWith("VAR"));
            Assert.IsTrue(child.GetCultureName("en-US").StartsWith("VAR"));

            try
            {
                ScopeAccessor.AmbientScope.Database.AsUmbracoDatabase().EnableSqlTrace = true;
                ScopeAccessor.AmbientScope.Database.AsUmbracoDatabase().EnableSqlCount = true;

                var query = ScopeProvider.CreateQuery<IContent>().Where(x => x.ParentId == root.Id);
                var result = repository.GetPage(query, 0, 20, out var totalRecords, null, Ordering.By("UpdateDate"));

                Assert.AreEqual(25, totalRecords);
                foreach (var r in result)
                {
                    var isInvariant = r.ContentType.Alias == "umbInvariantTextpage";
                    var name = isInvariant ? r.Name : r.CultureInfos["en-US"].Name;
                    var namePrefix = isInvariant ? "INV" : "VAR";

                    // ensure the correct name (invariant vs variant) is in the result
                    Assert.IsTrue(name.StartsWith(namePrefix));

                    foreach (var p in r.Properties)
                    {
                        // ensure there is a value for the correct variant/invariant property
                        var value = p.GetValue(p.PropertyType.Variations.VariesByNothing() ? null : "en-US");
                        Assert.IsNotNull(value);
                    }
                }
            }
            finally
            {
                ScopeAccessor.AmbientScope.Database.AsUmbracoDatabase().EnableSqlTrace = false;
                ScopeAccessor.AmbientScope.Database.AsUmbracoDatabase().EnableSqlCount = false;
            }
        }
    }

    [Test]
    public void GetPagedResultsByQuery_CustomPropertySort()
    {
        var provider = ScopeProvider;
        using (var scope = provider.CreateScope())
        {
            var repository = CreateRepository((IScopeAccessor)provider, out _);

            var query = ScopeProvider.CreateQuery<IContent>().Where(x => x.Name.Contains("Text"));

            try
            {
                ScopeAccessor.AmbientScope.Database.AsUmbracoDatabase().EnableSqlTrace = true;
                ScopeAccessor.AmbientScope.Database.AsUmbracoDatabase().EnableSqlCount = true;

                var result = repository.GetPage(query, 0, 2, out var totalRecords, null, Ordering.By("title", isCustomField: true));

                Assert.AreEqual(3, totalRecords);
                Assert.AreEqual(2, result.Count());

                result = repository.GetPage(query, 1, 2, out totalRecords, null, Ordering.By("title", isCustomField: true));

                Assert.AreEqual(1, result.Count());
            }
            finally
            {
                ScopeAccessor.AmbientScope.Database.AsUmbracoDatabase().EnableSqlTrace = false;
                ScopeAccessor.AmbientScope.Database.AsUmbracoDatabase().EnableSqlCount = false;
            }
        }
    }

    [Test]
    public void GetPagedResultsByQuery_FirstPage()
    {
        var provider = ScopeProvider;
        using (var scope = provider.CreateScope())
        {
            var repository = CreateRepository((IScopeAccessor)provider, out _);

            var query = ScopeProvider.CreateQuery<IContent>().Where(x => x.Level == 2);

            try
            {
                ScopeAccessor.AmbientScope.Database.AsUmbracoDatabase().EnableSqlTrace = true;
                ScopeAccessor.AmbientScope.Database.AsUmbracoDatabase().EnableSqlCount = true;

                var result = repository.GetPage(query, 0, 1, out var totalRecords, null, Ordering.By("Name"));

                Assert.That(totalRecords, Is.GreaterThanOrEqualTo(2));
                Assert.That(result.Count(), Is.EqualTo(1));
                Assert.That(result.First().Name, Is.EqualTo("Text Page 1"));
            }
            finally
            {
                ScopeAccessor.AmbientScope.Database.AsUmbracoDatabase().EnableSqlTrace = false;
                ScopeAccessor.AmbientScope.Database.AsUmbracoDatabase().EnableSqlCount = false;
            }
        }
    }

    [Test]
    public void GetPagedResultsByQuery_SecondPage()
    {
        var provider = ScopeProvider;
        using (var scope = provider.CreateScope())
        {
            var repository = CreateRepository((IScopeAccessor)provider, out _);

            var query = ScopeProvider.CreateQuery<IContent>().Where(x => x.Level == 2);
            var result = repository.GetPage(query, 1, 1, out var totalRecords, null, Ordering.By("Name")).ToArray();

            Assert.That(totalRecords, Is.GreaterThanOrEqualTo(2));
            Assert.That(result.Count(), Is.EqualTo(1));
            Assert.That(result.First().Name, Is.EqualTo("Text Page 2"));
        }
    }

    [Test]
    public void GetPagedResultsByQuery_SinglePage()
    {
        var provider = ScopeProvider;
        using (var scope = provider.CreateScope())
        {
            var repository = CreateRepository((IScopeAccessor)provider, out _);

            var query = ScopeProvider.CreateQuery<IContent>().Where(x => x.Level == 2);
            var result = repository.GetPage(query, 0, 2, out var totalRecords, null, Ordering.By("Name")).ToArray();

            Assert.That(totalRecords, Is.GreaterThanOrEqualTo(2));
            Assert.That(result.Count(), Is.EqualTo(2));
            Assert.That(result.First().Name, Is.EqualTo("Text Page 1"));
        }
    }

    [Test]
    public void GetPagedResultsByQuery_DescendingOrder()
    {
        var provider = ScopeProvider;
        using (var scope = provider.CreateScope())
        {
            var repository = CreateRepository((IScopeAccessor)provider, out _);

            var query = ScopeProvider.CreateQuery<IContent>().Where(x => x.Level == 2);
            var result = repository.GetPage(query, 0, 1, out var totalRecords, null, Ordering.By("Name", Direction.Descending)).ToArray();

            Assert.That(totalRecords, Is.GreaterThanOrEqualTo(2));
            Assert.That(result.Count(), Is.EqualTo(1));
            Assert.That(result.First().Name, Is.EqualTo("Text Page 2"));
        }
    }

    [Test]
    public void GetPagedResultsByQuery_FilterMatchingSome()
    {
        var provider = ScopeProvider;
        using (var scope = provider.CreateScope())
        {
            var repository = CreateRepository((IScopeAccessor)provider, out _);

            var query = ScopeProvider.CreateQuery<IContent>().Where(x => x.Level == 2);

            var filterQuery = ScopeProvider.CreateQuery<IContent>().Where(x => x.Name.Contains("Page 2"));
            var result = repository.GetPage(query, 0, 1, out var totalRecords, filterQuery, Ordering.By("Name")).ToArray();

            Assert.That(totalRecords, Is.EqualTo(1));
            Assert.That(result.Count(), Is.EqualTo(1));
            Assert.That(result.First().Name, Is.EqualTo("Text Page 2"));
        }
    }

    [Test]
    public void GetPagedResultsByQuery_FilterMatchingAll()
    {
        var provider = ScopeProvider;
        using (var scope = provider.CreateScope())
        {
            var repository = CreateRepository((IScopeAccessor)provider, out _);

            var query = ScopeProvider.CreateQuery<IContent>().Where(x => x.Level == 2);

            var filterQuery = ScopeProvider.CreateQuery<IContent>().Where(x => x.Name.Contains("text"));
            var result = repository.GetPage(query, 0, 1, out var totalRecords, filterQuery, Ordering.By("Name")).ToArray();

            Assert.That(totalRecords, Is.EqualTo(2));
            Assert.That(result.Count(), Is.EqualTo(1));
            Assert.That(result.First().Name, Is.EqualTo("Text Page 1"));
        }
    }

    [Test]
    public void GetAllContentByIds()
    {
        var provider = ScopeProvider;
        using (var scope = provider.CreateScope())
        {
            var repository = CreateRepository((IScopeAccessor)provider, out _);

            var contents = repository.GetMany(_subpage.Id, _subpage2.Id).ToArray();

            Assert.That(contents, Is.Not.Null);
            Assert.That(contents.Any(), Is.True);
            Assert.That(contents.Count(), Is.EqualTo(2));
        }
    }

    [Test]
    public void GetAllContent()
    {
        var provider = ScopeProvider;
        using (var scope = provider.CreateScope())
        {
            var repository = CreateRepository((IScopeAccessor)provider, out _);

            var contents = repository.GetMany().ToArray();

            Assert.That(contents, Is.Not.Null);
            Assert.That(contents.Any(), Is.True);
            Assert.That(contents.Count(), Is.GreaterThanOrEqualTo(4));

            contents = repository.GetMany(contents.Select(x => x.Id).ToArray()).ToArray();
            Assert.That(contents, Is.Not.Null);
            Assert.That(contents.Any(), Is.True);
            Assert.That(contents.Count(), Is.GreaterThanOrEqualTo(4));

            contents = ((IReadRepository<Guid, IContent>)repository).GetMany(contents.Select(x => x.Key).ToArray()).ToArray();
            Assert.That(contents, Is.Not.Null);
            Assert.That(contents.Any(), Is.True);
            Assert.That(contents.Count(), Is.GreaterThanOrEqualTo(4));
        }
    }

    [Test]
    public void ExistContent()
    {
        var provider = ScopeProvider;
        using (var scope = provider.CreateScope())
        {
            var repository = CreateRepository((IScopeAccessor)provider, out _);

            var exists = repository.Exists(_subpage.Id);

            Assert.That(exists, Is.True);
        }
    }

    [Test]
    public void CountContent()
    {
        var provider = ScopeProvider;
        using (var scope = provider.CreateScope())
        {
            var repository = CreateRepository((IScopeAccessor)provider, out _);

            var query = ScopeProvider.CreateQuery<IContent>().Where(x => x.Level == 2);
            var result = repository.Count(query);

            Assert.That(result, Is.GreaterThanOrEqualTo(2));
        }
    }

    [Test]
    public void QueryContentByUniqueId()
    {
        var provider = ScopeProvider;
        using (var scope = provider.CreateScope())
        {
            var repository = CreateRepository((IScopeAccessor)provider, out _);

            var query = ScopeProvider.CreateQuery<IContent>()
                .Where(x => x.Key == new Guid("B58B3AD4-62C2-4E27-B1BE-837BD7C533E0"));
            var content = repository.Get(query).SingleOrDefault();

            Assert.IsNotNull(content);
            Assert.AreEqual(_textpage.Id, content.Id);
        }
    }
}<|MERGE_RESOLUTION|>--- conflicted
+++ resolved
@@ -117,25 +117,14 @@
         var runtimeSettingsMock = new Mock<IOptionsMonitor<RuntimeSettings>>();
         runtimeSettingsMock.Setup(x => x.CurrentValue).Returns(new RuntimeSettings());
 
-<<<<<<< HEAD
-        templateRepository = new TemplateRepository(scopeAccessor, appCaches, LoggerFactory.CreateLogger<TemplateRepository>(), FileSystems, IOHelper, ShortStringHelper, Mock.Of<IViewHelper>(), runtimeSettingsMock.Object,  Mock.Of<IRepositoryCacheVersionService>());
+        templateRepository = new TemplateRepository(scopeAccessor, appCaches, LoggerFactory.CreateLogger<TemplateRepository>(), FileSystems, ShortStringHelper, Mock.Of<IViewHelper>(), runtimeSettingsMock.Object,  Mock.Of<IRepositoryCacheVersionService>());
         var tagRepository = new TagRepository(scopeAccessor, appCaches, LoggerFactory.CreateLogger<TagRepository>(), Mock.Of<IRepositoryCacheVersionService>());
         var commonRepository =
             new ContentTypeCommonRepository(scopeAccessor, templateRepository, appCaches, ShortStringHelper);
         var languageRepository =
             new LanguageRepository(scopeAccessor, appCaches, LoggerFactory.CreateLogger<LanguageRepository>(), Mock.Of<IRepositoryCacheVersionService>());
-        contentTypeRepository = new ContentTypeRepository(scopeAccessor, appCaches, LoggerFactory.CreateLogger<ContentTypeRepository>(), commonRepository, languageRepository, ShortStringHelper, Mock.Of<IRepositoryCacheVersionService>());
+        contentTypeRepository = new ContentTypeRepository(scopeAccessor, appCaches, LoggerFactory.CreateLogger<ContentTypeRepository>(), commonRepository, languageRepository, ShortStringHelper, Mock.Of<IRepositoryCacheVersionService>(), IdKeyMap);
         var relationTypeRepository = new RelationTypeRepository(scopeAccessor, AppCaches.Disabled, LoggerFactory.CreateLogger<RelationTypeRepository>(), Mock.Of<IRepositoryCacheVersionService>());
-=======
-        templateRepository = new TemplateRepository(scopeAccessor, appCaches, LoggerFactory.CreateLogger<TemplateRepository>(), FileSystems, ShortStringHelper, Mock.Of<IViewHelper>(), runtimeSettingsMock.Object);
-        var tagRepository = new TagRepository(scopeAccessor, appCaches, LoggerFactory.CreateLogger<TagRepository>());
-        var commonRepository =
-            new ContentTypeCommonRepository(scopeAccessor, templateRepository, appCaches, ShortStringHelper);
-        var languageRepository =
-            new LanguageRepository(scopeAccessor, appCaches, LoggerFactory.CreateLogger<LanguageRepository>());
-        contentTypeRepository = new ContentTypeRepository(scopeAccessor, appCaches, LoggerFactory.CreateLogger<ContentTypeRepository>(), commonRepository, languageRepository, ShortStringHelper, IdKeyMap);
-        var relationTypeRepository = new RelationTypeRepository(scopeAccessor, AppCaches.Disabled, LoggerFactory.CreateLogger<RelationTypeRepository>());
->>>>>>> 44aa5dcf
         var entityRepository = new EntityRepository(scopeAccessor, AppCaches.Disabled);
         var relationRepository = new RelationRepository(scopeAccessor, LoggerFactory.CreateLogger<RelationRepository>(), relationTypeRepository, entityRepository, Mock.Of<IRepositoryCacheVersionService>());
         var propertyEditors =
