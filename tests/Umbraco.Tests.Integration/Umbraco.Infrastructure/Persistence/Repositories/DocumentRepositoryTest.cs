--- conflicted
+++ resolved
@@ -104,9 +104,6 @@
 
         var ctRepository = CreateRepository(scopeAccessor, out contentTypeRepository, out TemplateRepository tr);
         var editors = new PropertyEditorCollection(new DataEditorCollection(() => Enumerable.Empty<IDataEditor>()));
-<<<<<<< HEAD
-        dtdRepository = new DataTypeRepository(scopeAccessor, appCaches, editors, LoggerFactory.CreateLogger<DataTypeRepository>(), LoggerFactory, ConfigurationEditorJsonSerializer, Mock.Of<IRepositoryCacheVersionService>(), Mock.Of<ICacheSyncService>());
-=======
         dtdRepository = new DataTypeRepository(
             scopeAccessor,
             appCaches,
@@ -114,8 +111,9 @@
             LoggerFactory.CreateLogger<DataTypeRepository>(),
             LoggerFactory,
             ConfigurationEditorJsonSerializer,
+            Mock.Of<IRepositoryCacheVersionService>(),
+            Mock.Of<ICacheSyncService>(),
             Services.GetRequiredService<IDataValueEditorFactory>());
->>>>>>> adf87089
         return ctRepository;
     }
 
