// Copyright (c) Umbraco.
// See LICENSE for more details.

using System.Collections.Generic;
using System.IO;
using System.Linq;
using System.Text;
using Microsoft.Extensions.Logging;
using Microsoft.Extensions.Logging.Abstractions;
using Microsoft.Extensions.Options;
using Moq;
using NUnit.Framework;
using Umbraco.Cms.Core;
using Umbraco.Cms.Core.Cache;
using Umbraco.Cms.Core.Configuration.Models;
using Umbraco.Cms.Core.Events;
using Umbraco.Cms.Core.Hosting;
using Umbraco.Cms.Core.IO;
using Umbraco.Cms.Core.Models;
using Umbraco.Cms.Core.Persistence.Repositories;
using Umbraco.Cms.Core.PropertyEditors;
using Umbraco.Cms.Core.Services;
using Umbraco.Cms.Infrastructure.Persistence.Repositories.Implement;
using Umbraco.Cms.Infrastructure.Scoping;
using Umbraco.Cms.Infrastructure.Serialization;
using Umbraco.Cms.Tests.Common.Builders;
using Umbraco.Cms.Tests.Common.Testing;
using Umbraco.Cms.Tests.Integration.Implementations;
using Umbraco.Cms.Tests.Integration.Testing;
using Umbraco.Extensions;

namespace Umbraco.Cms.Tests.Integration.Umbraco.Infrastructure.Persistence.Repositories;

[TestFixture]
[UmbracoTest(Database = UmbracoTestOptions.Database.NewSchemaPerTest)]
internal sealed class TemplateRepositoryTest : UmbracoIntegrationTest
{
    [TearDown]
    public void TearDown()
    {
        var testHelper = new TestHelper();

        // Delete all files
        var fsViews = new PhysicalFileSystem(
            IOHelper,
            HostingEnvironment,
            LoggerFactory.CreateLogger<PhysicalFileSystem>(),
            HostingEnvironment.MapPathContentRoot(Constants.SystemDirectories.MvcViews),
            HostingEnvironment.ToAbsolute(Constants.SystemDirectories.MvcViews));
        var views = fsViews.GetFiles(string.Empty, "*.cshtml");
        foreach (var file in views)
        {
            fsViews.DeleteFile(file);
        }
    }

    private IHostingEnvironment HostingEnvironment => GetRequiredService<IHostingEnvironment>();

    private FileSystems FileSystems => GetRequiredService<FileSystems>();

    private IViewHelper ViewHelper => GetRequiredService<IViewHelper>();

    private IOptionsMonitor<RuntimeSettings> RuntimeSettings => GetRequiredService<IOptionsMonitor<RuntimeSettings>>();

    private ITemplateRepository CreateRepository(IScopeProvider provider) =>
<<<<<<< HEAD
        new TemplateRepository((IScopeAccessor)provider, AppCaches.Disabled, LoggerFactory.CreateLogger<TemplateRepository>(), FileSystems, IOHelper, ShortStringHelper, ViewHelper, RuntimeSettings, Mock.Of<IRepositoryCacheVersionService>());
=======
        new TemplateRepository((IScopeAccessor)provider, AppCaches.Disabled, LoggerFactory.CreateLogger<TemplateRepository>(), FileSystems, ShortStringHelper, ViewHelper, RuntimeSettings);
>>>>>>> 44aa5dcf

    [Test]
    public void Can_Instantiate_Repository()
    {
        // Arrange
        var provider = ScopeProvider;

        using (provider.CreateScope())
        {
            var repository = CreateRepository(provider);

            // Assert
            Assert.That(repository, Is.Not.Null);
        }
    }

    [Test]
    public void Can_Perform_Add_View()
    {
        // Arrange
        var provider = ScopeProvider;

        using (provider.CreateScope())
        {
            var repository = CreateRepository(provider);

            // Act
            var template = new Template(ShortStringHelper, "test", "test");
            repository.Save(template);

            // Assert
            Assert.That(repository.Get("test"), Is.Not.Null);
            Assert.That(FileSystems.MvcViewsFileSystem.FileExists("test.cshtml"), Is.True);
        }
    }

    [Test]
    public void Can_Perform_Add_View_With_Default_Content()
    {
        // Arrange
        var provider = ScopeProvider;

        using (provider.CreateScope())
        {
            var repository = CreateRepository(provider);

            // Act
            var template = new Template(ShortStringHelper, "test", "test") { Content = "mock-content" };
            repository.Save(template);

            // Assert
            Assert.That(repository.Get("test"), Is.Not.Null);
            Assert.That(FileSystems.MvcViewsFileSystem.FileExists("test.cshtml"), Is.True);
            Assert.AreEqual("mock-content", template.Content.StripWhitespace());
        }
    }

    [Test]
    public void Can_Perform_Add_View_With_Default_Content_With_Parent()
    {
        // Arrange
        var provider = ScopeProvider;

        using (provider.CreateScope())
        {
            var repository = CreateRepository(provider);

            // NOTE: This has to be persisted first
            var template = new Template(ShortStringHelper, "test", "test");
            repository.Save(template);

            // Act
            var template2 = new Template(ShortStringHelper, "test2", "test2");
            template2.SetMasterTemplate(template);
            repository.Save(template2);

            // Assert
            Assert.That(repository.Get("test2"), Is.Not.Null);
            Assert.That(FileSystems.MvcViewsFileSystem.FileExists("test2.cshtml"), Is.True);
            Assert.AreEqual(
                "@usingUmbraco.Cms.Web.Common.PublishedModels;@inherits Umbraco.Cms.Web.Common.Views.UmbracoViewPage @{ Layout = \"test.cshtml\";}"
                    .StripWhitespace(),
                template2.Content.StripWhitespace());
        }
    }

    [Test]
    public void Can_Perform_Add_Unique_Alias()
    {
        // Arrange
        var provider = ScopeProvider;

        using (provider.CreateScope())
        {
            var repository = CreateRepository(provider);

            // Act
            var template = new Template(ShortStringHelper, "test", "test") { Content = "mock-content" };
            repository.Save(template);

            var template2 = new Template(ShortStringHelper, "test", "test") { Content = "mock-content" };
            repository.Save(template2);

            // Assert
            Assert.AreEqual("test1", template2.Alias);
        }
    }

    [Test]
    public void Can_Perform_Update_Unique_Alias()
    {
        // Arrange
        var provider = ScopeProvider;

        using (provider.CreateScope())
        {
            var repository = CreateRepository(provider);

            // Act
            var template = new Template(ShortStringHelper, "test", "test") { Content = "mock-content" };
            repository.Save(template);

            var template2 = new Template(ShortStringHelper, "test1", "test1") { Content = "mock-content" };
            repository.Save(template2);

            template.Alias = "test1";
            repository.Save(template);

            // Assert
            Assert.AreEqual("test11", template.Alias);
            Assert.That(FileSystems.MvcViewsFileSystem.FileExists("test11.cshtml"), Is.True);
            Assert.That(FileSystems.MvcViewsFileSystem.FileExists("test.cshtml"), Is.False);
        }
    }

    [Test]
    public void Can_Perform_Update_View()
    {
        // Arrange
        var provider = ScopeProvider;

        using (provider.CreateScope())
        {
            var repository = CreateRepository(provider);

            // Act
            var template = new Template(ShortStringHelper, "test", "test") { Content = "mock-content" };
            repository.Save(template);

            template.Content += "<html></html>";
            repository.Save(template);

            var updated = repository.Get("test");

            // Assert
            Assert.That(FileSystems.MvcViewsFileSystem.FileExists("test.cshtml"), Is.True);
            Assert.That(updated.Content, Is.EqualTo("mock-content" + "<html></html>"));
        }
    }

    [Test]
    public void Can_Perform_Delete_View()
    {
        // Arrange
        var provider = ScopeProvider;

        using (provider.CreateScope())
        {
            var repository = CreateRepository(provider);

            var template = new Template(ShortStringHelper, "test", "test") { Content = "mock-content" };
            repository.Save(template);

            // Act
            var templates = repository.Get("test");
            Assert.That(FileSystems.MvcViewsFileSystem.FileExists("test.cshtml"), Is.True);
            repository.Delete(templates);

            // Assert
            Assert.IsNull(repository.Get("test"));
            Assert.That(FileSystems.MvcViewsFileSystem.FileExists("test.cshtml"), Is.False);
        }
    }

    [Test]
    public void Can_Perform_Delete_When_Assigned_To_Doc()
    {
        // Arrange
        var provider = ScopeProvider;
        var scopeAccessor = (IScopeAccessor)provider;
        var dataTypeService = GetRequiredService<IDataTypeService>();
        var fileService = GetRequiredService<IFileService>();

        using (provider.CreateScope())
        {
            var templateRepository = CreateRepository(provider);
            var globalSettings = new GlobalSettings();
<<<<<<< HEAD
            var serializer = new SystemTextJsonSerializer();
            var tagRepository = new TagRepository(scopeAccessor, AppCaches.Disabled, LoggerFactory.CreateLogger<TagRepository>(), Mock.Of<IRepositoryCacheVersionService>());
            var commonRepository =
                new ContentTypeCommonRepository(scopeAccessor, templateRepository, AppCaches, ShortStringHelper);
            var languageRepository = new LanguageRepository(scopeAccessor, AppCaches.Disabled, LoggerFactory.CreateLogger<LanguageRepository>(), Mock.Of<IRepositoryCacheVersionService>());
            var contentTypeRepository = new ContentTypeRepository(scopeAccessor, AppCaches.Disabled, LoggerFactory.CreateLogger<ContentTypeRepository>(), commonRepository, languageRepository, ShortStringHelper, Mock.Of<IRepositoryCacheVersionService>());
            var relationTypeRepository = new RelationTypeRepository(scopeAccessor, AppCaches.Disabled, LoggerFactory.CreateLogger<RelationTypeRepository>(), Mock.Of<IRepositoryCacheVersionService>());
=======
            var serializer = new SystemTextJsonSerializer(new DefaultJsonSerializerEncoderFactory());
            var tagRepository = new TagRepository(scopeAccessor, AppCaches.Disabled, LoggerFactory.CreateLogger<TagRepository>());
            var commonRepository =
                new ContentTypeCommonRepository(scopeAccessor, templateRepository, AppCaches, ShortStringHelper);
            var languageRepository = new LanguageRepository(scopeAccessor, AppCaches.Disabled, LoggerFactory.CreateLogger<LanguageRepository>());
            var contentTypeRepository = new ContentTypeRepository(scopeAccessor, AppCaches.Disabled, LoggerFactory.CreateLogger<ContentTypeRepository>(), commonRepository, languageRepository, ShortStringHelper, IdKeyMap);
            var relationTypeRepository = new RelationTypeRepository(scopeAccessor, AppCaches.Disabled, LoggerFactory.CreateLogger<RelationTypeRepository>());
>>>>>>> 44aa5dcf
            var entityRepository = new EntityRepository(scopeAccessor, AppCaches.Disabled);
            var relationRepository = new RelationRepository(scopeAccessor, LoggerFactory.CreateLogger<RelationRepository>(), relationTypeRepository, entityRepository, Mock.Of<IRepositoryCacheVersionService>());
            var propertyEditors =
                new PropertyEditorCollection(new DataEditorCollection(() => Enumerable.Empty<IDataEditor>()));
            var dataValueReferences =
                new DataValueReferenceFactoryCollection(() => Enumerable.Empty<IDataValueReferenceFactory>(), new NullLogger<DataValueReferenceFactoryCollection>());
            var contentRepo = new DocumentRepository(
                scopeAccessor,
                AppCaches.Disabled,
                LoggerFactory.CreateLogger<DocumentRepository>(),
                LoggerFactory,
                contentTypeRepository,
                templateRepository,
                tagRepository,
                languageRepository,
                relationRepository,
                relationTypeRepository,
                propertyEditors,
                dataValueReferences,
                dataTypeService,
                serializer,
                Mock.Of<IEventAggregator>());

            var template = TemplateBuilder.CreateTextPageTemplate();
            fileService.SaveTemplate(template); // else, FK violation on contentType!

            var contentType =
                ContentTypeBuilder.CreateSimpleContentType("umbTextpage2", "Textpage", defaultTemplateId: template.Id);
            contentTypeRepository.Save(contentType);

            var textpage = ContentBuilder.CreateSimpleContent(contentType);
            contentRepo.Save(textpage);

            textpage.TemplateId = template.Id;
            contentRepo.Save(textpage);

            // Act
            var templates = templateRepository.Get("textPage");
            templateRepository.Delete(templates);

            // Assert
            Assert.IsNull(templateRepository.Get("textPage"));
        }
    }

    [Test]
    public void Can_Perform_Delete_On_Nested_Templates()
    {
        // Arrange
        var provider = ScopeProvider;

        using (provider.CreateScope())
        {
            var repository = CreateRepository(provider);

            var parent = new Template(ShortStringHelper, "parent", "parent")
            {
                Content = @"<%@ Master Language=""C#"" %>"
            };
            var child = new Template(ShortStringHelper, "child", "child") { Content = @"<%@ Master Language=""C#"" %>" };
            var baby = new Template(ShortStringHelper, "baby", "baby") { Content = @"<%@ Master Language=""C#"" %>" };
            child.MasterTemplateAlias = parent.Alias;
            child.MasterTemplateId = new Lazy<int>(() => parent.Id);
            baby.MasterTemplateAlias = child.Alias;
            baby.MasterTemplateId = new Lazy<int>(() => child.Id);
            repository.Save(parent);
            repository.Save(child);
            repository.Save(baby);

            // Act
            var templates = repository.Get("parent");
            repository.Delete(templates);

            // Assert
            Assert.IsNull(repository.Get("test"));
        }
    }

    [Test]
    public void Can_Get_All()
    {
        // Arrange
        var provider = ScopeProvider;

        using (provider.CreateScope())
        {
            var repository = CreateRepository(provider);

            var created = CreateHierarchy(repository).ToArray();

            // Act
            var all = repository.GetAll().ToArray();
            var allByAlias = repository.GetAll("parent", "child2", "baby2", "notFound").ToArray();
            var allById = repository.GetMany(created[0].Id, created[2].Id, created[4].Id, created[5].Id, 999999).ToArray();

            // Assert
            Assert.AreEqual(9, all.Count());
            Assert.AreEqual(9, all.DistinctBy(x => x.Id).Count());

            Assert.AreEqual(3, allByAlias.Count());
            Assert.AreEqual(3, allByAlias.DistinctBy(x => x.Id).Count());

            Assert.AreEqual(4, allById.Count());
            Assert.AreEqual(4, allById.DistinctBy(x => x.Id).Count());
        }
    }

    [Test]
    public void Can_Get_Children()
    {
        // Arrange
        var provider = ScopeProvider;

        using (provider.CreateScope())
        {
            var repository = CreateRepository(provider);

            var created = CreateHierarchy(repository).ToArray();

            // Act
            var childrenById = repository.GetChildren(created[1].Id).ToArray();

            // Assert
            Assert.AreEqual(2, childrenById.Count());
            Assert.AreEqual(2, childrenById.DistinctBy(x => x.Id).Count());
        }
    }

    [Test]
    public void Can_Get_Children_At_Root()
    {
        // Arrange
        var provider = ScopeProvider;

        using (provider.CreateScope())
        {
            var repository = CreateRepository(provider);

            CreateHierarchy(repository).ToArray();

            // Act
            var children = repository.GetChildren(-1).ToArray();

            // Assert
            Assert.AreEqual(1, children.Count());
            Assert.AreEqual(1, children.DistinctBy(x => x.Id).Count());
        }
    }

    [Test]
    public void Can_Get_Descendants()
    {
        // Arrange
        var provider = ScopeProvider;

        using (provider.CreateScope())
        {
            var repository = CreateRepository(provider);
            var created = CreateHierarchy(repository).ToArray();

            // Act
            var descendantsById = repository.GetDescendants(created[1].Id).ToArray();

            // Assert
            Assert.AreEqual(3, descendantsById.Count());
            Assert.AreEqual(3, descendantsById.DistinctBy(x => x.Id).Count());
        }
    }

    [Test]
    public void Path_Is_Set_Correctly_On_Creation()
    {
        // Arrange
        var provider = ScopeProvider;

        using (provider.CreateScope())
        {
            var repository = CreateRepository(provider);

            var parent = new Template(ShortStringHelper, "parent", "parent");
            var child1 = new Template(ShortStringHelper, "child1", "child1");
            var toddler1 = new Template(ShortStringHelper, "toddler1", "toddler1");
            var toddler2 = new Template(ShortStringHelper, "toddler2", "toddler2");
            var baby1 = new Template(ShortStringHelper, "baby1", "baby1");
            var child2 = new Template(ShortStringHelper, "child2", "child2");
            var toddler3 = new Template(ShortStringHelper, "toddler3", "toddler3");
            var toddler4 = new Template(ShortStringHelper, "toddler4", "toddler4");
            var baby2 = new Template(ShortStringHelper, "baby2", "baby2");

            child1.MasterTemplateAlias = parent.Alias;
            child1.MasterTemplateId = new Lazy<int>(() => parent.Id);
            child2.MasterTemplateAlias = parent.Alias;
            child2.MasterTemplateId = new Lazy<int>(() => parent.Id);
            toddler1.MasterTemplateAlias = child1.Alias;
            toddler1.MasterTemplateId = new Lazy<int>(() => child1.Id);
            toddler2.MasterTemplateAlias = child1.Alias;
            toddler2.MasterTemplateId = new Lazy<int>(() => child1.Id);
            toddler3.MasterTemplateAlias = child2.Alias;
            toddler3.MasterTemplateId = new Lazy<int>(() => child2.Id);
            toddler4.MasterTemplateAlias = child2.Alias;
            toddler4.MasterTemplateId = new Lazy<int>(() => child2.Id);
            baby1.MasterTemplateAlias = toddler2.Alias;
            baby1.MasterTemplateId = new Lazy<int>(() => toddler2.Id);
            baby2.MasterTemplateAlias = toddler4.Alias;
            baby2.MasterTemplateId = new Lazy<int>(() => toddler4.Id);

            // Act
            repository.Save(parent);
            repository.Save(child1);
            repository.Save(child2);
            repository.Save(toddler1);
            repository.Save(toddler2);
            repository.Save(toddler3);
            repository.Save(toddler4);
            repository.Save(baby1);
            repository.Save(baby2);

            // Assert
            Assert.AreEqual(string.Format("-1,{0}", parent.Id), parent.Path);
            Assert.AreEqual(string.Format("-1,{0},{1}", parent.Id, child1.Id), child1.Path);
            Assert.AreEqual(string.Format("-1,{0},{1}", parent.Id, child2.Id), child2.Path);
            Assert.AreEqual(string.Format("-1,{0},{1}", parent.Id, child2.Id), child2.Path);
            Assert.AreEqual(string.Format("-1,{0},{1},{2}", parent.Id, child1.Id, toddler1.Id), toddler1.Path);
            Assert.AreEqual(string.Format("-1,{0},{1},{2}", parent.Id, child1.Id, toddler2.Id), toddler2.Path);
            Assert.AreEqual(string.Format("-1,{0},{1},{2}", parent.Id, child2.Id, toddler3.Id), toddler3.Path);
            Assert.AreEqual(string.Format("-1,{0},{1},{2}", parent.Id, child2.Id, toddler4.Id), toddler4.Path);
            Assert.AreEqual(string.Format("-1,{0},{1},{2},{3}", parent.Id, child1.Id, toddler2.Id, baby1.Id), baby1.Path);
            Assert.AreEqual(string.Format("-1,{0},{1},{2},{3}", parent.Id, child2.Id, toddler4.Id, baby2.Id), baby2.Path);
        }
    }

    [Test]
    public void Path_Is_Set_Correctly_On_Update()
    {
        // Arrange
        var provider = ScopeProvider;

        using (provider.CreateScope())
        {
            var repository = CreateRepository(provider);

            var parent = new Template(ShortStringHelper, "parent", "parent");
            var child1 = new Template(ShortStringHelper, "child1", "child1");
            var child2 = new Template(ShortStringHelper, "child2", "child2");
            var toddler1 = new Template(ShortStringHelper, "toddler1", "toddler1");
            var toddler2 = new Template(ShortStringHelper, "toddler2", "toddler2");

            child1.MasterTemplateAlias = parent.Alias;
            child1.MasterTemplateId = new Lazy<int>(() => parent.Id);
            child2.MasterTemplateAlias = parent.Alias;
            child2.MasterTemplateId = new Lazy<int>(() => parent.Id);
            toddler1.MasterTemplateAlias = child1.Alias;
            toddler1.MasterTemplateId = new Lazy<int>(() => child1.Id);
            toddler2.MasterTemplateAlias = child1.Alias;
            toddler2.MasterTemplateId = new Lazy<int>(() => child1.Id);

            repository.Save(parent);
            repository.Save(child1);
            repository.Save(child2);
            repository.Save(toddler1);
            repository.Save(toddler2);

            // Act
            toddler2.SetMasterTemplate(child2);
            repository.Save(toddler2);

            // Assert
            Assert.AreEqual($"-1,{parent.Id},{child2.Id},{toddler2.Id}", toddler2.Path);
        }
    }

    [Test]
    public void Path_Is_Set_Correctly_On_Update_With_Master_Template_Removal()
    {
        // Arrange
        var provider = ScopeProvider;

        using (provider.CreateScope())
        {
            var repository = CreateRepository(provider);

            var parent = new Template(ShortStringHelper, "parent", "parent");
            var child1 = new Template(ShortStringHelper, "child1", "child1")
            {
                MasterTemplateAlias = parent.Alias,
                MasterTemplateId = new Lazy<int>(() => parent.Id)
            };

            repository.Save(parent);
            repository.Save(child1);

            // Act
            child1.SetMasterTemplate(null);
            repository.Save(child1);

            // Assert
            Assert.AreEqual($"-1,{child1.Id}", child1.Path);
        }
    }

    protected Stream CreateStream(string contents = null)
    {
        if (string.IsNullOrEmpty(contents))
        {
            contents = "/* test */";
        }

        var bytes = Encoding.UTF8.GetBytes(contents);
        var stream = new MemoryStream(bytes);

        return stream;
    }

    private IEnumerable<ITemplate> CreateHierarchy(ITemplateRepository repository)
    {
        var parent = new Template(ShortStringHelper, "parent", "parent") { Content = @"<%@ Master Language=""C#"" %>" };

        var child1 = new Template(ShortStringHelper, "child1", "child1") { Content = @"<%@ Master Language=""C#"" %>" };
        var toddler1 = new Template(ShortStringHelper, "toddler1", "toddler1")
        {
            Content = @"<%@ Master Language=""C#"" %>"
        };
        var toddler2 = new Template(ShortStringHelper, "toddler2", "toddler2")
        {
            Content = @"<%@ Master Language=""C#"" %>"
        };
        var baby1 = new Template(ShortStringHelper, "baby1", "baby1") { Content = @"<%@ Master Language=""C#"" %>" };

        var child2 = new Template(ShortStringHelper, "child2", "child2") { Content = @"<%@ Master Language=""C#"" %>" };
        var toddler3 = new Template(ShortStringHelper, "toddler3", "toddler3")
        {
            Content = @"<%@ Master Language=""C#"" %>"
        };
        var toddler4 = new Template(ShortStringHelper, "toddler4", "toddler4")
        {
            Content = @"<%@ Master Language=""C#"" %>"
        };
        var baby2 = new Template(ShortStringHelper, "baby2", "baby2") { Content = @"<%@ Master Language=""C#"" %>" };

        child1.MasterTemplateAlias = parent.Alias;
        child1.MasterTemplateId = new Lazy<int>(() => parent.Id);
        child2.MasterTemplateAlias = parent.Alias;
        child2.MasterTemplateId = new Lazy<int>(() => parent.Id);

        toddler1.MasterTemplateAlias = child1.Alias;
        toddler1.MasterTemplateId = new Lazy<int>(() => child1.Id);
        toddler2.MasterTemplateAlias = child1.Alias;
        toddler2.MasterTemplateId = new Lazy<int>(() => child1.Id);

        toddler3.MasterTemplateAlias = child2.Alias;
        toddler3.MasterTemplateId = new Lazy<int>(() => child2.Id);
        toddler4.MasterTemplateAlias = child2.Alias;
        toddler4.MasterTemplateId = new Lazy<int>(() => child2.Id);

        baby1.MasterTemplateAlias = toddler2.Alias;
        baby1.MasterTemplateId = new Lazy<int>(() => toddler2.Id);

        baby2.MasterTemplateAlias = toddler4.Alias;
        baby2.MasterTemplateId = new Lazy<int>(() => toddler4.Id);

        repository.Save(parent);
        repository.Save(child1);
        repository.Save(child2);
        repository.Save(toddler1);
        repository.Save(toddler2);
        repository.Save(toddler3);
        repository.Save(toddler4);
        repository.Save(baby1);
        repository.Save(baby2);

        return new[] { parent, child1, child2, toddler1, toddler2, toddler3, toddler4, baby1, baby2 };
    }
}<|MERGE_RESOLUTION|>--- conflicted
+++ resolved
@@ -63,11 +63,7 @@
     private IOptionsMonitor<RuntimeSettings> RuntimeSettings => GetRequiredService<IOptionsMonitor<RuntimeSettings>>();
 
     private ITemplateRepository CreateRepository(IScopeProvider provider) =>
-<<<<<<< HEAD
-        new TemplateRepository((IScopeAccessor)provider, AppCaches.Disabled, LoggerFactory.CreateLogger<TemplateRepository>(), FileSystems, IOHelper, ShortStringHelper, ViewHelper, RuntimeSettings, Mock.Of<IRepositoryCacheVersionService>());
-=======
-        new TemplateRepository((IScopeAccessor)provider, AppCaches.Disabled, LoggerFactory.CreateLogger<TemplateRepository>(), FileSystems, ShortStringHelper, ViewHelper, RuntimeSettings);
->>>>>>> 44aa5dcf
+        new TemplateRepository((IScopeAccessor)provider, AppCaches.Disabled, LoggerFactory.CreateLogger<TemplateRepository>(), FileSystems, ShortStringHelper, ViewHelper, RuntimeSettings, Mock.Of<IRepositoryCacheVersionService>());
 
     [Test]
     public void Can_Instantiate_Repository()
@@ -265,23 +261,13 @@
         {
             var templateRepository = CreateRepository(provider);
             var globalSettings = new GlobalSettings();
-<<<<<<< HEAD
-            var serializer = new SystemTextJsonSerializer();
+            var serializer = new SystemTextJsonSerializer(new DefaultJsonSerializerEncoderFactory());
             var tagRepository = new TagRepository(scopeAccessor, AppCaches.Disabled, LoggerFactory.CreateLogger<TagRepository>(), Mock.Of<IRepositoryCacheVersionService>());
             var commonRepository =
                 new ContentTypeCommonRepository(scopeAccessor, templateRepository, AppCaches, ShortStringHelper);
             var languageRepository = new LanguageRepository(scopeAccessor, AppCaches.Disabled, LoggerFactory.CreateLogger<LanguageRepository>(), Mock.Of<IRepositoryCacheVersionService>());
-            var contentTypeRepository = new ContentTypeRepository(scopeAccessor, AppCaches.Disabled, LoggerFactory.CreateLogger<ContentTypeRepository>(), commonRepository, languageRepository, ShortStringHelper, Mock.Of<IRepositoryCacheVersionService>());
+            var contentTypeRepository = new ContentTypeRepository(scopeAccessor, AppCaches.Disabled, LoggerFactory.CreateLogger<ContentTypeRepository>(), commonRepository, languageRepository, ShortStringHelper, Mock.Of<IRepositoryCacheVersionService>(), IdKeyMap);
             var relationTypeRepository = new RelationTypeRepository(scopeAccessor, AppCaches.Disabled, LoggerFactory.CreateLogger<RelationTypeRepository>(), Mock.Of<IRepositoryCacheVersionService>());
-=======
-            var serializer = new SystemTextJsonSerializer(new DefaultJsonSerializerEncoderFactory());
-            var tagRepository = new TagRepository(scopeAccessor, AppCaches.Disabled, LoggerFactory.CreateLogger<TagRepository>());
-            var commonRepository =
-                new ContentTypeCommonRepository(scopeAccessor, templateRepository, AppCaches, ShortStringHelper);
-            var languageRepository = new LanguageRepository(scopeAccessor, AppCaches.Disabled, LoggerFactory.CreateLogger<LanguageRepository>());
-            var contentTypeRepository = new ContentTypeRepository(scopeAccessor, AppCaches.Disabled, LoggerFactory.CreateLogger<ContentTypeRepository>(), commonRepository, languageRepository, ShortStringHelper, IdKeyMap);
-            var relationTypeRepository = new RelationTypeRepository(scopeAccessor, AppCaches.Disabled, LoggerFactory.CreateLogger<RelationTypeRepository>());
->>>>>>> 44aa5dcf
             var entityRepository = new EntityRepository(scopeAccessor, AppCaches.Disabled);
             var relationRepository = new RelationRepository(scopeAccessor, LoggerFactory.CreateLogger<RelationRepository>(), relationTypeRepository, entityRepository, Mock.Of<IRepositoryCacheVersionService>());
             var propertyEditors =
