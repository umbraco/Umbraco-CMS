// Copyright (c) Umbraco.
// See LICENSE for more details.

using System.Linq;
using Microsoft.Extensions.Logging;
using Microsoft.Extensions.Logging.Abstractions;
using Moq;
using NUnit.Framework;
using Umbraco.Cms.Core;
using Umbraco.Cms.Core.Cache;
using Umbraco.Cms.Core.Configuration.Models;
using Umbraco.Cms.Core.Events;
using Umbraco.Cms.Core.Models;
using Umbraco.Cms.Core.Persistence;
using Umbraco.Cms.Core.Persistence.Repositories;
using Umbraco.Cms.Core.PropertyEditors;
using Umbraco.Cms.Core.Serialization;
using Umbraco.Cms.Core.Services;
using Umbraco.Cms.Infrastructure.Persistence.Dtos;
using Umbraco.Cms.Infrastructure.Persistence.Repositories.Implement;
using Umbraco.Cms.Infrastructure.Scoping;
using Umbraco.Cms.Tests.Common.Builders;
using Umbraco.Cms.Tests.Common.Testing;
using Umbraco.Cms.Tests.Integration.Testing;

namespace Umbraco.Cms.Tests.Integration.Umbraco.Infrastructure.Persistence.Repositories;

[TestFixture]
[UmbracoTest(Database = UmbracoTestOptions.Database.NewSchemaPerTest)]
internal sealed class MediaRepositoryTest : UmbracoIntegrationTest
{
    [SetUp]
    public void SetUpTestData() => CreateTestData();

    private IMediaService MediaService => GetRequiredService<IMediaService>();

    private IMediaTypeService MediaTypeService => GetRequiredService<IMediaTypeService>();

    private ITemplateRepository TemplateRepository => GetRequiredService<ITemplateRepository>();

    private IDataTypeService DataTypeService => GetRequiredService<IDataTypeService>();

    private IJsonSerializer JsonSerializer => GetRequiredService<IJsonSerializer>();

    // Makes handing IDs easier, these are set by CreateTestData
    private Media _testFolder;
    private Media _testImage;
    private Media _testFile;

    private MediaRepository CreateRepository(IScopeProvider provider, out MediaTypeRepository mediaTypeRepository, AppCaches appCaches = null)
    {
        appCaches ??= AppCaches.NoCache;
        var scopeAccessor = (IScopeAccessor)provider;
        var globalSettings = new GlobalSettings();
        var commonRepository =
            new ContentTypeCommonRepository(scopeAccessor, TemplateRepository, appCaches, ShortStringHelper);
        var languageRepository =
<<<<<<< HEAD
            new LanguageRepository(scopeAccessor, appCaches, LoggerFactory.CreateLogger<LanguageRepository>(), Mock.Of<IRepositoryCacheVersionService>());
        mediaTypeRepository = new MediaTypeRepository(scopeAccessor, appCaches, LoggerFactory.CreateLogger<MediaTypeRepository>(), commonRepository, languageRepository, ShortStringHelper, Mock.Of<IRepositoryCacheVersionService>());
        var tagRepository = new TagRepository(scopeAccessor, appCaches, LoggerFactory.CreateLogger<TagRepository>(), Mock.Of<IRepositoryCacheVersionService>());
        var relationTypeRepository = new RelationTypeRepository(scopeAccessor, AppCaches.Disabled, LoggerFactory.CreateLogger<RelationTypeRepository>(), Mock.Of<IRepositoryCacheVersionService>());
=======
            new LanguageRepository(scopeAccessor, appCaches, LoggerFactory.CreateLogger<LanguageRepository>());
        mediaTypeRepository = new MediaTypeRepository(scopeAccessor, appCaches, LoggerFactory.CreateLogger<MediaTypeRepository>(), commonRepository, languageRepository, ShortStringHelper, IdKeyMap);
        var tagRepository = new TagRepository(scopeAccessor, appCaches, LoggerFactory.CreateLogger<TagRepository>());
        var relationTypeRepository = new RelationTypeRepository(scopeAccessor, AppCaches.Disabled, LoggerFactory.CreateLogger<RelationTypeRepository>());
>>>>>>> 44aa5dcf
        var entityRepository = new EntityRepository(scopeAccessor, AppCaches.Disabled);
        var relationRepository = new RelationRepository(scopeAccessor, LoggerFactory.CreateLogger<RelationRepository>(), relationTypeRepository, entityRepository, Mock.Of<IRepositoryCacheVersionService>());
        var propertyEditors =
            new PropertyEditorCollection(new DataEditorCollection(() => Enumerable.Empty<IDataEditor>()));
        var mediaUrlGenerators = new MediaUrlGeneratorCollection(() => Enumerable.Empty<IMediaUrlGenerator>());
        var dataValueReferences =
            new DataValueReferenceFactoryCollection(() => Enumerable.Empty<IDataValueReferenceFactory>(), new NullLogger<DataValueReferenceFactoryCollection>());
        var repository = new MediaRepository(
            scopeAccessor,
            appCaches,
            LoggerFactory.CreateLogger<MediaRepository>(),
            LoggerFactory,
            mediaTypeRepository,
            tagRepository,
            Mock.Of<ILanguageRepository>(),
            relationRepository,
            relationTypeRepository,
            propertyEditors,
            mediaUrlGenerators,
            dataValueReferences,
            DataTypeService,
            JsonSerializer,
            Mock.Of<IEventAggregator>(),
            Mock.Of<IRepositoryCacheVersionService>());
        return repository;
    }

    [Test]
    public void CacheActiveForIntsAndGuids()
    {
        var realCache = new AppCaches(
            new ObjectCacheAppCache(),
            new DictionaryAppCache(),
            new IsolatedCaches(t => new ObjectCacheAppCache()));

        var provider = ScopeProvider;
        using (var scope = provider.CreateScope())
        {
            var repository = CreateRepository(provider, out var mediaTypeRepository, realCache);

            var udb = ScopeAccessor.AmbientScope.Database;

            udb.EnableSqlCount = false;

            var mediaType = MediaTypeBuilder.CreateSimpleMediaType("umbTextpage1", "Textpage");
            mediaTypeRepository.Save(mediaType);

            var media = MediaBuilder.CreateSimpleMedia(mediaType, "hello", -1);
            repository.Save(media);

            udb.EnableSqlCount = true;

            // go get it, this should already be cached since the default repository key is the INT
            var found = repository.Get(media.Id);
            Assert.AreEqual(0, udb.SqlCount);

            // retrieve again, this should use cache
            found = repository.Get(media.Id);
            Assert.AreEqual(0, udb.SqlCount);

            // reset counter
            udb.EnableSqlCount = false;
            udb.EnableSqlCount = true;

            // now get by GUID, this won't be cached yet because the default repo key is not a GUID
            found = repository.Get(media.Key);
            var sqlCount = udb.SqlCount;
            Assert.Greater(sqlCount, 0);

            // retrieve again, this should use cache now
            found = repository.Get(media.Key);
            Assert.AreEqual(sqlCount, udb.SqlCount);
        }
    }

    [Test]
    public void SaveMedia()
    {
        // Arrange
        var provider = ScopeProvider;
        using (var scope = provider.CreateScope())
        {
            var repository = CreateRepository(provider, out var mediaTypeRepository);

            var mediaType = mediaTypeRepository.Get(1032);
            var image = MediaBuilder.CreateMediaImage(mediaType, -1);

            // Act
            mediaTypeRepository.Save(mediaType);
            repository.Save(image);

            var fetched = repository.Get(image.Id);

            // Assert
            Assert.That(mediaType.HasIdentity, Is.True);
            Assert.That(image.HasIdentity, Is.True);

            TestHelper.AssertPropertyValuesAreEqual(image, fetched);
        }
    }

    [Test]
    public void SaveMediaMultiple()
    {
        // Arrange
        var provider = ScopeProvider;
        using (var scope = provider.CreateScope())
        {
            var repository = CreateRepository(provider, out var mediaTypeRepository);

            var mediaType = mediaTypeRepository.Get(1032);
            var file = MediaBuilder.CreateMediaFile(mediaType, -1);

            // Act
            repository.Save(file);

            var image = MediaBuilder.CreateMediaImage(mediaType, -1);
            repository.Save(image);

            // Assert
            Assert.That(file.HasIdentity, Is.True);
            Assert.That(image.HasIdentity, Is.True);
            Assert.That(file.Name, Is.EqualTo("Test File"));
            Assert.That(image.Name, Is.EqualTo("Test Image"));
            Assert.That(file.ContentTypeId, Is.EqualTo(mediaType.Id));
            Assert.That(image.ContentTypeId, Is.EqualTo(mediaType.Id));
        }
    }

    [Test]
    public void GetMediaIsNotDirty()
    {
        // Arrange
        var provider = ScopeProvider;
        using (var scope = provider.CreateScope())
        {
            var repository = CreateRepository(provider, out var mediaTypeRepository);

            // Act
            var media = repository.Get(_testImage.Id);
            var dirty = media.IsDirty();

            // Assert
            Assert.That(dirty, Is.False);
        }
    }

    [Test]
    public void UpdateMedia()
    {
        // Arrange
        var provider = ScopeProvider;
        using (var scope = provider.CreateScope())
        {
            var repository = CreateRepository(provider, out var mediaTypeRepository);

            // Act
            var content = repository.Get(_testFile.Id);
            content.Name = "Test File Updated";
            repository.Save(content);

            var updatedContent = repository.Get(_testFile.Id);

            // Assert
            Assert.That(updatedContent.Id, Is.EqualTo(content.Id));
            Assert.That(updatedContent.Name, Is.EqualTo(content.Name));
        }
    }

    [Test]
    public void DeleteMedia()
    {
        // Arrange
        var provider = ScopeProvider;
        using (var scope = provider.CreateScope())
        {
            var repository = CreateRepository(provider, out var mediaTypeRepository);

            // Act
            var media = repository.Get(_testFile.Id);
            repository.Delete(media);

            var deleted = repository.Get(_testFile.Id);
            var exists = repository.Exists(_testFile.Id);

            // Assert
            Assert.That(deleted, Is.Null);
            Assert.That(exists, Is.False);
        }
    }

    [Test]
    public void GetMedia()
    {
        // Arrange
        var provider = ScopeProvider;
        using (var scope = provider.CreateScope())
        {
            var repository = CreateRepository(provider, out var mediaTypeRepository);

            // Act
            var media = repository.Get(_testImage.Id);

            // Assert
            Assert.That(media.Id, Is.EqualTo(_testImage.Id));
            Assert.That(media.CreateDate, Is.GreaterThan(DateTime.MinValue));
            Assert.That(media.UpdateDate, Is.GreaterThan(DateTime.MinValue));
            Assert.That(media.ParentId, Is.Not.EqualTo(0));
            Assert.That(media.Name, Is.EqualTo("Test Image"));
            Assert.That(media.SortOrder, Is.EqualTo(0));
            Assert.That(media.VersionId, Is.Not.EqualTo(0));
            Assert.That(media.ContentTypeId, Is.EqualTo(1032));
            Assert.That(media.Path, Is.Not.Empty);
            Assert.That(media.Properties.Any(), Is.True);
        }
    }

    [Test]
    public void QueryMedia()
    {
        // Arrange
        var provider = ScopeProvider;
        using (var scope = provider.CreateScope())
        {
            var repository = CreateRepository(provider, out var mediaTypeRepository);

            // Act
            var query = provider.CreateQuery<IMedia>().Where(x => x.Level == 2);
            var result = repository.Get(query);

            // Assert
            Assert.That(result.Count(), Is.GreaterThanOrEqualTo(2)); // There should be two entities on level 2: File and Media
        }
    }

    [Test]
    public void QueryMedia_ContentTypeIdFilter()
    {
        // Arrange
        var folderMediaType = MediaTypeService.Get(1031);
        var provider = ScopeProvider;
        using (var scope = provider.CreateScope())
        {
            var repository = CreateRepository(provider, out var mediaTypeRepository);

            // Act
            for (var i = 0; i < 10; i++)
            {
                var folder = MediaBuilder.CreateMediaFolder(folderMediaType, -1);
                repository.Save(folder);
            }

            int[] types = { 1031 };
            var query = provider.CreateQuery<IMedia>().Where(x => types.Contains(x.ContentTypeId));
            var result = repository.Get(query);

            // Assert
            Assert.That(result.Count(), Is.GreaterThanOrEqualTo(11));
        }
    }

    [Test]
    public void GetPagedResultsByQuery_FirstPage()
    {
        // Arrange
        var provider = ScopeProvider;
        using (var scope = provider.CreateScope())
        {
            var repository = CreateRepository(provider, out var mediaTypeRepository);

            // Act
            var query = provider.CreateQuery<IMedia>().Where(x => x.Level == 2);
            var result = repository.GetPage(query, 0, 1, out var totalRecords, null, Ordering.By("SortOrder")).ToArray();

            // Assert
            Assert.That(totalRecords, Is.GreaterThanOrEqualTo(2));
            Assert.That(result.Count(), Is.EqualTo(1));
            Assert.That(result.First().Name, Is.EqualTo("Test Image"));
        }
    }

    [Test]
    public void GetPagedResultsByQuery_SecondPage()
    {
        // Arrange
        var provider = ScopeProvider;
        using (var scope = provider.CreateScope())
        {
            var repository = CreateRepository(provider, out var mediaTypeRepository);

            // Act
            var query = provider.CreateQuery<IMedia>().Where(x => x.Level == 2);
            var result = repository.GetPage(query, 1, 1, out var totalRecords, null, Ordering.By("SortOrder")).ToArray();

            // Assert
            Assert.That(totalRecords, Is.GreaterThanOrEqualTo(2));
            Assert.That(result.Count(), Is.EqualTo(1));
            Assert.That(result.First().Name, Is.EqualTo("Test File"));
        }
    }

    [Test]
    public void GetPagedResultsByQuery_SinglePage()
    {
        // Arrange
        var provider = ScopeProvider;
        using (var scope = provider.CreateScope())
        {
            var repository = CreateRepository(provider, out var mediaTypeRepository);

            // Act
            var query = provider.CreateQuery<IMedia>().Where(x => x.Level == 2);
            var result = repository.GetPage(query, 0, 2, out var totalRecords, null, Ordering.By("SortOrder")).ToArray();

            // Assert
            Assert.That(totalRecords, Is.GreaterThanOrEqualTo(2));
            Assert.That(result.Count(), Is.EqualTo(2));
            Assert.That(result.First().Name, Is.EqualTo("Test Image"));
        }
    }

    [Test]
    public void GetPagedResultsByQuery_DescendingOrder()
    {
        // Arrange
        var provider = ScopeProvider;
        using (var scope = provider.CreateScope())
        {
            var repository = CreateRepository(provider, out var mediaTypeRepository);

            // Act
            var query = provider.CreateQuery<IMedia>().Where(x => x.Level == 2);
            var result = repository.GetPage(query, 0, 1, out var totalRecords, null, Ordering.By("SortOrder", Direction.Descending)).ToArray();

            // Assert
            Assert.That(totalRecords, Is.GreaterThanOrEqualTo(2));
            Assert.That(result.Count(), Is.EqualTo(1));
            Assert.That(result.First().Name, Is.EqualTo("Test File"));
        }
    }

    [Test]
    public void GetPagedResultsByQuery_AlternateOrder()
    {
        // Arrange
        var provider = ScopeProvider;
        using (var scope = provider.CreateScope())
        {
            var repository = CreateRepository(provider, out var mediaTypeRepository);

            // Act
            var query = provider.CreateQuery<IMedia>().Where(x => x.Level == 2);
            var result = repository.GetPage(query, 0, 1, out var totalRecords, null, Ordering.By("Name")).ToArray();

            // Assert
            Assert.That(totalRecords, Is.GreaterThanOrEqualTo(2));
            Assert.That(result.Count(), Is.EqualTo(1));
            Assert.That(result.First().Name, Is.EqualTo("Test File"));
        }
    }

    [Test]
    public void GetPagedResultsByQuery_FilterMatchingSome()
    {
        // Arrange
        var provider = ScopeProvider;
        using (var scope = provider.CreateScope())
        {
            var repository = CreateRepository(provider, out var mediaTypeRepository);

            // Act
            var query = provider.CreateQuery<IMedia>().Where(x => x.Level == 2);

            var filter = provider.CreateQuery<IMedia>().Where(x => x.Name.Contains("File"));
            var result = repository.GetPage(query, 0, 1, out var totalRecords, filter, Ordering.By("SortOrder")).ToArray();

            // Assert
            Assert.That(totalRecords, Is.EqualTo(1));
            Assert.That(result.Count(), Is.EqualTo(1));
            Assert.That(result.First().Name, Is.EqualTo("Test File"));
        }
    }

    [Test]
    public void GetPagedResultsByQuery_FilterMatchingAll()
    {
        // Arrange
        var provider = ScopeProvider;
        using (var scope = provider.CreateScope())
        {
            var repository = CreateRepository(provider, out _);

            // Act
            var query = provider.CreateQuery<IMedia>().Where(x => x.Level == 2);

            var filter = provider.CreateQuery<IMedia>().Where(x => x.Name.Contains("Test"));
            var result = repository.GetPage(query, 0, 1, out var totalRecords, filter, Ordering.By("SortOrder")).ToArray();

            // Assert
            Assert.That(totalRecords, Is.EqualTo(2));
            Assert.That(result.Count(), Is.EqualTo(1));
            Assert.That(result.First().Name, Is.EqualTo("Test Image"));
        }
    }

    [Test]
    public void GetAllMediaByIds()
    {
        // Arrange
        var provider = ScopeProvider;
        using (var scope = provider.CreateScope())
        {
            var repository = CreateRepository(provider, out var mediaTypeRepository);

            // Act
            var medias = repository.GetMany(_testImage.Id, _testFile.Id).ToArray();

            // Assert
            Assert.That(medias, Is.Not.Null);
            Assert.That(medias.Any(), Is.True);
            Assert.That(medias.Count(), Is.EqualTo(2));
        }
    }

    [Test]
    public void GetAllMedia()
    {
        // Arrange
        var provider = ScopeProvider;
        using (var scope = provider.CreateScope())
        {
            var repository = CreateRepository(provider, out var mediaTypeRepository);

            // Act
            var medias = repository.GetMany().ToArray();

            // Assert
            Assert.That(medias, Is.Not.Null);
            Assert.That(medias.Any(), Is.True);
            Assert.That(medias.Count(), Is.GreaterThanOrEqualTo(3));

            medias = repository.GetMany(medias.Select(x => x.Id).ToArray()).ToArray();
            Assert.That(medias, Is.Not.Null);
            Assert.That(medias.Any(), Is.True);
            Assert.That(medias.Count(), Is.GreaterThanOrEqualTo(3));

            medias = ((IReadRepository<Guid, IMedia>)repository).GetMany(medias.Select(x => x.Key).ToArray()).ToArray();
            Assert.That(medias, Is.Not.Null);
            Assert.That(medias.Any(), Is.True);
            Assert.That(medias.Count(), Is.GreaterThanOrEqualTo(3));
        }
    }

    [Test]
    public void ExistMedia()
    {
        // Arrange
        var provider = ScopeProvider;
        using (var scope = provider.CreateScope())
        {
            var repository = CreateRepository(provider, out var mediaTypeRepository);

            // Act
            var exists = repository.Exists(_testImage.Id);
            var existsToo = repository.Exists(_testImage.Id);
            var doesntExists = repository.Exists(NodeDto.NodeIdSeed + 5);

            // Assert
            Assert.That(exists, Is.True);
            Assert.That(existsToo, Is.True);
            Assert.That(doesntExists, Is.False);
        }
    }

    [Test]
    public void CountMedia()
    {
        // Arrange
        var provider = ScopeProvider;
        using (var scope = provider.CreateScope())
        {
            var repository = CreateRepository(provider, out var mediaTypeRepository);

            // Act
            var level = 2;
            var query = provider.CreateQuery<IMedia>().Where(x => x.Level == level);
            var result = repository.Count(query);

            // Assert
            Assert.That(result, Is.GreaterThanOrEqualTo(2));
        }
    }

    public void CreateTestData()
    {
        // Create and Save folder-Media -> (1051)
        var folderMediaType = MediaTypeService.Get(1031);
        _testFolder = MediaBuilder.CreateMediaFolder(folderMediaType, -1);
        MediaService.Save(_testFolder, -1);

        // Create and Save image-Media -> (1052)
        var imageMediaType = MediaTypeService.Get(1032);
        _testImage = MediaBuilder.CreateMediaImage(imageMediaType, _testFolder.Id);
        MediaService.Save(_testImage, -1);

        // Create and Save file-Media -> (1053)
        var fileMediaType = MediaTypeService.Get(1033);
        _testFile = MediaBuilder.CreateMediaFile(fileMediaType, _testFolder.Id);
        MediaService.Save(_testFile, -1);
    }
}<|MERGE_RESOLUTION|>--- conflicted
+++ resolved
@@ -55,17 +55,10 @@
         var commonRepository =
             new ContentTypeCommonRepository(scopeAccessor, TemplateRepository, appCaches, ShortStringHelper);
         var languageRepository =
-<<<<<<< HEAD
             new LanguageRepository(scopeAccessor, appCaches, LoggerFactory.CreateLogger<LanguageRepository>(), Mock.Of<IRepositoryCacheVersionService>());
-        mediaTypeRepository = new MediaTypeRepository(scopeAccessor, appCaches, LoggerFactory.CreateLogger<MediaTypeRepository>(), commonRepository, languageRepository, ShortStringHelper, Mock.Of<IRepositoryCacheVersionService>());
+        mediaTypeRepository = new MediaTypeRepository(scopeAccessor, appCaches, LoggerFactory.CreateLogger<MediaTypeRepository>(), commonRepository, languageRepository, ShortStringHelper, Mock.Of<IRepositoryCacheVersionService>(), IdKeyMap);
         var tagRepository = new TagRepository(scopeAccessor, appCaches, LoggerFactory.CreateLogger<TagRepository>(), Mock.Of<IRepositoryCacheVersionService>());
         var relationTypeRepository = new RelationTypeRepository(scopeAccessor, AppCaches.Disabled, LoggerFactory.CreateLogger<RelationTypeRepository>(), Mock.Of<IRepositoryCacheVersionService>());
-=======
-            new LanguageRepository(scopeAccessor, appCaches, LoggerFactory.CreateLogger<LanguageRepository>());
-        mediaTypeRepository = new MediaTypeRepository(scopeAccessor, appCaches, LoggerFactory.CreateLogger<MediaTypeRepository>(), commonRepository, languageRepository, ShortStringHelper, IdKeyMap);
-        var tagRepository = new TagRepository(scopeAccessor, appCaches, LoggerFactory.CreateLogger<TagRepository>());
-        var relationTypeRepository = new RelationTypeRepository(scopeAccessor, AppCaches.Disabled, LoggerFactory.CreateLogger<RelationTypeRepository>());
->>>>>>> 44aa5dcf
         var entityRepository = new EntityRepository(scopeAccessor, AppCaches.Disabled);
         var relationRepository = new RelationRepository(scopeAccessor, LoggerFactory.CreateLogger<RelationRepository>(), relationTypeRepository, entityRepository, Mock.Of<IRepositoryCacheVersionService>());
         var propertyEditors =
