// Copyright (c) Umbraco.
// See LICENSE for more details.

using System.Linq;
using NUnit.Framework;
using Umbraco.Cms.Core;
using Umbraco.Cms.Core.Models;
using Umbraco.Cms.Core.Persistence.Repositories;
using Umbraco.Cms.Core.PropertyEditors;
using Umbraco.Cms.Core.Serialization;
using Umbraco.Cms.Core.Services;
using Umbraco.Cms.Tests.Common.Testing;
using Umbraco.Cms.Tests.Integration.Testing;

namespace Umbraco.Cms.Tests.Integration.Umbraco.Infrastructure.Persistence.Repositories;

[TestFixture]
[UmbracoTest(Database = UmbracoTestOptions.Database.NewSchemaPerTest)]
internal sealed class DataTypeDefinitionRepositoryTest : UmbracoIntegrationTest
{
    private IDataValueEditorFactory DataValueEditorFactory => GetRequiredService<IDataValueEditorFactory>();
    private IDataTypeService DataTypeService => GetRequiredService<IDataTypeService>();

    private ILocalizedTextService LocalizedTextService => GetRequiredService<ILocalizedTextService>();

    private ILocalizationService LocalizationService => GetRequiredService<ILocalizationService>();

    private IContentTypeRepository ContentTypeRepository => GetRequiredService<IContentTypeRepository>();

    private IDataTypeContainerRepository DataTypeContainerRepository =>
        GetRequiredService<IDataTypeContainerRepository>();

    private IDataTypeRepository DataTypeRepository => GetRequiredService<IDataTypeRepository>();

    private IConfigurationEditorJsonSerializer ConfigurationEditorJsonSerializer =>
        GetRequiredService<IConfigurationEditorJsonSerializer>();

    [Test]
    public void Can_Find_Usages()
    {
        using (ScopeProvider.CreateScope())
        {
            IDataType dataType1 =
                new DataType(new RadioButtonsPropertyEditor(DataValueEditorFactory, IOHelper, ConfigurationEditorJsonSerializer), ConfigurationEditorJsonSerializer)
                { Name = "dt1" };
            DataTypeRepository.Save(dataType1);
            IDataType dataType2 =
                new DataType(new RadioButtonsPropertyEditor(DataValueEditorFactory, IOHelper, ConfigurationEditorJsonSerializer), ConfigurationEditorJsonSerializer)
                { Name = "dt2" };
            DataTypeRepository.Save(dataType2);

            IContentType ct = new ContentType(ShortStringHelper, -1)
            {
                Alias = "ct1",
                Name = "CT1",
                AllowedAsRoot = true,
                Icon = "icon-home",
                PropertyGroups = new PropertyGroupCollection
                {
                    new(true)
                    {
                        Name = "PG1",
                        Alias = "pg1",
                        PropertyTypes = new PropertyTypeCollection(true)
                        {
                            new PropertyType(ShortStringHelper, dataType1, "pt1") {Name = "PT1"},
                            new PropertyType(ShortStringHelper, dataType1, "pt2") {Name = "PT2"},
                            new PropertyType(ShortStringHelper, dataType2, "pt3") {Name = "PT3"}
                        }
                    }
                }
            };
            ContentTypeRepository.Save(ct);

            var usages = DataTypeRepository.FindUsages(dataType1.Id);

            var key = usages.First().Key;
            Assert.AreEqual(ct.Key, ((GuidUdi)key).Guid);
            Assert.AreEqual(2, usages[key].Count());
            Assert.AreEqual("pt1", usages[key].ElementAt(0));
            Assert.AreEqual("pt2", usages[key].ElementAt(1));

            usages = DataTypeRepository.FindUsages(dataType2.Id);

            key = usages.First().Key;
            Assert.AreEqual(ct.Key, ((GuidUdi)key).Guid);
            Assert.AreEqual(1, usages[key].Count());
            Assert.AreEqual("pt3", usages[key].ElementAt(0));
        }
    }

    [Test]
    public void Can_Move()
    {
        using (ScopeProvider.CreateScope())
        {
            var container1 = new EntityContainer(Constants.ObjectTypes.DataType) { Name = "blah1" };
            DataTypeContainerRepository.Save(container1);

            var container2 =
                new EntityContainer(Constants.ObjectTypes.DataType) { Name = "blah2", ParentId = container1.Id };
            DataTypeContainerRepository.Save(container2);

            var dataType =
                (IDataType)new DataType(
                    new RadioButtonsPropertyEditor(DataValueEditorFactory, IOHelper, ConfigurationEditorJsonSerializer), ConfigurationEditorJsonSerializer, container2.Id)
                { Name = "dt1" };
            DataTypeRepository.Save(dataType);

            // create a
            var dataType2 =
                (IDataType)new DataType(new RadioButtonsPropertyEditor(DataValueEditorFactory, IOHelper, ConfigurationEditorJsonSerializer), ConfigurationEditorJsonSerializer, dataType.Id)
                { Name = "dt2" };
            DataTypeRepository.Save(dataType2);

            var result = DataTypeRepository.Move(dataType, container1).ToArray();

            Assert.AreEqual(2, result.Length);

            // re-get
            dataType = DataTypeRepository.Get(dataType.Id);
            dataType2 = DataTypeRepository.Get(dataType2.Id);

            Assert.AreEqual(container1.Id, dataType.ParentId);
            Assert.AreNotEqual(result.Single(x => x.Entity.Id == dataType.Id).OriginalPath, dataType.Path);
            Assert.AreNotEqual(result.Single(x => x.Entity.Id == dataType2.Id).OriginalPath, dataType2.Path);
        }
    }

    [Test]
    public void Can_Create_Container()
    {
        using (ScopeProvider.CreateScope())
        {
            var container = new EntityContainer(Constants.ObjectTypes.DataType) { Name = "blah" };
            DataTypeContainerRepository.Save(container);

            Assert.That(container.Id, Is.GreaterThan(0));

            var found = DataTypeContainerRepository.Get(container.Id);
            Assert.IsNotNull(found);
        }
    }

    [Test]
    public void Can_Delete_Container()
    {
        using (ScopeProvider.CreateScope())
        {
            var container = new EntityContainer(Constants.ObjectTypes.DataType) { Name = "blah" };
            DataTypeContainerRepository.Save(container);

            // Act
            DataTypeContainerRepository.Delete(container);

            var found = DataTypeContainerRepository.Get(container.Id);
            Assert.IsNull(found);
        }
    }

    [Test]
    public void Can_Create_Container_Containing_Data_Types()
    {
        using (ScopeProvider.CreateScope())
        {
            var container = new EntityContainer(Constants.ObjectTypes.DataType) { Name = "blah" };
            DataTypeContainerRepository.Save(container);

            var dataTypeDefinition =
                new DataType(new RadioButtonsPropertyEditor(DataValueEditorFactory, IOHelper, ConfigurationEditorJsonSerializer), ConfigurationEditorJsonSerializer, container.Id)
                { Name = "test" };
            DataTypeRepository.Save(dataTypeDefinition);

            Assert.AreEqual(container.Id, dataTypeDefinition.ParentId);
        }
    }

    [Test]
    public void Can_Delete_Container_Containing_Data_Types()
    {
        using (ScopeProvider.CreateScope())
        {
            var container = new EntityContainer(Constants.ObjectTypes.DataType) { Name = "blah" };
            DataTypeContainerRepository.Save(container);

            IDataType dataType =
                new DataType(new RadioButtonsPropertyEditor(DataValueEditorFactory, IOHelper, ConfigurationEditorJsonSerializer), ConfigurationEditorJsonSerializer, container.Id)
                { Name = "test" };
            DataTypeRepository.Save(dataType);

            // Act
            DataTypeContainerRepository.Delete(container);

            var found = DataTypeContainerRepository.Get(container.Id);
            Assert.IsNull(found);

            dataType = DataTypeRepository.Get(dataType.Id);
            Assert.IsNotNull(dataType);
            Assert.AreEqual(-1, dataType.ParentId);
        }
    }

    [Test]
    public void Can_Create()
    {
        using (ScopeProvider.CreateScope())
        {
            IDataType dataType =
                new DataType(new RadioButtonsPropertyEditor(DataValueEditorFactory, IOHelper, ConfigurationEditorJsonSerializer), ConfigurationEditorJsonSerializer)
                { Name = "test" };

            DataTypeRepository.Save(dataType);

            var id = dataType.Id;
            Assert.That(id, Is.GreaterThan(0));

            // Act
            dataType = DataTypeRepository.Get(id);

            // Assert
            Assert.That(dataType, Is.Not.Null);
            Assert.That(dataType.HasIdentity, Is.True);
        }
    }

    [Test]
    public void Can_Perform_Get_On_DataTypeDefinitionRepository()
    {
        using (ScopeProvider.CreateScope())
        {
            // Act
            var dataTypeDefinition = DataTypeRepository.Get(Constants.DataTypes.DropDownSingle);

            // Assert
            Assert.That(dataTypeDefinition, Is.Not.Null);
            Assert.That(dataTypeDefinition.HasIdentity, Is.True);
            Assert.That(dataTypeDefinition.Name, Is.EqualTo("Dropdown"));
        }
    }

    [Test]
    public void Can_Perform_GetAll_On_DataTypeDefinitionRepository()
    {
        using (ScopeProvider.CreateScope())
        {
            // Act
            var dataTypeDefinitions = DataTypeRepository.GetMany().ToArray();

            // Assert
            Assert.That(dataTypeDefinitions, Is.Not.Null);
            Assert.That(dataTypeDefinitions.Any(), Is.True);
            Assert.That(dataTypeDefinitions.Any(x => x == null), Is.False);
<<<<<<< HEAD
            Assert.That(dataTypeDefinitions.Length, Is.EqualTo(35));
=======
            Assert.That(dataTypeDefinitions.Length, Is.EqualTo(36));
>>>>>>> 60a03c75
        }
    }

    [Test]
    public void Can_Perform_GetAll_With_Params_On_DataTypeDefinitionRepository()
    {
        using (ScopeProvider.CreateScope())
        {
            // Act
            var dataTypeDefinitions = DataTypeRepository.GetMany(-40, -41, -42).ToArray();

            // Assert
            Assert.That(dataTypeDefinitions, Is.Not.Null);
            Assert.That(dataTypeDefinitions.Any(), Is.True);
            Assert.That(dataTypeDefinitions.Any(x => x == null), Is.False);
            Assert.That(dataTypeDefinitions.Length, Is.EqualTo(3));
        }
    }

    [Test]
    public void Can_Perform_GetByQuery_On_DataTypeDefinitionRepository()
    {
        using (var scope = ScopeProvider.CreateScope())
        {
            // Act
            var query = ScopeProvider.CreateQuery<IDataType>()
                .Where(x => x.EditorAlias == Constants.PropertyEditors.Aliases.RadioButtonList);
            var result = DataTypeRepository.Get(query).ToArray();

            // Assert
            Assert.That(result, Is.Not.Null);
            Assert.That(result.Any(), Is.True);
            Assert.That(result.FirstOrDefault()?.Name, Is.EqualTo("Radiobox"));
        }
    }

    [Test]
    public void Can_Perform_Count_On_DataTypeDefinitionRepository()
    {
        using (var scope = ScopeProvider.CreateScope())
        {
            // Act
            var query = ScopeProvider.CreateQuery<IDataType>().Where(x => x.Name.StartsWith("D"));
            var count = DataTypeRepository.Count(query);

            // Assert
            Assert.That(count, Is.EqualTo(5));
        }
    }

    [Test]
    public void Can_Perform_Add_On_DataTypeDefinitionRepository()
    {
        using (ScopeProvider.CreateScope())
        {
            var dataTypeDefinition =
                new DataType(new LabelPropertyEditor(DataValueEditorFactory, IOHelper), ConfigurationEditorJsonSerializer)
                {
                    DatabaseType = ValueStorageType.Integer,
                    Name = "AgeDataType",
                    CreatorId = 0
                };

            dataTypeDefinition.ConfigurationData = dataTypeDefinition.Editor!.GetConfigurationEditor()
                .FromConfigurationObject(
                    new LabelConfiguration { ValueType = ValueTypes.Xml },
                    ConfigurationEditorJsonSerializer);

            // Act
            DataTypeRepository.Save(dataTypeDefinition);

            var exists = DataTypeRepository.Exists(dataTypeDefinition.Id);
            var fetched = DataTypeRepository.Get(dataTypeDefinition.Id);

            // Assert
            Assert.That(dataTypeDefinition.HasIdentity, Is.True);
            Assert.That(exists, Is.True);

            // cannot compare the configuration objects as they are two different objects
            TestHelper.AssertPropertyValuesAreEqual(dataTypeDefinition, fetched, ignoreProperties: new[] { nameof(DataType.ConfigurationObject) });

            // still, can compare explicitely
            Assert.IsNotNull(dataTypeDefinition.ConfigurationObject);
            Assert.IsInstanceOf<LabelConfiguration>(dataTypeDefinition.ConfigurationObject);
            Assert.IsNotNull(fetched.ConfigurationObject);
            Assert.IsInstanceOf<LabelConfiguration>(fetched.ConfigurationObject);
            Assert.AreEqual(
                ConfigurationEditor.ConfigurationAs<LabelConfiguration>(dataTypeDefinition.ConfigurationObject).ValueType,
                ConfigurationEditor.ConfigurationAs<LabelConfiguration>(fetched.ConfigurationObject).ValueType);
        }
    }

    [Test]
    public void Can_Perform_Update_On_DataTypeDefinitionRepository()
    {
        using (ScopeProvider.CreateScope())
        {
            var dataTypeDefinition =
                new DataType(new IntegerPropertyEditor(DataValueEditorFactory), ConfigurationEditorJsonSerializer)
                {
                    DatabaseType = ValueStorageType.Integer,
                    Name = "AgeDataType",
                    CreatorId = 0
                };
            DataTypeRepository.Save(dataTypeDefinition);

            // Act
            var definition = DataTypeRepository.Get(dataTypeDefinition.Id);
            definition.Name = "AgeDataType Updated";
            definition.Editor = new LabelPropertyEditor(DataValueEditorFactory, IOHelper); // change
            DataTypeRepository.Save(definition);

            var definitionUpdated = DataTypeRepository.Get(dataTypeDefinition.Id);

            // Assert
            Assert.That(definitionUpdated, Is.Not.Null);
            Assert.That(definitionUpdated.Name, Is.EqualTo("AgeDataType Updated"));
            Assert.That(definitionUpdated.EditorAlias, Is.EqualTo(Constants.PropertyEditors.Aliases.Label));
        }
    }

    [Test]
    public void Can_Perform_Delete_On_DataTypeDefinitionRepository()
    {
        using (ScopeProvider.CreateScope())
        {
            var dataTypeDefinition =
                new DataType(new LabelPropertyEditor(DataValueEditorFactory, IOHelper), ConfigurationEditorJsonSerializer)
                {
                    DatabaseType = ValueStorageType.Integer,
                    Name = "AgeDataType",
                    CreatorId = 0
                };

            // Act
            DataTypeRepository.Save(dataTypeDefinition);

            var existsBefore = DataTypeRepository.Exists(dataTypeDefinition.Id);

            DataTypeRepository.Delete(dataTypeDefinition);

            var existsAfter = DataTypeRepository.Exists(dataTypeDefinition.Id);

            // Assert
            Assert.That(existsBefore, Is.True);
            Assert.That(existsAfter, Is.False);
        }
    }

    [Test]
    public void Can_Perform_Exists_On_DataTypeDefinitionRepository()
    {
        using (ScopeProvider.CreateScope())
        {
            // Act
            var exists = DataTypeRepository.Exists(1046); // Content picker
            var doesntExist = DataTypeRepository.Exists(-80);

            // Assert
            Assert.That(exists, Is.True);
            Assert.That(doesntExist, Is.False);
        }
    }
}<|MERGE_RESOLUTION|>--- conflicted
+++ resolved
@@ -250,11 +250,7 @@
             Assert.That(dataTypeDefinitions, Is.Not.Null);
             Assert.That(dataTypeDefinitions.Any(), Is.True);
             Assert.That(dataTypeDefinitions.Any(x => x == null), Is.False);
-<<<<<<< HEAD
-            Assert.That(dataTypeDefinitions.Length, Is.EqualTo(35));
-=======
-            Assert.That(dataTypeDefinitions.Length, Is.EqualTo(36));
->>>>>>> 60a03c75
+            Assert.That(dataTypeDefinitions.Length, Is.EqualTo(37));
         }
     }
 
