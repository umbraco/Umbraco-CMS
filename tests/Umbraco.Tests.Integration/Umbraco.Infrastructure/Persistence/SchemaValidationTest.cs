using Microsoft.Extensions.Logging;
<<<<<<< HEAD
=======
using Microsoft.Extensions.Options;
using Moq;
>>>>>>> ad51832b
using NUnit.Framework;
using Umbraco.Cms.Core.Configuration;
using Umbraco.Cms.Core.Configuration.Models;
using Umbraco.Cms.Core.Events;
using Umbraco.Cms.Infrastructure.Migrations.Install;
using Umbraco.Cms.Tests.Common.Testing;
using Umbraco.Cms.Tests.Integration.Testing;

namespace Umbraco.Cms.Tests.Integration.Umbraco.Infrastructure.Persistence
{
    [TestFixture]
    [UmbracoTest(Database = UmbracoTestOptions.Database.NewEmptyPerTest)]
    public class SchemaValidationTest : UmbracoIntegrationTest
    {
        private IUmbracoVersion UmbracoVersion => GetRequiredService<IUmbracoVersion>();

        private IEventAggregator EventAggregator => GetRequiredService<IEventAggregator>();

        [Test]
        public void DatabaseSchemaCreation_Produces_DatabaseSchemaResult_With_Zero_Errors()
        {
            DatabaseSchemaResult result;

            using (ScopeProvider.CreateScope(autoComplete: true))
            {
<<<<<<< HEAD
                var schema = new DatabaseSchemaCreator(ScopeAccessor.AmbientScope.Database, LoggerFactory.CreateLogger<DatabaseSchemaCreator>(), LoggerFactory, UmbracoVersion, EventAggregator);
                schema.InitializeDatabaseSchema();
=======
                var schema = new DatabaseSchemaCreator(scope.Database, LoggerFactory.CreateLogger<DatabaseSchemaCreator>(), LoggerFactory, UmbracoVersion, EventAggregator, Mock.Of<IOptionsMonitor<InstallDefaultDataSettings>>(x => x.CurrentValue == new InstallDefaultDataSettings()));
>>>>>>> ad51832b
                result = schema.ValidateSchema(DatabaseSchemaCreator.OrderedTables);
            }

            // Assert
            Assert.That(result.Errors.Count, Is.EqualTo(0));
        }
    }
}<|MERGE_RESOLUTION|>--- conflicted
+++ resolved
@@ -1,9 +1,6 @@
 using Microsoft.Extensions.Logging;
-<<<<<<< HEAD
-=======
 using Microsoft.Extensions.Options;
 using Moq;
->>>>>>> ad51832b
 using NUnit.Framework;
 using Umbraco.Cms.Core.Configuration;
 using Umbraco.Cms.Core.Configuration.Models;
@@ -29,12 +26,8 @@
 
             using (ScopeProvider.CreateScope(autoComplete: true))
             {
-<<<<<<< HEAD
-                var schema = new DatabaseSchemaCreator(ScopeAccessor.AmbientScope.Database, LoggerFactory.CreateLogger<DatabaseSchemaCreator>(), LoggerFactory, UmbracoVersion, EventAggregator);
+                var schema = new DatabaseSchemaCreator(ScopeAccessor.AmbientScope.Database, LoggerFactory.CreateLogger<DatabaseSchemaCreator>(), LoggerFactory, UmbracoVersion, EventAggregator, Mock.Of<IOptionsMonitor<InstallDefaultDataSettings>>(x => x.CurrentValue == new InstallDefaultDataSettings()));
                 schema.InitializeDatabaseSchema();
-=======
-                var schema = new DatabaseSchemaCreator(scope.Database, LoggerFactory.CreateLogger<DatabaseSchemaCreator>(), LoggerFactory, UmbracoVersion, EventAggregator, Mock.Of<IOptionsMonitor<InstallDefaultDataSettings>>(x => x.CurrentValue == new InstallDefaultDataSettings()));
->>>>>>> ad51832b
                 result = schema.ValidateSchema(DatabaseSchemaCreator.OrderedTables);
             }
 
