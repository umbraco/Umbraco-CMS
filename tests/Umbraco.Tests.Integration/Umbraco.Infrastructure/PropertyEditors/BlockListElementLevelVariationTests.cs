--- conflicted
+++ resolved
@@ -149,43 +149,7 @@
         var settingsElementKey = Guid.NewGuid();
         foreach (var blocksProperty in blocksProperties)
         {
-<<<<<<< HEAD
-            var blockListValue = new BlockListValue
-            {
-                Layout = new Dictionary<string, IEnumerable<IBlockLayoutItem>>
-                {
-                    {
-                        Constants.PropertyEditors.Aliases.BlockList,
-                        new IBlockLayoutItem[]
-                        {
-                            new BlockListLayoutItem { ContentKey = contentElementKey, SettingsKey = settingsElementKey }
-                        }
-                    }
-                },
-                ContentData =
-                [
-                    new()
-                    {
-                        Key = contentElementKey,
-                        ContentTypeAlias = elementType.Alias,
-                        ContentTypeKey = elementType.Key,
-                        Properties = blocksProperty.BlockContentValues
-                    }
-                ],
-                SettingsData =
-                [
-                    new()
-                    {
-                        Key = settingsElementKey,
-                        ContentTypeAlias = elementType.Alias,
-                        ContentTypeKey = elementType.Key,
-                        Properties = blocksProperty.BlockSettingsValues
-                    }
-                ]
-            };
-=======
             var blockListValue = BlockListPropertyValue(elementType, contentElementUdi, settingsElementUdi, blocksProperty);
->>>>>>> 676695d6
             var propertyValue = JsonSerializer.Serialize(blockListValue);
             content.Properties["blocks"]!.SetValue(propertyValue, blocksProperty.Culture, blocksProperty.Segment);
         }
