--- conflicted
+++ resolved
@@ -544,17 +544,10 @@
             },
             Variants = new[]
             {
-<<<<<<< HEAD
                 new VariantModel { Name = content.GetCultureName("en-US")!, Culture = "en-US" },
                 new VariantModel { Name = content.GetCultureName("da-DK")!, Culture = "da-DK" },
                 new VariantModel { Name = content.GetCultureName("de-DE")!, Culture = "de-DE" }
             }
-=======
-                new VariantModel { Name = content.GetCultureName("en-US")!, Culture = "en-US", Properties = [] },
-                new VariantModel { Name = content.GetCultureName("da-DK")!, Culture = "da-DK", Properties = [] },
-                new VariantModel { Name = content.GetCultureName("de-DE")!, Culture = "de-DE", Properties = [] },
-            },
->>>>>>> bdabaa80
         };
 
         var result = await ContentEditingService.UpdateAsync(content.Key, updateModel, userKey);
