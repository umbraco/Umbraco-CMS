--- conflicted
+++ resolved
@@ -1933,14 +1933,6 @@
         }
     }
 
-<<<<<<< HEAD
-    [Test]
-    public async Task Missing_Segment_Performs_Fallback_To_Default_Segment()
-    {
-        var elementType = CreateElementType(ContentVariation.Segment);
-        var blockListDataType = await CreateBlockListDataType(elementType);
-        var contentType = CreateContentType(ContentVariation.Segment, blockListDataType);
-=======
     [TestCase(ContentVariation.Culture, false)]
     [TestCase(ContentVariation.Culture, true)]
     [TestCase(ContentVariation.Nothing, false)]
@@ -1959,54 +1951,10 @@
         var elementType = CreateElementType(elementTypeVariation);
         var blockListDataType = await CreateBlockListDataType(elementType);
         var contentType = CreateContentType(ContentVariation.Culture, blockListDataType, ContentVariation.Culture);
->>>>>>> 298db76c
 
         var content = CreateContent(
             contentType,
             elementType,
-<<<<<<< HEAD
-            new List<BlockPropertyValue>
-            {
-                new() { Alias = "invariantText", Value = "The invariant content value" },
-                new() { Alias = "variantText", Value = "The variant content value (Default)" },
-                new() { Alias = "variantText", Value = "The variant content value (Segment 2)", Segment = "s2" }
-            },
-            [],
-            true);
-
-        AssertPropertyValues(null, "The invariant content value", "The variant content value (Default)");
-
-        AssertPropertyValues("s1", "The invariant content value", "The variant content value (Default)");
-
-        AssertPropertyValues("s2", "The invariant content value", "The variant content value (Segment 2)");
-
-        var blockListValue = JsonSerializer.Deserialize<BlockListValue>((string)content.Properties["blocks"]!.GetValue()!);
-        blockListValue.ContentData[0].Values.Add(new BlockPropertyValue { Alias = "variantText", Value = "The variant content value (Segment 1)", Segment = "s1" });
-
-        blockListValue.Expose =
-        [
-            new() { ContentKey = blockListValue.ContentData[0].Key },
-            new() { ContentKey = blockListValue.ContentData[0].Key, Segment = "s1" },
-            new() { ContentKey = blockListValue.ContentData[0].Key, Segment = "s2" },
-        ];
-
-        content.Properties["blocks"]!.SetValue(JsonSerializer.Serialize(blockListValue));
-        ContentService.Save(content);
-        PublishContent(content, contentType);
-
-        AssertPropertyValues(null, "The invariant content value", "The variant content value (Default)");
-
-        AssertPropertyValues("s1", "The invariant content value", "The variant content value (Segment 1)");
-
-        AssertPropertyValues("s2", "The invariant content value", "The variant content value (Segment 2)");
-
-        void AssertPropertyValues(string? segment, string expectedInvariantContentValue, string expectedVariantContentValue)
-        {
-            SetVariationContext(null, segment);
-            var publishedContent = GetPublishedContent(content.Key);
-
-            var value = publishedContent.Value<BlockListModel>("blocks");
-=======
             new []
             {
                 new BlockProperty(
@@ -2046,7 +1994,6 @@
 
             var publishedValueFallback = GetRequiredService<IPublishedValueFallback>();
             var value = publishedContent.Value<BlockListModel>(publishedValueFallback, "blocks", fallback: fallback);
->>>>>>> 298db76c
             Assert.IsNotNull(value);
             Assert.AreEqual(1, value.Count);
 
@@ -2057,36 +2004,53 @@
                 Assert.AreEqual(expectedInvariantContentValue, blockListItem.Content.Value<string>("invariantText"));
                 Assert.AreEqual(expectedVariantContentValue, blockListItem.Content.Value<string>("variantText"));
             });
-<<<<<<< HEAD
+
+            Assert.AreEqual(2, blockListItem.Settings.Properties.Count());
+            Assert.Multiple(() =>
+            {
+                Assert.AreEqual(expectedInvariantSettingsValue, blockListItem.Settings.Value<string>("invariantText"));
+                Assert.AreEqual(expectedVariantSettingsValue, blockListItem.Settings.Value<string>("variantText"));
+            });
         }
+
+        void AssetEmptyPropertyValues(string culture)
+        {
+            SetVariationContext(culture, null);
+            var publishedContent = GetPublishedContent(content.Key);
+
+            var value = publishedContent.Value<BlockListModel>("blocks");
+            Assert.NotNull(value);
+            Assert.IsEmpty(value);
+        }
     }
 
     [Test]
-    public async Task Missing_Property_Value_For_Existing_Segment_Does_Not_Perform_Fallback_To_Default_Segment()
+    public async Task Missing_Segment_Performs_Fallback_To_Default_Segment()
     {
         var elementType = CreateElementType(ContentVariation.Segment);
         var blockListDataType = await CreateBlockListDataType(elementType);
         var contentType = CreateContentType(ContentVariation.Segment, blockListDataType);
 
-        var content = CreateContent(contentType, elementType, [], false);
-        var blockListValue = BlockListPropertyValue(
+        var content = CreateContent(
+            contentType,
             elementType,
-            [
-                (
-                    Guid.NewGuid(),
-                    Guid.NewGuid(),
-                    new BlockProperty(
-                        new List<BlockPropertyValue>
-                        {
-                            new() { Alias = "invariantText", Value = "The invariant content value" },
-                            new() { Alias = "variantText", Value = "The variant content value (Default)" },
-                            new() { Alias = "variantText", Value = "The variant content value (Segment 2)", Segment = "s2"}
-                        },
-                        [],
-                        null,
-                        null)
-                )
-            ]);
+            new List<BlockPropertyValue>
+            {
+                new() { Alias = "invariantText", Value = "The invariant content value" },
+                new() { Alias = "variantText", Value = "The variant content value (Default)" },
+                new() { Alias = "variantText", Value = "The variant content value (Segment 2)", Segment = "s2" }
+            },
+            [],
+            true);
+
+        AssertPropertyValues(null, "The invariant content value", "The variant content value (Default)");
+
+        AssertPropertyValues("s1", "The invariant content value", "The variant content value (Default)");
+
+        AssertPropertyValues("s2", "The invariant content value", "The variant content value (Segment 2)");
+
+        var blockListValue = JsonSerializer.Deserialize<BlockListValue>((string)content.Properties["blocks"]!.GetValue()!);
+        blockListValue.ContentData[0].Values.Add(new BlockPropertyValue { Alias = "variantText", Value = "The variant content value (Segment 1)", Segment = "s1" });
 
         blockListValue.Expose =
         [
@@ -2101,10 +2065,9 @@
 
         AssertPropertyValues(null, "The invariant content value", "The variant content value (Default)");
 
-        AssertPropertyValues("s1", "The invariant content value", string.Empty);
+        AssertPropertyValues("s1", "The invariant content value", "The variant content value (Segment 1)");
 
         AssertPropertyValues("s2", "The invariant content value", "The variant content value (Segment 2)");
-
 
         void AssertPropertyValues(string? segment, string expectedInvariantContentValue, string expectedVariantContentValue)
         {
@@ -2122,25 +2085,70 @@
                 Assert.AreEqual(expectedInvariantContentValue, blockListItem.Content.Value<string>("invariantText"));
                 Assert.AreEqual(expectedVariantContentValue, blockListItem.Content.Value<string>("variantText"));
             });
-=======
-
-            Assert.AreEqual(2, blockListItem.Settings.Properties.Count());
+        }
+    }
+
+    [Test]
+    public async Task Missing_Property_Value_For_Existing_Segment_Does_Not_Perform_Fallback_To_Default_Segment()
+    {
+        var elementType = CreateElementType(ContentVariation.Segment);
+        var blockListDataType = await CreateBlockListDataType(elementType);
+        var contentType = CreateContentType(ContentVariation.Segment, blockListDataType);
+
+        var content = CreateContent(contentType, elementType, [], false);
+        var blockListValue = BlockListPropertyValue(
+            elementType,
+            [
+                (
+                    Guid.NewGuid(),
+                    Guid.NewGuid(),
+                    new BlockProperty(
+                        new List<BlockPropertyValue>
+                        {
+                            new() { Alias = "invariantText", Value = "The invariant content value" },
+                            new() { Alias = "variantText", Value = "The variant content value (Default)" },
+                            new() { Alias = "variantText", Value = "The variant content value (Segment 2)", Segment = "s2"}
+                        },
+                        [],
+                        null,
+                        null)
+                )
+            ]);
+
+        blockListValue.Expose =
+        [
+            new() { ContentKey = blockListValue.ContentData[0].Key },
+            new() { ContentKey = blockListValue.ContentData[0].Key, Segment = "s1" },
+            new() { ContentKey = blockListValue.ContentData[0].Key, Segment = "s2" },
+        ];
+
+        content.Properties["blocks"]!.SetValue(JsonSerializer.Serialize(blockListValue));
+        ContentService.Save(content);
+        PublishContent(content, contentType);
+
+        AssertPropertyValues(null, "The invariant content value", "The variant content value (Default)");
+
+        AssertPropertyValues("s1", "The invariant content value", string.Empty);
+
+        AssertPropertyValues("s2", "The invariant content value", "The variant content value (Segment 2)");
+
+
+        void AssertPropertyValues(string? segment, string expectedInvariantContentValue, string expectedVariantContentValue)
+        {
+            SetVariationContext(null, segment);
+            var publishedContent = GetPublishedContent(content.Key);
+
+            var value = publishedContent.Value<BlockListModel>("blocks");
+            Assert.IsNotNull(value);
+            Assert.AreEqual(1, value.Count);
+
+            var blockListItem = value.First();
+            Assert.AreEqual(2, blockListItem.Content.Properties.Count());
             Assert.Multiple(() =>
             {
-                Assert.AreEqual(expectedInvariantSettingsValue, blockListItem.Settings.Value<string>("invariantText"));
-                Assert.AreEqual(expectedVariantSettingsValue, blockListItem.Settings.Value<string>("variantText"));
+                Assert.AreEqual(expectedInvariantContentValue, blockListItem.Content.Value<string>("invariantText"));
+                Assert.AreEqual(expectedVariantContentValue, blockListItem.Content.Value<string>("variantText"));
             });
         }
-
-        void AssetEmptyPropertyValues(string culture)
-        {
-            SetVariationContext(culture, null);
-            var publishedContent = GetPublishedContent(content.Key);
-
-            var value = publishedContent.Value<BlockListModel>("blocks");
-            Assert.NotNull(value);
-            Assert.IsEmpty(value);
->>>>>>> 298db76c
-        }
     }
 }