--- conflicted
+++ resolved
@@ -105,13 +105,8 @@
                                                                   	},
                                                                   	"contentData": [{
                                                                   			"contentTypeKey": "{{elementType.Key:D}}",
-<<<<<<< HEAD
                                                                   			"key": "{{elementId:D}}",
-                                                                  			"properties": [
-=======
-                                                                  			"udi": "umb://element/{{elementId:N}}",
                                                                   			"values": [
->>>>>>> 676695d6
                                                                                 { "alias": "contentPicker", "value": "umb://document/{{pickedContent.Key:N}}" }
                                                                   			]
                                                                   		}
@@ -163,13 +158,8 @@
                                                                   	},
                                                                   	"contentData": [{
                                                                   			"contentTypeKey": "{{elementType.Key:D}}",
-<<<<<<< HEAD
                                                                   			"key": "{{elementId:D}}",
-                                                                  			"properties": [
-=======
-                                                                  			"udi": "umb://element/{{elementId:N}}",
                                                                   			"values": [
->>>>>>> 676695d6
                                                                                 { "alias": "tags", "value": "[\"Tag One\", \"Tag Two\", \"Tag Three\"]" }
                                                                   			]
                                                                   		}
