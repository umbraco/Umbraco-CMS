// Copyright (c) Umbraco.
// See LICENSE for more details.

using System;
using System.Linq;
using System.Threading.Tasks;
using Microsoft.Extensions.Logging;
using Microsoft.Extensions.Logging.Abstractions;
using Microsoft.Extensions.Options;
using Moq;
using NUnit.Framework;
using Umbraco.Cms.Core.Configuration;
using Umbraco.Cms.Core.Configuration.Models;
using Umbraco.Cms.Core.Events;
using Umbraco.Cms.Core.Migrations;
using Umbraco.Cms.Core.Scoping;
using Umbraco.Cms.Core.Services;
using Umbraco.Cms.Infrastructure.Migrations;
using Umbraco.Cms.Infrastructure.Migrations.Install;
using Umbraco.Cms.Infrastructure.Migrations.Upgrade;
using Umbraco.Cms.Infrastructure.Persistence.DatabaseModelDefinitions;
using Umbraco.Cms.Infrastructure.Persistence.Dtos;
using Umbraco.Cms.Tests.Common.TestHelpers;
using Umbraco.Cms.Tests.Common.Testing;
using Umbraco.Cms.Tests.Integration.Testing;

namespace Umbraco.Cms.Tests.Integration.Umbraco.Infrastructure.Migrations
{
    [TestFixture]
    [UmbracoTest(Database = UmbracoTestOptions.Database.NewEmptyPerTest)]
    public class AdvancedMigrationTests : UmbracoIntegrationTest
    {
        private IUmbracoVersion UmbracoVersion => GetRequiredService<IUmbracoVersion>();
        private IEventAggregator EventAggregator => GetRequiredService<IEventAggregator>();
        private IMigrationPlanExecutor MigrationPlanExecutor => GetRequiredService<IMigrationPlanExecutor>();

        [Test]
        public void CreateTableOfTDto()
        {
            IMigrationBuilder builder = Mock.Of<IMigrationBuilder>();
            Mock.Get(builder)
                .Setup(x => x.Build(It.IsAny<Type>(), It.IsAny<IMigrationContext>()))
                .Returns<Type, IMigrationContext>((t, c) =>
                {
                    if (t != typeof(CreateTableOfTDtoMigration))
                    {
                        throw new NotSupportedException();
                    }

                    return new CreateTableOfTDtoMigration(c);
                });

            using (ScopeProvider.CreateScope(autoComplete: true))
            {
                var upgrader = new Upgrader(
                    new MigrationPlan("test")
                        .From(string.Empty)
                        .To<CreateTableOfTDtoMigration>("done"));

                upgrader.Execute(MigrationPlanExecutor, ScopeProvider, Mock.Of<IKeyValueService>());

<<<<<<< HEAD
                var db = ScopeAccessor.AmbientScope.Database;
                var exists = ScopeAccessor.AmbientScope.SqlContext.SqlSyntax.DoesTableExist(db, "umbracoUser");
=======
                var helper = new DatabaseSchemaCreator(scope.Database, LoggerFactory.CreateLogger<DatabaseSchemaCreator>(), LoggerFactory, UmbracoVersion, EventAggregator, Mock.Of<IOptionsMonitor<InstallDefaultDataSettings>>());
                bool exists = helper.TableExists("umbracoUser");
                Assert.IsTrue(exists);
>>>>>>> ad51832b

                Assert.IsTrue(exists);
            }
        }

        [Test]
        public void DeleteKeysAndIndexesOfTDto()
        {
            IMigrationBuilder builder = Mock.Of<IMigrationBuilder>();
            Mock.Get(builder)
                .Setup(x => x.Build(It.IsAny<Type>(), It.IsAny<IMigrationContext>()))
                .Returns<Type, IMigrationContext>((t, c) =>
                {
                    switch (t.Name)
                    {
                        case "CreateTableOfTDtoMigration":
                            return new CreateTableOfTDtoMigration(c);
                        case "DeleteKeysAndIndexesMigration":
                            return new DeleteKeysAndIndexesMigration(c);
                        default:
                            throw new NotSupportedException();
                    }
                });

            using (IScope scope = ScopeProvider.CreateScope())
            {
                var upgrader = new Upgrader(
                    new MigrationPlan("test")
                        .From(string.Empty)
                        .To<CreateTableOfTDtoMigration>("a")
                        .To<DeleteKeysAndIndexesMigration>("done"));

                upgrader.Execute(MigrationPlanExecutor, ScopeProvider, Mock.Of<IKeyValueService>());
                scope.Complete();
            }
        }

        [Test]
        public void CreateKeysAndIndexesOfTDto()
        {
            if (BaseTestDatabase.IsSqlite())
            {
                // TODO: Think about this for future migrations.
                Assert.Ignore("Can't add / drop keys in SQLite.");
                return;
            }

            IMigrationBuilder builder = Mock.Of<IMigrationBuilder>();
            Mock.Get(builder)
                .Setup(x => x.Build(It.IsAny<Type>(), It.IsAny<IMigrationContext>()))
                .Returns<Type, IMigrationContext>((t, c) =>
                {
                    switch (t.Name)
                    {
                        case "CreateTableOfTDtoMigration":
                            return new CreateTableOfTDtoMigration(c);
                        case "DeleteKeysAndIndexesMigration":
                            return new DeleteKeysAndIndexesMigration(c);
                        case "CreateKeysAndIndexesOfTDtoMigration":
                            return new CreateKeysAndIndexesOfTDtoMigration(c);
                        default:
                            throw new NotSupportedException();
                    }
                });

            using (IScope scope = ScopeProvider.CreateScope())
            {
                var upgrader = new Upgrader(
                    new MigrationPlan("test")
                        .From(string.Empty)
                        .To<CreateTableOfTDtoMigration>("a")
                        .To<DeleteKeysAndIndexesMigration>("b")
                        .To<CreateKeysAndIndexesOfTDtoMigration>("done"));

                upgrader.Execute(MigrationPlanExecutor, ScopeProvider, Mock.Of<IKeyValueService>());
                scope.Complete();
            }
        }

        [Test]
        public void CreateKeysAndIndexes()
        {
            if (BaseTestDatabase.IsSqlite())
            {
                // TODO: Think about this for future migrations.
                Assert.Ignore("Can't add / drop keys in SQLite.");
                return;
            }

            IMigrationBuilder builder = Mock.Of<IMigrationBuilder>();
            Mock.Get(builder)
                .Setup(x => x.Build(It.IsAny<Type>(), It.IsAny<IMigrationContext>()))
                .Returns<Type, IMigrationContext>((t, c) =>
                {
                    switch (t.Name)
                    {
                        case "CreateTableOfTDtoMigration":
                            return new CreateTableOfTDtoMigration(c);
                        case "DeleteKeysAndIndexesMigration":
                            return new DeleteKeysAndIndexesMigration(c);
                        case "CreateKeysAndIndexesMigration":
                            return new CreateKeysAndIndexesMigration(c);
                        default:
                            throw new NotSupportedException();
                    }
                });

            using (IScope scope = ScopeProvider.CreateScope())
            {
                var upgrader = new Upgrader(
                    new MigrationPlan("test")
                        .From(string.Empty)
                        .To<CreateTableOfTDtoMigration>("a")
                        .To<DeleteKeysAndIndexesMigration>("b")
                        .To<CreateKeysAndIndexesMigration>("done"));

                upgrader.Execute(MigrationPlanExecutor, ScopeProvider, Mock.Of<IKeyValueService>());
                scope.Complete();
            }
        }

        [Test]
        public void AddColumn()
        {
            IMigrationBuilder builder = Mock.Of<IMigrationBuilder>();
            Mock.Get(builder)
                .Setup(x => x.Build(It.IsAny<Type>(), It.IsAny<IMigrationContext>()))
                .Returns<Type, IMigrationContext>((t, c) =>
                {
                    switch (t.Name)
                    {
                        case "CreateTableOfTDtoMigration":
                            return new CreateTableOfTDtoMigration(c);
                        case "CreateColumnMigration":
                            return new AddColumnMigration(c);
                        default:
                            throw new NotSupportedException();
                    }
                });

            using (ScopeProvider.CreateScope(autoComplete: true))
            {
                var upgrader = new Upgrader(
                    new MigrationPlan("test")
                        .From(string.Empty)
                        .To<CreateTableOfTDtoMigration>("a")
                        .To<AddColumnMigration>("done"));

                upgrader.Execute(MigrationPlanExecutor, ScopeProvider, Mock.Of<IKeyValueService>());

                var db = ScopeAccessor.AmbientScope.Database;

                var columnInfo = ScopeAccessor.AmbientScope.SqlContext.SqlSyntax.GetColumnsInSchema(db)
                    .Where(x => x.TableName == "umbracoUser")
                    .FirstOrDefault(x => x.ColumnName == "Foo");

                Assert.Multiple(() =>
                {
                    Assert.NotNull(columnInfo);
                    Assert.IsTrue(columnInfo.DataType.Contains("nvarchar"));
                });
            }
        }

        public class CreateTableOfTDtoMigration : MigrationBase
        {
            public CreateTableOfTDtoMigration(IMigrationContext context)
                : base(context)
            {
            }

            protected override void Migrate() =>

                // Create User table with keys, indexes, etc.
                Create.Table<UserDto>().Do();
        }

        public class DeleteKeysAndIndexesMigration : MigrationBase
        {
            public DeleteKeysAndIndexesMigration(IMigrationContext context)
                : base(context)
            {
            }

            protected override void Migrate()
            {
                // drops User table keys and indexes
                // Execute.DropKeysAndIndexes("umbracoUser");

                // drops *all* tables keys and indexes
                var tables = SqlSyntax.GetTablesInSchema(Context.Database).ToList();
                foreach (string table in tables)
                {
                    Delete.KeysAndIndexes(table, false, true).Do();
                }

                foreach (string table in tables)
                {
                    Delete.KeysAndIndexes(table, true, false).Do();
                }
            }
        }

        public class CreateKeysAndIndexesOfTDtoMigration : MigrationBase
        {
            public CreateKeysAndIndexesOfTDtoMigration(IMigrationContext context)
                : base(context)
            {
            }

            protected override void Migrate() =>

                // Create User table keys and indexes.
                Create.KeysAndIndexes<UserDto>().Do();
        }

        public class CreateKeysAndIndexesMigration : MigrationBase
        {
            public CreateKeysAndIndexesMigration(IMigrationContext context)
                : base(context)
            {
            }

            protected override void Migrate()
            {
                // Creates *all* tables keys and indexes
                foreach (Type x in DatabaseSchemaCreator.OrderedTables)
                {
                    // ok - for tests, restrict to Node
                    if (x != typeof(UserDto))
                    {
                        continue;
                    }

                    Create.KeysAndIndexes(x).Do();
                }
            }
        }

        public class AddColumnMigration : MigrationBase
        {
            public AddColumnMigration(IMigrationContext context)
                : base(context)
            {
            }

            protected override void Migrate()
            {
                Database.Execute($"ALTER TABLE {SqlSyntax.GetQuotedTableName("umbracoUser")} ADD Foo nvarchar(255)");
            }
        }
    }
}<|MERGE_RESOLUTION|>--- conflicted
+++ resolved
@@ -59,14 +59,8 @@
 
                 upgrader.Execute(MigrationPlanExecutor, ScopeProvider, Mock.Of<IKeyValueService>());
 
-<<<<<<< HEAD
                 var db = ScopeAccessor.AmbientScope.Database;
                 var exists = ScopeAccessor.AmbientScope.SqlContext.SqlSyntax.DoesTableExist(db, "umbracoUser");
-=======
-                var helper = new DatabaseSchemaCreator(scope.Database, LoggerFactory.CreateLogger<DatabaseSchemaCreator>(), LoggerFactory, UmbracoVersion, EventAggregator, Mock.Of<IOptionsMonitor<InstallDefaultDataSettings>>());
-                bool exists = helper.TableExists("umbracoUser");
-                Assert.IsTrue(exists);
->>>>>>> ad51832b
 
                 Assert.IsTrue(exists);
             }
