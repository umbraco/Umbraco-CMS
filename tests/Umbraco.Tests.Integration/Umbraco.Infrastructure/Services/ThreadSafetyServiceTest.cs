// Copyright (c) Umbraco.
// See LICENSE for more details.

using System;
using System.Collections.Generic;
using System.Linq;
using System.Threading;
using Microsoft.Extensions.Logging;
using NUnit.Framework;
using Umbraco.Cms.Core;
using Umbraco.Cms.Core.Models;
using Umbraco.Cms.Core.Services;
using Umbraco.Cms.Infrastructure.Persistence;
using Umbraco.Cms.Infrastructure.Scoping;
using Umbraco.Cms.Tests.Common.Builders;
using Umbraco.Cms.Tests.Common.Testing;
using Umbraco.Cms.Tests.Integration.Testing;
using Umbraco.Extensions;

namespace Umbraco.Cms.Tests.Integration.Umbraco.Infrastructure.Services;
// these tests tend to fail from time to time esp. on VSTS
//
// read
// Lock Time-out: https://technet.microsoft.com/en-us/library/ms172402.aspx?f=255&MSPPError=-2147217396
//    http://support.x-tensive.com/question/5242/strange-locking-exceptions-with-sqlserverce
//    http://debuggingblog.com/wp/2009/05/07/high-cpu-usage-and-windows-forms-application-hang-with-sqlce-database-and-the-sqlcelocktimeoutexception/
//
// tried to increase it via connection string or via SET LOCK_TIMEOUT
// but still, the test fails on VSTS in most cases, so now ignoring it,
// as I could not figure out _why_ and it does not look like we are
// causing it, getting into __sysObjects locks, no idea why

[TestFixture]
[UmbracoTest(Database = UmbracoTestOptions.Database.NewSchemaPerTest, Logger = UmbracoTestOptions.Logger.Console)]
public class ThreadSafetyServiceTest : UmbracoIntegrationTest
{
    [SetUp]
    public void SetUp() => CreateTestData();

    private IContentService ContentService => GetRequiredService<IContentService>();

    private IMediaService MediaService => GetRequiredService<IMediaService>();

    private IContentTypeService ContentTypeService => GetRequiredService<IContentTypeService>();

    private const int MaxThreadCount = 20;

    private void Save(ContentService service, IContent content)
    {
        using (var scope = ScopeProvider.CreateScope())
        {
            if (ScopeAccessor.AmbientScope.Database.DatabaseType.IsSqlServer())
            {
                ScopeAccessor.AmbientScope.Database.Execute("SET LOCK_TIMEOUT 60000");
            }

            service.Save(content);
            scope.Complete();
        }
    }

    private void Save(MediaService service, IMedia media)
    {
        using (var scope = ScopeProvider.CreateScope())
        {
            if (ScopeAccessor.AmbientScope.Database.DatabaseType.IsSqlServer())
            {
                ScopeAccessor.AmbientScope.Database.Execute("SET LOCK_TIMEOUT 60000");
            }

            service.Save(media);
            scope.Complete();
        }
    }

    private ManualResetEventSlim TraceLocks()
    {
        var done = new ManualResetEventSlim(false);

        // comment out to trace locks
        return done;

        // new Thread(() =>
        // {
        //    using (var scope = ScopeProvider.CreateScope())
        //    while (done.IsSet == false)
        //    {
        //        var db = scope.Database;
        //        var info = db.Query<dynamic>("SELECT * FROM sys.lock_information;");
        //        Console.WriteLine("LOCKS:");
        //        foreach (var row in info)
        //        {
        //            Console.WriteLine("> " + row.request_spid + " " + row.resource_type + " " + row.resource_description + " " + row.request_mode + " " + row.resource_table + " " + row.resource_table_id + " " + row.request_status);
        //        }
        //        Thread.Sleep(50);
        //    }
        // }).Start();
        // return done;
    }

    [Test]
    public void Ensure_All_Threads_Execute_Successfully_Content_Service()
    {
        if (Environment.GetEnvironmentVariable("UMBRACO_TMP") != null)
        {
            Assert.Ignore("Do not run on VSTS.");
        }

        var log = GetRequiredService<ILogger<ThreadSafetyServiceTest>>();

        // the ServiceContext in that each repository in a service (i.e. ContentService) is a singleton
        var contentService = (ContentService)ContentService;

        var threads = new List<Thread>();
        var exceptions = new List<Exception>();

        log.LogInformation("Starting...");

        var done = TraceLocks();

        for (var i = 0; i < MaxThreadCount; i++)
        {
            var t = new Thread(() =>
            {
                try
                {
<<<<<<< HEAD
                    var
                        currentStack = ((ScopeProvider)ScopeProvider).GetCallContextScopeValue();
                    log.LogInformation("[{ThreadId}] Current Stack? {CurrentStack}",
                        Thread.CurrentThread.ManagedThreadId, currentStack?.Count);

                    // NOTE: This is NULL because we have supressed the execution context flow.
                    // If we don't do that we will get various exceptions because we're trying to run concurrent threads
                    // against an ambient context which cannot be done due to the rules of scope creation and completion.
                    // But this works in v8 without the supression!? Why?
                    // In v8 the value of the AmbientScope is simply the current CallContext (i.e. AsyncLocal) Value which
                    // is not a mutable Stack like we are maintaining now. This means that for each child thread
                    // in v8, that thread will see it's own CallContext Scope value that it set and not the 'true'
                    // ambient Scope like we do now.
                    // So although the test passes in v8, there's actually some strange things occuring because Scopes
                    // are being created and disposed concurrently and out of order.
                    var currentScope = ScopeAccessor.AmbientScope;
                    log.LogInformation("[{ThreadId}] Current Scope? {CurrentScope}",
                        Thread.CurrentThread.ManagedThreadId, currentScope?.GetDebugInfo());
                    Assert.IsNull(currentScope);

                    var name1 = "test-" + Guid.NewGuid();
                    var content1 = contentService.Create(name1, -1, "umbTextpage");

                    log.LogInformation("[{ThreadId}] Saving content #1.", Thread.CurrentThread.ManagedThreadId);
                    Save(contentService, content1);

                    Thread.Sleep(100); // quick pause for maximum overlap!

                    var name2 = "test-" + Guid.NewGuid();
                    var content2 = contentService.Create(name2, -1, "umbTextpage");

                    log.LogInformation("[{ThreadId}] Saving content #2.", Thread.CurrentThread.ManagedThreadId);
                    Save(contentService, content2);
                }
                catch (Exception e)
                {
                    //throw;
                    lock (exceptions)
=======
                    try
                    {
                        // NOTE: This is NULL because we have supressed the execution context flow.
                        // If we don't do that we will get various exceptions because we're trying to run concurrent threads
                        // against an ambient context which cannot be done due to the rules of scope creation and completion.
                        // But this works in v8 without the supression!? Why?
                        // In v8 the value of the AmbientScope is simply the current CallContext (i.e. AsyncLocal) Value which
                        // is not a mutable Stack like we are maintaining now. This means that for each child thread
                        // in v8, that thread will see it's own CallContext Scope value that it set and not the 'true'
                        // ambient Scope like we do now.
                        // So although the test passes in v8, there's actually some strange things occuring because Scopes
                        // are being created and disposed concurrently and out of order.
                        var currentScope = ScopeAccessor.AmbientScope;
                        log.LogInformation("[{ThreadId}] Current Scope? {CurrentScope}",
                            Thread.CurrentThread.ManagedThreadId, currentScope?.GetDebugInfo());
                        Assert.IsNull(currentScope);

                        string name1 = "test-" + Guid.NewGuid();
                        IContent content1 = contentService.Create(name1, -1, "umbTextpage");

                        log.LogInformation("[{ThreadId}] Saving content #1.", Thread.CurrentThread.ManagedThreadId);
                        Save(contentService, content1);

                        Thread.Sleep(100); // quick pause for maximum overlap!

                        string name2 = "test-" + Guid.NewGuid();
                        IContent content2 = contentService.Create(name2, -1, "umbTextpage");

                        log.LogInformation("[{ThreadId}] Saving content #2.", Thread.CurrentThread.ManagedThreadId);
                        Save(contentService, content2);
                    }
                    catch (Exception e)
>>>>>>> 29961d40
                    {
                        exceptions.Add(e);
                    }
                }
            });
            threads.Add(t);
        }

        // See NOTE above, we must supress flow here to be able to run concurrent threads,
        // else the AsyncLocal value from this current context will flow to the child threads.
        using (ExecutionContext.SuppressFlow())
        {
            // start all threads
            log.LogInformation("Starting threads");
            threads.ForEach(x => x.Start());
        }

        // wait for all to complete
        log.LogInformation("Joining threads");
        threads.ForEach(x => x.Join());

        done.Set();

        log.LogInformation("Checking exceptions");
        if (exceptions.Count == 0)
        {
            // now look up all items, there should be 40!
            var items = contentService.GetRootContent();
            Assert.AreEqual(2 * MaxThreadCount, items.Count());
        }
        else
        {
            throw new Exception("Exceptions!", exceptions.First()); // rethrow the first one...
        }
    }

    [Test]
    public void Ensure_All_Threads_Execute_Successfully_Media_Service()
    {
        if (Environment.GetEnvironmentVariable("UMBRACO_TMP") != null)
        {
            Assert.Ignore("Do not run on VSTS.");
        }

        var log = GetRequiredService<ILogger<ThreadSafetyServiceTest>>();

        // mimick the ServiceContext in that each repository in a service (i.e. ContentService) is a singleton
        var mediaService = (MediaService)MediaService;

        var threads = new List<Thread>();
        var exceptions = new List<Exception>();

        log.LogInformation("Starting...");

        var done = TraceLocks();

        for (var i = 0; i < MaxThreadCount; i++)
        {
            var t = new Thread(() =>
            {
                try
                {
<<<<<<< HEAD
                    var
                        currentStack = ((ScopeProvider)ScopeProvider).GetCallContextScopeValue();
                    log.LogInformation("[{ThreadId}] Current Stack? {CurrentStack}",
                        Thread.CurrentThread.ManagedThreadId, currentStack?.Count);

                    // NOTE: This is NULL because we have supressed the execution context flow.
                    // If we don't do that we will get various exceptions because we're trying to run concurrent threads
                    // against an ambient context which cannot be done due to the rules of scope creation and completion.
                    // But this works in v8 without the supression!? Why?
                    // In v8 the value of the AmbientScope is simply the current CallContext (i.e. AsyncLocal) Value which
                    // is not a mutable Stack like we are maintaining now. This means that for each child thread
                    // in v8, that thread will see it's own CallContext Scope value that it set and not the 'true'
                    // ambient Scope like we do now.
                    // So although the test passes in v8, there's actually some strange things occuring because Scopes
                    // are being created and disposed concurrently and out of order.
                    var currentScope = ScopeAccessor.AmbientScope;
                    log.LogInformation("[{ThreadId}] Current Scope? {CurrentScope}",
                        Thread.CurrentThread.ManagedThreadId, currentScope?.GetDebugInfo());
                    Assert.IsNull(currentScope);

                    var name1 = "test-" + Guid.NewGuid();
                    var media1 = mediaService.CreateMedia(name1, -1, Constants.Conventions.MediaTypes.Folder);
                    log.LogInformation("[{0}] Saving media #1.", Thread.CurrentThread.ManagedThreadId);
                    Save(mediaService, media1);

                    Thread.Sleep(100); // quick pause for maximum overlap!

                    var name2 = "test-" + Guid.NewGuid();
                    var media2 = mediaService.CreateMedia(name2, -1, Constants.Conventions.MediaTypes.Folder);
                    log.LogInformation("[{0}] Saving media #2.", Thread.CurrentThread.ManagedThreadId);
                    Save(mediaService, media2);
                }
                catch (Exception e)
                {
                    lock (exceptions)
=======
                    try
                    {
                        // NOTE: This is NULL because we have supressed the execution context flow.
                        // If we don't do that we will get various exceptions because we're trying to run concurrent threads
                        // against an ambient context which cannot be done due to the rules of scope creation and completion.
                        // But this works in v8 without the supression!? Why?
                        // In v8 the value of the AmbientScope is simply the current CallContext (i.e. AsyncLocal) Value which
                        // is not a mutable Stack like we are maintaining now. This means that for each child thread
                        // in v8, that thread will see it's own CallContext Scope value that it set and not the 'true'
                        // ambient Scope like we do now.
                        // So although the test passes in v8, there's actually some strange things occuring because Scopes
                        // are being created and disposed concurrently and out of order.
                        var currentScope = ScopeAccessor.AmbientScope;
                        log.LogInformation("[{ThreadId}] Current Scope? {CurrentScope}",
                            Thread.CurrentThread.ManagedThreadId, currentScope?.GetDebugInfo());
                        Assert.IsNull(currentScope);

                        string name1 = "test-" + Guid.NewGuid();
                        IMedia media1 = mediaService.CreateMedia(name1, -1, Constants.Conventions.MediaTypes.Folder);
                        log.LogInformation("[{0}] Saving media #1.", Thread.CurrentThread.ManagedThreadId);
                        Save(mediaService, media1);

                        Thread.Sleep(100); // quick pause for maximum overlap!

                        string name2 = "test-" + Guid.NewGuid();
                        IMedia media2 = mediaService.CreateMedia(name2, -1, Constants.Conventions.MediaTypes.Folder);
                        log.LogInformation("[{0}] Saving media #2.", Thread.CurrentThread.ManagedThreadId);
                        Save(mediaService, media2);
                    }
                    catch (Exception e)
>>>>>>> 29961d40
                    {
                        exceptions.Add(e);
                    }
                }
            });
            threads.Add(t);
        }

        // See NOTE above, we must supress flow here to be able to run concurrent threads,
        // else the AsyncLocal value from this current context will flow to the child threads.
        using (ExecutionContext.SuppressFlow())
        {
            // start all threads
            threads.ForEach(x => x.Start());
        }

        // wait for all to complete
        threads.ForEach(x => x.Join());

        done.Set();

        if (exceptions.Count == 0)
        {
            // now look up all items, there should be 40!
            var items = mediaService.GetRootMedia();
            Assert.AreEqual(2 * MaxThreadCount, items.Count());
        }
        else
        {
            throw new Exception("Exceptions!", exceptions.First()); // rethrow the first one...
        }
    }

    public void CreateTestData()
    {
        // Create and Save ContentType "umbTextpage" -> 1045
        var contentType = ContentTypeBuilder.CreateSimpleContentType("umbTextpage", "Textpage");
        contentType.Key = new Guid("1D3A8E6E-2EA9-4CC1-B229-1AEE19821522");
        ContentTypeService.Save(contentType);
    }
}<|MERGE_RESOLUTION|>--- conflicted
+++ resolved
@@ -2,168 +2,136 @@
 // See LICENSE for more details.
 
 using System;
+using System.Collections.Concurrent;
 using System.Collections.Generic;
 using System.Linq;
 using System.Threading;
 using Microsoft.Extensions.Logging;
 using NUnit.Framework;
-using Umbraco.Cms.Core;
 using Umbraco.Cms.Core.Models;
+using Umbraco.Cms.Core.Scoping;
 using Umbraco.Cms.Core.Services;
+using Umbraco.Cms.Core.Services.Implement;
 using Umbraco.Cms.Infrastructure.Persistence;
 using Umbraco.Cms.Infrastructure.Scoping;
 using Umbraco.Cms.Tests.Common.Builders;
 using Umbraco.Cms.Tests.Common.Testing;
 using Umbraco.Cms.Tests.Integration.Testing;
 using Umbraco.Extensions;
-
-namespace Umbraco.Cms.Tests.Integration.Umbraco.Infrastructure.Services;
-// these tests tend to fail from time to time esp. on VSTS
-//
-// read
-// Lock Time-out: https://technet.microsoft.com/en-us/library/ms172402.aspx?f=255&MSPPError=-2147217396
-//    http://support.x-tensive.com/question/5242/strange-locking-exceptions-with-sqlserverce
-//    http://debuggingblog.com/wp/2009/05/07/high-cpu-usage-and-windows-forms-application-hang-with-sqlce-database-and-the-sqlcelocktimeoutexception/
-//
-// tried to increase it via connection string or via SET LOCK_TIMEOUT
-// but still, the test fails on VSTS in most cases, so now ignoring it,
-// as I could not figure out _why_ and it does not look like we are
-// causing it, getting into __sysObjects locks, no idea why
-
-[TestFixture]
-[UmbracoTest(Database = UmbracoTestOptions.Database.NewSchemaPerTest, Logger = UmbracoTestOptions.Logger.Console)]
-public class ThreadSafetyServiceTest : UmbracoIntegrationTest
+using Constants = Umbraco.Cms.Core.Constants;
+
+using IScopeProvider = Umbraco.Cms.Infrastructure.Scoping.IScopeProvider;
+using IScope = Umbraco.Cms.Infrastructure.Scoping.IScope;
+
+namespace Umbraco.Cms.Tests.Integration.Umbraco.Infrastructure.Services
 {
-    [SetUp]
-    public void SetUp() => CreateTestData();
-
-    private IContentService ContentService => GetRequiredService<IContentService>();
-
-    private IMediaService MediaService => GetRequiredService<IMediaService>();
-
-    private IContentTypeService ContentTypeService => GetRequiredService<IContentTypeService>();
-
-    private const int MaxThreadCount = 20;
-
-    private void Save(ContentService service, IContent content)
+    // these tests tend to fail from time to time esp. on VSTS
+    //
+    // read
+    // Lock Time-out: https://technet.microsoft.com/en-us/library/ms172402.aspx?f=255&MSPPError=-2147217396
+    //    http://support.x-tensive.com/question/5242/strange-locking-exceptions-with-sqlserverce
+    //    http://debuggingblog.com/wp/2009/05/07/high-cpu-usage-and-windows-forms-application-hang-with-sqlce-database-and-the-sqlcelocktimeoutexception/
+    //
+    // tried to increase it via connection string or via SET LOCK_TIMEOUT
+    // but still, the test fails on VSTS in most cases, so now ignoring it,
+    // as I could not figure out _why_ and it does not look like we are
+    // causing it, getting into __sysObjects locks, no idea why
+
+    [TestFixture]
+    [UmbracoTest(Database = UmbracoTestOptions.Database.NewSchemaPerTest, Logger = UmbracoTestOptions.Logger.Console)]
+    public class ThreadSafetyServiceTest : UmbracoIntegrationTest
     {
-        using (var scope = ScopeProvider.CreateScope())
-        {
-            if (ScopeAccessor.AmbientScope.Database.DatabaseType.IsSqlServer())
-            {
-                ScopeAccessor.AmbientScope.Database.Execute("SET LOCK_TIMEOUT 60000");
-            }
-
-            service.Save(content);
-            scope.Complete();
-        }
-    }
-
-    private void Save(MediaService service, IMedia media)
-    {
-        using (var scope = ScopeProvider.CreateScope())
-        {
-            if (ScopeAccessor.AmbientScope.Database.DatabaseType.IsSqlServer())
-            {
-                ScopeAccessor.AmbientScope.Database.Execute("SET LOCK_TIMEOUT 60000");
-            }
-
-            service.Save(media);
-            scope.Complete();
-        }
-    }
-
-    private ManualResetEventSlim TraceLocks()
-    {
-        var done = new ManualResetEventSlim(false);
-
-        // comment out to trace locks
-        return done;
-
-        // new Thread(() =>
-        // {
-        //    using (var scope = ScopeProvider.CreateScope())
-        //    while (done.IsSet == false)
-        //    {
-        //        var db = scope.Database;
-        //        var info = db.Query<dynamic>("SELECT * FROM sys.lock_information;");
-        //        Console.WriteLine("LOCKS:");
-        //        foreach (var row in info)
-        //        {
-        //            Console.WriteLine("> " + row.request_spid + " " + row.resource_type + " " + row.resource_description + " " + row.request_mode + " " + row.resource_table + " " + row.resource_table_id + " " + row.request_status);
-        //        }
-        //        Thread.Sleep(50);
-        //    }
-        // }).Start();
-        // return done;
-    }
-
-    [Test]
-    public void Ensure_All_Threads_Execute_Successfully_Content_Service()
-    {
-        if (Environment.GetEnvironmentVariable("UMBRACO_TMP") != null)
-        {
-            Assert.Ignore("Do not run on VSTS.");
-        }
-
-        var log = GetRequiredService<ILogger<ThreadSafetyServiceTest>>();
-
-        // the ServiceContext in that each repository in a service (i.e. ContentService) is a singleton
-        var contentService = (ContentService)ContentService;
-
-        var threads = new List<Thread>();
-        var exceptions = new List<Exception>();
-
-        log.LogInformation("Starting...");
-
-        var done = TraceLocks();
-
-        for (var i = 0; i < MaxThreadCount; i++)
-        {
-            var t = new Thread(() =>
-            {
-                try
+        private IContentService ContentService => GetRequiredService<IContentService>();
+
+        private IMediaService MediaService => GetRequiredService<IMediaService>();
+
+        private IContentTypeService ContentTypeService => GetRequiredService<IContentTypeService>();
+
+        [SetUp]
+        public void SetUp()
+        {
+            CreateTestData();
+        }
+
+        private const int MaxThreadCount = 20;
+
+        private void Save(ContentService service, IContent content)
+        {
+            using (IScope scope = ScopeProvider.CreateScope())
+            {
+                if (ScopeAccessor.AmbientScope.Database.DatabaseType.IsSqlServer())
                 {
-<<<<<<< HEAD
-                    var
-                        currentStack = ((ScopeProvider)ScopeProvider).GetCallContextScopeValue();
-                    log.LogInformation("[{ThreadId}] Current Stack? {CurrentStack}",
-                        Thread.CurrentThread.ManagedThreadId, currentStack?.Count);
-
-                    // NOTE: This is NULL because we have supressed the execution context flow.
-                    // If we don't do that we will get various exceptions because we're trying to run concurrent threads
-                    // against an ambient context which cannot be done due to the rules of scope creation and completion.
-                    // But this works in v8 without the supression!? Why?
-                    // In v8 the value of the AmbientScope is simply the current CallContext (i.e. AsyncLocal) Value which
-                    // is not a mutable Stack like we are maintaining now. This means that for each child thread
-                    // in v8, that thread will see it's own CallContext Scope value that it set and not the 'true'
-                    // ambient Scope like we do now.
-                    // So although the test passes in v8, there's actually some strange things occuring because Scopes
-                    // are being created and disposed concurrently and out of order.
-                    var currentScope = ScopeAccessor.AmbientScope;
-                    log.LogInformation("[{ThreadId}] Current Scope? {CurrentScope}",
-                        Thread.CurrentThread.ManagedThreadId, currentScope?.GetDebugInfo());
-                    Assert.IsNull(currentScope);
-
-                    var name1 = "test-" + Guid.NewGuid();
-                    var content1 = contentService.Create(name1, -1, "umbTextpage");
-
-                    log.LogInformation("[{ThreadId}] Saving content #1.", Thread.CurrentThread.ManagedThreadId);
-                    Save(contentService, content1);
-
-                    Thread.Sleep(100); // quick pause for maximum overlap!
-
-                    var name2 = "test-" + Guid.NewGuid();
-                    var content2 = contentService.Create(name2, -1, "umbTextpage");
-
-                    log.LogInformation("[{ThreadId}] Saving content #2.", Thread.CurrentThread.ManagedThreadId);
-                    Save(contentService, content2);
+                    ScopeAccessor.AmbientScope.Database.Execute("SET LOCK_TIMEOUT 60000");
                 }
-                catch (Exception e)
+
+                service.Save(content);
+                scope.Complete();
+            }
+        }
+
+        private void Save(MediaService service, IMedia media)
+        {
+            using (IScope scope = ScopeProvider.CreateScope())
+            {
+                if (ScopeAccessor.AmbientScope.Database.DatabaseType.IsSqlServer())
                 {
-                    //throw;
-                    lock (exceptions)
-=======
+                    ScopeAccessor.AmbientScope.Database.Execute("SET LOCK_TIMEOUT 60000");
+                }
+
+                service.Save(media);
+                scope.Complete();
+            }
+        }
+
+        private ManualResetEventSlim TraceLocks()
+        {
+            var done = new ManualResetEventSlim(false);
+
+            // comment out to trace locks
+            return done;
+
+            // new Thread(() =>
+            // {
+            //    using (var scope = ScopeProvider.CreateScope())
+            //    while (done.IsSet == false)
+            //    {
+            //        var db = scope.Database;
+            //        var info = db.Query<dynamic>("SELECT * FROM sys.lock_information;");
+            //        Console.WriteLine("LOCKS:");
+            //        foreach (var row in info)
+            //        {
+            //            Console.WriteLine("> " + row.request_spid + " " + row.resource_type + " " + row.resource_description + " " + row.request_mode + " " + row.resource_table + " " + row.resource_table_id + " " + row.request_status);
+            //        }
+            //        Thread.Sleep(50);
+            //    }
+            // }).Start();
+            // return done;
+        }
+
+        [Test]
+        public void Ensure_All_Threads_Execute_Successfully_Content_Service()
+        {
+            if (Environment.GetEnvironmentVariable("UMBRACO_TMP") != null)
+            {
+                Assert.Ignore("Do not run on VSTS.");
+            }
+
+            ILogger<ThreadSafetyServiceTest> log = GetRequiredService<ILogger<ThreadSafetyServiceTest>>();
+
+            // the ServiceContext in that each repository in a service (i.e. ContentService) is a singleton
+            var contentService = (ContentService)ContentService;
+
+            var threads = new List<Thread>();
+            var exceptions = new List<Exception>();
+
+            log.LogInformation("Starting...");
+
+            ManualResetEventSlim done = TraceLocks();
+
+            for (int i = 0; i < MaxThreadCount; i++)
+            {
+                var t = new Thread(() =>
+                {
                     try
                     {
                         // NOTE: This is NULL because we have supressed the execution context flow.
@@ -196,106 +164,69 @@
                         Save(contentService, content2);
                     }
                     catch (Exception e)
->>>>>>> 29961d40
                     {
-                        exceptions.Add(e);
+                        //throw;
+                        lock (exceptions)
+                        {
+                            exceptions.Add(e);
+                        }
                     }
-                }
-            });
-            threads.Add(t);
-        }
-
-        // See NOTE above, we must supress flow here to be able to run concurrent threads,
-        // else the AsyncLocal value from this current context will flow to the child threads.
-        using (ExecutionContext.SuppressFlow())
-        {
-            // start all threads
-            log.LogInformation("Starting threads");
-            threads.ForEach(x => x.Start());
-        }
-
-        // wait for all to complete
-        log.LogInformation("Joining threads");
-        threads.ForEach(x => x.Join());
-
-        done.Set();
-
-        log.LogInformation("Checking exceptions");
-        if (exceptions.Count == 0)
-        {
-            // now look up all items, there should be 40!
-            var items = contentService.GetRootContent();
-            Assert.AreEqual(2 * MaxThreadCount, items.Count());
-        }
-        else
-        {
-            throw new Exception("Exceptions!", exceptions.First()); // rethrow the first one...
-        }
-    }
-
-    [Test]
-    public void Ensure_All_Threads_Execute_Successfully_Media_Service()
-    {
-        if (Environment.GetEnvironmentVariable("UMBRACO_TMP") != null)
-        {
-            Assert.Ignore("Do not run on VSTS.");
-        }
-
-        var log = GetRequiredService<ILogger<ThreadSafetyServiceTest>>();
-
-        // mimick the ServiceContext in that each repository in a service (i.e. ContentService) is a singleton
-        var mediaService = (MediaService)MediaService;
-
-        var threads = new List<Thread>();
-        var exceptions = new List<Exception>();
-
-        log.LogInformation("Starting...");
-
-        var done = TraceLocks();
-
-        for (var i = 0; i < MaxThreadCount; i++)
-        {
-            var t = new Thread(() =>
-            {
-                try
+                });
+                threads.Add(t);
+            }
+
+            // See NOTE above, we must supress flow here to be able to run concurrent threads,
+            // else the AsyncLocal value from this current context will flow to the child threads.
+            using (ExecutionContext.SuppressFlow())
+            {
+                // start all threads
+                log.LogInformation("Starting threads");
+                threads.ForEach(x => x.Start());
+            }
+
+            // wait for all to complete
+            log.LogInformation("Joining threads");
+            threads.ForEach(x => x.Join());
+
+            done.Set();
+
+            log.LogInformation("Checking exceptions");
+            if (exceptions.Count == 0)
+            {
+                // now look up all items, there should be 40!
+                IEnumerable<IContent> items = contentService.GetRootContent();
+                Assert.AreEqual(2 * MaxThreadCount, items.Count());
+            }
+            else
+            {
+                throw new Exception("Exceptions!", exceptions.First()); // rethrow the first one...
+            }
+        }
+
+        [Test]
+        public void Ensure_All_Threads_Execute_Successfully_Media_Service()
+        {
+            if (Environment.GetEnvironmentVariable("UMBRACO_TMP") != null)
+            {
+                Assert.Ignore("Do not run on VSTS.");
+            }
+
+            ILogger<ThreadSafetyServiceTest> log = GetRequiredService<ILogger<ThreadSafetyServiceTest>>();
+
+            // mimick the ServiceContext in that each repository in a service (i.e. ContentService) is a singleton
+            var mediaService = (MediaService)MediaService;
+
+            var threads = new List<Thread>();
+            var exceptions = new List<Exception>();
+
+            log.LogInformation("Starting...");
+
+            ManualResetEventSlim done = TraceLocks();
+
+            for (int i = 0; i < MaxThreadCount; i++)
+            {
+                var t = new Thread(() =>
                 {
-<<<<<<< HEAD
-                    var
-                        currentStack = ((ScopeProvider)ScopeProvider).GetCallContextScopeValue();
-                    log.LogInformation("[{ThreadId}] Current Stack? {CurrentStack}",
-                        Thread.CurrentThread.ManagedThreadId, currentStack?.Count);
-
-                    // NOTE: This is NULL because we have supressed the execution context flow.
-                    // If we don't do that we will get various exceptions because we're trying to run concurrent threads
-                    // against an ambient context which cannot be done due to the rules of scope creation and completion.
-                    // But this works in v8 without the supression!? Why?
-                    // In v8 the value of the AmbientScope is simply the current CallContext (i.e. AsyncLocal) Value which
-                    // is not a mutable Stack like we are maintaining now. This means that for each child thread
-                    // in v8, that thread will see it's own CallContext Scope value that it set and not the 'true'
-                    // ambient Scope like we do now.
-                    // So although the test passes in v8, there's actually some strange things occuring because Scopes
-                    // are being created and disposed concurrently and out of order.
-                    var currentScope = ScopeAccessor.AmbientScope;
-                    log.LogInformation("[{ThreadId}] Current Scope? {CurrentScope}",
-                        Thread.CurrentThread.ManagedThreadId, currentScope?.GetDebugInfo());
-                    Assert.IsNull(currentScope);
-
-                    var name1 = "test-" + Guid.NewGuid();
-                    var media1 = mediaService.CreateMedia(name1, -1, Constants.Conventions.MediaTypes.Folder);
-                    log.LogInformation("[{0}] Saving media #1.", Thread.CurrentThread.ManagedThreadId);
-                    Save(mediaService, media1);
-
-                    Thread.Sleep(100); // quick pause for maximum overlap!
-
-                    var name2 = "test-" + Guid.NewGuid();
-                    var media2 = mediaService.CreateMedia(name2, -1, Constants.Conventions.MediaTypes.Folder);
-                    log.LogInformation("[{0}] Saving media #2.", Thread.CurrentThread.ManagedThreadId);
-                    Save(mediaService, media2);
-                }
-                catch (Exception e)
-                {
-                    lock (exceptions)
-=======
                     try
                     {
                         // NOTE: This is NULL because we have supressed the execution context flow.
@@ -326,45 +257,47 @@
                         Save(mediaService, media2);
                     }
                     catch (Exception e)
->>>>>>> 29961d40
                     {
-                        exceptions.Add(e);
+                        lock (exceptions)
+                        {
+                            exceptions.Add(e);
+                        }
                     }
-                }
-            });
-            threads.Add(t);
-        }
-
-        // See NOTE above, we must supress flow here to be able to run concurrent threads,
-        // else the AsyncLocal value from this current context will flow to the child threads.
-        using (ExecutionContext.SuppressFlow())
-        {
-            // start all threads
-            threads.ForEach(x => x.Start());
-        }
-
-        // wait for all to complete
-        threads.ForEach(x => x.Join());
-
-        done.Set();
-
-        if (exceptions.Count == 0)
-        {
-            // now look up all items, there should be 40!
-            var items = mediaService.GetRootMedia();
-            Assert.AreEqual(2 * MaxThreadCount, items.Count());
-        }
-        else
-        {
-            throw new Exception("Exceptions!", exceptions.First()); // rethrow the first one...
-        }
-    }
-
-    public void CreateTestData()
-    {
-        // Create and Save ContentType "umbTextpage" -> 1045
-        var contentType = ContentTypeBuilder.CreateSimpleContentType("umbTextpage", "Textpage");
-        contentType.Key = new Guid("1D3A8E6E-2EA9-4CC1-B229-1AEE19821522");
-        ContentTypeService.Save(contentType);
+                });
+                threads.Add(t);
+            }
+
+            // See NOTE above, we must supress flow here to be able to run concurrent threads,
+            // else the AsyncLocal value from this current context will flow to the child threads.
+            using (ExecutionContext.SuppressFlow())
+            {
+                // start all threads
+                threads.ForEach(x => x.Start());
+            }
+
+            // wait for all to complete
+            threads.ForEach(x => x.Join());
+
+            done.Set();
+
+            if (exceptions.Count == 0)
+            {
+                // now look up all items, there should be 40!
+                IEnumerable<IMedia> items = mediaService.GetRootMedia();
+                Assert.AreEqual(2 * MaxThreadCount, items.Count());
+            }
+            else
+            {
+                throw new Exception("Exceptions!", exceptions.First()); // rethrow the first one...
+            }
+        }
+
+        public void CreateTestData()
+        {
+            // Create and Save ContentType "umbTextpage" -> 1045
+            ContentType contentType = ContentTypeBuilder.CreateSimpleContentType("umbTextpage", "Textpage");
+            contentType.Key = new Guid("1D3A8E6E-2EA9-4CC1-B229-1AEE19821522");
+            ContentTypeService.Save(contentType);
+        }
     }
 }