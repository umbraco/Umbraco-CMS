--- conflicted
+++ resolved
@@ -31,11 +31,8 @@
     public async Task Can_Get_Draft_Content_By_Id()
     {
         //Act
-<<<<<<< HEAD
+        var textPage = await PublishedContentHybridCache.GetByIdAsync(Textpage.Id, true);
         var textPage = await PublishedContentHybridCache.GetById(TextpageId, true);
-=======
-        var textPage = await PublishedContentHybridCache.GetByIdAsync(Textpage.Id, true);
->>>>>>> 27b1202e
 
         //Assert
         AssertTextPage(textPage);
@@ -45,11 +42,8 @@
     public async Task Can_Get_Draft_Content_By_Key()
     {
         // Act
-<<<<<<< HEAD
+        var textPage = await PublishedContentHybridCache.GetByIdAsync(Textpage.Key, true);
         var textPage = await PublishedContentHybridCache.GetById(Textpage.Key.Value, true);
-=======
-        var textPage = await PublishedContentHybridCache.GetByIdAsync(Textpage.Key, true);
->>>>>>> 27b1202e
 
         // Assert
         AssertTextPage(textPage);
@@ -63,11 +57,8 @@
             Constants.Security.SuperUserKey);
 
         // Act
-<<<<<<< HEAD
+        var textPage = await PublishedContentHybridCache.GetByIdAsync(Textpage.Id);
         var textPage = await PublishedContentHybridCache.GetById(TextpageId);
-=======
-        var textPage = await PublishedContentHybridCache.GetByIdAsync(Textpage.Id);
->>>>>>> 27b1202e
 
         // Assert
         AssertTextPage(textPage);
@@ -80,11 +71,8 @@
         await ContentPublishingService.PublishAsync(Textpage.Key.Value, cultureAndSchedule, Constants.Security.SuperUserKey);
 
         // Act
-<<<<<<< HEAD
+        var textPage = await PublishedContentHybridCache.GetByIdAsync(Textpage.Key);
         var textPage = await PublishedContentHybridCache.GetById(Textpage.Key.Value);
-=======
-        var textPage = await PublishedContentHybridCache.GetByIdAsync(Textpage.Key);
->>>>>>> 27b1202e
 
         // Assert
         AssertTextPage(textPage);
@@ -94,11 +82,8 @@
     public async Task Has_Content_By_Id_Returns_False_If_Not_In_Cache()
     {
         // Act
-<<<<<<< HEAD
         var hasContent = await PublishedContentHybridCache.HasById(TextpageId);
-=======
         var hasContent = await PublishedContentHybridCache.HasByIdAsync(Textpage.Id);
->>>>>>> 27b1202e
 
         // Assert
         Assert.IsFalse(hasContent);
@@ -108,11 +93,8 @@
     public async Task Has_Content_By_Id_Returns_True_If_In_Cache()
     {
         // Act
-<<<<<<< HEAD
+        var hasContent = await PublishedContentHybridCache.HasByIdAsync(Textpage.Id, true);
         var hasContent = await PublishedContentHybridCache.HasById(TextpageId, true);
-=======
-        var hasContent = await PublishedContentHybridCache.HasByIdAsync(Textpage.Id, true);
->>>>>>> 27b1202e
 
         // Assert
         Assert.IsTrue(hasContent);
@@ -125,21 +107,15 @@
         await ContentPublishingService.PublishAsync(Textpage.Key.Value, cultureAndSchedule, Constants.Security.SuperUserKey);
         var hybridCache = GetRequiredService<HybridCache>();
         await hybridCache.RemoveAsync(Textpage.Key.ToString());
-<<<<<<< HEAD
+        var hasContent = await PublishedContentHybridCache.HasByIdAsync(Textpage.Id);
         var hasContent = await PublishedContentHybridCache.HasById(TextpageId);
         Assert.IsFalse(hasContent);
+        await PublishedContentHybridCache.GetByIdAsync(Textpage.Id);
         await PublishedContentHybridCache.GetById(TextpageId);
 
         // Act
+        var hasContent2 = await PublishedContentHybridCache.HasByIdAsync(Textpage.Id);
         var hasContent2 = await PublishedContentHybridCache.HasById(TextpageId);
-=======
-        var hasContent = await PublishedContentHybridCache.HasByIdAsync(Textpage.Id);
-        Assert.IsFalse(hasContent);
-        await PublishedContentHybridCache.GetByIdAsync(Textpage.Id);
-
-        // Act
-        var hasContent2 = await PublishedContentHybridCache.HasByIdAsync(Textpage.Id);
->>>>>>> 27b1202e
 
         // Assert
         Assert.IsTrue(hasContent2);
@@ -152,11 +128,8 @@
         await ContentPublishingService.PublishAsync(Textpage.Key.Value, cultureAndSchedule, Constants.Security.SuperUserKey);
 
         // Act
-<<<<<<< HEAD
+        var textPage = await PublishedContentHybridCache.GetByIdAsync(Textpage.Id, true);
         var textPage = await PublishedContentHybridCache.GetById(TextpageId, true);
-=======
-        var textPage = await PublishedContentHybridCache.GetByIdAsync(Textpage.Id, true);
->>>>>>> 27b1202e
 
         // Assert
         AssertTextPage(textPage);
@@ -170,11 +143,8 @@
         await ContentPublishingService.PublishAsync(Textpage.Key.Value, cultureAndSchedule, Constants.Security.SuperUserKey);
 
         // Act
-<<<<<<< HEAD
+        var textPage = await PublishedContentHybridCache.GetByIdAsync(Textpage.Key, true);
         var textPage = await PublishedContentHybridCache.GetById(Textpage.Key.Value, true);
-=======
-        var textPage = await PublishedContentHybridCache.GetByIdAsync(Textpage.Key, true);
->>>>>>> 27b1202e
 
         // Assert
         AssertTextPage(textPage);
@@ -185,7 +155,6 @@
     public async Task Can_Get_Updated_Draft_Content_By_Id()
     {
         // Arrange
-<<<<<<< HEAD
         await PublishedContentHybridCache.GetById(TextpageId, true);
         const string newName = "New Name";
         Textpage.InvariantName = newName;
@@ -201,16 +170,8 @@
         await ContentEditingService.UpdateAsync(Textpage.Key.Value, updateModel, Constants.Security.SuperUserKey);
 
         // Act
+        var updatedPage = await PublishedContentHybridCache.GetByIdAsync(Textpage.Id, true);
         var updatedPage = await PublishedContentHybridCache.GetById(TextpageId, true);
-=======
-        await PublishedContentHybridCache.GetByIdAsync(Textpage.Id, true);
-        string newName = "New Name";
-        Textpage.Name = newName;
-        ContentService.Save(Textpage, -1);
-
-        // Act
-        var updatedPage = await PublishedContentHybridCache.GetByIdAsync(Textpage.Id, true);
->>>>>>> 27b1202e
 
         // Assert
         Assert.AreEqual(newName, updatedPage.Name);
@@ -220,7 +181,6 @@
     public async Task Can_Get_Updated_Draft_Content_By_Key()
     {
         // Arrange
-<<<<<<< HEAD
         await PublishedContentHybridCache.GetById(Textpage.Key.Value, true);
         const string newName = "New Name";
         Textpage.InvariantName = newName;
@@ -236,16 +196,8 @@
         await ContentEditingService.UpdateAsync(Textpage.Key.Value, updateModel, Constants.Security.SuperUserKey);
 
         // Act
+        var updatedPage = await PublishedContentHybridCache.GetByIdAsync(Textpage.Key, true);
         var updatedPage = await PublishedContentHybridCache.GetById(Textpage.Key.Value, true);
-=======
-        await PublishedContentHybridCache.GetByIdAsync(Textpage.Id, true);
-        string newName = "New Name";
-        Textpage.Name = newName;
-        ContentService.Save(Textpage, -1);
-
-        // Act
-        var updatedPage = await PublishedContentHybridCache.GetByIdAsync(Textpage.Key, true);
->>>>>>> 27b1202e
 
         // Assert
         Assert.AreEqual(newName, updatedPage.Name);
@@ -274,11 +226,8 @@
         await ContentEditingService.UpdateAsync(Textpage.Key.Value, updateModel, Constants.Security.SuperUserKey);
 
         // Act
-<<<<<<< HEAD
+        var textPage = await PublishedContentHybridCache.GetByIdAsync(Textpage.Id, preview);
         var textPage = await PublishedContentHybridCache.GetById(TextpageId, preview);
-=======
-        var textPage = await PublishedContentHybridCache.GetByIdAsync(Textpage.Id, preview);
->>>>>>> 27b1202e
 
         // Assert
         Assert.AreEqual(result, newName.Equals(textPage.Name));
@@ -307,11 +256,8 @@
         await ContentEditingService.UpdateAsync(Textpage.Key.Value, updateModel, Constants.Security.SuperUserKey);
 
         // Act
-<<<<<<< HEAD
+        var textPage = await PublishedContentHybridCache.GetByIdAsync(Textpage.Key, preview);
         var textPage = await PublishedContentHybridCache.GetById(Textpage.Key.Value, preview);
-=======
-        var textPage = await PublishedContentHybridCache.GetByIdAsync(Textpage.Key, preview);
->>>>>>> 27b1202e
 
         // Assert
         Assert.AreEqual(result, newName.Equals(textPage.Name));
@@ -324,11 +270,39 @@
         var titleValue = Textpage.InvariantProperties.First(x => x.Alias == "title").Value;
 
         // Act
-<<<<<<< HEAD
+        var textPage = await PublishedContentHybridCache.GetByIdAsync(Textpage.Id, true);
         var textPage = await PublishedContentHybridCache.GetById(TextpageId, true);
-=======
+
+        // Assert
+        using var contextReference = UmbracoContextFactory.EnsureUmbracoContext();
+        Assert.AreEqual(titleValue, textPage.Value("title"));
+    }
+
+    [Test]
+    public async Task Can_Get_Draft_Content_Property_By_Key()
+    {
+        // Arrange
+        var titleValue = Textpage.InvariantProperties.First(x => x.Alias == "title").Value;
+
+        // Act
+        var textPage = await PublishedContentHybridCache.GetByIdAsync(Textpage.Key, true);
+        var textPage = await PublishedContentHybridCache.GetById(Textpage.Key.Value, true);
+
+        // Assert
+        using var contextReference = UmbracoContextFactory.EnsureUmbracoContext();
+        Assert.AreEqual(titleValue, textPage.Value("title"));
+    }
+
+    [Test]
+    public async Task Can_Get_Published_Content_Property_By_Id()
+    {
+        // Arrange
+        await ContentPublishingService.PublishAsync(Textpage.Key.Value, cultureAndSchedule, Constants.Security.SuperUserKey);
+        var titleValue = Textpage.InvariantProperties.First(x => x.Alias == "title").Value;
+
+        // Act
         var textPage = await PublishedContentHybridCache.GetByIdAsync(Textpage.Id, true);
->>>>>>> 27b1202e
+        var textPage = await PublishedContentHybridCache.GetById(TextpageId);
 
         // Assert
         using var contextReference = UmbracoContextFactory.EnsureUmbracoContext();
@@ -336,93 +310,47 @@
     }
 
     [Test]
-    public async Task Can_Get_Draft_Content_Property_By_Key()
-    {
-        // Arrange
+    public async Task Can_Get_Published_Content_Property_By_Key()
+    {
+        // Arrange
+        await ContentPublishingService.PublishAsync(Textpage.Key.Value, cultureAndSchedule, Constants.Security.SuperUserKey);
         var titleValue = Textpage.InvariantProperties.First(x => x.Alias == "title").Value;
 
         // Act
-<<<<<<< HEAD
+        var textPage = await PublishedContentHybridCache.GetById(Textpage.Key.Value);
+        var textPage = await PublishedContentHybridCache.GetByIdAsync(Textpage.Key, true);
+
+        // Assert
+        using var contextReference = UmbracoContextFactory.EnsureUmbracoContext();
+        Assert.AreEqual(titleValue, textPage.Value("title"));
+    }
+
+    [Test]
+    public async Task Can_Get_Draft_Of_Published_Content_Property_By_Id()
+    {
+        // Arrange
+        await ContentPublishingService.PublishAsync(Textpage.Key.Value, cultureAndSchedule, Constants.Security.SuperUserKey);
+        var titleValue = Textpage.InvariantProperties.First(x => x.Alias == "title").Value;
+
+        // Act
+        var textPage = await PublishedContentHybridCache.GetByIdAsync(Textpage.Id, true);
+        var textPage = await PublishedContentHybridCache.GetById(TextpageId, true);
+
+        // Assert
+        using var contextReference = UmbracoContextFactory.EnsureUmbracoContext();
+        Assert.AreEqual(titleValue, textPage.Value("title"));
+    }
+
+    [Test]
+    public async Task Can_Get_Draft_Of_Published_Content_Property_By_Key()
+    {
+        // Arrange
+        await ContentPublishingService.PublishAsync(Textpage.Key.Value, cultureAndSchedule, Constants.Security.SuperUserKey);
+        var titleValue = Textpage.InvariantProperties.First(x => x.Alias == "title").Value;
+
+        // Act
         var textPage = await PublishedContentHybridCache.GetById(Textpage.Key.Value, true);
-=======
-        var textPage = await PublishedContentHybridCache.GetByIdAsync(Textpage.Key, true);
->>>>>>> 27b1202e
-
-        // Assert
-        using var contextReference = UmbracoContextFactory.EnsureUmbracoContext();
-        Assert.AreEqual(titleValue, textPage.Value("title"));
-    }
-
-    [Test]
-    public async Task Can_Get_Published_Content_Property_By_Id()
-    {
-        // Arrange
-        await ContentPublishingService.PublishAsync(Textpage.Key.Value, cultureAndSchedule, Constants.Security.SuperUserKey);
-        var titleValue = Textpage.InvariantProperties.First(x => x.Alias == "title").Value;
-
-        // Act
-<<<<<<< HEAD
-        var textPage = await PublishedContentHybridCache.GetById(TextpageId);
-=======
-        var textPage = await PublishedContentHybridCache.GetByIdAsync(Textpage.Id, true);
->>>>>>> 27b1202e
-
-        // Assert
-        using var contextReference = UmbracoContextFactory.EnsureUmbracoContext();
-        Assert.AreEqual(titleValue, textPage.Value("title"));
-    }
-
-    [Test]
-    public async Task Can_Get_Published_Content_Property_By_Key()
-    {
-        // Arrange
-        await ContentPublishingService.PublishAsync(Textpage.Key.Value, cultureAndSchedule, Constants.Security.SuperUserKey);
-        var titleValue = Textpage.InvariantProperties.First(x => x.Alias == "title").Value;
-
-        // Act
-<<<<<<< HEAD
-        var textPage = await PublishedContentHybridCache.GetById(Textpage.Key.Value);
-=======
-        var textPage = await PublishedContentHybridCache.GetByIdAsync(Textpage.Key, true);
->>>>>>> 27b1202e
-
-        // Assert
-        using var contextReference = UmbracoContextFactory.EnsureUmbracoContext();
-        Assert.AreEqual(titleValue, textPage.Value("title"));
-    }
-
-    [Test]
-    public async Task Can_Get_Draft_Of_Published_Content_Property_By_Id()
-    {
-        // Arrange
-        await ContentPublishingService.PublishAsync(Textpage.Key.Value, cultureAndSchedule, Constants.Security.SuperUserKey);
-        var titleValue = Textpage.InvariantProperties.First(x => x.Alias == "title").Value;
-
-        // Act
-<<<<<<< HEAD
-        var textPage = await PublishedContentHybridCache.GetById(TextpageId, true);
-=======
-        var textPage = await PublishedContentHybridCache.GetByIdAsync(Textpage.Id, true);
->>>>>>> 27b1202e
-
-        // Assert
-        using var contextReference = UmbracoContextFactory.EnsureUmbracoContext();
-        Assert.AreEqual(titleValue, textPage.Value("title"));
-    }
-
-    [Test]
-    public async Task Can_Get_Draft_Of_Published_Content_Property_By_Key()
-    {
-        // Arrange
-        await ContentPublishingService.PublishAsync(Textpage.Key.Value, cultureAndSchedule, Constants.Security.SuperUserKey);
-        var titleValue = Textpage.InvariantProperties.First(x => x.Alias == "title").Value;
-
-        // Act
-<<<<<<< HEAD
-        var textPage = await PublishedContentHybridCache.GetById(Textpage.Key.Value, true);
-=======
-        var textPage = await PublishedContentHybridCache.GetByIdAsync(Textpage.Key, true);
->>>>>>> 27b1202e
+        var textPage = await PublishedContentHybridCache.GetByIdAsync(Textpage.Key, true);
 
         // Assert
         using var contextReference = UmbracoContextFactory.EnsureUmbracoContext();
@@ -447,11 +375,8 @@
         await ContentEditingService.UpdateAsync(Textpage.Key.Value, updateModel, Constants.Security.SuperUserKey);
 
         // Act
-<<<<<<< HEAD
+        var textPage = await PublishedContentHybridCache.GetByIdAsync(Textpage.Id, true);
         var textPage = await PublishedContentHybridCache.GetById(TextpageId, true);
-=======
-        var textPage = await PublishedContentHybridCache.GetByIdAsync(Textpage.Id, true);
->>>>>>> 27b1202e
 
         // Assert
         using var contextReference = UmbracoContextFactory.EnsureUmbracoContext();
@@ -502,11 +427,8 @@
         await ContentPublishingService.PublishAsync(Textpage.Key.Value, cultureAndSchedule, Constants.Security.SuperUserKey);
 
         // Act
-<<<<<<< HEAD
+        var textPage = await PublishedContentHybridCache.GetByIdAsync(Textpage.Key, true);
         var textPage = await PublishedContentHybridCache.GetById(TextpageId);
-=======
-        var textPage = await PublishedContentHybridCache.GetByIdAsync(Textpage.Key, true);
->>>>>>> 27b1202e
 
         // Assert
         using var contextReference = UmbracoContextFactory.EnsureUmbracoContext();
@@ -532,11 +454,8 @@
         await ContentPublishingService.PublishAsync(Textpage.Key.Value, cultureAndSchedule, Constants.Security.SuperUserKey);
 
         // Act
-<<<<<<< HEAD
+        var textPage = await PublishedContentHybridCache.GetByIdAsync(Textpage.Key);
         var textPage = await PublishedContentHybridCache.GetById(Textpage.Key.Value);
-=======
-        var textPage = await PublishedContentHybridCache.GetByIdAsync(Textpage.Key);
->>>>>>> 27b1202e
 
         // Assert
         using var contextReference = UmbracoContextFactory.EnsureUmbracoContext();
@@ -564,11 +483,8 @@
         await ContentEditingService.UpdateAsync(Textpage.Key.Value, updateModel, Constants.Security.SuperUserKey);
 
         // Act
-<<<<<<< HEAD
+        var textPage = await PublishedContentHybridCache.GetByIdAsync(Textpage.Id, preview);
         var textPage = await PublishedContentHybridCache.GetById(TextpageId, preview);
-=======
-        var textPage = await PublishedContentHybridCache.GetByIdAsync(Textpage.Id, preview);
->>>>>>> 27b1202e
 
         // Assert
         using var contextReference = UmbracoContextFactory.EnsureUmbracoContext();
@@ -596,11 +512,8 @@
         await ContentEditingService.UpdateAsync(Textpage.Key.Value, updateModel, Constants.Security.SuperUserKey);
 
         // Act
-<<<<<<< HEAD
+        var textPage = await PublishedContentHybridCache.GetByIdAsync(Textpage.Key, true);
         var textPage = await PublishedContentHybridCache.GetById(Textpage.Key.Value, preview);
-=======
-        var textPage = await PublishedContentHybridCache.GetByIdAsync(Textpage.Key, true);
->>>>>>> 27b1202e
 
         // Assert
         using var contextReference = UmbracoContextFactory.EnsureUmbracoContext();
@@ -611,21 +524,15 @@
     public async Task Can_Not_Get_Deleted_Content_By_Id()
     {
         // Arrange
-<<<<<<< HEAD
+        var content = await PublishedContentHybridCache.GetByIdAsync(Subpage3.Id, true);
+
         var content = await PublishedContentHybridCache.GetById(Subpage3.Key.Value, true);
-=======
-        var content = await PublishedContentHybridCache.GetByIdAsync(Subpage3.Id, true);
-
->>>>>>> 27b1202e
         Assert.IsNotNull(content);
         await ContentEditingService.DeleteAsync(Textpage.Key.Value, Constants.Security.SuperUserKey);
 
         // Act
-<<<<<<< HEAD
         var textPage = await PublishedContentHybridCache.GetById(TextpageId, true);
-=======
         var textPage = await PublishedContentHybridCache.GetByIdAsync(Textpage.Id, true);
->>>>>>> 27b1202e
 
         // Assert
         Assert.IsNull(textPage);
@@ -635,21 +542,16 @@
     public async Task Can_Not_Get_Deleted_Content_By_Key()
     {
         // Arrange
-<<<<<<< HEAD
         var content = await PublishedContentHybridCache.GetById(Subpage3.Key.Value, true);
 
         Assert.IsNotNull(content);
         await ContentEditingService.DeleteAsync(Textpage.Key.Value, Constants.Security.SuperUserKey);
-
-        // Act
-        var textPage = await PublishedContentHybridCache.GetById(Textpage.Key.Value, true);
-=======
         await PublishedContentHybridCache.GetByIdAsync(Subpage3.Key, true);
         ContentService.Delete(Textpage);
 
         // Act
         var textPage = await PublishedContentHybridCache.GetByIdAsync(Textpage.Key, true);
->>>>>>> 27b1202e
+        var textPage = await PublishedContentHybridCache.GetById(Textpage.Key.Value, true);
 
         // Assert
         Assert.IsNull(textPage);
@@ -665,11 +567,8 @@
         await ContentEditingService.DeleteAsync(Textpage.Key.Value, Constants.Security.SuperUserKey);
 
         // Act
-<<<<<<< HEAD
+        var textPage = await PublishedContentHybridCache.GetByIdAsync(Textpage.Id, preview);
         var textPage = await PublishedContentHybridCache.GetById(TextpageId, preview);
-=======
-        var textPage = await PublishedContentHybridCache.GetByIdAsync(Textpage.Id, preview);
->>>>>>> 27b1202e
 
         // Assert
         Assert.AreEqual(null, textPage);
@@ -685,11 +584,8 @@
         await ContentEditingService.DeleteAsync(Textpage.Key.Value, Constants.Security.SuperUserKey);
 
         // Act
-<<<<<<< HEAD
+        var textPage = await PublishedContentHybridCache.GetByIdAsync(Textpage.Key, preview);
         var textPage = await PublishedContentHybridCache.GetById(Textpage.Key.Value, preview);
-=======
-        var textPage = await PublishedContentHybridCache.GetByIdAsync(Textpage.Key, preview);
->>>>>>> 27b1202e
 
         // Assert
         Assert.AreEqual(null, textPage);
