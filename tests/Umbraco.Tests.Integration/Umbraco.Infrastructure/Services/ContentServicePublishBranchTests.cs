--- conflicted
+++ resolved
@@ -26,15 +26,10 @@
 
     private IContentTypeService ContentTypeService => GetRequiredService<IContentTypeService>();
 
-<<<<<<< HEAD
     [TestCase(1)] // publish w/ culture: content.AvailableCultures.ToArray()
     [TestCase(2)] // publish w/ cultures: new [] { "*" }
     [TestCase(3)] // publish w/ cultures: Array.Empty<string>()
-=======
-    [TestCase(1)] // use overload w/ culture: "*"
-    [TestCase(2)] // use overload w/ cultures: new [] { "*" }
     [LongRunning]
->>>>>>> ace8d801
     public void Can_Publish_Invariant_Branch(int method)
     {
         CreateTypes(out var iContentType, out _);
