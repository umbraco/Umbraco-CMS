﻿<Project Sdk="Microsoft.NET.Sdk">
  <PropertyGroup>
    <IsTestProject>true</IsTestProject>
    <PackageId>Umbraco.Cms.Tests.Integration</PackageId>
    <Title>Umbraco CMS - Integration tests</Title>
    <Description>Contains helper classes for integration tests with Umbraco CMS, including all internal integration tests.</Description>
    <RootNamespace>Umbraco.Cms.Tests.Integration</RootNamespace>
    <IsPackable>true</IsPackable>
    <EnablePackageValidation>$(BaseEnablePackageValidation)</EnablePackageValidation>
    <NoWarn>$(NoWarn),NU5100</NoWarn>
  </PropertyGroup>

  <PropertyGroup>
    <!--
<<<<<<< HEAD
      TODO: Fix the following warnings and remove overrides:
      [CS0108] hidden inherited members
      [SYSLIB0012]/[CS0618] obsolete references
      [CS1998] async
      [SA1116]/[SA1117] parameter formatting
=======
      TODO: Fix and remove overrides:
      [CS0108] hidden inherited members
      [SYSLIB0012] and [CS0618] obsolete references
      [SA1116] and [SA1117] parameter formatting
>>>>>>> e6791246
      [CS0162] unreachable code
      [CS0169] unused fields
      [SA1134] attribute on each line of code
      [SA1405] Debug.Assert provide message text
      [CS4014]/[CS1998] await call
      [CS0649] field not assigned to
      [CS0168] unused variable
    -->
<<<<<<< HEAD
    <WarningsNotAsErrors>$(WarningsNotAsErrors),SYSLIB0012,SA1117,SA1116,CS0162,CS0169,SA1134,SA1405,CS0108,CS0618,CS4014,CS1998,CS0649,CS0168</WarningsNotAsErrors>
=======
    <WarningsNotAsErrors>$(WarningsNotAsErrors),CS0108,SYSLIB0012,CS0618,SA1116,SA1117,CS0162,CS0169,SA1134,SA1405,CS4014,CS1998,CS0649,CS0168</WarningsNotAsErrors>
>>>>>>> e6791246
  </PropertyGroup>

  <ItemGroup>
    <PackageReference Include="Bogus" />
    <PackageReference Include="Microsoft.AspNetCore.Mvc.Testing" />
    <PackageReference Include="Microsoft.NET.Test.Sdk" />
    <PackageReference Include="Moq" />
    <PackageReference Include="NUnit3TestAdapter" PrivateAssets="all" />
  </ItemGroup>

  <Import Project="..\..\src\Umbraco.Cms.Targets\buildTransitive\Umbraco.Cms.Targets.props" />
  <Import Project="..\..\src\Umbraco.Cms.Targets\buildTransitive\Umbraco.Cms.Targets.targets" />

  <ItemGroup>
    <ProjectReference Include="..\..\src\Umbraco.Cms.Api.Management\Umbraco.Cms.Api.Management.csproj" />
    <ProjectReference Include="..\..\src\Umbraco.Cms.Persistence.EFCore\Umbraco.Cms.Persistence.EFCore.csproj" />
    <ProjectReference Include="..\..\src\Umbraco.Cms\Umbraco.Cms.csproj" />
    <ProjectReference Include="..\..\src\Umbraco.PublishedCache.HybridCache\Umbraco.PublishedCache.HybridCache.csproj" />
    <ProjectReference Include="..\Umbraco.Tests.Common\Umbraco.Tests.Common.csproj" />
  </ItemGroup>

  <ItemGroup>
    <EmbeddedResource Update="Umbraco.Examine.Lucene\UmbracoExamine\TestFiles.resx">
      <Generator>ResXFileCodeGenerator</Generator>
      <SubType>Designer</SubType>
      <LastGenOutput>TestFiles.Designer.cs</LastGenOutput>
    </EmbeddedResource>
    <Compile Update="Umbraco.Examine.Lucene\UmbracoExamine\TestFiles.Designer.cs">
      <DesignTime>True</DesignTime>
      <AutoGen>True</AutoGen>
      <DependentUpon>TestFiles.resx</DependentUpon>
    </Compile>
    <Content Include="Umbraco.Infrastructure\Services\Importing\*.xml" />
    <EmbeddedResource Update="Umbraco.Infrastructure\Services\Importing\ImportResources.resx">
      <Generator>ResXFileCodeGenerator</Generator>
      <SubType>Designer</SubType>
      <LastGenOutput>ImportResources.Designer.cs</LastGenOutput>
    </EmbeddedResource>
    <Compile Update="Umbraco.Infrastructure\Services\Importing\ImportResources.Designer.cs">
      <DesignTime>True</DesignTime>
      <AutoGen>True</AutoGen>
      <DependentUpon>ImportResources.resx</DependentUpon>
    </Compile>
    <EmbeddedResource Include="Umbraco.Web.BackOffice\UrlAndDomains\package.xml" />
    <Content Include="appsettings.Tests.json" CopyToOutputDirectory="PreserveNewest" />
    <Compile Update="Umbraco.Infrastructure\Services\ContentEditingServiceTests.Copy.cs">
      <DependentUpon>ContentEditingServiceTests.cs</DependentUpon>
    </Compile>
    <Compile Update="Umbraco.Infrastructure\Services\ContentEditingServiceTests.Create.cs">
      <DependentUpon>ContentEditingServiceTests.cs</DependentUpon>
    </Compile>
    <Compile Update="Umbraco.Infrastructure\Services\ContentEditingServiceTests.Delete.cs">
      <DependentUpon>ContentEditingServiceTests.cs</DependentUpon>
    </Compile>
    <Compile Update="Umbraco.Infrastructure\Services\ContentEditingServiceTests.DeleteFromRecycleBin.cs">
      <DependentUpon>ContentEditingServiceTests.cs</DependentUpon>
    </Compile>
    <Compile Update="Umbraco.Infrastructure\Services\ContentEditingServiceTests.Get.cs">
      <DependentUpon>ContentEditingServiceTests.cs</DependentUpon>
    </Compile>
    <Compile Update="Umbraco.Infrastructure\Services\ContentEditingServiceTests.Move.cs">
      <DependentUpon>ContentEditingServiceTests.cs</DependentUpon>
    </Compile>
    <Compile Update="Umbraco.Infrastructure\Services\ContentEditingServiceTests.MoveToRecycleBin.cs">
      <DependentUpon>ContentEditingServiceTests.cs</DependentUpon>
    </Compile>
    <Compile Update="Umbraco.Infrastructure\Services\ContentEditingServiceTests.Sort.cs">
      <DependentUpon>ContentEditingServiceTests.cs</DependentUpon>
    </Compile>
    <Compile Update="Umbraco.Infrastructure\Services\ContentEditingServiceTests.Update.cs">
      <DependentUpon>ContentEditingServiceTests.cs</DependentUpon>
    </Compile>
    <Compile Update="Umbraco.Infrastructure\Services\ContentEditingServiceTests.Validate.cs">
      <DependentUpon>ContentEditingServiceTests.cs</DependentUpon>
    </Compile>
    <Compile Update="Umbraco.Infrastructure\Services\ContentPublishingServiceTests.Publish.cs">
      <DependentUpon>ContentPublishingServiceTests.cs</DependentUpon>
    </Compile>
    <Compile Update="Umbraco.Infrastructure\Services\ContentPublishingServiceTests.Scheduling.cs">
      <DependentUpon>ContentPublishingServiceTests.cs</DependentUpon>
    </Compile>
    <Compile Update="Umbraco.Infrastructure\Services\ContentPublishingServiceTests.Unpublish.cs">
      <DependentUpon>ContentPublishingServiceTests.cs</DependentUpon>
    </Compile>
    <Compile Update="Umbraco.Core\Services\UserServiceCrudTests.Create.cs">
      <DependentUpon>UserServiceCrudTests.cs</DependentUpon>
    </Compile>
    <Compile Update="Umbraco.Core\Services\UserServiceCrudTests.Delete.cs">
      <DependentUpon>UserServiceCrudTests.cs</DependentUpon>
    </Compile>
    <Compile Update="Umbraco.Core\Services\UserServiceCrudTests.Filter.cs">
      <DependentUpon>UserServiceCrudTests.cs</DependentUpon>
    </Compile>
    <Compile Update="Umbraco.Core\Services\UserServiceCrudTests.Get.cs">
      <DependentUpon>UserServiceCrudTests.cs</DependentUpon>
    </Compile>
    <Compile Update="Umbraco.Core\Services\UserServiceCrudTests.Invite.cs">
      <DependentUpon>UserServiceCrudTests.cs</DependentUpon>
    </Compile>
    <Compile Update="Umbraco.Core\Services\UserServiceCrudTests.Update.cs">
      <DependentUpon>UserServiceCrudTests.cs</DependentUpon>
    </Compile>
    <Compile Update="Umbraco.Core\Services\UserServiceCrudTests.PartialUpdates.cs">
      <DependentUpon>UserServiceCrudTests.cs</DependentUpon>
    </Compile>
    <Compile Update="Umbraco.Core\Services\ContentTypeEditingServiceTests.Create.cs">
      <DependentUpon>ContentTypeEditingServiceTests.cs</DependentUpon>
    </Compile>
    <Compile Update="Umbraco.Core\Services\ContentTypeEditingServiceTests.GetAvailableCompositions.cs">
      <DependentUpon>ContentTypeEditingServiceTests.cs</DependentUpon>
    </Compile>
    <Compile Update="Umbraco.Core\Services\ContentTypeEditingServiceTests.Update.cs">
      <DependentUpon>ContentTypeEditingServiceTests.cs</DependentUpon>
    </Compile>
    <Compile Update="Umbraco.Core\Services\MediaTypeEditingServiceTests.Create.cs">
      <DependentUpon>MediaTypeEditingServiceTests.cs</DependentUpon>
    </Compile>
    <Compile Update="Umbraco.Core\Services\MediaTypeEditingServiceTests.GetAvailableCompositions.cs">
      <DependentUpon>MediaTypeEditingServiceTests.cs</DependentUpon>
    </Compile>
    <Compile Update="Umbraco.Core\Services\MediaTypeEditingServiceTests.Update.cs">
      <DependentUpon>MediaTypeEditingServiceTests.cs</DependentUpon>
    </Compile>
    <Compile Update="Umbraco.Infrastructure\Services\ContentBlueprintEditingServiceTests.Create.cs">
      <DependentUpon>ContentBlueprintEditingServiceTests.cs</DependentUpon>
    </Compile>
    <Compile Update="Umbraco.Infrastructure\Services\ContentBlueprintEditingServiceTests.CreateFromContent.cs">
      <DependentUpon>ContentBlueprintEditingServiceTests.cs</DependentUpon>
    </Compile>
    <Compile Update="Umbraco.Infrastructure\Services\ContentBlueprintEditingServiceTests.Delete.cs">
      <DependentUpon>ContentBlueprintEditingServiceTests.cs</DependentUpon>
    </Compile>
    <Compile Update="Umbraco.Infrastructure\Services\ContentBlueprintEditingServiceTests.Get.cs">
      <DependentUpon>ContentBlueprintEditingServiceTests.cs</DependentUpon>
    </Compile>
    <Compile Update="Umbraco.Infrastructure\Services\ContentBlueprintEditingServiceTests.GetPagedByContentTypeKey.cs">
      <DependentUpon>ContentBlueprintEditingServiceTests.cs</DependentUpon>
    </Compile>
    <Compile Update="Umbraco.Infrastructure\Services\ContentBlueprintEditingServiceTests.Move.cs">
      <DependentUpon>ContentBlueprintEditingServiceTests.cs</DependentUpon>
    </Compile>
    <Compile Update="Umbraco.Infrastructure\Services\ContentBlueprintEditingServiceTests.Update.cs">
      <DependentUpon>ContentBlueprintEditingServiceTests.cs</DependentUpon>
    </Compile>
    <Compile Update="Umbraco.Core\Services\MediaTypeEditingServiceTests.GetMediaTypesForFileExtension.cs">
      <DependentUpon>MediaTypeEditingServiceTests.cs</DependentUpon>
    </Compile>
    <Compile Update="Umbraco.Core\Services\MediaTypeEditingServiceTests.GetFolderMediaTypes.cs">
      <DependentUpon>MediaTypeEditingServiceTests.cs</DependentUpon>
    </Compile>
    <Compile Update="Umbraco.Infrastructure\PropertyEditors\BlockListElementLevelVariationTests.Indexing.cs">
      <DependentUpon>BlockListElementLevelVariationTests.cs</DependentUpon>
    </Compile>
    <Compile Update="Umbraco.Infrastructure\PropertyEditors\BlockListElementLevelVariationTests.Editing.cs">
      <DependentUpon>BlockListElementLevelVariationTests.cs</DependentUpon>
    </Compile>
    <Compile Update="Umbraco.Infrastructure\PropertyEditors\BlockListElementLevelVariationTests.Parsing.cs">
      <DependentUpon>BlockListElementLevelVariationTests.cs</DependentUpon>
    </Compile>
    <Compile Update="Umbraco.Infrastructure\PropertyEditors\BlockListElementLevelVariationTests.Publishing.cs">
      <DependentUpon>BlockListElementLevelVariationTests.cs</DependentUpon>
    </Compile>
    <Compile Update="Umbraco.Infrastructure\PropertyEditors\BlockListElementLevelVariationTests.Validation.cs">
      <DependentUpon>BlockListElementLevelVariationTests.cs</DependentUpon>
    </Compile>
    <Compile Update="Umbraco.Core\Services\ContentPublishingServiceTests.Publish.cs">
      <DependentUpon>ContentPublishingServiceTests.cs</DependentUpon>
    </Compile>
    <Compile Update="Umbraco.Core\Services\ContentPublishingServiceTests.SchedulePublish.cs">
      <DependentUpon>ContentPublishingServiceTests.cs</DependentUpon>
    </Compile>
    <Compile Update="Umbraco.Core\Services\ContentPublishingServiceTests.ScheduleUnpublish.cs">
      <DependentUpon>ContentPublishingServiceTests.cs</DependentUpon>
    </Compile>
    <Compile Update="Umbraco.Core\Services\ContentPublishingServiceTests.UnschedulePublish.cs">
      <DependentUpon>ContentPublishingServiceTests.cs</DependentUpon>
    </Compile>
    <Compile Update="Umbraco.Core\Services\ContentPublishingServiceTests.UnscheduleUnpublish.cs">
      <DependentUpon>ContentPublishingServiceTests.cs</DependentUpon>
    </Compile>
    <Compile Update="Umbraco.Core\Services\ContentPublishingServiceTests.ClearSchedule.cs">
      <DependentUpon>ContentPublishingServiceTests.cs</DependentUpon>
    </Compile>
    <Compile Update="Umbraco.Core\Services\DocumentNavigationServiceTests.Copy.cs">
      <DependentUpon>DocumentNavigationServiceTests.cs</DependentUpon>
    </Compile>
    <Compile Update="Umbraco.Core\Services\DocumentNavigationServiceTests.Create.cs">
      <DependentUpon>DocumentNavigationServiceTests.cs</DependentUpon>
    </Compile>
    <Compile Update="Umbraco.Core\Services\DocumentNavigationServiceTests.Delete.cs">
      <DependentUpon>DocumentNavigationServiceTests.cs</DependentUpon>
    </Compile>
    <Compile Update="Umbraco.Core\Services\DocumentNavigationServiceTests.DeleteFromRecycleBin.cs">
      <DependentUpon>DocumentNavigationServiceTests.cs</DependentUpon>
    </Compile>
    <Compile Update="Umbraco.Core\Services\DocumentNavigationServiceTests.Move.cs">
      <DependentUpon>DocumentNavigationServiceTests.cs</DependentUpon>
    </Compile>
    <Compile Update="Umbraco.Core\Services\DocumentNavigationServiceTests.MoveToRecycleBin.cs">
      <DependentUpon>DocumentNavigationServiceTests.cs</DependentUpon>
    </Compile>
    <Compile Update="Umbraco.Core\Services\DocumentNavigationServiceTests.Rebuild.cs">
      <DependentUpon>DocumentNavigationServiceTests.cs</DependentUpon>
    </Compile>
    <Compile Update="Umbraco.Core\Services\DocumentNavigationServiceTests.Restore.cs">
      <DependentUpon>DocumentNavigationServiceTests.cs</DependentUpon>
    </Compile>
    <Compile Update="Umbraco.Core\Services\DocumentNavigationServiceTests.Sort.cs">
      <DependentUpon>DocumentNavigationServiceTests.cs</DependentUpon>
    </Compile>
    <Compile Update="Umbraco.Core\Services\DocumentNavigationServiceTests.Update.cs">
      <DependentUpon>DocumentNavigationServiceTests.cs</DependentUpon>
    </Compile>
    <Compile Update="Umbraco.Core\Services\MediaNavigationServiceTests.Create.cs">
      <DependentUpon>MediaNavigationServiceTests.cs</DependentUpon>
    </Compile>
    <Compile Update="Umbraco.Core\Services\MediaNavigationServiceTests.Delete.cs">
      <DependentUpon>MediaNavigationServiceTests.cs</DependentUpon>
    </Compile>
    <Compile Update="Umbraco.Core\Services\MediaNavigationServiceTests.DeleteFromRecycleBin.cs">
      <DependentUpon>MediaNavigationServiceTests.cs</DependentUpon>
    </Compile>
    <Compile Update="Umbraco.Core\Services\MediaNavigationServiceTests.Move.cs">
      <DependentUpon>MediaNavigationServiceTests.cs</DependentUpon>
    </Compile>
    <Compile Update="Umbraco.Core\Services\MediaNavigationServiceTests.MoveToRecycleBin.cs">
      <DependentUpon>MediaNavigationServiceTests.cs</DependentUpon>
    </Compile>
    <Compile Update="Umbraco.Core\Services\MediaNavigationServiceTests.Rebuild.cs">
      <DependentUpon>MediaNavigationServiceTests.cs</DependentUpon>
    </Compile>
    <Compile Update="Umbraco.Core\Services\DocumentNavigationServiceTests.Sort.cs">
      <DependentUpon>DocumentNavigationServiceTests.cs</DependentUpon>
    </Compile>
    <Compile Update="Umbraco.Core\Services\MediaNavigationServiceTests.Restore.cs">
      <DependentUpon>MediaNavigationServiceTests.cs</DependentUpon>
    </Compile>
    <Compile Update="Umbraco.Core\Services\MediaNavigationServiceTests.Sort.cs">
      <DependentUpon>MediaNavigationServiceTests.cs</DependentUpon>
    </Compile>
    <Compile Update="Umbraco.Core\Services\MediaNavigationServiceTests.Update.cs">
      <DependentUpon>MediaNavigationServiceTests.cs</DependentUpon>
    </Compile>
    <Compile Update="Umbraco.Core\Services\PublishedUrlInfoProvider_hidetoplevel_false.cs">
      <DependentUpon>PublishedUrlInfoProviderTestsBase.cs</DependentUpon>
    </Compile>
    <Compile Update="Umbraco.Core\Services\PublishedUrlInfoProviderTests.cs">
      <DependentUpon>PublishedUrlInfoProviderTestsBase.cs</DependentUpon>
    </Compile>
    <Compile Update="Umbraco.Core\Services\PublishStatusServiceTests.Management.cs">
      <DependentUpon>PublishStatusServiceTests.cs</DependentUpon>
    </Compile>
    <Compile Update="Umbraco.Core\Services\PublishStatusServiceTests.Query.cs">
      <DependentUpon>PublishStatusServiceTests.cs</DependentUpon>
    </Compile>
    <Compile Update="ManagementApi\Services\UserStartNodeEntitiesServiceTests.ChildUserAccessEntities.cs">
      <DependentUpon>UserStartNodeEntitiesServiceTests.cs</DependentUpon>
    </Compile>
    <Compile Update="ManagementApi\Services\UserStartNodeEntitiesServiceTests.RootUserAccessEntities.cs">
      <DependentUpon>UserStartNodeEntitiesServiceTests.cs</DependentUpon>
    </Compile>
    <Compile Update="ManagementApi\Services\UserStartNodeEntitiesServiceMediaTests.childUserAccessEntities.cs">
      <DependentUpon>UserStartNodeEntitiesServiceMediaTests.cs</DependentUpon>
    </Compile>
    <Compile Update="ManagementApi\Services\UserStartNodeEntitiesServiceMediaTests.RootUserAccessEntities.cs">
      <DependentUpon>UserStartNodeEntitiesServiceMediaTests.cs</DependentUpon>
    </Compile>
    <Compile Update="Umbraco.Infrastructure\Services\ContentBlueprintEditingServiceTests.GetScaffold.cs">
      <DependentUpon>ContentBlueprintEditingServiceTests.cs</DependentUpon>
    </Compile>
  </ItemGroup>
</Project><|MERGE_RESOLUTION|>--- conflicted
+++ resolved
@@ -12,18 +12,15 @@
 
   <PropertyGroup>
     <!--
-<<<<<<< HEAD
       TODO: Fix the following warnings and remove overrides:
       [CS0108] hidden inherited members
       [SYSLIB0012]/[CS0618] obsolete references
       [CS1998] async
       [SA1116]/[SA1117] parameter formatting
-=======
       TODO: Fix and remove overrides:
       [CS0108] hidden inherited members
       [SYSLIB0012] and [CS0618] obsolete references
       [SA1116] and [SA1117] parameter formatting
->>>>>>> e6791246
       [CS0162] unreachable code
       [CS0169] unused fields
       [SA1134] attribute on each line of code
@@ -32,11 +29,8 @@
       [CS0649] field not assigned to
       [CS0168] unused variable
     -->
-<<<<<<< HEAD
     <WarningsNotAsErrors>$(WarningsNotAsErrors),SYSLIB0012,SA1117,SA1116,CS0162,CS0169,SA1134,SA1405,CS0108,CS0618,CS4014,CS1998,CS0649,CS0168</WarningsNotAsErrors>
-=======
     <WarningsNotAsErrors>$(WarningsNotAsErrors),CS0108,SYSLIB0012,CS0618,SA1116,SA1117,CS0162,CS0169,SA1134,SA1405,CS4014,CS1998,CS0649,CS0168</WarningsNotAsErrors>
->>>>>>> e6791246
   </PropertyGroup>
 
   <ItemGroup>
