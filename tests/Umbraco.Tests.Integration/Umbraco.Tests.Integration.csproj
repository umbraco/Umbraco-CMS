<Project Sdk="Microsoft.NET.Sdk">
  <PropertyGroup>
    <PackageId>Umbraco.Cms.Tests.Integration</PackageId>
    <Title>Umbraco CMS - Integration tests</Title>
    <Description>Contains helper classes for integration tests with Umbraco CMS, including all internal integration tests.</Description>
    <IsPackable>true</IsPackable>
    <IsTestProject>true</IsTestProject>
    <RootNamespace>Umbraco.Cms.Tests.Integration</RootNamespace>
    <EnablePackageValidation>true</EnablePackageValidation>
  </PropertyGroup>

  <ItemGroup>
    <PackageReference Include="Bogus" Version="34.0.2" />
<<<<<<< HEAD
    <PackageReference Include="Microsoft.AspNetCore.Mvc.Testing" Version="8.0.0-preview.4.*" />
    <PackageReference Include="Microsoft.NET.Test.Sdk" Version="17.6.0" />
    <PackageReference Include="Microsoft.AspNetCore.Mvc.Testing" Version="7.0.5" />
=======
    <PackageReference Include="Microsoft.AspNetCore.Mvc.Testing" Version="7.0.7" />
>>>>>>> 197efbb1
    <PackageReference Include="Microsoft.NET.Test.Sdk" Version="17.5.0" />
    <PackageReference Include="Moq" Version="4.18.4" />
    <PackageReference Include="NUnit3TestAdapter" Version="4.5.0" PrivateAssets="all" />
  </ItemGroup>

  <Import Project="..\..\src\Umbraco.Cms.Targets\buildTransitive\Umbraco.Cms.Targets.props" />
  <Import Project="..\..\src\Umbraco.Cms.Targets\buildTransitive\Umbraco.Cms.Targets.targets" />

  <ItemGroup>
    <ProjectReference Include="..\..\src\Umbraco.Cms.Persistence.EFCore\Umbraco.Cms.Persistence.EFCore.csproj" />
    <ProjectReference Include="..\..\src\Umbraco.Cms\Umbraco.Cms.csproj" />
    <ProjectReference Include="..\Umbraco.Tests.Common\Umbraco.Tests.Common.csproj" />
  </ItemGroup>

  <ItemGroup>
    <EmbeddedResource Update="Umbraco.Examine.Lucene\UmbracoExamine\TestFiles.resx">
      <Generator>ResXFileCodeGenerator</Generator>
      <SubType>Designer</SubType>
      <LastGenOutput>TestFiles.Designer.cs</LastGenOutput>
    </EmbeddedResource>
    <Compile Update="Umbraco.Examine.Lucene\UmbracoExamine\TestFiles.Designer.cs">
      <DesignTime>True</DesignTime>
      <AutoGen>True</AutoGen>
      <DependentUpon>TestFiles.resx</DependentUpon>
    </Compile>
    <Content Include="Umbraco.Infrastructure\Services\Importing\*.xml" />
    <EmbeddedResource Update="Umbraco.Infrastructure\Services\Importing\ImportResources.resx">
      <Generator>ResXFileCodeGenerator</Generator>
      <SubType>Designer</SubType>
      <LastGenOutput>ImportResources.Designer.cs</LastGenOutput>
    </EmbeddedResource>
    <Compile Update="Umbraco.Infrastructure\Services\Importing\ImportResources.Designer.cs">
      <DesignTime>True</DesignTime>
      <AutoGen>True</AutoGen>
      <DependentUpon>ImportResources.resx</DependentUpon>
    </Compile>
    <EmbeddedResource Include="Umbraco.Web.BackOffice\UrlAndDomains\package.xml" />
    <Content Include="appsettings.Tests.json" CopyToOutputDirectory="PreserveNewest" />
  </ItemGroup>
</Project><|MERGE_RESOLUTION|>--- conflicted
+++ resolved
@@ -11,13 +11,10 @@
 
   <ItemGroup>
     <PackageReference Include="Bogus" Version="34.0.2" />
-<<<<<<< HEAD
     <PackageReference Include="Microsoft.AspNetCore.Mvc.Testing" Version="8.0.0-preview.4.*" />
     <PackageReference Include="Microsoft.NET.Test.Sdk" Version="17.6.0" />
     <PackageReference Include="Microsoft.AspNetCore.Mvc.Testing" Version="7.0.5" />
-=======
     <PackageReference Include="Microsoft.AspNetCore.Mvc.Testing" Version="7.0.7" />
->>>>>>> 197efbb1
     <PackageReference Include="Microsoft.NET.Test.Sdk" Version="17.5.0" />
     <PackageReference Include="Moq" Version="4.18.4" />
     <PackageReference Include="NUnit3TestAdapter" Version="4.5.0" PrivateAssets="all" />
