<Project Sdk="Microsoft.NET.Sdk">
  <PropertyGroup>
    <PackageId>Umbraco.Cms.Tests.Integration</PackageId>
    <Title>Umbraco CMS - Integration tests</Title>
    <Description>Contains helper classes for integration tests with Umbraco CMS, including all internal integration tests.</Description>
    <IsPackable>true</IsPackable>
    <IsTestProject>true</IsTestProject>
    <RootNamespace>Umbraco.Cms.Tests.Integration</RootNamespace>
    <EnablePackageValidation>true</EnablePackageValidation>
  </PropertyGroup>

  <ItemGroup>
    <PackageReference Include="Bogus" Version="34.0.2" />
<<<<<<< HEAD
    <PackageReference Include="Microsoft.AspNetCore.Mvc.Testing" Version="7.0.5" />
    <PackageReference Include="Microsoft.NET.Test.Sdk" Version="17.5.0" />
    <PackageReference Include="Moq" Version="4.18.4" />
    <PackageReference Include="NUnit3TestAdapter" Version="4.4.2" PrivateAssets="all" />
=======
    <PackageReference Include="Microsoft.AspNetCore.Mvc.Testing" Version="7.0.7" />
    <PackageReference Include="Microsoft.NET.Test.Sdk" Version="17.5.0" />
    <PackageReference Include="Moq" Version="4.18.4" />
    <PackageReference Include="NUnit3TestAdapter" Version="4.5.0" PrivateAssets="all" />
>>>>>>> 9c1f9126
  </ItemGroup>

  <Import Project="..\..\src\Umbraco.Cms.Targets\buildTransitive\Umbraco.Cms.Targets.props" />
  <Import Project="..\..\src\Umbraco.Cms.Targets\buildTransitive\Umbraco.Cms.Targets.targets" />

  <ItemGroup>
    <ProjectReference Include="..\..\src\Umbraco.Cms.Persistence.EFCore\Umbraco.Cms.Persistence.EFCore.csproj" />
    <ProjectReference Include="..\..\src\Umbraco.Cms\Umbraco.Cms.csproj" />
    <ProjectReference Include="..\Umbraco.Tests.Common\Umbraco.Tests.Common.csproj" />
  </ItemGroup>

  <ItemGroup>
    <EmbeddedResource Update="Umbraco.Examine.Lucene\UmbracoExamine\TestFiles.resx">
      <Generator>ResXFileCodeGenerator</Generator>
      <SubType>Designer</SubType>
      <LastGenOutput>TestFiles.Designer.cs</LastGenOutput>
    </EmbeddedResource>
    <Compile Update="Umbraco.Examine.Lucene\UmbracoExamine\TestFiles.Designer.cs">
      <DesignTime>True</DesignTime>
      <AutoGen>True</AutoGen>
      <DependentUpon>TestFiles.resx</DependentUpon>
    </Compile>
    <Content Include="Umbraco.Infrastructure\Services\Importing\*.xml" />
    <EmbeddedResource Update="Umbraco.Infrastructure\Services\Importing\ImportResources.resx">
      <Generator>ResXFileCodeGenerator</Generator>
      <SubType>Designer</SubType>
      <LastGenOutput>ImportResources.Designer.cs</LastGenOutput>
    </EmbeddedResource>
    <Compile Update="Umbraco.Infrastructure\Services\Importing\ImportResources.Designer.cs">
      <DesignTime>True</DesignTime>
      <AutoGen>True</AutoGen>
      <DependentUpon>ImportResources.resx</DependentUpon>
    </Compile>
    <EmbeddedResource Include="Umbraco.Web.BackOffice\UrlAndDomains\package.xml" />
    <Content Include="appsettings.Tests.json" CopyToOutputDirectory="PreserveNewest" />
  </ItemGroup>
</Project><|MERGE_RESOLUTION|>--- conflicted
+++ resolved
@@ -11,17 +11,10 @@
 
   <ItemGroup>
     <PackageReference Include="Bogus" Version="34.0.2" />
-<<<<<<< HEAD
-    <PackageReference Include="Microsoft.AspNetCore.Mvc.Testing" Version="7.0.5" />
-    <PackageReference Include="Microsoft.NET.Test.Sdk" Version="17.5.0" />
-    <PackageReference Include="Moq" Version="4.18.4" />
-    <PackageReference Include="NUnit3TestAdapter" Version="4.4.2" PrivateAssets="all" />
-=======
     <PackageReference Include="Microsoft.AspNetCore.Mvc.Testing" Version="7.0.7" />
     <PackageReference Include="Microsoft.NET.Test.Sdk" Version="17.5.0" />
     <PackageReference Include="Moq" Version="4.18.4" />
     <PackageReference Include="NUnit3TestAdapter" Version="4.5.0" PrivateAssets="all" />
->>>>>>> 9c1f9126
   </ItemGroup>
 
   <Import Project="..\..\src\Umbraco.Cms.Targets\buildTransitive\Umbraco.Cms.Targets.props" />
