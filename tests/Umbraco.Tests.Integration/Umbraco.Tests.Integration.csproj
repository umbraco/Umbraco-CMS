--- conflicted
+++ resolved
@@ -8,52 +8,39 @@
     <RootNamespace>Umbraco.Cms.Tests.Integration</RootNamespace>
   </PropertyGroup>
 
-  <PropertyGroup Condition="'$(OS)' == 'Windows_NT'">
-    <DefineConstants>$(DefineConstants);IS_WINDOWS</DefineConstants>
-  </PropertyGroup>
-
-  <ItemGroup Condition="'$(OS)' == 'Windows_NT'">
-    <PackageReference Include="Microsoft.ICU.ICU4C.Runtime" Version="68.2.0.9" />
-    <RuntimeHostConfigurationOption Include="System.Globalization.AppLocalIcu" Value="68.2.0.9" />
+  <Import Project="..\..\src\Umbraco.Cms.Targets\buildTransitive\Umbraco.Cms.Targets.props" />
+  <Import Project="..\..\src\Umbraco.Cms.Targets\buildTransitive\Umbraco.Cms.Targets.targets" />
+  <ItemGroup>
+    <ProjectReference Include="..\..\src\Umbraco.Cms\Umbraco.Cms.csproj" />
   </ItemGroup>
 
   <ItemGroup>
-<<<<<<< HEAD
+    <!-- Opt-in to app-local ICU to ensure consistent globalization APIs across different platforms -->
+    <PackageReference Include="Microsoft.ICU.ICU4C.Runtime" Version="68.2.0.9" />
+    <RuntimeHostConfigurationOption Include="System.Globalization.AppLocalIcu" Value="68.2.0.9" Condition="$(RuntimeIdentifier.StartsWith('linux')) or $(RuntimeIdentifier.StartsWith('win')) or ('$(RuntimeIdentifier)' == '' and !$([MSBuild]::IsOSPlatform('osx')))" />
+  </ItemGroup>
+
+  <PropertyGroup>
+    <!-- Razor files are needed for the backoffice to work correctly -->
+    <CopyRazorGenerateFilesToPublishDirectory>true</CopyRazorGenerateFilesToPublishDirectory>
+  </PropertyGroup>
+
+  <PropertyGroup>
+    <!-- Remove RazorCompileOnBuild and RazorCompileOnPublish when not using ModelsMode InMemoryAuto -->
+    <RazorCompileOnBuild>false</RazorCompileOnBuild>
+    <RazorCompileOnPublish>false</RazorCompileOnPublish>
+  </PropertyGroup>
+
+  <ItemGroup>
     <PackageReference Include="Bogus" Version="34.0.2" />
-    <PackageReference Include="Examine.Lucene" Version="3.0.0" />
-    <PackageReference Include="Microsoft.AspNet.WebApi.Client" Version="5.2.9" />
     <PackageReference Include="Microsoft.AspNetCore.Mvc.Testing" Version="7.0.0-preview.7.22376.6" />
-    <PackageReference Include="Microsoft.NET.Test.Sdk" Version="17.3.0" />
-    <PackageReference Include="Moq" Version="4.18.2" />
-    <PackageReference Include="NUnit" Version="3.13.3" />
-    <PackageReference Include="NUnit3TestAdapter" Version="4.2.1" PrivateAssets="all" />
-    <PackageReference Include="Serilog.Sinks.Console" Version="4.0.1" />
-=======
-    <PackageReference Include="Microsoft.AspNetCore.Mvc.Testing" Version="7.0.0-preview.7.22375.6" />
-    <PackageReference Include="Examine.Lucene" Version="3.0.1" />
-    <PackageReference Include="Microsoft.AspNet.WebApi.Client" Version="5.2.9" />
-    <PackageReference Include="Bogus" Version="34.0.2" />
-    <PackageReference Include="Microsoft.ICU.ICU4C.Runtime" Version="68.2.0.9" />
     <PackageReference Include="Microsoft.NET.Test.Sdk" Version="17.3.1" />
     <PackageReference Include="Moq" Version="4.18.2" />
-    <PackageReference Include="NUnit" Version="3.13.3" />
-    <PackageReference Include="NUnit3TestAdapter" Version="4.2.1">
-      <PrivateAssets>all</PrivateAssets>
-      <IncludeAssets>runtime; build; native; contentfiles; analyzers; buildtransitive</IncludeAssets>
-    </PackageReference>
-    <PackageReference Include="Serilog.Sinks.Console" Version="4.1.0" />
->>>>>>> 1ddfcba6
+    <PackageReference Include="NUnit3TestAdapter" Version="4.2.1" PrivateAssets="all" />
   </ItemGroup>
 
   <ItemGroup>
     <ProjectReference Include="..\Umbraco.Tests.Common\Umbraco.Tests.Common.csproj" />
-    <ProjectReference Include="..\..\src\Umbraco.Cms.Persistence.Sqlite\Umbraco.Cms.Persistence.Sqlite.csproj" />
-    <ProjectReference Include="..\..\src\Umbraco.Cms.Persistence.SqlServer\Umbraco.Cms.Persistence.SqlServer.csproj" />
-    <ProjectReference Include="..\..\src\Umbraco.Core\Umbraco.Core.csproj" />
-    <ProjectReference Include="..\..\src\Umbraco.Infrastructure\Umbraco.Infrastructure.csproj" />
-    <ProjectReference Include="..\..\src\Umbraco.PublishedCache.NuCache\Umbraco.PublishedCache.NuCache.csproj" />
-    <ProjectReference Include="..\..\src\Umbraco.Web.BackOffice\Umbraco.Web.BackOffice.csproj" />
-    <ProjectReference Include="..\..\src\Umbraco.Web.Website\Umbraco.Web.Website.csproj" />
   </ItemGroup>
 
   <ItemGroup>
