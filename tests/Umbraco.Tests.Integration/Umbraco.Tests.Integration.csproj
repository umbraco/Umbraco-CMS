--- conflicted
+++ resolved
@@ -11,13 +11,10 @@
 
   <ItemGroup>
     <PackageReference Include="Bogus" Version="34.0.2" />
-<<<<<<< HEAD
     <PackageReference Include="Microsoft.AspNetCore.Mvc.Testing" Version="8.0.0-preview.2.*" />
     <PackageReference Include="Microsoft.NET.Test.Sdk" Version="17.4.1" />
-=======
     <PackageReference Include="Microsoft.AspNetCore.Mvc.Testing" Version="7.0.5" />
     <PackageReference Include="Microsoft.NET.Test.Sdk" Version="17.5.0" />
->>>>>>> efb94526
     <PackageReference Include="Moq" Version="4.18.4" />
     <PackageReference Include="NUnit3TestAdapter" Version="4.4.2" PrivateAssets="all" />
   </ItemGroup>
