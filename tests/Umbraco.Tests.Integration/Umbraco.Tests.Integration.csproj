--- conflicted
+++ resolved
@@ -155,13 +155,11 @@
     <Compile Update="Umbraco.Core\Services\MediaTypeEditingServiceTests.GetFolderMediaTypes.cs">
       <DependentUpon>MediaTypeEditingServiceTests.cs</DependentUpon>
     </Compile>
-<<<<<<< HEAD
     <Compile Update="Umbraco.Infrastructure\PropertyEditors\BlockListElementLevelVariationTests.Parsing.cs">
       <DependentUpon>BlockListElementLevelVariationTests.cs</DependentUpon>
     </Compile>
     <Compile Update="Umbraco.Infrastructure\PropertyEditors\BlockListElementLevelVariationTests.Publishing.cs">
       <DependentUpon>BlockListElementLevelVariationTests.cs</DependentUpon>
-=======
     <Compile Update="Umbraco.Core\Services\DocumentNavigationServiceTests.Copy.cs">
       <DependentUpon>DocumentNavigationServiceTests.cs</DependentUpon>
     </Compile>
@@ -212,7 +210,6 @@
     </Compile>
     <Compile Update="Umbraco.Core\Services\MediaNavigationServiceTests.Update.cs">
       <DependentUpon>MediaNavigationServiceTests.cs</DependentUpon>
->>>>>>> e9f75f01
     </Compile>
   </ItemGroup>
 
