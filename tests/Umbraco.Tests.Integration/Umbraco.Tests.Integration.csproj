<Project Sdk="Microsoft.NET.Sdk">
  <PropertyGroup>
    <IsTestProject>true</IsTestProject>
    <PackageId>Umbraco.Cms.Tests.Integration</PackageId>
    <Title>Umbraco CMS - Integration tests</Title>
    <Description>Contains helper classes for integration tests with Umbraco CMS, including all internal integration tests.</Description>
    <RootNamespace>Umbraco.Cms.Tests.Integration</RootNamespace>
    <IsPackable>true</IsPackable>
    <EnablePackageValidation>true</EnablePackageValidation>
  </PropertyGroup>

  <ItemGroup>
    <PackageReference Include="Bogus" Version="34.0.2" />
    <PackageReference Include="Microsoft.AspNetCore.Mvc.Testing" Version="8.0.0-preview.7.*" />
    <PackageReference Include="Microsoft.NET.Test.Sdk" Version="17.6.0" />
    <PackageReference Include="Moq" Version="4.18.4" />
    <PackageReference Include="NUnit3TestAdapter" Version="4.5.0" PrivateAssets="all" />
  </ItemGroup>

  <Import Project="..\..\src\Umbraco.Cms.Targets\buildTransitive\Umbraco.Cms.Targets.props" />
  <Import Project="..\..\src\Umbraco.Cms.Targets\buildTransitive\Umbraco.Cms.Targets.targets" />

  <ItemGroup>
    <ProjectReference Include="..\..\src\Umbraco.Cms\Umbraco.Cms.csproj" />
    <ProjectReference Include="..\..\src\Umbraco.Examine.Lucene\Umbraco.Examine.Lucene.csproj" />
    <ProjectReference Include="..\..\src\Umbraco.Search.Examine.Lucene\Umbraco.Search.Examine.Lucene.csproj" />
    <ProjectReference Include="..\..\src\Umbraco.Search.Examine\Umbraco.Search.Examine.csproj" />
    <ProjectReference Include="..\..\Umbraco.Search.Lifti\Umbraco.Search.Lifti.csproj" />
    <ProjectReference Include="..\Umbraco.Tests.Common\Umbraco.Tests.Common.csproj" />
  </ItemGroup>

  <ItemGroup>
    <EmbeddedResource Update="Umbraco.Examine.Lucene\UmbracoExamine\TestFiles.resx">
      <Generator>ResXFileCodeGenerator</Generator>
      <SubType>Designer</SubType>
      <LastGenOutput>TestFiles.Designer.cs</LastGenOutput>
    </EmbeddedResource>
    <Compile Update="Umbraco.Examine.Lucene\UmbracoExamine\TestFiles.Designer.cs">
      <DesignTime>True</DesignTime>
      <AutoGen>True</AutoGen>
      <DependentUpon>TestFiles.resx</DependentUpon>
    </Compile>
    <Content Include="Umbraco.Infrastructure\Services\Importing\*.xml" />
    <EmbeddedResource Update="Umbraco.Infrastructure\Services\Importing\ImportResources.resx">
      <Generator>ResXFileCodeGenerator</Generator>
      <SubType>Designer</SubType>
      <LastGenOutput>ImportResources.Designer.cs</LastGenOutput>
    </EmbeddedResource>
    <Compile Update="Umbraco.Infrastructure\Services\Importing\ImportResources.Designer.cs">
      <DesignTime>True</DesignTime>
      <AutoGen>True</AutoGen>
      <DependentUpon>ImportResources.resx</DependentUpon>
    </Compile>
    <EmbeddedResource Include="Umbraco.Web.BackOffice\UrlAndDomains\package.xml" />
    <Content Include="appsettings.Tests.json" CopyToOutputDirectory="PreserveNewest" />
    <Compile Remove="Umbraco.Search\baseTests\IndexTest.cs" />
    <Compile Remove="Umbraco.Search\baseTests\PublishedContentQueryTests.cs" />
    <Compile Remove="Umbraco.Search\baseTests\SearchTests.cs" />
  </ItemGroup>

  <ItemGroup>
<<<<<<< HEAD
    <Folder Include="Umbraco.Search\Umbraco.Search.Lifti\" />
  </ItemGroup>

=======
    <ProjectReference Include="..\Umbraco.Tests.Common\Umbraco.Tests.Common.csproj" />
  </ItemGroup>
>>>>>>> 8af8a2b7
</Project><|MERGE_RESOLUTION|>--- conflicted
+++ resolved
@@ -59,12 +59,9 @@
   </ItemGroup>
 
   <ItemGroup>
-<<<<<<< HEAD
     <Folder Include="Umbraco.Search\Umbraco.Search.Lifti\" />
   </ItemGroup>
 
-=======
     <ProjectReference Include="..\Umbraco.Tests.Common\Umbraco.Tests.Common.csproj" />
   </ItemGroup>
->>>>>>> 8af8a2b7
 </Project>