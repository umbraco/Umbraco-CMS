--- conflicted
+++ resolved
@@ -3,8 +3,6 @@
     <PackageId>Umbraco.Cms.Tests.Integration</PackageId>
     <Title>Umbraco CMS - Integration tests</Title>
     <Description>Contains helper classes for integration tests with Umbraco CMS, including all internal integration tests.</Description>
-<<<<<<< HEAD
-    <TargetFramework>net7.0</TargetFramework>
     <IsTestProject>true</IsTestProject>
     <RootNamespace>Umbraco.Cms.Tests.Integration</RootNamespace>
   </PropertyGroup>
@@ -19,22 +17,6 @@
 
   <Import Project="..\..\src\Umbraco.Cms.Targets\buildTransitive\Umbraco.Cms.Targets.props" />
   <Import Project="..\..\src\Umbraco.Cms.Targets\buildTransitive\Umbraco.Cms.Targets.targets" />
-=======
-    <IsTestProject>true</IsTestProject>
-    <RootNamespace>Umbraco.Cms.Tests.Integration</RootNamespace>
-  </PropertyGroup>
-  
-  <ItemGroup>
-    <PackageReference Include="Bogus" Version="34.0.2" />
-    <PackageReference Include="Microsoft.AspNetCore.Mvc.Testing" Version="6.0.5" />
-    <PackageReference Include="Microsoft.NET.Test.Sdk" Version="17.1.0" />
-    <PackageReference Include="Moq" Version="4.18.1" />
-    <PackageReference Include="NUnit3TestAdapter" Version="4.2.1" PrivateAssets="all" />
-  </ItemGroup>
-
-  <Import Project="..\..\src\Umbraco.Cms\buildTransitive\Umbraco.Cms.props" />
-  <Import Project="..\..\src\Umbraco.Cms\buildTransitive\Umbraco.Cms.targets" />
->>>>>>> 956559c8
   <ItemGroup>
     <ProjectReference Include="..\..\src\Umbraco.Cms\Umbraco.Cms.csproj" />
     <ProjectReference Include="..\..\src\Umbraco.Cms.ManagementApi\Umbraco.Cms.ManagementApi.csproj" />
