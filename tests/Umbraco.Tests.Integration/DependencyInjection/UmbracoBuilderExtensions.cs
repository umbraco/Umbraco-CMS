// Copyright (c) Umbraco.
// See LICENSE for more details.

using Examine;
using Microsoft.EntityFrameworkCore;
using Microsoft.Extensions.Configuration;
using Microsoft.Extensions.DependencyInjection;
using Microsoft.Extensions.FileProviders;
using Microsoft.Extensions.Logging;
using Microsoft.Extensions.Options;
using Moq;
using NUnit.Framework;
using Umbraco.Cms.Core;
using Umbraco.Cms.Core.Cache;
using Umbraco.Cms.Core.Composing;
using Umbraco.Cms.Core.Configuration.Models;
using Umbraco.Cms.Core.DistributedLocking;
using Umbraco.Cms.Core.Logging;
using Umbraco.Cms.Core.Runtime;
using Umbraco.Cms.Core.Services;
using Umbraco.Cms.Core.Sync;
using Umbraco.Cms.Infrastructure.Examine;
using Umbraco.Cms.Infrastructure.HostedServices;
using Umbraco.Cms.Infrastructure.PublishedCache;
using Umbraco.Cms.Persistence.EFCore.Locking;
using Umbraco.Cms.Persistence.EFCore.Scoping;
using Umbraco.Cms.Tests.Common.TestHelpers.Stubs;
using Umbraco.Cms.Tests.Integration.Implementations;
using Umbraco.Cms.Tests.Integration.Testing;
using Umbraco.Cms.Tests.Integration.Umbraco.Persistence.EFCore.DbContext;

namespace Umbraco.Cms.Tests.Integration.DependencyInjection;

/// <summary>
///     This is used to replace certain services that are normally registered from our Core / Infrastructure that
///     we do not want active within integration tests
/// </summary>
public static class UmbracoBuilderExtensions
{
    /// <summary>
    ///     Uses/Replaces services with testing services
    /// </summary>
    public static IUmbracoBuilder AddTestServices(this IUmbracoBuilder builder, TestHelper testHelper)
    {
        builder.Services.AddUnique(AppCaches.NoCache);
        builder.Services.AddUnique(Mock.Of<IUmbracoBootPermissionChecker>());
        builder.Services.AddUnique(testHelper.MainDom);

        builder.Services.AddUnique<IIndexRebuilder, TestBackgroundIndexRebuilder>();
        // we don't want persisted nucache files in tests
        builder.Services.AddTransient(factory => new PublishedSnapshotServiceOptions { IgnoreLocalDb = true });

#if IS_WINDOWS
        // ensure all lucene indexes are using RAM directory (no file system)
        builder.Services.AddUnique<IDirectoryFactory, LuceneRAMDirectoryFactory>();
#endif

        // replace this service so that it can lookup the correct file locations
        builder.Services.AddUnique(GetLocalizedTextService);

        builder.Services.AddUnique<IServerMessenger, NoopServerMessenger>();
        builder.Services.AddUnique<IProfiler, TestProfiler>();

        builder.Services.AddDbContext<TestUmbracoDbContext>(
            (serviceProvider, options) =>
            {
                var testDatabaseType = builder.Config.GetValue<TestDatabaseSettings.TestDatabaseType>("Tests:Database:DatabaseType");
                if (testDatabaseType is TestDatabaseSettings.TestDatabaseType.Sqlite)
                {
                    options.UseSqlite(serviceProvider.GetRequiredService<IOptionsMonitor<ConnectionStrings>>().CurrentValue.ConnectionString);
                }
                else
                {
                    // If not Sqlite, assume SqlServer
                    options.UseSqlServer(serviceProvider.GetRequiredService<IOptionsMonitor<ConnectionStrings>>().CurrentValue.ConnectionString);
                }
            },
            optionsLifetime: ServiceLifetime.Singleton);

        builder.Services.AddDbContextFactory<TestUmbracoDbContext>(
            (serviceProvider, options) =>
            {
                var testDatabaseType = builder.Config.GetValue<TestDatabaseSettings.TestDatabaseType>("Tests:Database:DatabaseType");
                if (testDatabaseType is TestDatabaseSettings.TestDatabaseType.Sqlite)
                {
                    options.UseSqlite(serviceProvider.GetRequiredService<IOptionsMonitor<ConnectionStrings>>().CurrentValue.ConnectionString);
                }
                else
                {
                    // If not Sqlite, assume SqlServer
                    options.UseSqlServer(serviceProvider.GetRequiredService<IOptionsMonitor<ConnectionStrings>>().CurrentValue.ConnectionString);
                }
            });

        builder.Services.AddUnique<IAmbientEFCoreScopeStack<TestUmbracoDbContext>, AmbientEFCoreScopeStack<TestUmbracoDbContext>>();
        builder.Services.AddUnique<IEFCoreScopeAccessor<TestUmbracoDbContext>, EFCoreScopeAccessor<TestUmbracoDbContext>>();
        builder.Services.AddUnique<IEFCoreScopeProvider<TestUmbracoDbContext>, EFCoreScopeProvider<TestUmbracoDbContext>>();
        builder.Services.AddSingleton<IDistributedLockingMechanism, SqliteEFCoreDistributedLockingMechanism<TestUmbracoDbContext>>();
        builder.Services.AddSingleton<IDistributedLockingMechanism, SqlServerEFCoreDistributedLockingMechanism<TestUmbracoDbContext>>();

        return builder;
    }

    /// <summary>
    ///     Used to register a replacement for <see cref="ILocalizedTextService" /> where the file sources are the ones within
    ///     the netcore project so
    ///     we don't need to copy files
    /// </summary>
    private static ILocalizedTextService GetLocalizedTextService(IServiceProvider factory)
    {
        var loggerFactory = factory.GetRequiredService<ILoggerFactory>();
        var appCaches = factory.GetRequiredService<AppCaches>();

        var localizedTextService = new LocalizedTextService(
            new Lazy<LocalizedTextServiceFileSources>(() =>
            {
                // get the src folder
                var root = TestContext.CurrentContext.TestDirectory.Split("tests")[0];
                var srcFolder = Path.Combine(root, "src");

                var currFolder = new DirectoryInfo(srcFolder);

<<<<<<< HEAD
                var uiProject = currFolder.GetDirectories("Umbraco.Web.UI", SearchOption.TopDirectoryOnly).First();
                var mainLangFolder = new DirectoryInfo(Path.Combine(uiProject.FullName, Constants.System.DefaultUmbracoPath.TrimStart(Constants.CharArrays.TildeForwardSlash), "config", "lang"));
=======
                if (!currFolder.Exists)
                {
                    currFolder = new DirectoryInfo(Path.GetTempPath());
                }

                var uiProject = currFolder.GetDirectories("Umbraco.Web.UI", SearchOption.TopDirectoryOnly).FirstOrDefault();
                if (uiProject == null)
                {
                    uiProject = new DirectoryInfo(Path.Combine(Path.GetTempPath(), "Umbraco.Web.UI"));
                    uiProject.Create();
                }

                var mainLangFolder = new DirectoryInfo(Path.Combine(uiProject.FullName, globalSettings.Value.UmbracoPath.TrimStartExact("~/"), "config", "lang"));
>>>>>>> dcd6f1fb

                return new LocalizedTextServiceFileSources(
                    loggerFactory.CreateLogger<LocalizedTextServiceFileSources>(),
                    appCaches,
                    currFolder,
                    Array.Empty<LocalizedTextServiceSupplementaryFileSource>(),
                    new EmbeddedFileProvider(typeof(IAssemblyProvider).Assembly, "Umbraco.Cms.Core.EmbeddedResources.Lang").GetDirectoryContents(string.Empty));
            }),
            loggerFactory.CreateLogger<LocalizedTextService>());

        return localizedTextService;
    }

    // replace the default so there is no background index rebuilder
    private class TestBackgroundIndexRebuilder : ExamineIndexRebuilder
    {
        public TestBackgroundIndexRebuilder(
            IMainDom mainDom,
            IRuntimeState runtimeState,
            ILogger<ExamineIndexRebuilder> logger,
            IExamineManager examineManager,
            IEnumerable<IIndexPopulator> populators,
            IBackgroundTaskQueue backgroundTaskQueue)
            : base(
            mainDom,
            runtimeState,
            logger,
            examineManager,
            populators,
            backgroundTaskQueue)
        {
        }

        public override void RebuildIndex(string indexName, TimeSpan? delay = null, bool useBackgroundThread = true)
        {
            // noop
        }

        public override void RebuildIndexes(bool onlyEmptyIndexes, TimeSpan? delay = null, bool useBackgroundThread = true)
        {
            // noop
        }
    }

    private class NoopServerMessenger : IServerMessenger
    {
        public void QueueRefresh<TPayload>(ICacheRefresher refresher, TPayload[] payload)
        {
        }

        public void QueueRefresh<T>(ICacheRefresher refresher, Func<T, int> getNumericId, params T[] instances)
        {
        }

        public void QueueRefresh<T>(ICacheRefresher refresher, Func<T, Guid> getGuidId, params T[] instances)
        {
        }

        public void QueueRemove<T>(ICacheRefresher refresher, Func<T, int> getNumericId, params T[] instances)
        {
        }

        public void QueueRemove(ICacheRefresher refresher, params int[] numericIds)
        {
        }

        public void QueueRefresh(ICacheRefresher refresher, params int[] numericIds)
        {
        }

        public void QueueRefresh(ICacheRefresher refresher, params Guid[] guidIds)
        {
        }

        public void QueueRefreshAll(ICacheRefresher refresher)
        {
        }

        public void Sync() { }

        public void SendMessages() { }
    }
}<|MERGE_RESOLUTION|>--- conflicted
+++ resolved
@@ -120,10 +120,6 @@
 
                 var currFolder = new DirectoryInfo(srcFolder);
 
-<<<<<<< HEAD
-                var uiProject = currFolder.GetDirectories("Umbraco.Web.UI", SearchOption.TopDirectoryOnly).First();
-                var mainLangFolder = new DirectoryInfo(Path.Combine(uiProject.FullName, Constants.System.DefaultUmbracoPath.TrimStart(Constants.CharArrays.TildeForwardSlash), "config", "lang"));
-=======
                 if (!currFolder.Exists)
                 {
                     currFolder = new DirectoryInfo(Path.GetTempPath());
@@ -136,8 +132,7 @@
                     uiProject.Create();
                 }
 
-                var mainLangFolder = new DirectoryInfo(Path.Combine(uiProject.FullName, globalSettings.Value.UmbracoPath.TrimStartExact("~/"), "config", "lang"));
->>>>>>> dcd6f1fb
+                var mainLangFolder = new DirectoryInfo(Path.Combine(uiProject.FullName, Constants.System.DefaultUmbracoPath.TrimStart(Constants.CharArrays.TildeForwardSlash), "config", "lang"));
 
                 return new LocalizedTextServiceFileSources(
                     loggerFactory.CreateLogger<LocalizedTextServiceFileSources>(),
