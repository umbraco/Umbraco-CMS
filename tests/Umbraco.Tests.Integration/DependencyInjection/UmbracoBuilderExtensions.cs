// Copyright (c) Umbraco.
// See LICENSE for more details.

using Examine;
using Microsoft.EntityFrameworkCore;
using Microsoft.Extensions.Configuration;
using Microsoft.Extensions.DependencyInjection;
using Microsoft.Extensions.FileProviders;
using Microsoft.Extensions.Logging;
using Microsoft.Extensions.Options;
using Moq;
using NUnit.Framework;
using Umbraco.Cms.Core;
using Umbraco.Cms.Core.Cache;
using Umbraco.Cms.Core.Composing;
using Umbraco.Cms.Core.Configuration.Models;
using Umbraco.Cms.Core.DistributedLocking;
using Umbraco.Cms.Core.Logging;
using Umbraco.Cms.Core.Runtime;
using Umbraco.Cms.Core.Services;
using Umbraco.Cms.Core.Sync;
using Umbraco.Cms.Infrastructure.Examine;
using Umbraco.Cms.Infrastructure.HostedServices;
using Umbraco.Cms.Persistence.EFCore.Locking;
using Umbraco.Cms.Persistence.EFCore.Scoping;
using Umbraco.Cms.Tests.Common.TestHelpers.Stubs;
using Umbraco.Cms.Tests.Integration.Implementations;
using Umbraco.Cms.Tests.Integration.Testing;
using Umbraco.Cms.Tests.Integration.Umbraco.Persistence.EFCore.DbContext;

namespace Umbraco.Cms.Tests.Integration.DependencyInjection;

/// <summary>
///     This is used to replace certain services that are normally registered from our Core / Infrastructure that
///     we do not want active within integration tests
/// </summary>
public static class UmbracoBuilderExtensions
{
    /// <summary>
    ///     Uses/Replaces services with testing services
    /// </summary>
    public static IUmbracoBuilder AddTestServices(this IUmbracoBuilder builder, TestHelper testHelper)
    {
        builder.Services.AddUnique(AppCaches.NoCache);
        builder.Services.AddUnique(Mock.Of<IUmbracoBootPermissionChecker>());
        builder.Services.AddUnique(testHelper.MainDom);

        builder.Services.AddUnique<IIndexRebuilder, TestBackgroundIndexRebuilder>();

#if IS_WINDOWS
        // ensure all lucene indexes are using RAM directory (no file system)
        builder.Services.AddUnique<IDirectoryFactory, LuceneRAMDirectoryFactory>();
#endif

        // replace this service so that it can lookup the correct file locations
        builder.Services.AddUnique(GetLocalizedTextService);

        builder.Services.AddUnique<IServerMessenger, NoopServerMessenger>();
        builder.Services.AddUnique<IProfiler, TestProfiler>();

        builder.Services.AddDbContext<TestUmbracoDbContext>(
            (serviceProvider, options) =>
            {
                var testDatabaseType = builder.Config.GetValue<TestDatabaseSettings.TestDatabaseType>("Tests:Database:DatabaseType");
                if (testDatabaseType is TestDatabaseSettings.TestDatabaseType.Sqlite)
                {
                    options.UseSqlite(serviceProvider.GetRequiredService<IOptionsMonitor<ConnectionStrings>>().CurrentValue.ConnectionString);
                }
                else
                {
                    // If not Sqlite, assume SqlServer
                    options.UseSqlServer(serviceProvider.GetRequiredService<IOptionsMonitor<ConnectionStrings>>().CurrentValue.ConnectionString);
                }
            },
            optionsLifetime: ServiceLifetime.Singleton);

        builder.Services.AddDbContextFactory<TestUmbracoDbContext>(
            (serviceProvider, options) =>
            {
                var testDatabaseType = builder.Config.GetValue<TestDatabaseSettings.TestDatabaseType>("Tests:Database:DatabaseType");
                if (testDatabaseType is TestDatabaseSettings.TestDatabaseType.Sqlite)
                {
                    options.UseSqlite(serviceProvider.GetRequiredService<IOptionsMonitor<ConnectionStrings>>().CurrentValue.ConnectionString);
                }
                else
                {
                    // If not Sqlite, assume SqlServer
                    options.UseSqlServer(serviceProvider.GetRequiredService<IOptionsMonitor<ConnectionStrings>>().CurrentValue.ConnectionString);
                }
            });

        builder.Services.AddUnique<IAmbientEFCoreScopeStack<TestUmbracoDbContext>, AmbientEFCoreScopeStack<TestUmbracoDbContext>>();
        builder.Services.AddUnique<IEFCoreScopeAccessor<TestUmbracoDbContext>, EFCoreScopeAccessor<TestUmbracoDbContext>>();
        builder.Services.AddUnique<IEFCoreScopeProvider<TestUmbracoDbContext>, EFCoreScopeProvider<TestUmbracoDbContext>>();
        builder.Services.AddSingleton<IDistributedLockingMechanism, SqliteEFCoreDistributedLockingMechanism<TestUmbracoDbContext>>();
        builder.Services.AddSingleton<IDistributedLockingMechanism, SqlServerEFCoreDistributedLockingMechanism<TestUmbracoDbContext>>();

        return builder;
    }

    /// <summary>
    ///     Used to register a replacement for <see cref="ILocalizedTextService" /> where the file sources are the ones within
    ///     the netcore project so
    ///     we don't need to copy files
    /// </summary>
    private static ILocalizedTextService GetLocalizedTextService(IServiceProvider factory)
    {
        var loggerFactory = factory.GetRequiredService<ILoggerFactory>();
        var appCaches = factory.GetRequiredService<AppCaches>();

        var localizedTextService = new LocalizedTextService(
            new Lazy<LocalizedTextServiceFileSources>(() =>
            {
                // get the src folder
                var root = TestContext.CurrentContext.TestDirectory.Split("tests")[0];
                var srcFolder = Path.Combine(root, "src");

                var currFolder = new DirectoryInfo(srcFolder);

                if (!currFolder.Exists)
                {
                    currFolder = new DirectoryInfo(Path.GetTempPath());
                }

                var uiProject = currFolder.GetDirectories("Umbraco.Web.UI", SearchOption.TopDirectoryOnly).FirstOrDefault();
                if (uiProject == null)
                {
                    uiProject = new DirectoryInfo(Path.Combine(Path.GetTempPath(), "Umbraco.Web.UI"));
                    uiProject.Create();
                }

<<<<<<< HEAD
                var mainLangFolder = new DirectoryInfo(Path.Combine(uiProject.FullName, Constants.System.DefaultUmbracoPath.TrimStart(Constants.CharArrays.TildeForwardSlash), "config", "lang"));
=======
                var mainLangFolder = new DirectoryInfo(Path.Combine(uiProject.FullName, Constants.System.DefaultUmbracoPath.TrimStart("~/"), "config", "lang"));
>>>>>>> b10a11b5

                return new LocalizedTextServiceFileSources(
                    loggerFactory.CreateLogger<LocalizedTextServiceFileSources>(),
                    appCaches,
                    currFolder,
                    Array.Empty<LocalizedTextServiceSupplementaryFileSource>(),
                    new EmbeddedFileProvider(typeof(IAssemblyProvider).Assembly, "Umbraco.Cms.Core.EmbeddedResources.Lang").GetDirectoryContents(string.Empty));
            }),
            loggerFactory.CreateLogger<LocalizedTextService>());

        return localizedTextService;
    }

    // replace the default so there is no background index rebuilder
    private class TestBackgroundIndexRebuilder : ExamineIndexRebuilder
    {
        public TestBackgroundIndexRebuilder(
            IMainDom mainDom,
            IRuntimeState runtimeState,
            ILogger<ExamineIndexRebuilder> logger,
            IExamineManager examineManager,
            IEnumerable<IIndexPopulator> populators,
            IBackgroundTaskQueue backgroundTaskQueue)
            : base(
            mainDom,
            runtimeState,
            logger,
            examineManager,
            populators,
            backgroundTaskQueue)
        {
        }

        public override void RebuildIndex(string indexName, TimeSpan? delay = null, bool useBackgroundThread = true)
        {
            // noop
        }

        public override void RebuildIndexes(bool onlyEmptyIndexes, TimeSpan? delay = null, bool useBackgroundThread = true)
        {
            // noop
        }
    }

    private class NoopServerMessenger : IServerMessenger
    {
        public void QueueRefresh<TPayload>(ICacheRefresher refresher, TPayload[] payload)
        {
        }

        public void QueueRefresh<T>(ICacheRefresher refresher, Func<T, int> getNumericId, params T[] instances)
        {
        }

        public void QueueRefresh<T>(ICacheRefresher refresher, Func<T, Guid> getGuidId, params T[] instances)
        {
        }

        public void QueueRemove<T>(ICacheRefresher refresher, Func<T, int> getNumericId, params T[] instances)
        {
        }

        public void QueueRemove(ICacheRefresher refresher, params int[] numericIds)
        {
        }

        public void QueueRefresh(ICacheRefresher refresher, params int[] numericIds)
        {
        }

        public void QueueRefresh(ICacheRefresher refresher, params Guid[] guidIds)
        {
        }

        public void QueueRefreshAll(ICacheRefresher refresher)
        {
        }

        public void Sync() { }

        public void SendMessages() { }
    }
}<|MERGE_RESOLUTION|>--- conflicted
+++ resolved
@@ -129,11 +129,7 @@
                     uiProject.Create();
                 }
 
-<<<<<<< HEAD
                 var mainLangFolder = new DirectoryInfo(Path.Combine(uiProject.FullName, Constants.System.DefaultUmbracoPath.TrimStart(Constants.CharArrays.TildeForwardSlash), "config", "lang"));
-=======
-                var mainLangFolder = new DirectoryInfo(Path.Combine(uiProject.FullName, Constants.System.DefaultUmbracoPath.TrimStart("~/"), "config", "lang"));
->>>>>>> b10a11b5
 
                 return new LocalizedTextServiceFileSources(
                     loggerFactory.CreateLogger<LocalizedTextServiceFileSources>(),
