--- conflicted
+++ resolved
@@ -123,12 +123,8 @@
         contentType.Thumbnail = GetThumbnail();
         contentType.CreatorId = GetCreatorId();
         contentType.Trashed = GetTrashed();
-<<<<<<< HEAD
         contentType.ListView = GetListView();
-=======
-        contentType.IsContainer = GetIsContainer();
         contentType.IsElement = _isElement ?? false;
->>>>>>> 5b1fab11
         contentType.HistoryCleanup = new HistoryCleanup();
 
         contentType.Variations = contentVariation;
