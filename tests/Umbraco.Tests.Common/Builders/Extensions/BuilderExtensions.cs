// Copyright (c) Umbraco.
// See LICENSE for more details.

using System.Globalization;
using Umbraco.Cms.Core.Models;
using Umbraco.Cms.Tests.Common.Builders.Interfaces;

namespace Umbraco.Cms.Tests.Common.Builders.Extensions;

public static class BuilderExtensions
{
    public static T WithId<T>(this T builder, int id)
        where T : IWithIdBuilder
    {
        builder.Id = id;
        return builder;
    }

    public static T WithId<T, TId>(this T builder, TId id)
        where T : IWithIdBuilder<TId>
    {
        builder.Id = id;
        return builder;
    }

    public static T WithoutIdentity<T>(this T builder)
        where T : IWithIdBuilder
    {
        builder.Id = 0;
        return builder;
    }

    public static T WithCreatorId<T>(this T builder, int creatorId)
        where T : IWithCreatorIdBuilder
    {
        builder.CreatorId = creatorId;
        return builder;
    }

    public static T WithCreateDate<T>(this T builder, DateTime createDate)
        where T : IWithCreateDateBuilder
    {
        builder.CreateDate = createDate;
        return builder;
    }

    public static T WithUpdateDate<T>(this T builder, DateTime updateDate)
        where T : IWithUpdateDateBuilder
    {
        builder.UpdateDate = updateDate;
        return builder;
    }

    public static T WithDeleteDate<T>(this T builder, DateTime deleteDate)
        where T : IWithDeleteDateBuilder
    {
        builder.DeleteDate = deleteDate;
        return builder;
    }

    public static T WithAlias<T>(this T builder, string alias)
        where T : IWithAliasBuilder
    {
        builder.Alias = alias;
        return builder;
    }

    public static T WithName<T>(this T builder, string name)
        where T : IWithNameBuilder
    {
        builder.Name = name;
        return builder;
    }

    public static T WithKey<T>(this T builder, Guid key)
        where T : IWithKeyBuilder
    {
        builder.Key = key;
        return builder;
    }

    public static T WithDataTypeKey<T>(this T builder, Guid key)
        where T : IWithDataTypeKeyBuilder
    {
        builder.DataTypeKey = key;
        return builder;
    }

    public static T WithParentId<T>(this T builder, int parentId)
        where T : IWithParentIdBuilder
    {
        builder.ParentId = parentId;
        return builder;
    }

    public static T WithParentContentType<T>(this T builder, IContentTypeComposition parent)
        where T : IWithParentContentTypeBuilder
    {
        builder.Parent = parent;
        return builder;
    }

    public static T WithTrashed<T>(this T builder, bool trashed)
        where T : IWithTrashedBuilder
    {
        builder.Trashed = trashed;
        return builder;
    }

    public static T WithLevel<T>(this T builder, int level)
        where T : IWithLevelBuilder
    {
        builder.Level = level;
        return builder;
    }

    public static T WithPath<T>(this T builder, string path)
        where T : IWithPathBuilder
    {
        builder.Path = path;
        return builder;
    }

    public static T WithSortOrder<T>(this T builder, int sortOrder)
        where T : IWithSortOrderBuilder
    {
        builder.SortOrder = sortOrder;
        return builder;
    }

    public static T WithDescription<T>(this T builder, string description)
        where T : IWithDescriptionBuilder
    {
        builder.Description = description;
        return builder;
    }

    public static T WithIcon<T>(this T builder, string icon)
        where T : IWithIconBuilder
    {
        builder.Icon = icon;
        return builder;
    }

    public static T WithThumbnail<T>(this T builder, string thumbnail)
        where T : IWithThumbnailBuilder
    {
        builder.Thumbnail = thumbnail;
        return builder;
    }

    public static T WithLogin<T>(this T builder, string username, string rawPasswordValue)
        where T : IWithLoginBuilder
    {
        builder.Username = username;
        builder.RawPasswordValue = rawPasswordValue;
        return builder;
    }

    public static T WithEmail<T>(this T builder, string email)
        where T : IWithEmailBuilder
    {
        builder.Email = email;
        return builder;
    }

    public static T WithFailedPasswordAttempts<T>(this T builder, int failedPasswordAttempts)
        where T : IWithFailedPasswordAttemptsBuilder
    {
        builder.FailedPasswordAttempts = failedPasswordAttempts;
        return builder;
    }

    public static T WithIsApproved<T>(this T builder, bool isApproved)
        where T : IWithIsApprovedBuilder
    {
        builder.IsApproved = isApproved;
        return builder;
    }

    public static T WithIsLockedOut<T>(this T builder, bool isLockedOut, DateTime? lastLockoutDate = null)
        where T : IWithIsLockedOutBuilder
    {
        builder.IsLockedOut = isLockedOut;
        if (lastLockoutDate.HasValue)
        {
            builder.LastLockoutDate = lastLockoutDate.Value;
        }

        return builder;
    }

    public static T WithLastLoginDate<T>(this T builder, DateTime lastLoginDate)
        where T : IWithLastLoginDateBuilder
    {
        builder.LastLoginDate = lastLoginDate;
        return builder;
    }

    public static T WithLastPasswordChangeDate<T>(this T builder, DateTime lastPasswordChangeDate)
        where T : IWithLastPasswordChangeDateBuilder
    {
        builder.LastPasswordChangeDate = lastPasswordChangeDate;
        return builder;
    }

    public static T WithPropertyTypeIdsIncrementingFrom<T>(this T builder, int propertyTypeIdsIncrementingFrom)
        where T : IWithPropertyTypeIdsIncrementingFrom
    {
        builder.PropertyTypeIdsIncrementingFrom = propertyTypeIdsIncrementingFrom;
        return builder;
    }

    public static T WithIsContainer<T>(this T builder, Guid? listView)
        where T : IWithIsContainerBuilder
    {
        builder.ListView = listView;
        return builder;
    }

    public static T WithCultureInfo<T>(this T builder, string cultureCode)
        where T : IWithCultureInfoBuilder
    {
        builder.CultureInfo = CultureInfo.GetCultureInfo(cultureCode);
        return builder;
    }

    public static T WithSupportsPublishing<T>(this T builder, bool supportsPublishing)
        where T : IWithSupportsPublishing
    {
        builder.SupportsPublishing = supportsPublishing;
        return builder;
    }

<<<<<<< HEAD
    public static T WithPropertyValues<T>(this T builder, object propertyValues, string? culture = null,string? segment = null)
=======
    public static T WithPropertyValues<T>(this T builder, object propertyValues, string? culture = null, string? segment = null)
>>>>>>> 421a3a9b
        where T : IWithPropertyValues
    {
        builder.PropertyValues = propertyValues;
        builder.PropertyValuesCulture = culture;
        builder.PropertyValuesSegment = segment;
        return builder;
    }

    public static T WithDate<T>(this T builder, DateTime date) where T : IWithDateBuilder
    {
        builder.Date = date;
        return builder;
    }

    public static T WithInvariantName<T>(this T builder, string invariantName)
        where T : IWithInvariantNameBuilder
    {
        builder.InvariantName = invariantName;
        return builder;
    }

    public static T WithKey<T>(this T builder, Guid? key)
        where T : IWithKeyBuilder
    {
        builder.Key = key;
        return builder;
    }

    public static T WithContentTypeKey<T>(this T builder, Guid contentTypeKey)
        where T : IWithContentTypeKeyBuilder
    {
        builder.ContentTypeKey = contentTypeKey;
        return builder;
    }

    public static T WithParentKey<T>(this T builder, Guid? parentKey)
        where T : IWithParentKeyBuilder
    {
        builder.ParentKey = parentKey;
        return builder;
    }

    public static T WithTemplateKey<T>(this T builder, Guid? templateKey)
        where T : IWithTemplateKeyBuilder
    {
        builder.TemplateKey = templateKey;
        return builder;
    }

    public static T WithValue<T>(this T builder, object? value)
        where T : IWithValueBuilder
    {
        builder.Value = value;
        return builder;
    }

    public static T WithCulture<T>(this T builder, string culture)
        where T : IWithCultureBuilder
    {
        builder.Culture = culture;
        return builder;
    }

    public static T WithAllowAsRoot<T>(this T builder, bool allowAsRoot)
        where T : IWithAllowAsRootBuilder
    {
        builder.AllowAsRoot = allowAsRoot;
        return builder;
    }

    public static T WithSegment<T>(this T builder, string segment)
        where T : IWithSegmentBuilder
    {
        builder.Segment = segment;
        return builder;
    }

    public static T WithIsElement<T>(this T builder, bool isElement)
        where T : IWithIsElementBuilder
    {
        builder.IsElement = isElement;
        return builder;
    }

    public static T WithVariesByCulture<T>(this T builder, bool variesByCulture)
        where T : IWithVariesByCultureBuilder
    {
        builder.VariesByCulture = variesByCulture;
        return builder;
    }

    public static T WithVariesBySegement<T>(this T builder, bool variesBySegment)
        where T : IWithVariesBySegmentBuilder
    {
        builder.VariesBySegment = variesBySegment;
        return builder;
    }

    public static T WithDefaultTemplateKey<T>(this T builder, Guid? defaultTemplateKey)
        where T : IWithDefaultTemplateKeyBuilder
    {
        builder.DefaultTemplateKey = defaultTemplateKey;
        return builder;
    }

    public static T WithContainerKey<T>(this T builder, Guid? containerKey)
        where T : IWithContainerKeyBuilder
    {
        builder.ContainerKey = containerKey;
        return builder;
    }
}<|MERGE_RESOLUTION|>--- conflicted
+++ resolved
@@ -232,11 +232,7 @@
         return builder;
     }
 
-<<<<<<< HEAD
-    public static T WithPropertyValues<T>(this T builder, object propertyValues, string? culture = null,string? segment = null)
-=======
     public static T WithPropertyValues<T>(this T builder, object propertyValues, string? culture = null, string? segment = null)
->>>>>>> 421a3a9b
         where T : IWithPropertyValues
     {
         builder.PropertyValues = propertyValues;
