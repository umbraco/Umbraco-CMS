// Copyright (c) Umbraco.
// See LICENSE for more details.

using System.Globalization;
using Umbraco.Cms.Core.Models;
using Umbraco.Cms.Tests.Common.Builders.Interfaces;

namespace Umbraco.Cms.Tests.Common.Builders.Extensions;

public static class BuilderExtensions
{
    public static T WithId<T>(this T builder, int id)
        where T : IWithIdBuilder
    {
        builder.Id = id;
        return builder;
    }

    public static T WithId<T, TId>(this T builder, TId id)
        where T : IWithIdBuilder<TId>
    {
        builder.Id = id;
        return builder;
    }

    public static T WithoutIdentity<T>(this T builder)
        where T : IWithIdBuilder
    {
        builder.Id = 0;
        return builder;
    }

    public static T WithCreatorId<T>(this T builder, int creatorId)
        where T : IWithCreatorIdBuilder
    {
        builder.CreatorId = creatorId;
        return builder;
    }

    public static T WithCreateDate<T>(this T builder, DateTime createDate)
        where T : IWithCreateDateBuilder
    {
        builder.CreateDate = createDate;
        return builder;
    }

    public static T WithUpdateDate<T>(this T builder, DateTime updateDate)
        where T : IWithUpdateDateBuilder
    {
        builder.UpdateDate = updateDate;
        return builder;
    }

    public static T WithDeleteDate<T>(this T builder, DateTime deleteDate)
        where T : IWithDeleteDateBuilder
    {
        builder.DeleteDate = deleteDate;
        return builder;
    }

    public static T WithAlias<T>(this T builder, string alias)
        where T : IWithAliasBuilder
    {
        builder.Alias = alias;
        return builder;
    }

    public static T WithName<T>(this T builder, string name)
        where T : IWithNameBuilder
    {
        builder.Name = name;
        return builder;
    }

    public static T WithKey<T>(this T builder, Guid key)
        where T : IWithKeyBuilder
    {
        builder.Key = key;
        return builder;
    }

    public static T WithDataTypeKey<T>(this T builder, Guid key)
        where T : IWithDataTypeKeyBuilder
    {
        builder.DataTypeKey = key;
        return builder;
    }

    public static T WithParentId<T>(this T builder, int parentId)
        where T : IWithParentIdBuilder
    {
        builder.ParentId = parentId;
        return builder;
    }

    public static T WithParentContentType<T>(this T builder, IContentTypeComposition parent)
        where T : IWithParentContentTypeBuilder
    {
        builder.Parent = parent;
        return builder;
    }

    public static T WithTrashed<T>(this T builder, bool trashed)
        where T : IWithTrashedBuilder
    {
        builder.Trashed = trashed;
        return builder;
    }

    public static T WithLevel<T>(this T builder, int level)
        where T : IWithLevelBuilder
    {
        builder.Level = level;
        return builder;
    }

    public static T WithPath<T>(this T builder, string path)
        where T : IWithPathBuilder
    {
        builder.Path = path;
        return builder;
    }

    public static T WithSortOrder<T>(this T builder, int sortOrder)
        where T : IWithSortOrderBuilder
    {
        builder.SortOrder = sortOrder;
        return builder;
    }

    public static T WithDescription<T>(this T builder, string description)
        where T : IWithDescriptionBuilder
    {
        builder.Description = description;
        return builder;
    }

    public static T WithIcon<T>(this T builder, string icon)
        where T : IWithIconBuilder
    {
        builder.Icon = icon;
        return builder;
    }

    public static T WithThumbnail<T>(this T builder, string thumbnail)
        where T : IWithThumbnailBuilder
    {
        builder.Thumbnail = thumbnail;
        return builder;
    }

    public static T WithLogin<T>(this T builder, string username, string rawPasswordValue)
        where T : IWithLoginBuilder
    {
        builder.Username = username;
        builder.RawPasswordValue = rawPasswordValue;
        return builder;
    }

    public static T WithEmail<T>(this T builder, string email)
        where T : IWithEmailBuilder
    {
        builder.Email = email;
        return builder;
    }

    public static T WithFailedPasswordAttempts<T>(this T builder, int failedPasswordAttempts)
        where T : IWithFailedPasswordAttemptsBuilder
    {
        builder.FailedPasswordAttempts = failedPasswordAttempts;
        return builder;
    }

    public static T WithIsApproved<T>(this T builder, bool isApproved)
        where T : IWithIsApprovedBuilder
    {
        builder.IsApproved = isApproved;
        return builder;
    }

    public static T WithIsLockedOut<T>(this T builder, bool isLockedOut, DateTime? lastLockoutDate = null)
        where T : IWithIsLockedOutBuilder
    {
        builder.IsLockedOut = isLockedOut;
        if (lastLockoutDate.HasValue)
        {
            builder.LastLockoutDate = lastLockoutDate.Value;
        }

        return builder;
    }

    public static T WithLastLoginDate<T>(this T builder, DateTime lastLoginDate)
        where T : IWithLastLoginDateBuilder
    {
        builder.LastLoginDate = lastLoginDate;
        return builder;
    }

    public static T WithLastPasswordChangeDate<T>(this T builder, DateTime lastPasswordChangeDate)
        where T : IWithLastPasswordChangeDateBuilder
    {
        builder.LastPasswordChangeDate = lastPasswordChangeDate;
        return builder;
    }

    public static T WithPropertyTypeIdsIncrementingFrom<T>(this T builder, int propertyTypeIdsIncrementingFrom)
        where T : IWithPropertyTypeIdsIncrementingFrom
    {
        builder.PropertyTypeIdsIncrementingFrom = propertyTypeIdsIncrementingFrom;
        return builder;
    }

    public static T WithIsContainer<T>(this T builder, Guid? listView)
        where T : IWithIsContainerBuilder
    {
        builder.ListView = listView;
        return builder;
    }

    public static T WithCultureInfo<T>(this T builder, string cultureCode)
        where T : IWithCultureInfoBuilder
    {
        builder.CultureInfo = CultureInfo.GetCultureInfo(cultureCode);
        return builder;
    }

    public static T WithSupportsPublishing<T>(this T builder, bool supportsPublishing)
        where T : IWithSupportsPublishing
    {
        builder.SupportsPublishing = supportsPublishing;
        return builder;
    }

<<<<<<< HEAD
    public static T WithPropertyValues<T>(
        this T builder,
        object propertyValues,
        string? culture = null,
        string? segment = null)
=======
    public static T WithPropertyValues<T>(this T builder, object propertyValues, string? culture = null, string? segment = null)
>>>>>>> e6791246
        where T : IWithPropertyValues
    {
        builder.PropertyValues = propertyValues;
        builder.PropertyValuesCulture = culture;
        builder.PropertyValuesSegment = segment;
        return builder;
    }

    public static T WithDate<T>(this T builder, DateTime date) where T : IWithDateBuilder
    {
        builder.Date = date;
        return builder;
    }

    public static T WithKey<T>(this T builder, Guid? key)
        where T : IWithKeyBuilder
    {
        builder.Key = key;
        return builder;
    }

    public static T WithContentTypeKey<T>(this T builder, Guid contentTypeKey)
        where T : IWithContentTypeKeyBuilder
    {
        builder.ContentTypeKey = contentTypeKey;
        return builder;
    }

    public static T WithParentKey<T>(this T builder, Guid? parentKey)
        where T : IWithParentKeyBuilder
    {
        builder.ParentKey = parentKey;
        return builder;
    }

    public static T WithTemplateKey<T>(this T builder, Guid? templateKey)
        where T : IWithTemplateKeyBuilder
    {
        builder.TemplateKey = templateKey;
        return builder;
    }

    public static T WithValue<T>(this T builder, object? value)
        where T : IWithValueBuilder
    {
        builder.Value = value;
        return builder;
    }

    public static T WithCulture<T>(this T builder, string culture)
        where T : IWithCultureBuilder
    {
        builder.Culture = culture;
        return builder;
    }

    public static T WithAllowAsRoot<T>(this T builder, bool allowAsRoot)
        where T : IWithAllowAsRootBuilder
    {
        builder.AllowAsRoot = allowAsRoot;
        return builder;
    }

    public static T WithSegment<T>(this T builder, string segment)
        where T : IWithSegmentBuilder
    {
        builder.Segment = segment;
        return builder;
    }

    public static T WithIsElement<T>(this T builder, bool isElement)
        where T : IWithIsElementBuilder
    {
        builder.IsElement = isElement;
        return builder;
    }

    public static T WithVariesByCulture<T>(this T builder, bool variesByCulture)
        where T : IWithVariesByCultureBuilder
    {
        builder.VariesByCulture = variesByCulture;
        return builder;
    }

    public static T WithVariesBySegement<T>(this T builder, bool variesBySegment)
        where T : IWithVariesBySegmentBuilder
    {
        builder.VariesBySegment = variesBySegment;
        return builder;
    }

    public static T WithDefaultTemplateKey<T>(this T builder, Guid? defaultTemplateKey)
        where T : IWithDefaultTemplateKeyBuilder
    {
        builder.DefaultTemplateKey = defaultTemplateKey;
        return builder;
    }

    public static T WithContainerKey<T>(this T builder, Guid? containerKey)
        where T : IWithContainerKeyBuilder
    {
        builder.ContainerKey = containerKey;
        return builder;
    }
}<|MERGE_RESOLUTION|>--- conflicted
+++ resolved
@@ -232,15 +232,11 @@
         return builder;
     }
 
-<<<<<<< HEAD
     public static T WithPropertyValues<T>(
         this T builder,
         object propertyValues,
         string? culture = null,
         string? segment = null)
-=======
-    public static T WithPropertyValues<T>(this T builder, object propertyValues, string? culture = null, string? segment = null)
->>>>>>> e6791246
         where T : IWithPropertyValues
     {
         builder.PropertyValues = propertyValues;
