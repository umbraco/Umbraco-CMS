--- conflicted
+++ resolved
@@ -41,11 +41,7 @@
             .Build();
     }
 
-<<<<<<< HEAD
-    public static MediaTypeCreateModel CreateBasicFolderMediaType(string alias = "basicFolder",string name = "BasicFolder")
-=======
     public static MediaTypeCreateModel CreateBasicFolderMediaType(string alias = "basicFolder", string name = "BasicFolder")
->>>>>>> 421a3a9b
     {
         var builder = new MediaTypeEditingBuilder();
         return (MediaTypeCreateModel)builder
