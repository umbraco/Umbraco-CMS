<Project Sdk="Microsoft.NET.Sdk">
  <PropertyGroup>
    <PackageId>Umbraco.Cms.Tests</PackageId>
    <Title>Umbraco CMS - Test tools</Title>
    <Description>Contains commonly used tools to write tests for Umbraco CMS, such as various builders for content etc.</Description>
    <RootNamespace>Umbraco.Cms.Tests.Common</RootNamespace>
    <IsPackable>true</IsPackable>
    <EnablePackageValidation>$(BaseEnablePackageValidation)</EnablePackageValidation>
  </PropertyGroup>
<<<<<<< HEAD

  <PropertyGroup>
    <!--
      TODO: Fix the following warnings and remove overrides:
      [CS1998] async
      [CSO618] obsolete references
=======
  
  <PropertyGroup>
    <!--
      TODO: Fix and remove overrides:
      [CS1998] async
      [CS0618] obsolete references
>>>>>>> e6791246
      [SYSLIB0012] obsolete references
    -->
    <WarningsNotAsErrors>$(WarningsNotAsErrors),CS1998,CS0618,SYSLIB0012</WarningsNotAsErrors>
  </PropertyGroup>
<<<<<<< HEAD

=======
  
>>>>>>> e6791246
  <ItemGroup>
    <PackageReference Include="AutoFixture.AutoMoq" />
    <PackageReference Include="AutoFixture.NUnit3" />
    <PackageReference Include="Moq" />
    <PackageReference Include="NUnit" />
  </ItemGroup>

  <ItemGroup>
    <ProjectReference Include="..\..\src\Umbraco.Cms\Umbraco.Cms.csproj" />
  </ItemGroup>
</Project><|MERGE_RESOLUTION|>--- conflicted
+++ resolved
@@ -7,30 +7,18 @@
     <IsPackable>true</IsPackable>
     <EnablePackageValidation>$(BaseEnablePackageValidation)</EnablePackageValidation>
   </PropertyGroup>
-<<<<<<< HEAD
 
   <PropertyGroup>
     <!--
       TODO: Fix the following warnings and remove overrides:
       [CS1998] async
       [CSO618] obsolete references
-=======
-  
-  <PropertyGroup>
-    <!--
-      TODO: Fix and remove overrides:
-      [CS1998] async
-      [CS0618] obsolete references
->>>>>>> e6791246
       [SYSLIB0012] obsolete references
     -->
     <WarningsNotAsErrors>$(WarningsNotAsErrors),CS1998,CS0618,SYSLIB0012</WarningsNotAsErrors>
   </PropertyGroup>
-<<<<<<< HEAD
 
-=======
   
->>>>>>> e6791246
   <ItemGroup>
     <PackageReference Include="AutoFixture.AutoMoq" />
     <PackageReference Include="AutoFixture.NUnit3" />
