--- conflicted
+++ resolved
@@ -10,7 +10,7 @@
     "createTest": "node createTest.js"
   },
   "devDependencies": {
-    "@playwright/test": "^1.35",
+    "@playwright/test": "^1.32",
     "typescript": "^4.8.3",
     "tslib": "^2.4.0",
     "del": "^6.0.0",
@@ -20,11 +20,7 @@
   },
   "dependencies": {
     "@umbraco/json-models-builders": "^1.0.6",
-<<<<<<< HEAD
-    "@umbraco/playwright-testhelpers": "^1.0.23",
-=======
     "@umbraco/playwright-testhelpers": "^1.0.24",
->>>>>>> 45083b67
     "camelize": "^1.0.0",
     "faker": "^4.1.0",
     "form-data": "^4.0.0",
