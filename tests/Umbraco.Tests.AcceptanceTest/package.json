--- conflicted
+++ resolved
@@ -19,13 +19,8 @@
     "wait-on": "^6.0.1"
   },
   "dependencies": {
-<<<<<<< HEAD
-    "@umbraco/json-models-builders": "^1.0.0",
+    "@umbraco/json-models-builders": "^1.0.2",
     "@umbraco/playwright-testhelpers": "^1.0.18",
-=======
-    "@umbraco/json-models-builders": "^1.0.2",
-    "@umbraco/playwright-testhelpers": "^1.0.12",
->>>>>>> f2de42f3
     "camelize": "^1.0.0",
     "faker": "^4.1.0",
     "form-data": "^4.0.0",
