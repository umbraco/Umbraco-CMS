--- conflicted
+++ resolved
@@ -19,11 +19,7 @@
   },
   "dependencies": {
     "@umbraco/json-models-builders": "^2.0.20",
-<<<<<<< HEAD
-    "@umbraco/playwright-testhelpers": "^2.0.0-beta.85",
-=======
     "@umbraco/playwright-testhelpers": "^2.0.0-beta.86",
->>>>>>> ed63b51e
     "camelize": "^1.0.0",
     "dotenv": "^16.3.1",
     "node-fetch": "^2.6.7"
