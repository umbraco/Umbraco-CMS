--- conflicted
+++ resolved
@@ -18,13 +18,8 @@
     "typescript": "^4.8.3"
   },
   "dependencies": {
-<<<<<<< HEAD
-    "@umbraco/json-models-builders": "^2.0.18",
-    "@umbraco/playwright-testhelpers": "^2.0.0-beta.81",
-=======
     "@umbraco/json-models-builders": "^2.0.17",
     "@umbraco/playwright-testhelpers": "^2.0.0-beta.82",
->>>>>>> a96a3048
     "camelize": "^1.0.0",
     "dotenv": "^16.3.1",
     "node-fetch": "^2.6.7"
