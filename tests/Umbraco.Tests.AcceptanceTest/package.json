--- conflicted
+++ resolved
@@ -21,11 +21,7 @@
   },
   "dependencies": {
     "@umbraco/json-models-builders": "^2.0.5",
-<<<<<<< HEAD
-    "@umbraco/playwright-testhelpers": "^2.0.0-beta.34",
-=======
     "@umbraco/playwright-testhelpers": "^2.0.0-beta.38",
->>>>>>> c6898ec3
     "camelize": "^1.0.0",
     "dotenv": "^16.3.1",
     "faker": "^4.1.0",
