{
  "name": "acceptancetest",
  "private": true,
  "scripts": {
    "test": "npx playwright test DefaultConfig",
    "ui": "npx playwright test --ui DefaultConfig",
    "postinstall": "node postinstall.js",
    "config": "node config.js",
    "testSqlite": "npx playwright test DefaultConfig --grep-invert \"Users\"",
    "all": "npx playwright test",
    "createTest": "node createTest.js",
    "smokeTest": "npx playwright test DefaultConfig/Content/ContentWithMultiNodeTreePickerDataType",
    "smokeTestSqlite": "npx playwright test DefaultConfig --grep \"@smoke\" --grep-invert \"Users\"",
    "releaseTest": "npx playwright test DefaultConfig --grep \"@release\""
  },
  "devDependencies": {
    "@playwright/test": "^1.50",
    "@types/node": "^20.9.0",
    "prompt": "^1.2.0",
    "tslib": "^2.4.0",
    "typescript": "^4.8.3"
  },
  "dependencies": {
<<<<<<< HEAD
    "@umbraco/json-models-builders": "^2.0.38",
    "@umbraco/playwright-testhelpers": "^16.0.40",
=======
    "@umbraco/json-models-builders": "^2.0.37",
    "@umbraco/playwright-testhelpers": "^16.0.42",
>>>>>>> 472be3d4
    "camelize": "^1.0.0",
    "dotenv": "^16.3.1",
    "node-fetch": "^2.6.7"
  }
}<|MERGE_RESOLUTION|>--- conflicted
+++ resolved
@@ -21,13 +21,8 @@
     "typescript": "^4.8.3"
   },
   "dependencies": {
-<<<<<<< HEAD
     "@umbraco/json-models-builders": "^2.0.38",
-    "@umbraco/playwright-testhelpers": "^16.0.40",
-=======
-    "@umbraco/json-models-builders": "^2.0.37",
     "@umbraco/playwright-testhelpers": "^16.0.42",
->>>>>>> 472be3d4
     "camelize": "^1.0.0",
     "dotenv": "^16.3.1",
     "node-fetch": "^2.6.7"
