--- conflicted
+++ resolved
@@ -18,11 +18,7 @@
     "typescript": "^4.8.3"
   },
   "dependencies": {
-<<<<<<< HEAD
-    "@umbraco/json-models-builders": "^2.0.15",
-=======
     "@umbraco/json-models-builders": "^2.0.17",
->>>>>>> 405fd972
     "@umbraco/playwright-testhelpers": "^2.0.0-beta.76",
     "camelize": "^1.0.0",
     "dotenv": "^16.3.1",
