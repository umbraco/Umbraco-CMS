--- conflicted
+++ resolved
@@ -21,11 +21,7 @@
     "wait-on": "^7.2.0"
   },
   "dependencies": {
-<<<<<<< HEAD
-    "@umbraco/json-models-builders": "^2.0.14",
-=======
     "@umbraco/json-models-builders": "^2.0.15",
->>>>>>> b0988e61
     "@umbraco/playwright-testhelpers": "^2.0.0-beta.74",
     "camelize": "^1.0.0",
     "dotenv": "^16.3.1",
