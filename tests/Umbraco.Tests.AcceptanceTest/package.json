{
  "name": "acceptancetest",
  "private": true,
  "scripts": {
    "test": "npx playwright test DefaultConfig",
    "ui": "npx playwright test --ui DefaultConfig",
    "postinstall": "node postinstall.js",
    "config": "node config.js",
    "testSqlite": "npx playwright test DefaultConfig --grep-invert \"Users\"",
    "all": "npx playwright test",
    "createTest": "node createTest.js",
    "smokeTest": "npx playwright test DefaultConfig/Users/Permissions/UserGroup/GranularPermissionsInContent",
    "smokeTestSqlite": "npx playwright test DefaultConfig --grep \"@smoke\" --grep-invert \"Users\""
  },
  "devDependencies": {
    "@playwright/test": "^1.50",
    "@types/node": "^20.9.0",
    "prompt": "^1.2.0",
    "tslib": "^2.4.0",
    "typescript": "^4.8.3"
  },
  "dependencies": {
    "@umbraco/json-models-builders": "^2.0.36",
<<<<<<< HEAD
    "@umbraco/playwright-testhelpers": "^16.0.25",
=======
    "@umbraco/playwright-testhelpers": "^16.0.27",
>>>>>>> 9cb8dc73
    "camelize": "^1.0.0",
    "dotenv": "^16.3.1",
    "node-fetch": "^2.6.7"
  }
}<|MERGE_RESOLUTION|>--- conflicted
+++ resolved
@@ -21,11 +21,7 @@
   },
   "dependencies": {
     "@umbraco/json-models-builders": "^2.0.36",
-<<<<<<< HEAD
-    "@umbraco/playwright-testhelpers": "^16.0.25",
-=======
     "@umbraco/playwright-testhelpers": "^16.0.27",
->>>>>>> 9cb8dc73
     "camelize": "^1.0.0",
     "dotenv": "^16.3.1",
     "node-fetch": "^2.6.7"
