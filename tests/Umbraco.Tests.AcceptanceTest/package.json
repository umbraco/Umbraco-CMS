{
  "name": "acceptancetest",
  "private": true,
  "scripts": {
    "postinstall": "node postinstall.js",
    "config": "node config.js",
    "ui": "npx playwright test --headed DefaultConfig",
    "test": "npx playwright test DefaultConfig",
    "all": "npx playwright test",
    "createTest": "node createTest.js",
    "smokeTest": "npx playwright test DefaultConfig --grep \"@smoke\""
  },
  "devDependencies": {
    "@playwright/test": "^1.43",
    "@types/node": "^20.9.0",
    "del": "^6.0.0",
    "ncp": "^2.0.0",
    "prompt": "^1.2.0",
    "tslib": "^2.4.0",
    "typescript": "^4.8.3",
    "wait-on": "^7.2.0"
  },
  "dependencies": {
<<<<<<< HEAD
    "@umbraco/json-models-builders": "^2.0.6",
    "@umbraco/playwright-testhelpers": "^2.0.0-beta.50",
=======
    "@umbraco/json-models-builders": "^2.0.5",
    "@umbraco/playwright-testhelpers": "^2.0.0-beta.51",
>>>>>>> 0ad177a5
    "camelize": "^1.0.0",
    "dotenv": "^16.3.1",
    "faker": "^4.1.0",
    "form-data": "^4.0.0",
    "node-fetch": "^2.6.7",
    "xhr2": "^0.2.1"
  }
}<|MERGE_RESOLUTION|>--- conflicted
+++ resolved
@@ -21,13 +21,8 @@
     "wait-on": "^7.2.0"
   },
   "dependencies": {
-<<<<<<< HEAD
-    "@umbraco/json-models-builders": "^2.0.6",
-    "@umbraco/playwright-testhelpers": "^2.0.0-beta.50",
-=======
     "@umbraco/json-models-builders": "^2.0.5",
     "@umbraco/playwright-testhelpers": "^2.0.0-beta.51",
->>>>>>> 0ad177a5
     "camelize": "^1.0.0",
     "dotenv": "^16.3.1",
     "faker": "^4.1.0",
