--- conflicted
+++ resolved
@@ -22,11 +22,7 @@
     "typescript": "^4.8.3"
   },
   "dependencies": {
-<<<<<<< HEAD
     "@umbraco/json-models-builders": "^2.0.42",
-=======
-    "@umbraco/json-models-builders": "^2.0.41",
->>>>>>> c9fc2f2a
     "@umbraco/playwright-testhelpers": "^17.0.6",
     "camelize": "^1.0.0",
     "dotenv": "^16.3.1",
