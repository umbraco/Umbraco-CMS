{
  "name": "acceptancetest",
  "private": true,
  "scripts": {
    "postinstall": "node postinstall.js",
    "config": "node config.js",
    "ui": "npx playwright test --headed DefaultConfig",
    "test": "npx playwright test DefaultConfig",
    "all": "npx playwright test",
    "createTest": "node createTest.js"
  },
  "devDependencies": {
    "@playwright/test": "^1.19.2",
    "del": "^6.0.0",
    "ncp": "^2.0.0",
    "prompt": "^1.2.0",
    "tslib": "^2.4.0",
    "typescript": "^4.8.3",
    "wait-on": "^6.0.1"
  },
  "dependencies": {
    "@umbraco/json-models-builders": "^1.0.0",
<<<<<<< HEAD
    "@umbraco/playwright-testhelpers": "^1.0.3",
=======
    "@umbraco/playwright-testhelpers": "^1.0.4",
>>>>>>> e006f7cd
    "camelize": "^1.0.0",
    "dotenv": "^16.0.2",
    "faker": "^4.1.0",
    "form-data": "^4.0.0",
    "node-fetch": "^2.6.7",
    "xhr2": "^0.2.1"
  }
}<|MERGE_RESOLUTION|>--- conflicted
+++ resolved
@@ -20,11 +20,7 @@
   },
   "dependencies": {
     "@umbraco/json-models-builders": "^1.0.0",
-<<<<<<< HEAD
-    "@umbraco/playwright-testhelpers": "^1.0.3",
-=======
     "@umbraco/playwright-testhelpers": "^1.0.4",
->>>>>>> e006f7cd
     "camelize": "^1.0.0",
     "dotenv": "^16.0.2",
     "faker": "^4.1.0",
