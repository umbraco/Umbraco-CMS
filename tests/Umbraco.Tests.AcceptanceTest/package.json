{
  "name": "acceptancetest",
  "private": true,
  "scripts": {
    "test": "npx playwright test DefaultConfig",
    "ui": "npx playwright test --ui DefaultConfig",
    "postinstall": "node postinstall.js",
    "config": "node config.js",
    "testSqlite": "npx playwright test DefaultConfig --grep-invert \"Users\"",
    "all": "npx playwright test",
    "createTest": "node createTest.js",
    "smokeTest": "npx playwright test DefaultConfig/Content",
    "smokeTestSqlite": "npx playwright test DefaultConfig --grep \"@smoke\" --grep-invert \"Users\""
  },
  "devDependencies": {
    "@playwright/test": "^1.50",
    "@types/node": "^20.9.0",
    "prompt": "^1.2.0",
    "tslib": "^2.4.0",
    "typescript": "^4.8.3"
  },
  "dependencies": {
    "@umbraco/json-models-builders": "^2.0.27",
<<<<<<< HEAD
    "@umbraco/playwright-testhelpers": "^15.0.14",
=======
    "@umbraco/playwright-testhelpers": "^15.0.17",
>>>>>>> 978a068d
    "camelize": "^1.0.0",
    "dotenv": "^16.3.1",
    "node-fetch": "^2.6.7"
  }
}<|MERGE_RESOLUTION|>--- conflicted
+++ resolved
@@ -21,11 +21,7 @@
   },
   "dependencies": {
     "@umbraco/json-models-builders": "^2.0.27",
-<<<<<<< HEAD
-    "@umbraco/playwright-testhelpers": "^15.0.14",
-=======
     "@umbraco/playwright-testhelpers": "^15.0.17",
->>>>>>> 978a068d
     "camelize": "^1.0.0",
     "dotenv": "^16.3.1",
     "node-fetch": "^2.6.7"
