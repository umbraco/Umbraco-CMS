--- conflicted
+++ resolved
@@ -22,11 +22,7 @@
   },
   "dependencies": {
     "@umbraco/json-models-builders": "^2.0.14",
-<<<<<<< HEAD
-    "@umbraco/playwright-testhelpers": "^2.0.0-beta.72",
-=======
     "@umbraco/playwright-testhelpers": "^2.0.0-beta.73",
->>>>>>> 56b3f173
     "camelize": "^1.0.0",
     "dotenv": "^16.3.1",
     "faker": "^4.1.0",
