--- conflicted
+++ resolved
@@ -21,13 +21,8 @@
     "wait-on": "^7.2.0"
   },
   "dependencies": {
-<<<<<<< HEAD
-    "@umbraco/json-models-builders": "^2.0.13",
-    "@umbraco/playwright-testhelpers": "^2.0.0-beta.68",
-=======
     "@umbraco/json-models-builders": "^2.0.14",
     "@umbraco/playwright-testhelpers": "^2.0.0-beta.73",
->>>>>>> 61a93862
     "camelize": "^1.0.0",
     "dotenv": "^16.3.1",
     "faker": "^4.1.0",
