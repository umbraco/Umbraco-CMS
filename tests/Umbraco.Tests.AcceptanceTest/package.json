--- conflicted
+++ resolved
@@ -21,11 +21,7 @@
   },
   "dependencies": {
     "@umbraco/json-models-builders": "^2.0.29",
-<<<<<<< HEAD
-    "@umbraco/playwright-testhelpers": "^15.0.35",
-=======
     "@umbraco/playwright-testhelpers": "^15.0.36",
->>>>>>> b6fa93ed
     "camelize": "^1.0.0",
     "dotenv": "^16.3.1",
     "node-fetch": "^2.6.7"
