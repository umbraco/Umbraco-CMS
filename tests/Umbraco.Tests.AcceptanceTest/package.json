--- conflicted
+++ resolved
@@ -9,8 +9,7 @@
     "testSqlite": "npx playwright test DefaultConfig --grep-invert \"Users\"",
     "all": "npx playwright test",
     "createTest": "node createTest.js",
-    "smokeTester": "npx playwright test DefaultConfig --grep \"@smoke\"",
-    "smokeTest": "npx playwright test DefaultConfig/Content/BlockList/Variant",
+    "smokeTest": "npx playwright test DefaultConfig --grep \"@smoke\"",
     "smokeTestSqlite": "npx playwright test DefaultConfig --grep \"@smoke\" --grep-invert \"Users\""
   },
   "devDependencies": {
@@ -22,11 +21,7 @@
   },
   "dependencies": {
     "@umbraco/json-models-builders": "^2.0.29",
-<<<<<<< HEAD
     "@umbraco/playwright-testhelpers": "^15.0.35",
-=======
-    "@umbraco/playwright-testhelpers": "^15.0.34",
->>>>>>> c671668e
     "camelize": "^1.0.0",
     "dotenv": "^16.3.1",
     "node-fetch": "^2.6.7"
