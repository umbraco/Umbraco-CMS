--- conflicted
+++ resolved
@@ -17,13 +17,8 @@
     "cy-verify-downloads": "0.1.5",
     "del": "^6.0.0",
     "ncp": "^2.0.0",
-<<<<<<< HEAD
-    "prompt": "^1.3.0",
-    "umbraco-cypress-testhelpers": "^1.0.0-beta-66"
-=======
     "prompt": "^1.2.0",
     "umbraco-cypress-testhelpers": "^1.0.0-beta-73"
->>>>>>> 3846c75c
   },
   "dependencies": {
     "typescript": "^4.6.3"
