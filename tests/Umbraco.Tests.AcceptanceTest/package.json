{
  "name": "acceptancetest",
  "private": true,
  "scripts": {
    "postinstall": "node postinstall.js",
    "config": "node config.js",
    "ui": "npx playwright test --headed DefaultConfig",
    "test": "npx playwright test DefaultConfig",
    "all": "npx playwright test",
    "createTest": "node createTest.js"
  },
  "devDependencies": {
    "@playwright/test": "^1.38",
    "@types/node": "^20.9.0",
    "del": "^6.0.0",
    "ncp": "^2.0.0",
    "prompt": "^1.2.0",
    "tslib": "^2.4.0",
    "typescript": "^4.8.3",
    "wait-on": "^7.2.0"
  },
  "dependencies": {
    "@umbraco/json-models-builders": "^1.0.6",
<<<<<<< HEAD
    "@umbraco/playwright-testhelpers": "^2.0.0-beta.9",
=======
    "@umbraco/playwright-testhelpers": "^2.0.0-beta.11",
>>>>>>> 5429aa78
    "camelize": "^1.0.0",
    "dotenv": "^16.3.1",
    "faker": "^4.1.0",
    "form-data": "^4.0.0",
    "node-fetch": "^2.6.7",
    "xhr2": "^0.2.1"
  }
}<|MERGE_RESOLUTION|>--- conflicted
+++ resolved
@@ -21,11 +21,7 @@
   },
   "dependencies": {
     "@umbraco/json-models-builders": "^1.0.6",
-<<<<<<< HEAD
-    "@umbraco/playwright-testhelpers": "^2.0.0-beta.9",
-=======
     "@umbraco/playwright-testhelpers": "^2.0.0-beta.11",
->>>>>>> 5429aa78
     "camelize": "^1.0.0",
     "dotenv": "^16.3.1",
     "faker": "^4.1.0",
