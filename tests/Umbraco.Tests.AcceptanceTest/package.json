{
  "name": "acceptancetest",
  "private": true,
  "scripts": {
    "test": "npx playwright test DefaultConfig",
    "ui": "npx playwright test --ui DefaultConfig",
    "postinstall": "node postinstall.js",
    "config": "node config.js",
    "testSqlite": "npx playwright test DefaultConfig --grep-invert \"Users\"",
    "all": "npx playwright test",
    "createTest": "node createTest.js",
    "smokeTest": "npx playwright test DefaultConfig --grep \"@smoke\"",
    "smokeTestSqlite": "npx playwright test DefaultConfig --grep \"@smoke\" --grep-invert \"Users\"",
    "releaseTest": "npx playwright test DefaultConfig --grep \"@release\""
  },
  "devDependencies": {
    "@playwright/test": "^1.50",
    "@types/node": "^20.9.0",
    "prompt": "^1.2.0",
    "tslib": "^2.4.0",
    "typescript": "^4.8.3"
  },
  "dependencies": {
    "@umbraco/json-models-builders": "^2.0.37",
<<<<<<< HEAD
    "@umbraco/playwright-testhelpers": "^16.0.35",
=======
    "@umbraco/playwright-testhelpers": "^16.0.37",
>>>>>>> 486f1bae
    "camelize": "^1.0.0",
    "dotenv": "^16.3.1",
    "node-fetch": "^2.6.7"
  }
}<|MERGE_RESOLUTION|>--- conflicted
+++ resolved
@@ -22,11 +22,7 @@
   },
   "dependencies": {
     "@umbraco/json-models-builders": "^2.0.37",
-<<<<<<< HEAD
-    "@umbraco/playwright-testhelpers": "^16.0.35",
-=======
     "@umbraco/playwright-testhelpers": "^16.0.37",
->>>>>>> 486f1bae
     "camelize": "^1.0.0",
     "dotenv": "^16.3.1",
     "node-fetch": "^2.6.7"
