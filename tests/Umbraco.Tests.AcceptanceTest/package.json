{
  "name": "acceptancetest",
  "private": true,
  "scripts": {
    "postinstall": "node postinstall.js",
    "config": "node config.js",
    "test": "npx cypress run",
    "ui": "npx cypress open"
  },
  "devDependencies": {
    "cross-env": "^7.0.2",
    "cypress": "8.4.1",
<<<<<<< HEAD
    "cypress-file-upload": "^5.0.8",
=======
    "cy-verify-downloads": "0.0.5",
>>>>>>> 029a2614
    "del": "^6.0.0",
    "ncp": "^2.0.0",
    "prompt": "^1.2.0",
    "umbraco-cypress-testhelpers": "^1.0.0-beta-63"
  },
  "dependencies": {
    "typescript": "^3.9.2"
  }
}<|MERGE_RESOLUTION|>--- conflicted
+++ resolved
@@ -10,11 +10,8 @@
   "devDependencies": {
     "cross-env": "^7.0.2",
     "cypress": "8.4.1",
-<<<<<<< HEAD
+    "cy-verify-downloads": "0.0.5",
     "cypress-file-upload": "^5.0.8",
-=======
-    "cy-verify-downloads": "0.0.5",
->>>>>>> 029a2614
     "del": "^6.0.0",
     "ncp": "^2.0.0",
     "prompt": "^1.2.0",
