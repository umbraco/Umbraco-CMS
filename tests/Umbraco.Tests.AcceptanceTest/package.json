{
  "name": "acceptancetest",
  "private": true,
  "scripts": {
    "postinstall": "node postinstall.js",
    "config": "node config.js",
    "ui": "npx playwright test --headed DefaultConfig",
    "test": "npx playwright test DefaultConfig",
    "all": "npx playwright test",
    "createTest": "node createTest.js"
  },
  "devDependencies": {
    "@playwright/test": "^1.19.2",
    "typescript": "^4.8.3",
    "tslib": "^2.4.0",
    "del": "^6.0.0",
    "ncp": "^2.0.0",
    "prompt": "^1.2.0"
  },
  "dependencies": {
    "@umbraco/json-models-builders": "^1.0.0",
<<<<<<< HEAD
    "@umbraco/playwright-testhelpers": "^1.0.1",
=======
    "@umbraco/playwright-testhelpers": "^1.0.2",
>>>>>>> 367a4b97
    "camelize": "^1.0.0",
    "faker": "^4.1.0",
    "form-data": "^4.0.0",
    "node-fetch": "^2.6.7",
    "xhr2": "^0.2.1",
    "dotenv": "^16.0.2"
  }
}<|MERGE_RESOLUTION|>--- conflicted
+++ resolved
@@ -19,11 +19,7 @@
   },
   "dependencies": {
     "@umbraco/json-models-builders": "^1.0.0",
-<<<<<<< HEAD
-    "@umbraco/playwright-testhelpers": "^1.0.1",
-=======
     "@umbraco/playwright-testhelpers": "^1.0.2",
->>>>>>> 367a4b97
     "camelize": "^1.0.0",
     "faker": "^4.1.0",
     "form-data": "^4.0.0",
