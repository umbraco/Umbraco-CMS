--- conflicted
+++ resolved
@@ -53,7 +53,6 @@
         ignoreHTTPSErrors: true,
         storageState: STORAGE_STATE
       }
-<<<<<<< HEAD
     },
     {
       name: 'extensionRegistry',
@@ -64,7 +63,7 @@
         // Use prepared auth state.
         ignoreHTTPSErrors: true,
         storageState: STORAGE_STATE
-=======
+      }
     },
     {
       name: 'deliveryApi',
@@ -75,7 +74,7 @@
         // Use prepared auth state.
         ignoreHTTPSErrors: true,
         storageState: STORAGE_STATE
-      },
+      }
     },
     {
       name: 'externalLoginAzureADB2C',
@@ -91,7 +90,6 @@
       testMatch: 'UnattendedInstallConfig/**',
       use: {
         ...devices['Desktop Chrome']
->>>>>>> e9380276
       }
     }
   ],
