--- conflicted
+++ resolved
@@ -104,12 +104,13 @@
       }
     },
     {
-<<<<<<< HEAD
       name: 'contentSettingConfig',
       testMatch: 'ContentSettingConfig/**',
       use: {
         ...devices['Desktop Chrome']
-=======
+      }
+    },
+    {
       name: 'smtp',
       testMatch: 'SMTP/*.spec.ts',
       dependencies: ['setup'],
@@ -118,7 +119,6 @@
         // Use prepared auth state.
         ignoreHTTPSErrors: true,
         storageState: STORAGE_STATE
->>>>>>> 69e2f8df
       }
     }
   ],
