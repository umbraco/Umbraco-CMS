import {defineConfig, devices} from '@playwright/test';
import * as path from "path";

require('dotenv').config();

export const STORAGE_STATE = path.join(__dirname, 'playwright/.auth/user.json');

export default defineConfig({
  testDir: './tests/',
  /* Maximum time one test can run for. */
  timeout: 40 * 1000,
  expect: {
    /**
     * Maximum time expect() should wait for the condition to be met.
     * For example in `await expect(locator).toHaveText();`
     */
    timeout: 5000
  },
  /* Fail the build on CI if you accidentally left test.only in the source code. */
  forbidOnly: !!process.env.CI,
  /* Retry on CI only */
  retries: process.env.CI ? 5 : 2,
  // We don't want to run parallel, as tests might differ in state
  workers: 1,
  /* Reporter to use. See https://playwright.dev/docs/test-reporters */
  reporter: process.env.CI ? 'line' : 'html',
<<<<<<< HEAD
  outputDir: "./results",
=======
  outputDir : "./results",

>>>>>>> f902b839
  /* Shared settings for all the projects below. See https://playwright.dev/docs/api/class-testoptions. */
  use: {
    /* Maximum time each action such as `click()` can take. Defaults to 0 (no limit). */
    actionTimeout: 0,
<<<<<<< HEAD
=======
    /* Base URL to use in actions like `await page.goto('/')`. */
    // baseURL: 'http://localhost:44332',

    /* Collect trace when retrying the failed test. See https://playwright.dev/docs/trace-viewer */
>>>>>>> f902b839
    // When working locally it can be a good idea to use trace: 'on-first-retry' instead of 'retain-on-failure', it can cut the local test times in half.
    trace: 'retain-on-failure',
    ignoreHTTPSErrors: true,
  },

  /* Configure projects for major browsers */
  projects: [
    // Setup project
    {
      name: 'setup',
      testMatch: '**/*.setup.ts',
    },
    {
      name: 'chromium',
      dependencies: ['setup'],
      use: {
        ...devices['Desktop Chrome'],
        // Use prepared auth state.
        storageState: STORAGE_STATE,
      },
    },
  ],
});<|MERGE_RESOLUTION|>--- conflicted
+++ resolved
@@ -24,23 +24,11 @@
   workers: 1,
   /* Reporter to use. See https://playwright.dev/docs/test-reporters */
   reporter: process.env.CI ? 'line' : 'html',
-<<<<<<< HEAD
   outputDir: "./results",
-=======
-  outputDir : "./results",
-
->>>>>>> f902b839
   /* Shared settings for all the projects below. See https://playwright.dev/docs/api/class-testoptions. */
   use: {
     /* Maximum time each action such as `click()` can take. Defaults to 0 (no limit). */
     actionTimeout: 0,
-<<<<<<< HEAD
-=======
-    /* Base URL to use in actions like `await page.goto('/')`. */
-    // baseURL: 'http://localhost:44332',
-
-    /* Collect trace when retrying the failed test. See https://playwright.dev/docs/trace-viewer */
->>>>>>> f902b839
     // When working locally it can be a good idea to use trace: 'on-first-retry' instead of 'retain-on-failure', it can cut the local test times in half.
     trace: 'retain-on-failure',
     ignoreHTTPSErrors: true,
