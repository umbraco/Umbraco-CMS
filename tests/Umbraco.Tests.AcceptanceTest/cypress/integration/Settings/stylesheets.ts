/// <reference types="Cypress" />
context('Stylesheets', () => {

  const name = "TestStylesheet";
  const fileName = name + ".css";

  beforeEach(() => {
    cy.umbracoLogin(Cypress.env('username'), Cypress.env('password'));

    cy.umbracoEnsureStylesheetNameNotExists(fileName);
  });

  afterEach(() => {
    // Clean up, this ensures that even if tests break we clean up
    cy.umbracoEnsureStylesheetNameNotExists(fileName);
  });

  it('Create new style sheet file', () => {

    cy.umbracoSection('settings');
    cy.get('li .umb-tree-root:contains("Settings")').should("be.visible");

    cy.umbracoTreeItem("settings", ["Stylesheets"]).rightclick();

    cy.umbracoContextMenuAction("action-create").click();
<<<<<<< HEAD
    cy.get('.menu-label').first().click(); // TODO: Fucked we cant use something like cy.umbracoContextMenuAction("action-mediaType").click();
    //We have to wait here till everything is loaded, or worker will throw error
    cy.intercept('/umbraco/lib/ace-builds/src-min-noconflict/worker-css.js').as('aceWorker');
    cy.wait('@aceWorker');
    //Type name
=======
    cy.get('.menu-label').first().click(); // TODO: Would be better to use something like cy.umbracoContextMenuAction("action-mediaType").click();

    // Type name
>>>>>>> 94d73539
    cy.umbracoEditorHeaderName(name);

    // Save
    cy.get('.btn-success').click();

    // Assert
    cy.umbracoSuccessNotification().should('be.visible');

   });

   it('Deletes a stylesheet', () => {

    var stylesheetData = {
      "virtualPath": "/css/",
      "path": null,
      "name": name,
      "content": "",
      "fileType": "stylesheets",
      "snippet": null,
      "id": "0",
      "notifications": []
    }

    let url = '/umbraco/backoffice/umbracoapi/codefile/PostSave'
    cy.umbracoApiRequest(url, 'POST', stylesheetData);

    // Navigate to Settings section
    cy.umbracoSection('settings');
    cy.get('li .umb-tree-root:contains("Settings")').should("be.visible");

    // Open stylesheet tree
    cy.get('[data-element="tree-item-stylesheets"] > .umb-tree-item__inner > .umb-tree-item__arrow').click();

    // Delete stylesheet
    cy.get('.umb-tree-item__inner > .umb-tree-item__label').contains(name).rightclick();
    cy.get('.umb-action-link').click();
    cy.get('[ng-if="showConfirm"]').click();

    // Assert
    cy.get('.umb-tree-item__inner > .umb-tree-item__label').contains(name).should('not.exist');

   });
});<|MERGE_RESOLUTION|>--- conflicted
+++ resolved
@@ -23,17 +23,12 @@
     cy.umbracoTreeItem("settings", ["Stylesheets"]).rightclick();
 
     cy.umbracoContextMenuAction("action-create").click();
-<<<<<<< HEAD
-    cy.get('.menu-label').first().click(); // TODO: Fucked we cant use something like cy.umbracoContextMenuAction("action-mediaType").click();
-    //We have to wait here till everything is loaded, or worker will throw error
+    cy.get('.menu-label').first().click(); // TODO: Would be better to use something like cy.umbracoContextMenuAction("action-mediaType").click();
+    // We have to wait here till everything is loaded, or worker will throw error
     cy.intercept('/umbraco/lib/ace-builds/src-min-noconflict/worker-css.js').as('aceWorker');
     cy.wait('@aceWorker');
-    //Type name
-=======
-    cy.get('.menu-label').first().click(); // TODO: Would be better to use something like cy.umbracoContextMenuAction("action-mediaType").click();
 
     // Type name
->>>>>>> 94d73539
     cy.umbracoEditorHeaderName(name);
 
     // Save
