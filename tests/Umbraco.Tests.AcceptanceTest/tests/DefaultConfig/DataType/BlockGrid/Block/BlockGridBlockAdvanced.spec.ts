--- conflicted
+++ resolved
@@ -240,11 +240,7 @@
   expect(await umbracoApi.dataType.doesBlockEditorBlockContainIconColor(blockGridEditorName, contentElementTypeId, '')).toBeTruthy();
 });
 
-<<<<<<< HEAD
-test('can add a thumbnail to a block', async ({umbracoApi, umbracoUi}) => {
-=======
 test('can add a thumbnail to a block', {tag: '@smoke'}, async ({umbracoApi, umbracoUi}) => {
->>>>>>> a0406b14
   // Arrange
   const mediaName = 'TestMedia';
   await umbracoApi.media.ensureNameNotExists(mediaName);
