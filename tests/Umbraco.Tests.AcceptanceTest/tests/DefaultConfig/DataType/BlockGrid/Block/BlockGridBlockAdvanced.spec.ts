﻿import {test} from '@umbraco/playwright-testhelpers';
import {expect} from "@playwright/test";

const blockGridEditorName = 'TestBlockGridEditor';
const elementTypeName = 'BlockGridElement';
const dataTypeName = 'Textstring';
const groupName = 'testGroup';

test.beforeEach(async ({umbracoUi, umbracoApi}) => {
  await umbracoApi.dataType.ensureNameNotExists(blockGridEditorName);
  await umbracoUi.goToBackOffice();
  await umbracoUi.dataType.goToSettingsTreeItem('Data Types');
});

test.afterEach(async ({umbracoApi}) => {
  await umbracoApi.dataType.ensureNameNotExists(blockGridEditorName);
});

// TODO: Remove skip and update test when the front-end is ready. Currently it is not possible to add a custom view to a block
test.skip('can add a custom view to a block', async ({umbracoApi, umbracoUi}) => {
  // Arrange
  const textStringData = await umbracoApi.dataType.getByName(dataTypeName);
  const contentElementTypeId = await umbracoApi.documentType.createDefaultElementType(elementTypeName, groupName, dataTypeName, textStringData.id);
  await umbracoApi.dataType.createBlockGridWithABlock(blockGridEditorName, contentElementTypeId);

  // Act
  await umbracoUi.dataType.goToDataType(blockGridEditorName);
  await umbracoUi.dataType.goToBlockWithName(elementTypeName);
  await umbracoUi.dataType.goToBlockAdvancedTab();
});

// TODO: Remove skip and update test when the front-end is ready. Currently it is not possible to add a custom view to a block
test.skip('can remove a custom view from a block', async ({umbracoApi, umbracoUi}) => {
  // Arrange
  const textStringData = await umbracoApi.dataType.getByName(dataTypeName);
  const contentElementTypeId = await umbracoApi.documentType.createDefaultElementType(elementTypeName, groupName, dataTypeName, textStringData.id);
  await umbracoApi.dataType.createBlockGridWithABlock(blockGridEditorName, contentElementTypeId);

  // Act
  await umbracoUi.dataType.goToDataType(blockGridEditorName);
  await umbracoUi.dataType.goToBlockWithName(elementTypeName);
  await umbracoUi.dataType.goToBlockAdvancedTab();
});

// TODO: Remove skip and update test when the front-end is ready. Currently it is not possible to add a custom stylesheet to a block
test.skip('can remove a custom stylesheet from a block', async ({umbracoApi, umbracoUi}) => {
  // Arrange
  const stylesheetName = 'TestStylesheet.css'
  const stylesheetPath = '/wwwroot/css/' + stylesheetName;
  await umbracoApi.stylesheet.ensureNameNotExists(stylesheetName);
  await umbracoApi.stylesheet.createDefaultStylesheet(stylesheetName);
  const textStringData = await umbracoApi.dataType.getByName(dataTypeName);
  const contentElementTypeId = await umbracoApi.documentType.createDefaultElementType(elementTypeName, groupName, dataTypeName, textStringData.id);
  await umbracoApi.dataType.createBlockGridWithAdvancedSettingsInBlock(blockGridEditorName, contentElementTypeId, undefined, stylesheetPath, undefined, undefined, undefined);
  expect(await umbracoApi.dataType.doesBlockEditorBlockContainStylesheet(blockGridEditorName, contentElementTypeId, stylesheetPath)).toBeTruthy();

  // Act
  await umbracoUi.dataType.goToDataType(blockGridEditorName);
  await umbracoUi.dataType.goToBlockWithName(elementTypeName);
  await umbracoUi.dataType.goToBlockAdvancedTab();
});

test('can update overlay size in a block', async ({umbracoApi, umbracoUi}) => {
  // Arrange
  const overlaySize = 'medium';
  const textStringData = await umbracoApi.dataType.getByName(dataTypeName);
  const contentElementTypeId = await umbracoApi.documentType.createDefaultElementType(elementTypeName, groupName, dataTypeName, textStringData.id);
  await umbracoApi.dataType.createBlockGridWithABlock(blockGridEditorName, contentElementTypeId);

  // Act
  await umbracoUi.dataType.goToDataType(blockGridEditorName);
  await umbracoUi.dataType.goToBlockWithName(elementTypeName);
  await umbracoUi.dataType.goToBlockAdvancedTab();
  await umbracoUi.dataType.updateBlockOverlaySize(overlaySize);
  await umbracoUi.dataType.clickSubmitButton();
  await umbracoUi.dataType.clickSaveButton();

  // Assert
  await umbracoUi.dataType.isSuccessStateVisibleForSaveButton();
  expect(await umbracoApi.dataType.doesBlockEditorBlockContainOverlaySize(blockGridEditorName, contentElementTypeId, overlaySize)).toBeTruthy();
});

test('can enable inline editing mode in a block', async ({umbracoApi, umbracoUi}) => {
  // Arrange
  const textStringData = await umbracoApi.dataType.getByName(dataTypeName);
  const contentElementTypeId = await umbracoApi.documentType.createDefaultElementType(elementTypeName, groupName, dataTypeName, textStringData.id);
  await umbracoApi.dataType.createBlockGridWithABlock(blockGridEditorName, contentElementTypeId);

  // Act
  await umbracoUi.dataType.goToDataType(blockGridEditorName);
  await umbracoUi.dataType.goToBlockWithName(elementTypeName);
  await umbracoUi.dataType.goToBlockAdvancedTab();
  await umbracoUi.dataType.clickInlineEditingMode();
  await umbracoUi.dataType.clickSubmitButton();
  await umbracoUi.dataType.clickSaveButton();

  // Assert
  await umbracoUi.dataType.isSuccessStateVisibleForSaveButton();
  expect(await umbracoApi.dataType.doesBlockEditorBlockContainInlineEditing(blockGridEditorName, contentElementTypeId, true)).toBeTruthy();
});

test('can disable inline editing mode in a block', async ({umbracoApi, umbracoUi}) => {
  // Arrange
  const textStringData = await umbracoApi.dataType.getByName(dataTypeName);
  const contentElementTypeId = await umbracoApi.documentType.createDefaultElementType(elementTypeName, groupName, dataTypeName, textStringData.id);
  await umbracoApi.dataType.createBlockGridWithAdvancedSettingsInBlock(blockGridEditorName, contentElementTypeId, undefined, undefined, 'small', true);
  expect(await umbracoApi.dataType.doesBlockEditorBlockContainInlineEditing(blockGridEditorName, contentElementTypeId, true)).toBeTruthy();

  // Act
  await umbracoUi.dataType.goToDataType(blockGridEditorName);
  await umbracoUi.dataType.goToBlockWithName(elementTypeName);
  await umbracoUi.dataType.goToBlockAdvancedTab();
  await umbracoUi.dataType.clickInlineEditingMode();
  await umbracoUi.dataType.clickSubmitButton();
  await umbracoUi.dataType.clickSaveButton();

  // Assert
  await umbracoUi.dataType.isSuccessStateVisibleForSaveButton();
  expect(await umbracoApi.dataType.doesBlockEditorBlockContainInlineEditing(blockGridEditorName, contentElementTypeId, false)).toBeTruthy();
});

test('can enable hide content editor in a block', async ({umbracoApi, umbracoUi}) => {
  // Arrange
  const textStringData = await umbracoApi.dataType.getByName(dataTypeName);
  const contentElementTypeId = await umbracoApi.documentType.createDefaultElementType(elementTypeName, groupName, dataTypeName, textStringData.id);
  await umbracoApi.dataType.createBlockGridWithABlock(blockGridEditorName, contentElementTypeId);

  // Act
  await umbracoUi.dataType.goToDataType(blockGridEditorName);
  await umbracoUi.dataType.goToBlockWithName(elementTypeName);
  await umbracoUi.dataType.goToBlockAdvancedTab();
  await umbracoUi.dataType.clickBlockGridHideContentEditorButton();
  await umbracoUi.dataType.clickSubmitButton();
  await umbracoUi.dataType.clickSaveButton();

  // Assert
  await umbracoUi.dataType.isSuccessStateVisibleForSaveButton();
  expect(await umbracoApi.dataType.doesBlockEditorBlockContainHideContentEditor(blockGridEditorName, contentElementTypeId, true)).toBeTruthy();
});

test('can disable hide content editor in a block', async ({umbracoApi, umbracoUi}) => {
  // Arrange
  const textStringData = await umbracoApi.dataType.getByName(dataTypeName);
  const contentElementTypeId = await umbracoApi.documentType.createDefaultElementType(elementTypeName, groupName, dataTypeName, textStringData.id);
  await umbracoApi.dataType.createBlockGridWithAdvancedSettingsInBlock(blockGridEditorName, contentElementTypeId, undefined, undefined, 'small', false, true);
  expect(await umbracoApi.dataType.doesBlockEditorBlockContainHideContentEditor(blockGridEditorName, contentElementTypeId, true)).toBeTruthy();

  // Act
  await umbracoUi.dataType.goToDataType(blockGridEditorName);
  await umbracoUi.dataType.goToBlockWithName(elementTypeName);
  await umbracoUi.dataType.goToBlockAdvancedTab();
  await umbracoUi.dataType.clickBlockGridHideContentEditorButton();
  await umbracoUi.dataType.clickSubmitButton();
  await umbracoUi.dataType.clickSaveButton();

  // Assert
  await umbracoUi.dataType.isSuccessStateVisibleForSaveButton();
  expect(await umbracoApi.dataType.doesBlockEditorBlockContainHideContentEditor(blockGridEditorName, contentElementTypeId, false)).toBeTruthy();
});

test('can add a background color to a block', {tag: '@smoke'}, async ({umbracoApi, umbracoUi}) => {
  // Arrange
  const textStringData = await umbracoApi.dataType.getByName(dataTypeName);
  const backGroundColor = '#000000';
  const contentElementTypeId = await umbracoApi.documentType.createDefaultElementType(elementTypeName, groupName, dataTypeName, textStringData.id);
  await umbracoApi.dataType.createBlockGridWithABlock(blockGridEditorName, contentElementTypeId);

  // Act
  await umbracoUi.dataType.goToDataType(blockGridEditorName);
  await umbracoUi.dataType.goToBlockWithName(elementTypeName);
  await umbracoUi.dataType.goToBlockAdvancedTab();
  await umbracoUi.dataType.selectBlockBackgroundColor(backGroundColor);
  await umbracoUi.dataType.clickSubmitButton();
  await umbracoUi.dataType.clickSaveButton();

  // Assert
  await umbracoUi.dataType.isSuccessStateVisibleForSaveButton();
  expect(await umbracoApi.dataType.doesBlockEditorBlockContainBackgroundColor(blockGridEditorName, contentElementTypeId, backGroundColor)).toBeTruthy();
});

test('can remove a background color to a block', async ({umbracoApi, umbracoUi}) => {
  // Arrange
  const textStringData = await umbracoApi.dataType.getByName(dataTypeName);
  const backGroundColor = '#000000';
  const contentElementTypeId = await umbracoApi.documentType.createDefaultElementType(elementTypeName, groupName, dataTypeName, textStringData.id);
  await umbracoApi.dataType.createBlockGridWithCatalogueAppearanceInBlock(blockGridEditorName, contentElementTypeId, backGroundColor);
  expect(await umbracoApi.dataType.doesBlockEditorBlockContainBackgroundColor(blockGridEditorName, contentElementTypeId, backGroundColor)).toBeTruthy();

  // Act
  await umbracoUi.dataType.goToDataType(blockGridEditorName);
  await umbracoUi.dataType.goToBlockWithName(elementTypeName);
  await umbracoUi.dataType.goToBlockAdvancedTab();
  await umbracoUi.dataType.selectBlockBackgroundColor('');
  await umbracoUi.dataType.clickSubmitButton();
  await umbracoUi.dataType.clickSaveButton();

  // Assert
  await umbracoUi.dataType.isSuccessStateVisibleForSaveButton();
  expect(await umbracoApi.dataType.doesBlockEditorBlockContainBackgroundColor(blockGridEditorName, contentElementTypeId, '')).toBeTruthy();
});

test('can add a icon color to a block', {tag: '@smoke'}, async ({umbracoApi, umbracoUi}) => {
  // Arrange
  const textStringData = await umbracoApi.dataType.getByName(dataTypeName);
  const iconColor = '#000000';
  const contentElementTypeId = await umbracoApi.documentType.createDefaultElementType(elementTypeName, groupName, dataTypeName, textStringData.id);
  await umbracoApi.dataType.createBlockGridWithABlock(blockGridEditorName, contentElementTypeId);

  // Act
  await umbracoUi.dataType.goToDataType(blockGridEditorName);
  await umbracoUi.dataType.goToBlockWithName(elementTypeName);
  await umbracoUi.dataType.goToBlockAdvancedTab();
  await umbracoUi.dataType.selectBlockIconColor(iconColor);
  await umbracoUi.dataType.clickSubmitButton();
  await umbracoUi.dataType.clickSaveButton();

  // Assert
  await umbracoUi.dataType.isSuccessStateVisibleForSaveButton();
  expect(await umbracoApi.dataType.doesBlockEditorBlockContainIconColor(blockGridEditorName, contentElementTypeId, iconColor)).toBeTruthy();
});

test('can remove a icon color from a block', async ({umbracoApi, umbracoUi}) => {
  // Arrange
  const textStringData = await umbracoApi.dataType.getByName(dataTypeName);
  const iconColor = '#000000';
  const contentElementTypeId = await umbracoApi.documentType.createDefaultElementType(elementTypeName, groupName, dataTypeName, textStringData.id);
  await umbracoApi.dataType.createBlockGridWithCatalogueAppearanceInBlock(blockGridEditorName, contentElementTypeId, '', iconColor);
  expect(await umbracoApi.dataType.doesBlockEditorBlockContainIconColor(blockGridEditorName, contentElementTypeId, iconColor)).toBeTruthy();

  // Act
  await umbracoUi.dataType.goToDataType(blockGridEditorName);
  await umbracoUi.dataType.goToBlockWithName(elementTypeName);
  await umbracoUi.dataType.goToBlockAdvancedTab();
  await umbracoUi.dataType.selectBlockIconColor('');
  await umbracoUi.dataType.clickSubmitButton();
  await umbracoUi.dataType.clickSaveButton();

  // Assert
  await umbracoUi.dataType.isSuccessStateVisibleForSaveButton();
  expect(await umbracoApi.dataType.doesBlockEditorBlockContainIconColor(blockGridEditorName, contentElementTypeId, '')).toBeTruthy();
});

<<<<<<< HEAD
test('can add a thumbnail to a block', async ({umbracoApi, umbracoUi}) => {
=======
// TODO: Remove skip when the code is updated due to UI changes
test.skip('can add a thumbnail to a block', async ({umbracoApi, umbracoUi}) => {
>>>>>>> b3ac82ba
  // Arrange
  const mediaName = 'TestMedia';
  await umbracoApi.media.ensureNameNotExists(mediaName);
  const mediaId = await umbracoApi.media.createDefaultMediaWithImage(mediaName);
  const textStringData = await umbracoApi.dataType.getByName(dataTypeName);
  const contentElementTypeId = await umbracoApi.documentType.createDefaultElementType(elementTypeName, groupName, dataTypeName, textStringData.id);
  await umbracoApi.dataType.createBlockGridWithABlock(blockGridEditorName, contentElementTypeId);
  const mediaUrl = await umbracoApi.media.getMediaUrl(mediaId);

  // Act
  await umbracoUi.dataType.goToDataType(blockGridEditorName);
  await umbracoUi.dataType.goToBlockWithName(elementTypeName);
  await umbracoUi.dataType.goToBlockAdvancedTab();
  await umbracoUi.dataType.chooseBlockThumbnailWithPath(mediaUrl);
  await umbracoUi.dataType.clickSubmitButton();
  await umbracoUi.dataType.clickSaveButton();

  // Assert
<<<<<<< HEAD
  //await umbracoUi.dataType.isSuccessNotificationVisible();
  await umbracoUi.dataType.isErrorNotificationVisible(false);
  await umbracoUi.dataType.doesBlockHaveThumbnailImage(mediaUrl);
=======
  await umbracoUi.dataType.isSuccessStateVisibleForSaveButton();
>>>>>>> b3ac82ba
});

// TODO: Remove skip when the code is updated. Currently it is missing the assertion steps
test.skip('can remove a thumbnail from a block', async ({umbracoApi, umbracoUi}) => {
  // Arrange
  const textStringData = await umbracoApi.dataType.getByName(dataTypeName);
  const contentElementTypeId = await umbracoApi.documentType.createDefaultElementType(elementTypeName, groupName, dataTypeName, textStringData.id);
  await umbracoApi.dataType.createBlockGridWithABlock(blockGridEditorName, contentElementTypeId);

  // Act
  await umbracoUi.dataType.goToDataType(blockGridEditorName);
  await umbracoUi.dataType.goToBlockWithName(elementTypeName);
  await umbracoUi.dataType.goToBlockAdvancedTab();
});<|MERGE_RESOLUTION|>--- conflicted
+++ resolved
@@ -240,12 +240,7 @@
   expect(await umbracoApi.dataType.doesBlockEditorBlockContainIconColor(blockGridEditorName, contentElementTypeId, '')).toBeTruthy();
 });
 
-<<<<<<< HEAD
 test('can add a thumbnail to a block', async ({umbracoApi, umbracoUi}) => {
-=======
-// TODO: Remove skip when the code is updated due to UI changes
-test.skip('can add a thumbnail to a block', async ({umbracoApi, umbracoUi}) => {
->>>>>>> b3ac82ba
   // Arrange
   const mediaName = 'TestMedia';
   await umbracoApi.media.ensureNameNotExists(mediaName);
@@ -264,13 +259,7 @@
   await umbracoUi.dataType.clickSaveButton();
 
   // Assert
-<<<<<<< HEAD
-  //await umbracoUi.dataType.isSuccessNotificationVisible();
-  await umbracoUi.dataType.isErrorNotificationVisible(false);
-  await umbracoUi.dataType.doesBlockHaveThumbnailImage(mediaUrl);
-=======
-  await umbracoUi.dataType.isSuccessStateVisibleForSaveButton();
->>>>>>> b3ac82ba
+  await umbracoUi.dataType.isSuccessStateVisibleForSaveButton();
 });
 
 // TODO: Remove skip when the code is updated. Currently it is missing the assertion steps
