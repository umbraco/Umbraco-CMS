--- conflicted
+++ resolved
@@ -72,12 +72,8 @@
   await umbracoUi.dataType.goToDataType(customDataTypeName);
 
   // Act
-<<<<<<< HEAD
-  await umbracoUi.dataType.clickAddCropButton();
-=======
   await umbracoUi.dataType.clickCreateCropButton();
 
->>>>>>> 0b23a5f7
   await umbracoUi.dataType.enterCropValues(
     cropObject.label,
     cropObject.alias,
