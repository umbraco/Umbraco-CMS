--- conflicted
+++ resolved
@@ -15,27 +15,17 @@
 
 test.afterEach(async ({umbracoApi}) => {
   if (dataTypeDefaultData !== null) {
-    await umbracoApi.dataType.update(dataTypeDefaultData.id, dataTypeDefaultData);
-  }
+    await umbracoApi.dataType.update(dataTypeDefaultData.id, dataTypeDefaultData);   
+  }   
 });
 
-<<<<<<< HEAD
-  test.skip('can update Minimum value', async ({umbracoApi, umbracoUi}) => {
-    // Arrange
-    const minimumValue = -5;
-    const expectedDataTypeValues = {
-      "alias": "min",
-      "value": minimumValue,
-    };
-=======
-test('can update Minimum value', async ({umbracoApi, umbracoUi}) => {
+test.skip('can update Minimum value', async ({umbracoApi, umbracoUi}) => {
   // Arrange
   const minimumValue = -5;
   const expectedDataTypeValues = {
-    alias: "min",
-    value: minimumValue,
+    "alias": "min",
+    "value": minimumValue,
   };
->>>>>>> e7780265
 
   // Act
   await umbracoUi.dataType.enterMinimumValue(minimumValue.toString());
@@ -46,23 +36,13 @@
   expect(dataTypeData.values).toContainEqual(expectedDataTypeValues);
 });
 
-<<<<<<< HEAD
-  test.skip('can update Maximum value', async ({umbracoApi, umbracoUi}) => {
-    // Arrange
-    const maximumValue = 1000000;
-    const expectedDataTypeValues = {
-      "alias": "max",
-      "value": maximumValue,
-    };
-=======
-test('can update Maximum value', async ({umbracoApi, umbracoUi}) => {
+test.skip('can update Maximum value', async ({umbracoApi, umbracoUi}) => {
   // Arrange
   const maximumValue = 1000000;
   const expectedDataTypeValues = {
-    alias: "max",
-    value: maximumValue,
+    "alias": "max",
+    "value": maximumValue,
   };
->>>>>>> e7780265
 
   // Act
   await umbracoUi.dataType.enterMaximumValue(maximumValue.toString());
@@ -73,52 +53,35 @@
   expect(dataTypeData.values).toContainEqual(expectedDataTypeValues);
 });
 
-<<<<<<< HEAD
-  test.skip('can update Step Size value', async ({umbracoApi, umbracoUi}) => {
-    // Arrange
-    const stepSizeValue = 5;
-    const expectedDataTypeValues = {
-      "alias": "step",
-      "value": stepSizeValue,
-    };
-=======
-test('can update Step Size value', async ({umbracoApi, umbracoUi}) => {
+test.skip('can update Step Size value', async ({umbracoApi, umbracoUi}) => {
   // Arrange
   const stepSizeValue = 5;
   const expectedDataTypeValues = {
-    alias: "step",
-    value: stepSizeValue,
+    "alias": "step",
+    "value": stepSizeValue,
   };
->>>>>>> e7780265
 
   // Act
   await umbracoUi.dataType.enterStepSizeValue(stepSizeValue.toString());
   await umbracoUi.dataType.clickSaveButton();
 
-<<<<<<< HEAD
-    // Assert
-    dataTypeData = await umbracoApi.dataType.getByName(dataTypeName);
-    expect(dataTypeData.values).toContainEqual(expectedDataTypeValues);
-  });
-
-  test.skip('can allow decimals', async ({umbracoApi, umbracoUi}) => {
-    // Arrange
-    const expectedDataTypeValues = {
-      "alias": "allowDecimals",
-      "value": true,
-    };
-
-    // Act
-    await umbracoUi.dataType.clickAllowDecimalsSlider();
-    await umbracoUi.dataType.clickSaveButton();
-
-    // Assert
-    dataTypeData = await umbracoApi.dataType.getByName(dataTypeName);
-    expect(dataTypeData.values).toContainEqual(expectedDataTypeValues);
-  });
-=======
   // Assert
   dataTypeData = await umbracoApi.dataType.getByName(dataTypeName);
   expect(dataTypeData.values).toContainEqual(expectedDataTypeValues);
->>>>>>> e7780265
+});
+
+test.skip('can allow decimals', async ({umbracoApi, umbracoUi}) => {
+  // Arrange
+  const expectedDataTypeValues = {
+    "alias": "allowDecimals",
+    "value": true,
+  };
+
+  // Act
+  await umbracoUi.dataType.clickAllowDecimalsSlider();
+  await umbracoUi.dataType.clickSaveButton();
+
+  // Assert
+  dataTypeData = await umbracoApi.dataType.getByName(dataTypeName);
+  expect(dataTypeData.values).toContainEqual(expectedDataTypeValues);
 });