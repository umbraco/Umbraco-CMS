﻿import {test} from '@umbraco/playwright-testhelpers';
import {expect} from "@playwright/test";

const dataTypeName = 'Textarea';
let dataTypeDefaultData = null;
let dataTypeData = null;

test.beforeEach(async ({umbracoUi, umbracoApi}) => {
  await umbracoUi.goToBackOffice();
  await umbracoUi.dataType.goToSettingsTreeItem('Data Types');
  await umbracoUi.dataType.goToDataType(dataTypeName);
  dataTypeDefaultData = await umbracoApi.dataType.getByName(dataTypeName);
});

test.afterEach(async ({umbracoApi}) => {
  if (dataTypeDefaultData !== null) {
    await umbracoApi.dataType.update(dataTypeDefaultData.id, dataTypeDefaultData);
  }
});

<<<<<<< HEAD
  test('can update Maximum allowed characters value', async ({umbracoApi, umbracoUi}) => {
    // Arrange
    const maxCharsValue = 126;
    const expectedDataTypeValues = {
      "alias": "maxChars",
      "value": maxCharsValue,
    };
=======
test('can update Maximum allowed characters value', async ({umbracoApi, umbracoUi}) => {
  // Arrange
  const maxCharsValue = 126;
  const expectedDataTypeValues = {
    alias: "maxChars",
    value: maxCharsValue,
  };
>>>>>>> e7780265

  // Act
  await umbracoUi.dataType.enterMaximumAllowedCharactersValue(maxCharsValue.toString());
  await umbracoUi.dataType.clickSaveButton();

  // Assert
  dataTypeData = await umbracoApi.dataType.getByName(dataTypeName);
  expect(dataTypeData.values).toContainEqual(expectedDataTypeValues);
});

<<<<<<< HEAD
  test('can update Number of rows value', async ({umbracoApi, umbracoUi}) => {
    // Arrange
    const numberOfRowsValue = 9;
    const expectedDataTypeValues = {
      "alias": "rows",
      "value": numberOfRowsValue,
    };
=======
test('can update Number of rows value', async ({umbracoApi, umbracoUi}) => {
  // Arrange
  const numberOfRowsValue = 9;
  const expectedDataTypeValues = {
    alias: "rows",
    value: numberOfRowsValue,
  };
>>>>>>> e7780265

  // Act
  await umbracoUi.dataType.enterNumberOfRowsValue(numberOfRowsValue.toString());
  await umbracoUi.dataType.clickSaveButton();

  // Assert
  dataTypeData = await umbracoApi.dataType.getByName(dataTypeName);
  expect(dataTypeData.values).toContainEqual(expectedDataTypeValues);
});

<<<<<<< HEAD
  test('can update Min height (pixels) value', async ({umbracoApi, umbracoUi}) => {
    // Arrange
    const minHeightValue = 150;
    const expectedDataTypeValues = {
      "alias": "minHeight",
      "value": minHeightValue,
    };
=======
test('can update Min height (pixels) value', async ({umbracoApi, umbracoUi}) => {
  // Arrange
  const minHeightValue = 150;
  const expectedDataTypeValues = {
    alias: "minHeight",
    value: minHeightValue,
  };
>>>>>>> e7780265

  // Act
  await umbracoUi.dataType.enterMinHeightValue(minHeightValue.toString());
  await umbracoUi.dataType.clickSaveButton();

  // Assert
  dataTypeData = await umbracoApi.dataType.getByName(dataTypeName);
  expect(dataTypeData.values).toContainEqual(expectedDataTypeValues);
});

<<<<<<< HEAD
  test('can update Max height (pixels) value', async ({umbracoApi, umbracoUi}) => {
    // Arrange
    const maxHeightValue = 300;
    const expectedDataTypeValues = {
      "alias": "maxHeight",
      "value": maxHeightValue,
    };
=======
test('can update Max height (pixels) value', async ({umbracoApi, umbracoUi}) => {
  // Arrange
  const maxHeightValue = 300;
  const expectedDataTypeValues = {
    alias: "maxHeight",
    value: maxHeightValue,
  };
>>>>>>> e7780265

  // Act
  await umbracoUi.dataType.enterMaxHeightValue(maxHeightValue.toString());
  await umbracoUi.dataType.clickSaveButton();

  // Assert
  dataTypeData = await umbracoApi.dataType.getByName(dataTypeName);
  expect(dataTypeData.values).toContainEqual(expectedDataTypeValues);
});<|MERGE_RESOLUTION|>--- conflicted
+++ resolved
@@ -14,27 +14,17 @@
 
 test.afterEach(async ({umbracoApi}) => {
   if (dataTypeDefaultData !== null) {
-    await umbracoApi.dataType.update(dataTypeDefaultData.id, dataTypeDefaultData);
-  }
+    await umbracoApi.dataType.update(dataTypeDefaultData.id, dataTypeDefaultData);   
+  }   
 });
 
-<<<<<<< HEAD
-  test('can update Maximum allowed characters value', async ({umbracoApi, umbracoUi}) => {
-    // Arrange
-    const maxCharsValue = 126;
-    const expectedDataTypeValues = {
-      "alias": "maxChars",
-      "value": maxCharsValue,
-    };
-=======
 test('can update Maximum allowed characters value', async ({umbracoApi, umbracoUi}) => {
   // Arrange
   const maxCharsValue = 126;
   const expectedDataTypeValues = {
-    alias: "maxChars",
-    value: maxCharsValue,
+    "alias": "maxChars",
+    "value": maxCharsValue,
   };
->>>>>>> e7780265
 
   // Act
   await umbracoUi.dataType.enterMaximumAllowedCharactersValue(maxCharsValue.toString());
@@ -45,23 +35,13 @@
   expect(dataTypeData.values).toContainEqual(expectedDataTypeValues);
 });
 
-<<<<<<< HEAD
-  test('can update Number of rows value', async ({umbracoApi, umbracoUi}) => {
-    // Arrange
-    const numberOfRowsValue = 9;
-    const expectedDataTypeValues = {
-      "alias": "rows",
-      "value": numberOfRowsValue,
-    };
-=======
 test('can update Number of rows value', async ({umbracoApi, umbracoUi}) => {
   // Arrange
   const numberOfRowsValue = 9;
   const expectedDataTypeValues = {
-    alias: "rows",
-    value: numberOfRowsValue,
+    "alias": "rows",
+    "value": numberOfRowsValue,
   };
->>>>>>> e7780265
 
   // Act
   await umbracoUi.dataType.enterNumberOfRowsValue(numberOfRowsValue.toString());
@@ -72,23 +52,13 @@
   expect(dataTypeData.values).toContainEqual(expectedDataTypeValues);
 });
 
-<<<<<<< HEAD
-  test('can update Min height (pixels) value', async ({umbracoApi, umbracoUi}) => {
-    // Arrange
-    const minHeightValue = 150;
-    const expectedDataTypeValues = {
-      "alias": "minHeight",
-      "value": minHeightValue,
-    };
-=======
 test('can update Min height (pixels) value', async ({umbracoApi, umbracoUi}) => {
   // Arrange
   const minHeightValue = 150;
   const expectedDataTypeValues = {
-    alias: "minHeight",
-    value: minHeightValue,
+    "alias": "minHeight",
+    "value": minHeightValue,
   };
->>>>>>> e7780265
 
   // Act
   await umbracoUi.dataType.enterMinHeightValue(minHeightValue.toString());
@@ -99,23 +69,13 @@
   expect(dataTypeData.values).toContainEqual(expectedDataTypeValues);
 });
 
-<<<<<<< HEAD
-  test('can update Max height (pixels) value', async ({umbracoApi, umbracoUi}) => {
-    // Arrange
-    const maxHeightValue = 300;
-    const expectedDataTypeValues = {
-      "alias": "maxHeight",
-      "value": maxHeightValue,
-    };
-=======
 test('can update Max height (pixels) value', async ({umbracoApi, umbracoUi}) => {
   // Arrange
   const maxHeightValue = 300;
   const expectedDataTypeValues = {
-    alias: "maxHeight",
-    value: maxHeightValue,
+    "alias": "maxHeight",
+    "value": maxHeightValue,
   };
->>>>>>> e7780265
 
   // Act
   await umbracoUi.dataType.enterMaxHeightValue(maxHeightValue.toString());
