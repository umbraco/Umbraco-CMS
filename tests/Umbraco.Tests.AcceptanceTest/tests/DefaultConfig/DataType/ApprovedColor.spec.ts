--- conflicted
+++ resolved
@@ -2,18 +2,10 @@
 import {expect} from "@playwright/test";
 
 const dataTypeName = 'Approved Color';
-<<<<<<< HEAD
-test.describe(`${dataTypeName} tests`, () => {
-  let dataTypeDefaultData = null;
-  let dataTypeData = null;  
-  const colorValue = 'ffffff';
-  const colorLabel = '';
-=======
 let dataTypeDefaultData = null;
-let dataTypeData = null;
-const colorValue = '#ffffff';
-const colorLabel = 'TestColor';
->>>>>>> e7780265
+let dataTypeData = null;  
+const colorValue = 'ffffff';
+const colorLabel = '';
 
 test.beforeEach(async ({umbracoUi, umbracoApi}) => {
   await umbracoUi.goToBackOffice();
@@ -50,32 +42,7 @@
   expect(dataTypeData.values).toEqual(expectedDataTypeValues);
 });
 
-<<<<<<< HEAD
-  test('can add color', async ({umbracoApi, umbracoUi}) => {
-    // Arrange
-    const expectedDataTypeValues = [
-      {
-        "alias": "items",
-        "value": [
-          {
-            "value": colorValue,
-            "label": colorLabel
-          }
-        ]
-      }
-    ];
-    // Remove all existing values
-    dataTypeData = await umbracoApi.dataType.getByName(dataTypeName);
-    dataTypeData.values = [];
-    await umbracoApi.dataType.update(dataTypeData.id, dataTypeData);
-    await umbracoUi.dataType.goToDataType(dataTypeName);
-
-    // Act
-    await umbracoUi.dataType.addColor(colorValue);
-    await umbracoUi.dataType.clickSaveButton();
-=======
-//TODO: Remove skip when the frontend is ready
-test.skip('can add color', async ({umbracoApi, umbracoUi}) => {
+test('can add color', async ({umbracoApi, umbracoUi}) => {
   // Arrange
   const expectedDataTypeValues = [
     {
@@ -95,37 +62,15 @@
   await umbracoUi.dataType.goToDataType(dataTypeName);
 
   // Act
-  await umbracoUi.dataType.addColor(colorValue, colorLabel);
+  await umbracoUi.dataType.addColor(colorValue);
   await umbracoUi.dataType.clickSaveButton();
->>>>>>> e7780265
 
   // Assert
   dataTypeData = await umbracoApi.dataType.getByName(dataTypeName);
   expect(dataTypeData.values).toEqual(expectedDataTypeValues);
 });
 
-<<<<<<< HEAD
-  test('can remove color', async ({umbracoApi, umbracoUi}) => {  
-    // Arrange
-    const removedDataTypeValues = [
-      {
-        "alias": "items",
-        "value": [
-          {
-            "value": colorValue,
-            "label": colorLabel
-          }
-        ]
-      }
-    ];
-    // Remove all existing values and add a color to remove
-    dataTypeData = await umbracoApi.dataType.getByName(dataTypeName);
-    dataTypeData.values = removedDataTypeValues;
-    await umbracoApi.dataType.update(dataTypeData.id, dataTypeData);
-    await umbracoUi.dataType.goToDataType(dataTypeName);
-=======
-// TODO: remove .skip when the frontend is able to display the added color. Currently the added colors are not displayed after reloading page
-test.skip('can remove color', async ({umbracoApi, umbracoUi}) => {
+test('can remove color', async ({umbracoApi, umbracoUi}) => {  
   // Arrange
   const removedDataTypeValues = [
     {
@@ -143,7 +88,6 @@
   dataTypeData.values = removedDataTypeValues;
   await umbracoApi.dataType.update(dataTypeData.id, dataTypeData);
   await umbracoUi.dataType.goToDataType(dataTypeName);
->>>>>>> e7780265
 
   // Act
   await umbracoUi.dataType.removeColorByValue(colorValue);
