--- conflicted
+++ resolved
@@ -16,24 +16,6 @@
   await umbracoApi.dataType.ensureNameNotExists(customDataTypeName);
 });
 
-<<<<<<< HEAD
-// Remove fixme when the front-end is ready. Currently the "Show open button" setting is removed
-test.fixme('can show open button', async ({umbracoApi, umbracoUi}) => {
-  // Arrange
-  await umbracoApi.dataType.createDefaultContentPickerDataType(customDataTypeName);
-  await umbracoUi.dataType.goToDataType(customDataTypeName);
-
-  // Act
-  await umbracoUi.dataType.clickShowOpenButtonToggle();
-  await umbracoUi.dataType.clickSaveButton();
-
-  // Assert
-  await umbracoUi.dataType.doesSuccessNotificationHaveText(NotificationConstantHelper.success.saved);
-  expect(await umbracoApi.dataType.doesDataTypeHaveValue(customDataTypeName, 'showOpenButton', true)).toBeTruthy();
-});
-
-=======
->>>>>>> 25837e66
 test('can ignore user start nodes', async ({umbracoApi, umbracoUi}) => {
   // Arrange
   await umbracoApi.dataType.createDefaultContentPickerDataType(customDataTypeName);
@@ -100,8 +82,7 @@
   await umbracoApi.documentType.ensureNameNotExists(documentTypeName);
 });
 
-// Remove fixme when the front-end is ready. Currently the "Show open button" setting is removed
-test.fixme('the default configuration is correct', async ({umbracoApi, umbracoUi}) => {
+test('the default configuration is correct', async ({umbracoApi, umbracoUi}) => {
   // Act
   await umbracoUi.dataType.goToDataType(dataTypeName);
 
