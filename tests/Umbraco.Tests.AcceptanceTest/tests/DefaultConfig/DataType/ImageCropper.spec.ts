--- conflicted
+++ resolved
@@ -23,11 +23,7 @@
   await umbracoUi.dataType.goToDataType(customDataTypeName);
 
   // Act
-<<<<<<< HEAD
-  await umbracoUi.dataType.clickAddCropButton();
-=======
   await umbracoUi.dataType.clickCreateCropButton();
->>>>>>> 0b23a5f7
   await umbracoUi.dataType.enterCropValues(
     cropObject.label,
     cropObject.alias,
@@ -51,10 +47,6 @@
   await umbracoUi.dataType.goToDataType(customDataTypeName);
 
   // Act
-<<<<<<< HEAD
-  await umbracoUi.dataType.editCropByAlias(cropData[0]);
-  await umbracoUi.dataType.enterCropValues(updatedCropData[0], updatedCropData[1], updatedCropData[2].toString(), updatedCropData[3].toString());
-=======
   await umbracoUi.dataType.editCropByAlias(cropObject.alias);
   await umbracoUi.dataType.enterCropValues(
     updatedCropObject.label,
@@ -62,7 +54,6 @@
     updatedCropObject.width.toString(),
     updatedCropObject.height.toString()
   );
->>>>>>> 0b23a5f7
   await umbracoUi.dataType.clickEditCropButton();
   await umbracoUi.dataType.clickSaveButton();
 
