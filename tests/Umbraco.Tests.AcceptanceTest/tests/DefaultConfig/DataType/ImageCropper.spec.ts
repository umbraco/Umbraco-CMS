﻿import {test} from '@umbraco/playwright-testhelpers';
import {expect} from "@playwright/test";

const dataTypeName = 'Image Cropper';
let dataTypeDefaultData = null;
let dataTypeData = null;

test.beforeEach(async ({umbracoUi, umbracoApi}) => {
  await umbracoUi.goToBackOffice();
  await umbracoUi.dataType.goToSettingsTreeItem('Data Types');
  dataTypeDefaultData = await umbracoApi.dataType.getByName(dataTypeName);
});

test.afterEach(async ({umbracoApi}) => {
  if (dataTypeDefaultData !== null) {
    await umbracoApi.dataType.update(dataTypeDefaultData.id, dataTypeDefaultData);
  }
});

<<<<<<< HEAD
  test('can add crop', async ({umbracoApi, umbracoUi}) => {
    // Arrange
    const cropData = ['Test Label', 'Test Alias', 100, 50];
    const expectedDataTypeValues = [{
      "alias": "crops",
      "value": [
        {
          "label": cropData[0],
          "alias": cropData[1],
          "width": cropData[2],
          "height": cropData[3]
        }
      ]
    }];
    // Remove all existing crops
    dataTypeData = await umbracoApi.dataType.getByName(dataTypeName);
    dataTypeData.values = [];
    await umbracoApi.dataType.update(dataTypeData.id, dataTypeData);
    await umbracoUi.dataType.goToDataType(dataTypeName);

    // Act
    await umbracoUi.dataType.enterCropValues(
      cropData[0].toString(),
      cropData[1].toString(),
      cropData[2].toString(),
      cropData[3].toString()
    );
    await umbracoUi.dataType.clickAddCropButton();
    await umbracoUi.dataType.clickSaveButton();

    // Assert
    await umbracoUi.dataType.isSuccessNotificationVisible();
    dataTypeData = await umbracoApi.dataType.getByName(dataTypeName);
    expect(dataTypeData.values).toEqual(expectedDataTypeValues);
  });

  test('can edit crop', async ({umbracoApi, umbracoUi}) => {
    // Arrange
    const wrongCropData = ['Wrong Alias', 50, 100];
    const wrongDataTypeValues = [{
      "alias": "crops",
      "value": [
        {
          "alias": wrongCropData[0],
          "width": wrongCropData[1],
          "height": wrongCropData[2]
        }
      ]
    }];
    const updatedCropData = ['Updated Label', 'Updated Test Alias', 100, 50];
    const expectedDataTypeValues = [{
      "alias": "crops",
      "value": [
        {
          "label": updatedCropData[0],
          "alias": updatedCropData[1],
          "width": updatedCropData[2],
          "height": updatedCropData[3]
        }
      ]
    }];
    // Remove all existing crops and add a crop to edit
    dataTypeData = await umbracoApi.dataType.getByName(dataTypeName);
    dataTypeData.values = wrongDataTypeValues;
    await umbracoApi.dataType.update(dataTypeData.id, dataTypeData);
    await umbracoUi.dataType.goToDataType(dataTypeName);

    // Act
    await umbracoUi.dataType.editCropByAlias(wrongCropData[0].toString());
    await umbracoUi.dataType.enterCropValues(updatedCropData[0].toString(), updatedCropData[1].toString(), updatedCropData[2].toString(), updatedCropData[3].toString());
    await umbracoUi.dataType.clickSaveCropButton();
    await umbracoUi.dataType.clickSaveButton();

    // Assert
    await umbracoUi.dataType.isSuccessNotificationVisible();
    dataTypeData = await umbracoApi.dataType.getByName(dataTypeName);
    expect(dataTypeData.values).toEqual(expectedDataTypeValues);
  });
=======
//TODO: Remove skip when the frontend is ready
test.skip('can add crop', async ({umbracoApi, umbracoUi}) => {
  // Arrange
  const cropData = ['Test Alias', 100, 50];
  const expectedDataTypeValues = [{
    "alias": "crops",
    "value": [
      {
        "alias": cropData[0],
        "width": cropData[1],
        "height": cropData[2]
      }
    ]
  }];
  // Remove all existing crops
  dataTypeData = await umbracoApi.dataType.getByName(dataTypeName);
  dataTypeData.values = [];
  await umbracoApi.dataType.update(dataTypeData.id, dataTypeData);
  await umbracoUi.dataType.goToDataType(dataTypeName);

  // Act
  await umbracoUi.dataType.enterCropValues(cropData[0].toString(), cropData[1].toString(), cropData[2].toString());
  await umbracoUi.dataType.clickAddCropButton();
  await umbracoUi.dataType.clickSaveButton();

  // Assert
  //await umbracoUi.dataType.isSuccessNotificationVisible();
  dataTypeData = await umbracoApi.dataType.getByName(dataTypeName);
  expect(dataTypeData.values).toEqual(expectedDataTypeValues);
});

//TODO: Remove skip when the frontend is ready
test.skip('can edit crop', async ({umbracoApi, umbracoUi}) => {
  // Arrange
  const wrongCropData = ['Wrong Alias', 50, 100];
  const wrongDataTypeValues = [{
    "alias": "crops",
    "value": [
      {
        "alias": wrongCropData[0],
        "width": wrongCropData[1],
        "height": wrongCropData[2]
      }
    ]
  }];
  const updatedCropData = ['Updated Test Alias', 100, 50];
  const expectedDataTypeValues = [{
    "alias": "crops",
    "value": [
      {
        "alias": updatedCropData[0],
        "width": updatedCropData[1],
        "height": updatedCropData[2]
      }
    ]
  }];
  // Remove all existing crops and add a crop to edit
  dataTypeData = await umbracoApi.dataType.getByName(dataTypeName);
  dataTypeData.values = wrongDataTypeValues;
  await umbracoApi.dataType.update(dataTypeData.id, dataTypeData);
  await umbracoUi.dataType.goToDataType(dataTypeName);

  // Act
  await umbracoUi.dataType.editCropByAlias(wrongCropData[0].toString());
  await umbracoUi.dataType.enterCropValues(updatedCropData[0].toString(), updatedCropData[1].toString(), updatedCropData[2].toString());
  await umbracoUi.dataType.clickSaveCropButton();
  await umbracoUi.dataType.clickSaveButton();

  // Assert
  //await umbracoUi.dataType.isSuccessNotificationVisible();
  dataTypeData = await umbracoApi.dataType.getByName(dataTypeName);
  expect(dataTypeData.values).toEqual(expectedDataTypeValues);
});
>>>>>>> e7780265

test('can delete crop', async ({umbracoApi, umbracoUi}) => {
  // Arrange
  const wrongCropData = ['Wrong Alias', 50, 100];
  const wrongDataTypeValues = [{
    "alias": "crops",
    "value": [
      {
        "alias": wrongCropData[0],
        "width": wrongCropData[1],
        "height": wrongCropData[2]
      }
    ]
  }];
  // Remove all existing crops and add a crop to remove
  dataTypeData = await umbracoApi.dataType.getByName(dataTypeName);
  dataTypeData.values = wrongDataTypeValues;
  await umbracoApi.dataType.update(dataTypeData.id, dataTypeData);
  await umbracoUi.dataType.goToDataType(dataTypeName);

  // Act
  await umbracoUi.dataType.removeCropByAlias(wrongCropData[0].toString());
  await umbracoUi.dataType.clickSaveButton();

<<<<<<< HEAD
    // Assert
    await umbracoUi.dataType.isSuccessNotificationVisible();
    dataTypeData = await umbracoApi.dataType.getByName(dataTypeName);
    expect(dataTypeData.values).toEqual([]);
  });
=======
  // Assert
  //await umbracoUi.dataType.isSuccessNotificationVisible();
  dataTypeData = await umbracoApi.dataType.getByName(dataTypeName);
  expect(dataTypeData.values).toEqual([]);
>>>>>>> e7780265
});<|MERGE_RESOLUTION|>--- conflicted
+++ resolved
@@ -17,97 +17,17 @@
   }
 });
 
-<<<<<<< HEAD
-  test('can add crop', async ({umbracoApi, umbracoUi}) => {
-    // Arrange
-    const cropData = ['Test Label', 'Test Alias', 100, 50];
-    const expectedDataTypeValues = [{
-      "alias": "crops",
-      "value": [
-        {
-          "label": cropData[0],
-          "alias": cropData[1],
-          "width": cropData[2],
-          "height": cropData[3]
-        }
-      ]
-    }];
-    // Remove all existing crops
-    dataTypeData = await umbracoApi.dataType.getByName(dataTypeName);
-    dataTypeData.values = [];
-    await umbracoApi.dataType.update(dataTypeData.id, dataTypeData);
-    await umbracoUi.dataType.goToDataType(dataTypeName);
-
-    // Act
-    await umbracoUi.dataType.enterCropValues(
-      cropData[0].toString(),
-      cropData[1].toString(),
-      cropData[2].toString(),
-      cropData[3].toString()
-    );
-    await umbracoUi.dataType.clickAddCropButton();
-    await umbracoUi.dataType.clickSaveButton();
-
-    // Assert
-    await umbracoUi.dataType.isSuccessNotificationVisible();
-    dataTypeData = await umbracoApi.dataType.getByName(dataTypeName);
-    expect(dataTypeData.values).toEqual(expectedDataTypeValues);
-  });
-
-  test('can edit crop', async ({umbracoApi, umbracoUi}) => {
-    // Arrange
-    const wrongCropData = ['Wrong Alias', 50, 100];
-    const wrongDataTypeValues = [{
-      "alias": "crops",
-      "value": [
-        {
-          "alias": wrongCropData[0],
-          "width": wrongCropData[1],
-          "height": wrongCropData[2]
-        }
-      ]
-    }];
-    const updatedCropData = ['Updated Label', 'Updated Test Alias', 100, 50];
-    const expectedDataTypeValues = [{
-      "alias": "crops",
-      "value": [
-        {
-          "label": updatedCropData[0],
-          "alias": updatedCropData[1],
-          "width": updatedCropData[2],
-          "height": updatedCropData[3]
-        }
-      ]
-    }];
-    // Remove all existing crops and add a crop to edit
-    dataTypeData = await umbracoApi.dataType.getByName(dataTypeName);
-    dataTypeData.values = wrongDataTypeValues;
-    await umbracoApi.dataType.update(dataTypeData.id, dataTypeData);
-    await umbracoUi.dataType.goToDataType(dataTypeName);
-
-    // Act
-    await umbracoUi.dataType.editCropByAlias(wrongCropData[0].toString());
-    await umbracoUi.dataType.enterCropValues(updatedCropData[0].toString(), updatedCropData[1].toString(), updatedCropData[2].toString(), updatedCropData[3].toString());
-    await umbracoUi.dataType.clickSaveCropButton();
-    await umbracoUi.dataType.clickSaveButton();
-
-    // Assert
-    await umbracoUi.dataType.isSuccessNotificationVisible();
-    dataTypeData = await umbracoApi.dataType.getByName(dataTypeName);
-    expect(dataTypeData.values).toEqual(expectedDataTypeValues);
-  });
-=======
-//TODO: Remove skip when the frontend is ready
-test.skip('can add crop', async ({umbracoApi, umbracoUi}) => {
+test('can add crop', async ({umbracoApi, umbracoUi}) => {
   // Arrange
-  const cropData = ['Test Alias', 100, 50];
+  const cropData = ['Test Label', 'Test Alias', 100, 50];
   const expectedDataTypeValues = [{
     "alias": "crops",
     "value": [
       {
-        "alias": cropData[0],
-        "width": cropData[1],
-        "height": cropData[2]
+        "label": cropData[0],
+        "alias": cropData[1],
+        "width": cropData[2],
+        "height": cropData[3]
       }
     ]
   }];
@@ -118,18 +38,22 @@
   await umbracoUi.dataType.goToDataType(dataTypeName);
 
   // Act
-  await umbracoUi.dataType.enterCropValues(cropData[0].toString(), cropData[1].toString(), cropData[2].toString());
+  await umbracoUi.dataType.enterCropValues(
+    cropData[0].toString(),
+    cropData[1].toString(),
+    cropData[2].toString(),
+    cropData[3].toString()
+  );
   await umbracoUi.dataType.clickAddCropButton();
   await umbracoUi.dataType.clickSaveButton();
 
   // Assert
-  //await umbracoUi.dataType.isSuccessNotificationVisible();
+  await umbracoUi.dataType.isSuccessNotificationVisible();
   dataTypeData = await umbracoApi.dataType.getByName(dataTypeName);
   expect(dataTypeData.values).toEqual(expectedDataTypeValues);
 });
 
-//TODO: Remove skip when the frontend is ready
-test.skip('can edit crop', async ({umbracoApi, umbracoUi}) => {
+test('can edit crop', async ({umbracoApi, umbracoUi}) => {
   // Arrange
   const wrongCropData = ['Wrong Alias', 50, 100];
   const wrongDataTypeValues = [{
@@ -142,14 +66,15 @@
       }
     ]
   }];
-  const updatedCropData = ['Updated Test Alias', 100, 50];
+  const updatedCropData = ['Updated Label', 'Updated Test Alias', 100, 50];
   const expectedDataTypeValues = [{
     "alias": "crops",
     "value": [
       {
-        "alias": updatedCropData[0],
-        "width": updatedCropData[1],
-        "height": updatedCropData[2]
+        "label": updatedCropData[0],
+        "alias": updatedCropData[1],
+        "width": updatedCropData[2],
+        "height": updatedCropData[3]
       }
     ]
   }];
@@ -161,16 +86,15 @@
 
   // Act
   await umbracoUi.dataType.editCropByAlias(wrongCropData[0].toString());
-  await umbracoUi.dataType.enterCropValues(updatedCropData[0].toString(), updatedCropData[1].toString(), updatedCropData[2].toString());
+  await umbracoUi.dataType.enterCropValues(updatedCropData[0].toString(), updatedCropData[1].toString(), updatedCropData[2].toString(), updatedCropData[3].toString());
   await umbracoUi.dataType.clickSaveCropButton();
   await umbracoUi.dataType.clickSaveButton();
 
   // Assert
-  //await umbracoUi.dataType.isSuccessNotificationVisible();
+  await umbracoUi.dataType.isSuccessNotificationVisible();
   dataTypeData = await umbracoApi.dataType.getByName(dataTypeName);
   expect(dataTypeData.values).toEqual(expectedDataTypeValues);
 });
->>>>>>> e7780265
 
 test('can delete crop', async ({umbracoApi, umbracoUi}) => {
   // Arrange
@@ -195,16 +119,8 @@
   await umbracoUi.dataType.removeCropByAlias(wrongCropData[0].toString());
   await umbracoUi.dataType.clickSaveButton();
 
-<<<<<<< HEAD
-    // Assert
-    await umbracoUi.dataType.isSuccessNotificationVisible();
-    dataTypeData = await umbracoApi.dataType.getByName(dataTypeName);
-    expect(dataTypeData.values).toEqual([]);
-  });
-=======
   // Assert
-  //await umbracoUi.dataType.isSuccessNotificationVisible();
+  await umbracoUi.dataType.isSuccessNotificationVisible();
   dataTypeData = await umbracoApi.dataType.getByName(dataTypeName);
   expect(dataTypeData.values).toEqual([]);
->>>>>>> e7780265
 });