﻿import {test} from '@umbraco/playwright-testhelpers';
import {expect} from "@playwright/test";

const dataTypeName = 'Radiobox';
let dataTypeDefaultData = null;
let dataTypeData = null;

test.beforeEach(async ({umbracoUi, umbracoApi}) => {
  await umbracoUi.goToBackOffice();
  await umbracoUi.dataType.goToSettingsTreeItem('Data Types');
  dataTypeDefaultData = await umbracoApi.dataType.getByName(dataTypeName);
});

test.afterEach(async ({umbracoApi}) => {
  if (dataTypeDefaultData !== null) {
    await umbracoApi.dataType.update(dataTypeDefaultData.id, dataTypeDefaultData);
  }
});

<<<<<<< HEAD
  test('can add option', async ({umbracoApi, umbracoUi}) => {
    // Arrange
    const optionName = 'Test option';
    const expectedDataTypeValues = [
      {
        "alias": "items",
        "value": [optionName],
      },
    ];
    // Remove all existing options
    dataTypeData = await umbracoApi.dataType.getByName(dataTypeName);
    dataTypeData.values = [];
    await umbracoApi.dataType.update(dataTypeData.id, dataTypeData);
    await umbracoUi.dataType.goToDataType(dataTypeName);
=======
//TODO: Remove skip when the frontend is ready
test.skip('can add option', async ({umbracoApi, umbracoUi}) => {
  // Arrange
  const optionName = 'Test option';
  const expectedDataTypeValues = [{
    "alias": "items",
    "value": [
      {
        "value": optionName
      }
    ]
  }];
  // Remove all existing options
  dataTypeData = await umbracoApi.dataType.getByName(dataTypeName);
  dataTypeData.values = [];
  await umbracoApi.dataType.update(dataTypeData.id, dataTypeData);
  await umbracoUi.dataType.goToDataType(dataTypeName);
>>>>>>> e7780265

  // Act
  await umbracoUi.dataType.clickAddOptionButton();
  await umbracoUi.dataType.enterOptionName(optionName);
  await umbracoUi.dataType.clickSaveButton();

  // Assert
  dataTypeData = await umbracoApi.dataType.getByName(dataTypeName);
  expect(dataTypeData.values).toEqual(expectedDataTypeValues);
});

<<<<<<< HEAD
  test('can remove option', async ({umbracoApi, umbracoUi}) => {
    // Arrange
    const removedOptionName = 'Removed Option';
    const removedOptionValues = [
      {
        "alias": "items",
        "value": [removedOptionName],
      },
    ];
    // Remove all existing options and add an option to remove
    dataTypeData = await umbracoApi.dataType.getByName(dataTypeName);
    dataTypeData.values = removedOptionValues;
    await umbracoApi.dataType.update(dataTypeData.id, dataTypeData);
    await umbracoUi.dataType.goToDataType(dataTypeName);
=======
//TODO: Remove skip when the frontend is ready
test.skip('can remove option', async ({umbracoApi, umbracoUi}) => {
  // Arrange
  const removedOptionName = 'Removed Option';
  const removedOptionValues = [{
    "alias": "items",
    "value": [
      {
        "value": removedOptionName
      }
    ]
  }];
  // Remove all existing options and add an option to remove
  dataTypeData = await umbracoApi.dataType.getByName(dataTypeName);
  dataTypeData.values = removedOptionValues;
  await umbracoApi.dataType.update(dataTypeData.id, dataTypeData);
  await umbracoUi.dataType.goToDataType(dataTypeName);
>>>>>>> e7780265

  // Act
  await umbracoUi.dataType.removeOptionByName(removedOptionName);
  await umbracoUi.dataType.clickSaveButton();

  // Assert
  dataTypeData = await umbracoApi.dataType.getByName(dataTypeName);
  expect(dataTypeData.values).toEqual([]);
});<|MERGE_RESOLUTION|>--- conflicted
+++ resolved
@@ -17,40 +17,20 @@
   }
 });
 
-<<<<<<< HEAD
-  test('can add option', async ({umbracoApi, umbracoUi}) => {
-    // Arrange
-    const optionName = 'Test option';
-    const expectedDataTypeValues = [
-      {
-        "alias": "items",
-        "value": [optionName],
-      },
-    ];
-    // Remove all existing options
-    dataTypeData = await umbracoApi.dataType.getByName(dataTypeName);
-    dataTypeData.values = [];
-    await umbracoApi.dataType.update(dataTypeData.id, dataTypeData);
-    await umbracoUi.dataType.goToDataType(dataTypeName);
-=======
-//TODO: Remove skip when the frontend is ready
-test.skip('can add option', async ({umbracoApi, umbracoUi}) => {
+test('can add option', async ({umbracoApi, umbracoUi}) => {
   // Arrange
   const optionName = 'Test option';
-  const expectedDataTypeValues = [{
-    "alias": "items",
-    "value": [
-      {
-        "value": optionName
-      }
-    ]
-  }];
+  const expectedDataTypeValues = [
+    {
+      "alias": "items",
+      "value": [optionName],
+    },
+  ];
   // Remove all existing options
   dataTypeData = await umbracoApi.dataType.getByName(dataTypeName);
   dataTypeData.values = [];
   await umbracoApi.dataType.update(dataTypeData.id, dataTypeData);
   await umbracoUi.dataType.goToDataType(dataTypeName);
->>>>>>> e7780265
 
   // Act
   await umbracoUi.dataType.clickAddOptionButton();
@@ -62,40 +42,20 @@
   expect(dataTypeData.values).toEqual(expectedDataTypeValues);
 });
 
-<<<<<<< HEAD
-  test('can remove option', async ({umbracoApi, umbracoUi}) => {
-    // Arrange
-    const removedOptionName = 'Removed Option';
-    const removedOptionValues = [
-      {
-        "alias": "items",
-        "value": [removedOptionName],
-      },
-    ];
-    // Remove all existing options and add an option to remove
-    dataTypeData = await umbracoApi.dataType.getByName(dataTypeName);
-    dataTypeData.values = removedOptionValues;
-    await umbracoApi.dataType.update(dataTypeData.id, dataTypeData);
-    await umbracoUi.dataType.goToDataType(dataTypeName);
-=======
-//TODO: Remove skip when the frontend is ready
-test.skip('can remove option', async ({umbracoApi, umbracoUi}) => {
+test('can remove option', async ({umbracoApi, umbracoUi}) => {
   // Arrange
   const removedOptionName = 'Removed Option';
-  const removedOptionValues = [{
-    "alias": "items",
-    "value": [
-      {
-        "value": removedOptionName
-      }
-    ]
-  }];
+  const removedOptionValues = [
+    {
+      "alias": "items",
+      "value": [removedOptionName],
+    },
+  ];
   // Remove all existing options and add an option to remove
   dataTypeData = await umbracoApi.dataType.getByName(dataTypeName);
   dataTypeData.values = removedOptionValues;
   await umbracoApi.dataType.update(dataTypeData.id, dataTypeData);
   await umbracoUi.dataType.goToDataType(dataTypeName);
->>>>>>> e7780265
 
   // Act
   await umbracoUi.dataType.removeOptionByName(removedOptionName);
