--- conflicted
+++ resolved
@@ -1,202 +1,6 @@
 ﻿import {test} from '@umbraco/playwright-testhelpers';
 import {expect} from "@playwright/test";
 
-<<<<<<< HEAD
-test.describe('Data Types Folder tests', () => {
-  const dataTypeName = 'TestDataType';
-  const dataTypeFolderName = 'TestDataTypeFolder';
-  const editorAlias = 'Umbraco.DateTime';
-
-  test.beforeEach(async ({umbracoApi, umbracoUi}) => {
-    await umbracoApi.dataType.ensureNameNotExists(dataTypeFolderName);
-    await umbracoUi.goToBackOffice();
-    await umbracoUi.dataType.goToSettingsTreeItem('Data Types');
-  });
-
-  test.afterEach(async ({umbracoApi}) => {
-    await umbracoApi.dataType.ensureNameNotExists(dataTypeFolderName);
-  });
-
-  test('can create a data type folder', async ({umbracoApi, umbracoUi}) => {
-    // Act
-    await umbracoUi.dataType.clickActionsMenuAtRoot();
-    await umbracoUi.dataType.clickCreateButton();
-    await umbracoUi.dataType.clickNewDataTypeFolderButton();
-    await umbracoUi.dataType.enterFolderName(dataTypeFolderName);
-    await umbracoUi.dataType.clickCreateFolderButton();
-
-    // Assert
-    expect(await umbracoApi.dataType.doesNameExist(dataTypeFolderName)).toBeTruthy();
-  });
-
-  test('can rename a data type folder', async ({umbracoApi, umbracoUi}) => {
-    // Arrange
-    const wrongDataTypeFolderName = 'Wrong Folder';
-    await umbracoApi.dataType.ensureNameNotExists(wrongDataTypeFolderName);
-    await umbracoApi.dataType.createFolder(wrongDataTypeFolderName);
-    expect(await umbracoApi.dataType.doesNameExist(wrongDataTypeFolderName)).toBeTruthy();
-
-    // Act
-    await umbracoUi.dataType.clickRootFolderCaretButton();
-    await umbracoUi.dataType.clickActionsMenuForDataType(wrongDataTypeFolderName);
-    await umbracoUi.dataType.clickRenameButton();
-    await umbracoUi.dataType.enterFolderName(dataTypeFolderName);
-    await umbracoUi.dataType.clickUpdateFolderButton();
-
-    // Assert
-    expect(await umbracoApi.dataType.doesNameExist(dataTypeFolderName)).toBeTruthy();
-    expect(await umbracoApi.dataType.doesNameExist(wrongDataTypeFolderName)).toBeFalsy();
-  });
-
-  test('can delete a data type folder @smoke', async ({umbracoApi, umbracoUi}) => {
-    // Arrange
-    await umbracoApi.dataType.createFolder(dataTypeFolderName);
-    expect(await umbracoApi.dataType.doesNameExist(dataTypeFolderName)).toBeTruthy();
-
-    // Act
-    await umbracoUi.dataType.clickRootFolderCaretButton();
-    await umbracoUi.dataType.deleteDataTypeFolder(dataTypeFolderName);
-
-    // Assert
-    expect(await umbracoApi.dataType.doesNameExist(dataTypeFolderName)).toBeFalsy();
-  });
-
-  test('can create a data type in a folder', async ({umbracoApi, umbracoUi}) => {
-    // Arrange
-    let dataTypeFolderId = await umbracoApi.dataType.createFolder(dataTypeFolderName);
-    expect(await umbracoApi.dataType.doesNameExist(dataTypeFolderName)).toBeTruthy();
-    await umbracoApi.dataType.ensureNameNotExists(dataTypeName);
-
-    // Act
-    await umbracoUi.dataType.clickRootFolderCaretButton();
-    await umbracoUi.dataType.clickActionsMenuForDataType(dataTypeFolderName);
-    await umbracoUi.dataType.clickCreateButton();
-    await umbracoUi.dataType.clickNewDataTypeThreeDotsButton();
-    await umbracoUi.dataType.enterDataTypeName(dataTypeName);
-    await umbracoUi.dataType.clickSaveButton();
-
-    // Assert
-    expect(await umbracoApi.dataType.doesNameExist(dataTypeName)).toBeTruthy();
-    const dataTypeChildren = await umbracoApi.dataType.getChildren(dataTypeFolderId);
-    expect(dataTypeChildren[0].name).toBe(dataTypeName);
-    expect(dataTypeChildren[0].isFolder).toBeFalsy();
-  });
-
-  test('can create a folder in a folder', async ({umbracoApi, umbracoUi}) => {
-    // Arrange
-    const childFolderName = 'Child Folder';
-    const dataTypeFolderId = await umbracoApi.dataType.createFolder(dataTypeFolderName);
-    expect(await umbracoApi.dataType.doesNameExist(dataTypeFolderName)).toBeTruthy();
-    await umbracoApi.dataType.ensureNameNotExists(childFolderName);
-
-    // Act
-    await umbracoUi.dataType.clickRootFolderCaretButton();
-    await umbracoUi.dataType.clickActionsMenuForDataType(dataTypeFolderName);
-    await umbracoUi.dataType.clickCreateButton();
-    await umbracoUi.dataType.clickNewDataTypeFolderButton();
-    await umbracoUi.dataType.enterFolderName(childFolderName);
-    await umbracoUi.dataType.clickCreateFolderButton();
-
-    // Assert
-    expect(await umbracoApi.dataType.doesNameExist(childFolderName)).toBeTruthy();
-    const dataTypeChildren = await umbracoApi.dataType.getChildren(dataTypeFolderId);
-    expect(dataTypeChildren[0].name).toBe(childFolderName);
-    expect(dataTypeChildren[0].isFolder).toBeTruthy();
-  });
-
-  test('can create a folder in a folder in a folder', async ({umbracoApi, umbracoUi}) => {
-    // Arrange
-    const childFolderName = 'ChildFolderName';
-    const childOfChildFolderName = 'ChildOfChildFolderName';
-    const dataTypeFolderId = await umbracoApi.dataType.createFolder(dataTypeFolderName);
-    const childFolderId = await umbracoApi.dataType.createFolder(childFolderName, dataTypeFolderId);
-
-    // Act
-    await umbracoUi.dataType.clickRootFolderCaretButton();
-    await umbracoUi.dataType.clickCaretButtonForName(dataTypeFolderName);
-    await umbracoUi.dataType.clickActionsMenuForDataType(childFolderName);
-    await umbracoUi.dataType.createFolder(childOfChildFolderName);
-
-    // Assert
-    await umbracoUi.dataType.isSuccessNotificationVisible();
-    expect(await umbracoApi.dataType.doesNameExist(childOfChildFolderName)).toBeTruthy();
-    const childrenFolderData = await umbracoApi.dataType.getChildren(childFolderId);
-    expect(childrenFolderData[0].name).toBe(childOfChildFolderName);
-    expect(childrenFolderData[0].isFolder).toBeTruthy();
-  });
-
-  test('cannot delete a non-empty data type folder', async ({umbracoApi, umbracoUi}) => {
-    // Arrange
-    let dataTypeFolderId = await umbracoApi.dataType.createFolder(dataTypeFolderName);
-    expect(await umbracoApi.dataType.doesNameExist(dataTypeFolderName)).toBeTruthy();
-    await umbracoApi.dataType.ensureNameNotExists(dataTypeName);
-    await umbracoApi.dataType.create(dataTypeName, editorAlias, [], dataTypeFolderId);
-    expect(await umbracoApi.dataType.doesNameExist(dataTypeName)).toBeTruthy();
-    await umbracoUi.reloadPage();
-      
-    // Act
-    await umbracoUi.dataType.clickRootFolderCaretButton();
-    await umbracoUi.dataType.deleteDataTypeFolder(dataTypeFolderName);
-
-    // Assert
-    await umbracoUi.dataType.isErrorNotificationVisible();
-    expect(await umbracoApi.dataType.doesNameExist(dataTypeName)).toBeTruthy();
-    expect(await umbracoApi.dataType.doesNameExist(dataTypeFolderName)).toBeTruthy();
-    const dataTypeChildren = await umbracoApi.dataType.getChildren(dataTypeFolderId);
-    expect(dataTypeChildren[0].name).toBe(dataTypeName); 
-    expect(dataTypeChildren[0].isFolder).toBeFalsy(); 
-
-    // Clean
-    await umbracoApi.dataType.ensureNameNotExists(dataTypeName);
-  });
-
-  test('can move a data type to a data type folder', async ({umbracoApi, umbracoUi}) => {
-    // Arrange
-    await umbracoApi.dataType.ensureNameNotExists(dataTypeName);
-    const dataTypeId = await umbracoApi.dataType.create(dataTypeName, editorAlias, []);
-    expect(await umbracoApi.dataType.doesNameExist(dataTypeName)).toBeTruthy();
-    await umbracoApi.dataType.ensureNameNotExists(dataTypeFolderName);
-    const dataTypeFolderId = await umbracoApi.dataType.createFolder(dataTypeFolderName);
-    expect(await umbracoApi.dataType.doesFolderExist(dataTypeFolderId)).toBeTruthy();
-
-    // Act
-    await umbracoUi.dataType.clickRootFolderCaretButton();
-    await umbracoUi.dataType.clickActionsMenuForDataType(dataTypeName);
-    await umbracoUi.dataType.moveDataTypeToFolder(dataTypeFolderName);
-
-    // Assert
-    await umbracoUi.dataType.isSuccessNotificationVisible();
-    const dataTypeInFolder = await umbracoApi.dataType.getChildren(dataTypeFolderId);
-    expect(dataTypeInFolder[0].id).toEqual(dataTypeId);
-
-    // Clean
-    await umbracoApi.dataType.ensureNameNotExists(dataTypeName);
-  });
-
-  test('can duplicate a data type to a data type folder', async ({umbracoApi, umbracoUi}) => {
-    // Arrange
-    await umbracoApi.dataType.ensureNameNotExists(dataTypeName);
-    await umbracoApi.dataType.create(dataTypeName, editorAlias, []);
-    expect(await umbracoApi.dataType.doesNameExist(dataTypeName)).toBeTruthy();
-    await umbracoApi.dataType.ensureNameNotExists(dataTypeFolderName);
-    const dataTypeFolderId = await umbracoApi.dataType.createFolder(dataTypeFolderName);
-    expect(await umbracoApi.dataType.doesFolderExist(dataTypeFolderId)).toBeTruthy();
-
-    // Act
-    await umbracoUi.dataType.clickRootFolderCaretButton();
-    await umbracoUi.dataType.clickActionsMenuForDataType(dataTypeName);
-    await umbracoUi.dataType.duplicateDataTypeToFolder(dataTypeFolderName);
-
-    // Assert
-    await umbracoUi.dataType.isSuccessNotificationVisible();
-    const dataTypeInFolder = await umbracoApi.dataType.getChildren(dataTypeFolderId);
-    expect(dataTypeInFolder[0].name).toEqual(dataTypeName + ' (copy)');
-    expect(await umbracoApi.dataType.doesNameExist(dataTypeName)).toBeTruthy();
-
-    // Clean
-    await umbracoApi.dataType.ensureNameNotExists(dataTypeName);
-  });
-=======
 const dataTypeName = 'TestDataType';
 const dataTypeFolderName = 'TestDataTypeFolder';
 const editorAlias = 'Umbraco.DateTime';
@@ -223,8 +27,7 @@
   expect(await umbracoApi.dataType.doesNameExist(dataTypeFolderName)).toBeTruthy();
 });
 
-// TODO: Remove skip due to the front-end changes. Need to update the rename folder locator.
-test.skip('can rename a data type folder', async ({umbracoApi, umbracoUi}) => {
+test('can rename a data type folder', async ({umbracoApi, umbracoUi}) => {
   // Arrange
   const wrongDataTypeFolderName = 'Wrong Folder';
   await umbracoApi.dataType.ensureNameNotExists(wrongDataTypeFolderName);
@@ -234,7 +37,7 @@
   // Act
   await umbracoUi.dataType.clickRootFolderCaretButton();
   await umbracoUi.dataType.clickActionsMenuForDataType(wrongDataTypeFolderName);
-  await umbracoUi.dataType.clickRenameFolderThreeDotsButton();
+  await umbracoUi.dataType.clickRenameButton();
   await umbracoUi.dataType.enterFolderName(dataTypeFolderName);
   await umbracoUi.dataType.clickUpdateFolderButton();
 
@@ -243,7 +46,7 @@
   expect(await umbracoApi.dataType.doesNameExist(wrongDataTypeFolderName)).toBeFalsy();
 });
 
-test('can delete a data type folder', {tag: '@smoke'}, async ({umbracoApi, umbracoUi}) => {
+test('can delete a data type folder @smoke', async ({umbracoApi, umbracoUi}) => {
   // Arrange
   await umbracoApi.dataType.createFolder(dataTypeFolderName);
   expect(await umbracoApi.dataType.doesNameExist(dataTypeFolderName)).toBeTruthy();
@@ -256,10 +59,11 @@
   expect(await umbracoApi.dataType.doesNameExist(dataTypeFolderName)).toBeFalsy();
 });
 
-test.skip('can create a data type in a folder', async ({umbracoApi, umbracoUi}) => {
+test('can create a data type in a folder', async ({umbracoApi, umbracoUi}) => {
   // Arrange
   let dataTypeFolderId = await umbracoApi.dataType.createFolder(dataTypeFolderName);
   expect(await umbracoApi.dataType.doesNameExist(dataTypeFolderName)).toBeTruthy();
+  await umbracoApi.dataType.ensureNameNotExists(dataTypeName);
 
   // Act
   await umbracoUi.dataType.clickRootFolderCaretButton();
@@ -276,12 +80,12 @@
   expect(dataTypeChildren[0].isFolder).toBeFalsy();
 });
 
-//TODO: Remove skip when the frontend is ready
-test.skip('can create a folder in a folder', async ({umbracoApi, umbracoUi}) => {
+test('can create a folder in a folder', async ({umbracoApi, umbracoUi}) => {
   // Arrange
   const childFolderName = 'Child Folder';
-  let dataTypeFolderId = await umbracoApi.dataType.createFolder(dataTypeFolderName);
+  const dataTypeFolderId = await umbracoApi.dataType.createFolder(dataTypeFolderName);
   expect(await umbracoApi.dataType.doesNameExist(dataTypeFolderName)).toBeTruthy();
+  await umbracoApi.dataType.ensureNameNotExists(childFolderName);
 
   // Act
   await umbracoUi.dataType.clickRootFolderCaretButton();
@@ -298,14 +102,36 @@
   expect(dataTypeChildren[0].isFolder).toBeTruthy();
 });
 
-//TODO: Remove skip when the frontend is ready
-test.skip('cannot delete a non-empty data type folder', async ({umbracoApi, umbracoUi}) => {
+test('can create a folder in a folder in a folder', async ({umbracoApi, umbracoUi}) => {
+  // Arrange
+  const childFolderName = 'ChildFolderName';
+  const childOfChildFolderName = 'ChildOfChildFolderName';
+  const dataTypeFolderId = await umbracoApi.dataType.createFolder(dataTypeFolderName);
+  const childFolderId = await umbracoApi.dataType.createFolder(childFolderName, dataTypeFolderId);
+
+  // Act
+  await umbracoUi.dataType.clickRootFolderCaretButton();
+  await umbracoUi.dataType.clickCaretButtonForName(dataTypeFolderName);
+  await umbracoUi.dataType.clickActionsMenuForDataType(childFolderName);
+  await umbracoUi.dataType.createFolder(childOfChildFolderName);
+
+  // Assert
+  await umbracoUi.dataType.isSuccessNotificationVisible();
+  expect(await umbracoApi.dataType.doesNameExist(childOfChildFolderName)).toBeTruthy();
+  const childrenFolderData = await umbracoApi.dataType.getChildren(childFolderId);
+  expect(childrenFolderData[0].name).toBe(childOfChildFolderName);
+  expect(childrenFolderData[0].isFolder).toBeTruthy();
+});
+
+test('cannot delete a non-empty data type folder', async ({umbracoApi, umbracoUi}) => {
   // Arrange
   let dataTypeFolderId = await umbracoApi.dataType.createFolder(dataTypeFolderName);
   expect(await umbracoApi.dataType.doesNameExist(dataTypeFolderName)).toBeTruthy();
+  await umbracoApi.dataType.ensureNameNotExists(dataTypeName);
   await umbracoApi.dataType.create(dataTypeName, editorAlias, [], dataTypeFolderId);
   expect(await umbracoApi.dataType.doesNameExist(dataTypeName)).toBeTruthy();
-
+  await umbracoUi.reloadPage();
+    
   // Act
   await umbracoUi.dataType.clickRootFolderCaretButton();
   await umbracoUi.dataType.deleteDataTypeFolder(dataTypeFolderName);
@@ -315,15 +141,56 @@
   expect(await umbracoApi.dataType.doesNameExist(dataTypeName)).toBeTruthy();
   expect(await umbracoApi.dataType.doesNameExist(dataTypeFolderName)).toBeTruthy();
   const dataTypeChildren = await umbracoApi.dataType.getChildren(dataTypeFolderId);
-  expect(dataTypeChildren[0].name).toBe(dataTypeName);
-  expect(dataTypeChildren[0].isFolder).toBeFalsy();
+  expect(dataTypeChildren[0].name).toBe(dataTypeName); 
+  expect(dataTypeChildren[0].isFolder).toBeFalsy(); 
+
+  // Clean
+  await umbracoApi.dataType.ensureNameNotExists(dataTypeName);
 });
 
-test.skip('can move a data type to a data type folder', async ({}) => {
-  // TODO: implement this test later when the front-end is ready
+test('can move a data type to a data type folder', async ({umbracoApi, umbracoUi}) => {
+  // Arrange
+  await umbracoApi.dataType.ensureNameNotExists(dataTypeName);
+  const dataTypeId = await umbracoApi.dataType.create(dataTypeName, editorAlias, []);
+  expect(await umbracoApi.dataType.doesNameExist(dataTypeName)).toBeTruthy();
+  await umbracoApi.dataType.ensureNameNotExists(dataTypeFolderName);
+  const dataTypeFolderId = await umbracoApi.dataType.createFolder(dataTypeFolderName);
+  expect(await umbracoApi.dataType.doesFolderExist(dataTypeFolderId)).toBeTruthy();
+
+  // Act
+  await umbracoUi.dataType.clickRootFolderCaretButton();
+  await umbracoUi.dataType.clickActionsMenuForDataType(dataTypeName);
+  await umbracoUi.dataType.moveDataTypeToFolder(dataTypeFolderName);
+
+  // Assert
+  await umbracoUi.dataType.isSuccessNotificationVisible();
+  const dataTypeInFolder = await umbracoApi.dataType.getChildren(dataTypeFolderId);
+  expect(dataTypeInFolder[0].id).toEqual(dataTypeId);
+
+  // Clean
+  await umbracoApi.dataType.ensureNameNotExists(dataTypeName);
 });
 
-test.skip('can copy a data type to a data type folder', async ({}) => {
-  // TODO: implement this test later when the front-end is ready
->>>>>>> e7780265
+test('can duplicate a data type to a data type folder', async ({umbracoApi, umbracoUi}) => {
+  // Arrange
+  await umbracoApi.dataType.ensureNameNotExists(dataTypeName);
+  await umbracoApi.dataType.create(dataTypeName, editorAlias, []);
+  expect(await umbracoApi.dataType.doesNameExist(dataTypeName)).toBeTruthy();
+  await umbracoApi.dataType.ensureNameNotExists(dataTypeFolderName);
+  const dataTypeFolderId = await umbracoApi.dataType.createFolder(dataTypeFolderName);
+  expect(await umbracoApi.dataType.doesFolderExist(dataTypeFolderId)).toBeTruthy();
+
+  // Act
+  await umbracoUi.dataType.clickRootFolderCaretButton();
+  await umbracoUi.dataType.clickActionsMenuForDataType(dataTypeName);
+  await umbracoUi.dataType.duplicateDataTypeToFolder(dataTypeFolderName);
+
+  // Assert
+  await umbracoUi.dataType.isSuccessNotificationVisible();
+  const dataTypeInFolder = await umbracoApi.dataType.getChildren(dataTypeFolderId);
+  expect(dataTypeInFolder[0].name).toEqual(dataTypeName + ' (copy)');
+  expect(await umbracoApi.dataType.doesNameExist(dataTypeName)).toBeTruthy();
+
+  // Clean
+  await umbracoApi.dataType.ensureNameNotExists(dataTypeName);
 });