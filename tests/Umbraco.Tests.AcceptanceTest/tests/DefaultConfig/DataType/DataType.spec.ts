﻿import {test} from '@umbraco/playwright-testhelpers';
import {expect} from "@playwright/test";

const dataTypeName = 'TestDataType';
const editorAlias = 'Umbraco.DateTime';

test.beforeEach(async ({umbracoApi, umbracoUi}) => {
  await umbracoApi.dataType.ensureNameNotExists(dataTypeName);
  await umbracoUi.goToBackOffice();
  await umbracoUi.dataType.goToSettingsTreeItem('Data Types');
});

test.afterEach(async ({umbracoApi}) => {
  await umbracoApi.dataType.ensureNameNotExists(dataTypeName);
});

test('can create a data type', {tag: '@smoke'}, async ({umbracoApi, umbracoUi}) => {
  // Act
  await umbracoUi.dataType.clickActionsMenuAtRoot();
  await umbracoUi.dataType.clickCreateButton();
  await umbracoUi.dataType.clickNewDataTypeThreeDotsButton();
  await umbracoUi.dataType.enterDataTypeName(dataTypeName);
  await umbracoUi.dataType.clickSaveButton();

  // Assert
  await umbracoUi.dataType.isSuccessNotificationVisible();
  expect(await umbracoApi.dataType.doesNameExist(dataTypeName)).toBeTruthy();
});

<<<<<<< HEAD
  test('can rename a data type @smoke', async ({umbracoApi, umbracoUi}) => {
    // Arrange
    const wrongDataTypeName = 'Wrong Data Type';
    await umbracoApi.dataType.ensureNameNotExists(wrongDataTypeName);
    await umbracoApi.dataType.create(wrongDataTypeName, editorAlias, []);
    expect(await umbracoApi.dataType.doesNameExist(wrongDataTypeName)).toBeTruthy();
=======
test('can update a data type name', {tag: '@smoke'}, async ({umbracoApi, umbracoUi}) => {
  // Arrange
  const wrongDataTypeName = 'Wrong Data Type';
  await umbracoApi.dataType.ensureNameNotExists(wrongDataTypeName);
  await umbracoApi.dataType.create(wrongDataTypeName, editorAlias, []);
  expect(await umbracoApi.dataType.doesNameExist(wrongDataTypeName)).toBeTruthy();
>>>>>>> e7780265

  // Act
  await umbracoUi.dataType.goToDataType(wrongDataTypeName);
  await umbracoUi.dataType.enterDataTypeName(dataTypeName);
  await umbracoUi.dataType.clickSaveButton();

  // Assert
  expect(await umbracoApi.dataType.doesNameExist(dataTypeName)).toBeTruthy();
  expect(await umbracoApi.dataType.doesNameExist(wrongDataTypeName)).toBeFalsy();
});

<<<<<<< HEAD
  test('can delete a data type @smoke', async ({umbracoApi, umbracoUi}) => {
    // Arrange
    await umbracoApi.dataType.create(dataTypeName, editorAlias, []);
    expect(await umbracoApi.dataType.doesNameExist(dataTypeName)).toBeTruthy();
=======
test.skip('can delete a data type', {tag: '@smoke'}, async ({umbracoApi, umbracoUi}) => {
  // Arrange
  await umbracoApi.dataType.create(dataTypeName, editorAlias, []);
  expect(await umbracoApi.dataType.doesNameExist(dataTypeName)).toBeTruthy();
>>>>>>> e7780265

  // Act
  await umbracoUi.dataType.clickRootFolderCaretButton();
  await umbracoUi.dataType.deleteDataType(dataTypeName);

  // Assert
  await umbracoUi.dataType.isSuccessNotificationVisible();
  expect(await umbracoApi.dataType.doesNameExist(dataTypeName)).toBeFalsy();
});

<<<<<<< HEAD
  test('can change Property Editor in a data type @smoke', async ({umbracoApi, umbracoUi}) => {
    // Arrange
    const updatedEditorName = 'Text Area';
    const updatedEditorAlias = 'Umbraco.TextArea';
    const updatedEditorUiAlias = 'Umb.PropertyEditorUi.TextArea';
=======
test.skip('can change Property Editor in a data type', {tag: '@smoke'}, async ({umbracoApi, umbracoUi}) => {
  // Arrange
  const updatedEditorName = 'Text Area';
  const updatedEditorAlias = 'Umbraco.TextArea';
  const updatedEditorUiAlias = 'Umb.PropertyEditorUi.TextArea';
>>>>>>> e7780265

  await umbracoApi.dataType.create(dataTypeName, editorAlias, []);
  expect(await umbracoApi.dataType.doesNameExist(dataTypeName)).toBeTruthy();

  // Act
  await umbracoUi.dataType.goToDataType(dataTypeName);
  await umbracoUi.dataType.clickChangeButton();
  await umbracoUi.dataType.selectPropertyEditorUIByName(updatedEditorName);
  await umbracoUi.dataType.clickSaveButton();

  // Assert
  expect(await umbracoApi.dataType.doesNameExist(dataTypeName)).toBeTruthy();
  const dataTypeData = await umbracoApi.dataType.getByName(dataTypeName);
  expect(dataTypeData.editorAlias).toBe(updatedEditorAlias);
  expect(dataTypeData.editorUiAlias).toBe(updatedEditorUiAlias);
});<|MERGE_RESOLUTION|>--- conflicted
+++ resolved
@@ -14,7 +14,7 @@
   await umbracoApi.dataType.ensureNameNotExists(dataTypeName);
 });
 
-test('can create a data type', {tag: '@smoke'}, async ({umbracoApi, umbracoUi}) => {
+test('can create a data type @smoke', async ({umbracoApi, umbracoUi}) => {
   // Act
   await umbracoUi.dataType.clickActionsMenuAtRoot();
   await umbracoUi.dataType.clickCreateButton();
@@ -27,21 +27,12 @@
   expect(await umbracoApi.dataType.doesNameExist(dataTypeName)).toBeTruthy();
 });
 
-<<<<<<< HEAD
-  test('can rename a data type @smoke', async ({umbracoApi, umbracoUi}) => {
-    // Arrange
-    const wrongDataTypeName = 'Wrong Data Type';
-    await umbracoApi.dataType.ensureNameNotExists(wrongDataTypeName);
-    await umbracoApi.dataType.create(wrongDataTypeName, editorAlias, []);
-    expect(await umbracoApi.dataType.doesNameExist(wrongDataTypeName)).toBeTruthy();
-=======
-test('can update a data type name', {tag: '@smoke'}, async ({umbracoApi, umbracoUi}) => {
+test('can rename a data type @smoke', async ({umbracoApi, umbracoUi}) => {
   // Arrange
   const wrongDataTypeName = 'Wrong Data Type';
   await umbracoApi.dataType.ensureNameNotExists(wrongDataTypeName);
   await umbracoApi.dataType.create(wrongDataTypeName, editorAlias, []);
   expect(await umbracoApi.dataType.doesNameExist(wrongDataTypeName)).toBeTruthy();
->>>>>>> e7780265
 
   // Act
   await umbracoUi.dataType.goToDataType(wrongDataTypeName);
@@ -53,17 +44,10 @@
   expect(await umbracoApi.dataType.doesNameExist(wrongDataTypeName)).toBeFalsy();
 });
 
-<<<<<<< HEAD
-  test('can delete a data type @smoke', async ({umbracoApi, umbracoUi}) => {
-    // Arrange
-    await umbracoApi.dataType.create(dataTypeName, editorAlias, []);
-    expect(await umbracoApi.dataType.doesNameExist(dataTypeName)).toBeTruthy();
-=======
-test.skip('can delete a data type', {tag: '@smoke'}, async ({umbracoApi, umbracoUi}) => {
+test('can delete a data type @smoke', async ({umbracoApi, umbracoUi}) => {
   // Arrange
   await umbracoApi.dataType.create(dataTypeName, editorAlias, []);
   expect(await umbracoApi.dataType.doesNameExist(dataTypeName)).toBeTruthy();
->>>>>>> e7780265
 
   // Act
   await umbracoUi.dataType.clickRootFolderCaretButton();
@@ -74,19 +58,11 @@
   expect(await umbracoApi.dataType.doesNameExist(dataTypeName)).toBeFalsy();
 });
 
-<<<<<<< HEAD
-  test('can change Property Editor in a data type @smoke', async ({umbracoApi, umbracoUi}) => {
-    // Arrange
-    const updatedEditorName = 'Text Area';
-    const updatedEditorAlias = 'Umbraco.TextArea';
-    const updatedEditorUiAlias = 'Umb.PropertyEditorUi.TextArea';
-=======
-test.skip('can change Property Editor in a data type', {tag: '@smoke'}, async ({umbracoApi, umbracoUi}) => {
+test('can change Property Editor in a data type @smoke', async ({umbracoApi, umbracoUi}) => {
   // Arrange
   const updatedEditorName = 'Text Area';
   const updatedEditorAlias = 'Umbraco.TextArea';
   const updatedEditorUiAlias = 'Umb.PropertyEditorUi.TextArea';
->>>>>>> e7780265
 
   await umbracoApi.dataType.create(dataTypeName, editorAlias, []);
   expect(await umbracoApi.dataType.doesNameExist(dataTypeName)).toBeTruthy();
