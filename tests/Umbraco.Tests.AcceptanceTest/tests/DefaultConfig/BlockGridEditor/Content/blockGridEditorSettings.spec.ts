--- conflicted
+++ resolved
@@ -41,11 +41,7 @@
         .build();
       const dataType = await umbracoApi.dataTypes.save(dataTypeBlockGrid);
 
-<<<<<<< HEAD
-      await umbracoApi.content.createDefaultContentWithABlockGridEditor(element, dataType, null);
-=======
       await umbracoApi.content.createDefaultContentWithABlockGridEditor(element, dataType, false);
->>>>>>> e6a1640c
 
       await umbracoUi.navigateToContent(blockGridName);
 
@@ -114,11 +110,7 @@
         .build();
       const dataType = await umbracoApi.dataTypes.save(dataTypeBlockGrid);
 
-<<<<<<< HEAD
       await umbracoApi.content.createDefaultContentWithABlockGridEditor(element, dataType, false);
-=======
-      await umbracoApi.content.createDefaultContentWithABlockGridEditor(element,dataType, false);
->>>>>>> e6a1640c
 
       await umbracoUi.navigateToContent(blockGridName);
 
@@ -144,11 +136,7 @@
         .build();
       const dataType = await umbracoApi.dataTypes.save(dataTypeBlockGrid);
 
-<<<<<<< HEAD
-      await umbracoApi.content.createDefaultContentWithABlockGridEditor(element, dataType, null);
-=======
       await umbracoApi.content.createDefaultContentWithABlockGridEditor(element, dataType, false);
->>>>>>> e6a1640c
 
       await umbracoUi.navigateToContent(blockGridName);
 
