﻿import {ConstantHelper, test} from '@umbraco/playwright-testhelpers';
import {expect} from '@playwright/test';

test.describe('Stylesheets tests', () => {
  const stylesheetName = 'TestStyleSheetFile.css';
  const styleName = 'TestStyleName';
  const styleSelector = 'h1';
  const styleStyles = 'color:red';

  test.beforeEach(async ({umbracoUi,umbracoApi}) => {
    await umbracoUi.goToBackOffice();
    await umbracoUi.stylesheet.goToSection(ConstantHelper.sections.settings);
    await umbracoApi.stylesheet.ensureNameNotExists(stylesheetName);
  });

  test.afterEach(async ({umbracoApi}) => {
    await umbracoApi.stylesheet.ensureNameNotExists(stylesheetName);
  });

  test('can create a empty stylesheet @smoke', async ({umbracoApi, umbracoUi}) => {
    // Act
    await umbracoUi.stylesheet.clickActionsMenuAtRoot();
    await umbracoUi.stylesheet.clickCreateButton();
    await umbracoUi.stylesheet.clickNewStylesheetButton();
    await umbracoUi.stylesheet.enterStylesheetName(stylesheetName);
    await umbracoUi.stylesheet.clickSaveButton();

    // Assert
    await umbracoUi.stylesheet.isSuccessNotificationVisible();
    expect(await umbracoApi.stylesheet.doesNameExist(stylesheetName)).toBeTruthy();
    await umbracoUi.stylesheet.clickRootFolderCaretButton();
    await umbracoUi.stylesheet.isStylesheetTreeItemVisibile(stylesheetName);
  });

  test('can create a stylesheet with content', async ({umbracoApi, umbracoUi}) => {
    // Arrange
    const stylesheetContent = 'TestContent';

    //Act
    await umbracoUi.stylesheet.clickActionsMenuAtRoot();
    await umbracoUi.stylesheet.clickCreateButton();
    await umbracoUi.stylesheet.clickNewStylesheetButton();
    await umbracoUi.stylesheet.enterStylesheetName(stylesheetName);
    await umbracoUi.stylesheet.enterStylesheetContent(stylesheetContent);
    await umbracoUi.stylesheet.clickSaveButton();

    // Assert
    await umbracoUi.stylesheet.isSuccessNotificationVisible();
    expect(await umbracoApi.stylesheet.doesNameExist(stylesheetName)).toBeTruthy();
    const stylesheetData = await umbracoApi.stylesheet.getByName(stylesheetName);
    expect(stylesheetData.content).toEqual(stylesheetContent);
    await umbracoUi.stylesheet.clickRootFolderCaretButton();
    await umbracoUi.stylesheet.isStylesheetTreeItemVisibile(stylesheetName);
  });

<<<<<<< HEAD
  //  We are not able to create stylesheet with RTE styles.
  test.skip('can create a new Rich Text Editor stylesheet file @smoke', async ({umbracoApi, umbracoUi}) => {
=======
  test('can create a new Rich Text Editor stylesheet file', async ({umbracoApi, umbracoUi}) => {
    // Arrange
    const stylesheetContent = '/**umb_name:' + styleName + '*/\n' + styleSelector + ' {\n\t' +  styleStyles + '\n}';

>>>>>>> dc9c28db
    //Act
    await umbracoUi.stylesheet.clickActionsMenuAtRoot();
    await umbracoUi.stylesheet.clickCreateButton();
    await umbracoUi.stylesheet.clickNewRichTextEditorStylesheetButton();
    await umbracoUi.stylesheet.enterStylesheetName(stylesheetName);
<<<<<<< HEAD
    await umbracoUi.stylesheet.addNewRule(ruleName, 'h1', 'color:red');
=======
    await umbracoUi.stylesheet.addRTEStyle(styleName, styleSelector, styleStyles);
>>>>>>> dc9c28db
    await umbracoUi.stylesheet.clickSaveButton();

    // Assert
    await umbracoUi.stylesheet.isSuccessNotificationVisible();
    expect(await umbracoApi.stylesheet.doesExist(stylesheetName)).toBeTruthy();
    const stylesheetData = await umbracoApi.stylesheet.getByName(stylesheetName);
    expect(stylesheetData.content).toEqual(stylesheetContent);
    await umbracoUi.stylesheet.clickRootFolderCaretButton();
    await umbracoUi.stylesheet.isStylesheetTreeItemVisibile(stylesheetName);
  });

<<<<<<< HEAD
  // We are not able to update a stylesheet with RTE styles.
  test.skip('can update a stylesheet @smoke', async ({umbracoApi, umbracoUi}) => {
=======
  test('can update a stylesheet', async ({umbracoApi, umbracoUi}) => {
>>>>>>> dc9c28db
    // Arrange
    const stylesheetContent = '/**umb_name:' + styleName + '*/\n' + styleSelector + ' {\n\t' +  styleStyles + '\n}';
    await umbracoApi.stylesheet.create(stylesheetName, '', '/');
    expect(await umbracoApi.stylesheet.doesExist(stylesheetName)).toBeTruthy();

    //Act
    await umbracoUi.stylesheet.openStylesheetByNameAtRoot(stylesheetName);
<<<<<<< HEAD
    await umbracoUi.stylesheet.addNewRule(ruleName, 'h1', 'color:red');
=======
    await umbracoUi.stylesheet.addRTEStyle(styleName, styleSelector, styleStyles);
>>>>>>> dc9c28db
    await umbracoUi.stylesheet.clickSaveButton();

    // Assert
    await umbracoUi.stylesheet.isSuccessNotificationVisible();
    const stylesheetData = await umbracoApi.stylesheet.getByName(stylesheetName);
    expect(stylesheetData.content).toEqual(stylesheetContent);
  });

  test('can delete a stylesheet @smoke', async ({umbracoApi, umbracoUi}) => {
    // Arrange
    await umbracoApi.stylesheet.create(stylesheetName, '', '/');

    //Act
    await umbracoUi.stylesheet.clickRootFolderCaretButton();
    await umbracoUi.stylesheet.clickActionsMenuForStylesheet(stylesheetName);
    await umbracoUi.stylesheet.clickDeleteAndConfirmButton();

    // Assert
    await umbracoUi.stylesheet.isSuccessNotificationVisible();
    expect(await umbracoApi.stylesheet.doesNameExist(stylesheetName)).toBeFalsy();
    await umbracoUi.stylesheet.isStylesheetTreeItemVisibile(stylesheetName, false);
  });

  test('can rename a stylesheet', async ({umbracoApi, umbracoUi}) => {
    // Arrange
    const wrongStylesheetName = 'WrongStylesheetName.css';
    await umbracoApi.stylesheet.create(wrongStylesheetName, '', '/');

    //Act
    await umbracoUi.stylesheet.clickRootFolderCaretButton();
    await umbracoUi.stylesheet.clickActionsMenuForStylesheet(wrongStylesheetName);
    await umbracoUi.stylesheet.rename(stylesheetName);

    // Assert
    await umbracoUi.stylesheet.isSuccessNotificationVisible();
    expect(await umbracoApi.stylesheet.doesNameExist(stylesheetName)).toBeTruthy();
    expect(await umbracoApi.stylesheet.doesNameExist(wrongStylesheetName)).toBeFalsy();
  });

  test('can edit rich text editor styles', async ({umbracoApi, umbracoUi}) => {
    // Arrange
    const newStyleName = 'TestNewStyleName';
    const newStyleSelector = 'h2';
    const newStyleStyles = 'color: white';
    const newStylesheetContent = '/**umb_name:' + newStyleName + '*/\n' + newStyleSelector + ' {\n\t' +  newStyleStyles + '\n}';
    const stylesheetContent = '/**umb_name:' + styleName + '*/\n' + styleSelector + ' {\n\t' +  styleStyles + '\n}';
    await umbracoApi.stylesheet.create(stylesheetName, stylesheetContent, '/');
    expect(await umbracoApi.stylesheet.doesExist(stylesheetName)).toBeTruthy();

    //Act
    await umbracoUi.stylesheet.openStylesheetByNameAtRoot(stylesheetName);
    await umbracoUi.stylesheet.editRTEStyle(styleName, newStyleName, newStyleSelector, newStyleStyles);
    await umbracoUi.stylesheet.clickSaveButton();

    // Assert
    await umbracoUi.stylesheet.isSuccessNotificationVisible();
    const stylesheetData = await umbracoApi.stylesheet.getByName(stylesheetName);
    expect(stylesheetData.content).toEqual(newStylesheetContent);
  });

  test('can remove rich text editor styles', async ({umbracoApi, umbracoUi}) => {
    // Arrange
    const stylesheetContent = '/**umb_name:' + styleName + '*/\n' + styleSelector + ' {\n\t' +  styleStyles + '\n}';
    await umbracoApi.stylesheet.create(stylesheetName, stylesheetContent, '/');
    expect(await umbracoApi.stylesheet.doesExist(stylesheetName)).toBeTruthy();

    //Act
    await umbracoUi.stylesheet.openStylesheetByNameAtRoot(stylesheetName);
    await umbracoUi.stylesheet.removeRTEStyle(styleName);
    await umbracoUi.stylesheet.clickSaveButton();

    // Assert
    await umbracoUi.stylesheet.isSuccessNotificationVisible();
    const stylesheetData = await umbracoApi.stylesheet.getByName(stylesheetName);
    expect(stylesheetData.content).toEqual('');
  });
});<|MERGE_RESOLUTION|>--- conflicted
+++ resolved
@@ -53,25 +53,16 @@
     await umbracoUi.stylesheet.isStylesheetTreeItemVisibile(stylesheetName);
   });
 
-<<<<<<< HEAD
-  //  We are not able to create stylesheet with RTE styles.
-  test.skip('can create a new Rich Text Editor stylesheet file @smoke', async ({umbracoApi, umbracoUi}) => {
-=======
-  test('can create a new Rich Text Editor stylesheet file', async ({umbracoApi, umbracoUi}) => {
+  test('can create a new Rich Text Editor stylesheet file @smoke', async ({umbracoApi, umbracoUi}) => {
     // Arrange
     const stylesheetContent = '/**umb_name:' + styleName + '*/\n' + styleSelector + ' {\n\t' +  styleStyles + '\n}';
 
->>>>>>> dc9c28db
     //Act
     await umbracoUi.stylesheet.clickActionsMenuAtRoot();
     await umbracoUi.stylesheet.clickCreateButton();
     await umbracoUi.stylesheet.clickNewRichTextEditorStylesheetButton();
     await umbracoUi.stylesheet.enterStylesheetName(stylesheetName);
-<<<<<<< HEAD
-    await umbracoUi.stylesheet.addNewRule(ruleName, 'h1', 'color:red');
-=======
     await umbracoUi.stylesheet.addRTEStyle(styleName, styleSelector, styleStyles);
->>>>>>> dc9c28db
     await umbracoUi.stylesheet.clickSaveButton();
 
     // Assert
@@ -83,12 +74,7 @@
     await umbracoUi.stylesheet.isStylesheetTreeItemVisibile(stylesheetName);
   });
 
-<<<<<<< HEAD
-  // We are not able to update a stylesheet with RTE styles.
-  test.skip('can update a stylesheet @smoke', async ({umbracoApi, umbracoUi}) => {
-=======
   test('can update a stylesheet', async ({umbracoApi, umbracoUi}) => {
->>>>>>> dc9c28db
     // Arrange
     const stylesheetContent = '/**umb_name:' + styleName + '*/\n' + styleSelector + ' {\n\t' +  styleStyles + '\n}';
     await umbracoApi.stylesheet.create(stylesheetName, '', '/');
@@ -96,11 +82,7 @@
 
     //Act
     await umbracoUi.stylesheet.openStylesheetByNameAtRoot(stylesheetName);
-<<<<<<< HEAD
-    await umbracoUi.stylesheet.addNewRule(ruleName, 'h1', 'color:red');
-=======
     await umbracoUi.stylesheet.addRTEStyle(styleName, styleSelector, styleStyles);
->>>>>>> dc9c28db
     await umbracoUi.stylesheet.clickSaveButton();
 
     // Assert
