﻿import {ConstantHelper, test} from '@umbraco/playwright-testhelpers';
import {expect} from '@playwright/test';

test.describe('Stylesheets tests', () => {
  const stylesheetName = 'TestStyleSheetFile.css';
  const styleName = 'TestStyleName';
  const styleSelector = 'h1';
  const styleStyles = 'color:red';

  test.beforeEach(async ({umbracoUi,umbracoApi}) => {
    await umbracoUi.goToBackOffice();
    await umbracoUi.stylesheet.goToSection(ConstantHelper.sections.settings);
    await umbracoApi.stylesheet.ensureNameNotExists(stylesheetName);
  });

  test.afterEach(async ({umbracoApi}) => {
    await umbracoApi.stylesheet.ensureNameNotExists(stylesheetName);
  });

<<<<<<< HEAD
  test('can create a empty stylesheet @smoke', async ({umbracoApi, umbracoUi}) => {
=======
  test.skip('can create a empty stylesheet', async ({umbracoApi, umbracoUi}) => {
>>>>>>> e20e001c
    // Act
    await umbracoUi.stylesheet.clickActionsMenuAtRoot();
    await umbracoUi.stylesheet.clickCreateButton();
    await umbracoUi.stylesheet.clickNewStylesheetButton();
    await umbracoUi.stylesheet.enterStylesheetName(stylesheetName);
    await umbracoUi.stylesheet.clickSaveButton();

    // Assert
    await umbracoUi.stylesheet.isSuccessNotificationVisible();
    expect(await umbracoApi.stylesheet.doesNameExist(stylesheetName)).toBeTruthy();
    await umbracoUi.stylesheet.clickRootFolderCaretButton();
    await umbracoUi.stylesheet.isStylesheetTreeItemVisibile(stylesheetName);
  });

  test.skip('can create a stylesheet with content', async ({umbracoApi, umbracoUi}) => {
    // Arrange
    const stylesheetContent = 'TestContent';

    //Act
    await umbracoUi.stylesheet.clickActionsMenuAtRoot();
    await umbracoUi.stylesheet.clickCreateButton();
    await umbracoUi.stylesheet.clickNewStylesheetButton();
    await umbracoUi.stylesheet.enterStylesheetName(stylesheetName);
    await umbracoUi.stylesheet.enterStylesheetContent(stylesheetContent);
    await umbracoUi.stylesheet.clickSaveButton();

    // Assert
    await umbracoUi.stylesheet.isSuccessNotificationVisible();
    expect(await umbracoApi.stylesheet.doesNameExist(stylesheetName)).toBeTruthy();
    const stylesheetData = await umbracoApi.stylesheet.getByName(stylesheetName);
    expect(stylesheetData.content).toEqual(stylesheetContent);
    await umbracoUi.stylesheet.clickRootFolderCaretButton();
    await umbracoUi.stylesheet.isStylesheetTreeItemVisibile(stylesheetName);
  });

<<<<<<< HEAD
  test('can create a new Rich Text Editor stylesheet file @smoke', async ({umbracoApi, umbracoUi}) => {
=======
  test.skip('can create a new Rich Text Editor stylesheet file', async ({umbracoApi, umbracoUi}) => {
>>>>>>> e20e001c
    // Arrange
    const stylesheetContent = '/**umb_name:' + styleName + '*/\n' + styleSelector + ' {\n\t' +  styleStyles + '\n}';

    //Act
    await umbracoUi.stylesheet.clickActionsMenuAtRoot();
    await umbracoUi.stylesheet.clickCreateButton();
    await umbracoUi.stylesheet.clickNewRichTextEditorStylesheetButton();
    await umbracoUi.stylesheet.enterStylesheetName(stylesheetName);
    await umbracoUi.stylesheet.addRTEStyle(styleName, styleSelector, styleStyles);
    await umbracoUi.stylesheet.clickSaveButton();

    // Assert
    await umbracoUi.stylesheet.isSuccessNotificationVisible();
    expect(await umbracoApi.stylesheet.doesExist(stylesheetName)).toBeTruthy();
    const stylesheetData = await umbracoApi.stylesheet.getByName(stylesheetName);
    expect(stylesheetData.content).toEqual(stylesheetContent);
    await umbracoUi.stylesheet.clickRootFolderCaretButton();
    await umbracoUi.stylesheet.isStylesheetTreeItemVisibile(stylesheetName);
  });

  test.skip('can update a stylesheet', async ({umbracoApi, umbracoUi}) => {
    // Arrange
    const stylesheetContent = '/**umb_name:' + styleName + '*/\n' + styleSelector + ' {\n\t' +  styleStyles + '\n}';
    await umbracoApi.stylesheet.create(stylesheetName, '', '/');
    expect(await umbracoApi.stylesheet.doesExist(stylesheetName)).toBeTruthy();

    //Act
    await umbracoUi.stylesheet.openStylesheetByNameAtRoot(stylesheetName);
    await umbracoUi.stylesheet.addRTEStyle(styleName, styleSelector, styleStyles);
    await umbracoUi.stylesheet.clickSaveButton();

    // Assert
    await umbracoUi.stylesheet.isSuccessNotificationVisible();
    const stylesheetData = await umbracoApi.stylesheet.getByName(stylesheetName);
    expect(stylesheetData.content).toEqual(stylesheetContent);
  });

<<<<<<< HEAD
  test('can delete a stylesheet @smoke', async ({umbracoApi, umbracoUi}) => {
=======
  test.skip('can delete a stylesheet', async ({umbracoApi, umbracoUi}) => {
>>>>>>> e20e001c
    // Arrange
    await umbracoApi.stylesheet.create(stylesheetName, '', '/');

    //Act
    await umbracoUi.stylesheet.clickRootFolderCaretButton();
    await umbracoUi.stylesheet.clickActionsMenuForStylesheet(stylesheetName);
    await umbracoUi.stylesheet.clickDeleteAndConfirmButton();

    // Assert
    await umbracoUi.stylesheet.isSuccessNotificationVisible();
    expect(await umbracoApi.stylesheet.doesNameExist(stylesheetName)).toBeFalsy();
    await umbracoUi.stylesheet.isStylesheetTreeItemVisibile(stylesheetName, false);
  });

  test.skip('can rename a stylesheet', async ({umbracoApi, umbracoUi}) => {
    // Arrange
    const wrongStylesheetName = 'WrongStylesheetName.css';
    await umbracoApi.stylesheet.create(wrongStylesheetName, '', '/');

    //Act
    await umbracoUi.stylesheet.clickRootFolderCaretButton();
    await umbracoUi.stylesheet.clickActionsMenuForStylesheet(wrongStylesheetName);
    await umbracoUi.stylesheet.rename(stylesheetName);

    // Assert
    await umbracoUi.stylesheet.isSuccessNotificationVisible();
    expect(await umbracoApi.stylesheet.doesNameExist(stylesheetName)).toBeTruthy();
    expect(await umbracoApi.stylesheet.doesNameExist(wrongStylesheetName)).toBeFalsy();
  });

  test.skip('can edit rich text editor styles', async ({umbracoApi, umbracoUi}) => {
    // Arrange
    const newStyleName = 'TestNewStyleName';
    const newStyleSelector = 'h2';
    const newStyleStyles = 'color: white';
    const newStylesheetContent = '/**umb_name:' + newStyleName + '*/\n' + newStyleSelector + ' {\n\t' +  newStyleStyles + '\n}';
    const stylesheetContent = '/**umb_name:' + styleName + '*/\n' + styleSelector + ' {\n\t' +  styleStyles + '\n}';
    await umbracoApi.stylesheet.create(stylesheetName, stylesheetContent, '/');
    expect(await umbracoApi.stylesheet.doesExist(stylesheetName)).toBeTruthy();

    //Act
    await umbracoUi.stylesheet.openStylesheetByNameAtRoot(stylesheetName);
    await umbracoUi.stylesheet.editRTEStyle(styleName, newStyleName, newStyleSelector, newStyleStyles);
    await umbracoUi.stylesheet.clickSaveButton();

    // Assert
    await umbracoUi.stylesheet.isSuccessNotificationVisible();
    const stylesheetData = await umbracoApi.stylesheet.getByName(stylesheetName);
    expect(stylesheetData.content).toEqual(newStylesheetContent);
  });

  test.skip('can remove rich text editor styles', async ({umbracoApi, umbracoUi}) => {
    // Arrange
    const stylesheetContent = '/**umb_name:' + styleName + '*/\n' + styleSelector + ' {\n\t' +  styleStyles + '\n}';
    await umbracoApi.stylesheet.create(stylesheetName, stylesheetContent, '/');
    expect(await umbracoApi.stylesheet.doesExist(stylesheetName)).toBeTruthy();

    //Act
    await umbracoUi.stylesheet.openStylesheetByNameAtRoot(stylesheetName);
    await umbracoUi.stylesheet.removeRTEStyle(styleName);
    await umbracoUi.stylesheet.clickSaveButton();

    // Assert
    await umbracoUi.stylesheet.isSuccessNotificationVisible();
    const stylesheetData = await umbracoApi.stylesheet.getByName(stylesheetName);
    expect(stylesheetData.content).toEqual('');
  });
});<|MERGE_RESOLUTION|>--- conflicted
+++ resolved
@@ -17,11 +17,7 @@
     await umbracoApi.stylesheet.ensureNameNotExists(stylesheetName);
   });
 
-<<<<<<< HEAD
-  test('can create a empty stylesheet @smoke', async ({umbracoApi, umbracoUi}) => {
-=======
-  test.skip('can create a empty stylesheet', async ({umbracoApi, umbracoUi}) => {
->>>>>>> e20e001c
+  test.skip('can create a empty stylesheet @smoke', async ({umbracoApi, umbracoUi}) => {
     // Act
     await umbracoUi.stylesheet.clickActionsMenuAtRoot();
     await umbracoUi.stylesheet.clickCreateButton();
@@ -57,11 +53,7 @@
     await umbracoUi.stylesheet.isStylesheetTreeItemVisibile(stylesheetName);
   });
 
-<<<<<<< HEAD
-  test('can create a new Rich Text Editor stylesheet file @smoke', async ({umbracoApi, umbracoUi}) => {
-=======
-  test.skip('can create a new Rich Text Editor stylesheet file', async ({umbracoApi, umbracoUi}) => {
->>>>>>> e20e001c
+  test.skip('can create a new Rich Text Editor stylesheet file @smoke', async ({umbracoApi, umbracoUi}) => {
     // Arrange
     const stylesheetContent = '/**umb_name:' + styleName + '*/\n' + styleSelector + ' {\n\t' +  styleStyles + '\n}';
 
@@ -99,11 +91,7 @@
     expect(stylesheetData.content).toEqual(stylesheetContent);
   });
 
-<<<<<<< HEAD
-  test('can delete a stylesheet @smoke', async ({umbracoApi, umbracoUi}) => {
-=======
-  test.skip('can delete a stylesheet', async ({umbracoApi, umbracoUi}) => {
->>>>>>> e20e001c
+  test.skip('can delete a stylesheet @smoke', async ({umbracoApi, umbracoUi}) => {
     // Arrange
     await umbracoApi.stylesheet.create(stylesheetName, '', '/');
 
