﻿import {ConstantHelper, test} from '@umbraco/playwright-testhelpers';
import {expect} from '@playwright/test';

test.describe('Stylesheets tests', () => {
  const stylesheetName = 'TestStyleSheetFile.css';
  const stylesheetFolderName = 'TestStylesheetFolder';

  test.beforeEach(async ({umbracoUi, umbracoApi}) => {
    await umbracoUi.goToBackOffice();
    await umbracoApi.stylesheet.ensureNameNotExists(stylesheetFolderName);
  });

  test.afterEach(async ({umbracoApi}) => {
    await umbracoApi.stylesheet.ensureNameNotExists(stylesheetFolderName);
  });

  test('can create a folder', async ({umbracoApi, umbracoUi}) => {
    // Act
    await umbracoUi.stylesheet.goToSection(ConstantHelper.sections.settings);
    await umbracoUi.stylesheet.clickActionsMenuAtRoot();
    await umbracoUi.stylesheet.createFolder(stylesheetFolderName);
    // TODO: remove it later
    await umbracoUi.waitForTimeout(1000);

    // Assert
    await umbracoUi.stylesheet.isSuccessNotificationVisible();
    expect(await umbracoApi.stylesheet.doesFolderExist(stylesheetFolderName)).toBeTruthy();
    await umbracoUi.stylesheet.isStylesheetRootTreeItemVisible(stylesheetFolderName);
  });

<<<<<<< HEAD
  test.skip('can delete a folder @smoke', async ({umbracoApi, umbracoUi}) => {
=======
  test('can delete a folder @smoke', async ({umbracoApi, umbracoUi}) => {
>>>>>>> 22c0c250
    // Arrange
    await umbracoApi.stylesheet.createFolder(stylesheetFolderName, '');

    // Act
    await umbracoUi.stylesheet.goToSection(ConstantHelper.sections.settings);
    await umbracoUi.stylesheet.reloadStylesheetTree();
    await umbracoUi.stylesheet.clickActionsMenuForStylesheet(stylesheetFolderName);
    await umbracoUi.stylesheet.deleteFolder();

    // Assert
    await umbracoUi.stylesheet.isSuccessNotificationVisible();
    expect(await umbracoApi.stylesheet.doesFolderExist(stylesheetFolderName)).toBeFalsy();
    await umbracoUi.stylesheet.isStylesheetRootTreeItemVisible(stylesheetFolderName, false);
  });

<<<<<<< HEAD
  test.skip('can create a folder in a folder @smoke', async ({umbracoApi, umbracoUi}) => {
=======
  test('can create a folder in a folder', async ({umbracoApi, umbracoUi}) => {
>>>>>>> 22c0c250
    // Arrange
    await umbracoApi.stylesheet.createFolder(stylesheetFolderName);
    const childFolderName = 'ChildFolderName';

    // Act
    await umbracoUi.stylesheet.goToSection(ConstantHelper.sections.settings);
    await umbracoUi.stylesheet.reloadStylesheetTree();
    await umbracoUi.stylesheet.clickActionsMenuForStylesheet(stylesheetFolderName);
    await umbracoUi.stylesheet.createFolder(childFolderName);

    //Assert
    await umbracoUi.stylesheet.isSuccessNotificationVisible();
    expect(await umbracoApi.stylesheet.doesNameExist(childFolderName)).toBeTruthy();
    const styleChildren = await umbracoApi.stylesheet.getChildren('/' + stylesheetFolderName);
    expect(styleChildren[0].path).toBe('/' + stylesheetFolderName + '/' + childFolderName);
    await umbracoUi.stylesheet.clickCaretButtonForName(stylesheetFolderName);
    await umbracoUi.stylesheet.isStylesheetRootTreeItemVisible(childFolderName);
  });

<<<<<<< HEAD
  test.skip('can create a folder in a folder in a folder @smoke', async ({umbracoApi, umbracoUi}) => {
=======
  test('can create a folder in a folder in a folder @smoke', async ({umbracoApi, umbracoUi}) => {
>>>>>>> 22c0c250
    // Arrange
    const childFolderName = 'ChildFolderName';
    const childOfChildFolderName = 'ChildOfChildFolderName';
    await umbracoApi.stylesheet.createFolder(stylesheetFolderName);
    await umbracoApi.stylesheet.createFolder(childFolderName, stylesheetFolderName);

    // Act
    await umbracoUi.stylesheet.goToSection(ConstantHelper.sections.settings);
    await umbracoUi.stylesheet.reloadStylesheetTree();
    await umbracoUi.stylesheet.clickCaretButtonForName(stylesheetFolderName);
    await umbracoUi.stylesheet.clickActionsMenuForStylesheet(childFolderName);
    await umbracoUi.stylesheet.createFolder(childOfChildFolderName);

    //Assert
    await umbracoUi.stylesheet.isSuccessNotificationVisible();
    expect(await umbracoApi.stylesheet.doesNameExist(childOfChildFolderName)).toBeTruthy();
    const styleChildren = await umbracoApi.stylesheet.getChildren('/' + stylesheetFolderName + '/' + childFolderName);
    expect(styleChildren[0].path).toBe('/' + stylesheetFolderName + '/' + childFolderName + '/' + childOfChildFolderName);
    await umbracoUi.stylesheet.clickCaretButtonForName(childFolderName);
    await umbracoUi.stylesheet.isStylesheetRootTreeItemVisible(childOfChildFolderName);
  });

  test('can create a stylesheet in a folder', async ({umbracoApi, umbracoUi}) => {
    // Arrange
    await umbracoApi.stylesheet.createFolder(stylesheetFolderName);
    const stylesheetContent = 'TestContent';

    //Act
    await umbracoUi.stylesheet.goToSection(ConstantHelper.sections.settings);
    await umbracoUi.stylesheet.reloadStylesheetTree();
    await umbracoUi.stylesheet.clickActionsMenuForStylesheet(stylesheetFolderName);
    await umbracoUi.stylesheet.clickCreateButton();
    await umbracoUi.stylesheet.clickNewStylesheetButton();
    await umbracoUi.stylesheet.enterStylesheetName(stylesheetName);
    await umbracoUi.stylesheet.enterStylesheetContent(stylesheetContent);
    await umbracoUi.stylesheet.clickSaveButton();

    // Assert
    await umbracoUi.stylesheet.isSuccessNotificationVisible();
    expect(await umbracoApi.stylesheet.doesNameExist(stylesheetName)).toBeTruthy();
    const stylesheetChildren = await umbracoApi.stylesheet.getChildren('/' + stylesheetFolderName);
    expect(stylesheetChildren[0].path).toBe('/' + stylesheetFolderName + '/' + stylesheetName);
    const stylesheetData = await umbracoApi.stylesheet.get(stylesheetChildren[0].path);
    expect(stylesheetData.content).toBe(stylesheetContent);
    await umbracoUi.stylesheet.clickCaretButtonForName(stylesheetFolderName);
    await umbracoUi.stylesheet.isStylesheetRootTreeItemVisible(stylesheetName);
  });

  test('can create a stylesheet in a folder in a folder', async ({umbracoApi, umbracoUi}) => {
    // Arrange
    const childFolderName = 'ChildFolderName';
    await umbracoApi.stylesheet.createFolder(stylesheetFolderName);
    await umbracoApi.stylesheet.createFolder(childFolderName, stylesheetFolderName);
    const stylesheetContent = 'TestContent';

    //Act
    await umbracoUi.stylesheet.goToSection(ConstantHelper.sections.settings);
    await umbracoUi.stylesheet.reloadStylesheetTree();
    await umbracoUi.stylesheet.clickCaretButtonForName(stylesheetFolderName);
    await umbracoUi.stylesheet.clickActionsMenuForStylesheet(childFolderName);
    await umbracoUi.stylesheet.clickCreateButton();
    await umbracoUi.stylesheet.clickNewStylesheetButton();
    await umbracoUi.stylesheet.enterStylesheetName(stylesheetName);
    await umbracoUi.stylesheet.enterStylesheetContent(stylesheetContent);
    await umbracoUi.stylesheet.clickSaveButton();

    // Assert
    await umbracoUi.stylesheet.isSuccessNotificationVisible();
    expect(await umbracoApi.stylesheet.doesNameExist(stylesheetName)).toBeTruthy();
    const stylesheetChildren = await umbracoApi.stylesheet.getChildren('/' + stylesheetFolderName + '/' + childFolderName);
    expect(stylesheetChildren[0].path).toBe('/' + stylesheetFolderName + '/' + childFolderName + '/' + stylesheetName);
    const stylesheetData = await umbracoApi.stylesheet.get(stylesheetChildren[0].path);
    expect(stylesheetData.content).toBe(stylesheetContent);
    await umbracoUi.stylesheet.clickCaretButtonForName(childFolderName);
    await umbracoUi.stylesheet.isStylesheetRootTreeItemVisible(stylesheetName);
  });
});<|MERGE_RESOLUTION|>--- conflicted
+++ resolved
@@ -28,11 +28,7 @@
     await umbracoUi.stylesheet.isStylesheetRootTreeItemVisible(stylesheetFolderName);
   });
 
-<<<<<<< HEAD
-  test.skip('can delete a folder @smoke', async ({umbracoApi, umbracoUi}) => {
-=======
   test('can delete a folder @smoke', async ({umbracoApi, umbracoUi}) => {
->>>>>>> 22c0c250
     // Arrange
     await umbracoApi.stylesheet.createFolder(stylesheetFolderName, '');
 
@@ -48,11 +44,7 @@
     await umbracoUi.stylesheet.isStylesheetRootTreeItemVisible(stylesheetFolderName, false);
   });
 
-<<<<<<< HEAD
-  test.skip('can create a folder in a folder @smoke', async ({umbracoApi, umbracoUi}) => {
-=======
   test('can create a folder in a folder', async ({umbracoApi, umbracoUi}) => {
->>>>>>> 22c0c250
     // Arrange
     await umbracoApi.stylesheet.createFolder(stylesheetFolderName);
     const childFolderName = 'ChildFolderName';
@@ -72,11 +64,7 @@
     await umbracoUi.stylesheet.isStylesheetRootTreeItemVisible(childFolderName);
   });
 
-<<<<<<< HEAD
-  test.skip('can create a folder in a folder in a folder @smoke', async ({umbracoApi, umbracoUi}) => {
-=======
   test('can create a folder in a folder in a folder @smoke', async ({umbracoApi, umbracoUi}) => {
->>>>>>> 22c0c250
     // Arrange
     const childFolderName = 'ChildFolderName';
     const childOfChildFolderName = 'ChildOfChildFolderName';
