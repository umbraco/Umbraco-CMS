--- conflicted
+++ resolved
@@ -27,11 +27,7 @@
     await umbracoUi.stylesheet.isStylesheetTreeItemVisibile(stylesheetFolderName);
   });
 
-<<<<<<< HEAD
-  test('can delete a folder @smoke', async ({umbracoApi, umbracoUi}) => {
-=======
-  test.skip('can delete a folder', async ({umbracoApi, umbracoUi}) => {
->>>>>>> e20e001c
+  test.skip('can delete a folder @smoke', async ({umbracoApi, umbracoUi}) => {
     // Arrange
     await umbracoApi.stylesheet.createFolder(stylesheetFolderName, '');
 
@@ -46,11 +42,7 @@
     await umbracoUi.stylesheet.isStylesheetTreeItemVisibile(stylesheetFolderName, false);
   });
 
-<<<<<<< HEAD
-  test('can create a folder in a folder @smoke', async ({umbracoApi, umbracoUi}) => {
-=======
-  test.skip('can create a folder in a folder', async ({umbracoApi, umbracoUi}) => {
->>>>>>> e20e001c
+  test.skip('can create a folder in a folder @smoke', async ({umbracoApi, umbracoUi}) => {
     // Arrange
     await umbracoApi.stylesheet.createFolder(stylesheetFolderName);
     const childFolderName = 'ChildFolderName';
@@ -69,11 +61,7 @@
     await umbracoUi.stylesheet.isStylesheetTreeItemVisibile(childFolderName);
   });
 
-<<<<<<< HEAD
-  test('can create a folder in a folder in a folder @smoke', async ({umbracoApi, umbracoUi}) => {
-=======
-  test.skip('can create a folder in a folder in a folder', async ({umbracoApi, umbracoUi}) => {
->>>>>>> e20e001c
+  test.skip('can create a folder in a folder in a folder @smoke', async ({umbracoApi, umbracoUi}) => {
     // Arrange
     const childFolderName = 'ChildFolderName';
     const childOfChildFolderName = 'ChildOfChildFolderName';
