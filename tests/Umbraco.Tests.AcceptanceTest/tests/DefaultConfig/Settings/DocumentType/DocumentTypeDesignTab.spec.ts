import {ConstantHelper, NotificationConstantHelper, test} from "@umbraco/playwright-testhelpers";
import {expect} from "@playwright/test";

const documentTypeName = 'TestDocumentType';
const dataTypeName = 'Approved Color';
const groupName = 'TestGroup';
const tabName = 'TestTab';

test.beforeEach(async ({umbracoUi, umbracoApi}) => {
  await umbracoApi.documentType.ensureNameNotExists(documentTypeName);
  await umbracoUi.goToBackOffice();
});

test.afterEach(async ({umbracoApi}) => {
  await umbracoApi.documentType.ensureNameNotExists(documentTypeName);
});

test('can add a property to a document type', {tag: '@smoke'}, async ({umbracoApi, umbracoUi}) => {
  // Arrange
  await umbracoApi.documentType.createDefaultDocumentType(documentTypeName);
  await umbracoUi.documentType.goToSection(ConstantHelper.sections.settings);

  // Act
  await umbracoUi.documentType.goToDocumentType(documentTypeName);
  await umbracoUi.documentType.clickAddGroupButton();
  await umbracoUi.documentType.addPropertyEditor(dataTypeName);
  await umbracoUi.documentType.enterGroupName(groupName);
  await umbracoUi.documentType.clickSaveButton();

  // Assert
  await umbracoUi.documentType.isSuccessStateVisibleForSaveButton();
  expect(await umbracoApi.documentType.doesNameExist(documentTypeName)).toBeTruthy();
  const documentTypeData = await umbracoApi.documentType.getByName(documentTypeName);
  const dataType = await umbracoApi.dataType.getByName(dataTypeName);
  // Checks if the correct property was added to the document type
  expect(documentTypeData.properties[0].dataType.id).toBe(dataType.id);
});

test('can update a property in a document type', {tag: '@smoke'}, async ({umbracoApi, umbracoUi}) => {
  // Arrange
  const dataTypeData = await umbracoApi.dataType.getByName(dataTypeName);
  const newDataTypeName = 'Image Media Picker';
  await umbracoApi.documentType.createDocumentTypeWithPropertyEditor(documentTypeName, dataTypeName, dataTypeData.id);
  await umbracoUi.documentType.goToSection(ConstantHelper.sections.settings);

  // Act
  await umbracoUi.documentType.goToDocumentType(documentTypeName);
  await umbracoUi.documentType.updatePropertyEditor(newDataTypeName);
  await umbracoUi.documentType.clickSaveButton();

  // Assert
  await umbracoUi.documentType.isSuccessStateVisibleForSaveButton();
  expect(await umbracoApi.documentType.doesNameExist(documentTypeName)).toBeTruthy();
  const documentTypeData = await umbracoApi.documentType.getByName(documentTypeName);
  const dataType = await umbracoApi.dataType.getByName(newDataTypeName);
  // Checks if the correct property was added to the document type
  expect(documentTypeData.properties[0].dataType.id).toBe(dataType.id);
});

test('can update group name in a document type', async ({umbracoApi, umbracoUi}) => {
  // Arrange
  const dataTypeData = await umbracoApi.dataType.getByName(dataTypeName);
  const newGroupName = 'UpdatedGroupName';
  await umbracoApi.documentType.createDocumentTypeWithPropertyEditor(documentTypeName, dataTypeName, dataTypeData.id);
  await umbracoUi.documentType.goToSection(ConstantHelper.sections.settings);

  // Act
  await umbracoUi.documentType.goToDocumentType(documentTypeName);
  await umbracoUi.documentType.enterGroupName(newGroupName);
  await umbracoUi.documentType.clickSaveButton();

  // Assert
  await umbracoUi.documentType.isSuccessStateVisibleForSaveButton();
  expect(await umbracoApi.documentType.doesNameExist(documentTypeName)).toBeTruthy();
  const documentTypeData = await umbracoApi.documentType.getByName(documentTypeName);
  expect(documentTypeData.containers[0].name).toBe(newGroupName);
});

test('can delete a group in a document type', {tag: '@smoke'}, async ({umbracoApi, umbracoUi}) => {
  // Arrange
  const dataTypeData = await umbracoApi.dataType.getByName(dataTypeName);
  await umbracoApi.documentType.createDocumentTypeWithPropertyEditor(documentTypeName, dataTypeName, dataTypeData.id, groupName);
  await umbracoUi.documentType.goToSection(ConstantHelper.sections.settings);

  // Act
  await umbracoUi.documentType.goToDocumentType(documentTypeName);
  await umbracoUi.documentType.deleteGroup(groupName);
  await umbracoUi.documentType.clickConfirmToDeleteButton();
  await umbracoUi.documentType.clickSaveButton();

  // Assert
  await umbracoUi.documentType.isSuccessStateVisibleForSaveButton();
  const documentTypeData = await umbracoApi.documentType.getByName(documentTypeName);
  expect(documentTypeData.containers.length).toBe(0);
  expect(documentTypeData.properties.length).toBe(0);
});

test('can delete a tab in a document type', async ({umbracoApi, umbracoUi}) => {
  // Arrange
  const dataTypeData = await umbracoApi.dataType.getByName(dataTypeName);
  await umbracoApi.documentType.createDocumentTypeWithPropertyEditorInTab(documentTypeName, dataTypeName, dataTypeData.id, tabName);
  await umbracoUi.documentType.goToSection(ConstantHelper.sections.settings);

  // Act
  await umbracoUi.documentType.goToDocumentType(documentTypeName);
  await umbracoUi.documentType.clickRemoveTabWithName(tabName);
  await umbracoUi.documentType.clickConfirmToDeleteButton();
  await umbracoUi.documentType.clickSaveButton();

  // Assert
  await umbracoUi.documentType.isSuccessStateVisibleForSaveButton();
  expect(await umbracoApi.documentType.doesNameExist(documentTypeName)).toBeTruthy();
  const documentTypeData = await umbracoApi.documentType.getByName(documentTypeName);
  expect(documentTypeData.containers.length).toBe(0);
});

test('can delete a property editor in a document type', {tag: '@smoke'}, async ({umbracoApi, umbracoUi}) => {
  // Arrange
  const dataTypeData = await umbracoApi.dataType.getByName(dataTypeName);
  await umbracoApi.documentType.createDocumentTypeWithPropertyEditor(documentTypeName, dataTypeName, dataTypeData.id, groupName);
  await umbracoUi.documentType.goToSection(ConstantHelper.sections.settings);

  // Act
  await umbracoUi.documentType.goToDocumentType(documentTypeName);
  await umbracoUi.documentType.deletePropertyEditorWithName(dataTypeName);
  await umbracoUi.documentType.clickSaveButton();

  // Assert
  await umbracoUi.documentType.isSuccessStateVisibleForSaveButton();
  expect(await umbracoApi.documentType.doesNameExist(documentTypeName)).toBeTruthy();
  const documentTypeData = await umbracoApi.documentType.getByName(documentTypeName);
  expect(documentTypeData.properties.length).toBe(0);
});

test('can create a document type with a property in a tab', {tag: '@smoke'}, async ({umbracoApi, umbracoUi}) => {
  // Arrange
  await umbracoApi.documentType.createDefaultDocumentType(documentTypeName);
  await umbracoUi.documentType.goToSection(ConstantHelper.sections.settings);

  // Act
  await umbracoUi.documentType.goToDocumentType(documentTypeName);
  await umbracoUi.documentType.clickAddTabButton();
  await umbracoUi.documentType.enterTabName(tabName);
  await umbracoUi.documentType.clickAddGroupButton();
  await umbracoUi.documentType.enterGroupName(groupName);
  await umbracoUi.documentType.addPropertyEditor(dataTypeName, 1);
  await umbracoUi.documentType.clickSaveButton();

  // Assert
  await umbracoUi.documentType.isSuccessStateVisibleForSaveButton();
  expect(await umbracoApi.documentType.doesNameExist(documentTypeName)).toBeTruthy();
  const documentTypeData = await umbracoApi.documentType.getByName(documentTypeName);
  expect(await umbracoApi.documentType.doesTabContainCorrectPropertyEditorInGroup(documentTypeName, dataTypeName, documentTypeData.properties[0].dataType.id, tabName, groupName)).toBeTruthy();
});

test('can create a document type with multiple groups', async ({umbracoApi, umbracoUi}) => {
  // Arrange
  const dataTypeData = await umbracoApi.dataType.getByName(dataTypeName);
  const secondDataTypeName = 'Image Media Picker';
  const secondGroupName = 'TesterGroup';
  await umbracoApi.documentType.createDocumentTypeWithPropertyEditor(documentTypeName, dataTypeName, dataTypeData.id, groupName);
  const secondDataType = await umbracoApi.dataType.getByName(secondDataTypeName);
  await umbracoUi.documentType.goToSection(ConstantHelper.sections.settings);

  // Act
  await umbracoUi.documentType.goToDocumentType(documentTypeName);
  await umbracoUi.documentType.clickAddGroupButton();
  await umbracoUi.documentType.enterGroupName(secondGroupName, 1);
  await umbracoUi.documentType.addPropertyEditor(secondDataTypeName, 1);
  await umbracoUi.documentType.clickSaveButton();

  // Assert
  await umbracoUi.documentType.isSuccessStateVisibleForSaveButton();
  expect(await umbracoApi.documentType.doesNameExist(documentTypeName)).toBeTruthy();
  expect(await umbracoApi.documentType.doesGroupContainCorrectPropertyEditor(documentTypeName, dataTypeName, dataTypeData.id, groupName)).toBeTruthy();
  expect(await umbracoApi.documentType.doesGroupContainCorrectPropertyEditor(documentTypeName, secondDataTypeName, secondDataType.id, secondGroupName)).toBeTruthy();
});

test('can create a document type with multiple tabs', async ({umbracoApi, umbracoUi}) => {
  // Arrange
  const dataTypeData = await umbracoApi.dataType.getByName(dataTypeName);
  const secondDataTypeName = 'Image Media Picker';
  const secondGroupName = 'TesterGroup';
  const secondTabName = 'SecondTab';
  await umbracoApi.documentType.createDocumentTypeWithPropertyEditorInTab(documentTypeName, dataTypeName, dataTypeData.id, tabName, groupName);
  const secondDataType = await umbracoApi.dataType.getByName(secondDataTypeName);
  await umbracoUi.documentType.goToSection(ConstantHelper.sections.settings);

  // Act
  await umbracoUi.documentType.goToDocumentType(documentTypeName);
  await umbracoUi.documentType.clickAddTabButton();
  await umbracoUi.documentType.enterTabName(secondTabName);
  await umbracoUi.documentType.clickAddGroupButton();
  await umbracoUi.documentType.enterGroupName(secondGroupName);
  await umbracoUi.documentType.addPropertyEditor(secondDataTypeName, 1);
  await umbracoUi.documentType.clickSaveButton();

  // Assert
  await umbracoUi.documentType.isSuccessStateVisibleForSaveButton();
  expect(await umbracoApi.documentType.doesNameExist(documentTypeName)).toBeTruthy();
  expect(await umbracoApi.documentType.doesTabContainCorrectPropertyEditorInGroup(documentTypeName, dataTypeName, dataTypeData.id, tabName, groupName)).toBeTruthy();
  expect(await umbracoApi.documentType.doesTabContainCorrectPropertyEditorInGroup(documentTypeName, secondDataTypeName, secondDataType.id, secondTabName, secondGroupName)).toBeTruthy();
});

test('can create a document type with a composition', {tag: '@smoke'}, async ({umbracoApi, umbracoUi}) => {
  // Arrange
  const compositionDocumentTypeName = 'CompositionDocumentType';
  await umbracoApi.documentType.ensureNameNotExists(compositionDocumentTypeName);
  const dataTypeData = await umbracoApi.dataType.getByName(dataTypeName);
  const compositionDocumentTypeId = await umbracoApi.documentType.createDocumentTypeWithPropertyEditor(compositionDocumentTypeName, dataTypeName, dataTypeData.id, groupName);
  await umbracoApi.documentType.createDefaultDocumentType(documentTypeName);
  await umbracoUi.documentType.goToSection(ConstantHelper.sections.settings);

  // Act
  await umbracoUi.documentType.goToDocumentType(documentTypeName);
  await umbracoUi.waitForTimeout(1000);
  await umbracoUi.documentType.clickCompositionsButton();
  await umbracoUi.documentType.clickModalMenuItemWithName(compositionDocumentTypeName);
  await umbracoUi.documentType.clickSubmitButton();
  await umbracoUi.documentType.clickSaveButton();

  // Assert
  await umbracoUi.documentType.isSuccessStateVisibleForSaveButton();
  expect(umbracoUi.documentType.doesGroupHaveValue(groupName)).toBeTruthy();
  // Checks if the composition in the document type is correct
  const documentTypeData = await umbracoApi.documentType.getByName(documentTypeName);
  expect(documentTypeData.compositions[0].documentType.id).toBe(compositionDocumentTypeId);

  // Clean
  await umbracoApi.documentType.ensureNameNotExists(compositionDocumentTypeName);
});

test('can remove a composition from a document type', async ({umbracoApi, umbracoUi}) => {
  // Arrange
  const compositionDocumentTypeName = 'CompositionDocumentType';
  await umbracoApi.documentType.ensureNameNotExists(compositionDocumentTypeName);
  const dataTypeData = await umbracoApi.dataType.getByName(dataTypeName);
  const compositionDocumentTypeId = await umbracoApi.documentType.createDocumentTypeWithPropertyEditor(compositionDocumentTypeName, dataTypeName, dataTypeData.id, groupName);
  await umbracoApi.documentType.createDocumentTypeWithAComposition(documentTypeName, compositionDocumentTypeId);
  await umbracoUi.documentType.goToSection(ConstantHelper.sections.settings);

  // Act
  await umbracoUi.documentType.goToDocumentType(documentTypeName);
  await umbracoUi.waitForTimeout(500);
  await umbracoUi.documentType.clickCompositionsButton();
  await umbracoUi.documentType.clickModalMenuItemWithName(compositionDocumentTypeName);
  await umbracoUi.documentType.clickSubmitButton();
  await umbracoUi.documentType.clickConfirmToSubmitButton();
  await umbracoUi.documentType.clickSaveButton();

  // Assert
  await umbracoUi.documentType.isSuccessStateVisibleForSaveButton();
  await umbracoUi.documentType.isGroupVisible(groupName, false);
  const documentTypeData = await umbracoApi.documentType.getByName(documentTypeName);
  expect(documentTypeData.compositions).toEqual([]);

  // Clean
  await umbracoApi.documentType.ensureNameNotExists(compositionDocumentTypeName);
});

<<<<<<< HEAD
// Skip this flaky tests as sometimes the properties are not dragged correctly.
test.skip('can reorder groups in a document type', async ({umbracoApi, umbracoUi}) => {
=======
// Currently really flaky
test.fixme('can reorder groups in a document type', async ({umbracoApi, umbracoUi}) => {
>>>>>>> 0b23a5f7
  // Arrange
  const dataTypeData = await umbracoApi.dataType.getByName(dataTypeName);
  const secondGroupName = 'SecondGroup';
  await umbracoApi.documentType.createDocumentTypeWithTwoGroups(documentTypeName, dataTypeName, dataTypeData.id, groupName, secondGroupName);
  await umbracoUi.documentType.goToSection(ConstantHelper.sections.settings);
  await umbracoUi.documentType.goToDocumentType(documentTypeName);

  // Act
  await umbracoUi.documentType.clickReorderButton();

  // Drag and Drop
  const groupValues = await umbracoUi.documentType.reorderTwoGroups(groupName, secondGroupName);
  const firstGroupValue = groupValues.firstGroupValue;
  const secondGroupValue = groupValues.secondGroupValue;
  await umbracoUi.documentType.clickIAmDoneReorderingButton();
  await umbracoUi.documentType.clickSaveButton();

  // Assert
  await umbracoUi.documentType.isSuccessStateVisibleForSaveButton();
  // Since we swapped sorting order, the firstGroupValue should have sortOrder 1 and the secondGroupValue should have sortOrder 0
  expect(await umbracoApi.documentType.doesDocumentTypeGroupNameContainCorrectSortOrder(documentTypeName, secondGroupValue, 0)).toBeTruthy();
  expect(await umbracoApi.documentType.doesDocumentTypeGroupNameContainCorrectSortOrder(documentTypeName, firstGroupValue, 1)).toBeTruthy();
});

// Skip this flaky tests as sometimes the properties are not dragged correctly.
test.skip('can reorder properties in a document type', async ({umbracoApi, umbracoUi}) => {
  // Arrange
  const dataTypeData = await umbracoApi.dataType.getByName(dataTypeName);
  const dataTypeNameTwo = "Second Color Picker";
  await umbracoApi.documentType.createDocumentTypeWithTwoPropertyEditors(documentTypeName, dataTypeName, dataTypeData.id, dataTypeNameTwo, dataTypeData.id);
  await umbracoUi.documentType.goToSection(ConstantHelper.sections.settings);

  // Act
  await umbracoUi.documentType.goToDocumentType(documentTypeName);
  await umbracoUi.documentType.clickReorderButton();
  // Drag and Drop
  const dragFromLocator = umbracoUi.documentType.getTextLocatorWithName(dataTypeNameTwo);
  const dragToLocator = umbracoUi.documentType.getTextLocatorWithName(dataTypeName);
  await umbracoUi.documentType.dragAndDrop(dragFromLocator, dragToLocator, 0, 0, 5);
  await umbracoUi.documentType.clickIAmDoneReorderingButton();
  await umbracoUi.documentType.clickSaveButton();

  // Assert
  await umbracoUi.documentType.isSuccessStateVisibleForSaveButton();
  const documentTypeData = await umbracoApi.documentType.getByName(documentTypeName);
  expect(documentTypeData.properties[0].name).toBe(dataTypeNameTwo);
  expect(documentTypeData.properties[1].name).toBe(dataTypeName);
});

// TODO: Remove skip when the frontend is ready. Currently it is impossible to reorder tab by drag and drop
test.skip('can reorder tabs in a document type', {tag: '@smoke'}, async ({umbracoApi, umbracoUi}) => {
  // Arrange
  const dataTypeData = await umbracoApi.dataType.getByName(dataTypeName);
  const secondTabName = 'SecondTab';
  await umbracoApi.documentType.createDocumentTypeWithTwoTabs(documentTypeName, dataTypeName, dataTypeData.id, tabName, secondTabName);
  await umbracoUi.documentType.goToSection(ConstantHelper.sections.settings);
  await umbracoUi.documentType.goToDocumentType(documentTypeName);

  // Act
  const dragToLocator = umbracoUi.documentType.getTabLocatorWithName(tabName);
  const dragFromLocator = umbracoUi.documentType.getTabLocatorWithName(secondTabName);
  await umbracoUi.documentType.clickReorderButton();
  await umbracoUi.documentType.dragAndDrop(dragFromLocator, dragToLocator, 0, 0, 10);
  await umbracoUi.documentType.clickIAmDoneReorderingButton();
  await umbracoUi.documentType.clickSaveButton();

  // Assert
  await umbracoUi.documentType.isSuccessStateVisibleForSaveButton();
  expect(await umbracoApi.documentType.doesDocumentTypeTabNameContainCorrectSortOrder(documentTypeName, secondTabName, 0)).toBeTruthy();
  expect(await umbracoApi.documentType.doesDocumentTypeTabNameContainCorrectSortOrder(documentTypeName, tabName, 1)).toBeTruthy();
});

test('can add a description to a property in a document type', async ({umbracoApi, umbracoUi}) => {
  // Arrange
  const dataTypeData = await umbracoApi.dataType.getByName(dataTypeName);
  const descriptionText = 'This is a property';
  await umbracoApi.documentType.createDocumentTypeWithPropertyEditor(documentTypeName, dataTypeName, dataTypeData.id);
  await umbracoUi.documentType.goToSection(ConstantHelper.sections.settings);

  // Act
  await umbracoUi.documentType.goToDocumentType(documentTypeName);
  await umbracoUi.documentType.clickEditorSettingsButton();
  await umbracoUi.documentType.enterPropertyEditorDescription(descriptionText);
  await umbracoUi.documentType.clickSubmitButton();
  await umbracoUi.documentType.clickSaveButton();

  // Assert
  await umbracoUi.documentType.isSuccessStateVisibleForSaveButton();
  await expect(umbracoUi.documentType.enterDescriptionTxt).toBeVisible();
  expect(umbracoUi.documentType.doesDescriptionHaveValue(descriptionText)).toBeTruthy();
  const documentTypeData = await umbracoApi.documentType.getByName(documentTypeName);
  expect(documentTypeData.properties[0].description).toBe(descriptionText);
});

test('can set is mandatory for a property in a document type', {tag: '@smoke'}, async ({umbracoApi, umbracoUi}) => {
  // Arrange
  const dataTypeData = await umbracoApi.dataType.getByName(dataTypeName);
  await umbracoApi.documentType.createDocumentTypeWithPropertyEditor(documentTypeName, dataTypeName, dataTypeData.id);
  await umbracoUi.documentType.goToSection(ConstantHelper.sections.settings);

  // Act
  await umbracoUi.documentType.goToDocumentType(documentTypeName);
  await umbracoUi.documentType.clickEditorSettingsButton();
  await umbracoUi.documentType.clickMandatoryToggle();
  await umbracoUi.documentType.clickSubmitButton();
  await umbracoUi.documentType.clickSaveButton();

  // Assert
  await umbracoUi.documentType.isSuccessStateVisibleForSaveButton();
  const documentTypeData = await umbracoApi.documentType.getByName(documentTypeName);
  expect(documentTypeData.properties[0].validation.mandatory).toBeTruthy();
});

test('can enable validation for a property in a document type', async ({umbracoApi, umbracoUi}) => {
  // Arrange
  const dataTypeData = await umbracoApi.dataType.getByName(dataTypeName);
  const regex = '^[a-zA-Z0-9]*$';
  const regexMessage = 'Only letters and numbers are allowed';
  await umbracoApi.documentType.createDocumentTypeWithPropertyEditor(documentTypeName, dataTypeName, dataTypeData.id);
  await umbracoUi.documentType.goToSection(ConstantHelper.sections.settings);

  // Act
  await umbracoUi.documentType.goToDocumentType(documentTypeName);
  await umbracoUi.documentType.clickEditorSettingsButton();
  await umbracoUi.documentType.selectValidationOption('');
  await umbracoUi.documentType.enterRegEx(regex);
  await umbracoUi.documentType.enterRegExMessage(regexMessage);
  await umbracoUi.documentType.clickSubmitButton();
  await umbracoUi.documentType.clickSaveButton();

  // Assert
  await umbracoUi.documentType.isSuccessStateVisibleForSaveButton();
  const documentTypeData = await umbracoApi.documentType.getByName(documentTypeName);
  expect(documentTypeData.properties[0].validation.regEx).toBe(regex);
  expect(documentTypeData.properties[0].validation.regExMessage).toBe(regexMessage);
});

test('can allow vary by culture for a property in a document type', {tag: '@smoke'}, async ({umbracoApi, umbracoUi}) => {
  // Arrange
  const dataTypeData = await umbracoApi.dataType.getByName(dataTypeName);
  await umbracoApi.documentType.createDocumentTypeWithPropertyEditor(documentTypeName, dataTypeName, dataTypeData.id, groupName, true, false);
  await umbracoUi.documentType.goToSection(ConstantHelper.sections.settings);

  // Act
  await umbracoUi.documentType.goToDocumentType(documentTypeName);
  await umbracoUi.documentType.clickEditorSettingsButton();
  await umbracoUi.documentType.clickSharedAcrossCulturesToggle();
  await umbracoUi.documentType.clickSubmitButton();
  await umbracoUi.documentType.clickSaveButton();

  // Assert
  await umbracoUi.documentType.isSuccessStateVisibleForSaveButton();
  const documentTypeData = await umbracoApi.documentType.getByName(documentTypeName);
  expect(documentTypeData.properties[0].variesByCulture).toBeTruthy();
});

test('can set appearance to label on top for a property in a document type', async ({umbracoApi, umbracoUi}) => {
  // Arrange
  const dataTypeData = await umbracoApi.dataType.getByName(dataTypeName);
  await umbracoApi.documentType.createDocumentTypeWithPropertyEditor(documentTypeName, dataTypeName, dataTypeData.id);
  await umbracoUi.documentType.goToSection(ConstantHelper.sections.settings);

  // Act
  await umbracoUi.documentType.goToDocumentType(documentTypeName);
  await umbracoUi.documentType.clickEditorSettingsButton();
  await umbracoUi.documentType.clickLabelAboveButton();
  await umbracoUi.documentType.clickSubmitButton();
  await umbracoUi.documentType.clickSaveButton();

  // Assert
  await umbracoUi.documentType.isSuccessStateVisibleForSaveButton();
  const documentTypeData = await umbracoApi.documentType.getByName(documentTypeName);
  expect(documentTypeData.properties[0].appearance.labelOnTop).toBeTruthy();
});

test('can add a block list property with inline editing mode to a document type', {tag: '@smoke'}, async ({umbracoApi, umbracoUi}) => {
  // Arrange
  const blockListDataTypeName = 'TestBlockList';
  await umbracoApi.documentType.createDefaultDocumentType(documentTypeName);
  await umbracoApi.dataType.createBlockListDataTypeWithInlineEditingMode(blockListDataTypeName, true);
  await umbracoUi.documentType.goToSection(ConstantHelper.sections.settings);

  // Act
  await umbracoUi.documentType.goToDocumentType(documentTypeName);
  await umbracoUi.documentType.clickAddGroupButton();
  await umbracoUi.documentType.addPropertyEditor(blockListDataTypeName);
  await umbracoUi.documentType.enterGroupName(groupName);
  await umbracoUi.documentType.clickSaveButton();

  // Assert
  await umbracoUi.documentType.isSuccessStateVisibleForSaveButton();
  expect(await umbracoApi.documentType.doesNameExist(documentTypeName)).toBeTruthy();
  const documentTypeData = await umbracoApi.documentType.getByName(documentTypeName);
  const blockListDataTypeData = await umbracoApi.dataType.getByName(blockListDataTypeName);
  // Checks if the correct property was added to the document type
  expect(documentTypeData.properties[0].dataType.id).toBe(blockListDataTypeData.id);

  // Clean
  await umbracoApi.dataType.ensureNameNotExists(blockListDataTypeName);
});<|MERGE_RESOLUTION|>--- conflicted
+++ resolved
@@ -258,13 +258,8 @@
   await umbracoApi.documentType.ensureNameNotExists(compositionDocumentTypeName);
 });
 
-<<<<<<< HEAD
 // Skip this flaky tests as sometimes the properties are not dragged correctly.
 test.skip('can reorder groups in a document type', async ({umbracoApi, umbracoUi}) => {
-=======
-// Currently really flaky
-test.fixme('can reorder groups in a document type', async ({umbracoApi, umbracoUi}) => {
->>>>>>> 0b23a5f7
   // Arrange
   const dataTypeData = await umbracoApi.dataType.getByName(dataTypeName);
   const secondGroupName = 'SecondGroup';
