﻿import {ConstantHelper, test} from '@umbraco/playwright-testhelpers';
import {expect} from '@playwright/test';

test.describe('Script tests', () => {
  const scriptName = 'TestScript.js';
  const scriptPath = '/' + scriptName;

  test.beforeEach(async ({umbracoUi, umbracoApi}) => {
    await umbracoUi.goToBackOffice();
    await umbracoUi.script.goToSection(ConstantHelper.sections.settings);
    await umbracoApi.script.ensureNameNotExists(scriptName);
  });

  test.afterEach(async ({umbracoApi}) => {
    await umbracoApi.script.ensureNameNotExists(scriptName);
  });

  test.skip('can create a empty script', async ({umbracoApi, umbracoUi}) => {
    // Act
    await umbracoUi.script.clickActionsMenuAtRoot();
    await umbracoUi.script.clickCreateButton();
    await umbracoUi.script.clickNewJavascriptFileButton();
    await umbracoUi.script.enterScriptName(scriptName);
    await umbracoUi.script.clickSaveButton();

    // Assert
    await umbracoUi.script.isSuccessNotificationVisible();
    expect(await umbracoApi.script.doesNameExist(scriptName)).toBeTruthy();
    await umbracoUi.script.clickRootFolderCaretButton();
<<<<<<< HEAD
    await umbracoUi.script.isScriptTreeItemVisibile(scriptName);
=======
    await umbracoUi.script.isScriptTreeItemVisible(scriptName);
>>>>>>> 4118f441
  });

  test.skip('can create a script with content', async ({umbracoApi, umbracoUi}) => {
    // Arrange
    const scriptContent = 'TestContent';

    // Act
    await umbracoUi.script.clickActionsMenuAtRoot();
    await umbracoUi.script.clickCreateButton();
    await umbracoUi.script.clickNewJavascriptFileButton();
    await umbracoUi.script.enterScriptName(scriptName);
    await umbracoUi.script.enterScriptContent(scriptContent);
    await umbracoUi.script.clickSaveButton();

    // Assert
    await umbracoUi.script.isSuccessNotificationVisible();
    expect(await umbracoApi.script.doesNameExist(scriptName)).toBeTruthy();
    const scriptData = await umbracoApi.script.getByName(scriptName);
    expect(scriptData.content).toBe(scriptContent);
    await umbracoUi.script.clickRootFolderCaretButton();
<<<<<<< HEAD
    await umbracoUi.script.isScriptTreeItemVisibile(scriptName);
=======
    await umbracoUi.script.isScriptTreeItemVisible(scriptName);
>>>>>>> 4118f441
  });

  test.skip('can update a script', async ({umbracoApi, umbracoUi}) => {
    // Arrange
    await umbracoApi.script.create(scriptName, 'test');
    const updatedScriptContent = 'const test = {\r\n    script = \u0022Test\u0022,\r\n    extension = \u0022.js\u0022,\r\n    scriptPath: function() {\r\n        return this.script \u002B this.extension;\r\n    }\r\n};\r\n';

    // Act
    await umbracoUi.script.openScriptAtRoot(scriptName);
    await umbracoUi.script.enterScriptContent(updatedScriptContent);
    await umbracoUi.script.clickSaveButton();

    // Assert
    await umbracoUi.script.isSuccessNotificationVisible();
    const updatedScript = await umbracoApi.script.get(scriptPath);
    expect(updatedScript.content).toBe(updatedScriptContent);
  });

  test.skip('can delete a script', async ({umbracoApi, umbracoUi}) => {
    // Arrange
    await umbracoApi.script.create(scriptName, '');

    // Act
    await umbracoUi.script.clickRootFolderCaretButton();
    await umbracoUi.script.clickActionsMenuForScript(scriptName);
    await umbracoUi.script.clickDeleteAndConfirmButton();

    // Assert
    await umbracoUi.script.isSuccessNotificationVisible();
    expect(await umbracoApi.script.doesNameExist(scriptName)).toBeFalsy();
<<<<<<< HEAD
    await umbracoUi.script.isScriptTreeItemVisibile(scriptName, false);
  });

  test('can rename a script', async ({umbracoApi, umbracoUi}) => {
=======
    await umbracoUi.script.isScriptTreeItemVisible(scriptName, false);
  });

  test.skip('can rename a script', async ({umbracoApi, umbracoUi}) => {
>>>>>>> 4118f441
    // Arrange
    const wrongScriptName = 'WrongTestScript.js';
    await umbracoApi.script.create(wrongScriptName, '');

    // Act
    await umbracoUi.script.clickRootFolderCaretButton();
    await umbracoUi.script.clickActionsMenuForScript(wrongScriptName);
    await umbracoUi.script.rename(scriptName);

    // Assert
    await umbracoUi.script.isSuccessNotificationVisible();
    expect(await umbracoApi.script.doesNameExist(scriptName)).toBeTruthy();
    expect(await umbracoApi.script.doesNameExist(wrongScriptName)).toBeFalsy();
  });
});<|MERGE_RESOLUTION|>--- conflicted
+++ resolved
@@ -27,11 +27,7 @@
     await umbracoUi.script.isSuccessNotificationVisible();
     expect(await umbracoApi.script.doesNameExist(scriptName)).toBeTruthy();
     await umbracoUi.script.clickRootFolderCaretButton();
-<<<<<<< HEAD
-    await umbracoUi.script.isScriptTreeItemVisibile(scriptName);
-=======
     await umbracoUi.script.isScriptTreeItemVisible(scriptName);
->>>>>>> 4118f441
   });
 
   test.skip('can create a script with content', async ({umbracoApi, umbracoUi}) => {
@@ -52,11 +48,7 @@
     const scriptData = await umbracoApi.script.getByName(scriptName);
     expect(scriptData.content).toBe(scriptContent);
     await umbracoUi.script.clickRootFolderCaretButton();
-<<<<<<< HEAD
-    await umbracoUi.script.isScriptTreeItemVisibile(scriptName);
-=======
     await umbracoUi.script.isScriptTreeItemVisible(scriptName);
->>>>>>> 4118f441
   });
 
   test.skip('can update a script', async ({umbracoApi, umbracoUi}) => {
@@ -87,17 +79,10 @@
     // Assert
     await umbracoUi.script.isSuccessNotificationVisible();
     expect(await umbracoApi.script.doesNameExist(scriptName)).toBeFalsy();
-<<<<<<< HEAD
-    await umbracoUi.script.isScriptTreeItemVisibile(scriptName, false);
-  });
-
-  test('can rename a script', async ({umbracoApi, umbracoUi}) => {
-=======
     await umbracoUi.script.isScriptTreeItemVisible(scriptName, false);
   });
 
   test.skip('can rename a script', async ({umbracoApi, umbracoUi}) => {
->>>>>>> 4118f441
     // Arrange
     const wrongScriptName = 'WrongTestScript.js';
     await umbracoApi.script.create(wrongScriptName, '');
