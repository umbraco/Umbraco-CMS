﻿import {ConstantHelper, test} from '@umbraco/playwright-testhelpers';
import {expect} from '@playwright/test';

test.describe('Script tests', () => {
  const scriptName = 'TestScript.js';
  const scriptFolderName = 'TestScriptFolder';

  test.beforeEach(async ({umbracoUi, umbracoApi}) => {
    await umbracoUi.goToBackOffice();
    await umbracoUi.script.goToSection(ConstantHelper.sections.settings);
    await umbracoApi.script.ensureNameNotExists(scriptFolderName);
  });

  test.afterEach(async ({umbracoApi}) => {
    await umbracoApi.script.ensureNameNotExists(scriptFolderName);
  });

  test.skip('can create a folder', async ({umbracoApi, umbracoUi}) => {
    // Act
    await umbracoUi.script.clickActionsMenuAtRoot();
    await umbracoUi.script.createFolder(scriptFolderName);

    // Assert
    await umbracoUi.script.isSuccessNotificationVisible();
    expect(await umbracoApi.script.doesFolderExist(scriptFolderName)).toBeTruthy();
    await umbracoUi.script.clickRootFolderCaretButton();
    await umbracoUi.script.isScriptTreeItemVisibile(scriptFolderName);
  });

<<<<<<< HEAD
  test('can delete a folder @smoke', async ({umbracoApi, umbracoUi}) => {
=======
  test.skip('can delete a folder', async ({umbracoApi, umbracoUi}) => {
>>>>>>> e20e001c
    // Arrange
    await umbracoApi.script.createFolder(scriptFolderName);

    // Act
    await umbracoUi.script.clickRootFolderCaretButton();
    await umbracoUi.script.clickActionsMenuForScript(scriptFolderName);
    await umbracoUi.script.deleteFolder();

    // Assert
    await umbracoUi.script.isSuccessNotificationVisible();
    expect(await umbracoApi.script.doesFolderExist(scriptFolderName)).toBeFalsy();
    await umbracoUi.script.isScriptTreeItemVisibile(scriptFolderName, false);
  });

  test.skip('can create a script in a folder', async ({umbracoApi, umbracoUi}) => {
    // Arrange
    await umbracoApi.script.createFolder(scriptFolderName);
    const scriptContent = 'const test = {\r\n    script = \u0022Test\u0022,\r\n    extension = \u0022.js\u0022,\r\n    scriptPath: function() {\r\n        return this.script \u002B this.extension;\r\n    }\r\n};\r\n';

    // Act
    await umbracoUi.script.clickRootFolderCaretButton();
    await umbracoUi.script.clickActionsMenuForScript(scriptFolderName);
    await umbracoUi.script.clickCreateButton();
    await umbracoUi.script.clickNewJavascriptFileButton();
    await umbracoUi.script.enterScriptName(scriptName);
    await umbracoUi.script.enterScriptContent(scriptContent);
    await umbracoUi.script.clickSaveButton();

    // Assert
    await umbracoUi.script.isSuccessNotificationVisible();
    expect(await umbracoApi.script.doesNameExist(scriptName)).toBeTruthy();
    const scriptChildren = await umbracoApi.script.getChildren('/' + scriptFolderName);
    expect(scriptChildren[0].path).toBe('/' + scriptFolderName + '/' + scriptName);
    const scriptData = await umbracoApi.script.get(scriptChildren[0].path);
    expect(scriptData.content).toBe(scriptContent);
    await umbracoUi.stylesheet.clickCaretButtonForName(scriptFolderName);
    await umbracoUi.script.isScriptTreeItemVisibile(scriptName);
  });

  test.skip('can create a folder in a folder', async ({umbracoApi, umbracoUi}) => {
    // Arrange
    await umbracoApi.script.createFolder(scriptFolderName);
    const childFolderName = 'childFolderName';

    // Act
    await umbracoUi.script.clickRootFolderCaretButton();
    await umbracoUi.script.clickActionsMenuForScript(scriptFolderName);
    await umbracoUi.script.createFolder(childFolderName);

    // Assert
    await umbracoUi.script.isSuccessNotificationVisible();
    expect(await umbracoApi.script.doesNameExist(childFolderName)).toBeTruthy();
    const scriptChildren = await umbracoApi.script.getChildren('/' + scriptFolderName);
    expect(scriptChildren[0].path).toBe('/' + scriptFolderName + '/' + childFolderName);
    await umbracoUi.stylesheet.clickCaretButtonForName(scriptFolderName);
    await umbracoUi.script.isScriptTreeItemVisibile(childFolderName);
  });

<<<<<<< HEAD
  test('can create a folder in a folder in a folder @smoke', async ({umbracoApi, umbracoUi}) => {
=======
  test.skip('can create a folder in a folder in a folder', async ({umbracoApi, umbracoUi}) => {
>>>>>>> e20e001c
    // Arrange
    const childFolderName = 'ChildFolderName';
    const childOfChildFolderName = 'ChildOfChildFolderName';
    await umbracoApi.script.createFolder(scriptFolderName);
    await umbracoApi.script.createFolder(childFolderName, scriptFolderName);

    // Act
    await umbracoUi.script.clickRootFolderCaretButton();
    await umbracoUi.script.clickCaretButtonForName(scriptFolderName);
    await umbracoUi.script.clickActionsMenuForScript(childFolderName);
    await umbracoUi.script.createFolder(childOfChildFolderName);

    // Assert
    await umbracoUi.script.isSuccessNotificationVisible();
    expect(await umbracoApi.script.doesNameExist(childOfChildFolderName)).toBeTruthy();
    const scriptChildren = await umbracoApi.script.getChildren('/' + scriptFolderName + '/' + childFolderName);
    expect(scriptChildren[0].path).toBe('/' + scriptFolderName + '/' + childFolderName + '/' + childOfChildFolderName);
    await umbracoUi.stylesheet.clickCaretButtonForName(childFolderName);
    await umbracoUi.script.isScriptTreeItemVisibile(childOfChildFolderName);
  });

  test.skip('can create a script in a folder in a folder', async ({umbracoApi, umbracoUi}) => {
    // Arrange
    const childFolderName = 'ChildFolderName';
    await umbracoApi.script.createFolder(scriptFolderName);
    await umbracoApi.script.createFolder(childFolderName, scriptFolderName);

    // Act
    await umbracoUi.script.clickRootFolderCaretButton();
    await umbracoUi.script.clickCaretButtonForName(scriptFolderName);
    await umbracoUi.script.clickActionsMenuForScript(childFolderName);
    await umbracoUi.script.clickCreateButton();
    await umbracoUi.script.clickNewJavascriptFileButton();
    await umbracoUi.script.enterScriptName(scriptName);
    await umbracoUi.script.clickSaveButton();

    // Assert
    await umbracoUi.script.isSuccessNotificationVisible();
    expect(await umbracoApi.script.doesNameExist(scriptName)).toBeTruthy();
    const scriptChildren = await umbracoApi.script.getChildren('/' + scriptFolderName + '/' + childFolderName);
    expect(scriptChildren[0].path).toBe('/' + scriptFolderName + '/' + childFolderName + '/' + scriptName);
    await umbracoUi.stylesheet.clickCaretButtonForName(childFolderName);
    await umbracoUi.script.isScriptTreeItemVisibile(scriptName);
  });
});<|MERGE_RESOLUTION|>--- conflicted
+++ resolved
@@ -15,7 +15,7 @@
     await umbracoApi.script.ensureNameNotExists(scriptFolderName);
   });
 
-  test.skip('can create a folder', async ({umbracoApi, umbracoUi}) => {
+  test.skip('can create a folder @smoke', async ({umbracoApi, umbracoUi}) => {
     // Act
     await umbracoUi.script.clickActionsMenuAtRoot();
     await umbracoUi.script.createFolder(scriptFolderName);
@@ -27,11 +27,7 @@
     await umbracoUi.script.isScriptTreeItemVisibile(scriptFolderName);
   });
 
-<<<<<<< HEAD
-  test('can delete a folder @smoke', async ({umbracoApi, umbracoUi}) => {
-=======
-  test.skip('can delete a folder', async ({umbracoApi, umbracoUi}) => {
->>>>>>> e20e001c
+  test.skip('can delete a folder @smoke', async ({umbracoApi, umbracoUi}) => {
     // Arrange
     await umbracoApi.script.createFolder(scriptFolderName);
 
@@ -90,11 +86,7 @@
     await umbracoUi.script.isScriptTreeItemVisibile(childFolderName);
   });
 
-<<<<<<< HEAD
-  test('can create a folder in a folder in a folder @smoke', async ({umbracoApi, umbracoUi}) => {
-=======
   test.skip('can create a folder in a folder in a folder', async ({umbracoApi, umbracoUi}) => {
->>>>>>> e20e001c
     // Arrange
     const childFolderName = 'ChildFolderName';
     const childOfChildFolderName = 'ChildOfChildFolderName';
