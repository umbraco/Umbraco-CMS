﻿import {ConstantHelper, test} from '@umbraco/playwright-testhelpers';
import {expect} from '@playwright/test';

test.describe('Script tests', () => {
  const scriptName = 'TestScript.js';
  const scriptFolderName = 'TestScriptFolder';

  test.beforeEach(async ({umbracoUi, umbracoApi}) => {
    await umbracoUi.goToBackOffice();
    await umbracoApi.script.ensureNameNotExists(scriptFolderName);
  });

  test.afterEach(async ({umbracoApi}) => {
    await umbracoApi.script.ensureNameNotExists(scriptFolderName);
  });

<<<<<<< HEAD
  test.skip('can create a folder @smoke', async ({umbracoApi, umbracoUi}) => {
=======
  test('can create a folder @smoke', async ({umbracoApi, umbracoUi}) => {
>>>>>>> 22c0c250
    // Act
    await umbracoUi.script.goToSection(ConstantHelper.sections.settings);
    await umbracoUi.script.clickActionsMenuAtRoot();
    await umbracoUi.script.createFolder(scriptFolderName);
    // TODO: remove it later
    await umbracoUi.waitForTimeout(1000);

    // Assert
    await umbracoUi.script.isSuccessNotificationVisible();
    expect(await umbracoApi.script.doesFolderExist(scriptFolderName)).toBeTruthy();
    await umbracoUi.script.isScriptRootTreeItemVisible(scriptFolderName);
  });

<<<<<<< HEAD
  test.skip('can delete a folder @smoke', async ({umbracoApi, umbracoUi}) => {
=======
  test('can delete a folder @smoke', async ({umbracoApi, umbracoUi}) => {
>>>>>>> 22c0c250
    // Arrange
    await umbracoApi.script.createFolder(scriptFolderName);

    // Act
    await umbracoUi.script.goToSection(ConstantHelper.sections.settings);
    await umbracoUi.script.reloadScriptTree();
    await umbracoUi.script.clickActionsMenuForScript(scriptFolderName);
    await umbracoUi.script.deleteFolder();

    // Assert
    await umbracoUi.script.isSuccessNotificationVisible();
    expect(await umbracoApi.script.doesFolderExist(scriptFolderName)).toBeFalsy();
    await umbracoUi.script.isScriptRootTreeItemVisible(scriptFolderName, false);
  });

  test('can create a script in a folder', async ({umbracoApi, umbracoUi}) => {
    // Arrange
    await umbracoApi.script.createFolder(scriptFolderName);
    const scriptContent = 'const test = {\r\n    script = \u0022Test\u0022,\r\n    extension = \u0022.js\u0022,\r\n    scriptPath: function() {\r\n        return this.script \u002B this.extension;\r\n    }\r\n};\r\n';

    // Act
    await umbracoUi.script.goToSection(ConstantHelper.sections.settings);
    await umbracoUi.script.reloadScriptTree();
    await umbracoUi.script.clickActionsMenuForScript(scriptFolderName);
    await umbracoUi.script.clickCreateButton();
    await umbracoUi.script.clickNewJavascriptFileButton();
    await umbracoUi.script.enterScriptName(scriptName);
    await umbracoUi.script.enterScriptContent(scriptContent);
    await umbracoUi.script.clickSaveButton();

    // Assert
    await umbracoUi.script.isSuccessNotificationVisible();
    expect(await umbracoApi.script.doesNameExist(scriptName)).toBeTruthy();
    const scriptChildren = await umbracoApi.script.getChildren('/' + scriptFolderName);
    expect(scriptChildren[0].path).toBe('/' + scriptFolderName + '/' + scriptName);
    const scriptData = await umbracoApi.script.get(scriptChildren[0].path);
    expect(scriptData.content).toBe(scriptContent);
    await umbracoUi.stylesheet.clickCaretButtonForName(scriptFolderName);
    await umbracoUi.script.isScriptRootTreeItemVisible(scriptName);
  });

  test('can create a folder in a folder', async ({umbracoApi, umbracoUi}) => {
    // Arrange
    await umbracoApi.script.createFolder(scriptFolderName);
    const childFolderName = 'childFolderName';

    // Act
    await umbracoUi.script.goToSection(ConstantHelper.sections.settings);
    await umbracoUi.script.reloadScriptTree();
    await umbracoUi.script.clickActionsMenuForScript(scriptFolderName);
    await umbracoUi.script.createFolder(childFolderName);

    // Assert
    await umbracoUi.script.isSuccessNotificationVisible();
    expect(await umbracoApi.script.doesNameExist(childFolderName)).toBeTruthy();
    const scriptChildren = await umbracoApi.script.getChildren('/' + scriptFolderName);
    expect(scriptChildren[0].path).toBe('/' + scriptFolderName + '/' + childFolderName);
    await umbracoUi.stylesheet.clickCaretButtonForName(scriptFolderName);
    await umbracoUi.script.isScriptRootTreeItemVisible(childFolderName);
  });

  test('can create a folder in a folder in a folder @smoke', async ({umbracoApi, umbracoUi}) => {
    // Arrange
    const childFolderName = 'ChildFolderName';
    const childOfChildFolderName = 'ChildOfChildFolderName';
    await umbracoApi.script.createFolder(scriptFolderName);
    await umbracoApi.script.createFolder(childFolderName, scriptFolderName);

    // Act
    await umbracoUi.script.goToSection(ConstantHelper.sections.settings);
    await umbracoUi.script.reloadScriptTree();
    await umbracoUi.script.clickCaretButtonForName(scriptFolderName);
    await umbracoUi.script.clickActionsMenuForScript(childFolderName);
    await umbracoUi.script.createFolder(childOfChildFolderName);

    // Assert
    await umbracoUi.script.isSuccessNotificationVisible();
    expect(await umbracoApi.script.doesNameExist(childOfChildFolderName)).toBeTruthy();
    const scriptChildren = await umbracoApi.script.getChildren('/' + scriptFolderName + '/' + childFolderName);
    expect(scriptChildren[0].path).toBe('/' + scriptFolderName + '/' + childFolderName + '/' + childOfChildFolderName);
    await umbracoUi.stylesheet.clickCaretButtonForName(childFolderName);
    await umbracoUi.script.isScriptRootTreeItemVisible(childOfChildFolderName);
  });

  test('can create a script in a folder in a folder', async ({umbracoApi, umbracoUi}) => {
    // Arrange
    const childFolderName = 'ChildFolderName';
    await umbracoApi.script.createFolder(scriptFolderName);
    await umbracoApi.script.createFolder(childFolderName, scriptFolderName);

    // Act
    await umbracoUi.script.goToSection(ConstantHelper.sections.settings);
    await umbracoUi.script.reloadScriptTree();
    await umbracoUi.script.clickCaretButtonForName(scriptFolderName);
    await umbracoUi.script.clickActionsMenuForScript(childFolderName);
    await umbracoUi.script.clickCreateButton();
    await umbracoUi.script.clickNewJavascriptFileButton();
    await umbracoUi.script.enterScriptName(scriptName);
    await umbracoUi.script.clickSaveButton();

    // Assert
    await umbracoUi.script.isSuccessNotificationVisible();
    expect(await umbracoApi.script.doesNameExist(scriptName)).toBeTruthy();
    const scriptChildren = await umbracoApi.script.getChildren('/' + scriptFolderName + '/' + childFolderName);
    expect(scriptChildren[0].path).toBe('/' + scriptFolderName + '/' + childFolderName + '/' + scriptName);
    await umbracoUi.stylesheet.clickCaretButtonForName(childFolderName);
    await umbracoUi.script.isScriptRootTreeItemVisible(scriptName);
  });
});<|MERGE_RESOLUTION|>--- conflicted
+++ resolved
@@ -14,11 +14,7 @@
     await umbracoApi.script.ensureNameNotExists(scriptFolderName);
   });
 
-<<<<<<< HEAD
-  test.skip('can create a folder @smoke', async ({umbracoApi, umbracoUi}) => {
-=======
   test('can create a folder @smoke', async ({umbracoApi, umbracoUi}) => {
->>>>>>> 22c0c250
     // Act
     await umbracoUi.script.goToSection(ConstantHelper.sections.settings);
     await umbracoUi.script.clickActionsMenuAtRoot();
@@ -32,11 +28,7 @@
     await umbracoUi.script.isScriptRootTreeItemVisible(scriptFolderName);
   });
 
-<<<<<<< HEAD
-  test.skip('can delete a folder @smoke', async ({umbracoApi, umbracoUi}) => {
-=======
   test('can delete a folder @smoke', async ({umbracoApi, umbracoUi}) => {
->>>>>>> 22c0c250
     // Arrange
     await umbracoApi.script.createFolder(scriptFolderName);
 
