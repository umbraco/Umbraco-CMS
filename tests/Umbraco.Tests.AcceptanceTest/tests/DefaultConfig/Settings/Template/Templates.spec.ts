﻿import {AliasHelper, ConstantHelper, test} from '@umbraco/playwright-testhelpers';
import {expect} from "@playwright/test";

test.describe('Template tests', () => {
  const templateName = 'TestTemplate';
  const defaultTemplateContent = '@using Umbraco.Cms.Web.Common.PublishedModels;\r\n@inherits Umbraco.Cms.Web.Common.Views.UmbracoViewPage\r\n@{\r\n\tLayout = null;\r\n}';

  test.beforeEach(async ({umbracoUi, umbracoApi}) => {
    await umbracoApi.template.ensureNameNotExists(templateName);
    await umbracoUi.goToBackOffice();
  });

  test.afterEach(async ({umbracoApi}) => {
    await umbracoApi.template.ensureNameNotExists(templateName);
  });

<<<<<<< HEAD
  test.skip('can create a template @smoke', async ({umbracoApi, umbracoUi}) => {
=======
  test('can create a template', async ({page, umbracoApi, umbracoUi}) => {
    // Arrange
    await umbracoUi.template.goToSection(ConstantHelper.sections.settings);

>>>>>>> b392a499
    // Act
    await umbracoUi.template.clickActionsMenuAtRoot();
    await umbracoUi.template.clickCreateButton();
    await umbracoUi.template.enterTemplateName(templateName);
    await umbracoUi.template.clickSaveButton();

    // Assert
    await umbracoUi.template.isSuccessNotificationVisible();
    expect(await umbracoApi.template.doesNameExist(templateName)).toBeTruthy();
    await umbracoUi.template.isTemplateRootTreeItemVisible(templateName);
  });

<<<<<<< HEAD
  test.skip('can update content of a template @smoke', async ({umbracoApi, umbracoUi}) => {
=======
  test('can update content of a template', async ({umbracoApi, umbracoUi}) => {
>>>>>>> b392a499
    // Arrange
    const updatedTemplateContent =
      defaultTemplateContent + '\r\n' + '<p>AcceptanceTests</p>';

    await umbracoApi.template.createDefaultTemplate(templateName);

    // Act
    await umbracoUi.template.goToTemplate(templateName);
    await umbracoUi.template.enterTemplateContent(updatedTemplateContent);
    await umbracoUi.template.clickSaveButton();

    // Assert
    await umbracoUi.template.isSuccessNotificationVisible();
    // Checks if the template was updated
    const updatedTemplate = await umbracoApi.template.getByName(templateName);
    expect(updatedTemplate.content).toBe(updatedTemplateContent);
  });

  test('can rename a template', async ({umbracoApi, umbracoUi}) => {
    // Arrange
    const wrongTemplateName = 'WrongTemplateName';
    const templateAlias = AliasHelper.toAlias(wrongTemplateName);
    await umbracoApi.template.ensureNameNotExists(wrongTemplateName);
    const templateId = await umbracoApi.template.create(wrongTemplateName, templateAlias, '');
    expect(await umbracoApi.template.doesNameExist(wrongTemplateName)).toBeTruthy();

    // Act
    await umbracoUi.template.goToTemplate(wrongTemplateName);
    await umbracoUi.template.enterTemplateName(templateName);
    await umbracoUi.template.clickSaveButton();

    // Assert
    await umbracoUi.template.isSuccessNotificationVisible();
    const templateData = await umbracoApi.template.get(templateId);
    expect(templateData.name).toBe(templateName);
  });

  test('can delete a template', async ({umbracoApi, umbracoUi}) => {
    // Arrange
    await umbracoApi.template.createDefaultTemplate(templateName);
    await umbracoUi.template.goToSection(ConstantHelper.sections.settings);

    // Act
    await umbracoUi.template.reloadTemplateTree();
    await umbracoUi.template.clickActionsMenuForTemplate(templateName);
    await umbracoUi.template.clickDeleteAndConfirmButton();

    // Assert
    await umbracoUi.template.isSuccessNotificationVisible();
    expect(await umbracoApi.template.doesNameExist(templateName)).toBeFalsy();
    await umbracoUi.template.isTemplateRootTreeItemVisible(templateName, false);
  });

  test('can set a template as master template', async ({umbracoApi, umbracoUi}) => {
    // Arrange
    const childTemplateName = 'ChildTemplate';
    await umbracoApi.template.ensureNameNotExists(childTemplateName);
    await umbracoApi.template.createDefaultTemplate(templateName);
    await umbracoApi.template.createDefaultTemplate(childTemplateName);

    // Act
    await umbracoUi.template.goToTemplate(childTemplateName);
    await umbracoUi.template.clickChangeMasterTemplateButton();
    await umbracoUi.template.clickButtonWithName(templateName);
    await umbracoUi.template.clickChooseButton();
    await umbracoUi.template.clickSaveButton();

    // Assert
    await umbracoUi.template.isSuccessNotificationVisible();
    await umbracoUi.template.isMasterTemplateNameVisible(templateName);
    // Checks if the childTemplate has the masterTemplate set
    const childTemplateData = await umbracoApi.template.getByName(childTemplateName);
    const masterTemplateData = await umbracoApi.template.getByName(templateName);
    expect(childTemplateData.masterTemplate.id).toBe(masterTemplateData.id);

    // Clean
    await umbracoApi.template.ensureNameNotExists(childTemplateName);
  });

  test('can remove a master template', async ({umbracoApi, umbracoUi}) => {
    // Arrange
    const childTemplateName = 'ChildTemplate';
    const templateAlias = AliasHelper.toAlias(templateName);
    const childTemplateAlias = AliasHelper.toAlias(childTemplateName);
    const childTemplateContent = '@{\n\tLayout = \"' + templateAlias + '.cshtml\";\n}\n';
    await umbracoApi.template.ensureNameNotExists(childTemplateName);
    await umbracoApi.template.create(templateName, templateAlias, '');
    await umbracoApi.template.create(childTemplateName, childTemplateAlias, childTemplateContent);

    // Act
    await umbracoUi.template.goToTemplate(templateName, childTemplateName);
    await umbracoUi.template.clickRemoveMasterTemplateButton();
    await umbracoUi.template.clickSaveButton();

    // Assert
    await umbracoUi.template.isSuccessNotificationVisible();
    await umbracoUi.template.isMasterTemplateNameVisible('No master');
    const childTemplate = await umbracoApi.template.getByName(childTemplateName);
    expect(childTemplate.masterTemplate).toBe(null);

    // Clean
    await umbracoApi.template.ensureNameNotExists(childTemplateName);
  });

  // Remove skip when the front-end is ready. Currently this function is not stable, sometimes the shown code is not updated after choosing Order By
  test.skip('can use query builder with Order By statement for a template', async ({umbracoApi, umbracoUi}) => {
    // Arrange
    const propertyAliasValue = 'UpdateDate';
    const isAscending = true;
    const expectedCode = 'Umbraco.ContentAtRoot().FirstOrDefault()\r\n' +
      '    .Children()\r\n' +
      '    .Where(x => x.IsVisible())\r\n' +
      '    .OrderBy(x => x.' + propertyAliasValue + ')';
    const expectedTemplateContent = '\r\n' +
      '@{\r\n' +
      '\tvar selection = ' + expectedCode + ';\r\n' +
      '}\r\n' +
      '<ul>\r\n' +
      '\t@foreach (var item in selection)\r\n' +
      '\t{\r\n' +
      '\t\t<li>\r\n' +
      '\t\t\t<a href="@item.Url()">@item.Name()</a>\r\n' +
      '\t\t</li>\r\n' +
      '\t}\r\n' +
      '</ul>\r\n' +
      '\r\n' + defaultTemplateContent;

    await umbracoApi.template.createDefaultTemplate(templateName);

    // Act
    await umbracoUi.template.goToTemplate(templateName);
    await umbracoUi.waitForTimeout(1000);
    await umbracoUi.template.addQueryBuilderWithOrderByStatement(propertyAliasValue, isAscending);
    // Verify that the code is shown
    await umbracoUi.template.isQueryBuilderCodeShown(expectedCode);
    await umbracoUi.template.clickSubmitButton();
    await umbracoUi.template.clickSaveButton();

    // Assert
    await umbracoUi.template.isSuccessNotificationVisible();
    const templateData = await umbracoApi.template.getByName(templateName);
    expect(templateData.content).toBe(expectedTemplateContent);
  });

  test('can use query builder with Where statement for a template', async ({umbracoApi, umbracoUi}) => {
    // Arrange
    //Arrange
    const propertyAliasValue = 'Name';
    const operatorValue = 'is';
    const constrainValue = 'Test Content';
    const expectedCode = 'Umbraco.ContentAtRoot().FirstOrDefault()\r\n' +
      '    .Children()\r\n' +
      '    .Where(x => (x.' + propertyAliasValue + ' == "' + constrainValue + '"))\r\n' +
      '    .Where(x => x.IsVisible())';
    const expectedTemplateContent = '\r\n' +
      '@{\r\n' +
      '\tvar selection = ' + expectedCode + ';\r\n' +
      '}\r\n' +
      '<ul>\r\n' +
      '\t@foreach (var item in selection)\r\n' +
      '\t{\r\n' +
      '\t\t<li>\r\n' +
      '\t\t\t<a href="@item.Url()">@item.Name()</a>\r\n' +
      '\t\t</li>\r\n' +
      '\t}\r\n' +
      '</ul>\r\n' +
      '\r\n' + defaultTemplateContent;

    await umbracoApi.template.createDefaultTemplate(templateName);

    // Act
    await umbracoUi.template.goToTemplate(templateName);
    // TODO: refactor later
    await umbracoUi.waitForTimeout(1000);
    await umbracoUi.template.addQueryBuilderWithWhereStatement(propertyAliasValue, operatorValue, constrainValue);
    // Verify that the code is shown
    await umbracoUi.template.isQueryBuilderCodeShown(expectedCode);
    await umbracoUi.template.clickSubmitButton();
    await umbracoUi.template.clickSaveButton();

    // Assert
    await umbracoUi.template.isSuccessNotificationVisible();
    const templateData = await umbracoApi.template.getByName(templateName);
    expect(templateData.content).toBe(expectedTemplateContent);
  });

  test('can insert sections - render child template into a template', async ({umbracoApi, umbracoUi}) => {
    // Arrange
    const sectionType = 'Render child template';
    const insertedContent = '@RenderBody()';
    await umbracoApi.template.createDefaultTemplate(templateName);
    const templateContent = insertedContent + defaultTemplateContent;

    // Act
    await umbracoUi.template.goToTemplate(templateName);
    // TODO: refactor later
    await umbracoUi.waitForTimeout(1000);
    await umbracoUi.template.insertSection(sectionType);
    await umbracoUi.template.clickSaveButton();

    // Assert
    await umbracoUi.template.isSuccessNotificationVisible();
    const templateData = await umbracoApi.template.getByName(templateName);
    expect(templateData.content).toBe(templateContent);
  });

  test('can insert sections - render a named section into a template', async ({umbracoApi, umbracoUi}) => {
    // Arrange
    const sectionType = 'Render a named section';
    const sectionName = 'TestSectionName';
    const insertedContent = '@RenderSection("' + sectionName + '", false)';
    await umbracoApi.template.createDefaultTemplate(templateName);
    const templateContent = insertedContent + defaultTemplateContent;

    // Act
    await umbracoUi.template.goToTemplate(templateName);
    // TODO: refactor later
    await umbracoUi.waitForTimeout(1000);
    await umbracoUi.template.insertSection(sectionType, sectionName);
    await umbracoUi.template.clickSaveButton();

    // Assert
    await umbracoUi.template.isSuccessNotificationVisible();
    const templateData = await umbracoApi.template.getByName(templateName);
    expect(templateData.content).toBe(templateContent);
  });

  test('can insert sections - define a named section into a template', async ({umbracoApi, umbracoUi}) => {
    // Arrange
    const sectionType = 'Define a named section';
    const sectionName = 'TestSectionName';
    const insertedContent = '@section ' + sectionName + '\r\n{\r\n\r\n\r\n\r\n}';
    await umbracoApi.template.createDefaultTemplate(templateName);
    const templateContent = insertedContent + defaultTemplateContent;

    // Act
    await umbracoUi.template.goToTemplate(templateName);
    // TODO: refactor later
    await umbracoUi.waitForTimeout(1000);
    await umbracoUi.template.insertSection(sectionType, sectionName);
    await umbracoUi.template.clickSaveButton();

    // Assert
    await umbracoUi.template.isSuccessNotificationVisible();
    const templateData = await umbracoApi.template.getByName(templateName);
    expect(templateData.content).toBe(templateContent);
  });

  test('can insert dictionary item into a template', async ({umbracoApi, umbracoUi}) => {
    // Arrange
    await umbracoApi.template.createDefaultTemplate(templateName);
    const dictionaryName = 'TestDictionary';
    await umbracoApi.dictionary.ensureNameNotExists(dictionaryName);
    await umbracoApi.dictionary.create(dictionaryName);
    const templateContent = '@Umbraco.GetDictionaryValue("' + dictionaryName + '")' + defaultTemplateContent;

    // Act
    await umbracoUi.template.goToTemplate(templateName);
    // TODO: refactor later
    await umbracoUi.waitForTimeout(1000);
    await umbracoUi.template.insertDictionaryItem(dictionaryName);
    await umbracoUi.template.clickSaveButton();

    // Assert
    await umbracoUi.template.isSuccessNotificationVisible();
    const templateData = await umbracoApi.template.getByName(templateName);
    expect(templateData.content).toBe(templateContent);

    // Clean
    await umbracoApi.dictionary.ensureNameNotExists(dictionaryName);
  });

  test('can insert partial view into a template', async ({umbracoApi, umbracoUi}) => {
    // Arrange
    await umbracoApi.template.createDefaultTemplate(templateName);
    const partialViewName = 'TestPartialView';
    const partialViewFileName = partialViewName + '.cshtml';
    await umbracoApi.partialView.ensureNameNotExists(partialViewFileName);
    await umbracoApi.partialView.createDefaultPartialView(partialViewFileName);
    const templateContent = '@await Html.PartialAsync("' + partialViewName + '")' + defaultTemplateContent;

    // Act
    await umbracoUi.template.goToTemplate(templateName);
    // TODO: refactor later
    await umbracoUi.waitForTimeout(1000);
    await umbracoUi.template.insertPartialView(partialViewFileName);
    await umbracoUi.template.clickSaveButton();

    // Assert
    await umbracoUi.template.isSuccessNotificationVisible();
    const templateData = await umbracoApi.template.getByName(templateName);
    expect(templateData.content).toBe(templateContent);
  });

  test('can insert value into a template', async ({umbracoApi, umbracoUi}) => {
    // Arrange
    await umbracoApi.template.createDefaultTemplate(templateName);
    const systemFieldValue = 'createDate';
    const templateContent = '@Model.Value("' + systemFieldValue + '")' + defaultTemplateContent;

    // Act
    await umbracoUi.template.goToTemplate(templateName);
    // TODO: refactor later
    await umbracoUi.waitForTimeout(1000);
    await umbracoUi.template.insertSystemFieldValue(systemFieldValue);
    await umbracoUi.template.clickSaveButton();

    // Assert
    await umbracoUi.template.isSuccessNotificationVisible();
    const templateData = await umbracoApi.template.getByName(templateName);
    expect(templateData.content).toBe(templateContent);
  });

  // TODO: Remove skip when the front-end is ready. Currently the returned items count is not updated after choosing the root content.
  test.skip('can show returned items in query builder ', async ({umbracoApi, umbracoUi}) => {
    // Arrange
    // Create content at root with a child
    const documentTypeName = 'ParentDocumentType';
    const childDocumentTypeName = 'ChildDocumentType';
    const contentName = 'ContentName';
    const childContentName = 'ChildContentName';
    const childDocumentTypeId = await umbracoApi.documentType.createDefaultDocumentTypeWithAllowAsRoot(childDocumentTypeName);
    const documentTypeId = await umbracoApi.documentType.createDocumentTypeWithAllowedChildNode(documentTypeName, childDocumentTypeId);
    const contentId = await umbracoApi.document.createDefaultDocument(contentName, documentTypeId);
    await umbracoApi.document.createDefaultDocumentWithParent(childContentName, childDocumentTypeId, contentId);
    // Create template
    await umbracoApi.template.createDefaultTemplate(templateName);

    // Act
    await umbracoUi.template.goToTemplate(templateName);
    await umbracoUi.template.clickQueryBuilderButton();
    await umbracoUi.template.chooseRootContentInQueryBuilder('(' + contentName + ')');

    // Assert
    await umbracoUi.template.doesReturnedItemsHaveCount(1);
    await umbracoUi.template.doesQueryResultHaveContentName(childContentName);

    // Clean
    await umbracoApi.documentType.ensureNameNotExists(documentTypeName);
  });
});<|MERGE_RESOLUTION|>--- conflicted
+++ resolved
@@ -14,14 +14,10 @@
     await umbracoApi.template.ensureNameNotExists(templateName);
   });
 
-<<<<<<< HEAD
-  test.skip('can create a template @smoke', async ({umbracoApi, umbracoUi}) => {
-=======
-  test('can create a template', async ({page, umbracoApi, umbracoUi}) => {
+  test('can create a template @smoke', async ({page, umbracoApi, umbracoUi}) => {
     // Arrange
     await umbracoUi.template.goToSection(ConstantHelper.sections.settings);
 
->>>>>>> b392a499
     // Act
     await umbracoUi.template.clickActionsMenuAtRoot();
     await umbracoUi.template.clickCreateButton();
@@ -34,11 +30,7 @@
     await umbracoUi.template.isTemplateRootTreeItemVisible(templateName);
   });
 
-<<<<<<< HEAD
-  test.skip('can update content of a template @smoke', async ({umbracoApi, umbracoUi}) => {
-=======
-  test('can update content of a template', async ({umbracoApi, umbracoUi}) => {
->>>>>>> b392a499
+  test('can update content of a template @smoke', async ({umbracoApi, umbracoUi}) => {
     // Arrange
     const updatedTemplateContent =
       defaultTemplateContent + '\r\n' + '<p>AcceptanceTests</p>';
