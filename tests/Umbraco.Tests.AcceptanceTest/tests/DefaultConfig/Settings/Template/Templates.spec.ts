﻿import {AliasHelper, ConstantHelper, test} from '@umbraco/playwright-testhelpers';
import {expect} from "@playwright/test";

test.describe('Template tests', () => {
  const templateName = 'TestTemplate';
  const defaultTemplateContent = '@using Umbraco.Cms.Web.Common.PublishedModels;\r\n@inherits Umbraco.Cms.Web.Common.Views.UmbracoViewPage\r\n@{\r\n\tLayout = null;\r\n}';

  test.beforeEach(async ({umbracoUi, umbracoApi}) => {
    await umbracoApi.template.ensureNameNotExists(templateName);
    await umbracoUi.goToBackOffice();
    await umbracoUi.template.goToSection(ConstantHelper.sections.settings);
  });

  test.afterEach(async ({umbracoApi}) => {
    await umbracoApi.template.ensureNameNotExists(templateName);
  });

<<<<<<< HEAD
  test.skip('can create a template @smoke', async ({umbracoApi, umbracoUi}) => {
=======
  test('can create a template', async ({umbracoApi, umbracoUi}) => {
>>>>>>> dc9c28db
    // Act
    await umbracoUi.template.clickActionsMenuAtRoot();
    await umbracoUi.template.clickCreateButton();
    await umbracoUi.template.enterTemplateName(templateName);
    await umbracoUi.template.clickSaveButton();

    // Assert
    await umbracoUi.template.isSuccessNotificationVisible();
    expect(await umbracoApi.template.doesNameExist(templateName)).toBeTruthy();
    await umbracoUi.template.clickRootFolderCaretButton();
    await umbracoUi.template.isTemplateTreeItemVisibile(templateName);
  });

<<<<<<< HEAD
  test('can update a template @smoke', async ({umbracoApi, umbracoUi}) => {
=======
  test('can update content of a template', async ({umbracoApi, umbracoUi}) => {
>>>>>>> dc9c28db
    // Arrange
    const updatedTemplateContent =
      defaultTemplateContent + '\r\n' + '<p>AcceptanceTests</p>';

    await umbracoApi.template.createDefaultTemplate(templateName);

    // Act
    await umbracoUi.template.goToTemplate(templateName);
    await umbracoUi.template.enterTemplateContent(updatedTemplateContent);
    await umbracoUi.template.clickSaveButton();

    // Assert
    await umbracoUi.template.isSuccessNotificationVisible();
    // Checks if the template was updated
    const updatedTemplate = await umbracoApi.template.getByName(templateName);
    expect(updatedTemplate.content).toBe(updatedTemplateContent);
  });

<<<<<<< HEAD
  test('can delete a template @smoke', async ({umbracoApi, umbracoUi}) => {
=======
  test('can rename a template', async ({umbracoApi, umbracoUi}) => {
    // Arrange
    const wrongTemplateName = 'WrongTemplateName';
    const templateAlias = AliasHelper.toAlias(wrongTemplateName);
    await umbracoApi.template.ensureNameNotExists(wrongTemplateName);
    const templateId = await umbracoApi.template.create(wrongTemplateName, templateAlias, '');
    expect(await umbracoApi.template.doesNameExist(wrongTemplateName)).toBeTruthy();

    // Act
    await umbracoUi.template.goToTemplate(wrongTemplateName);
    await umbracoUi.template.enterTemplateName(templateName);
    await umbracoUi.template.clickSaveButton();

    // Assert
    await umbracoUi.template.isSuccessNotificationVisible();
    const templateData = await umbracoApi.template.get(templateId);
    expect(templateData.name).toBe(templateName);
  });

  test('can delete a template', async ({umbracoApi, umbracoUi}) => {
>>>>>>> dc9c28db
    // Arrange
    await umbracoApi.template.createDefaultTemplate(templateName);

    // Act
    await umbracoUi.template.clickRootFolderCaretButton();
    await umbracoUi.template.clickActionsMenuForTemplate(templateName);
    await umbracoUi.template.clickDeleteAndConfirmButton();

    // Assert
    await umbracoUi.template.isSuccessNotificationVisible();
    expect(await umbracoApi.template.doesNameExist(templateName)).toBeFalsy();
    await umbracoUi.template.isTemplateTreeItemVisibile(templateName, false);
  });

<<<<<<< HEAD
  test.skip('can set a template as master template @smoke', async ({umbracoApi, umbracoUi}) => {
=======
  test('can set a template as master template', async ({umbracoApi, umbracoUi}) => {
>>>>>>> dc9c28db
    // Arrange
    const childTemplateName = 'ChildTemplate';
    await umbracoApi.template.ensureNameNotExists(childTemplateName);
    await umbracoApi.template.createDefaultTemplate(templateName);
    await umbracoApi.template.createDefaultTemplate(childTemplateName);

    // Act
    await umbracoUi.template.goToTemplate(childTemplateName);
    await umbracoUi.template.clickChangeMasterTemplateButton();
    await umbracoUi.template.clickButtonWithName(templateName);
    await umbracoUi.template.clickChooseButton();
    await umbracoUi.template.clickSaveButton();

    // Assert
    await umbracoUi.template.isSuccessNotificationVisible();
    await umbracoUi.template.isMasterTemplateNameVisible(templateName);
    // Checks if the childTemplate has the masterTemplate set
    const childTemplateData = await umbracoApi.template.getByName(childTemplateName);
    const masterTemplateData = await umbracoApi.template.getByName(templateName);
    expect(childTemplateData.masterTemplate.id).toBe(masterTemplateData.id);

    // Clean
    await umbracoApi.template.ensureNameNotExists(childTemplateName);
  });

  test('can remove a master template', async ({umbracoApi, umbracoUi}) => {
    // Arrange
    const childTemplateName = 'ChildTemplate';
    const templateAlias = AliasHelper.toAlias(templateName);
    const childTemplateAlias = AliasHelper.toAlias(childTemplateName);
    const childTemplateContent = '@{\n\tLayout = \"' + templateAlias + '.cshtml\";\n}\n';
    await umbracoApi.template.ensureNameNotExists(childTemplateName);
    await umbracoApi.template.create(templateName, templateAlias, '');
    await umbracoApi.template.create(childTemplateName, childTemplateAlias, childTemplateContent);

    // Act
    await umbracoUi.template.goToTemplate(templateName, childTemplateName);
    await umbracoUi.template.clickRemoveMasterTemplateButton();
    await umbracoUi.template.clickSaveButton();

    // Assert
    await umbracoUi.template.isSuccessNotificationVisible();
    await umbracoUi.template.isMasterTemplateNameVisible('No master');
    const childTemplate = await umbracoApi.template.getByName(childTemplateName);
    expect(childTemplate.masterTemplate).toBe(null);

    // Clean
    await umbracoApi.template.ensureNameNotExists(childTemplateName);
  });

  // Remove skip when the front-end is ready. Currently this function is not stable, sometimes the shown code is not updated after choosing Order By
  test.skip('can use query builder with Order By statement for a template', async ({umbracoApi, umbracoUi}) => {
    // Arrange
    const propertyAliasValue = 'UpdateDate';
    const isAscending = true;
    const expectedCode = 'Umbraco.ContentAtRoot().FirstOrDefault()\r\n' +
    '    .Children()\r\n' +
    '    .Where(x => x.IsVisible())\r\n' +
    '    .OrderBy(x => x.' + propertyAliasValue + ')';
    const expectedTemplateContent = '\r\n' +
      '@{\r\n' +
      '\tvar selection = ' + expectedCode + ';\r\n' +
      '}\r\n' +
      '<ul>\r\n' +
      '\t@foreach (var item in selection)\r\n' +
      '\t{\r\n' +
      '\t\t<li>\r\n' +
      '\t\t\t<a href="@item.Url()">@item.Name()</a>\r\n' +
      '\t\t</li>\r\n' +
      '\t}\r\n' +
      '</ul>\r\n' +
      '\r\n' + defaultTemplateContent;

      await umbracoApi.template.createDefaultTemplate(templateName);

    // Act
    await umbracoUi.template.goToTemplate(templateName);
    await umbracoUi.waitForTimeout(1000);
    await umbracoUi.template.addQueryBuilderWithOrderByStatement(propertyAliasValue, isAscending);
    // Verify that the code is shown
    await umbracoUi.template.isQueryBuilderCodeShown(expectedCode);
    await umbracoUi.template.clickSubmitButton();
    await umbracoUi.template.clickSaveButton();

    // Assert
    await umbracoUi.template.isSuccessNotificationVisible();
    const templateData = await umbracoApi.template.getByName(templateName);
    expect(templateData.content).toBe(expectedTemplateContent);
  });

  test('can use query builder with Where statement for a template', async ({umbracoApi, umbracoUi}) => {
    // Arrange
    //Arrange
    const propertyAliasValue = 'Name';
    const operatorValue = 'is';
    const constrainValue = 'Test Content';
    const expectedCode = 'Umbraco.ContentAtRoot().FirstOrDefault()\r\n' +
    '    .Children()\r\n' +
    '    .Where(x => (x.' + propertyAliasValue + ' == "' + constrainValue + '"))\r\n' +
    '    .Where(x => x.IsVisible())';
    const expectedTemplateContent = '\r\n' +
      '@{\r\n' +
      '\tvar selection = ' + expectedCode + ';\r\n' +
      '}\r\n' +
      '<ul>\r\n' +
      '\t@foreach (var item in selection)\r\n' +
      '\t{\r\n' +
      '\t\t<li>\r\n' +
      '\t\t\t<a href="@item.Url()">@item.Name()</a>\r\n' +
      '\t\t</li>\r\n' +
      '\t}\r\n' +
      '</ul>\r\n' +
      '\r\n' + defaultTemplateContent;

      await umbracoApi.template.createDefaultTemplate(templateName);

    // Act
    await umbracoUi.template.goToTemplate(templateName);
<<<<<<< HEAD
    await umbracoUi.template.clickSectionsButton();
=======
    await umbracoUi.waitForTimeout(1000);
    await umbracoUi.template.addQueryBuilderWithWhereStatement(propertyAliasValue, operatorValue, constrainValue);
    // Verify that the code is shown
    await umbracoUi.template.isQueryBuilderCodeShown(expectedCode);
>>>>>>> dc9c28db
    await umbracoUi.template.clickSubmitButton();
    await umbracoUi.template.clickSaveButton();

    // Assert
    await umbracoUi.template.isSuccessNotificationVisible();
    const templateData = await umbracoApi.template.getByName(templateName);
    expect(templateData.content).toBe(expectedTemplateContent);
  });

  test('can insert sections - render child template into a template', async ({umbracoApi, umbracoUi}) => {
    // Arrange
    const sectionType = 'Render child template';
    const insertedContent = '@RenderBody()';
    await umbracoApi.template.createDefaultTemplate(templateName);
    const templateContent = insertedContent + defaultTemplateContent;

    // Act
    await umbracoUi.template.goToTemplate(templateName);
    await umbracoUi.waitForTimeout(1000);
    await umbracoUi.template.insertSection(sectionType);
    await umbracoUi.template.clickSaveButton();

    // Assert
    await umbracoUi.template.isSuccessNotificationVisible();
    const templateData = await umbracoApi.template.getByName(templateName);
    expect(templateData.content).toBe(templateContent);
  });

  test('can insert sections - render a named section into a template', async ({umbracoApi, umbracoUi}) => {
    // Arrange
    const sectionType = 'Render a named section';
    const sectionName = 'TestSectionName';
    const insertedContent = '@RenderSection("' + sectionName + '", false)';
    await umbracoApi.template.createDefaultTemplate(templateName);
    const templateContent = insertedContent + defaultTemplateContent;

    // Act
    await umbracoUi.template.goToTemplate(templateName);
    await umbracoUi.waitForTimeout(1000);
    await umbracoUi.template.insertSection(sectionType, sectionName);
    await umbracoUi.template.clickSaveButton();

    // Assert
    await umbracoUi.template.isSuccessNotificationVisible();
    const templateData = await umbracoApi.template.getByName(templateName);
    expect(templateData.content).toBe(templateContent);
  });

  test('can insert sections - define a named section into a template', async ({umbracoApi, umbracoUi}) => {
    // Arrange
    const sectionType = 'Define a named section';
    const sectionName = 'TestSectionName';
    const insertedContent = '@section ' + sectionName + '\r\n{\r\n\r\n\r\n\r\n}';
    await umbracoApi.template.createDefaultTemplate(templateName);
    const templateContent = insertedContent + defaultTemplateContent;

    // Act
    await umbracoUi.template.goToTemplate(templateName);
    await umbracoUi.waitForTimeout(1000);
    await umbracoUi.template.insertSection(sectionType, sectionName);
    await umbracoUi.template.clickSaveButton();

    // Assert
    await umbracoUi.template.isSuccessNotificationVisible();
    const templateData = await umbracoApi.template.getByName(templateName);
    expect(templateData.content).toBe(templateContent);
  });

  test('can insert dictionary item into a template', async ({umbracoApi, umbracoUi}) => {
    // Arrange
    await umbracoApi.template.createDefaultTemplate(templateName);
    const dictionaryName = 'TestDictionary';
    await umbracoApi.dictionary.ensureNameNotExists(dictionaryName);
    await umbracoApi.dictionary.create(dictionaryName);
    const templateContent = '@Umbraco.GetDictionaryValue("' + dictionaryName + '")' + defaultTemplateContent;

    // Act
    await umbracoUi.template.goToTemplate(templateName);
    await umbracoUi.waitForTimeout(1000);
    await umbracoUi.template.insertDictionaryItem(dictionaryName);
    await umbracoUi.template.clickSaveButton();

    // Assert
    await umbracoUi.template.isSuccessNotificationVisible();
    const templateData = await umbracoApi.template.getByName(templateName);
    expect(templateData.content).toBe(templateContent);

    // Clean
    await umbracoApi.dictionary.ensureNameNotExists(dictionaryName);
  });

  test('can insert partial view into a template', async ({umbracoApi, umbracoUi}) => {
    // Arrange
    await umbracoApi.template.createDefaultTemplate(templateName);
    const partialViewName = 'TestPartialView';
    const partialViewFileName = partialViewName + '.cshtml';
    await umbracoApi.partialView.ensureNameNotExists(partialViewFileName);
    await umbracoApi.partialView.createDefaultPartialView(partialViewFileName);
    const templateContent = '@await Html.PartialAsync("' + partialViewName + '")' + defaultTemplateContent;

    // Act
    await umbracoUi.template.goToTemplate(templateName);
    await umbracoUi.waitForTimeout(1000);
    await umbracoUi.template.insertPartialView(partialViewFileName);
    await umbracoUi.template.clickSaveButton();

    // Assert
    await umbracoUi.template.isSuccessNotificationVisible();
    const templateData = await umbracoApi.template.getByName(templateName);
    expect(templateData.content).toBe(templateContent);
  });

  test('can insert value into a template', async ({umbracoApi, umbracoUi}) => {
    // Arrange
    await umbracoApi.template.createDefaultTemplate(templateName);
    const systemFieldValue = 'createDate';
    const templateContent = '@Model.Value("' + systemFieldValue + '")' + defaultTemplateContent;

    // Act
    await umbracoUi.template.goToTemplate(templateName);
    await umbracoUi.waitForTimeout(1000);
    await umbracoUi.template.insertSystemFieldValue(systemFieldValue);
    await umbracoUi.template.clickSaveButton();

    // Assert
    await umbracoUi.template.isSuccessNotificationVisible();
    const templateData = await umbracoApi.template.getByName(templateName);
    expect(templateData.content).toBe(templateContent);
  });

    // TODO: Remove skip when the front-end is ready. Currently the returned items count is not updated after choosing the root content.
    test.skip('can show returned items in query builder ', async ({umbracoApi, umbracoUi}) => {
      //Arrange
      // Create content at root with a child
      const documentTypeName = 'ParentDocumentType';
      const childDocumentTypeName = 'ChildDocumentType';
      const contentName = 'ContentName';
      const childContentName = 'ChildContentName';
      const childDocumentTypeId = await umbracoApi.documentType.createDefaultDocumentTypeWithAllowAsRoot(childDocumentTypeName);
      const documentTypeId = await umbracoApi.documentType.createDocumentTypeWithAllowedChildNode(documentTypeName, childDocumentTypeId);
      const contentId = await umbracoApi.document.createDefaultDocument(contentName, documentTypeId);
      await umbracoApi.document.createDefaultDocumentWithParent(childContentName, childDocumentTypeId, contentId);
      // Create template
      await umbracoApi.template.createDefaultTemplate(templateName);
  
      //Act
      await umbracoUi.template.goToTemplate(templateName);
      await umbracoUi.template.clickQueryBuilderButton();
      await umbracoUi.template.chooseRootContentInQueryBuilder('(' + contentName + ')');
  
      // Assert
      await umbracoUi.template.doesReturnedItemsHaveCount(1);
      await umbracoUi.template.doesQueryResultHaveContentName(childContentName);
  
      // Clean
      await umbracoApi.documentType.ensureNameNotExists(documentTypeName);
    });
});<|MERGE_RESOLUTION|>--- conflicted
+++ resolved
@@ -15,11 +15,7 @@
     await umbracoApi.template.ensureNameNotExists(templateName);
   });
 
-<<<<<<< HEAD
-  test.skip('can create a template @smoke', async ({umbracoApi, umbracoUi}) => {
-=======
-  test('can create a template', async ({umbracoApi, umbracoUi}) => {
->>>>>>> dc9c28db
+  test('can create a template @smoke', async ({umbracoApi, umbracoUi}) => {
     // Act
     await umbracoUi.template.clickActionsMenuAtRoot();
     await umbracoUi.template.clickCreateButton();
@@ -33,11 +29,7 @@
     await umbracoUi.template.isTemplateTreeItemVisibile(templateName);
   });
 
-<<<<<<< HEAD
-  test('can update a template @smoke', async ({umbracoApi, umbracoUi}) => {
-=======
-  test('can update content of a template', async ({umbracoApi, umbracoUi}) => {
->>>>>>> dc9c28db
+  test('can update content of a template @smoke', async ({umbracoApi, umbracoUi}) => {
     // Arrange
     const updatedTemplateContent =
       defaultTemplateContent + '\r\n' + '<p>AcceptanceTests</p>';
@@ -56,9 +48,6 @@
     expect(updatedTemplate.content).toBe(updatedTemplateContent);
   });
 
-<<<<<<< HEAD
-  test('can delete a template @smoke', async ({umbracoApi, umbracoUi}) => {
-=======
   test('can rename a template', async ({umbracoApi, umbracoUi}) => {
     // Arrange
     const wrongTemplateName = 'WrongTemplateName';
@@ -79,7 +68,6 @@
   });
 
   test('can delete a template', async ({umbracoApi, umbracoUi}) => {
->>>>>>> dc9c28db
     // Arrange
     await umbracoApi.template.createDefaultTemplate(templateName);
 
@@ -94,11 +82,7 @@
     await umbracoUi.template.isTemplateTreeItemVisibile(templateName, false);
   });
 
-<<<<<<< HEAD
-  test.skip('can set a template as master template @smoke', async ({umbracoApi, umbracoUi}) => {
-=======
   test('can set a template as master template', async ({umbracoApi, umbracoUi}) => {
->>>>>>> dc9c28db
     // Arrange
     const childTemplateName = 'ChildTemplate';
     await umbracoApi.template.ensureNameNotExists(childTemplateName);
@@ -217,14 +201,10 @@
 
     // Act
     await umbracoUi.template.goToTemplate(templateName);
-<<<<<<< HEAD
-    await umbracoUi.template.clickSectionsButton();
-=======
     await umbracoUi.waitForTimeout(1000);
     await umbracoUi.template.addQueryBuilderWithWhereStatement(propertyAliasValue, operatorValue, constrainValue);
     // Verify that the code is shown
     await umbracoUi.template.isQueryBuilderCodeShown(expectedCode);
->>>>>>> dc9c28db
     await umbracoUi.template.clickSubmitButton();
     await umbracoUi.template.clickSaveButton();
 
