﻿import {AliasHelper, ConstantHelper, test} from '@umbraco/playwright-testhelpers';
import {expect} from "@playwright/test";

test.describe('Template tests', () => {
  const templateName = 'TestTemplate';
  const defaultTemplateContent = '@using Umbraco.Cms.Web.Common.PublishedModels;\r\n@inherits Umbraco.Cms.Web.Common.Views.UmbracoViewPage\r\n@{\r\n\tLayout = null;\r\n}';

  test.beforeEach(async ({umbracoUi, umbracoApi}) => {
    await umbracoApi.template.ensureNameNotExists(templateName);
    await umbracoUi.goToBackOffice();
  });

  test.afterEach(async ({umbracoApi}) => {
    await umbracoApi.template.ensureNameNotExists(templateName);
  });

<<<<<<< HEAD
  test('can create a template', async ({umbracoApi, umbracoUi}) => {
=======
  test('can create a template', async ({page, umbracoApi, umbracoUi}) => {
    // Arrange
    await umbracoUi.template.goToSection(ConstantHelper.sections.settings);

>>>>>>> 4118f441
    // Act
    await umbracoUi.template.clickActionsMenuAtRoot();
    await umbracoUi.template.clickCreateButton();
    await umbracoUi.template.enterTemplateName(templateName);
    await umbracoUi.template.clickSaveButton();

    // Assert
    await umbracoUi.template.isSuccessNotificationVisible();
    expect(await umbracoApi.template.doesNameExist(templateName)).toBeTruthy();
<<<<<<< HEAD
    await umbracoUi.template.clickRootFolderCaretButton();
    await umbracoUi.template.isTemplateTreeItemVisibile(templateName);
=======
    await umbracoUi.template.isTemplateRootTreeItemVisible(templateName);
>>>>>>> 4118f441
  });

  test('can update content of a template', async ({umbracoApi, umbracoUi}) => {
    // Arrange
    const updatedTemplateContent =
      defaultTemplateContent + '\r\n' + '<p>AcceptanceTests</p>';

    await umbracoApi.template.createDefaultTemplate(templateName);

    // Act
    await umbracoUi.template.goToTemplate(templateName);
    await umbracoUi.template.enterTemplateContent(updatedTemplateContent);
    await umbracoUi.template.clickSaveButton();

    // Assert
    await umbracoUi.template.isSuccessNotificationVisible();
    // Checks if the template was updated
    const updatedTemplate = await umbracoApi.template.getByName(templateName);
    expect(updatedTemplate.content).toBe(updatedTemplateContent);
  });

  test('can rename a template', async ({umbracoApi, umbracoUi}) => {
    // Arrange
    const wrongTemplateName = 'WrongTemplateName';
    const templateAlias = AliasHelper.toAlias(wrongTemplateName);
    await umbracoApi.template.ensureNameNotExists(wrongTemplateName);
    const templateId = await umbracoApi.template.create(wrongTemplateName, templateAlias, '');
    expect(await umbracoApi.template.doesNameExist(wrongTemplateName)).toBeTruthy();

    // Act
    await umbracoUi.template.goToTemplate(wrongTemplateName);
    await umbracoUi.template.enterTemplateName(templateName);
    await umbracoUi.template.clickSaveButton();

    // Assert
    await umbracoUi.template.isSuccessNotificationVisible();
    const templateData = await umbracoApi.template.get(templateId);
    expect(templateData.name).toBe(templateName);
  });

  test('can delete a template', async ({umbracoApi, umbracoUi}) => {
    // Arrange
    await umbracoApi.template.createDefaultTemplate(templateName);
<<<<<<< HEAD
=======
    await umbracoUi.template.goToSection(ConstantHelper.sections.settings);
>>>>>>> 4118f441

    // Act
    await umbracoUi.template.reloadTemplateTree();
    await umbracoUi.template.clickActionsMenuForTemplate(templateName);
    await umbracoUi.template.clickDeleteAndConfirmButton();

    // Assert
    await umbracoUi.template.isSuccessNotificationVisible();
    expect(await umbracoApi.template.doesNameExist(templateName)).toBeFalsy();
<<<<<<< HEAD
    await umbracoUi.template.isTemplateTreeItemVisibile(templateName, false);
=======
    await umbracoUi.template.isTemplateRootTreeItemVisible(templateName, false);
>>>>>>> 4118f441
  });

  test('can set a template as master template', async ({umbracoApi, umbracoUi}) => {
    // Arrange
    const childTemplateName = 'ChildTemplate';
    await umbracoApi.template.ensureNameNotExists(childTemplateName);
    await umbracoApi.template.createDefaultTemplate(templateName);
    await umbracoApi.template.createDefaultTemplate(childTemplateName);

    // Act
    await umbracoUi.template.goToTemplate(childTemplateName);
    await umbracoUi.template.clickChangeMasterTemplateButton();
    await umbracoUi.template.clickButtonWithName(templateName);
    await umbracoUi.template.clickChooseButton();
    await umbracoUi.template.clickSaveButton();

    // Assert
    await umbracoUi.template.isSuccessNotificationVisible();
    await umbracoUi.template.isMasterTemplateNameVisible(templateName);
    // Checks if the childTemplate has the masterTemplate set
    const childTemplateData = await umbracoApi.template.getByName(childTemplateName);
    const masterTemplateData = await umbracoApi.template.getByName(templateName);
    expect(childTemplateData.masterTemplate.id).toBe(masterTemplateData.id);

    // Clean
    await umbracoApi.template.ensureNameNotExists(childTemplateName);
  });

  test('can remove a master template', async ({umbracoApi, umbracoUi}) => {
    // Arrange
    const childTemplateName = 'ChildTemplate';
    const templateAlias = AliasHelper.toAlias(templateName);
    const childTemplateAlias = AliasHelper.toAlias(childTemplateName);
    const childTemplateContent = '@{\n\tLayout = \"' + templateAlias + '.cshtml\";\n}\n';
    await umbracoApi.template.ensureNameNotExists(childTemplateName);
    await umbracoApi.template.create(templateName, templateAlias, '');
    await umbracoApi.template.create(childTemplateName, childTemplateAlias, childTemplateContent);

    // Act
    await umbracoUi.template.goToTemplate(templateName, childTemplateName);
    await umbracoUi.template.clickRemoveMasterTemplateButton();
    await umbracoUi.template.clickSaveButton();

    // Assert
    await umbracoUi.template.isSuccessNotificationVisible();
    await umbracoUi.template.isMasterTemplateNameVisible('No master');
    const childTemplate = await umbracoApi.template.getByName(childTemplateName);
    expect(childTemplate.masterTemplate).toBe(null);

    // Clean
    await umbracoApi.template.ensureNameNotExists(childTemplateName);
  });

  // Remove skip when the front-end is ready. Currently this function is not stable, sometimes the shown code is not updated after choosing Order By
  test.skip('can use query builder with Order By statement for a template', async ({umbracoApi, umbracoUi}) => {
    // Arrange
    const propertyAliasValue = 'UpdateDate';
    const isAscending = true;
    const expectedCode = 'Umbraco.ContentAtRoot().FirstOrDefault()\r\n' +
<<<<<<< HEAD
    '    .Children()\r\n' +
    '    .Where(x => x.IsVisible())\r\n' +
    '    .OrderBy(x => x.' + propertyAliasValue + ')';
=======
      '    .Children()\r\n' +
      '    .Where(x => x.IsVisible())\r\n' +
      '    .OrderBy(x => x.' + propertyAliasValue + ')';
>>>>>>> 4118f441
    const expectedTemplateContent = '\r\n' +
      '@{\r\n' +
      '\tvar selection = ' + expectedCode + ';\r\n' +
      '}\r\n' +
      '<ul>\r\n' +
      '\t@foreach (var item in selection)\r\n' +
      '\t{\r\n' +
      '\t\t<li>\r\n' +
      '\t\t\t<a href="@item.Url()">@item.Name()</a>\r\n' +
      '\t\t</li>\r\n' +
      '\t}\r\n' +
      '</ul>\r\n' +
      '\r\n' + defaultTemplateContent;

<<<<<<< HEAD
      await umbracoApi.template.createDefaultTemplate(templateName);
=======
    await umbracoApi.template.createDefaultTemplate(templateName);
>>>>>>> 4118f441

    // Act
    await umbracoUi.template.goToTemplate(templateName);
    await umbracoUi.waitForTimeout(1000);
    await umbracoUi.template.addQueryBuilderWithOrderByStatement(propertyAliasValue, isAscending);
    // Verify that the code is shown
    await umbracoUi.template.isQueryBuilderCodeShown(expectedCode);
    await umbracoUi.template.clickSubmitButton();
    await umbracoUi.template.clickSaveButton();

    // Assert
    await umbracoUi.template.isSuccessNotificationVisible();
    const templateData = await umbracoApi.template.getByName(templateName);
    expect(templateData.content).toBe(expectedTemplateContent);
  });

  test('can use query builder with Where statement for a template', async ({umbracoApi, umbracoUi}) => {
    // Arrange
    //Arrange
    const propertyAliasValue = 'Name';
    const operatorValue = 'is';
    const constrainValue = 'Test Content';
    const expectedCode = 'Umbraco.ContentAtRoot().FirstOrDefault()\r\n' +
<<<<<<< HEAD
    '    .Children()\r\n' +
    '    .Where(x => (x.' + propertyAliasValue + ' == "' + constrainValue + '"))\r\n' +
    '    .Where(x => x.IsVisible())';
=======
      '    .Children()\r\n' +
      '    .Where(x => (x.' + propertyAliasValue + ' == "' + constrainValue + '"))\r\n' +
      '    .Where(x => x.IsVisible())';
>>>>>>> 4118f441
    const expectedTemplateContent = '\r\n' +
      '@{\r\n' +
      '\tvar selection = ' + expectedCode + ';\r\n' +
      '}\r\n' +
      '<ul>\r\n' +
      '\t@foreach (var item in selection)\r\n' +
      '\t{\r\n' +
      '\t\t<li>\r\n' +
      '\t\t\t<a href="@item.Url()">@item.Name()</a>\r\n' +
      '\t\t</li>\r\n' +
      '\t}\r\n' +
      '</ul>\r\n' +
      '\r\n' + defaultTemplateContent;

<<<<<<< HEAD
      await umbracoApi.template.createDefaultTemplate(templateName);

    // Act
    await umbracoUi.template.goToTemplate(templateName);
=======
    await umbracoApi.template.createDefaultTemplate(templateName);

    // Act
    await umbracoUi.template.goToTemplate(templateName);
    // TODO: refactor later
>>>>>>> 4118f441
    await umbracoUi.waitForTimeout(1000);
    await umbracoUi.template.addQueryBuilderWithWhereStatement(propertyAliasValue, operatorValue, constrainValue);
    // Verify that the code is shown
    await umbracoUi.template.isQueryBuilderCodeShown(expectedCode);
    await umbracoUi.template.clickSubmitButton();
    await umbracoUi.template.clickSaveButton();

    // Assert
    await umbracoUi.template.isSuccessNotificationVisible();
    const templateData = await umbracoApi.template.getByName(templateName);
    expect(templateData.content).toBe(expectedTemplateContent);
  });

  test('can insert sections - render child template into a template', async ({umbracoApi, umbracoUi}) => {
    // Arrange
    const sectionType = 'Render child template';
    const insertedContent = '@RenderBody()';
    await umbracoApi.template.createDefaultTemplate(templateName);
    const templateContent = insertedContent + defaultTemplateContent;

    // Act
    await umbracoUi.template.goToTemplate(templateName);
<<<<<<< HEAD
=======
    // TODO: refactor later
>>>>>>> 4118f441
    await umbracoUi.waitForTimeout(1000);
    await umbracoUi.template.insertSection(sectionType);
    await umbracoUi.template.clickSaveButton();

    // Assert
    await umbracoUi.template.isSuccessNotificationVisible();
    const templateData = await umbracoApi.template.getByName(templateName);
    expect(templateData.content).toBe(templateContent);
  });

  test('can insert sections - render a named section into a template', async ({umbracoApi, umbracoUi}) => {
    // Arrange
    const sectionType = 'Render a named section';
    const sectionName = 'TestSectionName';
    const insertedContent = '@RenderSection("' + sectionName + '", false)';
    await umbracoApi.template.createDefaultTemplate(templateName);
    const templateContent = insertedContent + defaultTemplateContent;

    // Act
    await umbracoUi.template.goToTemplate(templateName);
<<<<<<< HEAD
=======
    // TODO: refactor later
>>>>>>> 4118f441
    await umbracoUi.waitForTimeout(1000);
    await umbracoUi.template.insertSection(sectionType, sectionName);
    await umbracoUi.template.clickSaveButton();

    // Assert
    await umbracoUi.template.isSuccessNotificationVisible();
    const templateData = await umbracoApi.template.getByName(templateName);
    expect(templateData.content).toBe(templateContent);
  });

  test('can insert sections - define a named section into a template', async ({umbracoApi, umbracoUi}) => {
    // Arrange
    const sectionType = 'Define a named section';
    const sectionName = 'TestSectionName';
    const insertedContent = '@section ' + sectionName + '\r\n{\r\n\r\n\r\n\r\n}';
    await umbracoApi.template.createDefaultTemplate(templateName);
    const templateContent = insertedContent + defaultTemplateContent;

    // Act
    await umbracoUi.template.goToTemplate(templateName);
<<<<<<< HEAD
=======
    // TODO: refactor later
>>>>>>> 4118f441
    await umbracoUi.waitForTimeout(1000);
    await umbracoUi.template.insertSection(sectionType, sectionName);
    await umbracoUi.template.clickSaveButton();

    // Assert
    await umbracoUi.template.isSuccessNotificationVisible();
    const templateData = await umbracoApi.template.getByName(templateName);
    expect(templateData.content).toBe(templateContent);
  });

  test('can insert dictionary item into a template', async ({umbracoApi, umbracoUi}) => {
    // Arrange
    await umbracoApi.template.createDefaultTemplate(templateName);
    const dictionaryName = 'TestDictionary';
    await umbracoApi.dictionary.ensureNameNotExists(dictionaryName);
    await umbracoApi.dictionary.create(dictionaryName);
    const templateContent = '@Umbraco.GetDictionaryValue("' + dictionaryName + '")' + defaultTemplateContent;

    // Act
    await umbracoUi.template.goToTemplate(templateName);
<<<<<<< HEAD
=======
    // TODO: refactor later
>>>>>>> 4118f441
    await umbracoUi.waitForTimeout(1000);
    await umbracoUi.template.insertDictionaryItem(dictionaryName);
    await umbracoUi.template.clickSaveButton();

    // Assert
    await umbracoUi.template.isSuccessNotificationVisible();
    const templateData = await umbracoApi.template.getByName(templateName);
    expect(templateData.content).toBe(templateContent);

    // Clean
    await umbracoApi.dictionary.ensureNameNotExists(dictionaryName);
  });

  test('can insert partial view into a template', async ({umbracoApi, umbracoUi}) => {
    // Arrange
    await umbracoApi.template.createDefaultTemplate(templateName);
    const partialViewName = 'TestPartialView';
    const partialViewFileName = partialViewName + '.cshtml';
    await umbracoApi.partialView.ensureNameNotExists(partialViewFileName);
    await umbracoApi.partialView.createDefaultPartialView(partialViewFileName);
    const templateContent = '@await Html.PartialAsync("' + partialViewName + '")' + defaultTemplateContent;

    // Act
    await umbracoUi.template.goToTemplate(templateName);
<<<<<<< HEAD
=======
    // TODO: refactor later
>>>>>>> 4118f441
    await umbracoUi.waitForTimeout(1000);
    await umbracoUi.template.insertPartialView(partialViewFileName);
    await umbracoUi.template.clickSaveButton();

    // Assert
    await umbracoUi.template.isSuccessNotificationVisible();
    const templateData = await umbracoApi.template.getByName(templateName);
    expect(templateData.content).toBe(templateContent);
  });

  test('can insert value into a template', async ({umbracoApi, umbracoUi}) => {
    // Arrange
    await umbracoApi.template.createDefaultTemplate(templateName);
    const systemFieldValue = 'createDate';
    const templateContent = '@Model.Value("' + systemFieldValue + '")' + defaultTemplateContent;

    // Act
    await umbracoUi.template.goToTemplate(templateName);
<<<<<<< HEAD
=======
    // TODO: refactor later
>>>>>>> 4118f441
    await umbracoUi.waitForTimeout(1000);
    await umbracoUi.template.insertSystemFieldValue(systemFieldValue);
    await umbracoUi.template.clickSaveButton();

    // Assert
    await umbracoUi.template.isSuccessNotificationVisible();
    const templateData = await umbracoApi.template.getByName(templateName);
    expect(templateData.content).toBe(templateContent);
  });

<<<<<<< HEAD
    // TODO: Remove skip when the front-end is ready. Currently the returned items count is not updated after choosing the root content.
    test.skip('can show returned items in query builder ', async ({umbracoApi, umbracoUi}) => {
      //Arrange
      // Create content at root with a child
      const documentTypeName = 'ParentDocumentType';
      const childDocumentTypeName = 'ChildDocumentType';
      const contentName = 'ContentName';
      const childContentName = 'ChildContentName';
      const childDocumentTypeId = await umbracoApi.documentType.createDefaultDocumentTypeWithAllowAsRoot(childDocumentTypeName);
      const documentTypeId = await umbracoApi.documentType.createDocumentTypeWithAllowedChildNode(documentTypeName, childDocumentTypeId);
      const contentId = await umbracoApi.document.createDefaultDocument(contentName, documentTypeId);
      await umbracoApi.document.createDefaultDocumentWithParent(childContentName, childDocumentTypeId, contentId);
      // Create template
      await umbracoApi.template.createDefaultTemplate(templateName);
  
      //Act
      await umbracoUi.template.goToTemplate(templateName);
      await umbracoUi.template.clickQueryBuilderButton();
      await umbracoUi.template.chooseRootContentInQueryBuilder('(' + contentName + ')');
  
      // Assert
      await umbracoUi.template.doesReturnedItemsHaveCount(1);
      await umbracoUi.template.doesQueryResultHaveContentName(childContentName);
  
      // Clean
      await umbracoApi.documentType.ensureNameNotExists(documentTypeName);
    });
=======
  // TODO: Remove skip when the front-end is ready. Currently the returned items count is not updated after choosing the root content.
  test.skip('can show returned items in query builder ', async ({umbracoApi, umbracoUi}) => {
    // Arrange
    // Create content at root with a child
    const documentTypeName = 'ParentDocumentType';
    const childDocumentTypeName = 'ChildDocumentType';
    const contentName = 'ContentName';
    const childContentName = 'ChildContentName';
    const childDocumentTypeId = await umbracoApi.documentType.createDefaultDocumentTypeWithAllowAsRoot(childDocumentTypeName);
    const documentTypeId = await umbracoApi.documentType.createDocumentTypeWithAllowedChildNode(documentTypeName, childDocumentTypeId);
    const contentId = await umbracoApi.document.createDefaultDocument(contentName, documentTypeId);
    await umbracoApi.document.createDefaultDocumentWithParent(childContentName, childDocumentTypeId, contentId);
    // Create template
    await umbracoApi.template.createDefaultTemplate(templateName);

    // Act
    await umbracoUi.template.goToTemplate(templateName);
    await umbracoUi.template.clickQueryBuilderButton();
    await umbracoUi.template.chooseRootContentInQueryBuilder('(' + contentName + ')');

    // Assert
    await umbracoUi.template.doesReturnedItemsHaveCount(1);
    await umbracoUi.template.doesQueryResultHaveContentName(childContentName);

    // Clean
    await umbracoApi.documentType.ensureNameNotExists(documentTypeName);
  });
>>>>>>> 4118f441
});<|MERGE_RESOLUTION|>--- conflicted
+++ resolved
@@ -14,14 +14,10 @@
     await umbracoApi.template.ensureNameNotExists(templateName);
   });
 
-<<<<<<< HEAD
-  test('can create a template', async ({umbracoApi, umbracoUi}) => {
-=======
   test('can create a template', async ({page, umbracoApi, umbracoUi}) => {
     // Arrange
     await umbracoUi.template.goToSection(ConstantHelper.sections.settings);
 
->>>>>>> 4118f441
     // Act
     await umbracoUi.template.clickActionsMenuAtRoot();
     await umbracoUi.template.clickCreateButton();
@@ -31,12 +27,7 @@
     // Assert
     await umbracoUi.template.isSuccessNotificationVisible();
     expect(await umbracoApi.template.doesNameExist(templateName)).toBeTruthy();
-<<<<<<< HEAD
-    await umbracoUi.template.clickRootFolderCaretButton();
-    await umbracoUi.template.isTemplateTreeItemVisibile(templateName);
-=======
     await umbracoUi.template.isTemplateRootTreeItemVisible(templateName);
->>>>>>> 4118f441
   });
 
   test('can update content of a template', async ({umbracoApi, umbracoUi}) => {
@@ -80,10 +71,7 @@
   test('can delete a template', async ({umbracoApi, umbracoUi}) => {
     // Arrange
     await umbracoApi.template.createDefaultTemplate(templateName);
-<<<<<<< HEAD
-=======
     await umbracoUi.template.goToSection(ConstantHelper.sections.settings);
->>>>>>> 4118f441
 
     // Act
     await umbracoUi.template.reloadTemplateTree();
@@ -93,11 +81,7 @@
     // Assert
     await umbracoUi.template.isSuccessNotificationVisible();
     expect(await umbracoApi.template.doesNameExist(templateName)).toBeFalsy();
-<<<<<<< HEAD
-    await umbracoUi.template.isTemplateTreeItemVisibile(templateName, false);
-=======
     await umbracoUi.template.isTemplateRootTreeItemVisible(templateName, false);
->>>>>>> 4118f441
   });
 
   test('can set a template as master template', async ({umbracoApi, umbracoUi}) => {
@@ -157,15 +141,9 @@
     const propertyAliasValue = 'UpdateDate';
     const isAscending = true;
     const expectedCode = 'Umbraco.ContentAtRoot().FirstOrDefault()\r\n' +
-<<<<<<< HEAD
-    '    .Children()\r\n' +
-    '    .Where(x => x.IsVisible())\r\n' +
-    '    .OrderBy(x => x.' + propertyAliasValue + ')';
-=======
       '    .Children()\r\n' +
       '    .Where(x => x.IsVisible())\r\n' +
       '    .OrderBy(x => x.' + propertyAliasValue + ')';
->>>>>>> 4118f441
     const expectedTemplateContent = '\r\n' +
       '@{\r\n' +
       '\tvar selection = ' + expectedCode + ';\r\n' +
@@ -180,11 +158,7 @@
       '</ul>\r\n' +
       '\r\n' + defaultTemplateContent;
 
-<<<<<<< HEAD
-      await umbracoApi.template.createDefaultTemplate(templateName);
-=======
-    await umbracoApi.template.createDefaultTemplate(templateName);
->>>>>>> 4118f441
+    await umbracoApi.template.createDefaultTemplate(templateName);
 
     // Act
     await umbracoUi.template.goToTemplate(templateName);
@@ -208,15 +182,9 @@
     const operatorValue = 'is';
     const constrainValue = 'Test Content';
     const expectedCode = 'Umbraco.ContentAtRoot().FirstOrDefault()\r\n' +
-<<<<<<< HEAD
-    '    .Children()\r\n' +
-    '    .Where(x => (x.' + propertyAliasValue + ' == "' + constrainValue + '"))\r\n' +
-    '    .Where(x => x.IsVisible())';
-=======
       '    .Children()\r\n' +
       '    .Where(x => (x.' + propertyAliasValue + ' == "' + constrainValue + '"))\r\n' +
       '    .Where(x => x.IsVisible())';
->>>>>>> 4118f441
     const expectedTemplateContent = '\r\n' +
       '@{\r\n' +
       '\tvar selection = ' + expectedCode + ';\r\n' +
@@ -231,18 +199,11 @@
       '</ul>\r\n' +
       '\r\n' + defaultTemplateContent;
 
-<<<<<<< HEAD
-      await umbracoApi.template.createDefaultTemplate(templateName);
-
-    // Act
-    await umbracoUi.template.goToTemplate(templateName);
-=======
-    await umbracoApi.template.createDefaultTemplate(templateName);
-
-    // Act
-    await umbracoUi.template.goToTemplate(templateName);
-    // TODO: refactor later
->>>>>>> 4118f441
+    await umbracoApi.template.createDefaultTemplate(templateName);
+
+    // Act
+    await umbracoUi.template.goToTemplate(templateName);
+    // TODO: refactor later
     await umbracoUi.waitForTimeout(1000);
     await umbracoUi.template.addQueryBuilderWithWhereStatement(propertyAliasValue, operatorValue, constrainValue);
     // Verify that the code is shown
@@ -265,10 +226,7 @@
 
     // Act
     await umbracoUi.template.goToTemplate(templateName);
-<<<<<<< HEAD
-=======
-    // TODO: refactor later
->>>>>>> 4118f441
+    // TODO: refactor later
     await umbracoUi.waitForTimeout(1000);
     await umbracoUi.template.insertSection(sectionType);
     await umbracoUi.template.clickSaveButton();
@@ -289,10 +247,7 @@
 
     // Act
     await umbracoUi.template.goToTemplate(templateName);
-<<<<<<< HEAD
-=======
-    // TODO: refactor later
->>>>>>> 4118f441
+    // TODO: refactor later
     await umbracoUi.waitForTimeout(1000);
     await umbracoUi.template.insertSection(sectionType, sectionName);
     await umbracoUi.template.clickSaveButton();
@@ -313,10 +268,7 @@
 
     // Act
     await umbracoUi.template.goToTemplate(templateName);
-<<<<<<< HEAD
-=======
-    // TODO: refactor later
->>>>>>> 4118f441
+    // TODO: refactor later
     await umbracoUi.waitForTimeout(1000);
     await umbracoUi.template.insertSection(sectionType, sectionName);
     await umbracoUi.template.clickSaveButton();
@@ -337,10 +289,7 @@
 
     // Act
     await umbracoUi.template.goToTemplate(templateName);
-<<<<<<< HEAD
-=======
-    // TODO: refactor later
->>>>>>> 4118f441
+    // TODO: refactor later
     await umbracoUi.waitForTimeout(1000);
     await umbracoUi.template.insertDictionaryItem(dictionaryName);
     await umbracoUi.template.clickSaveButton();
@@ -365,10 +314,7 @@
 
     // Act
     await umbracoUi.template.goToTemplate(templateName);
-<<<<<<< HEAD
-=======
-    // TODO: refactor later
->>>>>>> 4118f441
+    // TODO: refactor later
     await umbracoUi.waitForTimeout(1000);
     await umbracoUi.template.insertPartialView(partialViewFileName);
     await umbracoUi.template.clickSaveButton();
@@ -387,10 +333,7 @@
 
     // Act
     await umbracoUi.template.goToTemplate(templateName);
-<<<<<<< HEAD
-=======
-    // TODO: refactor later
->>>>>>> 4118f441
+    // TODO: refactor later
     await umbracoUi.waitForTimeout(1000);
     await umbracoUi.template.insertSystemFieldValue(systemFieldValue);
     await umbracoUi.template.clickSaveButton();
@@ -401,35 +344,6 @@
     expect(templateData.content).toBe(templateContent);
   });
 
-<<<<<<< HEAD
-    // TODO: Remove skip when the front-end is ready. Currently the returned items count is not updated after choosing the root content.
-    test.skip('can show returned items in query builder ', async ({umbracoApi, umbracoUi}) => {
-      //Arrange
-      // Create content at root with a child
-      const documentTypeName = 'ParentDocumentType';
-      const childDocumentTypeName = 'ChildDocumentType';
-      const contentName = 'ContentName';
-      const childContentName = 'ChildContentName';
-      const childDocumentTypeId = await umbracoApi.documentType.createDefaultDocumentTypeWithAllowAsRoot(childDocumentTypeName);
-      const documentTypeId = await umbracoApi.documentType.createDocumentTypeWithAllowedChildNode(documentTypeName, childDocumentTypeId);
-      const contentId = await umbracoApi.document.createDefaultDocument(contentName, documentTypeId);
-      await umbracoApi.document.createDefaultDocumentWithParent(childContentName, childDocumentTypeId, contentId);
-      // Create template
-      await umbracoApi.template.createDefaultTemplate(templateName);
-  
-      //Act
-      await umbracoUi.template.goToTemplate(templateName);
-      await umbracoUi.template.clickQueryBuilderButton();
-      await umbracoUi.template.chooseRootContentInQueryBuilder('(' + contentName + ')');
-  
-      // Assert
-      await umbracoUi.template.doesReturnedItemsHaveCount(1);
-      await umbracoUi.template.doesQueryResultHaveContentName(childContentName);
-  
-      // Clean
-      await umbracoApi.documentType.ensureNameNotExists(documentTypeName);
-    });
-=======
   // TODO: Remove skip when the front-end is ready. Currently the returned items count is not updated after choosing the root content.
   test.skip('can show returned items in query builder ', async ({umbracoApi, umbracoUi}) => {
     // Arrange
@@ -457,5 +371,4 @@
     // Clean
     await umbracoApi.documentType.ensureNameNotExists(documentTypeName);
   });
->>>>>>> 4118f441
 });