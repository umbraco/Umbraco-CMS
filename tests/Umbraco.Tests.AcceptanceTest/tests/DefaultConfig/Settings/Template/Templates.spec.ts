﻿import {AliasHelper, ConstantHelper, test} from '@umbraco/playwright-testhelpers';
import {expect} from "@playwright/test";

test.describe('Template tests', () => {
  const templateName = 'TestTemplate';
  const defaultTemplateContent = '@using Umbraco.Cms.Web.Common.PublishedModels;\r\n@inherits Umbraco.Cms.Web.Common.Views.UmbracoViewPage\r\n@{\r\n\tLayout = null;\r\n}';

  test.beforeEach(async ({umbracoUi, umbracoApi}) => {
    await umbracoApi.template.ensureNameNotExists(templateName);
    await umbracoUi.goToBackOffice();
    await umbracoUi.template.goToSection(ConstantHelper.sections.settings);
  });

  test.afterEach(async ({umbracoApi}) => {
    await umbracoApi.template.ensureNameNotExists(templateName);
  });

  test('can create a template', async ({umbracoApi, umbracoUi}) => {
    // Act
    await umbracoUi.template.clickActionsMenuAtRoot();
    await umbracoUi.template.clickCreateButton();
    await umbracoUi.template.enterTemplateName(templateName);
    await umbracoUi.template.clickSaveButton();

    // Assert
    await umbracoUi.template.isSuccessNotificationVisible();
    expect(await umbracoApi.template.doesNameExist(templateName)).toBeTruthy();
    await umbracoUi.template.clickRootFolderCaretButton();
    await umbracoUi.template.isTemplateTreeItemVisibile(templateName);
  });

  test('can update content of a template', async ({umbracoApi, umbracoUi}) => {
    // Arrange
    const updatedTemplateContent =
      defaultTemplateContent + '\r\n' + '<p>AcceptanceTests</p>';

    await umbracoApi.template.createDefaultTemplate(templateName);

    // Act
    await umbracoUi.template.goToTemplate(templateName);
    await umbracoUi.template.enterTemplateContent(updatedTemplateContent);
    await umbracoUi.template.clickSaveButton();

    // Assert
    await umbracoUi.template.isSuccessNotificationVisible();
    // Checks if the template was updated
    const updatedTemplate = await umbracoApi.template.getByName(templateName);
    expect(updatedTemplate.content).toBe(updatedTemplateContent);
  });

  test('can rename a template', async ({umbracoApi, umbracoUi}) => {
    // Arrange
    const wrongTemplateName = 'WrongTemplateName';
    const templateAlias = AliasHelper.toAlias(wrongTemplateName);
    await umbracoApi.template.ensureNameNotExists(wrongTemplateName);
    const templateId = await umbracoApi.template.create(wrongTemplateName, templateAlias, '');
    expect(await umbracoApi.template.doesNameExist(wrongTemplateName)).toBeTruthy();

    // Act
    await umbracoUi.template.goToTemplate(wrongTemplateName);
    await umbracoUi.template.enterTemplateName(templateName);
    await umbracoUi.template.clickSaveButton();

    // Assert
    await umbracoUi.template.isSuccessNotificationVisible();
    const templateData = await umbracoApi.template.get(templateId);
    expect(templateData.name).toBe(templateName);
  });

  test('can delete a template', async ({umbracoApi, umbracoUi}) => {
    // Arrange
    await umbracoApi.template.createDefaultTemplate(templateName);

    // Act
    await umbracoUi.template.clickRootFolderCaretButton();
    await umbracoUi.template.clickActionsMenuForTemplate(templateName);
    await umbracoUi.template.clickDeleteAndConfirmButton();

    // Assert
    await umbracoUi.template.isSuccessNotificationVisible();
    expect(await umbracoApi.template.doesNameExist(templateName)).toBeFalsy();
    await umbracoUi.template.isTemplateTreeItemVisibile(templateName, false);
  });

  test('can set a template as master template', async ({umbracoApi, umbracoUi}) => {
    // Arrange
    const childTemplateName = 'ChildTemplate';
    await umbracoApi.template.ensureNameNotExists(childTemplateName);
    await umbracoApi.template.createDefaultTemplate(templateName);
    await umbracoApi.template.createDefaultTemplate(childTemplateName);

    // Act
    await umbracoUi.template.goToTemplate(childTemplateName);
    await umbracoUi.template.clickChangeMasterTemplateButton();
    await umbracoUi.template.clickButtonWithName(templateName);
    await umbracoUi.template.clickChooseButton();
    await umbracoUi.template.clickSaveButton();

    // Assert
    await umbracoUi.template.isSuccessNotificationVisible();
    await umbracoUi.template.isMasterTemplateNameVisible(templateName);
    // Checks if the childTemplate has the masterTemplate set
    const childTemplateData = await umbracoApi.template.getByName(childTemplateName);
    const masterTemplateData = await umbracoApi.template.getByName(templateName);
    expect(childTemplateData.masterTemplate.id).toBe(masterTemplateData.id);

    // Clean
    await umbracoApi.template.ensureNameNotExists(childTemplateName);
  });

  test('can remove a master template', async ({umbracoApi, umbracoUi}) => {
    // Arrange
    const childTemplateName = 'ChildTemplate';
    const templateAlias = AliasHelper.toAlias(templateName);
    const childTemplateAlias = AliasHelper.toAlias(childTemplateName);
    const childTemplateContent = '@{\n\tLayout = \"' + templateAlias + '.cshtml\";\n}\n';
    await umbracoApi.template.ensureNameNotExists(childTemplateName);
    await umbracoApi.template.create(templateName, templateAlias, '');
    await umbracoApi.template.create(childTemplateName, childTemplateAlias, childTemplateContent);

    // Act
    await umbracoUi.template.goToTemplate(templateName, childTemplateName);
    await umbracoUi.template.clickRemoveMasterTemplateButton();
    await umbracoUi.template.clickSaveButton();

    // Assert
    await umbracoUi.template.isSuccessNotificationVisible();
    await umbracoUi.template.isMasterTemplateNameVisible('No master');
    const childTemplate = await umbracoApi.template.getByName(childTemplateName);
    expect(childTemplate.masterTemplate).toBe(null);

    // Clean
    await umbracoApi.template.ensureNameNotExists(childTemplateName);
  });

  // Remove skip when the front-end is ready. Currently this function is not stable, sometimes the shown code is not updated after choosing Order By
  test.skip('can use query builder with Order By statement for a template', async ({umbracoApi, umbracoUi}) => {
    // Arrange
    const propertyAliasValue = 'UpdateDate';
    const isAscending = true;
    const expectedCode = 'Umbraco.ContentAtRoot().FirstOrDefault()\r\n' +
    '    .Children()\r\n' +
    '    .Where(x => x.IsVisible())\r\n' +
    '    .OrderBy(x => x.' + propertyAliasValue + ')';
    const expectedTemplateContent = '\r\n' +
      '@{\r\n' +
      '\tvar selection = ' + expectedCode + ';\r\n' +
      '}\r\n' +
      '<ul>\r\n' +
      '\t@foreach (var item in selection)\r\n' +
      '\t{\r\n' +
      '\t\t<li>\r\n' +
      '\t\t\t<a href="@item.Url()">@item.Name()</a>\r\n' +
      '\t\t</li>\r\n' +
      '\t}\r\n' +
      '</ul>\r\n' +
      '\r\n' + defaultTemplateContent;

      await umbracoApi.template.createDefaultTemplate(templateName);

    // Act
    await umbracoUi.template.goToTemplate(templateName);
    await umbracoUi.waitForTimeout(1000);
    await umbracoUi.template.addQueryBuilderWithOrderByStatement(propertyAliasValue, isAscending);
    // Verify that the code is shown
    await umbracoUi.template.isQueryBuilderCodeShown(expectedCode);
    await umbracoUi.template.clickSubmitButton();
    await umbracoUi.template.clickSaveButton();

    // Assert
    await umbracoUi.template.isSuccessNotificationVisible();
    const templateData = await umbracoApi.template.getByName(templateName);
    expect(templateData.content).toBe(expectedTemplateContent);
  });

  test('can use query builder with Where statement for a template', async ({umbracoApi, umbracoUi}) => {
    // Arrange
    //Arrange
    const propertyAliasValue = 'Name';
    const operatorValue = 'is';
    const constrainValue = 'Test Content';
    const expectedCode = 'Umbraco.ContentAtRoot().FirstOrDefault()\r\n' +
    '    .Children()\r\n' +
    '    .Where(x => (x.' + propertyAliasValue + ' == "' + constrainValue + '"))\r\n' +
    '    .Where(x => x.IsVisible())';
    const expectedTemplateContent = '\r\n' +
      '@{\r\n' +
      '\tvar selection = ' + expectedCode + ';\r\n' +
      '}\r\n' +
      '<ul>\r\n' +
      '\t@foreach (var item in selection)\r\n' +
      '\t{\r\n' +
      '\t\t<li>\r\n' +
      '\t\t\t<a href="@item.Url()">@item.Name()</a>\r\n' +
      '\t\t</li>\r\n' +
      '\t}\r\n' +
      '</ul>\r\n' +
      '\r\n' + defaultTemplateContent;

      await umbracoApi.template.createDefaultTemplate(templateName);

    // Act
    await umbracoUi.template.goToTemplate(templateName);
    await umbracoUi.waitForTimeout(1000);
    await umbracoUi.template.addQueryBuilderWithWhereStatement(propertyAliasValue, operatorValue, constrainValue);
    // Verify that the code is shown
    await umbracoUi.template.isQueryBuilderCodeShown(expectedCode);
    await umbracoUi.template.clickSubmitButton();
    await umbracoUi.template.clickSaveButton();

    // Assert
    await umbracoUi.template.isSuccessNotificationVisible();
    const templateData = await umbracoApi.template.getByName(templateName);
    expect(templateData.content).toBe(expectedTemplateContent);
  });

  test('can insert sections - render child template into a template', async ({umbracoApi, umbracoUi}) => {
    // Arrange
    const sectionType = 'Render child template';
    const insertedContent = '@RenderBody()';
    await umbracoApi.template.createDefaultTemplate(templateName);
    const templateContent = insertedContent + defaultTemplateContent;

    // Act
    await umbracoUi.template.goToTemplate(templateName);
    await umbracoUi.waitForTimeout(1000);
    await umbracoUi.template.insertSection(sectionType);
    await umbracoUi.template.clickSaveButton();

    // Assert
    await umbracoUi.template.isSuccessNotificationVisible();
    const templateData = await umbracoApi.template.getByName(templateName);
    expect(templateData.content).toBe(templateContent);
  });

  test('can insert sections - render a named section into a template', async ({umbracoApi, umbracoUi}) => {
    // Arrange
    const sectionType = 'Render a named section';
    const sectionName = 'TestSectionName';
    const insertedContent = '@RenderSection("' + sectionName + '", false)';
    await umbracoApi.template.createDefaultTemplate(templateName);
    const templateContent = insertedContent + defaultTemplateContent;

    // Act
    await umbracoUi.template.goToTemplate(templateName);
    await umbracoUi.waitForTimeout(1000);
    await umbracoUi.template.insertSection(sectionType, sectionName);
    await umbracoUi.template.clickSaveButton();

    // Assert
    await umbracoUi.template.isSuccessNotificationVisible();
    const templateData = await umbracoApi.template.getByName(templateName);
    expect(templateData.content).toBe(templateContent);
  });

  test('can insert sections - define a named section into a template', async ({umbracoApi, umbracoUi}) => {
    // Arrange
    const sectionType = 'Define a named section';
    const sectionName = 'TestSectionName';
    const insertedContent = '@section ' + sectionName + '\r\n{\r\n\r\n\r\n\r\n}';
    await umbracoApi.template.createDefaultTemplate(templateName);
    const templateContent = insertedContent + defaultTemplateContent;

    // Act
    await umbracoUi.template.goToTemplate(templateName);
    await umbracoUi.waitForTimeout(1000);
    await umbracoUi.template.insertSection(sectionType, sectionName);
    await umbracoUi.template.clickSaveButton();

    // Assert
    await umbracoUi.template.isSuccessNotificationVisible();
    const templateData = await umbracoApi.template.getByName(templateName);
    expect(templateData.content).toBe(templateContent);
  });

  test('can insert dictionary item into a template', async ({umbracoApi, umbracoUi}) => {
    // Arrange
    await umbracoApi.template.createDefaultTemplate(templateName);
    const dictionaryName = 'TestDictionary';
    await umbracoApi.dictionary.ensureNameNotExists(dictionaryName);
    await umbracoApi.dictionary.create(dictionaryName);
    const templateContent = '@Umbraco.GetDictionaryValue("' + dictionaryName + '")' + defaultTemplateContent;

    // Act
    await umbracoUi.template.goToTemplate(templateName);
<<<<<<< HEAD
    await umbracoUi.template.insertDictionaryByName(dictionaryName);
    // TODO: Remove later
    await umbracoUi.waitForTimeout(1000);
=======
    await umbracoUi.waitForTimeout(1000);
    await umbracoUi.template.insertDictionaryItem(dictionaryName);
>>>>>>> dc9c28db
    await umbracoUi.template.clickSaveButton();

    // Assert
    await umbracoUi.template.isSuccessNotificationVisible();
    const templateData = await umbracoApi.template.getByName(templateName);
    expect(templateData.content).toBe(templateContent);

    // Clean
    await umbracoApi.dictionary.ensureNameNotExists(dictionaryName);
  });

  test('can insert partial view into a template', async ({umbracoApi, umbracoUi}) => {
    // Arrange
    await umbracoApi.template.createDefaultTemplate(templateName);
    const partialViewName = 'TestPartialView';
    const partialViewFileName = partialViewName + '.cshtml';
    await umbracoApi.partialView.ensureNameNotExists(partialViewFileName);
    await umbracoApi.partialView.createDefaultPartialView(partialViewFileName);
    const templateContent = '@await Html.PartialAsync("' + partialViewName + '")' + defaultTemplateContent;

    // Act
    await umbracoUi.template.goToTemplate(templateName);
    await umbracoUi.waitForTimeout(1000);
    await umbracoUi.template.insertPartialView(partialViewFileName);
    await umbracoUi.template.clickSaveButton();

    // Assert
    await umbracoUi.template.isSuccessNotificationVisible();
    const templateData = await umbracoApi.template.getByName(templateName);
    expect(templateData.content).toBe(templateContent);
  });

  test('can insert value into a template', async ({umbracoApi, umbracoUi}) => {
    // Arrange
    await umbracoApi.template.createDefaultTemplate(templateName);
    const systemFieldValue = 'createDate';
    const templateContent = '@Model.Value("' + systemFieldValue + '")' + defaultTemplateContent;

    // Act
    await umbracoUi.template.goToTemplate(templateName);
    await umbracoUi.waitForTimeout(1000);
    await umbracoUi.template.insertSystemFieldValue(systemFieldValue);
    await umbracoUi.template.clickSaveButton();

    // Assert
    await umbracoUi.template.isSuccessNotificationVisible();
    const templateData = await umbracoApi.template.getByName(templateName);
    expect(templateData.content).toBe(templateContent);
  });

    // TODO: Remove skip when the front-end is ready. Currently the returned items count is not updated after choosing the root content.
    test.skip('can show returned items in query builder ', async ({umbracoApi, umbracoUi}) => {
      //Arrange
      // Create content at root with a child
      const documentTypeName = 'ParentDocumentType';
      const childDocumentTypeName = 'ChildDocumentType';
      const contentName = 'ContentName';
      const childContentName = 'ChildContentName';
      const childDocumentTypeId = await umbracoApi.documentType.createDefaultDocumentTypeWithAllowAsRoot(childDocumentTypeName);
      const documentTypeId = await umbracoApi.documentType.createDocumentTypeWithAllowedChildNode(documentTypeName, childDocumentTypeId);
      const contentId = await umbracoApi.document.createDefaultDocument(contentName, documentTypeId);
      await umbracoApi.document.createDefaultDocumentWithParent(childContentName, childDocumentTypeId, contentId);
      // Create template
      await umbracoApi.template.createDefaultTemplate(templateName);
  
      //Act
      await umbracoUi.template.goToTemplate(templateName);
      await umbracoUi.template.clickQueryBuilderButton();
      await umbracoUi.template.chooseRootContentInQueryBuilder('(' + contentName + ')');
  
      // Assert
      await umbracoUi.template.doesReturnedItemsHaveCount(1);
      await umbracoUi.template.doesQueryResultHaveContentName(childContentName);
  
      // Clean
      await umbracoApi.documentType.ensureNameNotExists(documentTypeName);
    });
});<|MERGE_RESOLUTION|>--- conflicted
+++ resolved
@@ -283,14 +283,8 @@
 
     // Act
     await umbracoUi.template.goToTemplate(templateName);
-<<<<<<< HEAD
-    await umbracoUi.template.insertDictionaryByName(dictionaryName);
-    // TODO: Remove later
-    await umbracoUi.waitForTimeout(1000);
-=======
     await umbracoUi.waitForTimeout(1000);
     await umbracoUi.template.insertDictionaryItem(dictionaryName);
->>>>>>> dc9c28db
     await umbracoUi.template.clickSaveButton();
 
     // Assert
