--- conflicted
+++ resolved
@@ -1,128 +1,6 @@
-﻿import {test} from '@umbraco/playwright-testhelpers';
+import {test} from '@umbraco/playwright-testhelpers';
 import {expect} from "@playwright/test";
 
-<<<<<<< HEAD
-test.describe('Language tests', () => {
-  const languageName = 'Arabic';
-  const isoCode = 'ar';
-  const defaultLanguageName = 'English (United States)';
-  const defaultLanguageIsoCode = 'en-US';
-
-  test.beforeEach(async ({umbracoApi, umbracoUi}) => {
-    await umbracoUi.goToBackOffice();
-    await umbracoApi.language.ensureNameNotExists(languageName);
-  });
-
-  test.afterEach(async ({umbracoApi}) => {
-    await umbracoApi.language.ensureNameNotExists(languageName);
-  });
-
-  // TODO: Fix this test
-  test.skip('can add language @smoke', async ({umbracoApi, umbracoUi}) => {
-    // Arrange
-    await umbracoUi.language.goToSettingsTreeItem('Language');
-
-    // Act
-    await umbracoUi.language.clickCreateLink();
-    await umbracoUi.language.chooseLanguageByName(languageName);
-    await umbracoUi.language.clickSaveButton();
-
-    // Assert
-    expect(await umbracoApi.language.doesExist(isoCode)).toBeTruthy();
-    // Verify the created language displays in the list
-    await umbracoUi.language.clickLanguageRoot();
-    await umbracoUi.language.isLanguageNameVisible(languageName, true);
-  });
-
-  test('can update default language option @smoke', async ({umbracoApi, umbracoUi}) => {
-    // Arrange
-    await umbracoApi.language.create(languageName, false, false, isoCode);
-    expect(await umbracoApi.language.doesExist(isoCode)).toBeTruthy();
-    await umbracoUi.language.goToSettingsTreeItem('Language');
-
-    // Act
-    await umbracoUi.language.clickLanguageByName(languageName);
-    await umbracoUi.language.switchDefaultLanguageOption();
-    await umbracoUi.language.clickSaveButton();
-
-    // Assert
-    const languageData = await umbracoApi.language.get(isoCode);
-    expect(languageData.isDefault).toBe(true);
-
-    // Clean
-    // To delete this language, you need to change en-US to be default language
-    const defaultLanguageData = await umbracoApi.language.get(defaultLanguageIsoCode);
-    defaultLanguageData.isDefault = true;
-    await umbracoApi.language.update(defaultLanguageIsoCode, defaultLanguageData);
-  });
-
-  test('can update mandatory language option', async ({umbracoApi, umbracoUi}) => {
-    // Arrange
-    await umbracoApi.language.create(languageName, false, false, isoCode);
-    expect(await umbracoApi.language.doesExist(isoCode)).toBeTruthy();
-    await umbracoUi.language.goToSettingsTreeItem('Language');
-
-    // Act
-    await umbracoUi.language.clickLanguageByName(languageName);
-    await umbracoUi.language.switchMandatoryLanguageOption();
-    await umbracoUi.language.clickSaveButton();
-
-    // Assert
-    const languageData = await umbracoApi.language.get(isoCode);
-    expect(languageData.isMandatory).toBe(true);
-  });
-
-  test('can delete language @smoke', async ({umbracoApi, umbracoUi}) => {
-    // Arrange
-    await umbracoApi.language.create(languageName, false, false, isoCode);
-    expect(await umbracoApi.language.doesExist(isoCode)).toBeTruthy();
-    await umbracoUi.language.goToSettingsTreeItem('Language');
-
-    // Act
-    await umbracoUi.language.removeLanguageByName(languageName);
-
-    // Assert
-    await umbracoUi.language.isSuccessNotificationVisible();
-    expect(await umbracoApi.language.doesExist(isoCode)).toBeFalsy();
-    // TODO: uncomment this when the front-end is ready. Currently the deleted language is not disappeared after deleting.
-    //await umbracoUi.language.isLanguageNameVisible(languageName, false);
-  });
-
-  // TODO: Remove skip when the add fallback language function works
-  test.skip('can remove fallback language', async ({umbracoApi, umbracoUi}) => {
-    // Arrange
-    await umbracoApi.language.create(languageName, false, false, isoCode);
-    expect(await umbracoApi.language.doesExist(isoCode)).toBeTruthy();
-    await umbracoUi.language.goToSettingsTreeItem('Language');
-
-    // Act
-    await umbracoUi.language.clickLanguageByName(languageName);
-    await umbracoUi.language.removeFallbackLanguageByName(defaultLanguageName);
-    await umbracoUi.language.clickSaveButton();
-
-    // Act
-    const languageData = await umbracoApi.language.get(isoCode);
-    expect(languageData.fallbackIsoCode).toBeFalsy();
-  });
-
-  // TODO: Remove skip when the add fallback language function works
-  test.skip('can add fallback language', async ({umbracoApi, umbracoUi}) => {
-    // Arrange
-    await umbracoApi.language.create(languageName, false, false, isoCode, null);
-    expect(await umbracoApi.language.doesExist(isoCode)).toBeTruthy();
-    await umbracoUi.language.goToSettingsTreeItem('Language');
-
-    // Act
-    await umbracoUi.language.clickLanguageByName(languageName);
-    await umbracoUi.language.clickAddFallbackLanguageButton();
-    await umbracoUi.language.selectFallbackLanguageByName(defaultLanguageName);
-    await umbracoUi.language.clickSaveButton();
-
-    // Act
-    const languageData = await umbracoApi.language.get(isoCode);
-    expect(languageData.fallbackIsoCode).toBe(defaultLanguageIsoCode);
-  });
-=======
 const languageName = 'Arabic';
 const isoCode = 'ar';
 const defaultLanguageName = 'English (United States)';
@@ -131,14 +9,13 @@
 test.beforeEach(async ({umbracoApi, umbracoUi}) => {
   await umbracoUi.goToBackOffice();
   await umbracoApi.language.ensureNameNotExists(languageName);
->>>>>>> b56d1432
 });
 
 test.afterEach(async ({umbracoApi}) => {
   await umbracoApi.language.ensureNameNotExists(languageName);
 });
 
-test('can add language', {tag: '@smoke'}, async ({umbracoApi, umbracoUi}) => {
+test.skip('can add language', {tag: '@smoke'}, async ({umbracoApi, umbracoUi}) => {
   // Arrange
   await umbracoUi.language.goToSettingsTreeItem('Language');
 
