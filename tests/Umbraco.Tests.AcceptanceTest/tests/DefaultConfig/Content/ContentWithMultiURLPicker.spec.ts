﻿import { ConstantHelper, test, AliasHelper } from '@umbraco/playwright-testhelpers';
import {expect} from "@playwright/test";

const dataTypeName = 'Multi URL Picker';
const contentName = 'TestContent';
const documentTypeName = 'TestDocumentTypeForContent';
const link = 'https://docs.umbraco.com';
const linkTitle = 'Umbraco Documentation';

test.beforeEach(async ({umbracoApi}) => {
  await umbracoApi.documentType.ensureNameNotExists(documentTypeName);
  await umbracoApi.document.ensureNameNotExists(contentName);
});

test.afterEach(async ({umbracoApi}) => {
  await umbracoApi.document.ensureNameNotExists(contentName);
  await umbracoApi.documentType.ensureNameNotExists(documentTypeName);
});

<<<<<<< HEAD
test('can create content with the document link', {tag: '@smoke'}, async ({page, umbracoApi, umbracoUi}) => {
=======
// TODO: Remove skip when the front-end is ready. Currently it is impossible to link an unpublish document
test.skip('can create content with the document link', {tag: '@smoke'}, async ({umbracoApi, umbracoUi}) => {
>>>>>>> 66569f7f
  // Arrange
  const expectedState = 'Draft';
  const dataTypeData = await umbracoApi.dataType.getByName(dataTypeName);
  await umbracoApi.documentType.createDocumentTypeWithPropertyEditor(documentTypeName, dataTypeName, dataTypeData.id);
  // Create a document to link
  const documentTypeForLinkedDocumentName = 'TestDocumentType';
  const documentTypeForLinkedDocumentId = await umbracoApi.documentType.createDefaultDocumentTypeWithAllowAsRoot(documentTypeForLinkedDocumentName);
  const linkedDocumentName = 'LinkedDocument';
  const linkedDocumentId = await umbracoApi.document.createDefaultDocument(linkedDocumentName, documentTypeForLinkedDocumentId);
  await umbracoUi.waitForTimeout(2000);
  await umbracoApi.document.publish(linkedDocumentId);
  await umbracoUi.goToBackOffice();
  await umbracoUi.content.goToSection(ConstantHelper.sections.content);

  // Act
  await umbracoUi.content.clickActionsMenuAtRoot();
  await umbracoUi.content.clickCreateButton();
  await umbracoUi.content.chooseDocumentType(documentTypeName);
  await umbracoUi.content.enterContentName(contentName);
  await umbracoUi.content.clickAddMultiURLPickerButton();
  await umbracoUi.content.clickLinkToDocumentButton();
  await umbracoUi.content.selectLinkByName(linkedDocumentName);
<<<<<<< HEAD
  await umbracoUi.content.clickButtonWithName('Choose');
=======
  await umbracoUi.content.clickChooseModalButton();
>>>>>>> 66569f7f
  await umbracoUi.content.clickSubmitButton();
  await umbracoUi.content.clickSaveButton();

  // Assert
  await umbracoUi.content.isSuccessNotificationVisible();
  expect(await umbracoApi.document.doesNameExist(contentName)).toBeTruthy();
  const contentData = await umbracoApi.document.getByName(contentName);
  expect(contentData.variants[0].state).toBe(expectedState);
  expect(contentData.values[0].alias).toEqual(AliasHelper.toAlias(dataTypeName));
  expect(contentData.values[0].value.length).toBe(1);
  expect(contentData.values[0].value[0].type).toEqual('document');
  expect(contentData.values[0].value[0].icon).toEqual('icon-document');
  expect(contentData.values[0].value[0].target).toBeNull();
  expect(contentData.values[0].value[0].unique).toEqual(linkedDocumentId);
  // Uncomment this when the front-end is ready. Currently the link title is not auto filled after choosing document to link
  //expect(contentData.values[0].value[0].name).toEqual(linkedDocumentId);

  // Clean
  await umbracoApi.documentType.ensureNameNotExists(documentTypeForLinkedDocumentName);
  await umbracoApi.document.ensureNameNotExists(linkedDocumentName);
});

// TODO: Remove skip when the front-end is ready. Currently it is impossible to link an unpublish document
test.skip('can publish content with the document link', async ({umbracoApi, umbracoUi}) => {
  // Arrange
  const expectedState = 'Published';
  const dataTypeData = await umbracoApi.dataType.getByName(dataTypeName);
  const documentTypeId = await umbracoApi.documentType.createDocumentTypeWithPropertyEditor(documentTypeName, dataTypeName, dataTypeData.id);
  await umbracoApi.document.createDefaultDocument(contentName, documentTypeId);
  // Create a document to link
  const documentTypeForLinkedDocumentName = 'TestDocumentType';
  const documentTypeForLinkedDocumentId = await umbracoApi.documentType.createDefaultDocumentTypeWithAllowAsRoot(documentTypeForLinkedDocumentName);
  const linkedDocumentName = 'ContentToPick';
  const linkedDocumentId = await umbracoApi.document.createDefaultDocument(linkedDocumentName, documentTypeForLinkedDocumentId);
  await umbracoUi.waitForTimeout(2000);
  await umbracoApi.document.publish(linkedDocumentId);
  await umbracoUi.goToBackOffice();
  await umbracoUi.content.goToSection(ConstantHelper.sections.content);

  // Act
  await umbracoUi.content.goToContentWithName(contentName);
  await umbracoUi.content.clickAddMultiURLPickerButton();
  await umbracoUi.content.clickLinkToDocumentButton();
  await umbracoUi.content.selectLinkByName(linkedDocumentName);
<<<<<<< HEAD
  await umbracoUi.content.clickButtonWithName('Choose');
=======
  await umbracoUi.content.clickChooseModalButton();
>>>>>>> 66569f7f
  await umbracoUi.content.clickSubmitButton();
  await umbracoUi.content.clickSaveAndPublishButton();

  // Assert
  await umbracoUi.content.doesSuccessNotificationsHaveCount(2);
  expect(await umbracoApi.document.doesNameExist(contentName)).toBeTruthy();
  const contentData = await umbracoApi.document.getByName(contentName);
  expect(contentData.variants[0].state).toBe(expectedState);
  expect(contentData.values[0].alias).toEqual(AliasHelper.toAlias(dataTypeName));
  expect(contentData.values[0].value.length).toBe(1);
  expect(contentData.values[0].value[0].type).toEqual('document');
  expect(contentData.values[0].value[0].icon).toEqual('icon-document');
  expect(contentData.values[0].value[0].target).toBeNull();
  expect(contentData.values[0].value[0].unique).toEqual(linkedDocumentId);
  // Uncomment this when the front-end is ready. Currently the link title is not auto filled after choosing document to link
  //expect(contentData.values[0].value[0].name).toEqual(linkedDocumentId);

  // Clean
  await umbracoApi.documentType.ensureNameNotExists(documentTypeForLinkedDocumentName);
  await umbracoApi.document.ensureNameNotExists(linkedDocumentName);
});

test('can create content with the external link', async ({umbracoApi, umbracoUi}) => {
  // Arrange
  const dataTypeData = await umbracoApi.dataType.getByName(dataTypeName);
  const documentTypeId = await umbracoApi.documentType.createDocumentTypeWithPropertyEditor(documentTypeName, dataTypeName, dataTypeData.id);
  await umbracoApi.document.createDefaultDocument(contentName, documentTypeId);
  await umbracoUi.goToBackOffice();
  await umbracoUi.content.goToSection(ConstantHelper.sections.content);

  // Act
  await umbracoUi.content.goToContentWithName(contentName);
  await umbracoUi.content.clickAddMultiURLPickerButton();
  await umbracoUi.content.enterLink(link);
  await umbracoUi.content.enterLinkTitle(linkTitle);
  await umbracoUi.content.clickSubmitButton();
  await umbracoUi.content.clickSaveButton();

  // Assert
  await umbracoUi.content.isSuccessNotificationVisible();
  expect(await umbracoApi.document.doesNameExist(contentName)).toBeTruthy();
  const contentData = await umbracoApi.document.getByName(contentName);
  expect(contentData.values[0].alias).toEqual(AliasHelper.toAlias(dataTypeName));
  expect(contentData.values[0].value.length).toBe(1);
  expect(contentData.values[0].value[0].type).toEqual('external');
  expect(contentData.values[0].value[0].icon).toEqual('icon-link');
  expect(contentData.values[0].value[0].name).toEqual(linkTitle);
  expect(contentData.values[0].value[0].url).toEqual(link);
});

<<<<<<< HEAD
test('can create content with the media link', async ({page, umbracoApi, umbracoUi}) => {
=======
// TODO: Remove skip when the code is updated due to UI changes
test.skip('can create content with the media link', async ({umbracoApi, umbracoUi}) => {
>>>>>>> 66569f7f
  // Arrange
  const dataTypeData = await umbracoApi.dataType.getByName(dataTypeName);
  const documentTypeId = await umbracoApi.documentType.createDocumentTypeWithPropertyEditor(documentTypeName, dataTypeName, dataTypeData.id);
  await umbracoApi.document.createDefaultDocument(contentName, documentTypeId);
  // Create a media to pick
  const mediaFileName = 'TestMediaFileForContent';
  await umbracoApi.media.ensureNameNotExists(mediaFileName);
  const mediaFileId = await umbracoApi.media.createDefaultMediaWithImage(mediaFileName);
  await umbracoUi.goToBackOffice();
  await umbracoUi.content.goToSection(ConstantHelper.sections.content);

  // Act
  await umbracoUi.content.goToContentWithName(contentName);
  await umbracoUi.content.clickAddMultiURLPickerButton();
  await umbracoUi.content.clickLinkToMediaButton();
  await umbracoUi.content.selectMediaWithName(mediaFileName);
  await umbracoUi.content.clickMediaPickerModalSubmitButton();
  await umbracoUi.waitForTimeout(500);
  await umbracoUi.content.clickSubmitButton();
  await umbracoUi.content.clickSaveButton();

  // Assert
  await umbracoUi.content.isSuccessNotificationVisible();
  expect(await umbracoApi.document.doesNameExist(contentName)).toBeTruthy();
  const contentData = await umbracoApi.document.getByName(contentName);
  expect(contentData.values[0].alias).toEqual(AliasHelper.toAlias(dataTypeName));
  expect(contentData.values[0].value.length).toBe(1);
  expect(contentData.values[0].value[0].type).toEqual('media');
  expect(contentData.values[0].value[0].icon).toEqual('icon-picture');
  expect(contentData.values[0].value[0].unique).toEqual(mediaFileId);
  // Uncomment this when the front-end is ready. Currently the link title is not auto filled after choosing media to link
  //expect(contentData.values[0].value[0].name).toEqual(mediaFileName);

  // Clean
  await umbracoApi.media.ensureNameNotExists(mediaFileName);
});

// TODO: Remove skip when the code is updated due to UI changes
test.skip('can add multiple links in the content', async ({umbracoApi, umbracoUi}) => {
  // Arrange
  const dataTypeData = await umbracoApi.dataType.getByName(dataTypeName);
  const documentTypeId = await umbracoApi.documentType.createDocumentTypeWithPropertyEditor(documentTypeName, dataTypeName, dataTypeData.id);
  await umbracoApi.document.createDefaultDocument(contentName, documentTypeId);
  // Create a media to pick
  const mediaFileName = 'TestMediaFileForContent';
  await umbracoApi.media.ensureNameNotExists(mediaFileName);
  const mediaFileId = await umbracoApi.media.createDefaultMediaWithImage(mediaFileName);
  await umbracoUi.goToBackOffice();
  await umbracoUi.content.goToSection(ConstantHelper.sections.content);

  // Act
  await umbracoUi.content.goToContentWithName(contentName);
  // Add media link
  await umbracoUi.content.clickAddMultiURLPickerButton();
  await umbracoUi.content.clickLinkToMediaButton();
  await umbracoUi.content.selectMediaWithName(mediaFileName);
  await umbracoUi.content.clickMediaPickerModalSubmitButton();
  await umbracoUi.waitForTimeout(500);
  await umbracoUi.content.clickSubmitButton();
  // Add external link
  await umbracoUi.content.clickAddMultiURLPickerButton();
  await umbracoUi.content.enterLink(link);
  await umbracoUi.content.enterLinkTitle(linkTitle);
  await umbracoUi.content.clickSubmitButton();
  await umbracoUi.content.clickSaveButton();

  // Assert
  await umbracoUi.content.isSuccessNotificationVisible();
  expect(await umbracoApi.document.doesNameExist(contentName)).toBeTruthy();
  const contentData = await umbracoApi.document.getByName(contentName);
  expect(contentData.values[0].alias).toEqual(AliasHelper.toAlias(dataTypeName));
  expect(contentData.values[0].value.length).toBe(2);
  // Verify the information of the first URL picker
  expect(contentData.values[0].value[0].type).toEqual('media');
  expect(contentData.values[0].value[0].icon).toEqual('icon-picture');
  expect(contentData.values[0].value[0].unique).toEqual(mediaFileId);
  // Uncomment this when the front-end is ready. Currently the link title is not auto filled after choosing media to link
  //expect(contentData.values[0].value[0].name).toEqual(mediaFileName);
  // Verify the information of the second URL picker
  expect(contentData.values[0].value[1].type).toEqual('external');
  expect(contentData.values[0].value[1].icon).toEqual('icon-link');
  expect(contentData.values[0].value[1].name).toEqual(linkTitle);
  expect(contentData.values[0].value[1].url).toEqual(link);

  // Clean
  await umbracoApi.media.ensureNameNotExists(mediaFileName);
});

test('can remove the URL picker in the content', async ({umbracoApi, umbracoUi}) => {
  // Arrange
  const dataTypeData = await umbracoApi.dataType.getByName(dataTypeName);
  const documentTypeId = await umbracoApi.documentType.createDocumentTypeWithPropertyEditor(documentTypeName, dataTypeName, dataTypeData.id);
  await umbracoApi.document.createDocumentWithExternalLinkURLPicker(contentName, documentTypeId, link, linkTitle);
  await umbracoUi.goToBackOffice();
  await umbracoUi.content.goToSection(ConstantHelper.sections.content);

  // Act
  await umbracoUi.content.goToContentWithName(contentName);
  await umbracoUi.content.removeUrlPickerByName(linkTitle);
  await umbracoUi.content.clickSaveButton();

  // Assert
  await umbracoUi.content.isSuccessNotificationVisible();
  expect(await umbracoApi.document.doesNameExist(contentName)).toBeTruthy();
  const contentData = await umbracoApi.document.getByName(contentName);
  expect(contentData.values).toEqual([]);
});

// TODO: Remove skip when the code is updated due to UI changes
test.skip('can edit the URL picker in the content', async ({umbracoApi, umbracoUi}) => {
  // Arrange
  const updatedLinkTitle = 'Updated Umbraco Documentation';
  const dataTypeData = await umbracoApi.dataType.getByName(dataTypeName);
  const documentTypeId = await umbracoApi.documentType.createDocumentTypeWithPropertyEditor(documentTypeName, dataTypeName, dataTypeData.id);
  await umbracoApi.document.createDocumentWithExternalLinkURLPicker(contentName, documentTypeId, link, linkTitle);
  await umbracoUi.goToBackOffice();
  await umbracoUi.content.goToSection(ConstantHelper.sections.content);

  // Act
  await umbracoUi.content.goToContentWithName(contentName);
  await umbracoUi.content.clickLinkWithName(linkTitle);
  await umbracoUi.content.enterLinkTitle(updatedLinkTitle);
  await umbracoUi.content.clickSubmitButton();
  await umbracoUi.content.clickSaveButton();

  // Assert
  await umbracoUi.content.isSuccessNotificationVisible();
  expect(await umbracoApi.document.doesNameExist(contentName)).toBeTruthy();
  const contentData = await umbracoApi.document.getByName(contentName);
  expect(contentData.values[0].alias).toEqual(AliasHelper.toAlias(dataTypeName));
  expect(contentData.values[0].value.length).toBe(1);
  expect(contentData.values[0].value[0].type).toEqual('external');
  expect(contentData.values[0].value[0].icon).toEqual('icon-link');
  expect(contentData.values[0].value[0].name).toEqual(updatedLinkTitle);
  expect(contentData.values[0].value[0].url).toEqual(link);
});<|MERGE_RESOLUTION|>--- conflicted
+++ resolved
@@ -17,12 +17,7 @@
   await umbracoApi.documentType.ensureNameNotExists(documentTypeName);
 });
 
-<<<<<<< HEAD
 test('can create content with the document link', {tag: '@smoke'}, async ({page, umbracoApi, umbracoUi}) => {
-=======
-// TODO: Remove skip when the front-end is ready. Currently it is impossible to link an unpublish document
-test.skip('can create content with the document link', {tag: '@smoke'}, async ({umbracoApi, umbracoUi}) => {
->>>>>>> 66569f7f
   // Arrange
   const expectedState = 'Draft';
   const dataTypeData = await umbracoApi.dataType.getByName(dataTypeName);
@@ -45,11 +40,7 @@
   await umbracoUi.content.clickAddMultiURLPickerButton();
   await umbracoUi.content.clickLinkToDocumentButton();
   await umbracoUi.content.selectLinkByName(linkedDocumentName);
-<<<<<<< HEAD
   await umbracoUi.content.clickButtonWithName('Choose');
-=======
-  await umbracoUi.content.clickChooseModalButton();
->>>>>>> 66569f7f
   await umbracoUi.content.clickSubmitButton();
   await umbracoUi.content.clickSaveButton();
 
@@ -72,8 +63,7 @@
   await umbracoApi.document.ensureNameNotExists(linkedDocumentName);
 });
 
-// TODO: Remove skip when the front-end is ready. Currently it is impossible to link an unpublish document
-test.skip('can publish content with the document link', async ({umbracoApi, umbracoUi}) => {
+test('can publish content with the document link', async ({umbracoApi, umbracoUi}) => {
   // Arrange
   const expectedState = 'Published';
   const dataTypeData = await umbracoApi.dataType.getByName(dataTypeName);
@@ -94,11 +84,7 @@
   await umbracoUi.content.clickAddMultiURLPickerButton();
   await umbracoUi.content.clickLinkToDocumentButton();
   await umbracoUi.content.selectLinkByName(linkedDocumentName);
-<<<<<<< HEAD
   await umbracoUi.content.clickButtonWithName('Choose');
-=======
-  await umbracoUi.content.clickChooseModalButton();
->>>>>>> 66569f7f
   await umbracoUi.content.clickSubmitButton();
   await umbracoUi.content.clickSaveAndPublishButton();
 
@@ -149,12 +135,7 @@
   expect(contentData.values[0].value[0].url).toEqual(link);
 });
 
-<<<<<<< HEAD
-test('can create content with the media link', async ({page, umbracoApi, umbracoUi}) => {
-=======
-// TODO: Remove skip when the code is updated due to UI changes
-test.skip('can create content with the media link', async ({umbracoApi, umbracoUi}) => {
->>>>>>> 66569f7f
+test('can create content with the media link', async ({umbracoApi, umbracoUi}) => {
   // Arrange
   const dataTypeData = await umbracoApi.dataType.getByName(dataTypeName);
   const documentTypeId = await umbracoApi.documentType.createDocumentTypeWithPropertyEditor(documentTypeName, dataTypeName, dataTypeData.id);
@@ -192,8 +173,7 @@
   await umbracoApi.media.ensureNameNotExists(mediaFileName);
 });
 
-// TODO: Remove skip when the code is updated due to UI changes
-test.skip('can add multiple links in the content', async ({umbracoApi, umbracoUi}) => {
+test('can add multiple links in the content', async ({umbracoApi, umbracoUi}) => {
   // Arrange
   const dataTypeData = await umbracoApi.dataType.getByName(dataTypeName);
   const documentTypeId = await umbracoApi.documentType.createDocumentTypeWithPropertyEditor(documentTypeName, dataTypeName, dataTypeData.id);
@@ -263,8 +243,7 @@
   expect(contentData.values).toEqual([]);
 });
 
-// TODO: Remove skip when the code is updated due to UI changes
-test.skip('can edit the URL picker in the content', async ({umbracoApi, umbracoUi}) => {
+test('can edit the URL picker in the content', async ({umbracoApi, umbracoUi}) => {
   // Arrange
   const updatedLinkTitle = 'Updated Umbraco Documentation';
   const dataTypeData = await umbracoApi.dataType.getByName(dataTypeName);
