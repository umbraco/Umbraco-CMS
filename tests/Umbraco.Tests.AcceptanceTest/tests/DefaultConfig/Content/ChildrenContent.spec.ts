--- conflicted
+++ resolved
@@ -33,11 +33,7 @@
   await umbracoUi.content.clickActionsMenuForContent(contentName);
   await umbracoUi.content.clickCreateButton();
   await umbracoUi.content.chooseDocumentType(childDocumentTypeName);
-<<<<<<< HEAD
-  // This wait is needed 
-=======
   // This wait is needed
->>>>>>> 61a93862
   await umbracoUi.waitForTimeout(500);
   await umbracoUi.content.enterContentName(childContentName);
   await umbracoUi.content.clickSaveButton();
@@ -77,11 +73,7 @@
   await umbracoUi.content.clickActionsMenuForContent(childContentName);
   await umbracoUi.content.clickCreateButton();
   await umbracoUi.content.chooseDocumentType(childOfChildDocumentTypeName);
-<<<<<<< HEAD
-  // This wait is needed 
-=======
   // This wait is needed
->>>>>>> 61a93862
   await umbracoUi.waitForTimeout(500);
   await umbracoUi.content.enterContentName(childOfChildContentName);
   await umbracoUi.content.clickSaveButton();
