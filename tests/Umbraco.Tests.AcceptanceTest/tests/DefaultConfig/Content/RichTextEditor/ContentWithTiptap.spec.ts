﻿import {ConstantHelper, NotificationConstantHelper, test} from '@umbraco/playwright-testhelpers';
import {expect} from "@playwright/test";

const contentName = 'TestContent';
const documentTypeName = 'TestDocumentTypeForContent';
const customDataTypeName = 'Test RTE Tiptap';
let customDataTypeId = null;

test.beforeEach(async ({umbracoApi}) => {
  customDataTypeId = await umbracoApi.dataType.createDefaultTiptapDataType(customDataTypeName);
  await umbracoApi.documentType.ensureNameNotExists(documentTypeName);
  await umbracoApi.document.ensureNameNotExists(contentName);
});

test.afterEach(async ({umbracoApi}) => {
  await umbracoApi.document.ensureNameNotExists(contentName);
  await umbracoApi.documentType.ensureNameNotExists(documentTypeName);
  await umbracoApi.dataType.ensureNameNotExists(customDataTypeName);
});

test('can create content with empty RTE Tiptap property editor', async ({umbracoApi, umbracoUi}) => {
  // Arrange
  const expectedState = 'Draft';
  await umbracoApi.documentType.createDocumentTypeWithPropertyEditor(documentTypeName, customDataTypeName, customDataTypeId);
  await umbracoUi.goToBackOffice();
  await umbracoUi.content.goToSection(ConstantHelper.sections.content);

  // Act
  await umbracoUi.content.clickActionsMenuAtRoot();
  await umbracoUi.content.clickCreateButton();
  await umbracoUi.content.chooseDocumentType(documentTypeName);
  await umbracoUi.content.enterContentName(contentName);
  await umbracoUi.content.clickSaveButton();

  // Assert
  //await umbracoUi.content.doesSuccessNotificationHaveText(NotificationConstantHelper.success.created);
  await umbracoUi.content.isErrorNotificationVisible(false);
  expect(await umbracoApi.document.doesNameExist(contentName)).toBeTruthy();
  const contentData = await umbracoApi.document.getByName(contentName);
  expect(contentData.variants[0].state).toBe(expectedState);
  expect(contentData.values).toEqual([]);
});

test('can create content with non-empty RTE Tiptap property editor', async ({umbracoApi, umbracoUi}) => {
  // Arrange
  const expectedState = 'Draft';
  const inputText = 'Test Tiptap here';
  await umbracoApi.documentType.createDocumentTypeWithPropertyEditor(documentTypeName, customDataTypeName, customDataTypeId);
  await umbracoUi.goToBackOffice();
  await umbracoUi.content.goToSection(ConstantHelper.sections.content);

  // Act
  await umbracoUi.content.clickActionsMenuAtRoot();
  await umbracoUi.content.clickCreateButton();
  await umbracoUi.content.chooseDocumentType(documentTypeName);
  await umbracoUi.content.enterContentName(contentName);
  await umbracoUi.content.enterRTETipTapEditor(inputText);
  await umbracoUi.content.clickSaveButton();

  // Assert
  //await umbracoUi.content.doesSuccessNotificationHaveText(NotificationConstantHelper.success.created);
  await umbracoUi.content.isErrorNotificationVisible(false);
  expect(await umbracoApi.document.doesNameExist(contentName)).toBeTruthy();
  const contentData = await umbracoApi.document.getByName(contentName);
  expect(contentData.variants[0].state).toBe(expectedState);
  expect(contentData.values[0].value.markup).toEqual('<p>' + inputText + '</p>');
});

test('can publish content with RTE Tiptap property editor', async ({umbracoApi, umbracoUi}) => {
  // Arrange
  const expectedState = 'Published';
  const inputText = 'Test Tiptap here';
  const documentTypeId = await umbracoApi.documentType.createDocumentTypeWithPropertyEditor(documentTypeName, customDataTypeName, customDataTypeId);
  await umbracoApi.document.createDefaultDocument(contentName, documentTypeId);
  await umbracoUi.goToBackOffice();
  await umbracoUi.content.goToSection(ConstantHelper.sections.content);

  // Act
  await umbracoUi.content.goToContentWithName(contentName);
  await umbracoUi.content.enterRTETipTapEditor(inputText);
  await umbracoUi.content.clickSaveAndPublishButton();

  // Assert
  //await umbracoUi.content.doesSuccessNotificationsHaveCount(2);  
  await umbracoUi.content.isErrorNotificationVisible(false);
  expect(await umbracoApi.document.doesNameExist(contentName)).toBeTruthy();
  const contentData = await umbracoApi.document.getByName(contentName);
  expect(contentData.variants[0].state).toBe(expectedState);
  expect(contentData.values[0].value.markup).toEqual('<p>' + inputText + '</p>');
<<<<<<< HEAD
});

test.fixme('can add a media in RTE Tiptap property editor', async ({umbracoApi, umbracoUi}) => {
  // Arrange
  const iconTitle = 'Media Picker';
  const imageName = 'Test Image For Content';
  await umbracoApi.media.ensureNameNotExists(imageName);
  await umbracoApi.media.createDefaultMediaWithImage(imageName);
  const documentTypeId = await umbracoApi.documentType.createDocumentTypeWithPropertyEditor(documentTypeName, customDataTypeName, customDataTypeId);
  await umbracoApi.document.createDefaultDocument(contentName, documentTypeId);
  await umbracoUi.goToBackOffice();
  await umbracoUi.content.goToSection(ConstantHelper.sections.content);

  // Act
  await umbracoUi.content.goToContentWithName(contentName);
  await umbracoUi.content.clickTipTapToolbarIconWithTitle(iconTitle);
  // fix this
  await umbracoUi.content.selectMediaWithName(imageName);
  await umbracoUi.content.clickChooseModalButton();
  await umbracoUi.content.clickMediaCaptionAltTextModalSubmitButton();
  await umbracoUi.content.clickSaveButton();

  // Assert
  //await umbracoUi.content.doesSuccessNotificationHaveText(NotificationConstantHelper.success.saved);
  await umbracoUi.content.isErrorNotificationVisible(false);
  expect(await umbracoApi.document.doesNameExist(contentName)).toBeTruthy();
  const contentData = await umbracoApi.document.getByName(contentName);
  expect(contentData.values[0].value.markup).toContain('<img');
  expect(contentData.values[0].value.markup).toContain(imageName);

  // Clean
  await umbracoApi.media.ensureNameNotExists(imageName);
});

test('can add a video in RTE Tiptap property editor', async ({umbracoApi, umbracoUi}) => {
  // Arrange
  const iconTitle = 'Embed';
  const videoURL = 'https://www.youtube.com/watch?v=Yu29dE-0OoI';
  const documentTypeId = await umbracoApi.documentType.createDocumentTypeWithPropertyEditor(documentTypeName, customDataTypeName, customDataTypeId);
  await umbracoApi.document.createDefaultDocument(contentName, documentTypeId);
  await umbracoUi.goToBackOffice();
  await umbracoUi.content.goToSection(ConstantHelper.sections.content);

  // Act
  await umbracoUi.content.goToContentWithName(contentName);
  await umbracoUi.content.clickTipTapToolbarIconWithTitle(iconTitle);
  await umbracoUi.content.enterEmbeddedURL(videoURL);
  await umbracoUi.content.clickEmbeddedRetrieveButton();
  await umbracoUi.content.waitForEmbeddedPreviewVisible();
  await umbracoUi.content.clickEmbeddedMediaModalConfirmButton();
  await umbracoUi.content.clickSaveButton();

  // Assert
  //await umbracoUi.content.doesSuccessNotificationHaveText(NotificationConstantHelper.success.saved);
  await umbracoUi.content.isErrorNotificationVisible(false);
  expect(await umbracoApi.document.doesNameExist(contentName)).toBeTruthy();
  const contentData = await umbracoApi.document.getByName(contentName);
  expect(contentData.values[0].value.markup).toContain('data-embed-url');
  expect(contentData.values[0].value.markup).toContain(videoURL);
});

test('cannot submit an empty link in RTE Tiptap property editor', async ({umbracoApi, umbracoUi}) => {
  // Arrange
  const iconTitle = 'Link';
  const documentTypeId = await umbracoApi.documentType.createDocumentTypeWithPropertyEditor(documentTypeName, customDataTypeName, customDataTypeId);
  await umbracoApi.document.createDefaultDocument(contentName, documentTypeId);
  await umbracoUi.goToBackOffice();
  await umbracoUi.content.goToSection(ConstantHelper.sections.content);

  // Act
  await umbracoUi.content.goToContentWithName(contentName);
  await umbracoUi.content.clickTipTapToolbarIconWithTitle(iconTitle);
  await umbracoUi.content.clickManualLinkButton();
  await umbracoUi.content.enterLink('');
  await umbracoUi.content.enterAnchorOrQuerystring('');
  await umbracoUi.content.enterLinkTitle('');
  await umbracoUi.content.clickAddButton();

  // Assert
  await umbracoUi.content.isTextWithMessageVisible(ConstantHelper.validationMessages.emptyLinkPicker);
});

// TODO: Remove skip when the front-end ready. Currently it still accept the empty link with an anchor or querystring
// Issue link: https://github.com/umbraco/Umbraco-CMS/issues/17411
test.skip('cannot submit an empty URL with an anchor or querystring in RTE Tiptap property editor', async ({umbracoApi, umbracoUi}) => {
  // Arrange
  const iconTitle = 'Link';
  const documentTypeId = await umbracoApi.documentType.createDocumentTypeWithPropertyEditor(documentTypeName, customDataTypeName, customDataTypeId);
  await umbracoApi.document.createDefaultDocument(contentName, documentTypeId);
  await umbracoUi.goToBackOffice();
  await umbracoUi.content.goToSection(ConstantHelper.sections.content);

  // Act
  await umbracoUi.content.goToContentWithName(contentName);
  await umbracoUi.content.clickTipTapToolbarIconWithTitle(iconTitle);
  await umbracoUi.content.clickManualLinkButton();
  await umbracoUi.content.enterLink('');
  await umbracoUi.content.enterAnchorOrQuerystring('#value');
  await umbracoUi.content.clickAddButton();

  // Assert
  await umbracoUi.content.isTextWithMessageVisible(ConstantHelper.validationMessages.emptyLinkPicker);
});

// TODO: Remove skip when the front-end ready. Currently it is impossible to link to unpublished document
// Issue link: https://github.com/umbraco/Umbraco-CMS/issues/17974
test.skip('can insert a link to an unpublished document in RTE Tiptap property editor', async ({umbracoApi, umbracoUi}) => {
  // Arrange
  const iconTitle = 'Link';
  const documentTypeId = await umbracoApi.documentType.createDocumentTypeWithPropertyEditor(documentTypeName, customDataTypeName, customDataTypeId);
  await umbracoApi.document.createDefaultDocument(contentName, documentTypeId);
  // Create a document to link
  const documentTypeForLinkedDocumentName = 'TestDocumentType';
  const documentTypeForLinkedDocumentId = await umbracoApi.documentType.createDefaultDocumentTypeWithAllowAsRoot(documentTypeForLinkedDocumentName);
  const linkedDocumentName = 'LinkedDocument';
  await umbracoApi.document.createDefaultDocument(linkedDocumentName, documentTypeForLinkedDocumentId);
  await umbracoUi.goToBackOffice();
  await umbracoUi.content.goToSection(ConstantHelper.sections.content);

  // Act
  await umbracoUi.content.goToContentWithName(contentName);
  await umbracoUi.content.clickTipTapToolbarIconWithTitle(iconTitle);
  await umbracoUi.content.clickDocumentLinkButton();
  await umbracoUi.content.selectLinkByName(linkedDocumentName);
  await umbracoUi.content.clickButtonWithName('Choose');
  await umbracoUi.content.clickAddButton();
  await umbracoUi.content.clickSaveButton();

  // Assert
  //await umbracoUi.content.isSuccessNotificationVisible();
  await umbracoUi.content.isErrorNotificationVisible(false);

  // Clean
  await umbracoApi.documentType.ensureNameNotExists(documentTypeForLinkedDocumentName);
  await umbracoApi.document.ensureNameNotExists(linkedDocumentName);
=======
>>>>>>> a1379f13
});<|MERGE_RESOLUTION|>--- conflicted
+++ resolved
@@ -1,27 +1,40 @@
-﻿import {ConstantHelper, NotificationConstantHelper, test} from '@umbraco/playwright-testhelpers';
-import {expect} from "@playwright/test";
-
-const contentName = 'TestContent';
-const documentTypeName = 'TestDocumentTypeForContent';
-const customDataTypeName = 'Test RTE Tiptap';
+﻿import {
+  ConstantHelper,
+  NotificationConstantHelper,
+  test,
+} from "@umbraco/playwright-testhelpers";
+import { expect } from "@playwright/test";
+
+const contentName = "TestContent";
+const documentTypeName = "TestDocumentTypeForContent";
+const customDataTypeName = "Test RTE Tiptap";
 let customDataTypeId = null;
 
-test.beforeEach(async ({umbracoApi}) => {
-  customDataTypeId = await umbracoApi.dataType.createDefaultTiptapDataType(customDataTypeName);
+test.beforeEach(async ({ umbracoApi }) => {
+  customDataTypeId = await umbracoApi.dataType.createDefaultTiptapDataType(
+    customDataTypeName
+  );
   await umbracoApi.documentType.ensureNameNotExists(documentTypeName);
   await umbracoApi.document.ensureNameNotExists(contentName);
 });
 
-test.afterEach(async ({umbracoApi}) => {
+test.afterEach(async ({ umbracoApi }) => {
   await umbracoApi.document.ensureNameNotExists(contentName);
   await umbracoApi.documentType.ensureNameNotExists(documentTypeName);
   await umbracoApi.dataType.ensureNameNotExists(customDataTypeName);
 });
 
-test('can create content with empty RTE Tiptap property editor', async ({umbracoApi, umbracoUi}) => {
-  // Arrange
-  const expectedState = 'Draft';
-  await umbracoApi.documentType.createDocumentTypeWithPropertyEditor(documentTypeName, customDataTypeName, customDataTypeId);
+test("can create content with empty RTE Tiptap property editor", async ({
+  umbracoApi,
+  umbracoUi,
+}) => {
+  // Arrange
+  const expectedState = "Draft";
+  await umbracoApi.documentType.createDocumentTypeWithPropertyEditor(
+    documentTypeName,
+    customDataTypeName,
+    customDataTypeId
+  );
   await umbracoUi.goToBackOffice();
   await umbracoUi.content.goToSection(ConstantHelper.sections.content);
 
@@ -41,11 +54,18 @@
   expect(contentData.values).toEqual([]);
 });
 
-test('can create content with non-empty RTE Tiptap property editor', async ({umbracoApi, umbracoUi}) => {
-  // Arrange
-  const expectedState = 'Draft';
-  const inputText = 'Test Tiptap here';
-  await umbracoApi.documentType.createDocumentTypeWithPropertyEditor(documentTypeName, customDataTypeName, customDataTypeId);
+test("can create content with non-empty RTE Tiptap property editor", async ({
+  umbracoApi,
+  umbracoUi,
+}) => {
+  // Arrange
+  const expectedState = "Draft";
+  const inputText = "Test Tiptap here";
+  await umbracoApi.documentType.createDocumentTypeWithPropertyEditor(
+    documentTypeName,
+    customDataTypeName,
+    customDataTypeId
+  );
   await umbracoUi.goToBackOffice();
   await umbracoUi.content.goToSection(ConstantHelper.sections.content);
 
@@ -63,14 +83,24 @@
   expect(await umbracoApi.document.doesNameExist(contentName)).toBeTruthy();
   const contentData = await umbracoApi.document.getByName(contentName);
   expect(contentData.variants[0].state).toBe(expectedState);
-  expect(contentData.values[0].value.markup).toEqual('<p>' + inputText + '</p>');
-});
-
-test('can publish content with RTE Tiptap property editor', async ({umbracoApi, umbracoUi}) => {
-  // Arrange
-  const expectedState = 'Published';
-  const inputText = 'Test Tiptap here';
-  const documentTypeId = await umbracoApi.documentType.createDocumentTypeWithPropertyEditor(documentTypeName, customDataTypeName, customDataTypeId);
+  expect(contentData.values[0].value.markup).toEqual(
+    "<p>" + inputText + "</p>"
+  );
+});
+
+test("can publish content with RTE Tiptap property editor", async ({
+  umbracoApi,
+  umbracoUi,
+}) => {
+  // Arrange
+  const expectedState = "Published";
+  const inputText = "Test Tiptap here";
+  const documentTypeId =
+    await umbracoApi.documentType.createDocumentTypeWithPropertyEditor(
+      documentTypeName,
+      customDataTypeName,
+      customDataTypeId
+    );
   await umbracoApi.document.createDefaultDocument(contentName, documentTypeId);
   await umbracoUi.goToBackOffice();
   await umbracoUi.content.goToSection(ConstantHelper.sections.content);
@@ -81,52 +111,72 @@
   await umbracoUi.content.clickSaveAndPublishButton();
 
   // Assert
-  //await umbracoUi.content.doesSuccessNotificationsHaveCount(2);  
+  //await umbracoUi.content.doesSuccessNotificationsHaveCount(2);
   await umbracoUi.content.isErrorNotificationVisible(false);
   expect(await umbracoApi.document.doesNameExist(contentName)).toBeTruthy();
   const contentData = await umbracoApi.document.getByName(contentName);
   expect(contentData.variants[0].state).toBe(expectedState);
-  expect(contentData.values[0].value.markup).toEqual('<p>' + inputText + '</p>');
-<<<<<<< HEAD
-});
-
-test.fixme('can add a media in RTE Tiptap property editor', async ({umbracoApi, umbracoUi}) => {
-  // Arrange
-  const iconTitle = 'Media Picker';
-  const imageName = 'Test Image For Content';
-  await umbracoApi.media.ensureNameNotExists(imageName);
-  await umbracoApi.media.createDefaultMediaWithImage(imageName);
-  const documentTypeId = await umbracoApi.documentType.createDocumentTypeWithPropertyEditor(documentTypeName, customDataTypeName, customDataTypeId);
-  await umbracoApi.document.createDefaultDocument(contentName, documentTypeId);
-  await umbracoUi.goToBackOffice();
-  await umbracoUi.content.goToSection(ConstantHelper.sections.content);
-
-  // Act
-  await umbracoUi.content.goToContentWithName(contentName);
-  await umbracoUi.content.clickTipTapToolbarIconWithTitle(iconTitle);
-  // fix this
-  await umbracoUi.content.selectMediaWithName(imageName);
-  await umbracoUi.content.clickChooseModalButton();
-  await umbracoUi.content.clickMediaCaptionAltTextModalSubmitButton();
-  await umbracoUi.content.clickSaveButton();
-
-  // Assert
-  //await umbracoUi.content.doesSuccessNotificationHaveText(NotificationConstantHelper.success.saved);
-  await umbracoUi.content.isErrorNotificationVisible(false);
-  expect(await umbracoApi.document.doesNameExist(contentName)).toBeTruthy();
-  const contentData = await umbracoApi.document.getByName(contentName);
-  expect(contentData.values[0].value.markup).toContain('<img');
-  expect(contentData.values[0].value.markup).toContain(imageName);
-
-  // Clean
-  await umbracoApi.media.ensureNameNotExists(imageName);
-});
-
-test('can add a video in RTE Tiptap property editor', async ({umbracoApi, umbracoUi}) => {
-  // Arrange
-  const iconTitle = 'Embed';
-  const videoURL = 'https://www.youtube.com/watch?v=Yu29dE-0OoI';
-  const documentTypeId = await umbracoApi.documentType.createDocumentTypeWithPropertyEditor(documentTypeName, customDataTypeName, customDataTypeId);
+  expect(contentData.values[0].value.markup).toEqual(
+    "<p>" + inputText + "</p>"
+  );
+});
+
+test.fixme(
+  "can add a media in RTE Tiptap property editor",
+  async ({ umbracoApi, umbracoUi }) => {
+    // Arrange
+    const iconTitle = "Media Picker";
+    const imageName = "Test Image For Content";
+    await umbracoApi.media.ensureNameNotExists(imageName);
+    await umbracoApi.media.createDefaultMediaWithImage(imageName);
+    const documentTypeId =
+      await umbracoApi.documentType.createDocumentTypeWithPropertyEditor(
+        documentTypeName,
+        customDataTypeName,
+        customDataTypeId
+      );
+    await umbracoApi.document.createDefaultDocument(
+      contentName,
+      documentTypeId
+    );
+    await umbracoUi.goToBackOffice();
+    await umbracoUi.content.goToSection(ConstantHelper.sections.content);
+
+    // Act
+    await umbracoUi.content.goToContentWithName(contentName);
+    await umbracoUi.content.clickTipTapToolbarIconWithTitle(iconTitle);
+    // fix this
+    await umbracoUi.content.selectMediaWithName(imageName);
+    await umbracoUi.content.clickChooseModalButton();
+    await umbracoUi.content.clickMediaCaptionAltTextModalSubmitButton();
+    await umbracoUi.content.clickSaveButton();
+
+    // Assert
+    //await umbracoUi.content.doesSuccessNotificationHaveText(NotificationConstantHelper.success.saved);
+    await umbracoUi.content.isErrorNotificationVisible(false);
+    expect(await umbracoApi.document.doesNameExist(contentName)).toBeTruthy();
+    const contentData = await umbracoApi.document.getByName(contentName);
+    expect(contentData.values[0].value.markup).toContain("<img");
+    expect(contentData.values[0].value.markup).toContain(imageName);
+
+    // Clean
+    await umbracoApi.media.ensureNameNotExists(imageName);
+  }
+);
+
+test("can add a video in RTE Tiptap property editor", async ({
+  umbracoApi,
+  umbracoUi,
+}) => {
+  // Arrange
+  const iconTitle = "Embed";
+  const videoURL = "https://www.youtube.com/watch?v=Yu29dE-0OoI";
+  const documentTypeId =
+    await umbracoApi.documentType.createDocumentTypeWithPropertyEditor(
+      documentTypeName,
+      customDataTypeName,
+      customDataTypeId
+    );
   await umbracoApi.document.createDefaultDocument(contentName, documentTypeId);
   await umbracoUi.goToBackOffice();
   await umbracoUi.content.goToSection(ConstantHelper.sections.content);
@@ -145,14 +195,22 @@
   await umbracoUi.content.isErrorNotificationVisible(false);
   expect(await umbracoApi.document.doesNameExist(contentName)).toBeTruthy();
   const contentData = await umbracoApi.document.getByName(contentName);
-  expect(contentData.values[0].value.markup).toContain('data-embed-url');
+  expect(contentData.values[0].value.markup).toContain("data-embed-url");
   expect(contentData.values[0].value.markup).toContain(videoURL);
 });
 
-test('cannot submit an empty link in RTE Tiptap property editor', async ({umbracoApi, umbracoUi}) => {
-  // Arrange
-  const iconTitle = 'Link';
-  const documentTypeId = await umbracoApi.documentType.createDocumentTypeWithPropertyEditor(documentTypeName, customDataTypeName, customDataTypeId);
+test("cannot submit an empty link in RTE Tiptap property editor", async ({
+  umbracoApi,
+  umbracoUi,
+}) => {
+  // Arrange
+  const iconTitle = "Link";
+  const documentTypeId =
+    await umbracoApi.documentType.createDocumentTypeWithPropertyEditor(
+      documentTypeName,
+      customDataTypeName,
+      customDataTypeId
+    );
   await umbracoApi.document.createDefaultDocument(contentName, documentTypeId);
   await umbracoUi.goToBackOffice();
   await umbracoUi.content.goToSection(ConstantHelper.sections.content);
@@ -161,21 +219,31 @@
   await umbracoUi.content.goToContentWithName(contentName);
   await umbracoUi.content.clickTipTapToolbarIconWithTitle(iconTitle);
   await umbracoUi.content.clickManualLinkButton();
-  await umbracoUi.content.enterLink('');
-  await umbracoUi.content.enterAnchorOrQuerystring('');
-  await umbracoUi.content.enterLinkTitle('');
+  await umbracoUi.content.enterLink("");
+  await umbracoUi.content.enterAnchorOrQuerystring("");
+  await umbracoUi.content.enterLinkTitle("");
   await umbracoUi.content.clickAddButton();
 
   // Assert
-  await umbracoUi.content.isTextWithMessageVisible(ConstantHelper.validationMessages.emptyLinkPicker);
+  await umbracoUi.content.isTextWithMessageVisible(
+    ConstantHelper.validationMessages.emptyLinkPicker
+  );
 });
 
 // TODO: Remove skip when the front-end ready. Currently it still accept the empty link with an anchor or querystring
 // Issue link: https://github.com/umbraco/Umbraco-CMS/issues/17411
-test.skip('cannot submit an empty URL with an anchor or querystring in RTE Tiptap property editor', async ({umbracoApi, umbracoUi}) => {
-  // Arrange
-  const iconTitle = 'Link';
-  const documentTypeId = await umbracoApi.documentType.createDocumentTypeWithPropertyEditor(documentTypeName, customDataTypeName, customDataTypeId);
+test.skip("cannot submit an empty URL with an anchor or querystring in RTE Tiptap property editor", async ({
+  umbracoApi,
+  umbracoUi,
+}) => {
+  // Arrange
+  const iconTitle = "Link";
+  const documentTypeId =
+    await umbracoApi.documentType.createDocumentTypeWithPropertyEditor(
+      documentTypeName,
+      customDataTypeName,
+      customDataTypeId
+    );
   await umbracoApi.document.createDefaultDocument(contentName, documentTypeId);
   await umbracoUi.goToBackOffice();
   await umbracoUi.content.goToSection(ConstantHelper.sections.content);
@@ -184,26 +252,42 @@
   await umbracoUi.content.goToContentWithName(contentName);
   await umbracoUi.content.clickTipTapToolbarIconWithTitle(iconTitle);
   await umbracoUi.content.clickManualLinkButton();
-  await umbracoUi.content.enterLink('');
-  await umbracoUi.content.enterAnchorOrQuerystring('#value');
+  await umbracoUi.content.enterLink("");
+  await umbracoUi.content.enterAnchorOrQuerystring("#value");
   await umbracoUi.content.clickAddButton();
 
   // Assert
-  await umbracoUi.content.isTextWithMessageVisible(ConstantHelper.validationMessages.emptyLinkPicker);
+  await umbracoUi.content.isTextWithMessageVisible(
+    ConstantHelper.validationMessages.emptyLinkPicker
+  );
 });
 
 // TODO: Remove skip when the front-end ready. Currently it is impossible to link to unpublished document
 // Issue link: https://github.com/umbraco/Umbraco-CMS/issues/17974
-test.skip('can insert a link to an unpublished document in RTE Tiptap property editor', async ({umbracoApi, umbracoUi}) => {
-  // Arrange
-  const iconTitle = 'Link';
-  const documentTypeId = await umbracoApi.documentType.createDocumentTypeWithPropertyEditor(documentTypeName, customDataTypeName, customDataTypeId);
+test.skip("can insert a link to an unpublished document in RTE Tiptap property editor", async ({
+  umbracoApi,
+  umbracoUi,
+}) => {
+  // Arrange
+  const iconTitle = "Link";
+  const documentTypeId =
+    await umbracoApi.documentType.createDocumentTypeWithPropertyEditor(
+      documentTypeName,
+      customDataTypeName,
+      customDataTypeId
+    );
   await umbracoApi.document.createDefaultDocument(contentName, documentTypeId);
   // Create a document to link
-  const documentTypeForLinkedDocumentName = 'TestDocumentType';
-  const documentTypeForLinkedDocumentId = await umbracoApi.documentType.createDefaultDocumentTypeWithAllowAsRoot(documentTypeForLinkedDocumentName);
-  const linkedDocumentName = 'LinkedDocument';
-  await umbracoApi.document.createDefaultDocument(linkedDocumentName, documentTypeForLinkedDocumentId);
+  const documentTypeForLinkedDocumentName = "TestDocumentType";
+  const documentTypeForLinkedDocumentId =
+    await umbracoApi.documentType.createDefaultDocumentTypeWithAllowAsRoot(
+      documentTypeForLinkedDocumentName
+    );
+  const linkedDocumentName = "LinkedDocument";
+  await umbracoApi.document.createDefaultDocument(
+    linkedDocumentName,
+    documentTypeForLinkedDocumentId
+  );
   await umbracoUi.goToBackOffice();
   await umbracoUi.content.goToSection(ConstantHelper.sections.content);
 
@@ -212,7 +296,7 @@
   await umbracoUi.content.clickTipTapToolbarIconWithTitle(iconTitle);
   await umbracoUi.content.clickDocumentLinkButton();
   await umbracoUi.content.selectLinkByName(linkedDocumentName);
-  await umbracoUi.content.clickButtonWithName('Choose');
+  await umbracoUi.content.clickButtonWithName("Choose");
   await umbracoUi.content.clickAddButton();
   await umbracoUi.content.clickSaveButton();
 
@@ -221,8 +305,8 @@
   await umbracoUi.content.isErrorNotificationVisible(false);
 
   // Clean
-  await umbracoApi.documentType.ensureNameNotExists(documentTypeForLinkedDocumentName);
+  await umbracoApi.documentType.ensureNameNotExists(
+    documentTypeForLinkedDocumentName
+  );
   await umbracoApi.document.ensureNameNotExists(linkedDocumentName);
-=======
->>>>>>> a1379f13
 });