--- conflicted
+++ resolved
@@ -1,6 +1,7 @@
 import {ConstantHelper, test} from '@umbraco/playwright-testhelpers';
 
 // TODO: There is currently an issue with playwright and the Iframe in the marketplace, look into this.
+// The MarketPlace is a iFrame we are using from the DXP team, so it is not something we should test. This test is just checking if we have the IFrame
 test.skip('can see the marketplace', async ({umbracoUi}) => {
   // Arrange
   await umbracoUi.goToBackOffice();
@@ -10,10 +11,6 @@
   await umbracoUi.package.clickPackagesTab();
 
   // Assert
-<<<<<<< HEAD
-  await umbracoUi.waitForTimeout(1000);
-=======
   await umbracoUi.waitForTimeout(2000);
->>>>>>> 66569f7f
   await umbracoUi.package.isMarketPlaceIFrameVisible();
 });