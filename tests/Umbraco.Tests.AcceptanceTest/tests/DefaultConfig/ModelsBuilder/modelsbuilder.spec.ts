import {AliasHelper, ApiHelpers, ConstantHelper, test, UiHelpers} from '@umbraco/playwright-testhelpers';
import {
  ContentBuilder,
  DocumentTypeBuilder,
} from "@umbraco/json-models-builders";

test.describe('Modelsbuilder tests', () => {

  test.beforeEach(async ({ page, umbracoApi }, testInfo) => {
    await umbracoApi.report.report(testInfo);
    await umbracoApi.login();
  });

  test('Can create and render content', async ({page, umbracoApi, umbracoUi}) => {
    const docTypeName = "TestDocument";
    const docTypeAlias = AliasHelper.toAlias(docTypeName);
    const contentName = "Home";

    await umbracoApi.content.deleteAllContent();
    await umbracoApi.documentTypes.ensureNameNotExists(docTypeName);
    await umbracoApi.templates.ensureNameNotExists(docTypeName);

    const docType = new DocumentTypeBuilder()
      .withName(docTypeName)
      .withAlias(docTypeAlias)
      .withAllowAsRoot(true)
      .withDefaultTemplate(docTypeAlias)
      .addTab()
        .withName("Content")
        .addTextBoxProperty()
          .withAlias("title")
        .done()
      .done()
      .build();
    await umbracoApi.documentTypes.save(docType);
    
    await umbracoApi.templates.edit(docTypeName, `@using Umbraco.Cms.Web.Common.PublishedModels;
@inherits Umbraco.Cms.Web.Common.Views.UmbracoViewPage<ContentModels.Testdocument>
@using ContentModels = Umbraco.Cms.Web.Common.PublishedModels;
@{
\tLayout = null;
}

<h1>@Model.Title</h1>`);

    // Time to manually create the content
    await umbracoUi.createContentWithDocumentType(docTypeName);
    await umbracoUi.setEditorHeaderName(contentName);
    // Fortunately for us the input field of a text box has the alias of the property as an id :)
    await page.locator("#title").type("Hello world!");
    await umbracoUi.clickElement(umbracoUi.getButtonByLabelKey(ConstantHelper.buttons.saveAndPublish));
    await umbracoUi.isSuccessNotificationVisible({timeout:10000});
    // Ensure that we can render it on the frontend = we can compile the models and views
    await umbracoApi.content.verifyRenderedContent("/", "<h1>Hello world!</h1>", true);

    await umbracoApi.content.deleteAllContent();
    await umbracoApi.documentTypes.ensureNameNotExists(docTypeName);
    await umbracoApi.templates.ensureNameNotExists(docTypeName);
  });

  test('Can update document type without updating view', async ({page, umbracoApi, umbracoUi}) => {
    const docTypeName = "TestDocument";
    const docTypeAlias = AliasHelper.toAlias(docTypeName);
    const propertyAlias = "title";
    const propertyValue = "Hello world!";

    await umbracoApi.content.deleteAllContent();
    await umbracoApi.documentTypes.ensureNameNotExists(docTypeName);
    await umbracoApi.templates.ensureNameNotExists(docTypeName);

    const docType = new DocumentTypeBuilder()
      .withName(docTypeName)
      .withAlias(docTypeAlias)
      .withAllowAsRoot(true)
      .withDefaultTemplate(docTypeAlias)
      .addTab()
        .withName("Content")
        .addTextBoxProperty()
          .withAlias(propertyAlias)
        .done()
      .done()
      .build();
    const savedDocType = await umbracoApi.documentTypes.save(docType);
    
    await umbracoApi.templates.edit(docTypeName, `@using Umbraco.Cms.Web.Common.PublishedModels;
@inherits Umbraco.Cms.Web.Common.Views.UmbracoViewPage<ContentModels.Testdocument>
@using ContentModels = Umbraco.Cms.Web.Common.PublishedModels;
@{
\tLayout = null;
}

<h1>@Model.Title</h1>`);
    const content = new ContentBuilder()
      .withContentTypeAlias(savedDocType["alias"])
      .withAction("publishNew")
      .addVariant()
        .withName("Home")
        .withSave(true)
        .withPublish(true)
        .addProperty()
          .withAlias(propertyAlias)
          .withValue(propertyValue)
        .done()
      .done()
      .build()
    await umbracoApi.content.save(content);

    // Navigate to the document type
    await umbracoUi.goToSection(ConstantHelper.sections.settings);
    await umbracoUi.clickElement(umbracoUi.getTreeItem("settings", ["Document Types", docTypeName]));
    // Add a new property (this might cause a version error if the viewcache is not cleared, hence this test
    await page.locator('.umb-box-content >> [data-element="property-add"]').click();
    await page.locator('[data-element="property-name"]').type("Second Title");
    await page.locator('[data-element="editor-add"]').click();
    await page.locator('[input-id="datatype-search"]').type("Textstring");
    await page.locator('.umb-card-grid >> [title="Textstring"]').click();
    await umbracoUi.clickElement(umbracoUi.getButtonByLabelKey(ConstantHelper.buttons.submit));
    await umbracoUi.clickElement(umbracoUi.getButtonByLabelKey(ConstantHelper.buttons.save));
    // Has a long timeout because it can sometimes take longer than 5 sec to save on the pipeline
    await umbracoUi.isSuccessNotificationVisible({timeout:10000});

    // Now that the content is updated and the models are rebuilt, ensure that we can still render the frontend.
    await umbracoApi.content.verifyRenderedContent("/", "<h1>" + propertyValue + "</h1>", true)

    await umbracoApi.content.deleteAllContent();
    await umbracoApi.documentTypes.ensureNameNotExists(docTypeName);
    await umbracoApi.templates.ensureNameNotExists(docTypeName);
  });

  test('Can update view without updating document type', async ({page, umbracoApi, umbracoUi}) => {
    const docTypeName = "TestDocument";
    const docTypeAlias = AliasHelper.toAlias(docTypeName);
    const propertyAlias = "title";
    const propertyValue = "Hello world!";

    await umbracoApi.content.deleteAllContent();
    await umbracoApi.documentTypes.ensureNameNotExists(docTypeName);
    await umbracoApi.templates.ensureNameNotExists(docTypeName);

    const docType = new DocumentTypeBuilder()
      .withName(docTypeName)
      .withAlias(docTypeAlias)
      .withAllowAsRoot(true)
      .withDefaultTemplate(docTypeAlias)
      .addTab()
        .withName("Content")
        .addTextBoxProperty()
          .withAlias(propertyAlias)
        .done()
      .done()
      .build();
    const savedDocType = await umbracoApi.documentTypes.save(docType);
    
    await umbracoApi.templates.edit(docTypeName, `@using Umbraco.Cms.Web.Common.PublishedModels;
@inherits Umbraco.Cms.Web.Common.Views.UmbracoViewPage<ContentModels.Testdocument>
@using ContentModels = Umbraco.Cms.Web.Common.PublishedModels;
@{
\tLayout = null;
}

<h1>@Model.Title</h1>`);

    const content = new ContentBuilder()
      .withContentTypeAlias(savedDocType["alias"])
      .withAction("publishNew")
      .addVariant()
        .withName("Home")
        .withSave(true)
        .withPublish(true)
        .addProperty()
          .withAlias(propertyAlias)
          .withValue(propertyValue)
        .done()
      .done()
      .build();
    await umbracoApi.content.save(content);

    // Navigate to the document type
    await umbracoUi.goToSection(ConstantHelper.sections.settings);
    await umbracoUi.clickElement(umbracoUi.getTreeItem("settings", ["templates", docTypeName]));
    const editor = await page.locator('.ace_content');
    await editor.click();
    // We only have to type out the opening tag, the editor adds the closing tag automatically.
    await editor.type("<p>Edited");
    await umbracoUi.clickElement(umbracoUi.getButtonByLabelKey(ConstantHelper.buttons.save));
    
    await umbracoUi.isSuccessNotificationVisible({timeout:10000});

    await umbracoApi.content.verifyRenderedContent("/", "<h1>" + propertyValue + "</h1><p>Edited</p>", true);

    await umbracoApi.content.deleteAllContent();
    await umbracoApi.documentTypes.ensureNameNotExists(docTypeName);
    await umbracoApi.templates.ensureNameNotExists(docTypeName);
  });

<<<<<<< HEAD
  test('Can update view and document type', async ({page, umbracoApi, umbracoUi},testInfo) => {
=======
  test('Can update view and document type', async ({page, umbracoApi, umbracoUi}, testInfo) => {
>>>>>>> aaec4196
    await testInfo.slow();
    
    const docTypeName = "TestDocument";
    const docTypeAlias = AliasHelper.toAlias(docTypeName);
    const propertyAlias = "title";
    const propertyValue = "Hello world!";
    const contentName = "Home";

    await umbracoApi.content.deleteAllContent();
    await umbracoApi.documentTypes.ensureNameNotExists(docTypeName);
    await umbracoApi.templates.ensureNameNotExists(docTypeName);

    const docType = new DocumentTypeBuilder()
      .withName(docTypeName)
      .withAlias(docTypeAlias)
      .withAllowAsRoot(true)
      .withDefaultTemplate(docTypeAlias)
      .addTab()
        .withName("Content")
        .addTextBoxProperty()
          .withAlias(propertyAlias)
        .done()
      .done()
      .build();
    const savedDocType = await umbracoApi.documentTypes.save(docType);
    
    await umbracoApi.templates.edit(docTypeName, `@using Umbraco.Cms.Web.Common.PublishedModels;
@inherits Umbraco.Cms.Web.Common.Views.UmbracoViewPage<ContentModels.Testdocument>
@using ContentModels = Umbraco.Cms.Web.Common.PublishedModels;
@{
\tLayout = null;
}

<h1>@Model.Title</h1>`);

    const content = new ContentBuilder()
      .withContentTypeAlias(savedDocType["alias"])
      .withAction("publishNew")
      .addVariant()
        .withName(contentName)
        .withSave(true)
        .withPublish(true)
        .addProperty()
          .withAlias(propertyAlias)
          .withValue(propertyValue)
        .done()
      .done()
      .build();
    await umbracoApi.content.save(content);

    // Navigate to the document type
    await umbracoUi.goToSection(ConstantHelper.sections.settings);
    await umbracoUi.clickElement(umbracoUi.getTreeItem("settings", ["Document Types", docTypeName]));
    // Add a new property (this might cause a version error if the viewcache is not cleared, hence this test
    await page.locator('.umb-box-content >> [data-element="property-add"]').click();
    await page.locator('[data-element="property-name"]').type("Bod");
    await page.locator('[data-element="editor-add"]').click();
    await page.locator('[input-id="datatype-search"]').type("Textstring");
    await page.locator('.umb-card-grid >> [title="Textstring"]').click();
    await umbracoUi.clickElement(umbracoUi.getButtonByLabelKey(ConstantHelper.buttons.submit));
    await umbracoUi.clickElement(umbracoUi.getButtonByLabelKey(ConstantHelper.buttons.save));
    await umbracoUi.isSuccessNotificationVisible();
    await page.locator('span:has-text("×")').click();

    // Update the template
    await umbracoUi.clickElement(umbracoUi.getTreeItem("settings", ["templates", docTypeName]));
    const editor = await page.locator('.ace_content');
    await editor.click();
    // We only have to type out the opening tag, the editor adds the closing tag automatically.
    await editor.type("<p>@Model.Bod");
    await umbracoUi.clickElement(umbracoUi.getButtonByLabelKey(ConstantHelper.buttons.save));
    await umbracoUi.isSuccessNotificationVisible({timeout: 20000});
    await page.locator('span:has-text("×")').click();

    // Navigate to the content section and update the content
    await umbracoUi.goToSection(ConstantHelper.sections.content);
    await umbracoUi.refreshContentTree();
    await umbracoUi.clickElement(umbracoUi.getTreeItem("content", [contentName]));
    await page.locator("#bod").type("Fancy body text");
    await umbracoUi.clickElement(umbracoUi.getButtonByLabelKey(ConstantHelper.buttons.saveAndPublish));

    await page.waitForTimeout(2000);
    
    await umbracoApi.content.verifyRenderedContent("/", "<h1>" + propertyValue + "</h1><p>Fancy body text</p>", true);

    await umbracoApi.content.deleteAllContent();
    await umbracoApi.documentTypes.ensureNameNotExists(docTypeName);
    await umbracoApi.templates.ensureNameNotExists(docTypeName);
  });
});<|MERGE_RESOLUTION|>--- conflicted
+++ resolved
@@ -33,7 +33,7 @@
       .done()
       .build();
     await umbracoApi.documentTypes.save(docType);
-    
+
     await umbracoApi.templates.edit(docTypeName, `@using Umbraco.Cms.Web.Common.PublishedModels;
 @inherits Umbraco.Cms.Web.Common.Views.UmbracoViewPage<ContentModels.Testdocument>
 @using ContentModels = Umbraco.Cms.Web.Common.PublishedModels;
@@ -81,7 +81,7 @@
       .done()
       .build();
     const savedDocType = await umbracoApi.documentTypes.save(docType);
-    
+
     await umbracoApi.templates.edit(docTypeName, `@using Umbraco.Cms.Web.Common.PublishedModels;
 @inherits Umbraco.Cms.Web.Common.Views.UmbracoViewPage<ContentModels.Testdocument>
 @using ContentModels = Umbraco.Cms.Web.Common.PublishedModels;
@@ -150,7 +150,7 @@
       .done()
       .build();
     const savedDocType = await umbracoApi.documentTypes.save(docType);
-    
+
     await umbracoApi.templates.edit(docTypeName, `@using Umbraco.Cms.Web.Common.PublishedModels;
 @inherits Umbraco.Cms.Web.Common.Views.UmbracoViewPage<ContentModels.Testdocument>
 @using ContentModels = Umbraco.Cms.Web.Common.PublishedModels;
@@ -183,7 +183,7 @@
     // We only have to type out the opening tag, the editor adds the closing tag automatically.
     await editor.type("<p>Edited");
     await umbracoUi.clickElement(umbracoUi.getButtonByLabelKey(ConstantHelper.buttons.save));
-    
+
     await umbracoUi.isSuccessNotificationVisible({timeout:10000});
 
     await umbracoApi.content.verifyRenderedContent("/", "<h1>" + propertyValue + "</h1><p>Edited</p>", true);
@@ -193,13 +193,9 @@
     await umbracoApi.templates.ensureNameNotExists(docTypeName);
   });
 
-<<<<<<< HEAD
   test('Can update view and document type', async ({page, umbracoApi, umbracoUi},testInfo) => {
-=======
-  test('Can update view and document type', async ({page, umbracoApi, umbracoUi}, testInfo) => {
->>>>>>> aaec4196
     await testInfo.slow();
-    
+
     const docTypeName = "TestDocument";
     const docTypeAlias = AliasHelper.toAlias(docTypeName);
     const propertyAlias = "title";
@@ -223,7 +219,7 @@
       .done()
       .build();
     const savedDocType = await umbracoApi.documentTypes.save(docType);
-    
+
     await umbracoApi.templates.edit(docTypeName, `@using Umbraco.Cms.Web.Common.PublishedModels;
 @inherits Umbraco.Cms.Web.Common.Views.UmbracoViewPage<ContentModels.Testdocument>
 @using ContentModels = Umbraco.Cms.Web.Common.PublishedModels;
@@ -280,7 +276,7 @@
     await umbracoUi.clickElement(umbracoUi.getButtonByLabelKey(ConstantHelper.buttons.saveAndPublish));
 
     await page.waitForTimeout(2000);
-    
+
     await umbracoApi.content.verifyRenderedContent("/", "<h1>" + propertyValue + "</h1><p>Fancy body text</p>", true);
 
     await umbracoApi.content.deleteAllContent();
