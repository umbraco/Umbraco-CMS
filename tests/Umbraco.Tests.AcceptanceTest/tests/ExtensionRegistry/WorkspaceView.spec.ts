--- conflicted
+++ resolved
@@ -15,8 +15,7 @@
   await umbracoApi.media.ensureNameNotExists(mediaName);
 });
 
-<<<<<<< HEAD
-test("custom workspace view renders for 'Document' entities", async ({umbracoApi, umbracoUi}) => {
+test('can see the custom workspace view in the content section', async ({umbracoApi, umbracoUi}) => {
   // Arrange
   const dataTypeData = await umbracoApi.dataType.getByName(dataTypeName);
   const documentTypeId = await umbracoApi.documentType.createDocumentTypeWithPropertyEditor(documentTypeName, dataTypeName, dataTypeData.id);
@@ -31,7 +30,7 @@
   await umbracoUi.content.isWorkspaceViewTabWithAliasVisible("My.WorkspaceView", true);
 });
 
-test("custom workspace view does not render for 'Media' entities", async ({umbracoApi, umbracoUi}) => {
+test("cannot see the custom workspace view in the media section", async ({umbracoApi, umbracoUi}) => {
   // Arrange
   await umbracoApi.media.createDefaultMediaWithImage(mediaName);
 
@@ -40,34 +39,6 @@
   await umbracoUi.content.goToSection(ConstantHelper.sections.media);
   await umbracoUi.media.goToMediaWithName(mediaName);
 
-  //Assert
+  // Assert
   await umbracoUi.media.isWorkspaceViewTabWithAliasVisible("My.WorkspaceView", false);
-=======
-test('can see the custom workspace view in the content section', async ({umbracoApi, umbracoUi}) => {
-    // Arrange
-    const dataTypeData = await umbracoApi.dataType.getByName(dataTypeName);
-    const documentTypeId = await umbracoApi.documentType.createDocumentTypeWithPropertyEditor(documentTypeName, dataTypeName, dataTypeData.id);
-    await umbracoApi.document.createDocumentWithTextContent(contentName, documentTypeId, 'Test content', dataTypeName);
-
-    // Act
-    await umbracoUi.goToBackOffice();   
-    await umbracoUi.content.goToSection(ConstantHelper.sections.content);
-    await umbracoUi.content.goToContentWithName(contentName);
-
-    // Assert
-    await umbracoUi.content.isWorkspaceViewTabWithAliasVisible("My.WorkspaceView", true);
-});
-
-test('cannot see the custom workspace view in the media section', async ({umbracoApi, umbracoUi}) => {
-    // Arrange
-    await umbracoApi.media.createDefaultMediaWithImage(mediaName);
-    
-    // Act
-    await umbracoUi.goToBackOffice();
-    await umbracoUi.content.goToSection(ConstantHelper.sections.media);  
-    await umbracoUi.media.goToMediaWithName(mediaName);
-
-    //Assert
-    await umbracoUi.media.isWorkspaceViewTabWithAliasVisible("My.WorkspaceView", false);
->>>>>>> 973da381
 });