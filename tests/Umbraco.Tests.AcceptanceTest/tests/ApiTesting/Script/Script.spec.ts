import {test} from '@umbraco/playwright-testhelpers';
import {expect} from "@playwright/test";

test.describe('Script tests', () => {
  let scriptPath = '';
  const scriptName = 'scriptName.js';

  test.beforeEach(async ({umbracoApi}) => {
    await umbracoApi.script.ensureNameNotExists(scriptName);
  });

  test.afterEach(async ({umbracoApi}) => {
    await umbracoApi.script.ensureNameNotExists(scriptName);
  });

  test('can create a script', async ({umbracoApi}) => {
    // Act
    scriptPath = await umbracoApi.script.create(scriptName, 'test');
    await umbracoApi.script.get(scriptPath);

    // Assert
    expect(await umbracoApi.script.doesExist(scriptPath)).toBeTruthy();
<<<<<<< HEAD
  });

  test('can update a script', async ({umbracoApi}) => {
=======
  });

  test('can update script name', async ({umbracoApi}) => {
    // Arrange
    const oldName = 'RandomScriptName.js';
    await umbracoApi.script.ensureNameNotExists(oldName);
    const oldScriptPath = await umbracoApi.script.create(oldName, 'test');

    // Act
    scriptPath = await umbracoApi.script.updateName(oldScriptPath, scriptName);

    // Assert
    // Checks if the content was updated for the script
    const updatedScript = await umbracoApi.script.get(scriptPath);
    expect(updatedScript.name).toEqual(scriptName);
  });

  test('can update script content', async ({umbracoApi}) => {
>>>>>>> b3c25ca4
    // Arrange
    const newContent = 'Howdy';
    scriptPath = await umbracoApi.script.create(scriptName, 'test');
    await umbracoApi.script.get(scriptPath);

    // Act
    await umbracoApi.script.updateContent(scriptPath, newContent);

    // Assert
    // Checks if the content was updated for the script
    const updatedScript = await umbracoApi.script.get(scriptPath);
    expect(updatedScript.content).toEqual(newContent);
  });

  test('can delete a script', async ({umbracoApi}) => {
    // Arrange
    scriptPath = await umbracoApi.script.create(scriptName, 'test');
    expect(await umbracoApi.script.doesExist(scriptPath)).toBeTruthy();

    // Act
    await umbracoApi.script.delete(scriptPath);

    // Assert
    expect(await umbracoApi.script.doesExist(scriptPath)).toBeFalsy();
  });
});<|MERGE_RESOLUTION|>--- conflicted
+++ resolved
@@ -20,11 +20,6 @@
 
     // Assert
     expect(await umbracoApi.script.doesExist(scriptPath)).toBeTruthy();
-<<<<<<< HEAD
-  });
-
-  test('can update a script', async ({umbracoApi}) => {
-=======
   });
 
   test('can update script name', async ({umbracoApi}) => {
@@ -43,7 +38,6 @@
   });
 
   test('can update script content', async ({umbracoApi}) => {
->>>>>>> b3c25ca4
     // Arrange
     const newContent = 'Howdy';
     scriptPath = await umbracoApi.script.create(scriptName, 'test');
