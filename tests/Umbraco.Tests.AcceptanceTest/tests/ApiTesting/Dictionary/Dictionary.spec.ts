--- conflicted
+++ resolved
@@ -11,18 +11,11 @@
   });
 
   test.afterEach(async ({umbracoApi}) => {
-<<<<<<< HEAD
-    await umbracoApi.dictionary.delete(dictionaryId);
-  })
-
-  test('can create a dictionary', async ({umbracoApi}) => {
-=======
     await umbracoApi.dictionary.ensureNameNotExists(dictionaryName);
   });
 
   test('can create a dictionary', async ({umbracoApi}) => {
     // Arrange
->>>>>>> 170d91c1
     const translationData = [
       {
         'isoCode': 'en-US',
@@ -38,10 +31,7 @@
   });
 
   test('can update a dictionary', async ({umbracoApi}) => {
-<<<<<<< HEAD
-=======
     // Arrange
->>>>>>> 170d91c1
     const oldDictionaryName = 'OldWord';
     dictionaryId = await umbracoApi.dictionary.create(oldDictionaryName);
     const dictionary = await umbracoApi.dictionary.get(dictionaryId);
@@ -54,37 +44,19 @@
     // Checks if the dictionary was updated
     const newDictionary = await umbracoApi.dictionary.get(dictionaryId);
     await expect(newDictionary.name).toEqual(dictionaryName);
-<<<<<<< HEAD
-
-=======
->>>>>>> 170d91c1
     await expect(umbracoApi.dictionary.doesExist(dictionaryId)).toBeTruthy();
   });
 
   test('can delete a dictionary', async ({umbracoApi}) => {
-<<<<<<< HEAD
-=======
     // Arrange
->>>>>>> 170d91c1
     dictionaryId = await umbracoApi.dictionary.create(dictionaryName);
     await expect(umbracoApi.dictionary.doesExist(dictionaryId)).toBeTruthy();
 
-<<<<<<< HEAD
-    await expect(umbracoApi.dictionary.doesExist(dictionaryId)).toBeTruthy();
-
-=======
     // Act
->>>>>>> 170d91c1
     await umbracoApi.dictionary.delete(dictionaryId);
 
     // Assert
     await expect(await umbracoApi.dictionary.doesExist(dictionaryId)).toBeFalsy();
-<<<<<<< HEAD
-  });
-
-  test('can create a dictionary item in a dictionary', async ({umbracoApi}) => {
-    const parentDictionaryName = 'Book';
-=======
   });
 
   test('can create a dictionary item in a dictionary', async ({umbracoApi}) => {
@@ -109,7 +81,6 @@
 
     // Act
     const exportResponse = await umbracoApi.dictionary.export(dictionaryId, false);
->>>>>>> 170d91c1
 
     // Assert
     // Checks if the .udt file is exported
@@ -137,10 +108,6 @@
     const importResponse = await umbracoApi.dictionary.import(temporaryFileId, dictionaryId);
 
     // Assert
-<<<<<<< HEAD
-    // Checks if the parent dictionary contains the child dictionary
-    await expect(parentDictionaryChildren[0].name).toEqual(dictionaryName);
-=======
     await expect(importResponse.ok()).toBeTruthy();
     // Checks if the parent dictionary contains the import dictionary
     const dictionaryChildren = await umbracoApi.dictionary.getChildren(dictionaryId);
@@ -148,6 +115,5 @@
 
     // Clean
     await umbracoApi.temporaryFile.delete(temporaryFileId);
->>>>>>> 170d91c1
   });
 });