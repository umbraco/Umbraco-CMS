import {test} from '@umbraco/playwright-testhelpers';
import {expect} from "@playwright/test";

test.describe('Language tests', () => {
  const languageNameDanish = 'Dansk';
  const isoCodeDanish = 'da-DK';

  test.beforeEach(async ({umbracoApi}) => {
<<<<<<< HEAD
    await umbracoApi.language.ensureNameNotExists(languageNameDanish);
  });

  test.afterEach(async ({umbracoApi}) => {
    await umbracoApi.language.ensureNameNotExists(languageNameDanish);
  });

  test('can create a language', async ({umbracoApi}) => {
    // Act
=======
    await umbracoApi.language.delete(isoCodeDanish);
  });

  test.afterEach(async ({umbracoApi}) => {
    await umbracoApi.language.delete(isoCodeDanish);
  });

  test('can create a language', async ({umbracoApi}) => {
>>>>>>> 3cc14888
    await umbracoApi.language.create(languageNameDanish, false, false, isoCodeDanish);

    // Assert
    expect(await umbracoApi.language.doesExist(isoCodeDanish)).toBeTruthy();
  });

  test('can update a language', async ({umbracoApi}) => {
<<<<<<< HEAD
    // Arrange
=======
>>>>>>> 3cc14888
    const wrongLanguageName = 'densk';
    await umbracoApi.language.create(wrongLanguageName, false, false, isoCodeDanish);
    const language = await umbracoApi.language.get(isoCodeDanish);

    // Act
    language.name = languageNameDanish;
    await umbracoApi.language.update(isoCodeDanish, language);

    // Assert
    expect(await umbracoApi.language.doesExist(isoCodeDanish)).toBeTruthy();
    // Checks if the language name was updated
    const updatedLanguage = await umbracoApi.language.get(isoCodeDanish);
    expect(updatedLanguage.name).toEqual(languageNameDanish);
  });

  test('can delete a language', async ({umbracoApi}) => {
<<<<<<< HEAD
    // Arrange
=======
>>>>>>> 3cc14888
    await umbracoApi.language.create(languageNameDanish, false, false, isoCodeDanish);
    expect(await umbracoApi.language.doesExist(isoCodeDanish)).toBeTruthy();

<<<<<<< HEAD
    //Act
=======
    expect(await umbracoApi.language.doesExist(isoCodeDanish)).toBeTruthy();

>>>>>>> 3cc14888
    await umbracoApi.language.delete(isoCodeDanish);

    // Assert
    expect(await umbracoApi.language.doesExist(isoCodeDanish)).toBeFalsy();
  });
});<|MERGE_RESOLUTION|>--- conflicted
+++ resolved
@@ -6,7 +6,6 @@
   const isoCodeDanish = 'da-DK';
 
   test.beforeEach(async ({umbracoApi}) => {
-<<<<<<< HEAD
     await umbracoApi.language.ensureNameNotExists(languageNameDanish);
   });
 
@@ -16,16 +15,6 @@
 
   test('can create a language', async ({umbracoApi}) => {
     // Act
-=======
-    await umbracoApi.language.delete(isoCodeDanish);
-  });
-
-  test.afterEach(async ({umbracoApi}) => {
-    await umbracoApi.language.delete(isoCodeDanish);
-  });
-
-  test('can create a language', async ({umbracoApi}) => {
->>>>>>> 3cc14888
     await umbracoApi.language.create(languageNameDanish, false, false, isoCodeDanish);
 
     // Assert
@@ -33,10 +22,7 @@
   });
 
   test('can update a language', async ({umbracoApi}) => {
-<<<<<<< HEAD
     // Arrange
-=======
->>>>>>> 3cc14888
     const wrongLanguageName = 'densk';
     await umbracoApi.language.create(wrongLanguageName, false, false, isoCodeDanish);
     const language = await umbracoApi.language.get(isoCodeDanish);
@@ -53,19 +39,11 @@
   });
 
   test('can delete a language', async ({umbracoApi}) => {
-<<<<<<< HEAD
     // Arrange
-=======
->>>>>>> 3cc14888
     await umbracoApi.language.create(languageNameDanish, false, false, isoCodeDanish);
     expect(await umbracoApi.language.doesExist(isoCodeDanish)).toBeTruthy();
 
-<<<<<<< HEAD
     //Act
-=======
-    expect(await umbracoApi.language.doesExist(isoCodeDanish)).toBeTruthy();
-
->>>>>>> 3cc14888
     await umbracoApi.language.delete(isoCodeDanish);
 
     // Assert
