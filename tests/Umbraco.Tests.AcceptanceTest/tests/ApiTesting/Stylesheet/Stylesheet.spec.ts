import {test} from '@umbraco/playwright-testhelpers';
import {expect} from "@playwright/test";

test.describe('Stylesheet tests', () => {
  const stylesheetName = 'Stylesheet.css';
  const folderName = 'StyledFolder';
<<<<<<< HEAD
=======
  let stylesheetPath = '';
>>>>>>> b3c25ca4

  test.beforeEach(async ({umbracoApi}) => {
    await umbracoApi.stylesheet.ensureNameNotExists(stylesheetName);
  });

  test.afterEach(async ({umbracoApi}) => {
    await umbracoApi.stylesheet.ensureNameNotExists(stylesheetName);
    await umbracoApi.stylesheet.ensureNameNotExists(folderName);
  });

  test('can create a stylesheet', async ({umbracoApi}) => {
    // Act
    await umbracoApi.stylesheet.create(stylesheetName, 'content');

    // Assert
<<<<<<< HEAD
    expect(await umbracoApi.stylesheet.doesExist(stylesheetName)).toBeTruthy();
=======
    expect(await umbracoApi.stylesheet.doesExist(stylesheetPath)).toBeTruthy();
>>>>>>> b3c25ca4
  });

  test('can update stylesheet name', async ({umbracoApi}) => {
    // Arrange
    const oldStylesheetName = 'RandomStylesheetName.css';
    await umbracoApi.script.ensureNameNotExists(oldStylesheetName);
    const oldScriptPath = await umbracoApi.stylesheet.create(oldStylesheetName, 'content');

    // Act
    stylesheetPath = await umbracoApi.stylesheet.updateName(oldScriptPath, stylesheetName);

    // Assert
    // Checks if the name was updated for the stylesheet
    const updatedStylesheet = await umbracoApi.stylesheet.get(stylesheetPath);
    expect(updatedStylesheet.name).toEqual(stylesheetName);
  });

  test('can update stylesheet content', async ({umbracoApi}) => {
    // Arrange
    const newContent = 'BetterContent';
<<<<<<< HEAD
    await umbracoApi.stylesheet.create(stylesheetName, 'content');
    const stylesheet = await umbracoApi.stylesheet.get(stylesheetName);
    stylesheet.content = newContent;
=======
    stylesheetPath = await umbracoApi.stylesheet.create(stylesheetName, 'content');
>>>>>>> b3c25ca4

    // Act
    await umbracoApi.stylesheet.updateContent(stylesheetPath, newContent);

    // Assert
    // Checks if the content was updated for the stylesheet
<<<<<<< HEAD
    const updatedStylesheet = await umbracoApi.stylesheet.get(stylesheetName);
=======
    const updatedStylesheet = await umbracoApi.stylesheet.get(stylesheetPath);
>>>>>>> b3c25ca4
    expect(updatedStylesheet.content).toEqual(newContent);
  });

  test('can delete a stylesheet', async ({umbracoApi}) => {
    // Arrange
<<<<<<< HEAD
    await umbracoApi.stylesheet.create(stylesheetName, 'content');
    expect(await umbracoApi.stylesheet.doesExist(stylesheetName)).toBeTruthy();
=======
    stylesheetPath = await umbracoApi.stylesheet.create(stylesheetName, 'content');
    expect(await umbracoApi.stylesheet.doesExist(stylesheetPath)).toBeTruthy();
>>>>>>> b3c25ca4

    // Act
    await umbracoApi.stylesheet.delete(stylesheetName);

    // Assert
<<<<<<< HEAD
    expect(await umbracoApi.stylesheet.doesExist(stylesheetName)).toBeFalsy();
=======
    expect(await umbracoApi.stylesheet.doesExist(stylesheetPath)).toBeFalsy();
>>>>>>> b3c25ca4
  });

  test('can create a stylesheet in a folder', async ({umbracoApi}) => {
    // Arrange
    await umbracoApi.stylesheet.ensureNameNotExists(folderName);
<<<<<<< HEAD
    await umbracoApi.stylesheet.createFolder(folderName);

    // Act
    await umbracoApi.stylesheet.create(stylesheetName, 'content', folderName);

    // Assert
    const child = await umbracoApi.stylesheet.getChildren(folderName);
=======
    const stylesheetFolderPath = await umbracoApi.stylesheet.createFolder(folderName);

    // Act
    stylesheetPath = await umbracoApi.stylesheet.create(stylesheetName, 'content', folderName);

    // Assert
    const child = await umbracoApi.stylesheet.getChildren(stylesheetFolderPath);
>>>>>>> b3c25ca4
    expect(child[0].name).toEqual(stylesheetName);
  });

  test('can delete a stylesheet from a folder', async ({umbracoApi}) => {
    // Arrange
    await umbracoApi.stylesheet.ensureNameNotExists(folderName);
<<<<<<< HEAD
    await umbracoApi.stylesheet.createFolder(folderName);
    await umbracoApi.stylesheet.create(stylesheetName, 'deleteMe', folderName);

    // Checks if the stylesheet was created
    const child = await umbracoApi.stylesheet.getChildren(folderName);
=======
    const stylesheetFolderPath = await umbracoApi.stylesheet.createFolder(folderName);
    stylesheetPath = await umbracoApi.stylesheet.create(stylesheetName, 'deleteMe', folderName);
    // Checks if the stylesheet was created
    const child = await umbracoApi.stylesheet.getChildren(stylesheetFolderPath);
>>>>>>> b3c25ca4
    // Checks if the child is in the folder
    expect(child[0].name).toEqual(stylesheetName);

    // Act
<<<<<<< HEAD
    await umbracoApi.stylesheet.delete(stylesheetName);

    // Assert
    const noChild = await umbracoApi.stylesheet.getChildren(folderName);
    expect(noChild[0].hasChildren).toEqual(false);
=======
    await umbracoApi.stylesheet.delete(stylesheetPath);

    // Assert
    const noChild = await umbracoApi.stylesheet.getChildren(stylesheetFolderPath);
    // Checks if the children is empty
    expect(noChild[0]).toEqual(undefined);
>>>>>>> b3c25ca4
  });
});<|MERGE_RESOLUTION|>--- conflicted
+++ resolved
@@ -4,10 +4,7 @@
 test.describe('Stylesheet tests', () => {
   const stylesheetName = 'Stylesheet.css';
   const folderName = 'StyledFolder';
-<<<<<<< HEAD
-=======
   let stylesheetPath = '';
->>>>>>> b3c25ca4
 
   test.beforeEach(async ({umbracoApi}) => {
     await umbracoApi.stylesheet.ensureNameNotExists(stylesheetName);
@@ -23,11 +20,7 @@
     await umbracoApi.stylesheet.create(stylesheetName, 'content');
 
     // Assert
-<<<<<<< HEAD
-    expect(await umbracoApi.stylesheet.doesExist(stylesheetName)).toBeTruthy();
-=======
     expect(await umbracoApi.stylesheet.doesExist(stylesheetPath)).toBeTruthy();
->>>>>>> b3c25ca4
   });
 
   test('can update stylesheet name', async ({umbracoApi}) => {
@@ -48,60 +41,32 @@
   test('can update stylesheet content', async ({umbracoApi}) => {
     // Arrange
     const newContent = 'BetterContent';
-<<<<<<< HEAD
-    await umbracoApi.stylesheet.create(stylesheetName, 'content');
-    const stylesheet = await umbracoApi.stylesheet.get(stylesheetName);
-    stylesheet.content = newContent;
-=======
     stylesheetPath = await umbracoApi.stylesheet.create(stylesheetName, 'content');
->>>>>>> b3c25ca4
 
     // Act
     await umbracoApi.stylesheet.updateContent(stylesheetPath, newContent);
 
     // Assert
     // Checks if the content was updated for the stylesheet
-<<<<<<< HEAD
-    const updatedStylesheet = await umbracoApi.stylesheet.get(stylesheetName);
-=======
     const updatedStylesheet = await umbracoApi.stylesheet.get(stylesheetPath);
->>>>>>> b3c25ca4
     expect(updatedStylesheet.content).toEqual(newContent);
   });
 
   test('can delete a stylesheet', async ({umbracoApi}) => {
     // Arrange
-<<<<<<< HEAD
-    await umbracoApi.stylesheet.create(stylesheetName, 'content');
-    expect(await umbracoApi.stylesheet.doesExist(stylesheetName)).toBeTruthy();
-=======
     stylesheetPath = await umbracoApi.stylesheet.create(stylesheetName, 'content');
     expect(await umbracoApi.stylesheet.doesExist(stylesheetPath)).toBeTruthy();
->>>>>>> b3c25ca4
 
     // Act
     await umbracoApi.stylesheet.delete(stylesheetName);
 
     // Assert
-<<<<<<< HEAD
-    expect(await umbracoApi.stylesheet.doesExist(stylesheetName)).toBeFalsy();
-=======
     expect(await umbracoApi.stylesheet.doesExist(stylesheetPath)).toBeFalsy();
->>>>>>> b3c25ca4
   });
 
   test('can create a stylesheet in a folder', async ({umbracoApi}) => {
     // Arrange
     await umbracoApi.stylesheet.ensureNameNotExists(folderName);
-<<<<<<< HEAD
-    await umbracoApi.stylesheet.createFolder(folderName);
-
-    // Act
-    await umbracoApi.stylesheet.create(stylesheetName, 'content', folderName);
-
-    // Assert
-    const child = await umbracoApi.stylesheet.getChildren(folderName);
-=======
     const stylesheetFolderPath = await umbracoApi.stylesheet.createFolder(folderName);
 
     // Act
@@ -109,42 +74,25 @@
 
     // Assert
     const child = await umbracoApi.stylesheet.getChildren(stylesheetFolderPath);
->>>>>>> b3c25ca4
     expect(child[0].name).toEqual(stylesheetName);
   });
 
   test('can delete a stylesheet from a folder', async ({umbracoApi}) => {
     // Arrange
     await umbracoApi.stylesheet.ensureNameNotExists(folderName);
-<<<<<<< HEAD
-    await umbracoApi.stylesheet.createFolder(folderName);
-    await umbracoApi.stylesheet.create(stylesheetName, 'deleteMe', folderName);
-
-    // Checks if the stylesheet was created
-    const child = await umbracoApi.stylesheet.getChildren(folderName);
-=======
     const stylesheetFolderPath = await umbracoApi.stylesheet.createFolder(folderName);
     stylesheetPath = await umbracoApi.stylesheet.create(stylesheetName, 'deleteMe', folderName);
     // Checks if the stylesheet was created
     const child = await umbracoApi.stylesheet.getChildren(stylesheetFolderPath);
->>>>>>> b3c25ca4
     // Checks if the child is in the folder
     expect(child[0].name).toEqual(stylesheetName);
 
     // Act
-<<<<<<< HEAD
-    await umbracoApi.stylesheet.delete(stylesheetName);
-
-    // Assert
-    const noChild = await umbracoApi.stylesheet.getChildren(folderName);
-    expect(noChild[0].hasChildren).toEqual(false);
-=======
     await umbracoApi.stylesheet.delete(stylesheetPath);
 
     // Assert
     const noChild = await umbracoApi.stylesheet.getChildren(stylesheetFolderPath);
     // Checks if the children is empty
     expect(noChild[0]).toEqual(undefined);
->>>>>>> b3c25ca4
   });
 });