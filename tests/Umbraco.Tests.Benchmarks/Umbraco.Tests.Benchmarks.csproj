--- conflicted
+++ resolved
@@ -1,9 +1,5 @@
 <Project Sdk="Microsoft.NET.Sdk">
   <PropertyGroup>
-<<<<<<< HEAD
-    <TargetFramework>net7.0</TargetFramework>
-=======
->>>>>>> 956559c8
     <OutputType>Exe</OutputType>
     <GenerateAssemblyInfo>false</GenerateAssemblyInfo>
     <IsPackable>false</IsPackable>
@@ -11,15 +7,9 @@
   </PropertyGroup>
 
   <ItemGroup>
-<<<<<<< HEAD
     <PackageReference Include="BenchmarkDotNet" Version="0.13.2" />
     <PackageReference Include="Microsoft.Extensions.Logging.Debug" Version="7.0.0-rc.1.22426.10" />
     <PackageReference Include="Moq" Version="4.18.2" />
-=======
-    <PackageReference Include="BenchmarkDotNet" Version="0.13.1" />
-    <PackageReference Include="Microsoft.Extensions.Logging.Debug" Version="6.0.0" />
-    <PackageReference Include="Moq" Version="4.18.1" />
->>>>>>> 956559c8
     <PackageReference Include="System.Data.DataSetExtensions" Version="4.5.0" />
     <PackageReference Include="System.Reflection.Emit" Version="4.7.0" />
   </ItemGroup>
