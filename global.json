--- conflicted
+++ resolved
@@ -1,12 +1,7 @@
 {
   "sdk": {
-<<<<<<< HEAD
-    "version": "8.0.300",
-    "rollForward": "latestFeature"
-=======
     "version": "9.0.100-rc.1.24452.12",
     "rollForward": "latestFeature",
     "allowPrerelease": true
->>>>>>> dcfd29f3
   }
 }