using System;
using System.Collections.Concurrent;
using System.Collections.Generic;
using System.Linq;
using System.Threading;
using System.Threading.Tasks;
using CSharpTest.Net.Collections;
using Microsoft.Extensions.Logging;
using Umbraco.Cms.Core.Exceptions;
using Umbraco.Cms.Core.Models.PublishedContent;
using Umbraco.Cms.Core.PublishedCache;
using Umbraco.Cms.Core.Scoping;
using Umbraco.Cms.Infrastructure.PublishedCache.Snap;

namespace Umbraco.Cms.Infrastructure.PublishedCache
{
    /// <summary>
    /// Stores content in memory and persists it back to disk
    /// </summary>
    /// <remarks>
    /// <para>
    /// Methods in this class suffixed with the term "Locked" means that those methods can only be called within a WriteLock. A WriteLock
    /// is acquired by the GetScopedWriteLock method. Locks are not allowed to be recursive.
    /// </para>
    /// <para>
    /// This class's logic is based on the <see cref="SnapDictionary{TKey, TValue}"/> class but has been slightly modified to suit these purposes.
    /// </para>
    /// </remarks>
    public partial class ContentStore
    {
        // this class is an extended version of SnapDictionary
        // most of the snapshots management code, etc is an exact copy
        // SnapDictionary has unit tests to ensure it all works correctly
        // For locking information, see SnapDictionary

        private readonly IPublishedSnapshotAccessor _publishedSnapshotAccessor;
        private readonly IVariationContextAccessor _variationContextAccessor;
        private readonly ILogger _logger;
        private readonly ILoggerFactory _loggerFactory;
        private readonly ConcurrentDictionary<int, LinkedNode<ContentNode>> _contentNodes;
        private LinkedNode<ContentNode> _root;

        // We must keep separate dictionaries for by id and by alias because we track these in snapshot/layers
        // and it is possible that the alias of a content type can be different for the same id in another layer
        // whereas the GUID -> INT cross reference can never be different
        private readonly ConcurrentDictionary<int, LinkedNode<IPublishedContentType>> _contentTypesById;
        private readonly ConcurrentDictionary<string, LinkedNode<IPublishedContentType>> _contentTypesByAlias;
        private readonly ConcurrentDictionary<Guid, int> _contentTypeKeyToIdMap;
        private readonly ConcurrentDictionary<Guid, int> _contentKeyToIdMap;

        private readonly IPublishedModelFactory _publishedModelFactory;
        private BPlusTree<int, ContentNodeKit> _localDb;
        private readonly ConcurrentQueue<GenObj> _genObjs;
        private GenObj _genObj;
        private readonly object _wlocko = new object();
        private readonly object _rlocko = new object();
        private long _liveGen, _floorGen;
        private bool _nextGen, _collectAuto;
        private Task _collectTask;
        private List<KeyValuePair<int, ContentNodeKit>> _wchanges;

        // TODO: collection trigger (ok for now)
        // see SnapDictionary notes
        private const long CollectMinGenDelta = 8;

        private static readonly Action<ILogger, int, Exception> s_logContentIdSet
            = LoggerMessage.Define<int>(LogLevel.Debug, new EventId(50), "Set content ID: {KitNodeId}");

        private static readonly Action<ILogger, int,int, Exception> s_logParentContentIdSet
            = LoggerMessage.Define<int,int>(LogLevel.Debug, new EventId(51), "Set {thisNodeId} with parent {thisNodeParentContentId}");

        private static readonly Action<ILogger, int, Exception> s_logClearContentId
            = LoggerMessage.Define<int>(LogLevel.Debug, new EventId(52), "Clear content ID: {ContentId}");

        private static readonly Action<ILogger, string, Exception> s_logDisposeSnapshot
            = LoggerMessage.Define<string>(LogLevel.Debug, new EventId(53), "Dispose snapshot ({Snapshot})");

        #region Ctor

        public ContentStore(
            IPublishedSnapshotAccessor publishedSnapshotAccessor,
            IVariationContextAccessor variationContextAccessor,
            ILogger logger,
            ILoggerFactory loggerFactory,
            IPublishedModelFactory publishedModelFactory,
            BPlusTree<int, ContentNodeKit> localDb = null)
        {
            _publishedSnapshotAccessor = publishedSnapshotAccessor;
            _variationContextAccessor = variationContextAccessor;
            _logger = logger;
            _loggerFactory = loggerFactory;
            _publishedModelFactory = publishedModelFactory;
            _localDb = localDb;

            _contentNodes = new ConcurrentDictionary<int, LinkedNode<ContentNode>>();
            _root = new LinkedNode<ContentNode>(new ContentNode(), 0);
            _contentTypesById = new ConcurrentDictionary<int, LinkedNode<IPublishedContentType>>();
            _contentTypesByAlias = new ConcurrentDictionary<string, LinkedNode<IPublishedContentType>>(StringComparer.InvariantCultureIgnoreCase);
            _contentTypeKeyToIdMap = new ConcurrentDictionary<Guid, int>();
            _contentKeyToIdMap = new ConcurrentDictionary<Guid, int>();

            _genObjs = new ConcurrentQueue<GenObj>();
            _genObj = null; // no initial gen exists
            _liveGen = _floorGen = 0;
            _nextGen = false; // first time, must create a snapshot
            _collectAuto = true; // collect automatically by default
        }

        #endregion

        #region Locking

        // see notes on SnapDictionary

        private readonly string _instanceId = Guid.NewGuid().ToString("N");

        private class WriteLockInfo
        {
#pragma warning disable IDE1006 // Naming Styles

            // This is a field that is used for ref operations
            public bool Taken;
#pragma warning restore IDE1006 // Naming Styles
        }

        // a scope contextual that represents a locked writer to the dictionary
        private class ScopedWriteLock : ScopeContextualBase
        {
            private readonly WriteLockInfo _lockinfo = new WriteLockInfo();
            private readonly ContentStore _store;
            private int _released;

            public ScopedWriteLock(ContentStore store, bool scoped)
            {
                _store = store;
                store.Lock(_lockinfo, scoped);
            }

            public override void Release(bool completed)
            {
                if (Interlocked.CompareExchange(ref _released, 1, 0) != 0)
                    return;
                _store.Release(_lockinfo, completed);
            }
        }

        // gets a scope contextual representing a locked writer to the dictionary
        // TODO: GetScopedWriter? should the dict have a ref onto the scope provider?
        public IDisposable GetScopedWriteLock(IScopeProvider scopeProvider)
        {
            return ScopeContextualBase.Get(scopeProvider, _instanceId, scoped => new ScopedWriteLock(this, scoped));
        }

        private void EnsureLocked()
        {
            if (!Monitor.IsEntered(_wlocko))
                throw new InvalidOperationException("Write lock must be acquried.");
        }

        private void Lock(WriteLockInfo lockInfo, bool forceGen = false)
        {
            if (Monitor.IsEntered(_wlocko))
                throw new InvalidOperationException("Recursive locks not allowed");

            Monitor.Enter(_wlocko, ref lockInfo.Taken);

            lock (_rlocko)
            {
                // see SnapDictionary
                try { }
                finally
                {
                    if (_nextGen == false || (forceGen))
                    {
                        // because we are changing things, a new generation
                        // is created, which will trigger a new snapshot
                        if (_nextGen)
                            _genObjs.Enqueue(_genObj = new GenObj(_liveGen));
                        _liveGen += 1;
                        _nextGen = true;
                    }
                }
            }
        }

        private void Release(WriteLockInfo lockInfo, bool commit = true)
        {
            try
            {
                if (commit == false)
                {
                    lock (_rlocko)
                    {
                        // see SnapDictionary
                        try { }
                        finally
                        {
                            _nextGen = false;
                            _liveGen -= 1;
                        }
                    }

                    Rollback(_contentNodes);
                    RollbackRoot();
                    Rollback(_contentTypesById);
                    Rollback(_contentTypesByAlias);
                }
                else if (_localDb != null && _wchanges != null)
                {
                    foreach (var change in _wchanges)
                    {
                        if (change.Value.IsNull)
                            _localDb.TryRemove(change.Key, out ContentNodeKit unused);
                        else
                            _localDb[change.Key] = change.Value;
                    }
                    _wchanges = null;
                    _localDb.Commit();
                }
            }
            finally
            {
                if (lockInfo.Taken)
                    Monitor.Exit(_wlocko);
            }
        }

        private void RollbackRoot()
        {
            if (_root.Gen <= _liveGen) return;

            if (_root.Next != null)
                _root = _root.Next;
        }

        private void Rollback<TKey, TValue>(ConcurrentDictionary<TKey, LinkedNode<TValue>> dictionary)
            where TValue : class
        {
            foreach (var item in dictionary)
            {
                var link = item.Value;
                if (link.Gen <= _liveGen) continue;

                var key = item.Key;
                if (link.Next == null)
                    dictionary.TryRemove(key, out link);
                else
                    dictionary.TryUpdate(key, link.Next, link);
            }
        }

        #endregion

        #region LocalDb

        public void ReleaseLocalDb()
        {
            var lockInfo = new WriteLockInfo();
            try
            {
                try
                {
                    // Trying to lock could throw exceptions so always make sure to clean up.
                    Lock(lockInfo);
                }
                finally
                {
                    try
                    {
                        _localDb?.Dispose();
                    }
                    catch (Exception ex)
                    {
                        /* TBD: May already be throwing so don't throw again */
                        _logger.LogError(ex, "Error trying to release DB");
                    }
                    finally
                    {
                        _localDb = null;
                    }
                }

            }
            catch (Exception ex)
            {
                _logger.LogError(ex, "Error trying to lock");
                throw;
            }
            finally
            {
                Release(lockInfo);
            }
        }

        private void RegisterChange(int id, ContentNodeKit kit)
        {
            if (_wchanges == null) _wchanges = new List<KeyValuePair<int, ContentNodeKit>>();
            _wchanges.Add(new KeyValuePair<int, ContentNodeKit>(id, kit));
        }

        #endregion

        #region Content types

        /// <summary>
        /// Sets data for new content types
        /// </summary>
        /// <param name="types"></param>
        /// <remarks>
        /// This methods MUST be called from within a write lock, normally wrapped within GetScopedWriteLock
        /// otherwise an exception will occur.
        /// </remarks>
        /// <exception cref="InvalidOperationException">
        /// Thrown if this method is not called within a write lock
        /// </exception>
        public void NewContentTypesLocked(IEnumerable<IPublishedContentType> types)
        {
            EnsureLocked();

            foreach (var type in types)
            {
                SetContentTypeLocked(type);
            }
        }

        /// <summary>
        /// Sets data for updated content types
        /// </summary>
        /// <param name="types"></param>
        /// <remarks>
        /// This methods MUST be called from within a write lock, normally wrapped within GetScopedWriteLock
        /// otherwise an exception will occur.
        /// </remarks>
        /// <exception cref="InvalidOperationException">
        /// Thrown if this method is not called within a write lock
        /// </exception>
        public void UpdateContentTypesLocked(IEnumerable<IPublishedContentType> types)
        {
            //nothing to do if this is empty, no need to lock/allocate/iterate/etc...
            if (!types.Any()) return;

            EnsureLocked();

            var index = types.ToDictionary(x => x.Id, x => x);

            foreach (var type in index.Values)
            {
                SetContentTypeLocked(type);
            }

            foreach (var link in _contentNodes.Values)
            {
                var node = link.Value;
                if (node == null) continue;
                var contentTypeId = node.ContentType.Id;
                if (index.TryGetValue(contentTypeId, out var contentType) == false) continue;
                    SetValueLocked(_contentNodes, node.Id, new ContentNode(node, _publishedModelFactory, contentType));
            }
        }

        /// <summary>
        /// Updates/sets data for all content types
        /// </summary>
        /// <param name="types"></param>
        /// <remarks>
        /// This methods MUST be called from within a write lock, normally wrapped within GetScopedWriteLock
        /// otherwise an exception will occur.
        /// </remarks>
        /// <exception cref="InvalidOperationException">
        /// Thrown if this method is not called within a write lock
        /// </exception>
        public void SetAllContentTypesLocked(IEnumerable<IPublishedContentType> types)
        {
            EnsureLocked();

            // clear all existing content types
            ClearLocked(_contentTypesById);
            ClearLocked(_contentTypesByAlias);

            // set all new content types
            foreach (var type in types)
            {
                SetContentTypeLocked(type);
            }

            // beware! at that point the cache is inconsistent,
            // assuming we are going to SetAll content items!
        }

        /// <summary>
        /// Updates/sets/removes data for content types
        /// </summary>
        /// <param name="removedIds"></param>
        /// <param name="refreshedTypes"></param>
        /// <param name="kits"></param>
        /// <remarks>
        /// This methods MUST be called from within a write lock, normally wrapped within GetScopedWriteLock
        /// otherwise an exception will occur.
        /// </remarks>
        /// <exception cref="InvalidOperationException">
        /// Thrown if this method is not called within a write lock
        /// </exception>
        public void UpdateContentTypesLocked(IReadOnlyCollection<int> removedIds, IReadOnlyCollection<IPublishedContentType> refreshedTypes, IReadOnlyCollection<ContentNodeKit> kits)
        {
            EnsureLocked();

            var removedIdsA = removedIds ?? Array.Empty<int>();
            var refreshedTypesA = refreshedTypes ?? Array.Empty<IPublishedContentType>();
            var refreshedIdsA = refreshedTypesA.Select(x => x.Id).ToList();
            kits = kits ?? Array.Empty<ContentNodeKit>();

            if (kits.Count == 0 && refreshedIdsA.Count == 0 && removedIdsA.Count == 0)
                return; //exit - there is nothing to do here

            var removedContentTypeNodes = new List<int>();
            var refreshedContentTypeNodes = new List<int>();

            // find all the nodes that are either refreshed or removed,
            // because of their content type being either refreshed or removed
            foreach (var link in _contentNodes.Values)
            {
                var node = link.Value;
                if (node == null) continue;
                var contentTypeId = node.ContentType.Id;
                if (removedIdsA.Contains(contentTypeId)) removedContentTypeNodes.Add(node.Id);
                if (refreshedIdsA.Contains(contentTypeId)) refreshedContentTypeNodes.Add(node.Id);
            }

            // perform deletion of content with removed content type
            // removing content types should have removed their content already
            // but just to be 100% sure, clear again here
            foreach (var node in removedContentTypeNodes)
                ClearBranchLocked(node);

            // perform deletion of removed content types
            foreach (var id in removedIdsA)
            {
                if (_contentTypesById.TryGetValue(id, out var link) == false || link.Value == null)
                    continue;
                SetValueLocked(_contentTypesById, id, null);
                SetValueLocked(_contentTypesByAlias, link.Value.Alias, null);
            }

            // perform update of refreshed content types
            foreach (var type in refreshedTypesA)
            {
                SetContentTypeLocked(type);
            }

            // perform update of content with refreshed content type - from the kits
            // skip missing type, skip missing parents & un-buildable kits - what else could we do?
            // kits are ordered by level, so ParentExists is ok here
            var visited = new List<int>();
            foreach (var kit in kits.Where(x =>
                refreshedIdsA.Contains(x.ContentTypeId) &&
                BuildKit(x, out _)))
            {
                // replacing the node: must preserve the parents
                var node = GetHead(_contentNodes, kit.Node.Id)?.Value;
                if (node != null)
                    kit.Node.FirstChildContentId = node.FirstChildContentId;

                SetValueLocked(_contentNodes, kit.Node.Id, kit.Node);

                visited.Add(kit.Node.Id);
                if (_localDb != null) RegisterChange(kit.Node.Id, kit);
            }

            // all content should have been refreshed - but...
            var orphans = refreshedContentTypeNodes.Except(visited);
            foreach (var id in orphans)
                ClearBranchLocked(id);
        }

        /// <summary>
        /// Updates data types
        /// </summary>
        /// <param name="dataTypeIds"></param>
        /// <param name="getContentType"></param>
        /// <remarks>
        /// This methods MUST be called from within a write lock, normally wrapped within GetScopedWriteLock
        /// otherwise an exception will occur.
        /// </remarks>
        /// <exception cref="InvalidOperationException">
        /// Thrown if this method is not called within a write lock
        /// </exception>
        public void UpdateDataTypesLocked(IEnumerable<int> dataTypeIds, Func<int, IPublishedContentType> getContentType)
        {
            EnsureLocked();

            var contentTypes = _contentTypesById
                    .Where(kvp =>
                        kvp.Value.Value != null &&
                        kvp.Value.Value.PropertyTypes.Any(p => dataTypeIds.Contains(p.DataType.Id)))
                    .Select(kvp => kvp.Value.Value)
                    .Select(x => getContentType(x.Id))
                    .Where(x => x != null) // poof, gone, very unlikely and probably an anomaly
                    .ToArray();

            var contentTypeIdsA = contentTypes.Select(x => x.Id).ToArray();
            var contentTypeNodes = new Dictionary<int, List<int>>();
            foreach (var id in contentTypeIdsA)
                contentTypeNodes[id] = new List<int>();
            foreach (var link in _contentNodes.Values)
            {
                var node = link.Value;
                if (node != null && contentTypeIdsA.Contains(node.ContentType.Id))
                    contentTypeNodes[node.ContentType.Id].Add(node.Id);
            }

            foreach (var contentType in contentTypes)
            {
                // again, weird situation
                if (contentTypeNodes.ContainsKey(contentType.Id) == false)
                    continue;

                foreach (var id in contentTypeNodes[contentType.Id])
                {
                    _contentNodes.TryGetValue(id, out var link);
                    if (link?.Value == null)
                        continue;
                        var node = new ContentNode(link.Value, _publishedModelFactory, contentType);
                    SetValueLocked(_contentNodes, id, node);
                    if (_localDb != null) RegisterChange(id, node.ToKit());
                }
            }
        }

        /// <summary>
        /// Validate the <see cref="ContentNodeKit"/> and try to create a parent <see cref="LinkedNode{ContentNode}"/>
        /// </summary>
        /// <param name="kit"></param>
        /// <param name="parent"></param>
        /// <returns>
        /// Returns false if the parent was not found or if the kit validation failed
        /// </returns>
        private bool BuildKit(ContentNodeKit kit, out LinkedNode<ContentNode> parent)
        {
            // make sure parent exists
            parent = GetParentLink(kit.Node, null);
            if (parent == null)
            {
                _logger.LogWarning("Skip item id={kitNodeId}, could not find parent id={kitNodeParentContentId}.", kit.Node.Id, kit.Node.ParentContentId);
                return false;
            }

            // We cannot continue if there's no value. This shouldn't happen but it can happen if the database umbracoNode.path
            // data is invalid/corrupt. If that is the case, the parentId might be ok but not the Path which can result in null
            // because the data sort operation is by path.
            if (parent.Value == null)
            {
                _logger.LogWarning("Skip item id={kitNodeId}, no Data assigned for linked node with path {kitNodePath} and parent id {kitNodeParentContentId}. This can indicate data corruption for the Path value for node {kitNodeId}. See the Health Check dashboard in Settings to resolve data integrity issues.", kit.Node.Id, kit.Node.Path, kit.Node.ParentContentId, kit.Node.Id);
                return false;
            }

            // make sure the kit is valid
            if (kit.DraftData == null && kit.PublishedData == null)
            {
                _logger.LogWarning("Skip item id={kitNodeId}, both draft and published data are null.", kit.Node.Id);
                return false;
            }

            // unknown = bad
            if (_contentTypesById.TryGetValue(kit.ContentTypeId, out var link) == false || link.Value == null)
            {
                _logger.LogWarning("Skip item id={kitNodeId}, could not find content type id={kitContentTypeId}.", kit.Node.Id, kit.ContentTypeId);
                return false;
            }

            // check whether parent is published
            var canBePublished = ParentPublishedLocked(kit);

            // and use
            kit.Build(link.Value, _publishedSnapshotAccessor, _variationContextAccessor, _publishedModelFactory, canBePublished);

            return true;
        }

        #endregion

        #region Set, Clear, Get

        public int Count => _contentNodes.Count;

        /// <summary>
        /// Get the most recent version of the LinkedNode stored in the dictionary for the supplied key
        /// </summary>
        /// <typeparam name="TKey"></typeparam>
        /// <typeparam name="TValue"></typeparam>
        /// <param name="dict"></param>
        /// <param name="key"></param>
        /// <returns></returns>
        private static LinkedNode<TValue> GetHead<TKey, TValue>(ConcurrentDictionary<TKey, LinkedNode<TValue>> dict, TKey key)
            where TValue : class
        {
            dict.TryGetValue(key, out var link); // else null
            return link;
        }

        /// <summary>
        /// Sets the data for a <see cref="ContentNodeKit"/>
        /// </summary>
        /// <param name="kit"></param>
        /// <returns></returns>
        /// <remarks>
        /// This methods MUST be called from within a write lock, normally wrapped within GetScopedWriteLock
        /// otherwise an exception will occur.
        /// </remarks>
        /// <exception cref="InvalidOperationException">
        /// Thrown if this method is not called within a write lock
        /// </exception>
        public bool SetLocked(ContentNodeKit kit)
        {
            EnsureLocked();

            // ReSharper disable LocalizableElement
            if (kit.IsEmpty)
                throw new ArgumentException("Kit is empty.", nameof(kit));
            if (kit.Node.FirstChildContentId > 0)
                throw new ArgumentException("Kit content cannot have children.", nameof(kit));
            // ReSharper restore LocalizableElement

<<<<<<< HEAD
            LogContentIdSet(kit.Node.Id);
=======
            if (_logger.IsEnabled(LogLevel.Debug))
            {
                _logger.LogDebug("Set content ID: {KitNodeId}", kit.Node.Id);
            }
>>>>>>> bd8084ac

            // get existing
            _contentNodes.TryGetValue(kit.Node.Id, out var link);
            var existing = link?.Value;

            if (!BuildKit(kit, out var parent))
                return false;

            // moving?
            var moving = existing != null && existing.ParentContentId != kit.Node.ParentContentId;

                // manage children
                if (existing != null)
                {
                    kit.Node.FirstChildContentId = existing.FirstChildContentId;
                    kit.Node.LastChildContentId = existing.LastChildContentId;
                }

            // set
            SetValueLocked(_contentNodes, kit.Node.Id, kit.Node);
            if (_localDb != null) RegisterChange(kit.Node.Id, kit);

            // manage the tree
            if (existing == null)
            {
                // new, add to parent
                AddTreeNodeLocked(kit.Node, parent);
            }
            else if (moving || existing.SortOrder != kit.Node.SortOrder)
            {
                // moved, remove existing from its parent, add content to its parent
                RemoveTreeNodeLocked(existing);
                AddTreeNodeLocked(kit.Node);
            }
            else
            {
                // replacing existing, handle siblings
                kit.Node.NextSiblingContentId = existing.NextSiblingContentId;
                kit.Node.PreviousSiblingContentId = existing.PreviousSiblingContentId;
            }

            _contentKeyToIdMap[kit.Node.Uid] = kit.Node.Id;

            return true;
        }

      

        private void LogContentIdSet(int kitNodeId)
        {
            if (_logger.IsEnabled(LogLevel.Debug))
            {
                s_logContentIdSet.Invoke(_logger, kitNodeId, null);
            }
        }

        private void ClearRootLocked()
        {
            if (_root.Gen != _liveGen)
                _root = new LinkedNode<ContentNode>(new ContentNode(), _liveGen, _root);
            else
                _root.Value.FirstChildContentId = -1;
        }

        /// <summary>
        /// Builds all kits on startup using a fast forward only cursor
        /// </summary>
        /// <param name="kits">
        /// All kits sorted by Level + Parent Id + Sort order
        /// </param>
        /// <param name="fromDb">True if the data is coming from the database (not the local cache db)</param>
        /// <returns></returns>
        /// <remarks>
        /// <para>
        /// This requires that the collection is sorted by Level + ParentId + Sort Order.
        /// This should be used only on a site startup as the first generations.
        /// This CANNOT be used after startup since it bypasses all checks for Generations.
        /// </para>
        /// <para>
        /// This methods MUST be called from within a write lock, normally wrapped within GetScopedWriteLock
        /// otherwise an exception will occur.
        /// </para>
        /// </remarks>
        /// <exception cref="InvalidOperationException">
        /// Thrown if this method is not called within a write lock
        /// </exception>
        public bool SetAllFastSortedLocked(IEnumerable<ContentNodeKit> kits, bool fromDb)
        {
            EnsureLocked();

            var ok = true;

            ClearLocked(_contentNodes);
            ClearRootLocked();

            // The name of the game here is to populate each kit's
            //  FirstChildContentId
            //  LastChildContentId
            //  NextSiblingContentId
            //  PreviousSiblingContentId

            ContentNode previousNode = null;
            ContentNode parent = null;

            foreach (var kit in kits)
            {
                if (!BuildKit(kit, out var parentLink))
                {
                    ok = false;
                    continue; // skip that one
                }

                var thisNode = kit.Node;

                if (parent == null)
                {
                    // first parent
                    parent = parentLink.Value;
                    parent.FirstChildContentId = thisNode.Id; // this node is the first node
                }
                else if (parent.Id != parentLink.Value.Id)
                {
                    // new parent
                    parent = parentLink.Value;
                    parent.FirstChildContentId = thisNode.Id; // this node is the first node
                    previousNode = null; // there is no previous sibling
                }

<<<<<<< HEAD
                LogParentContentIdSet(thisNode.Id, thisNode.ParentContentId);
=======
                if (_logger.IsEnabled(LogLevel.Debug))
                {
                    _logger.LogDebug("Set {thisNodeId} with parent {thisNodeParentContentId}", thisNode.Id, thisNode.ParentContentId);
                }

>>>>>>> bd8084ac
                SetValueLocked(_contentNodes, thisNode.Id, thisNode);

                // if we are initializing from the database source ensure the local db is updated
                if (fromDb && _localDb != null) RegisterChange(thisNode.Id, kit);

                // this node is always the last child
                parent.LastChildContentId = thisNode.Id;

                // wire previous node as previous sibling
                if (previousNode != null)
                {
                    previousNode.NextSiblingContentId = thisNode.Id;
                    thisNode.PreviousSiblingContentId = previousNode.Id;
                }

                // this node becomes the previous node
                previousNode = thisNode;

                _contentKeyToIdMap[kit.Node.Uid] = kit.Node.Id;
            }

            return ok;
        }

        private void LogParentContentIdSet(int thisNodeId,int thisNodeParentContentId)
        {
            if (_logger.IsEnabled(LogLevel.Debug))
            {
                s_logParentContentIdSet.Invoke(_logger, thisNodeId, thisNodeParentContentId, null);
            }
        }

        /// <summary>
        /// Set all data for a collection of <see cref="ContentNodeKit"/>
        /// </summary>
        /// <param name="kits"></param>
        /// <returns></returns>
        /// <remarks>
        /// This methods MUST be called from within a write lock, normally wrapped within GetScopedWriteLock
        /// otherwise an exception will occur.
        /// </remarks>
        /// <exception cref="InvalidOperationException">
        /// Thrown if this method is not called within a write lock
        /// </exception>
        public bool SetAllLocked(IEnumerable<ContentNodeKit> kits)
        {
            EnsureLocked();

            var ok = true;

            ClearLocked(_contentNodes);
            ClearRootLocked();

            // do NOT clear types else they are gone!
            //ClearLocked(_contentTypesById);
            //ClearLocked(_contentTypesByAlias);

            foreach (var kit in kits)
            {
                if (!BuildKit(kit, out var parent))
                {
                    ok = false;
                    continue; // skip that one
                }
<<<<<<< HEAD
                LogParentContentIdSet(kit.Node.Id, kit.Node.ParentContentId);
=======

                if (_logger.IsEnabled(LogLevel.Debug))
                {
                    _logger.LogDebug("Set {kitNodeId} with parent {kitNodeParentContentId}", kit.Node.Id, kit.Node.ParentContentId);
                }

>>>>>>> bd8084ac
                SetValueLocked(_contentNodes, kit.Node.Id, kit.Node);

                if (_localDb != null) RegisterChange(kit.Node.Id, kit);
                AddTreeNodeLocked(kit.Node, parent);

                _contentKeyToIdMap[kit.Node.Uid] = kit.Node.Id;
            }

            return ok;
        }

        /// <summary>
        /// Sets data for a branch of <see cref="ContentNodeKit"/>
        /// </summary>
        /// <param name="rootContentId"></param>
        /// <param name="kits"></param>
        /// <returns></returns>
        /// <remarks>
        /// <para>
        /// IMPORTANT kits must be sorted out by LEVEL and by SORT ORDER
        /// </para>
        /// <para>
        /// This methods MUST be called from within a write lock, normally wrapped within GetScopedWriteLock
        /// otherwise an exception will occur.
        /// </para>
        /// </remarks>
        /// <exception cref="InvalidOperationException">
        /// Thrown if this method is not called within a write lock
        /// </exception>
        public bool SetBranchLocked(int rootContentId, IEnumerable<ContentNodeKit> kits)
        {
            EnsureLocked();

            var ok = true;

            // get existing
            _contentNodes.TryGetValue(rootContentId, out var link);
            var existing = link?.Value;

            // clear
            if (existing != null)
            {
                //this zero's out the branch (recursively), if we're in a new gen this will add a NULL placeholder for the gen
                ClearBranchLocked(existing);
                //TODO: This removes the current GEN from the tree - do we really want to do that? (not sure if this is still an issue....)
                RemoveTreeNodeLocked(existing);
            }

            // now add them all back
            foreach (var kit in kits)
            {
                if (!BuildKit(kit, out var parent))
                {
                    ok = false;
                    continue; // skip that one
                }
                SetValueLocked(_contentNodes, kit.Node.Id, kit.Node);
                if (_localDb != null) RegisterChange(kit.Node.Id, kit);
                AddTreeNodeLocked(kit.Node, parent);

                _contentKeyToIdMap[kit.Node.Uid] = kit.Node.Id;
            }

            return ok;
        }

        /// <summary>
        /// Clears data for a given node id
        /// </summary>
        /// <param name="id"></param>
        /// <returns></returns>
        /// <remarks>
        /// This methods MUST be called from within a write lock, normally wrapped within GetScopedWriteLock
        /// otherwise an exception will occur.
        /// </remarks>
        /// <exception cref="InvalidOperationException">
        /// Thrown if this method is not called within a write lock
        /// </exception>
        public bool ClearLocked(int id)
        {
            EnsureLocked();

            // try to find the content
            // if it is not there, nothing to do
            _contentNodes.TryGetValue(id, out var link); // else null
            if (link?.Value == null) return false;

            var content = link.Value;
<<<<<<< HEAD
            LogClearContentId(content.Id);
=======

            if (_logger.IsEnabled(LogLevel.Debug))
            {
                _logger.LogDebug("Clear content ID: {ContentId}", content.Id);
            }
>>>>>>> bd8084ac

            // clear the entire branch
            ClearBranchLocked(content);

            // manage the tree
            RemoveTreeNodeLocked(content);

            return true;
        }

        private void LogClearContentId(int contentId)
        {
            if (_logger.IsEnabled(LogLevel.Debug))
            {
                s_logClearContentId.Invoke(_logger, contentId, null);
            }
        }

        private void ClearBranchLocked(int id)
        {
            _contentNodes.TryGetValue(id, out var link);
            if (link?.Value == null)
                return;
            ClearBranchLocked(link.Value);
        }

        private void ClearBranchLocked(ContentNode content)
        {
            // This should never be null, all code that calls this method is null checking but we've seen
            // issues of null ref exceptions in issue reports so we'll double check here
            if (content == null) throw new ArgumentNullException(nameof(content));

            SetValueLocked(_contentNodes, content.Id, null);
            if (_localDb != null) RegisterChange(content.Id, ContentNodeKit.Null);

            _contentKeyToIdMap.TryRemove(content.Uid, out _);

            var id = content.FirstChildContentId;
            while (id > 0)
            {
                // get the required link node, this ensures that both `link` and `link.Value` are not null
                var link = GetRequiredLinkedNode(id, "child", null);
                var linkValue = link.Value; // capture local since clearing in recurse can clear it
                ClearBranchLocked(linkValue); // recurse
                id = linkValue.NextSiblingContentId;
            }
        }

        /// <summary>
        /// Gets the link node and if it doesn't exist throw a <see cref="PanicException"/>
        /// </summary>
        /// <param name="id"></param>
        /// <param name="description"></param>
        /// <param name="gen">the generation requested, null for the latest stored</param>
        /// <returns></returns>
        private LinkedNode<ContentNode> GetRequiredLinkedNode(int id, string description, long? gen)
        {
            if (_contentNodes.TryGetValue(id, out var link))
            {
                link = GetLinkedNodeGen(link, gen);
                if (link != null && link.Value != null)
                    return link;
            }

            throw new PanicException($"failed to get {description} with id={id}");
        }

        /// <summary>
        /// Gets the parent link node, may be null or root if ParentContentId is less than 0
        /// </summary>
        /// <param name="gen">the generation requested, null for the latest stored</param>
        private LinkedNode<ContentNode> GetParentLink(ContentNode content, long? gen)
        {
            if (content.ParentContentId < 0)
            {
                var root = GetLinkedNodeGen(_root, gen);
                return root;
            }

            if (_contentNodes.TryGetValue(content.ParentContentId, out var link))
                link = GetLinkedNodeGen(link, gen);

            return link;
        }

        /// <summary>
        /// Gets the linked parent node and if it doesn't exist throw a <see cref="PanicException"/>
        /// </summary>
        /// <param name="content"></param>
        /// <param name="gen">the generation requested, null for the latest stored</param>
        /// <returns></returns>
        private LinkedNode<ContentNode> GetRequiredParentLink(ContentNode content, long? gen)
        {
            return content.ParentContentId < 0 ? _root : GetRequiredLinkedNode(content.ParentContentId, "parent", gen);
        }

        /// <summary>
        /// Iterates over the LinkedNode's generations to find the correct one
        /// </summary>
        /// <param name="link"></param>
        /// <param name="gen">The generation requested, use null to avoid the lookup</param>
        /// <returns></returns>
        private LinkedNode<TValue> GetLinkedNodeGen<TValue>(LinkedNode<TValue> link, long? gen)
            where TValue : class
        {
            if (!gen.HasValue) return link;

            //find the correct snapshot, find the first that is <= the requested gen
            while (link != null && link.Gen > gen)
            {
                link = link.Next;
            }
            return link;
        }

        /// <summary>
        /// This removes this current node from the tree hiearchy by removing it from it's parent's linked list
        /// </summary>
        /// <param name="content"></param>
        /// <remarks>
        /// This is called within a lock which means a new Gen is being created therefore this will not modify any existing content in a Gen.
        /// </remarks>
        private void RemoveTreeNodeLocked(ContentNode content)
        {
            // NOTE: DO NOT modify `content` here, this would modify data for an existing Gen, all modifications are done to clones
            // which would be targeting the new Gen.

            var parentLink = content.ParentContentId < 0
                ? _root
                : GetRequiredLinkedNode(content.ParentContentId, "parent", null);

            var parent = parentLink.Value;

            // must have children
            if (parent.FirstChildContentId < 0)
                throw new PanicException("no children");

            // if first/last, clone parent, then remove

            if (parent.FirstChildContentId == content.Id || parent.LastChildContentId == content.Id)
                parent = GenCloneLocked(parentLink);

            if (parent.FirstChildContentId == content.Id)
                parent.FirstChildContentId = content.NextSiblingContentId;

            if (parent.LastChildContentId == content.Id)
                parent.LastChildContentId = content.PreviousSiblingContentId;

            // maintain linked list

            if (content.NextSiblingContentId > 0)
            {
                var nextLink = GetRequiredLinkedNode(content.NextSiblingContentId, "next sibling", null);
                var next = GenCloneLocked(nextLink);
                next.PreviousSiblingContentId = content.PreviousSiblingContentId;
            }

            if (content.PreviousSiblingContentId > 0)
            {
                var prevLink = GetRequiredLinkedNode(content.PreviousSiblingContentId, "previous sibling", null);
                var prev = GenCloneLocked(prevLink);
                prev.NextSiblingContentId = content.NextSiblingContentId;
            }
        }

        private bool ParentPublishedLocked(ContentNodeKit kit)
        {
            if (kit.Node.ParentContentId < 0)
                return true;
            var link = GetParentLink(kit.Node, null);
            var node = link?.Value;
            return node != null && node.HasPublished;
        }

        private ContentNode GenCloneLocked(LinkedNode<ContentNode> link)
        {
            var node = link.Value;

            if (node != null && link.Gen != _liveGen)
            {
                node = new ContentNode(link.Value, _publishedModelFactory);
                if (link == _root)
                    SetRootLocked(node);
                else
                    SetValueLocked(_contentNodes, node.Id, node);
            }

            return node;
        }

        /// <summary>
        /// Adds a node to the tree structure.
        /// </summary>
        private void AddTreeNodeLocked(ContentNode content, LinkedNode<ContentNode> parentLink = null)
        {
            parentLink = parentLink ?? GetRequiredParentLink(content, null);

            var parent = parentLink.Value;

            // We are doing a null check here but this should no longer be possible because we have a null check in BuildKit
            // for the parent.Value property and we'll output a warning. However I'll leave this additional null check in place.
            // see https://github.com/umbraco/Umbraco-CMS/issues/7868
            if (parent == null)
                throw new PanicException($"A null Value was returned on the {nameof(parentLink)} LinkedNode with id={content.ParentContentId}, potentially your database paths are corrupted.");

            // if parent has no children, clone parent + add as first child
            if (parent.FirstChildContentId < 0)
            {
                parent = GenCloneLocked(parentLink);
                parent.FirstChildContentId = content.Id;
                parent.LastChildContentId = content.Id;
                return;
            }

            // get parent's first child
            var childLink = GetRequiredLinkedNode(parent.FirstChildContentId, "first child", null);
            var child = childLink.Value;

            // if first, clone parent + insert as first child
            // NOTE: Don't perform this check if loading from local DB since we know it's already sorted
            if (child.SortOrder > content.SortOrder)
            {
                content.NextSiblingContentId = parent.FirstChildContentId;
                content.PreviousSiblingContentId = -1;

                parent = GenCloneLocked(parentLink);
                parent.FirstChildContentId = content.Id;

                child = GenCloneLocked(childLink);
                child.PreviousSiblingContentId = content.Id;

                return;
            }

            // get parent's last child
            var lastChildLink = GetRequiredLinkedNode(parent.LastChildContentId, "last child", null);
            var lastChild = lastChildLink.Value;

            // if last, clone parent + append as last child
            if (lastChild.SortOrder <= content.SortOrder)
            {
                content.PreviousSiblingContentId = parent.LastChildContentId;
                content.NextSiblingContentId = -1;

                parent = GenCloneLocked(parentLink);
                parent.LastChildContentId = content.Id;

                lastChild = GenCloneLocked(lastChildLink);
                lastChild.NextSiblingContentId = content.Id;

                return;
            }

            // else it's going somewhere in the middle,
            // TODO: There was a note about performance when this occurs and that this only happens when moving and not very often, but that is not true,
            // this also happens anytime a middle node is unpublished or republished (which causes a branch update), i'm unsure if this has perf impacts,
            // i think this used to but it doesn't seem bad anymore that I can see...
            while (child.NextSiblingContentId > 0)
            {
                // get next child
                var nextChildLink = GetRequiredLinkedNode(child.NextSiblingContentId, "next child", null);
                var nextChild = nextChildLink.Value;

                // if here, clone previous + append/insert
                // NOTE: Don't perform this check if loading from local DB since we know it's already sorted
                if (nextChild.SortOrder > content.SortOrder)
                {
                    content.NextSiblingContentId = nextChild.Id;
                    content.PreviousSiblingContentId = nextChild.PreviousSiblingContentId;

                    child = GenCloneLocked(childLink);
                    child.NextSiblingContentId = content.Id;

                    var nnext = GenCloneLocked(nextChildLink);
                    nnext.PreviousSiblingContentId = content.Id;

                    return;
                }

                childLink = nextChildLink;
                child = nextChild;
            }

            // should never get here
            throw new PanicException("No more children.");
        }

        // replaces the root node
        private void SetRootLocked(ContentNode node)
        {
            if (_root.Gen != _liveGen)
            {
                _root = new LinkedNode<ContentNode>(node, _liveGen, _root);
            }
            else
            {
                _root.Value = node;
            }
        }

        private void SetContentTypeLocked(IPublishedContentType type)
        {
            SetValueLocked(_contentTypesById, type.Id, type);
            SetValueLocked(_contentTypesByAlias, type.Alias, type);
            // ensure the key/id map is accurate
            _contentTypeKeyToIdMap[type.Key] = type.Id;
        }

        // set a node (just the node, not the tree)
        private void SetValueLocked<TKey, TValue>(ConcurrentDictionary<TKey, LinkedNode<TValue>> dict, TKey key, TValue value)
            where TValue : class
        {
            // this is safe only because we're write-locked
            var link = GetHead(dict, key);
            if (link != null)
            {
                // already in the dict
                if (link.Gen != _liveGen)
                {
                    // for an older gen - if value is different then insert a new
                    // link for the new gen, with the new value
                    if (link.Value != value)
                        dict.TryUpdate(key, new LinkedNode<TValue>(value, _liveGen, link), link);
                }
                else
                {
                    // for the live gen - we can fix the live gen - and remove it
                    // if value is null and there's no next gen
                    if (value == null && link.Next == null)
                        dict.TryRemove(key, out link);
                    else
                        link.Value = value;
                }
            }
            else
            {
                dict.TryAdd(key, new LinkedNode<TValue>(value, _liveGen));
            }
        }

        private void ClearLocked<TKey, TValue>(ConcurrentDictionary<TKey, LinkedNode<TValue>> dict)
            where TValue : class
        {
            // this is safe only because we're write-locked
            foreach (var kvp in dict.Where(x => x.Value != null))
            {
                if (kvp.Value.Gen != _liveGen)
                {
                    var link = new LinkedNode<TValue>(null, _liveGen, kvp.Value);
                    dict.TryUpdate(kvp.Key, link, kvp.Value);
                }
                else
                {
                    kvp.Value.Value = null;
                }
            }
        }

        public ContentNode Get(int id, long gen)
        {
            return GetValue(_contentNodes, id, gen);
        }

        public ContentNode Get(Guid uid, long gen)
        {
            return _contentKeyToIdMap.TryGetValue(uid, out var id)
                ? GetValue(_contentNodes, id, gen)
                : null;
        }

        public IEnumerable<ContentNode> GetAtRoot(long gen)
        {
            var root = GetLinkedNodeGen(_root, gen);
            if (root == null)
                yield break;

            var id = root.Value.FirstChildContentId;

            while (id > 0)
            {
                var link = GetRequiredLinkedNode(id, "root", gen);
                yield return link.Value;
                id = link.Value.NextSiblingContentId;
            }
        }

        private TValue GetValue<TKey, TValue>(ConcurrentDictionary<TKey, LinkedNode<TValue>> dict, TKey key, long gen)
            where TValue : class
        {
            // look ma, no lock!
            var link = GetHead(dict, key);
            link = GetLinkedNodeGen(link, gen);
            return link?.Value; // may be null
        }

        public IEnumerable<ContentNode> GetAll(long gen)
        {
            // enumerating on .Values locks the concurrent dictionary,
            // so better get a shallow clone in an array and release
            var links = _contentNodes.Values.ToArray();
            foreach (var l in links)
            {
                var link = GetLinkedNodeGen(l, gen);
                if (link?.Value != null)
                    yield return link.Value;
            }
        }

        public bool IsEmpty(long gen)
        {
            var has = _contentNodes.Any(x =>
            {
                var link = GetLinkedNodeGen(x.Value, gen);
                return link?.Value != null;
            });
            return has == false;
        }

        public IPublishedContentType GetContentType(int id, long gen)
        {
            return GetValue(_contentTypesById, id, gen);
        }

        public IPublishedContentType GetContentType(string alias, long gen)
        {
            return GetValue(_contentTypesByAlias, alias, gen);
        }

        public IPublishedContentType GetContentType(Guid key, long gen)
        {
            if (!_contentTypeKeyToIdMap.TryGetValue(key, out var id))
                return null;
            return GetContentType(id, gen);
        }

        #endregion

        #region Snapshots

        public Snapshot CreateSnapshot()
        {
            lock (_rlocko)
            {
                // if no next generation is required, and we already have one,
                // use it and create a new snapshot
                if (_nextGen == false && _genObj != null)
                    return new Snapshot(this, _genObj.GetGenRef()
#if DEBUG
                        , _loggerFactory.CreateLogger<Snapshot>()
#endif
                        );

                // else we need to try to create a new gen ref
                // whether we are wlocked or not, noone can rlock while we do,
                // so _liveGen and _nextGen are safe
                if (Monitor.IsEntered(_wlocko))
                {
                    // write-locked, cannot use latest gen (at least 1) so use previous
                    var snapGen = _nextGen ? _liveGen - 1 : _liveGen;

                    // create a new gen ref unless we already have it
                    if (_genObj == null)
                        _genObjs.Enqueue(_genObj = new GenObj(snapGen));
                    else if (_genObj.Gen != snapGen)
                        throw new PanicException($"The generation {_genObj.Gen} does not equal the snapshot generation {snapGen}");
                }
                else
                {
                    // not write-locked, can use latest gen, create a new gen ref
                    _genObjs.Enqueue(_genObj = new GenObj(_liveGen));
                    _nextGen = false; // this is the ONLY thing that triggers a _liveGen++
                }

                // so...
                // the genRefRef has a weak ref to the genRef, and is queued
                // the snapshot has a ref to the genRef, which has a ref to the genRefRef
                // when the snapshot is disposed, it decreases genRefRef counter
                // so after a while, one of these conditions is going to be true:
                // - the genRefRef counter is zero because all snapshots have properly been disposed
                // - the genRefRef weak ref is dead because all snapshots have been collected
                // in both cases, we will dequeue and collect

                var snapshot = new Snapshot(this, _genObj.GetGenRef()
#if DEBUG
                    , _loggerFactory.CreateLogger<Snapshot>()
#endif
                    );

                // reading _floorGen is safe if _collectTask is null
                if (_collectTask == null && _collectAuto && _liveGen - _floorGen > CollectMinGenDelta)
                {
                    CollectAsyncLocked();
                }

                return snapshot;
            }
        }

        public Snapshot LiveSnapshot => new Snapshot(this, _liveGen
#if DEBUG
            , _loggerFactory.CreateLogger<Snapshot>()
#endif
        );

        public Task CollectAsync()
        {
            lock (_rlocko)
            {
                return CollectAsyncLocked();
            }
        }

        private Task CollectAsyncLocked()
        {
            // NOTE: What in the heck is going on here? Why is any of this running in async contexts?
            // SD: From what I can tell this was designed to be a set and forget background task to do the
            // collecting which is why it's called from non-async methods within this class. This is
            // slightly dangerous because it's not taking into account app shutdown.
            // TODO: There should be a different method or class responsible for executing the cleanup on a
            // background (set and forget) thread.

            if (_collectTask != null)
            {
                return _collectTask;
            }

            // ReSharper disable InconsistentlySynchronizedField
            var task = _collectTask = Task.Run((Action)Collect);
            _collectTask.ContinueWith(_ =>
            {
                lock (_rlocko)
                {
                    _collectTask = null;
                }
            },
            CancellationToken.None,
            TaskContinuationOptions.ExecuteSynchronously,
            // Must explicitly specify this, see https://blog.stephencleary.com/2013/10/continuewith-is-dangerous-too.html
            TaskScheduler.Default);
            // ReSharper restore InconsistentlySynchronizedField

            return task;
        }

        private void Collect()
        {
            // see notes in CreateSnapshot
#if DEBUG
            _logger.LogDebug("Collect.");
#endif
            while (_genObjs.TryPeek(out var genObj) && (genObj.Count == 0 || genObj.WeakGenRef.IsAlive == false))
            {
                _genObjs.TryDequeue(out genObj); // cannot fail since TryPeek has succeeded
                _floorGen = genObj.Gen;
#if DEBUG
                //_logger.LogDebug("_floorGen=" + _floorGen + ", _liveGen=" + _liveGen);
#endif
            }

            Collect(_contentNodes);
            CollectRoot();
            Collect(_contentTypesById);
            Collect(_contentTypesByAlias);
        }

        private void CollectRoot()
        {
            var link = _root;
            while (link.Next != null && link.Next.Gen > _floorGen)
                link = link.Next;
            link.Next = null;
        }

        private void Collect<TKey, TValue>(ConcurrentDictionary<TKey, LinkedNode<TValue>> dict)
            where TValue : class
        {
            // it is OK to enumerate a concurrent dictionary and it does not lock
            // it - and here it's not an issue if we skip some items, they will be
            // processed next time we collect

            long liveGen;
            lock (_rlocko) // r is good
            {
                liveGen = _liveGen;
                if (_nextGen == false)
                    liveGen += 1;
            }

            foreach (var kvp in dict)
            {
                var link = kvp.Value;

#if DEBUG
                //_logger.LogDebug("Collect id:" + kvp.Key + ", gen:" + link.Gen +
                //    ", nxt:" + (link.Next == null ? "null" : "link") +
                //    ", val:" + (link.Value == null ? "null" : "value"));
#endif

                // reasons to collect the head:
                //   gen must be < liveGen (we never collect live gen)
                //   next == null && value == null (we have no data at all)
                //   next != null && value == null BUT gen > floor (noone wants us)
                // not live means .Next and .Value are safe
                if (link.Gen < liveGen && link.Value == null
                    && (link.Next == null || link.Gen <= _floorGen))
                {
                    // not live, null value, no next link = remove that one -- but only if
                    // the dict has not been updated, have to do it via ICollection<> (thanks
                    // Mr Toub) -- and if the dict has been updated there is nothing to collect
                    var idict = dict as ICollection<KeyValuePair<TKey, LinkedNode<TValue>>>;
                    idict.Remove(kvp);
                    continue;
                }

                // in any other case we're not collecting the head, we need to go to Next
                // and if there is no Next, skip
                if (link.Next == null)
                    continue;

                // else go to Next and loop while above floor, and kill everything below
                while (link.Next != null && link.Next.Gen > _floorGen)
                    link = link.Next;
                link.Next = null;
            }
        }

        // TODO: This is never used? Should it be? Maybe move to TestHelper below?
        //public async Task WaitForPendingCollect()
        //{
        //    Task task;
        //    lock (_rlocko)
        //    {
        //        task = _collectTask;
        //    }
        //    if (task != null)
        //        await task;
        //}

        public long GenCount => _genObjs.Count;

        public long SnapCount => _genObjs.Sum(x => x.Count);

        #endregion

        #region Internals/Unit testing

        private TestHelper _unitTesting;

        // note: nothing here is thread-safe
        internal class TestHelper
        {
            private readonly ContentStore _store;

            public TestHelper(ContentStore store)
            {
                _store = store;
            }

            public long LiveGen => _store._liveGen;
            public long FloorGen => _store._floorGen;
            public bool NextGen => _store._nextGen;
            public bool CollectAuto
            {
                get => _store._collectAuto;
                set => _store._collectAuto = value;
            }

            /// <summary>
            /// Return a list of Gen/ContentNode values
            /// </summary>
            /// <param name="id"></param>
            /// <returns></returns>
            public (long gen, ContentNode contentNode)[] GetValues(int id)
            {
                _store._contentNodes.TryGetValue(id, out LinkedNode<ContentNode> link); // else null

                if (link == null)
                    return Array.Empty<(long, ContentNode)>();

                var tuples = new List<(long, ContentNode)>();
                do
                {
                    tuples.Add((link.Gen, link.Value));
                    link = link.Next;
                } while (link != null);
                return tuples.ToArray();
            }
        }

        internal TestHelper Test => _unitTesting ?? (_unitTesting = new TestHelper(this));

        #endregion

        #region Classes

        public partial class Snapshot : IDisposable
        {
            private readonly ContentStore _store;
            private readonly GenRef _genRef;
            private long _gen;
#if DEBUG
            private readonly ILogger<Snapshot> _logger;
#endif

            //private static int _count;
            //private readonly int _thisCount;

            internal Snapshot(ContentStore store, GenRef genRef
#if DEBUG
                    , ILogger<Snapshot> logger
#endif
                )
            {
                _store = store;
                _genRef = genRef;
                _gen = genRef.Gen;
                Interlocked.Increment(ref genRef.GenObj.Count);
                //_thisCount = _count++;

#if DEBUG
                _logger = logger;
                _logger.LogDebug("Creating snapshot.");
#endif
            }

            internal Snapshot(ContentStore store, long gen
#if DEBUG
                , ILogger<Snapshot> logger
#endif
                )
            {
                _store = store;
                _gen = gen;

#if DEBUG
                _logger = logger;
                _logger.LogDebug("Creating live.");
#endif
            }

            public ContentNode Get(int id)
            {
                if (_gen < 0)
                    throw new ObjectDisposedException("snapshot" /*+ " (" + _thisCount + ")"*/);
                return _store.Get(id, _gen);
            }

            public ContentNode Get(Guid id)
            {
                if (_gen < 0)
                    throw new ObjectDisposedException("snapshot" /*+ " (" + _thisCount + ")"*/);
                return _store.Get(id, _gen);
            }

            public IEnumerable<ContentNode> GetAtRoot()
            {
                if (_gen < 0)
                    throw new ObjectDisposedException("snapshot" /*+ " (" + _thisCount + ")"*/);
                return _store.GetAtRoot(_gen);
            }

            public IEnumerable<ContentNode> GetAll()
            {
                if (_gen < 0)
                    throw new ObjectDisposedException("snapshot" /*+ " (" + _thisCount + ")"*/);
                return _store.GetAll(_gen);
            }

            public IPublishedContentType GetContentType(int id)
            {
                if (_gen < 0)
                    throw new ObjectDisposedException("snapshot" /*+ " (" + _thisCount + ")"*/);
                return _store.GetContentType(id, _gen);
            }

            public IPublishedContentType GetContentType(string alias)
            {
                if (_gen < 0)
                    throw new ObjectDisposedException("snapshot" /*+ " (" + _thisCount + ")"*/);
                return _store.GetContentType(alias, _gen);
            }

            public IPublishedContentType GetContentType(Guid key)
            {
                if (_gen < 0)
                    throw new ObjectDisposedException("snapshot" /*+ " (" + _thisCount + ")"*/);
                return _store.GetContentType(key, _gen);
            }

            // this code is here just so you don't try to implement it
            // the only way we can iterate over "all" without locking the entire cache forever
            // is by shallow cloning the cache, which is quite expensive, so we should probably not do it,
            // and implement cache-level indexes
            //public IEnumerable<ContentNode> GetAll()
            //{
            //    if (_gen < 0)
            //        throw new ObjectDisposedException("snapshot" /*+ " (" + _thisCount + ")"*/);
            //    return _store.GetAll(_gen);
            //}

            public bool IsEmpty
            {
                get
                {
                    if (_gen < 0)
                        throw new ObjectDisposedException("snapshot" /*+ " (" + _thisCount + ")"*/);
                    return _store.IsEmpty(_gen);
                }
            }

            public long Gen
            {
                get
                {
                    if (_gen < 0)
                        throw new ObjectDisposedException("snapshot" /*+ " (" + _thisCount + ")"*/);
                    return _gen;
                }
            }

            public void Dispose()
            {
                if (_gen < 0) return;
#if DEBUG
                LogDisposeSnapshot(_genRef?.GenObj.Count.ToString() ?? "live");
#endif
                _gen = -1;
                if (_genRef != null)
                    Interlocked.Decrement(ref _genRef.GenObj.Count);
                GC.SuppressFinalize(this);
            }

            private void LogDisposeSnapshot(string snapshot)
            {
                if (_logger.IsEnabled(LogLevel.Debug))
                {
                    s_logDisposeSnapshot.Invoke(_logger, snapshot, null);
                }
            }
        }
        #endregion
    }
}<|MERGE_RESOLUTION|>--- conflicted
+++ resolved
@@ -620,14 +620,7 @@
                 throw new ArgumentException("Kit content cannot have children.", nameof(kit));
             // ReSharper restore LocalizableElement
 
-<<<<<<< HEAD
             LogContentIdSet(kit.Node.Id);
-=======
-            if (_logger.IsEnabled(LogLevel.Debug))
-            {
-                _logger.LogDebug("Set content ID: {KitNodeId}", kit.Node.Id);
-            }
->>>>>>> bd8084ac
 
             // get existing
             _contentNodes.TryGetValue(kit.Node.Id, out var link);
@@ -756,15 +749,8 @@
                     previousNode = null; // there is no previous sibling
                 }
 
-<<<<<<< HEAD
                 LogParentContentIdSet(thisNode.Id, thisNode.ParentContentId);
-=======
-                if (_logger.IsEnabled(LogLevel.Debug))
-                {
-                    _logger.LogDebug("Set {thisNodeId} with parent {thisNodeParentContentId}", thisNode.Id, thisNode.ParentContentId);
-                }
-
->>>>>>> bd8084ac
+
                 SetValueLocked(_contentNodes, thisNode.Id, thisNode);
 
                 // if we are initializing from the database source ensure the local db is updated
@@ -829,16 +815,9 @@
                     ok = false;
                     continue; // skip that one
                 }
-<<<<<<< HEAD
+
                 LogParentContentIdSet(kit.Node.Id, kit.Node.ParentContentId);
-=======
-
-                if (_logger.IsEnabled(LogLevel.Debug))
-                {
-                    _logger.LogDebug("Set {kitNodeId} with parent {kitNodeParentContentId}", kit.Node.Id, kit.Node.ParentContentId);
-                }
-
->>>>>>> bd8084ac
+
                 SetValueLocked(_contentNodes, kit.Node.Id, kit.Node);
 
                 if (_localDb != null) RegisterChange(kit.Node.Id, kit);
@@ -927,15 +906,8 @@
             if (link?.Value == null) return false;
 
             var content = link.Value;
-<<<<<<< HEAD
+
             LogClearContentId(content.Id);
-=======
-
-            if (_logger.IsEnabled(LogLevel.Debug))
-            {
-                _logger.LogDebug("Clear content ID: {ContentId}", content.Id);
-            }
->>>>>>> bd8084ac
 
             // clear the entire branch
             ClearBranchLocked(content);
