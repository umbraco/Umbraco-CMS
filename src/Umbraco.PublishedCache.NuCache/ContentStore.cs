using System;
using System.Collections.Concurrent;
using System.Collections.Generic;
using System.Diagnostics.CodeAnalysis;
using System.Linq;
using System.Threading;
using System.Threading.Tasks;
using CSharpTest.Net.Collections;
using Microsoft.Extensions.Logging;
using Umbraco.Cms.Core.Exceptions;
using Umbraco.Cms.Core.Models.PublishedContent;
using Umbraco.Cms.Core.PublishedCache;
using Umbraco.Cms.Core.Scoping;
using Umbraco.Cms.Infrastructure.PublishedCache.Snap;
using Umbraco.Extensions;

namespace Umbraco.Cms.Infrastructure.PublishedCache
{
    /// <summary>
    /// Stores content in memory and persists it back to disk
    /// </summary>
    /// <remarks>
    /// <para>
    /// Methods in this class suffixed with the term "Locked" means that those methods can only be called within a WriteLock. A WriteLock
    /// is acquired by the GetScopedWriteLock method. Locks are not allowed to be recursive.
    /// </para>
    /// <para>
    /// This class's logic is based on the <see cref="SnapDictionary{TKey, TValue}"/> class but has been slightly modified to suit these purposes.
    /// </para>
    /// </remarks>
    public partial class ContentStore
    {
        // this class is an extended version of SnapDictionary
        // most of the snapshots management code, etc is an exact copy
        // SnapDictionary has unit tests to ensure it all works correctly
        // For locking information, see SnapDictionary

        private readonly IPublishedSnapshotAccessor _publishedSnapshotAccessor;
        private readonly IVariationContextAccessor _variationContextAccessor;
        private readonly ILogger _logger;
        private readonly ILoggerFactory _loggerFactory;
        private readonly ConcurrentDictionary<int, LinkedNode<ContentNode?>> _contentNodes;
        private LinkedNode<ContentNode> _root;

        // We must keep separate dictionaries for by id and by alias because we track these in snapshot/layers
        // and it is possible that the alias of a content type can be different for the same id in another layer
        // whereas the GUID -> INT cross reference can never be different
        private readonly ConcurrentDictionary<int, LinkedNode<IPublishedContentType?>> _contentTypesById;
        private readonly ConcurrentDictionary<string, LinkedNode<IPublishedContentType?>> _contentTypesByAlias;
        private readonly ConcurrentDictionary<Guid, int> _contentTypeKeyToIdMap;
        private readonly ConcurrentDictionary<Guid, int> _contentKeyToIdMap;

        private readonly IPublishedModelFactory _publishedModelFactory;
        private BPlusTree<int, ContentNodeKit>? _localDb;
        private readonly ConcurrentQueue<GenObj> _genObjs;
        private GenObj? _genObj;
        private readonly object _wlocko = new object();
        private readonly object _rlocko = new object();
        private long _liveGen, _floorGen;
        private bool _nextGen, _collectAuto;
        private Task? _collectTask;
        private List<KeyValuePair<int, ContentNodeKit>>? _wchanges;

        // TODO: collection trigger (ok for now)
        // see SnapDictionary notes
        private const long CollectMinGenDelta = 8;

        private static readonly Action<ILogger, int, Exception> s_logContentIdSet
            = LoggerMessage.Define<int>(LogLevel.Debug, new EventId(50), "Set content ID: {KitNodeId}");

        private static readonly Action<ILogger, int,int, Exception> s_logParentContentIdSet
            = LoggerMessage.Define<int,int>(LogLevel.Debug, new EventId(51), "Set {thisNodeId} with parent {thisNodeParentContentId}");

        private static readonly Action<ILogger, int, Exception> s_logClearContentId
            = LoggerMessage.Define<int>(LogLevel.Debug, new EventId(52), "Clear content ID: {ContentId}");

        private static readonly Action<ILogger, string, Exception> s_logDisposeSnapshot
            = LoggerMessage.Define<string>(LogLevel.Debug, new EventId(53), "Dispose snapshot ({Snapshot})");

        #region Ctor

        public ContentStore(
            IPublishedSnapshotAccessor publishedSnapshotAccessor,
            IVariationContextAccessor variationContextAccessor,
            ILogger logger,
            ILoggerFactory loggerFactory,
            IPublishedModelFactory publishedModelFactory,
            BPlusTree<int, ContentNodeKit>? localDb = null)
        {
            _publishedSnapshotAccessor = publishedSnapshotAccessor;
            _variationContextAccessor = variationContextAccessor;
            _logger = logger;
            _loggerFactory = loggerFactory;
            _publishedModelFactory = publishedModelFactory;
            _localDb = localDb;

            _contentNodes = new ConcurrentDictionary<int, LinkedNode<ContentNode?>>();
            _root = new LinkedNode<ContentNode>(new ContentNode(), 0);
            _contentTypesById = new ConcurrentDictionary<int, LinkedNode<IPublishedContentType?>>();
            _contentTypesByAlias = new ConcurrentDictionary<string, LinkedNode<IPublishedContentType?>>(StringComparer.InvariantCultureIgnoreCase);
            _contentTypeKeyToIdMap = new ConcurrentDictionary<Guid, int>();
            _contentKeyToIdMap = new ConcurrentDictionary<Guid, int>();

            _genObjs = new ConcurrentQueue<GenObj>();
            _genObj = null; // no initial gen exists
            _liveGen = _floorGen = 0;
            _nextGen = false; // first time, must create a snapshot
            _collectAuto = true; // collect automatically by default
        }

        #endregion

        #region Locking

        // see notes on SnapDictionary

        private readonly string _instanceId = Guid.NewGuid().ToString("N");

        private class WriteLockInfo
        {
#pragma warning disable IDE1006 // Naming Styles

            // This is a field that is used for ref operations
            public bool Taken;
#pragma warning restore IDE1006 // Naming Styles
        }

        // a scope contextual that represents a locked writer to the dictionary
        private class ScopedWriteLock : ScopeContextualBase
        {
            private readonly WriteLockInfo _lockinfo = new WriteLockInfo();
            private readonly ContentStore _store;
            private int _released;

            public ScopedWriteLock(ContentStore store, bool scoped)
            {
                _store = store;
                store.Lock(_lockinfo, scoped);
            }

            public override void Release(bool completed)
            {
                if (Interlocked.CompareExchange(ref _released, 1, 0) != 0)
                    return;
                _store.Release(_lockinfo, completed);
            }
        }

        // gets a scope contextual representing a locked writer to the dictionary
        // TODO: GetScopedWriter? should the dict have a ref onto the scope provider?
        public IDisposable? GetScopedWriteLock(IScopeProvider scopeProvider)
        {
            return ScopeContextualBase.Get(scopeProvider, _instanceId, scoped => new ScopedWriteLock(this, scoped));
        }

        private void EnsureLocked()
        {
            if (!Monitor.IsEntered(_wlocko))
                throw new InvalidOperationException("Write lock must be acquried.");
        }

        private void Lock(WriteLockInfo lockInfo, bool forceGen = false)
        {
            if (Monitor.IsEntered(_wlocko))
                throw new InvalidOperationException("Recursive locks not allowed");

            Monitor.Enter(_wlocko, ref lockInfo.Taken);

            lock (_rlocko)
            {
                // see SnapDictionary
                try { }
                finally
                {
                    if (_nextGen == false || (forceGen))
                    {
                        // because we are changing things, a new generation
                        // is created, which will trigger a new snapshot
                        if (_nextGen)
                            _genObjs.Enqueue(_genObj = new GenObj(_liveGen));
                        _liveGen += 1;
                        _nextGen = true;
                    }
                }
            }
        }

        private void Release(WriteLockInfo lockInfo, bool commit = true)
        {
            try
            {
                if (commit == false)
                {
                    lock (_rlocko)
                    {
                        // see SnapDictionary
                        try { }
                        finally
                        {
                            _nextGen = false;
                            _liveGen -= 1;
                        }
                    }

                    Rollback(_contentNodes);
                    RollbackRoot();
                    Rollback(_contentTypesById);
                    Rollback(_contentTypesByAlias);
                }
                else if (_localDb != null && _wchanges != null)
                {
                    foreach (var change in _wchanges)
                    {
                        if (change.Value.IsNull)
                            _localDb.TryRemove(change.Key, out ContentNodeKit unused);
                        else
                            _localDb[change.Key] = change.Value;
                    }
                    _wchanges = null;
                    _localDb.Commit();
                }
            }
            finally
            {
                if (lockInfo.Taken)
                    Monitor.Exit(_wlocko);
            }
        }

        private void RollbackRoot()
        {
            if (_root.Gen <= _liveGen) return;

            if (_root.Next != null)
                _root = _root.Next;
        }

        private void Rollback<TKey, TValue>(ConcurrentDictionary<TKey, LinkedNode<TValue>> dictionary)
            where TValue : class?
            where TKey : notnull
        {
            foreach (var item in dictionary)
            {
                var link = item.Value;
                if (link.Gen <= _liveGen) continue;

                var key = item.Key;
                if (link.Next == null)
                    dictionary.TryRemove(key, out link);
                else
                    dictionary.TryUpdate(key, link.Next, link);
            }
        }

        #endregion

        #region LocalDb

        public void ReleaseLocalDb()
        {
            var lockInfo = new WriteLockInfo();
            try
            {
                try
                {
                    // Trying to lock could throw exceptions so always make sure to clean up.
                    Lock(lockInfo);
                }
                finally
                {
                    try
                    {
                        _localDb?.Dispose();
                    }
                    catch (Exception ex)
                    {
                        /* TBD: May already be throwing so don't throw again */
                        _logger.LogError(ex, "Error trying to release DB");
                    }
                    finally
                    {
                        _localDb = null;
                    }
                }

            }
            catch (Exception ex)
            {
                _logger.LogError(ex, "Error trying to lock");
                throw;
            }
            finally
            {
                Release(lockInfo);
            }
        }

        private void RegisterChange(int id, ContentNodeKit kit)
        {
            if (_wchanges == null) _wchanges = new List<KeyValuePair<int, ContentNodeKit>>();
            _wchanges.Add(new KeyValuePair<int, ContentNodeKit>(id, kit));
        }

        #endregion

        #region Content types

        /// <summary>
        /// Sets data for new content types
        /// </summary>
        /// <param name="types"></param>
        /// <remarks>
        /// This methods MUST be called from within a write lock, normally wrapped within GetScopedWriteLock
        /// otherwise an exception will occur.
        /// </remarks>
        /// <exception cref="InvalidOperationException">
        /// Thrown if this method is not called within a write lock
        /// </exception>
        public void NewContentTypesLocked(IEnumerable<IPublishedContentType> types)
        {
            EnsureLocked();

            foreach (var type in types)
            {
                SetContentTypeLocked(type);
            }
        }

        /// <summary>
        /// Sets data for updated content types
        /// </summary>
        /// <param name="types"></param>
        /// <remarks>
        /// This methods MUST be called from within a write lock, normally wrapped within GetScopedWriteLock
        /// otherwise an exception will occur.
        /// </remarks>
        /// <exception cref="InvalidOperationException">
        /// Thrown if this method is not called within a write lock
        /// </exception>
        public void UpdateContentTypesLocked(IEnumerable<IPublishedContentType> types)
        {
            //nothing to do if this is empty, no need to lock/allocate/iterate/etc...
            if (!types.Any()) return;

            EnsureLocked();

            var index = types.ToDictionary(x => x.Id, x => x);

            foreach (var type in index.Values)
            {
                SetContentTypeLocked(type);
            }

            foreach (var link in _contentNodes.Values)
            {
                var node = link.Value;
                if (node == null) continue;
                var contentTypeId = node.ContentType.Id;
                if (index.TryGetValue(contentTypeId, out var contentType) == false) continue;
                SetValueLocked(_contentNodes, node.Id, new ContentNode(node, _publishedModelFactory, contentType));
            }
        }

        /// <summary>
        /// Updates/sets data for all content types
        /// </summary>
        /// <param name="types"></param>
        /// <remarks>
        /// This methods MUST be called from within a write lock, normally wrapped within GetScopedWriteLock
        /// otherwise an exception will occur.
        /// </remarks>
        /// <exception cref="InvalidOperationException">
        /// Thrown if this method is not called within a write lock
        /// </exception>
        public void SetAllContentTypesLocked(IEnumerable<IPublishedContentType>? types)
        {
            EnsureLocked();

            // clear all existing content types
            ClearLocked(_contentTypesById);
            ClearLocked(_contentTypesByAlias);

            if (types is not null)
            {
                // set all new content types
                foreach (var type in types)
                {
                    SetContentTypeLocked(type);
                }
            }


            // beware! at that point the cache is inconsistent,
            // assuming we are going to SetAll content items!
        }

        /// <summary>
        /// Updates/sets/removes data for content types
        /// </summary>
        /// <param name="removedIds"></param>
        /// <param name="refreshedTypes"></param>
        /// <param name="kits"></param>
        /// <remarks>
        /// This methods MUST be called from within a write lock, normally wrapped within GetScopedWriteLock
        /// otherwise an exception will occur.
        /// </remarks>
        /// <exception cref="InvalidOperationException">
        /// Thrown if this method is not called within a write lock
        /// </exception>
        public void UpdateContentTypesLocked(IReadOnlyCollection<int>? removedIds, IReadOnlyCollection<IPublishedContentType> refreshedTypes, IReadOnlyCollection<ContentNodeKit> kits)
        {
            EnsureLocked();

            var removedIdsA = removedIds ?? Array.Empty<int>();
            var refreshedTypesA = refreshedTypes ?? Array.Empty<IPublishedContentType>();
            var refreshedIdsA = refreshedTypesA.Select(x => x.Id).ToList();
            kits = kits ?? Array.Empty<ContentNodeKit>();

            if (kits.Count == 0 && refreshedIdsA.Count == 0 && removedIdsA.Count == 0)
                return; //exit - there is nothing to do here

            var removedContentTypeNodes = new List<int>();
            var refreshedContentTypeNodes = new List<int>();

            // find all the nodes that are either refreshed or removed,
            // because of their content type being either refreshed or removed
            foreach (var link in _contentNodes.Values)
            {
                var node = link.Value;
                if (node == null) continue;
                var contentTypeId = node.ContentType.Id;
                if (removedIdsA.Contains(contentTypeId)) removedContentTypeNodes.Add(node.Id);
                if (refreshedIdsA.Contains(contentTypeId)) refreshedContentTypeNodes.Add(node.Id);
            }

            // perform deletion of content with removed content type
            // removing content types should have removed their content already
            // but just to be 100% sure, clear again here
            foreach (var node in removedContentTypeNodes)
                ClearBranchLocked(node);

            // perform deletion of removed content types
            foreach (var id in removedIdsA)
            {
                if (_contentTypesById.TryGetValue(id, out var link) == false || link.Value == null)
                    continue;
                SetValueLocked(_contentTypesById, id, null);
                SetValueLocked(_contentTypesByAlias, link.Value.Alias, null);
            }

            // perform update of refreshed content types
            foreach (var type in refreshedTypesA)
            {
                SetContentTypeLocked(type);
            }

            // perform update of content with refreshed content type - from the kits
            // skip missing type, skip missing parents & un-buildable kits - what else could we do?
            // kits are ordered by level, so ParentExists is ok here
            var visited = new List<int>();
            foreach (var kit in kits.Where(x =>
                refreshedIdsA.Contains(x.ContentTypeId) &&
                BuildKit(x, out _)))
            {
                // replacing the node: must preserve the relations
                var node = GetHead(_contentNodes, kit.Node.Id)?.Value;
                if (node != null)
                {
                    // Preserve children
                    kit.Node.FirstChildContentId = node.FirstChildContentId;
                    kit.Node.LastChildContentId = node.LastChildContentId;

                    // Also preserve siblings
                    kit.Node.NextSiblingContentId = node.NextSiblingContentId;
                    kit.Node.PreviousSiblingContentId = node.PreviousSiblingContentId;
                }

                SetValueLocked(_contentNodes, kit.Node.Id, kit.Node);

                visited.Add(kit.Node.Id);
                if (_localDb != null) RegisterChange(kit.Node.Id, kit);
            }

            // all content should have been refreshed - but...
            var orphans = refreshedContentTypeNodes.Except(visited);
            foreach (var id in orphans)
                ClearBranchLocked(id);
        }

        /// <summary>
        /// Updates data types
        /// </summary>
        /// <param name="dataTypeIds"></param>
        /// <param name="getContentType"></param>
        /// <remarks>
        /// This methods MUST be called from within a write lock, normally wrapped within GetScopedWriteLock
        /// otherwise an exception will occur.
        /// </remarks>
        /// <exception cref="InvalidOperationException">
        /// Thrown if this method is not called within a write lock
        /// </exception>
        public void UpdateDataTypesLocked(IEnumerable<int> dataTypeIds, Func<int, IPublishedContentType?> getContentType)
        {
            EnsureLocked();

            var contentTypes = _contentTypesById
                    .Where(kvp =>
                        kvp.Value.Value != null &&
                        kvp.Value.Value.PropertyTypes.Any(p => dataTypeIds.Contains(p.DataType.Id)))
                    .Select(kvp => kvp.Value.Value)
                    .Select(x => getContentType(x!.Id))
                    .Where(x => x != null) // poof, gone, very unlikely and probably an anomaly
                    .ToArray();

            var contentTypeIdsA = contentTypes.Select(x => x!.Id).ToArray();
            var contentTypeNodes = new Dictionary<int, List<int>>();
            foreach (var id in contentTypeIdsA)
                contentTypeNodes[id] = new List<int>();
            foreach (var link in _contentNodes.Values)
            {
                var node = link.Value;
                if (node != null && contentTypeIdsA.Contains(node.ContentType.Id))
                    contentTypeNodes[node.ContentType.Id].Add(node.Id);
            }

            foreach (var contentType in contentTypes.WhereNotNull())
            {
                // again, weird situation
                if (contentTypeNodes.ContainsKey(contentType.Id) == false)
                    continue;

                foreach (var id in contentTypeNodes[contentType.Id])
                {
                    _contentNodes.TryGetValue(id, out var link);
                    if (link?.Value == null)
                        continue;
                    var node = new ContentNode(link.Value, _publishedModelFactory, contentType);
                    SetValueLocked(_contentNodes, id, node);
                    if (_localDb != null) RegisterChange(id, node.ToKit());
                }
            }
        }

        /// <summary>
        /// Validate the <see cref="ContentNodeKit"/> and try to create a parent <see cref="LinkedNode{ContentNode}"/>
        /// </summary>
        /// <param name="kit"></param>
        /// <param name="parent"></param>
        /// <returns>
        /// Returns false if the parent was not found or if the kit validation failed
        /// </returns>
        private bool BuildKit(ContentNodeKit kit, [MaybeNullWhen(false)] out LinkedNode<ContentNode> parent)
        {
            // make sure parent exists
            parent = GetParentLink(kit.Node, null);
            if (parent == null)
            {
                _logger.LogWarning("Skip item id={kitNodeId}, could not find parent id={kitNodeParentContentId}.", kit.Node.Id, kit.Node.ParentContentId);
                return false;
            }

            // We cannot continue if there's no value. This shouldn't happen but it can happen if the database umbracoNode.path
            // data is invalid/corrupt. If that is the case, the parentId might be ok but not the Path which can result in null
            // because the data sort operation is by path.
            if (parent.Value == null)
            {
                _logger.LogWarning("Skip item id={kitNodeId}, no Data assigned for linked node with path {kitNodePath} and parent id {kitNodeParentContentId}. This can indicate data corruption for the Path value for node {kitNodeId}. See the Health Check dashboard in Settings to resolve data integrity issues.", kit.Node.Id, kit.Node.Path, kit.Node.ParentContentId, kit.Node.Id);
                return false;
            }

            // make sure the kit is valid
            if (kit.DraftData == null && kit.PublishedData == null)
            {
                _logger.LogWarning("Skip item id={kitNodeId}, both draft and published data are null.", kit.Node.Id);
                return false;
            }

            // unknown = bad
            if (_contentTypesById.TryGetValue(kit.ContentTypeId, out var link) == false || link.Value == null)
            {
                _logger.LogWarning("Skip item id={kitNodeId}, could not find content type id={kitContentTypeId}.", kit.Node.Id, kit.ContentTypeId);
                return false;
            }

            // check whether parent is published
            var canBePublished = ParentPublishedLocked(kit);

            // and use
            kit.Build(link.Value, _publishedSnapshotAccessor, _variationContextAccessor, _publishedModelFactory, canBePublished);

            return true;
        }

        #endregion

        #region Set, Clear, Get

        public int Count => _contentNodes.Count;

        /// <summary>
        /// Get the most recent version of the LinkedNode stored in the dictionary for the supplied key
        /// </summary>
        /// <typeparam name="TKey"></typeparam>
        /// <typeparam name="TValue"></typeparam>
        /// <param name="dict"></param>
        /// <param name="key"></param>
        /// <returns></returns>
        private static LinkedNode<TValue>? GetHead<TKey, TValue>(ConcurrentDictionary<TKey, LinkedNode<TValue>> dict, TKey key)
            where TValue : class?
            where TKey : notnull
        {
            dict.TryGetValue(key, out var link); // else null
            return link;
        }

        /// <summary>
        /// Sets the data for a <see cref="ContentNodeKit"/>
        /// </summary>
        /// <param name="kit"></param>
        /// <returns></returns>
        /// <remarks>
        /// This methods MUST be called from within a write lock, normally wrapped within GetScopedWriteLock
        /// otherwise an exception will occur.
        /// </remarks>
        /// <exception cref="InvalidOperationException">
        /// Thrown if this method is not called within a write lock
        /// </exception>
        public bool SetLocked(ContentNodeKit kit)
        {
            EnsureLocked();

            // ReSharper disable LocalizableElement
            if (kit.IsEmpty)
                throw new ArgumentException("Kit is empty.", nameof(kit));
            if (kit.Node.FirstChildContentId > 0)
                throw new ArgumentException("Kit content cannot have children.", nameof(kit));
            // ReSharper restore LocalizableElement

            LogContentIdSet(kit.Node.Id);

            // get existing
            _contentNodes.TryGetValue(kit.Node.Id, out var link);
            var existing = link?.Value;

            if (!BuildKit(kit, out var parent))
                return false;

            // moving?
            var moving = existing != null && existing.ParentContentId != kit.Node.ParentContentId;

            // manage children
            if (existing != null)
            {
                kit.Node.FirstChildContentId = existing.FirstChildContentId;
                kit.Node.LastChildContentId = existing.LastChildContentId;
            }

            // set
            SetValueLocked(_contentNodes, kit.Node.Id, kit.Node);
            if (_localDb != null) RegisterChange(kit.Node.Id, kit);

            // manage the tree
            if (existing == null)
            {
                // new, add to parent
                AddTreeNodeLocked(kit.Node, parent);
            }
            else if (moving || existing.SortOrder != kit.Node.SortOrder)
            {
                // moved, remove existing from its parent, add content to its parent
                RemoveTreeNodeLocked(existing);
                AddTreeNodeLocked(kit.Node);
            }
            else
            {
                // replacing existing, handle siblings
                kit.Node.NextSiblingContentId = existing.NextSiblingContentId;
                kit.Node.PreviousSiblingContentId = existing.PreviousSiblingContentId;
            }

            _contentKeyToIdMap[kit.Node.Uid] = kit.Node.Id;

            return true;
        }

      

        private void LogContentIdSet(int kitNodeId)
        {
            if (_logger.IsEnabled(LogLevel.Debug))
            {
                s_logContentIdSet.Invoke(_logger, kitNodeId, null);
            }
        }

        private void ClearRootLocked()
        {
            if (_root.Gen != _liveGen)
                _root = new LinkedNode<ContentNode>(new ContentNode(), _liveGen, _root);
            else if(_root.Value is not null)
            {
                _root.Value.FirstChildContentId = -1;
            }
        }

        /// <summary>
        /// Builds all kits on startup using a fast forward only cursor
        /// </summary>
        /// <param name="kits">
        /// All kits sorted by Level + Parent Id + Sort order
        /// </param>
        /// <param name="fromDb">True if the data is coming from the database (not the local cache db)</param>
        /// <returns></returns>
        /// <remarks>
        /// <para>
        /// This requires that the collection is sorted by Level + ParentId + Sort Order.
        /// This should be used only on a site startup as the first generations.
        /// This CANNOT be used after startup since it bypasses all checks for Generations.
        /// </para>
        /// <para>
        /// This methods MUST be called from within a write lock, normally wrapped within GetScopedWriteLock
        /// otherwise an exception will occur.
        /// </para>
        /// </remarks>
        /// <exception cref="InvalidOperationException">
        /// Thrown if this method is not called within a write lock
        /// </exception>
        [Obsolete("Use the overload that takes a 'kitGroupSize' parameter instead")]
        public bool SetAllFastSortedLocked(IEnumerable<ContentNodeKit> kits, bool fromDb)
        {
            return SetAllFastSortedLocked(kits, 1, fromDb);
        }

        /// <summary>
        /// Builds all kits on startup using a fast forward only cursor
        /// </summary>
        /// <param name="kits">
        /// All kits sorted by Level + Parent Id + Sort order
        /// </param>
        /// <param name="kitGroupSize"></param>
        /// <param name="fromDb">True if the data is coming from the database (not the local cache db)</param>
        /// <returns></returns>
        /// <remarks>
        /// <para>
        /// This requires that the collection is sorted by Level + ParentId + Sort Order.
        /// This should be used only on a site startup as the first generations.
        /// This CANNOT be used after startup since it bypasses all checks for Generations.
        /// </para>
        /// <para>
        /// This methods MUST be called from within a write lock, normally wrapped within GetScopedWriteLock
        /// otherwise an exception will occur.
        /// </para>
        /// </remarks>
        /// <exception cref="InvalidOperationException">
        /// Thrown if this method is not called within a write lock
        /// </exception>
        public bool SetAllFastSortedLocked(IEnumerable<ContentNodeKit> kits, int kitGroupSize, bool fromDb)
        {
            EnsureLocked();

            var ok = true;

            ClearLocked(_contentNodes);
            ClearRootLocked();

            // The name of the game here is to populate each kit's
            //  FirstChildContentId
            //  LastChildContentId
            //  NextSiblingContentId
            //  PreviousSiblingContentId

            ContentNode? previousNode = null;
            ContentNode? parent = null;

            // By using InGroupsOf() here we are forcing the database query result extraction to retrieve items in batches,
            // reducing the possibility of a database timeout (ThreadAbortException) on large datasets.
            // This in turn reduces the possibility that the NuCache file will remain locked, because an exception
            // here results in the calling method to not release the lock.

            // However the larger the batck size, the more content loaded into memory.  So by default, this is set to 1 and can be increased by setting
            // the configuration setting Umbraco:CMS:NuCache:KitPageSize to a higher value.

            // If we are not loading from the database, then we can ignore this restriction.

            foreach (var kitGroup in kits.InGroupsOf(!fromDb || kitGroupSize < 1 ? 1 : kitGroupSize))
            {
                foreach (var kit in kitGroup)
                {
                    if (!BuildKit(kit, out var parentLink))
                    {
                        ok = false;
                        continue; // skip that one
                    }

                    var thisNode = kit.Node;

                    if (parent == null)
                    {
                        // first parent
                        parent = parentLink.Value;
                        parent!.FirstChildContentId = thisNode.Id; // this node is the first node
                    }
                    else if (parent.Id != parentLink.Value!.Id)
                    {
                        // new parent
                        parent = parentLink.Value;
                        parent.FirstChildContentId = thisNode.Id; // this node is the first node
                        previousNode = null; // there is no previous sibling
                    }

<<<<<<< HEAD
                LogParentContentIdSet(thisNode.Id, thisNode.ParentContentId);
=======
                    if (_logger.IsEnabled(LogLevel.Debug))
                    {
                        _logger.LogDebug("Set {thisNodeId} with parent {thisNodeParentContentId}", thisNode.Id, thisNode.ParentContentId);
                    }
>>>>>>> c0c9c50e

                    SetValueLocked(_contentNodes, thisNode.Id, thisNode);

                    // if we are initializing from the database source ensure the local db is updated
                    if (fromDb && _localDb != null) RegisterChange(thisNode.Id, kit);

                    // this node is always the last child
                    parent.LastChildContentId = thisNode.Id;

                    // wire previous node as previous sibling
                    if (previousNode != null)
                    {
                        previousNode.NextSiblingContentId = thisNode.Id;
                        thisNode.PreviousSiblingContentId = previousNode.Id;
                    }

                    // this node becomes the previous node
                    previousNode = thisNode;

                    _contentKeyToIdMap[kit.Node.Uid] = kit.Node.Id;
                }
            }

            return ok;
        }

        private void LogParentContentIdSet(int thisNodeId,int thisNodeParentContentId)
        {
            if (_logger.IsEnabled(LogLevel.Debug))
            {
                s_logParentContentIdSet.Invoke(_logger, thisNodeId, thisNodeParentContentId, null);
            }
        }

        /// <summary>
        /// Set all data for a collection of <see cref="ContentNodeKit"/>
        /// </summary>
        /// <param name="kits"></param>
        /// <returns></returns>
        /// <remarks>
        /// This methods MUST be called from within a write lock, normally wrapped within GetScopedWriteLock
        /// otherwise an exception will occur.
        /// </remarks>
        /// <exception cref="InvalidOperationException">
        /// Thrown if this method is not called within a write lock
        /// </exception>
        [Obsolete("Use the overload that takes the 'kitGroupSize' and 'fromDb' parameters instead")]
        public bool SetAllLocked(IEnumerable<ContentNodeKit> kits)
        {
            return SetAllLocked(kits, 1, false);
        }

        /// <summary>
        /// Set all data for a collection of <see cref="ContentNodeKit"/>
        /// </summary>
        /// <param name="kits"></param>
        /// <param name="kitGroupSize"></param>
        /// <param name="fromDb">True if the data is coming from the database (not the local cache db)</param>
        /// <returns></returns>
        /// <remarks>
        /// This methods MUST be called from within a write lock, normally wrapped within GetScopedWriteLock
        /// otherwise an exception will occur.
        /// </remarks>
        /// <exception cref="InvalidOperationException">
        /// Thrown if this method is not called within a write lock
        /// </exception>
        public bool SetAllLocked(IEnumerable<ContentNodeKit> kits, int kitGroupSize, bool fromDb)
        {
            EnsureLocked();

            var ok = true;

            ClearLocked(_contentNodes);
            ClearRootLocked();

            // do NOT clear types else they are gone!
            //ClearLocked(_contentTypesById);
            //ClearLocked(_contentTypesByAlias);

            // By using InGroupsOf() here we are forcing the database query result extraction to retrieve items in batches,
            // reducing the possibility of a database timeout (ThreadAbortException) on large datasets.
            // This in turn reduces the possibility that the NuCache file will remain locked, because an exception
            // here results in the calling method to not release the lock.

            // However the larger the batck size, the more content loaded into memory.  So by default, this is set to 1 and can be increased by setting
            // the configuration setting Umbraco:CMS:NuCache:KitPageSize to a higher value.

            // If we are not loading from the database, then we can ignore this restriction.
            foreach (var kitGroup in kits.InGroupsOf(!fromDb || kitGroupSize < 1 ? 1 : kitGroupSize))
            {
                foreach (var kit in kitGroup)
                {
                    if (!BuildKit(kit, out var parent))
                    {
                        ok = false;
                        continue; // skip that one
                    }

<<<<<<< HEAD
                LogParentContentIdSet(kit.Node.Id, kit.Node.ParentContentId);
=======
                    if (_logger.IsEnabled(LogLevel.Debug))
                    {
                        _logger.LogDebug("Set {kitNodeId} with parent {kitNodeParentContentId}", kit.Node.Id, kit.Node.ParentContentId);
                    }
>>>>>>> c0c9c50e

                    SetValueLocked(_contentNodes, kit.Node.Id, kit.Node);

                    if (_localDb != null) RegisterChange(kit.Node.Id, kit);
                    AddTreeNodeLocked(kit.Node, parent);

                    _contentKeyToIdMap[kit.Node.Uid] = kit.Node.Id;
                }
            }

            return ok;
        }

        /// <summary>
        /// Sets data for a branch of <see cref="ContentNodeKit"/>
        /// </summary>
        /// <param name="rootContentId"></param>
        /// <param name="kits"></param>
        /// <returns></returns>
        /// <remarks>
        /// <para>
        /// IMPORTANT kits must be sorted out by LEVEL and by SORT ORDER
        /// </para>
        /// <para>
        /// This methods MUST be called from within a write lock, normally wrapped within GetScopedWriteLock
        /// otherwise an exception will occur.
        /// </para>
        /// </remarks>
        /// <exception cref="InvalidOperationException">
        /// Thrown if this method is not called within a write lock
        /// </exception>
        public bool SetBranchLocked(int rootContentId, IEnumerable<ContentNodeKit> kits)
        {
            EnsureLocked();

            var ok = true;

            // get existing
            _contentNodes.TryGetValue(rootContentId, out var link);
            var existing = link?.Value;

            // clear
            if (existing != null)
            {
                //this zero's out the branch (recursively), if we're in a new gen this will add a NULL placeholder for the gen
                ClearBranchLocked(existing);
                //TODO: This removes the current GEN from the tree - do we really want to do that? (not sure if this is still an issue....)
                RemoveTreeNodeLocked(existing);
            }

            // now add them all back
            foreach (var kit in kits)
            {
                if (!BuildKit(kit, out var parent))
                {
                    ok = false;
                    continue; // skip that one
                }
                SetValueLocked(_contentNodes, kit.Node.Id, kit.Node);
                if (_localDb != null) RegisterChange(kit.Node.Id, kit);
                AddTreeNodeLocked(kit.Node, parent);

                _contentKeyToIdMap[kit.Node.Uid] = kit.Node.Id;
            }

            return ok;
        }

        /// <summary>
        /// Clears data for a given node id
        /// </summary>
        /// <param name="id"></param>
        /// <returns></returns>
        /// <remarks>
        /// This methods MUST be called from within a write lock, normally wrapped within GetScopedWriteLock
        /// otherwise an exception will occur.
        /// </remarks>
        /// <exception cref="InvalidOperationException">
        /// Thrown if this method is not called within a write lock
        /// </exception>
        public bool ClearLocked(int id)
        {
            EnsureLocked();

            // try to find the content
            // if it is not there, nothing to do
            _contentNodes.TryGetValue(id, out var link); // else null
            if (link?.Value == null) return false;

            var content = link.Value;

            LogClearContentId(content.Id);

            // clear the entire branch
            ClearBranchLocked(content);

            // manage the tree
            RemoveTreeNodeLocked(content);

            return true;
        }

        private void LogClearContentId(int contentId)
        {
            if (_logger.IsEnabled(LogLevel.Debug))
            {
                s_logClearContentId.Invoke(_logger, contentId, null);
            }
        }

        private void ClearBranchLocked(int id)
        {
            _contentNodes.TryGetValue(id, out var link);
            if (link?.Value == null)
                return;
            ClearBranchLocked(link.Value);
        }

        private void ClearBranchLocked(ContentNode? content)
        {
            // This should never be null, all code that calls this method is null checking but we've seen
            // issues of null ref exceptions in issue reports so we'll double check here
            if (content == null) throw new ArgumentNullException(nameof(content));

            SetValueLocked(_contentNodes, content.Id, null);
            if (_localDb != null) RegisterChange(content.Id, ContentNodeKit.Null);

            _contentKeyToIdMap.TryRemove(content.Uid, out _);

            var id = content.FirstChildContentId;
            while (id > 0)
            {
                // get the required link node, this ensures that both `link` and `link.Value` are not null
                var link = GetRequiredLinkedNode(id, "child", null);
                var linkValue = link.Value; // capture local since clearing in recurse can clear it
                ClearBranchLocked(linkValue); // recurse
                id = linkValue?.NextSiblingContentId ?? 0;
            }
        }

        /// <summary>
        /// Gets the link node and if it doesn't exist throw a <see cref="PanicException"/>
        /// </summary>
        /// <param name="id"></param>
        /// <param name="description"></param>
        /// <param name="gen">the generation requested, null for the latest stored</param>
        /// <returns></returns>
        private LinkedNode<ContentNode> GetRequiredLinkedNode(int id, string description, long? gen)
        {
            if (_contentNodes.TryGetValue(id, out var link))
            {
                link = GetLinkedNodeGen(link, gen);
                if (link is not null && link.Value is not null)
                {
                    return link!;
                }
            }

            throw new PanicException($"failed to get {description} with id={id}");
        }

        /// <summary>
        /// Gets the parent link node, may be null or root if ParentContentId is less than 0
        /// </summary>
        /// <param name="gen">the generation requested, null for the latest stored</param>
        private LinkedNode<ContentNode>? GetParentLink(ContentNode content, long? gen)
        {
            if (content.ParentContentId < 0)
            {
                var root = GetLinkedNodeGen(_root, gen);
                return root;
            }

            if (_contentNodes.TryGetValue(content.ParentContentId, out var link))
                link = GetLinkedNodeGen(link, gen);

            if (link is not null && link.Value is not null)
            {
                return link!;
            }
            return null;
        }

        /// <summary>
        /// Gets the linked parent node and if it doesn't exist throw a <see cref="PanicException"/>
        /// </summary>
        /// <param name="content"></param>
        /// <param name="gen">the generation requested, null for the latest stored</param>
        /// <returns></returns>
        private LinkedNode<ContentNode> GetRequiredParentLink(ContentNode content, long? gen)
        {
            return content.ParentContentId < 0 ? _root : GetRequiredLinkedNode(content.ParentContentId, "parent", gen);
        }

        /// <summary>
        /// Iterates over the LinkedNode's generations to find the correct one
        /// </summary>
        /// <param name="link"></param>
        /// <param name="gen">The generation requested, use null to avoid the lookup</param>
        /// <returns></returns>
        private LinkedNode<TValue>? GetLinkedNodeGen<TValue>(LinkedNode<TValue>? link, long? gen)
            where TValue : class?
        {
            if (!gen.HasValue) return link;

            //find the correct snapshot, find the first that is <= the requested gen
            while (link != null && link.Gen > gen)
            {
                link = link.Next;
            }
            return link;
        }

        /// <summary>
        /// This removes this current node from the tree hiearchy by removing it from it's parent's linked list
        /// </summary>
        /// <param name="content"></param>
        /// <remarks>
        /// This is called within a lock which means a new Gen is being created therefore this will not modify any existing content in a Gen.
        /// </remarks>
        private void RemoveTreeNodeLocked(ContentNode content)
        {
            // NOTE: DO NOT modify `content` here, this would modify data for an existing Gen, all modifications are done to clones
            // which would be targeting the new Gen.

            var parentLink = content.ParentContentId < 0
                ? _root
                : GetRequiredLinkedNode(content.ParentContentId, "parent", null);

            var parent = parentLink.Value;

            // must have children
            if (parent!.FirstChildContentId < 0)
                throw new PanicException("no children");

            // if first/last, clone parent, then remove

            if (parent.FirstChildContentId == content.Id || parent.LastChildContentId == content.Id)
                parent = GenCloneLocked(parentLink);

            if (parent is not null)
            {
                if (parent.FirstChildContentId == content.Id)
                {
                    parent.FirstChildContentId = content.NextSiblingContentId;
                }

                if (parent.LastChildContentId == content.Id)
                {
                    parent.LastChildContentId = content.PreviousSiblingContentId;
                }
            }

            // maintain linked list

            if (content.NextSiblingContentId > 0)
            {
                var nextLink = GetRequiredLinkedNode(content.NextSiblingContentId, "next sibling", null);
                var next = GenCloneLocked(nextLink);

                if (next is not null)
                {
                    next.PreviousSiblingContentId = content.PreviousSiblingContentId;
                }
            }

            if (content.PreviousSiblingContentId > 0)
            {
                var prevLink = GetRequiredLinkedNode(content.PreviousSiblingContentId, "previous sibling", null);
                var prev = GenCloneLocked(prevLink);

                if (prev is not null)
                {
                    prev.NextSiblingContentId = content.NextSiblingContentId;
                }
            }
        }

        private bool ParentPublishedLocked(ContentNodeKit kit)
        {
            if (kit.Node.ParentContentId < 0)
                return true;
            var link = GetParentLink(kit.Node, null);
            var node = link?.Value;
            return node != null && node.HasPublished;
        }

        private ContentNode? GenCloneLocked(LinkedNode<ContentNode> link)
        {
            var node = link.Value;

            if (node != null && link.Gen != _liveGen)
            {
                node = new ContentNode(node, _publishedModelFactory);
                if (link == _root)
                    SetRootLocked(node);
                else
                    SetValueLocked(_contentNodes, node.Id, node);
            }

            return node;
        }

        /// <summary>
        /// Adds a node to the tree structure.
        /// </summary>
        private void AddTreeNodeLocked(ContentNode content, LinkedNode<ContentNode>? parentLink = null)
        {
            parentLink = parentLink ?? GetRequiredParentLink(content, null);

            var parent = parentLink.Value;

            // We are doing a null check here but this should no longer be possible because we have a null check in BuildKit
            // for the parent.Value property and we'll output a warning. However I'll leave this additional null check in place.
            // see https://github.com/umbraco/Umbraco-CMS/issues/7868
            if (parent == null)
                throw new PanicException($"A null Value was returned on the {nameof(parentLink)} LinkedNode with id={content.ParentContentId}, potentially your database paths are corrupted.");

            // if parent has no children, clone parent + add as first child
            if (parent.FirstChildContentId < 0)
            {
                parent = GenCloneLocked(parentLink);
                if (parent is not null)
                {
                    parent.FirstChildContentId = content.Id;
                    parent.LastChildContentId = content.Id;
                }

                return;
            }

            // get parent's first child
            var childLink = GetRequiredLinkedNode(parent.FirstChildContentId, "first child", null);
            var child = childLink.Value;

            // if first, clone parent + insert as first child
            // NOTE: Don't perform this check if loading from local DB since we know it's already sorted
            if (child?.SortOrder > content.SortOrder)
            {
                content.NextSiblingContentId = parent.FirstChildContentId;
                content.PreviousSiblingContentId = -1;

                parent = GenCloneLocked(parentLink);
                if (parent is not null)
                {
                    parent.FirstChildContentId = content.Id;
                }

                child = GenCloneLocked(childLink);

                if (child is not null)
                {
                    child.PreviousSiblingContentId = content.Id;
                }

                return;
            }

            // get parent's last child
            var lastChildLink = GetRequiredLinkedNode(parent.LastChildContentId, "last child", null);
            var lastChild = lastChildLink.Value;

            // if last, clone parent + append as last child
            if (lastChild?.SortOrder <= content.SortOrder)
            {
                content.PreviousSiblingContentId = parent.LastChildContentId;
                content.NextSiblingContentId = -1;

                parent = GenCloneLocked(parentLink);
                if (parent is not null)
                {
                    parent.LastChildContentId = content.Id;
                }

                lastChild = GenCloneLocked(lastChildLink);

                if (lastChild is not null)
                {
                    lastChild.NextSiblingContentId = content.Id;
                }

                return;
            }

            // else it's going somewhere in the middle,
            // TODO: There was a note about performance when this occurs and that this only happens when moving and not very often, but that is not true,
            // this also happens anytime a middle node is unpublished or republished (which causes a branch update), i'm unsure if this has perf impacts,
            // i think this used to but it doesn't seem bad anymore that I can see...
            while (child?.NextSiblingContentId > 0)
            {
                // get next child
                var nextChildLink = GetRequiredLinkedNode(child.NextSiblingContentId, "next child", null);
                var nextChild = nextChildLink.Value;

                // if here, clone previous + append/insert
                // NOTE: Don't perform this check if loading from local DB since we know it's already sorted
                if (nextChild?.SortOrder > content.SortOrder)
                {
                    content.NextSiblingContentId = nextChild.Id;
                    content.PreviousSiblingContentId = nextChild.PreviousSiblingContentId;

                    child = GenCloneLocked(childLink);

                    if (child is not null)
                    {
                        child.NextSiblingContentId = content.Id;
                    }

                    var nnext = GenCloneLocked(nextChildLink);

                    if (nnext is not null)
                    {
                        nnext.PreviousSiblingContentId = content.Id;
                    }

                    return;
                }

                childLink = nextChildLink;
                child = nextChild;
            }

            // should never get here
            throw new PanicException("No more children.");
        }

        // replaces the root node
        private void SetRootLocked(ContentNode node)
        {
            if (_root.Gen != _liveGen)
            {
                _root = new LinkedNode<ContentNode>(node, _liveGen, _root);
            }
            else
            {
                _root.Value = node;
            }
        }

        private void SetContentTypeLocked(IPublishedContentType type)
        {
            SetValueLocked(_contentTypesById, type.Id, type);
            SetValueLocked(_contentTypesByAlias, type.Alias, type);
            // ensure the key/id map is accurate
            _contentTypeKeyToIdMap[type.Key] = type.Id;
        }

        // set a node (just the node, not the tree)
        private void SetValueLocked<TKey, TValue>(ConcurrentDictionary<TKey, LinkedNode<TValue>> dict, TKey key, TValue value)
            where TValue : class?
            where TKey : notnull
        {
            // this is safe only because we're write-locked
            var link = GetHead(dict, key);
            if (link != null)
            {
                // already in the dict
                if (link.Gen != _liveGen)
                {
                    // for an older gen - if value is different then insert a new
                    // link for the new gen, with the new value
                    if (link.Value != value)
                        dict.TryUpdate(key, new LinkedNode<TValue>(value, _liveGen, link), link);
                }
                else
                {
                    // for the live gen - we can fix the live gen - and remove it
                    // if value is null and there's no next gen
                    if (value == null && link.Next == null)
                        dict.TryRemove(key, out link);
                    else
                        link.Value = value;
                }
            }
            else
            {
                dict.TryAdd(key, new LinkedNode<TValue>(value, _liveGen));
            }
        }

        private void ClearLocked<TKey, TValue>(ConcurrentDictionary<TKey, LinkedNode<TValue>> dict)
            where TValue : class?
            where TKey : notnull
        {
            // this is safe only because we're write-locked
            foreach (var kvp in dict.Where(x => x.Value != null))
            {
                if (kvp.Value.Gen != _liveGen)
                {
                    var link = new LinkedNode<TValue>(null, _liveGen, kvp.Value);
                    dict.TryUpdate(kvp.Key, link, kvp.Value);
                }
                else
                {
                    kvp.Value.Value = null;
                }
            }
        }

        public ContentNode? Get(int id, long gen)
        {
            return GetValue(_contentNodes, id, gen);
        }

        public ContentNode? Get(Guid uid, long gen)
        {
            return _contentKeyToIdMap.TryGetValue(uid, out var id)
                ? GetValue(_contentNodes, id, gen)
                : null;
        }

        public IEnumerable<ContentNode?> GetAtRoot(long gen)
        {
            var root = GetLinkedNodeGen(_root, gen);
            if (root == null)
                yield break;

            var id = root.Value?.FirstChildContentId;

            while (id > 0)
            {
                var link = GetRequiredLinkedNode(id.Value, "root", gen);
                yield return link.Value;
                id = link.Value?.NextSiblingContentId;
            }
        }

        private TValue? GetValue<TKey, TValue>(ConcurrentDictionary<TKey, LinkedNode<TValue>> dict, TKey key, long gen)
            where TValue : class?
            where TKey : notnull
        {
            // look ma, no lock!
            var link = GetHead(dict, key);
            link = GetLinkedNodeGen(link, gen);
            return link?.Value; // may be null
        }

        public IEnumerable<ContentNode> GetAll(long gen)
        {
            // enumerating on .Values locks the concurrent dictionary,
            // so better get a shallow clone in an array and release
            var links = _contentNodes.Values.ToArray();
            foreach (var l in links)
            {
                var link = GetLinkedNodeGen(l, gen);
                if (link?.Value != null)
                    yield return link.Value;
            }
        }

        public bool IsEmpty(long gen)
        {
            var has = _contentNodes.Any(x =>
            {
                var link = GetLinkedNodeGen(x.Value, gen);
                return link?.Value != null;
            });
            return has == false;
        }

        public IPublishedContentType? GetContentType(int id, long gen)
        {
            return GetValue(_contentTypesById, id, gen);
        }

        public IPublishedContentType? GetContentType(string alias, long gen)
        {
            return GetValue(_contentTypesByAlias, alias, gen);
        }

        public IPublishedContentType? GetContentType(Guid key, long gen)
        {
            if (!_contentTypeKeyToIdMap.TryGetValue(key, out var id))
                return null;
            return GetContentType(id, gen);
        }

        #endregion

        #region Snapshots

        public Snapshot CreateSnapshot()
        {
            lock (_rlocko)
            {
                // if no next generation is required, and we already have one,
                // use it and create a new snapshot
                if (_nextGen == false && _genObj != null)
                    return new Snapshot(this, _genObj.GetGenRef()
#if DEBUG
                        , _loggerFactory.CreateLogger<Snapshot>()
#endif
                        );

                // else we need to try to create a new gen ref
                // whether we are wlocked or not, noone can rlock while we do,
                // so _liveGen and _nextGen are safe
                if (Monitor.IsEntered(_wlocko))
                {
                    // write-locked, cannot use latest gen (at least 1) so use previous
                    var snapGen = _nextGen ? _liveGen - 1 : _liveGen;

                    // create a new gen ref unless we already have it
                    if (_genObj == null)
                        _genObjs.Enqueue(_genObj = new GenObj(snapGen));
                    else if (_genObj.Gen != snapGen)
                        throw new PanicException($"The generation {_genObj.Gen} does not equal the snapshot generation {snapGen}");
                }
                else
                {
                    // not write-locked, can use latest gen, create a new gen ref
                    _genObjs.Enqueue(_genObj = new GenObj(_liveGen));
                    _nextGen = false; // this is the ONLY thing that triggers a _liveGen++
                }

                // so...
                // the genRefRef has a weak ref to the genRef, and is queued
                // the snapshot has a ref to the genRef, which has a ref to the genRefRef
                // when the snapshot is disposed, it decreases genRefRef counter
                // so after a while, one of these conditions is going to be true:
                // - the genRefRef counter is zero because all snapshots have properly been disposed
                // - the genRefRef weak ref is dead because all snapshots have been collected
                // in both cases, we will dequeue and collect

                var snapshot = new Snapshot(this, _genObj.GetGenRef()
#if DEBUG
                    , _loggerFactory.CreateLogger<Snapshot>()
#endif
                    );

                // reading _floorGen is safe if _collectTask is null
                if (_collectTask == null && _collectAuto && _liveGen - _floorGen > CollectMinGenDelta)
                {
                    CollectAsyncLocked();
                }

                return snapshot;
            }
        }

        public Snapshot LiveSnapshot => new Snapshot(this, _liveGen
#if DEBUG
            , _loggerFactory.CreateLogger<Snapshot>()
#endif
        );

        public Task CollectAsync()
        {
            lock (_rlocko)
            {
                return CollectAsyncLocked();
            }
        }

        private Task CollectAsyncLocked()
        {
            // NOTE: What in the heck is going on here? Why is any of this running in async contexts?
            // SD: From what I can tell this was designed to be a set and forget background task to do the
            // collecting which is why it's called from non-async methods within this class. This is
            // slightly dangerous because it's not taking into account app shutdown.
            // TODO: There should be a different method or class responsible for executing the cleanup on a
            // background (set and forget) thread.

            if (_collectTask != null)
            {
                return _collectTask;
            }

            // ReSharper disable InconsistentlySynchronizedField
            var task = _collectTask = Task.Run((Action)Collect);
            _collectTask.ContinueWith(_ =>
            {
                lock (_rlocko)
                {
                    _collectTask = null;
                }
            },
            CancellationToken.None,
            TaskContinuationOptions.ExecuteSynchronously,
            // Must explicitly specify this, see https://blog.stephencleary.com/2013/10/continuewith-is-dangerous-too.html
            TaskScheduler.Default);
            // ReSharper restore InconsistentlySynchronizedField

            return task;
        }

        private void Collect()
        {
            // see notes in CreateSnapshot
#if DEBUG
            _logger.LogDebug("Collect.");
#endif
            while (_genObjs.TryPeek(out var genObj) && (genObj.Count == 0 || genObj.WeakGenRef.IsAlive == false))
            {
                _genObjs.TryDequeue(out genObj); // cannot fail since TryPeek has succeeded
                _floorGen = genObj!.Gen;
#if DEBUG
                //_logger.LogDebug("_floorGen=" + _floorGen + ", _liveGen=" + _liveGen);
#endif
            }

            Collect(_contentNodes);
            CollectRoot();
            Collect(_contentTypesById);
            Collect(_contentTypesByAlias);
        }

        private void CollectRoot()
        {
            var link = _root;
            while (link.Next != null && link.Next.Gen > _floorGen)
                link = link.Next;
            link.Next = null;
        }

        private void Collect<TKey, TValue>(ConcurrentDictionary<TKey, LinkedNode<TValue>> dict)
            where TValue : class?
            where TKey : notnull
        {
            // it is OK to enumerate a concurrent dictionary and it does not lock
            // it - and here it's not an issue if we skip some items, they will be
            // processed next time we collect

            long liveGen;
            lock (_rlocko) // r is good
            {
                liveGen = _liveGen;
                if (_nextGen == false)
                    liveGen += 1;
            }

            foreach (var kvp in dict)
            {
                var link = kvp.Value;

#if DEBUG
                //_logger.LogDebug("Collect id:" + kvp.Key + ", gen:" + link.Gen +
                //    ", nxt:" + (link.Next == null ? "null" : "link") +
                //    ", val:" + (link.Value == null ? "null" : "value"));
#endif

                // reasons to collect the head:
                //   gen must be < liveGen (we never collect live gen)
                //   next == null && value == null (we have no data at all)
                //   next != null && value == null BUT gen > floor (noone wants us)
                // not live means .Next and .Value are safe
                if (link.Gen < liveGen && link.Value == null
                    && (link.Next == null || link.Gen <= _floorGen))
                {
                    // not live, null value, no next link = remove that one -- but only if
                    // the dict has not been updated, have to do it via ICollection<> (thanks
                    // Mr Toub) -- and if the dict has been updated there is nothing to collect
                    var idict = dict as ICollection<KeyValuePair<TKey, LinkedNode<TValue>>>;
                    idict.Remove(kvp);
                    continue;
                }

                // in any other case we're not collecting the head, we need to go to Next
                // and if there is no Next, skip
                if (link.Next == null)
                    continue;

                // else go to Next and loop while above floor, and kill everything below
                while (link.Next != null && link.Next.Gen > _floorGen)
                    link = link.Next;
                link.Next = null;
            }
        }

        // TODO: This is never used? Should it be? Maybe move to TestHelper below?
        //public async Task WaitForPendingCollect()
        //{
        //    Task task;
        //    lock (_rlocko)
        //    {
        //        task = _collectTask;
        //    }
        //    if (task != null)
        //        await task;
        //}

        public long GenCount => _genObjs.Count;

        public long SnapCount => _genObjs.Sum(x => x.Count);

        #endregion

        #region Internals/Unit testing

        private TestHelper? _unitTesting;

        // note: nothing here is thread-safe
        internal class TestHelper
        {
            private readonly ContentStore _store;

            public TestHelper(ContentStore store)
            {
                _store = store;
            }

            public long LiveGen => _store._liveGen;
            public long FloorGen => _store._floorGen;
            public bool NextGen => _store._nextGen;
            public bool CollectAuto
            {
                get => _store._collectAuto;
                set => _store._collectAuto = value;
            }

            /// <summary>
            /// Return a list of Gen/ContentNode values
            /// </summary>
            /// <param name="id"></param>
            /// <returns></returns>
            public (long gen, ContentNode? contentNode)[] GetValues(int id)
            {
                _store._contentNodes.TryGetValue(id, out LinkedNode<ContentNode?>? link); // else null

                if (link == null)
                    return Array.Empty<(long, ContentNode?)>();

                var tuples = new List<(long, ContentNode?)>();
                do
                {
                    tuples.Add((link.Gen, link.Value));
                    link = link.Next;
                } while (link != null);
                return tuples.ToArray();
            }
        }

        internal TestHelper Test => _unitTesting ?? (_unitTesting = new TestHelper(this));

        #endregion

        #region Classes

        public partial class Snapshot : IDisposable
        {
            private readonly ContentStore _store;
            private readonly GenRef? _genRef;
            private long _gen;
#if DEBUG
            private readonly ILogger<Snapshot> _logger;
#endif

            //private static int _count;
            //private readonly int _thisCount;

            internal Snapshot(ContentStore store, GenRef genRef
#if DEBUG
                    , ILogger<Snapshot> logger
#endif
                )
            {
                _store = store;
                _genRef = genRef;
                _gen = genRef.Gen;
                Interlocked.Increment(ref genRef.GenObj.Count);
                //_thisCount = _count++;

#if DEBUG
                _logger = logger;
                _logger.LogDebug("Creating snapshot.");
#endif
            }

            internal Snapshot(ContentStore store, long gen
#if DEBUG
                , ILogger<Snapshot> logger
#endif
                )
            {
                _store = store;
                _gen = gen;

#if DEBUG
                _logger = logger;
                _logger.LogDebug("Creating live.");
#endif
            }

            public ContentNode? Get(int id)
            {
                if (_gen < 0)
                    throw new ObjectDisposedException("snapshot" /*+ " (" + _thisCount + ")"*/);
                return _store.Get(id, _gen);
            }

            public ContentNode? Get(Guid id)
            {
                if (_gen < 0)
                    throw new ObjectDisposedException("snapshot" /*+ " (" + _thisCount + ")"*/);
                return _store.Get(id, _gen);
            }

            public IEnumerable<ContentNode> GetAtRoot()
            {
                if (_gen < 0)
                    throw new ObjectDisposedException("snapshot" /*+ " (" + _thisCount + ")"*/);
                return _store.GetAtRoot(_gen).WhereNotNull();
            }

            public IEnumerable<ContentNode> GetAll()
            {
                if (_gen < 0)
                    throw new ObjectDisposedException("snapshot" /*+ " (" + _thisCount + ")"*/);
                return _store.GetAll(_gen);
            }

            public IPublishedContentType? GetContentType(int id)
            {
                if (_gen < 0)
                    throw new ObjectDisposedException("snapshot" /*+ " (" + _thisCount + ")"*/);
                return _store.GetContentType(id, _gen);
            }

            public IPublishedContentType? GetContentType(string alias)
            {
                if (_gen < 0)
                    throw new ObjectDisposedException("snapshot" /*+ " (" + _thisCount + ")"*/);
                return _store.GetContentType(alias, _gen);
            }

            public IPublishedContentType? GetContentType(Guid key)
            {
                if (_gen < 0)
                    throw new ObjectDisposedException("snapshot" /*+ " (" + _thisCount + ")"*/);
                return _store.GetContentType(key, _gen);
            }

            // this code is here just so you don't try to implement it
            // the only way we can iterate over "all" without locking the entire cache forever
            // is by shallow cloning the cache, which is quite expensive, so we should probably not do it,
            // and implement cache-level indexes
            //public IEnumerable<ContentNode> GetAll()
            //{
            //    if (_gen < 0)
            //        throw new ObjectDisposedException("snapshot" /*+ " (" + _thisCount + ")"*/);
            //    return _store.GetAll(_gen);
            //}

            public bool IsEmpty
            {
                get
                {
                    if (_gen < 0)
                        throw new ObjectDisposedException("snapshot" /*+ " (" + _thisCount + ")"*/);
                    return _store.IsEmpty(_gen);
                }
            }

            public long Gen
            {
                get
                {
                    if (_gen < 0)
                        throw new ObjectDisposedException("snapshot" /*+ " (" + _thisCount + ")"*/);
                    return _gen;
                }
            }

            public void Dispose()
            {
                if (_gen < 0) return;
#if DEBUG
                LogDisposeSnapshot(_genRef?.GenObj.Count.ToString() ?? "live");
#endif
                _gen = -1;
                if (_genRef != null)
                    Interlocked.Decrement(ref _genRef.GenObj.Count);
                GC.SuppressFinalize(this);
            }

            private void LogDisposeSnapshot(string snapshot)
            {
                if (_logger.IsEnabled(LogLevel.Debug))
                {
                    s_logDisposeSnapshot.Invoke(_logger, snapshot, null);
                }
            }
        }
        #endregion
    }
}<|MERGE_RESOLUTION|>--- conflicted
+++ resolved
@@ -808,14 +808,7 @@
                         previousNode = null; // there is no previous sibling
                     }
 
-<<<<<<< HEAD
-                LogParentContentIdSet(thisNode.Id, thisNode.ParentContentId);
-=======
-                    if (_logger.IsEnabled(LogLevel.Debug))
-                    {
-                        _logger.LogDebug("Set {thisNodeId} with parent {thisNodeParentContentId}", thisNode.Id, thisNode.ParentContentId);
-                    }
->>>>>>> c0c9c50e
+                    LogParentContentIdSet(thisNode.Id, thisNode.ParentContentId);
 
                     SetValueLocked(_contentNodes, thisNode.Id, thisNode);
 
@@ -914,14 +907,7 @@
                         continue; // skip that one
                     }
 
-<<<<<<< HEAD
                 LogParentContentIdSet(kit.Node.Id, kit.Node.ParentContentId);
-=======
-                    if (_logger.IsEnabled(LogLevel.Debug))
-                    {
-                        _logger.LogDebug("Set {kitNodeId} with parent {kitNodeParentContentId}", kit.Node.Id, kit.Node.ParentContentId);
-                    }
->>>>>>> c0c9c50e
 
                     SetValueLocked(_contentNodes, kit.Node.Id, kit.Node);
 
