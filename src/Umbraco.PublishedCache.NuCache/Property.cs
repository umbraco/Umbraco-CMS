--- conflicted
+++ resolved
@@ -236,15 +236,9 @@
         EnsureSourceValuesInitialized();
 
         var k = new CompositeStringStringKey(culture, segment);
-<<<<<<< HEAD
-        if (!_sourceValues!.TryGetValue(k, out SourceInterValue? vvalue))
-        {
-            _sourceValues[k] = vvalue = new SourceInterValue
-=======
-
-        SourceInterValue vvalue = _sourceValues.GetOrAdd(k, _ =>
+
+        SourceInterValue vvalue = _sourceValues!.GetOrAdd(k, _ =>
             new SourceInterValue
->>>>>>> c142427a
             {
                 Culture = culture,
                 Segment = segment,
