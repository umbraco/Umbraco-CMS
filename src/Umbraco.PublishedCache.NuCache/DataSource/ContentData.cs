namespace Umbraco.Cms.Infrastructure.PublishedCache.DataSource;

/// <summary>
///     Represents everything that is specific to an edited or published content version
/// </summary>
public class ContentData
{
    // Scheduled for removal in V11
    [Obsolete("Use ctor with all params, as the pros should be immutable")]
    public ContentData()
    {
        Name = string.Empty;
        UrlSegment = string.Empty;
        Properties = null!;
        CultureInfos = null!;
    }

    public ContentData(
        string? name,
        string? urlSegment,
        int versionId,
        DateTime versionDate,
        int writerId,
        int? templateId,
        bool published,
        IDictionary<string, PropertyData[]>? properties,
        IReadOnlyDictionary<string, CultureVariation>? cultureInfos)
    {
        Name = name ?? throw new ArgumentNullException(nameof(name));
        UrlSegment = urlSegment;
        VersionId = versionId;
        VersionDate = versionDate;
        WriterId = writerId;
        TemplateId = templateId;
        Published = published;
        Properties = properties ?? throw new ArgumentNullException(nameof(properties));
        CultureInfos = cultureInfos;
    }

    public string Name
    {
        get;
        [Obsolete("Do not change this, use ctor with params and have this object immutable.")]
        set;
    }

    public string? UrlSegment
    {
        get;
        [Obsolete("Do not change this, use ctor with params and have this object immutable.")]
        set;
    }

    public int VersionId
    {
        get;
        [Obsolete("Do not change this, use ctor with params and have this object immutable.")]
        set;
    }

    public DateTime VersionDate
    {
        get;
        [Obsolete("Do not change this, use ctor with params and have this object immutable.")]
        set;
    }

    public int WriterId
    {
        get;
        [Obsolete("Do not change this, use ctor with params and have this object immutable.")]
        set;
    }

    public int? TemplateId
    {
        get;
        [Obsolete("Do not change this, use ctor with params and have this object immutable.")]
        set;
    }

    public bool Published
    {
        get;
        [Obsolete("Do not change this, use ctor with params and have this object immutable.")]
        set;
    }

    public IDictionary<string, PropertyData[]> Properties
    {
        get;
        [Obsolete("Do not change this, use ctor with params and have this object immutable.")]
        set;
    }

    /// <summary>
    ///     The collection of language Id to name for the content item
    /// </summary>
<<<<<<< HEAD
    public class ContentData
    {
        public ContentData(string? name, string? urlSegment, int versionId, DateTime versionDate, int writerId, int? templateId, bool published, IDictionary<string, PropertyData[]>? properties, IReadOnlyDictionary<string, CultureVariation>? cultureInfos)
        {
            Name = name ?? throw new ArgumentNullException(nameof(name));
            UrlSegment = urlSegment;
            VersionId = versionId;
            VersionDate = versionDate;
            WriterId = writerId;
            TemplateId = templateId;
            Published = published;
            Properties = properties ?? throw new ArgumentNullException(nameof(properties));
            CultureInfos = cultureInfos;
        }

        public string Name { get; }
        public string? UrlSegment { get; }
        public int VersionId { get; }
        public DateTime VersionDate { get; }
        public int WriterId { get; }
        public int? TemplateId { get; }
        public bool Published { get; }

        public IDictionary<string, PropertyData[]> Properties { get; }

        /// <summary>
        /// The collection of language Id to name for the content item
        /// </summary>
        public IReadOnlyDictionary<string, CultureVariation>? CultureInfos { get; }
=======
    public IReadOnlyDictionary<string, CultureVariation>? CultureInfos
    {
        get;
        [Obsolete("Do not change this, use ctor with params and have this object immutable.")]
        set;
>>>>>>> ac4fb6ac
    }
}<|MERGE_RESOLUTION|>--- conflicted
+++ resolved
@@ -1,30 +1,11 @@
-namespace Umbraco.Cms.Infrastructure.PublishedCache.DataSource;
+﻿namespace Umbraco.Cms.Infrastructure.PublishedCache.DataSource;
 
 /// <summary>
-///     Represents everything that is specific to an edited or published content version
+/// Represents everything that is specific to an edited or published content version
 /// </summary>
 public class ContentData
 {
-    // Scheduled for removal in V11
-    [Obsolete("Use ctor with all params, as the pros should be immutable")]
-    public ContentData()
-    {
-        Name = string.Empty;
-        UrlSegment = string.Empty;
-        Properties = null!;
-        CultureInfos = null!;
-    }
-
-    public ContentData(
-        string? name,
-        string? urlSegment,
-        int versionId,
-        DateTime versionDate,
-        int writerId,
-        int? templateId,
-        bool published,
-        IDictionary<string, PropertyData[]>? properties,
-        IReadOnlyDictionary<string, CultureVariation>? cultureInfos)
+    public ContentData(string? name, string? urlSegment, int versionId, DateTime versionDate, int writerId, int? templateId, bool published, IDictionary<string, PropertyData[]>? properties, IReadOnlyDictionary<string, CultureVariation>? cultureInfos)
     {
         Name = name ?? throw new ArgumentNullException(nameof(name));
         UrlSegment = urlSegment;
@@ -37,101 +18,18 @@
         CultureInfos = cultureInfos;
     }
 
-    public string Name
-    {
-        get;
-        [Obsolete("Do not change this, use ctor with params and have this object immutable.")]
-        set;
-    }
+    public string Name { get; }
+    public string? UrlSegment { get; }
+    public int VersionId { get; }
+    public DateTime VersionDate { get; }
+    public int WriterId { get; }
+    public int? TemplateId { get; }
+    public bool Published { get; }
 
-    public string? UrlSegment
-    {
-        get;
-        [Obsolete("Do not change this, use ctor with params and have this object immutable.")]
-        set;
-    }
-
-    public int VersionId
-    {
-        get;
-        [Obsolete("Do not change this, use ctor with params and have this object immutable.")]
-        set;
-    }
-
-    public DateTime VersionDate
-    {
-        get;
-        [Obsolete("Do not change this, use ctor with params and have this object immutable.")]
-        set;
-    }
-
-    public int WriterId
-    {
-        get;
-        [Obsolete("Do not change this, use ctor with params and have this object immutable.")]
-        set;
-    }
-
-    public int? TemplateId
-    {
-        get;
-        [Obsolete("Do not change this, use ctor with params and have this object immutable.")]
-        set;
-    }
-
-    public bool Published
-    {
-        get;
-        [Obsolete("Do not change this, use ctor with params and have this object immutable.")]
-        set;
-    }
-
-    public IDictionary<string, PropertyData[]> Properties
-    {
-        get;
-        [Obsolete("Do not change this, use ctor with params and have this object immutable.")]
-        set;
-    }
+    public IDictionary<string, PropertyData[]> Properties { get; }
 
     /// <summary>
-    ///     The collection of language Id to name for the content item
+    /// The collection of language Id to name for the content item
     /// </summary>
-<<<<<<< HEAD
-    public class ContentData
-    {
-        public ContentData(string? name, string? urlSegment, int versionId, DateTime versionDate, int writerId, int? templateId, bool published, IDictionary<string, PropertyData[]>? properties, IReadOnlyDictionary<string, CultureVariation>? cultureInfos)
-        {
-            Name = name ?? throw new ArgumentNullException(nameof(name));
-            UrlSegment = urlSegment;
-            VersionId = versionId;
-            VersionDate = versionDate;
-            WriterId = writerId;
-            TemplateId = templateId;
-            Published = published;
-            Properties = properties ?? throw new ArgumentNullException(nameof(properties));
-            CultureInfos = cultureInfos;
-        }
-
-        public string Name { get; }
-        public string? UrlSegment { get; }
-        public int VersionId { get; }
-        public DateTime VersionDate { get; }
-        public int WriterId { get; }
-        public int? TemplateId { get; }
-        public bool Published { get; }
-
-        public IDictionary<string, PropertyData[]> Properties { get; }
-
-        /// <summary>
-        /// The collection of language Id to name for the content item
-        /// </summary>
-        public IReadOnlyDictionary<string, CultureVariation>? CultureInfos { get; }
-=======
-    public IReadOnlyDictionary<string, CultureVariation>? CultureInfos
-    {
-        get;
-        [Obsolete("Do not change this, use ctor with params and have this object immutable.")]
-        set;
->>>>>>> ac4fb6ac
-    }
-}+    public IReadOnlyDictionary<string, CultureVariation>? CultureInfos { get; }
+}
