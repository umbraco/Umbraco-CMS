--- conflicted
+++ resolved
@@ -1,9 +1,3 @@
-<<<<<<< HEAD
-using System;
-using System.Collections.Generic;
-using System.IO;
-=======
->>>>>>> 5ef43cb4
 using CSharpTest.Net.Serialization;
 
 namespace Umbraco.Cms.Infrastructure.PublishedCache.DataSource;
@@ -22,41 +16,19 @@
         var pcount = PrimitiveSerializer.Int32.ReadFrom(stream);
         var dict = new Dictionary<string, PropertyData[]>(pcount, StringComparer.InvariantCultureIgnoreCase);
 
-<<<<<<< HEAD
-            // read properties count
-            var pcount = PrimitiveSerializer.Int32.ReadFrom(stream);
-            var dict = new Dictionary<string, PropertyData[]>(pcount, StringComparer.InvariantCultureIgnoreCase);
-=======
-        // read each property
-        for (var i = 0; i < pcount; i++)
-        {
-            // read property alias
-            var key = string.Intern(PrimitiveSerializer.String.ReadFrom(stream));
->>>>>>> 5ef43cb4
+            // read each property
+            for (var i = 0; i < pcount; i++)
+            {
+                // read property alias
+                var key = ArrayPoolingLimitedSerializer.StringSerializer.ReadString(stream, true);
 
             // read values count
             var vcount = PrimitiveSerializer.Int32.ReadFrom(stream);
             if (vcount == 0)
             {
-<<<<<<< HEAD
-                // read property alias
-                var key = ArrayPoolingLimitedSerializer.StringSerializer.ReadString(stream, true);
-
-                // read values count
-                var vcount = PrimitiveSerializer.Int32.ReadFrom(stream);
-                if(vcount == 0)
-                {
-                    dict[key] = Empty;
-                    continue;
-                }
-
-                // create pdata and add to the dictionary
-                var pdatas = new PropertyData[vcount];
-=======
                 dict[key] = Empty;
                 continue;
             }
->>>>>>> 5ef43cb4
 
             // create pdata and add to the dictionary
             var pdatas = new PropertyData[vcount];
