<Project Sdk="Microsoft.NET.Sdk">
  <PropertyGroup>
    <PackageId>Umbraco.Cms.PublishedCache.NuCache</PackageId>
    <Title>Umbraco CMS - Published cache - NuCache</Title>
    <Description>Contains the published cache assembly needed to run Umbraco CMS.</Description>
    <RootNamespace>Umbraco.Cms.Infrastructure.PublishedCache</RootNamespace>
  </PropertyGroup>

  <ItemGroup>
<<<<<<< HEAD
    <PackageReference Include="MessagePack" Version="2.5.129" />
    <PackageReference Include="Umbraco.CSharpTest.Net.Collections" Version="15.0.0" />
    <PackageReference Include="K4os.Compression.LZ4" Version="1.3.6" />
    <PackageReference Include="Newtonsoft.Json" Version="13.0.3" />
=======
    <PackageReference Include="Umbraco.CSharpTest.Net.Collections"  />
    <PackageReference Include="MessagePack" />
    <PackageReference Include="K4os.Compression.LZ4" />
    <PackageReference Include="Newtonsoft.Json"/>
>>>>>>> 008d797a
  </ItemGroup>

  <ItemGroup>
    <ProjectReference Include="..\Umbraco.Infrastructure\Umbraco.Infrastructure.csproj" />
  </ItemGroup>

  <ItemGroup>
    <AssemblyAttribute Include="System.Runtime.CompilerServices.InternalsVisibleTo">
      <_Parameter1>Umbraco.Tests</_Parameter1>
    </AssemblyAttribute>
    <AssemblyAttribute Include="System.Runtime.CompilerServices.InternalsVisibleTo">
      <_Parameter1>Umbraco.Tests.UnitTests</_Parameter1>
    </AssemblyAttribute>
    <AssemblyAttribute Include="System.Runtime.CompilerServices.InternalsVisibleTo">
      <_Parameter1>Umbraco.Tests.Integration</_Parameter1>
    </AssemblyAttribute>
    <AssemblyAttribute Include="System.Runtime.CompilerServices.InternalsVisibleTo">
      <_Parameter1>Umbraco.Tests.Benchmarks</_Parameter1>
    </AssemblyAttribute>
    <AssemblyAttribute Include="System.Runtime.CompilerServices.InternalsVisibleTo">
      <_Parameter1>DynamicProxyGenAssembly2</_Parameter1>
    </AssemblyAttribute>
  </ItemGroup>
</Project><|MERGE_RESOLUTION|>--- conflicted
+++ resolved
@@ -7,17 +7,10 @@
   </PropertyGroup>
 
   <ItemGroup>
-<<<<<<< HEAD
-    <PackageReference Include="MessagePack" Version="2.5.129" />
-    <PackageReference Include="Umbraco.CSharpTest.Net.Collections" Version="15.0.0" />
-    <PackageReference Include="K4os.Compression.LZ4" Version="1.3.6" />
-    <PackageReference Include="Newtonsoft.Json" Version="13.0.3" />
-=======
     <PackageReference Include="Umbraco.CSharpTest.Net.Collections"  />
     <PackageReference Include="MessagePack" />
     <PackageReference Include="K4os.Compression.LZ4" />
     <PackageReference Include="Newtonsoft.Json"/>
->>>>>>> 008d797a
   </ItemGroup>
 
   <ItemGroup>
