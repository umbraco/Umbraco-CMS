--- conflicted
+++ resolved
@@ -7,18 +7,15 @@
   </PropertyGroup>
 
   <ItemGroup>
-<<<<<<< HEAD
     <PackageReference Include="CommunityToolkit.HighPerformance" Version="8.2.1" />
     <PackageReference Include="Umbraco.CSharpTest.Net.Collections" Version="14.906.1403.1085" />
     <PackageReference Include="MessagePack" Version="2.3.85" />
     <PackageReference Include="K4os.Compression.LZ4" Version="1.2.16" />
     <PackageReference Include="Newtonsoft.Json" Version="13.0.1" />
-=======
     <PackageReference Include="MessagePack" Version="2.5.108" />
     <PackageReference Include="Umbraco.CSharpTest.Net.Collections" Version="15.0.0" />
     <PackageReference Include="K4os.Compression.LZ4" Version="1.3.5" />
     <PackageReference Include="Newtonsoft.Json" Version="13.0.3" />
->>>>>>> d7ae0aa1
   </ItemGroup>
 
   <ItemGroup>
