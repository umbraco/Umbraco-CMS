<Project Sdk="Microsoft.NET.Sdk">
  <PropertyGroup>
    <PackageId>Umbraco.Cms.PublishedCache.NuCache</PackageId>
    <Title>Umbraco CMS - Published cache - NuCache</Title>
    <Description>Contains the published cache assembly needed to run Umbraco CMS.</Description>
    <RootNamespace>Umbraco.Cms.Infrastructure.PublishedCache</RootNamespace>
  </PropertyGroup>

  <ItemGroup>
<<<<<<< HEAD
    <PackageReference Include="CSharpTest.Net.Collections-NetStd2" Version="14.906.1403.1084" />
    <PackageReference Include="MessagePack" Version="2.4.35" />
    <PackageReference Include="K4os.Compression.LZ4" Version="1.2.16" />
    <PackageReference Include="Microsoft.Toolkit.HighPerformance" Version="7.1.2" />
    <PackageReference Include="Newtonsoft.Json" Version="13.0.1" />
=======
    <PackageReference Include="MessagePack" Version="2.4.59" />
    <PackageReference Include="Umbraco.CSharpTest.Net.Collections" Version="14.906.1403.1085" />
    <PackageReference Include="K4os.Compression.LZ4" Version="1.3.5" />
    <PackageReference Include="Newtonsoft.Json" Version="13.0.2" />
>>>>>>> a88d0c0e
  </ItemGroup>

  <ItemGroup>
    <ProjectReference Include="..\Umbraco.Infrastructure\Umbraco.Infrastructure.csproj" />
  </ItemGroup>

  <ItemGroup>
    <AssemblyAttribute Include="System.Runtime.CompilerServices.InternalsVisibleTo">
      <_Parameter1>Umbraco.Tests</_Parameter1>
    </AssemblyAttribute>
    <AssemblyAttribute Include="System.Runtime.CompilerServices.InternalsVisibleTo">
      <_Parameter1>Umbraco.Tests.UnitTests</_Parameter1>
    </AssemblyAttribute>
    <AssemblyAttribute Include="System.Runtime.CompilerServices.InternalsVisibleTo">
      <_Parameter1>Umbraco.Tests.Integration</_Parameter1>
    </AssemblyAttribute>
    <AssemblyAttribute Include="System.Runtime.CompilerServices.InternalsVisibleTo">
      <_Parameter1>Umbraco.Tests.Benchmarks</_Parameter1>
    </AssemblyAttribute>
    <AssemblyAttribute Include="System.Runtime.CompilerServices.InternalsVisibleTo">
      <_Parameter1>DynamicProxyGenAssembly2</_Parameter1>
    </AssemblyAttribute>
  </ItemGroup>
</Project><|MERGE_RESOLUTION|>--- conflicted
+++ resolved
@@ -7,18 +7,11 @@
   </PropertyGroup>
 
   <ItemGroup>
-<<<<<<< HEAD
-    <PackageReference Include="CSharpTest.Net.Collections-NetStd2" Version="14.906.1403.1084" />
-    <PackageReference Include="MessagePack" Version="2.4.35" />
-    <PackageReference Include="K4os.Compression.LZ4" Version="1.2.16" />
-    <PackageReference Include="Microsoft.Toolkit.HighPerformance" Version="7.1.2" />
-    <PackageReference Include="Newtonsoft.Json" Version="13.0.1" />
-=======
     <PackageReference Include="MessagePack" Version="2.4.59" />
     <PackageReference Include="Umbraco.CSharpTest.Net.Collections" Version="14.906.1403.1085" />
     <PackageReference Include="K4os.Compression.LZ4" Version="1.3.5" />
+    <PackageReference Include="Microsoft.Toolkit.HighPerformance" Version="7.1.2" />
     <PackageReference Include="Newtonsoft.Json" Version="13.0.2" />
->>>>>>> a88d0c0e
   </ItemGroup>
 
   <ItemGroup>
