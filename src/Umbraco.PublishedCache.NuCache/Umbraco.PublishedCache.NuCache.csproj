<Project Sdk="Microsoft.NET.Sdk">
  <PropertyGroup>
    <PackageId>Umbraco.Cms.PublishedCache.NuCache</PackageId>
    <Title>Umbraco CMS - Published cache - NuCache</Title>
    <Description>Contains the published cache assembly needed to run Umbraco CMS.</Description>
    <RootNamespace>Umbraco.Cms.Infrastructure.PublishedCache</RootNamespace>
  </PropertyGroup>

  <ItemGroup>
    <PackageReference Include="MessagePack" Version="2.4.59" />
    <PackageReference Include="Umbraco.CSharpTest.Net.Collections" Version="14.906.1403.1085" />
<<<<<<< HEAD
    <PackageReference Include="K4os.Compression.LZ4" Version="1.3.5" />
    <PackageReference Include="Newtonsoft.Json" Version="13.0.2" />
=======
    <PackageReference Include="MessagePack" Version="2.5.129" />
    <PackageReference Include="K4os.Compression.LZ4" Version="1.3.6" />
    <PackageReference Include="Newtonsoft.Json" Version="13.0.3" />
>>>>>>> abfa0736
  </ItemGroup>

  <ItemGroup>
    <ProjectReference Include="..\Umbraco.Infrastructure\Umbraco.Infrastructure.csproj" />
  </ItemGroup>

  <ItemGroup>
    <AssemblyAttribute Include="System.Runtime.CompilerServices.InternalsVisibleTo">
      <_Parameter1>Umbraco.Tests</_Parameter1>
    </AssemblyAttribute>
    <AssemblyAttribute Include="System.Runtime.CompilerServices.InternalsVisibleTo">
      <_Parameter1>Umbraco.Tests.UnitTests</_Parameter1>
    </AssemblyAttribute>
    <AssemblyAttribute Include="System.Runtime.CompilerServices.InternalsVisibleTo">
      <_Parameter1>Umbraco.Tests.Integration</_Parameter1>
    </AssemblyAttribute>
    <AssemblyAttribute Include="System.Runtime.CompilerServices.InternalsVisibleTo">
      <_Parameter1>Umbraco.Tests.Benchmarks</_Parameter1>
    </AssemblyAttribute>
    <AssemblyAttribute Include="System.Runtime.CompilerServices.InternalsVisibleTo">
      <_Parameter1>DynamicProxyGenAssembly2</_Parameter1>
    </AssemblyAttribute>
  </ItemGroup>
</Project><|MERGE_RESOLUTION|>--- conflicted
+++ resolved
@@ -7,16 +7,10 @@
   </PropertyGroup>
 
   <ItemGroup>
-    <PackageReference Include="MessagePack" Version="2.4.59" />
     <PackageReference Include="Umbraco.CSharpTest.Net.Collections" Version="14.906.1403.1085" />
-<<<<<<< HEAD
-    <PackageReference Include="K4os.Compression.LZ4" Version="1.3.5" />
-    <PackageReference Include="Newtonsoft.Json" Version="13.0.2" />
-=======
     <PackageReference Include="MessagePack" Version="2.5.129" />
     <PackageReference Include="K4os.Compression.LZ4" Version="1.3.6" />
     <PackageReference Include="Newtonsoft.Json" Version="13.0.3" />
->>>>>>> abfa0736
   </ItemGroup>
 
   <ItemGroup>
