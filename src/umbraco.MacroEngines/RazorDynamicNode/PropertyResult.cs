﻿using System;
using System.Collections.Generic;
using System.Linq;
using System.Text;
using umbraco.interfaces;
using umbraco.cms.businesslogic.property;
using System.Web;

namespace umbraco.MacroEngines
{
    public class PropertyResult : IProperty, IHtmlString
    {
<<<<<<< HEAD
        private string _alias;
        private string _value;

        public PropertyResult(IProperty source)
        {
            if (source != null)
            {
                this._alias = source.Alias;
                this._value = source.Value;
            }
        }
        public PropertyResult(string alias, string value)
        {
            this._alias = alias;
            this._value = value;
=======
        private readonly string _alias;
        private readonly string _value;

        public PropertyResult(IProperty source)
        {
            if (source == null) return;

            _alias = source.Alias;
            _value = source.Value;
        }

        public PropertyResult(string alias, string value)
        {
            _alias = alias;
            _value = value;
>>>>>>> 6c32cf95
        }

        public PropertyResult(Property source)
        {
<<<<<<< HEAD
            this._alias = source.PropertyType.Alias;
            this._value = string.Format("{0}", source.Value);
=======
            _alias = source.PropertyType.Alias;
            _value = source.Value.ToString();
>>>>>>> 6c32cf95
        }

        public string Alias
        {
            get { return _alias; }
        }

        public string Value
        {
            get { return _value; }
        }
<<<<<<< HEAD
        
=======

        public Guid Version
        {
            get { return Guid.Empty; }
        }

>>>>>>> 6c32cf95
        public bool IsNull()
        {
            return Value == null;
        }

        public bool HasValue()
        {
            return !string.IsNullOrWhiteSpace(Value);
        }

        public int ContextId { get; set; }
        public string ContextAlias { get; set; }

        // implements IHtmlString.ToHtmlString
        public string ToHtmlString()
        {
            return Value;
        }
    }
}
<|MERGE_RESOLUTION|>--- conflicted
+++ resolved
@@ -1,97 +1,65 @@
-﻿using System;
-using System.Collections.Generic;
-using System.Linq;
-using System.Text;
-using umbraco.interfaces;
-using umbraco.cms.businesslogic.property;
-using System.Web;
-
-namespace umbraco.MacroEngines
-{
-    public class PropertyResult : IProperty, IHtmlString
-    {
-<<<<<<< HEAD
-        private string _alias;
-        private string _value;
-
-        public PropertyResult(IProperty source)
-        {
-            if (source != null)
-            {
-                this._alias = source.Alias;
-                this._value = source.Value;
-            }
-        }
-        public PropertyResult(string alias, string value)
-        {
-            this._alias = alias;
-            this._value = value;
-=======
-        private readonly string _alias;
-        private readonly string _value;
-
-        public PropertyResult(IProperty source)
-        {
-            if (source == null) return;
-
-            _alias = source.Alias;
-            _value = source.Value;
-        }
-
-        public PropertyResult(string alias, string value)
-        {
-            _alias = alias;
-            _value = value;
->>>>>>> 6c32cf95
-        }
-
-        public PropertyResult(Property source)
-        {
-<<<<<<< HEAD
-            this._alias = source.PropertyType.Alias;
-            this._value = string.Format("{0}", source.Value);
-=======
-            _alias = source.PropertyType.Alias;
-            _value = source.Value.ToString();
->>>>>>> 6c32cf95
-        }
-
-        public string Alias
-        {
-            get { return _alias; }
-        }
-
-        public string Value
-        {
-            get { return _value; }
-        }
-<<<<<<< HEAD
-        
-=======
-
-        public Guid Version
-        {
-            get { return Guid.Empty; }
-        }
-
->>>>>>> 6c32cf95
-        public bool IsNull()
-        {
-            return Value == null;
-        }
-
-        public bool HasValue()
-        {
-            return !string.IsNullOrWhiteSpace(Value);
-        }
-
-        public int ContextId { get; set; }
-        public string ContextAlias { get; set; }
-
-        // implements IHtmlString.ToHtmlString
-        public string ToHtmlString()
-        {
-            return Value;
-        }
-    }
-}
+﻿using System;
+using System.Collections.Generic;
+using System.Linq;
+using System.Text;
+using umbraco.interfaces;
+using umbraco.cms.businesslogic.property;
+using System.Web;
+
+namespace umbraco.MacroEngines
+{
+    public class PropertyResult : IProperty, IHtmlString
+    {
+        private readonly string _alias;
+        private readonly string _value;
+
+        public PropertyResult(IProperty source)
+        {
+            if (source == null) return;
+
+            _alias = source.Alias;
+            _value = source.Value;
+        }
+
+        public PropertyResult(string alias, string value)
+        {
+            _alias = alias;
+            _value = value;
+        }
+
+        public PropertyResult(Property source)
+        {
+            _alias = source.PropertyType.Alias;
+            _value = source.Value.ToString();
+        }
+
+        public string Alias
+        {
+            get { return _alias; }
+        }
+
+        public string Value
+        {
+            get { return _value; }
+        }
+        
+        public bool IsNull()
+        {
+            return Value == null;
+        }
+
+        public bool HasValue()
+        {
+            return !string.IsNullOrWhiteSpace(Value);
+        }
+
+        public int ContextId { get; set; }
+        public string ContextAlias { get; set; }
+
+        // implements IHtmlString.ToHtmlString
+        public string ToHtmlString()
+        {
+            return Value;
+        }
+    }
+}