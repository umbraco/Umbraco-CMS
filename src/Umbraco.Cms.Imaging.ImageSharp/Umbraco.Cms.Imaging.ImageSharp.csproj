--- conflicted
+++ resolved
@@ -2,10 +2,7 @@
   <PropertyGroup>
     <Title>Umbraco CMS - Imaging - ImageSharp</Title>
     <Description>Adds imaging support using ImageSharp/ImageSharp.Web to Umbraco CMS.</Description>
-<<<<<<< HEAD
-=======
     <EnablePackageValidation>true</EnablePackageValidation>
->>>>>>> 6f3cf6ea
   </PropertyGroup>
 
   <ItemGroup>
