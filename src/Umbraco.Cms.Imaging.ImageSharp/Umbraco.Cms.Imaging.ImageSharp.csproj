<Project Sdk="Microsoft.NET.Sdk">
  <PropertyGroup>
    <Title>Umbraco CMS - Imaging - ImageSharp</Title>
    <Description>Adds imaging support using ImageSharp/ImageSharp.Web to Umbraco CMS.</Description>
<<<<<<< HEAD
  </PropertyGroup>

  <ItemGroup>
    <PackageReference Include="SixLabors.ImageSharp" Version="3.0.1" />
    <PackageReference Include="SixLabors.ImageSharp.Web" Version="3.0.1" />
=======
    <EnablePackageValidation>true</EnablePackageValidation>
  </PropertyGroup>

  <ItemGroup>
    <PackageReference Include="SixLabors.ImageSharp" />
    <PackageReference Include="SixLabors.ImageSharp.Web" />
>>>>>>> 008d797a
  </ItemGroup>

  <ItemGroup>
    <ProjectReference Include="..\Umbraco.Web.Common\Umbraco.Web.Common.csproj" />
  </ItemGroup>

  <ItemGroup>
    <AssemblyAttribute Include="System.Runtime.CompilerServices.InternalsVisibleTo">
      <_Parameter1>Umbraco.Tests.UnitTests</_Parameter1>
    </AssemblyAttribute>
  </ItemGroup>
</Project><|MERGE_RESOLUTION|>--- conflicted
+++ resolved
@@ -2,20 +2,12 @@
   <PropertyGroup>
     <Title>Umbraco CMS - Imaging - ImageSharp</Title>
     <Description>Adds imaging support using ImageSharp/ImageSharp.Web to Umbraco CMS.</Description>
-<<<<<<< HEAD
-  </PropertyGroup>
-
-  <ItemGroup>
-    <PackageReference Include="SixLabors.ImageSharp" Version="3.0.1" />
-    <PackageReference Include="SixLabors.ImageSharp.Web" Version="3.0.1" />
-=======
     <EnablePackageValidation>true</EnablePackageValidation>
   </PropertyGroup>
 
   <ItemGroup>
     <PackageReference Include="SixLabors.ImageSharp" />
-    <PackageReference Include="SixLabors.ImageSharp.Web" />
->>>>>>> 008d797a
+    <PackageReference Include="SixLabors.ImageSharp.Web"  />
   </ItemGroup>
 
   <ItemGroup>
