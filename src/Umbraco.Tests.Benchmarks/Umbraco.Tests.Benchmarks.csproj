﻿<?xml version="1.0" encoding="utf-8"?>
<Project ToolsVersion="15.0" xmlns="http://schemas.microsoft.com/developer/msbuild/2003">
  <Import Project="$(MSBuildExtensionsPath)\$(MSBuildToolsVersion)\Microsoft.Common.props" Condition="Exists('$(MSBuildExtensionsPath)\$(MSBuildToolsVersion)\Microsoft.Common.props')" />
  <PropertyGroup>
    <Configuration Condition=" '$(Configuration)' == '' ">Debug</Configuration>
    <Platform Condition=" '$(Platform)' == '' ">AnyCPU</Platform>
    <ProjectGuid>{3A33ADC9-C6C0-4DB1-A613-A9AF0210DF3D}</ProjectGuid>
    <OutputType>Exe</OutputType>
    <RootNamespace>Umbraco.Tests.Benchmarks</RootNamespace>
    <AssemblyName>Umbraco.Tests.Benchmarks</AssemblyName>
    <TargetFrameworkVersion>v4.7.2</TargetFrameworkVersion>
    <FileAlignment>512</FileAlignment>
    <AutoGenerateBindingRedirects>true</AutoGenerateBindingRedirects>
    <Deterministic>true</Deterministic>
  </PropertyGroup>
  <PropertyGroup Condition=" '$(Configuration)|$(Platform)' == 'Debug|AnyCPU' ">
    <PlatformTarget>AnyCPU</PlatformTarget>
    <DebugSymbols>true</DebugSymbols>
    <DebugType>full</DebugType>
    <Optimize>false</Optimize>
    <OutputPath>bin\Debug\</OutputPath>
    <DefineConstants>DEBUG;TRACE</DefineConstants>
    <ErrorReport>prompt</ErrorReport>
    <WarningLevel>4</WarningLevel>
  </PropertyGroup>
  <PropertyGroup Condition=" '$(Configuration)|$(Platform)' == 'Release|AnyCPU' ">
    <PlatformTarget>AnyCPU</PlatformTarget>
    <DebugType>pdbonly</DebugType>
    <Optimize>true</Optimize>
    <OutputPath>bin\Release\</OutputPath>
    <DefineConstants>TRACE</DefineConstants>
    <ErrorReport>prompt</ErrorReport>
    <WarningLevel>4</WarningLevel>
    <AllowUnsafeBlocks>false</AllowUnsafeBlocks>
    <LangVersion>7.3</LangVersion>
  </PropertyGroup>
  <ItemGroup>
    <Reference Include="System" />
    <Reference Include="System.Core" />
    <Reference Include="System.Xml.Linq" />
    <Reference Include="System.Data.DataSetExtensions" />
    <Reference Include="Microsoft.CSharp" />
    <Reference Include="System.Data" />
    <Reference Include="System.Net.Http" />
    <Reference Include="System.Xml" />
  </ItemGroup>
  <ItemGroup>
    <Compile Include="BulkInsertBenchmarks.cs" />
    <Compile Include="CombineGuidBenchmarks.cs" />
    <Compile Include="ConcurrentDictionaryBenchmarks.cs" />
    <Compile Include="Config\QuickRunConfigAttribute.cs" />
    <Compile Include="Config\QuickRunWithMemoryDiagnoserConfigAttribute.cs" />
    <Compile Include="CtorInvokeBenchmarks.cs" />
    <Compile Include="HexStringBenchmarks.cs" />
    <Compile Include="EnumeratorBenchmarks.cs" />
<<<<<<< HEAD
    <Compile Include="ImageProcessorZStringBenchmarks.cs" />
=======
    <Compile Include="JsonSerializerSettingsBenchmarks.cs" />
>>>>>>> 05d0a29e
    <Compile Include="LinqCastBenchmarks.cs" />
    <Compile Include="LocalizedTextServiceGetAllStoredValuesBenchmarks.cs" />
    <Compile Include="LoggerAllocationBenchmark.cs" />
    <Compile Include="ModelToSqlExpressionHelperBenchmarks.cs" />
    <Compile Include="Program.cs" />
    <Compile Include="Properties\AssemblyInfo.cs" />
    <Compile Include="SqlTemplatesBenchmark.cs" />
    <Compile Include="StringReplaceManyBenchmarks.cs" />
    <Compile Include="TryConvertToBenchmarks.cs" />
    <Compile Include="XmlBenchmarks.cs" />
  </ItemGroup>
  <ItemGroup>
    <None Include="App.config" />
  </ItemGroup>
  <ItemGroup>
    <ProjectReference Include="..\Umbraco.Core\Umbraco.Core.csproj">
      <Project>{31785bc3-256c-4613-b2f5-a1b0bdded8c1}</Project>
      <Name>Umbraco.Core</Name>
    </ProjectReference>
    <ProjectReference Include="..\Umbraco.Examine\Umbraco.Examine.csproj">
      <Project>{07fbc26b-2927-4a22-8d96-d644c667fecc}</Project>
      <Name>Umbraco.Examine</Name>
    </ProjectReference>
    <ProjectReference Include="..\Umbraco.Tests\Umbraco.Tests.csproj">
      <Project>{5d3b8245-ada6-453f-a008-50ed04bfe770}</Project>
      <Name>Umbraco.Tests</Name>
    </ProjectReference>
    <ProjectReference Include="..\Umbraco.Web.UI\Umbraco.Web.UI.csproj">
      <Project>{4c4c194c-b5e4-4991-8f87-4373e24cc19f}</Project>
      <Name>Umbraco.Web.UI</Name>
    </ProjectReference>
    <ProjectReference Include="..\Umbraco.Web\Umbraco.Web.csproj">
      <Project>{651e1350-91b6-44b7-bd60-7207006d7003}</Project>
      <Name>Umbraco.Web</Name>
    </ProjectReference>
  </ItemGroup>
  <ItemGroup>
    <PackageReference Include="BenchmarkDotNet">
      <Version>0.11.3</Version>
    </PackageReference>
  </ItemGroup>
  <Import Project="$(MSBuildToolsPath)\Microsoft.CSharp.targets" />
</Project><|MERGE_RESOLUTION|>--- conflicted
+++ resolved
@@ -53,11 +53,8 @@
     <Compile Include="CtorInvokeBenchmarks.cs" />
     <Compile Include="HexStringBenchmarks.cs" />
     <Compile Include="EnumeratorBenchmarks.cs" />
-<<<<<<< HEAD
     <Compile Include="ImageProcessorZStringBenchmarks.cs" />
-=======
     <Compile Include="JsonSerializerSettingsBenchmarks.cs" />
->>>>>>> 05d0a29e
     <Compile Include="LinqCastBenchmarks.cs" />
     <Compile Include="LocalizedTextServiceGetAllStoredValuesBenchmarks.cs" />
     <Compile Include="LoggerAllocationBenchmark.cs" />
