--- conflicted
+++ resolved
@@ -4,12 +4,9 @@
     <Description>Installs Umbraco CMS with minimal dependencies in your ASP.NET Core project.</Description>
     <IncludeBuildOutput>false</IncludeBuildOutput>
     <IncludeSymbols>false</IncludeSymbols>
-<<<<<<< HEAD
-=======
     <!-- TODO: Enable when final version is shipped (because there's currently no previous version) -->
     <EnablePackageValidation>false</EnablePackageValidation>
     <ManagePackageVersionsCentrally>false</ManagePackageVersionsCentrally>
->>>>>>> 008d797a
   </PropertyGroup>
 
   <ItemGroup>
