<Project Sdk="Microsoft.NET.Sdk">
  <PropertyGroup>
    <Title>Umbraco CMS</Title>
    <Description>Installs Umbraco CMS with all default dependencies in your ASP.NET Core project.</Description>
    <TargetFramework>net7.0</TargetFramework>
    <IncludeBuildOutput>false</IncludeBuildOutput>
    <IncludeSymbols>false</IncludeSymbols>
  </PropertyGroup>
  
  <ItemGroup>
    <ProjectReference Include="..\Umbraco.Cms.Targets\Umbraco.Cms.Targets.csproj" />
    <ProjectReference Include="..\Umbraco.Cms.Imaging.ImageSharp\Umbraco.Cms.Imaging.ImageSharp.csproj" />
    <ProjectReference Include="..\Umbraco.Cms.Persistence.Sqlite\Umbraco.Cms.Persistence.Sqlite.csproj" />
    <ProjectReference Include="..\Umbraco.Cms.Persistence.SqlServer\Umbraco.Cms.Persistence.SqlServer.csproj" />
  </ItemGroup>
<<<<<<< HEAD
=======

  <ItemGroup>
    <Content Include="buildTransitive\**" PackagePath="buildTransitive" />
    <Content Include="$(JsonSchemaPath)" PackagePath="." />
  </ItemGroup>

  <!-- Generate appsettings.json schema on build (and before copying to project) -->
  <PropertyGroup>
    <JsonSchemaPath>$(MSBuildThisFileDirectory)appsettings-schema.json</JsonSchemaPath>
    <JsonSchemaProjectPath>$(MSBuildThisFileDirectory)..\JsonSchema\</JsonSchemaProjectPath>
  </PropertyGroup>
  <Target Name="GenerateAppsettingsSchema" BeforeTargets="Build" Condition="!Exists('$(JsonSchemaPath)')">
    <Message Text="Generating appsettings-schema.json because it doesn't exist" Importance="high" />
    <Exec WorkingDirectory="$(JsonSchemaProjectPath)" Command="dotnet run -c Release -o &quot;$(JsonSchemaPath)&quot;" />
  </Target>
>>>>>>> e96d69f9
</Project><|MERGE_RESOLUTION|>--- conflicted
+++ resolved
@@ -13,8 +13,6 @@
     <ProjectReference Include="..\Umbraco.Cms.Persistence.Sqlite\Umbraco.Cms.Persistence.Sqlite.csproj" />
     <ProjectReference Include="..\Umbraco.Cms.Persistence.SqlServer\Umbraco.Cms.Persistence.SqlServer.csproj" />
   </ItemGroup>
-<<<<<<< HEAD
-=======
 
   <ItemGroup>
     <Content Include="buildTransitive\**" PackagePath="buildTransitive" />
@@ -30,5 +28,4 @@
     <Message Text="Generating appsettings-schema.json because it doesn't exist" Importance="high" />
     <Exec WorkingDirectory="$(JsonSchemaProjectPath)" Command="dotnet run -c Release -o &quot;$(JsonSchemaPath)&quot;" />
   </Target>
->>>>>>> e96d69f9
 </Project>