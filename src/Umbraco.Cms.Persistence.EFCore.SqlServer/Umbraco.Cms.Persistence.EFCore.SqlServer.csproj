--- conflicted
+++ resolved
@@ -13,11 +13,8 @@
     <PackageReference Include="Azure.Identity" />
     <!-- Take top-level depedendency on System.Runtime.Caching, because Microsoft.EntityFrameworkCore.SqlServer depends on a vulnerable version -->
     <PackageReference Include="System.Runtime.Caching" />
-<<<<<<< HEAD
     <!-- Both OpenIddict.AspNetCore, Npoco.SqlServer and Microsoft.EntityFrameworkCore.SqlServer bring in a vulnerable version of Microsoft.IdentityModel.JsonWebTokens -->
-=======
     <!-- Take top-level depedendency on Microsoft.IdentityModel.JsonWebTokens, because OpenIddict.AspNetCore, NPoco.SqlServer and Microsoft.EntityFrameworkCore.SqlServer depends on a vulnerable version -->
->>>>>>> e6791246
     <PackageReference Include="Microsoft.IdentityModel.JsonWebTokens" />
   </ItemGroup>
 
