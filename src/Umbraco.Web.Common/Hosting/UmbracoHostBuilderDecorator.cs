using Microsoft.Extensions.Configuration;
using Microsoft.Extensions.DependencyInjection;
using Microsoft.Extensions.Hosting;

namespace Umbraco.Cms.Web.Common.Hosting;

internal class UmbracoHostBuilderDecorator : IHostBuilder
{
    private readonly IHostBuilder _inner;
    private readonly Action<IHost>? _onBuild;

    public UmbracoHostBuilderDecorator(IHostBuilder inner, Action<IHost>? onBuild = null)
    {
        _inner = inner;
        _onBuild = onBuild;
    }

<<<<<<< HEAD
    public IDictionary<object, object> Properties => _inner.Properties;

    public IHostBuilder
        ConfigureAppConfiguration(Action<HostBuilderContext, IConfigurationBuilder> configureDelegate) =>
=======
    public IHostBuilder ConfigureAppConfiguration(Action<HostBuilderContext, IConfigurationBuilder> configureDelegate)
    {
>>>>>>> 02cd1397
        _inner.ConfigureAppConfiguration(configureDelegate);
        return this;
    }

<<<<<<< HEAD
    public IHostBuilder ConfigureContainer<TContainerBuilder>(
        Action<HostBuilderContext, TContainerBuilder> configureDelegate) =>
=======
    public IHostBuilder ConfigureContainer<TContainerBuilder>(Action<HostBuilderContext, TContainerBuilder> configureDelegate)
    {
>>>>>>> 02cd1397
        _inner.ConfigureContainer(configureDelegate);
        return this;
    }

    public IHostBuilder ConfigureHostConfiguration(Action<IConfigurationBuilder> configureDelegate)
    {
        _inner.ConfigureHostConfiguration(configureDelegate);
        return this;
    }

    public IHostBuilder ConfigureServices(Action<HostBuilderContext, IServiceCollection> configureDelegate)
    {
        _inner.ConfigureServices(configureDelegate);
        return this;
    }

    public IHostBuilder UseServiceProviderFactory<TContainerBuilder>(IServiceProviderFactory<TContainerBuilder> factory)
        where TContainerBuilder : notnull
    {
        _inner.UseServiceProviderFactory(factory);
        return this;
    }

<<<<<<< HEAD
    public IHostBuilder UseServiceProviderFactory<TContainerBuilder>(
        Func<HostBuilderContext, IServiceProviderFactory<TContainerBuilder>> factory)
        where TContainerBuilder : notnull =>
=======
    public IHostBuilder UseServiceProviderFactory<TContainerBuilder>(Func<HostBuilderContext, IServiceProviderFactory<TContainerBuilder>> factory)
        where TContainerBuilder : notnull
    {
>>>>>>> 02cd1397
        _inner.UseServiceProviderFactory(factory);
        return this;
    }

    public IHost Build()
    {
        IHost host = _inner.Build();

        _onBuild?.Invoke(host);

        return host;
    }
}<|MERGE_RESOLUTION|>--- conflicted
+++ resolved
@@ -15,26 +15,18 @@
         _onBuild = onBuild;
     }
 
-<<<<<<< HEAD
     public IDictionary<object, object> Properties => _inner.Properties;
 
     public IHostBuilder
-        ConfigureAppConfiguration(Action<HostBuilderContext, IConfigurationBuilder> configureDelegate) =>
-=======
-    public IHostBuilder ConfigureAppConfiguration(Action<HostBuilderContext, IConfigurationBuilder> configureDelegate)
+        ConfigureAppConfiguration(Action<HostBuilderContext, IConfigurationBuilder> configureDelegate)
     {
->>>>>>> 02cd1397
         _inner.ConfigureAppConfiguration(configureDelegate);
         return this;
     }
 
-<<<<<<< HEAD
     public IHostBuilder ConfigureContainer<TContainerBuilder>(
-        Action<HostBuilderContext, TContainerBuilder> configureDelegate) =>
-=======
-    public IHostBuilder ConfigureContainer<TContainerBuilder>(Action<HostBuilderContext, TContainerBuilder> configureDelegate)
+        Action<HostBuilderContext, TContainerBuilder> configureDelegate)
     {
->>>>>>> 02cd1397
         _inner.ConfigureContainer(configureDelegate);
         return this;
     }
@@ -58,15 +50,10 @@
         return this;
     }
 
-<<<<<<< HEAD
     public IHostBuilder UseServiceProviderFactory<TContainerBuilder>(
         Func<HostBuilderContext, IServiceProviderFactory<TContainerBuilder>> factory)
-        where TContainerBuilder : notnull =>
-=======
-    public IHostBuilder UseServiceProviderFactory<TContainerBuilder>(Func<HostBuilderContext, IServiceProviderFactory<TContainerBuilder>> factory)
         where TContainerBuilder : notnull
     {
->>>>>>> 02cd1397
         _inner.UseServiceProviderFactory(factory);
         return this;
     }
