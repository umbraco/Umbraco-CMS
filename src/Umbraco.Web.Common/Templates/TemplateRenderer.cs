--- conflicted
+++ resolved
@@ -93,11 +93,7 @@
 
                 requestBuilder.SetCulture(defaultLanguage == null
                     ? CultureInfo.CurrentUICulture.Name
-<<<<<<< HEAD
                     : defaultLanguage.IsoCode);
-=======
-                    : defaultLanguage.CultureInfo?.Name);
->>>>>>> 96d33201
             }
             else
             {
