using System.Linq;
using Microsoft.AspNetCore.Mvc.Razor;
using Microsoft.Extensions.DependencyInjection;
using Microsoft.Extensions.DependencyInjection.Extensions;
using Microsoft.Extensions.Options;
using Umbraco.Cms.Core.Cache;
using Umbraco.Cms.Core.Configuration;
using Umbraco.Cms.Core.Configuration.Models;
using Umbraco.Cms.Core.DependencyInjection;
using Umbraco.Cms.Core.Events;
using Umbraco.Cms.Core.Models.PublishedContent;
using Umbraco.Cms.Core.Notifications;
using Umbraco.Cms.Infrastructure.ModelsBuilder;
using Umbraco.Cms.Infrastructure.ModelsBuilder.Building;
using Umbraco.Cms.Infrastructure.WebAssets;
using Umbraco.Cms.Web.Common.ModelBinders;
using Umbraco.Cms.Web.Common.ModelsBuilder;

/*
 * OVERVIEW:
 *
 * The CSharpCompiler is responsible for the actual compilation of razor at runtime.
 * It creates a CSharpCompilation instance to do the compilation. This is where DLL references
 * are applied. However, the way this works is not flexible for dynamic assemblies since the references
 * are only discovered and loaded once before the first compilation occurs. This is done here:
 * https://github.com/dotnet/aspnetcore/blob/114f0f6d1ef1d777fb93d90c87ac506027c55ea0/src/Mvc/Mvc.Razor.RuntimeCompilation/src/CSharpCompiler.cs#L79
 * The CSharpCompiler is internal and cannot be replaced or extended, however it's references come from:
 * RazorReferenceManager. Unfortunately this is also internal and cannot be replaced, though it can be extended
 * using MvcRazorRuntimeCompilationOptions, except this is the place where references are only loaded once which
 * is done with a LazyInitializer. See https://github.com/dotnet/aspnetcore/blob/master/src/Mvc/Mvc.Razor.RuntimeCompilation/src/RazorReferenceManager.cs#L35.
 *
 * The way that RazorReferenceManager works is by resolving references from the ApplicationPartsManager - either by
 * an application part that is specifically an ICompilationReferencesProvider or an AssemblyPart. So to fulfill this
 * requirement, we add the MB assembly to the assembly parts manager within the PureLiveModelFactory when the assembly
 * is (re)generated. But due to the above restrictions, when re-generating, this will have no effect since the references
 * have already been resolved with the LazyInitializer in the RazorReferenceManager. There is a known public API
 * where you can add reference paths to the runtime razor compiler via it's IOptions: MvcRazorRuntimeCompilationOptions
 * however this falls short too because those references are just loaded via the RazorReferenceManager and lazy initialized.
 *
 * The services that can be replaced are: IViewCompilerProvider (default is the internal RuntimeViewCompilerProvider) and
 * IViewCompiler (default is the internal RuntimeViewCompiler). There is one specific public extension point that I was
 * hoping would solve all of the problems which was IMetadataReferenceFeature (implemented by LazyMetadataReferenceFeature
 * which uses RazorReferencesManager) which is a razor feature that you can add
 * to the RazorProjectEngine. It is used to resolve roslyn references and by default is backed by RazorReferencesManager.
 * Unfortunately, this service is not used by the CSharpCompiler, it seems to only be used by some tag helper compilations.
 *
 * There are caches at several levels, all of which are not publicly accessible APIs (apart from RazorViewEngine.ViewLookupCache
 * which is possible to clear by casting and then calling cache.Compact(100); but that doesn't get us far enough).
 *
 * For this to work, several caches must be cleared:
 * - RazorViewEngine.ViewLookupCache
 * - RazorReferencesManager._compilationReferences
 * - RazorPageActivator._activationInfo (though this one may be optional)
 * - RuntimeViewCompiler._cache
 *
 * What are our options?
 *
 * a) We can copy a ton of code into our application: CSharpCompiler, RuntimeViewCompilerProvider, RuntimeViewCompiler and
 *    RazorReferenceManager (probably more depending on the extent of Internal references).
 * b) We can use reflection to try to access all of the above resources and try to forcefully clear caches and reset initialization flags.
 * c) We hack these replace-able services with our own implementations that wrap the default services. To do this
 *    requires re-resolving the original services from a pre-built DI container. In effect this re-creates these
 *    services from scratch which means there is no caches.
 *
 * ... Option C works, we will use that but need to verify how this affects memory since ideally the old services will be GC'd.
 *
 * Option C, how its done:
 * - Before we add our custom razor services to the container, we make a copy of the services collection which is the snapshot of registered services
 *   with razor defaults before ours are added.
 * - We replace the default implementation of IRazorViewEngine with our own. This is a wrapping service that wraps the default RazorViewEngine instance.
 *   The ctor for this service takes in a Factory method to re-construct the default RazorViewEngine and all of it's dependency graph.
 * - When the PureLive models change, the Factory is invoked and the default razor services are all re-created, thus clearing their caches and the newly
 *   created instance is wrapped. The RazorViewEngine is the only service that needs to be replaced and wrapped for this to work because it's dependency
 *   graph includes all of the above mentioned services, all the way up to the RazorProjectEngine and it's LazyMetadataReferenceFeature.
 */

namespace Umbraco.Extensions
{
    /// <summary>
    /// Extension methods for <see cref="IUmbracoBuilder"/> for the common Umbraco functionality
    /// </summary>
    public static class UmbracoBuilderDependencyInjectionExtensions
    {
        /// <summary>
        /// Adds umbraco's embedded model builder support
        /// </summary>
        public static IUmbracoBuilder AddModelsBuilder(this IUmbracoBuilder builder)
        {
            var umbServices = new UniqueServiceDescriptor(typeof(UmbracoServices), typeof(UmbracoServices), ServiceLifetime.Singleton);
            if (builder.Services.Contains(umbServices))
            {
                // if this ext method is called more than once just exit
                return builder;
            }

            builder.Services.Add(umbServices);

            builder.AddPureLiveRazorEngine();

            // TODO: I feel like we could just do builder.AddNotificationHandler<ModelsBuilderNotificationHandler>() and it
            // would automatically just register for all implemented INotificationHandler{T}?
            builder.AddNotificationHandler<TemplateSavingNotification, ModelsBuilderNotificationHandler>();
<<<<<<< HEAD
            builder.AddNotificationHandler<ServerVariablesParsing, ModelsBuilderNotificationHandler>();
            builder.AddNotificationHandler<ModelBindingError, ModelsBuilderNotificationHandler>();
=======
            builder.AddNotificationHandler<ServerVariablesParsingNotification, ModelsBuilderNotificationHandler>();
            builder.AddNotificationHandler<ModelBindingErrorNotification, ModelsBuilderNotificationHandler>();
>>>>>>> 2bf86acf
            builder.AddNotificationHandler<UmbracoApplicationStartingNotification, LiveModelsProvider>();
            builder.AddNotificationHandler<UmbracoRequestEndNotification, LiveModelsProvider>();
            builder.AddNotificationHandler<ContentTypeCacheRefresherNotification, LiveModelsProvider>();
            builder.AddNotificationHandler<DataTypeCacheRefresherNotification, LiveModelsProvider>();

            builder.Services.AddSingleton<ModelsGenerator>();
            builder.Services.AddSingleton<LiveModelsProvider>();
            builder.Services.AddSingleton<OutOfDateModelsStatus>();
            builder.AddNotificationHandler<ContentTypeCacheRefresherNotification, OutOfDateModelsStatus>();
            builder.AddNotificationHandler<DataTypeCacheRefresherNotification, OutOfDateModelsStatus>();
            builder.Services.AddSingleton<ModelsGenerationError>();

            builder.Services.AddSingleton<PureLiveModelFactory>();

            // This is what the community MB would replace, all of the above services are fine to be registered
            // even if the community MB is in place.
            builder.Services.AddSingleton<IPublishedModelFactory>(factory =>
            {
                ModelsBuilderSettings config = factory.GetRequiredService<IOptions<ModelsBuilderSettings>>().Value;
                if (config.ModelsMode == ModelsMode.PureLive)
                {
                    return factory.GetRequiredService<PureLiveModelFactory>();
                }
                else
                {
                    return factory.CreateDefaultPublishedModelFactory();
                }
            });


            if (!builder.Services.Any(x=>x.ServiceType == typeof(IModelsBuilderDashboardProvider)))
            {
                builder.Services.AddUnique<IModelsBuilderDashboardProvider, NoopModelsBuilderDashboardProvider>();
            }

            return builder;
        }

        private static IUmbracoBuilder AddPureLiveRazorEngine(this IUmbracoBuilder builder)
        {
            // See notes in RefreshingRazorViewEngine for information on what this is doing.

            // copy the current collection, we need to use this later to rebuild a container
            // to re-create the razor compiler provider
            var initialCollection = new ServiceCollection
            {
                builder.Services
            };

            // Replace the default with our custom engine
            builder.Services.AddSingleton<IRazorViewEngine>(
                s => new RefreshingRazorViewEngine(
                        () =>
                        {
                            // re-create the original container so that a brand new IRazorPageActivator
                            // is produced, if we don't re-create the container then it will just return the same instance.
                            ServiceProvider recreatedServices = initialCollection.BuildServiceProvider();
                            return recreatedServices.GetRequiredService<IRazorViewEngine>();
                        }, s.GetRequiredService<PureLiveModelFactory>()));

            return builder;
        }
    }
}<|MERGE_RESOLUTION|>--- conflicted
+++ resolved
@@ -100,13 +100,8 @@
             // TODO: I feel like we could just do builder.AddNotificationHandler<ModelsBuilderNotificationHandler>() and it
             // would automatically just register for all implemented INotificationHandler{T}?
             builder.AddNotificationHandler<TemplateSavingNotification, ModelsBuilderNotificationHandler>();
-<<<<<<< HEAD
-            builder.AddNotificationHandler<ServerVariablesParsing, ModelsBuilderNotificationHandler>();
-            builder.AddNotificationHandler<ModelBindingError, ModelsBuilderNotificationHandler>();
-=======
             builder.AddNotificationHandler<ServerVariablesParsingNotification, ModelsBuilderNotificationHandler>();
             builder.AddNotificationHandler<ModelBindingErrorNotification, ModelsBuilderNotificationHandler>();
->>>>>>> 2bf86acf
             builder.AddNotificationHandler<UmbracoApplicationStartingNotification, LiveModelsProvider>();
             builder.AddNotificationHandler<UmbracoRequestEndNotification, LiveModelsProvider>();
             builder.AddNotificationHandler<ContentTypeCacheRefresherNotification, LiveModelsProvider>();
