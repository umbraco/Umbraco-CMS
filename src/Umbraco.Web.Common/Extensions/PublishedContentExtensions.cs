using System.Web;
using Examine;
using Examine.Search;
using Microsoft.AspNetCore.Html;
using Umbraco.Cms.Core;
using Umbraco.Cms.Core.DependencyInjection;
using Umbraco.Cms.Core.Models.PublishedContent;
using Umbraco.Cms.Core.PublishedCache;
using Umbraco.Cms.Core.Routing;
using Umbraco.Cms.Core.Services;
using Umbraco.Cms.Core.Services.Navigation;
using Umbraco.Cms.Core.Web;
using Umbraco.Cms.Infrastructure.Examine;

namespace Umbraco.Extensions;

public static class PublishedContentExtensions
{
    #region Variations

<<<<<<< HEAD
    public static string? GetCultureFromDomains(
        this IPublishedContent content,
        IUmbracoContextAccessor umbracoContextAccessor,
        ISiteDomainMapper siteDomainHelper,
        IDomainCache domainCache,
        IPublishedCache publishedCache,
        INavigationQueryService navigationQueryService,
        Uri? current = null)
    {
        IUmbracoContext umbracoContext = umbracoContextAccessor.GetRequiredUmbracoContext();
        return DomainUtilities.GetCultureFromDomains(content.Id, content.Path, current, umbracoContext, siteDomainHelper, domainCache, publishedCache, navigationQueryService);
    }

=======
>>>>>>> 56d20eab
    /// <summary>
    ///     Gets the culture assigned to a document by domains, in the context of a current Uri.
    /// </summary>
    /// <param name="content">The document.</param>
    /// <param name="umbracoContextAccessor"></param>
    /// <param name="siteDomainHelper">The site domain helper.</param>
    /// <param name="domainCache">The domain cache.</param>
    /// <param name="navigationQueryService">The navigation query service.</param>
    /// <param name="publishedStatusFilteringService">The published status filtering service. </param>
    /// <param name="current">An optional current Uri.</param>
    /// <returns>The culture assigned to the document by domains.</returns>
    /// <remarks>
    ///     <para>
    ///         In 1:1 multilingual setup, a document contains several cultures (there is not
    ///         one document per culture), and domains, withing the context of a current Uri, assign
    ///         a culture to that document.
    ///     </para>
    /// </remarks>
    public static string? GetCultureFromDomains(
        this IPublishedContent content,
        IUmbracoContextAccessor umbracoContextAccessor,
        ISiteDomainMapper siteDomainHelper,
        IDomainCache domainCache,
        INavigationQueryService navigationQueryService,
        IPublishedStatusFilteringService publishedStatusFilteringService,
        Uri? current = null)
    {
        IUmbracoContext umbracoContext = umbracoContextAccessor.GetRequiredUmbracoContext();
        return DomainUtilities.GetCultureFromDomains(content.Id, content.Path, current, umbracoContext, siteDomainHelper, domainCache, navigationQueryService, publishedStatusFilteringService);
    }

    #endregion

    #region Creator/Writer Names

    /// <summary>
    ///     Gets the name of the content item creator.
    /// </summary>
    /// <param name="content">The content item.</param>
    /// <param name="userService"></param>
    public static string? CreatorName(this IPublishedContent content, IUserService userService) =>
        userService.GetProfileById(content.CreatorId)?.Name;

    /// <summary>
    ///     Gets the name of the content item writer.
    /// </summary>
    /// <param name="content">The content item.</param>
    /// <param name="userService"></param>
    public static string? WriterName(this IPublishedContent content, IUserService userService) =>
        userService.GetProfileById(content.WriterId)?.Name;

    #endregion

    #region Search

    public static IEnumerable<PublishedSearchResult> SearchDescendants(
        this IPublishedContent content,
        IExamineManager examineManager,
        IUmbracoContextAccessor umbracoContextAccessor,
        string term,
        string? indexName = null)
    {
        indexName = string.IsNullOrEmpty(indexName) ? Constants.UmbracoIndexes.ExternalIndexName : indexName;
        if (!examineManager.TryGetIndex(indexName, out IIndex? index))
        {
            throw new InvalidOperationException("No index found with name " + indexName);
        }

        // var t = term.Escape().Value;
        // var luceneQuery = "+__Path:(" + content.Path.Replace("-", "\\-") + "*) +" + t;
        IBooleanOperation? query = index.Searcher.CreateQuery()
            .Field(UmbracoExamineFieldNames.IndexPathFieldName, (content.Path + ",").MultipleCharacterWildcard())
            .And()
            .ManagedQuery(term);
        IUmbracoContext umbracoContext = umbracoContextAccessor.GetRequiredUmbracoContext();
        return query.Execute().ToPublishedSearchResults(umbracoContext.Content);
    }

    public static IEnumerable<PublishedSearchResult> SearchChildren(
        this IPublishedContent content,
        IExamineManager examineManager,
        IUmbracoContextAccessor umbracoContextAccessor,
        string term,
        string? indexName = null)
    {
        indexName = string.IsNullOrEmpty(indexName) ? Constants.UmbracoIndexes.ExternalIndexName : indexName;
        if (!examineManager.TryGetIndex(indexName, out IIndex? index))
        {
            throw new InvalidOperationException("No index found with name " + indexName);
        }

        // var t = term.Escape().Value;
        // var luceneQuery = "+parentID:" + content.Id + " +" + t;
        IBooleanOperation? query = index.Searcher.CreateQuery()
            .Field("parentID", content.Id)
            .And()
            .ManagedQuery(term);
        IUmbracoContext umbracoContext = umbracoContextAccessor.GetRequiredUmbracoContext();

        return query.Execute().ToPublishedSearchResults(umbracoContext.Content);
    }

    #endregion

    #region IsSomething: equality

    /// <summary>
    ///     If the specified <paramref name="content" /> is equal to <paramref name="other" />, the HTML encoded
    ///     <paramref name="valueIfTrue" /> will be returned; otherwise, <see cref="string.Empty" />.
    /// </summary>
    /// <param name="content">The content.</param>
    /// <param name="other">The other content.</param>
    /// <param name="valueIfTrue">The value if <c>true</c>.</param>
    /// <returns>
    ///     The HTML encoded value.
    /// </returns>
    public static IHtmlContent IsEqual(this IPublishedContent content, IPublishedContent other, string valueIfTrue) =>
        content.IsEqual(other, valueIfTrue, string.Empty);

    /// <summary>
    ///     If the specified <paramref name="content" /> is equal to <paramref name="other" />, the HTML encoded
    ///     <paramref name="valueIfTrue" /> will be returned; otherwise, <paramref name="valueIfFalse" />.
    /// </summary>
    /// <param name="content">The content.</param>
    /// <param name="other">The other content.</param>
    /// <param name="valueIfTrue">The value if <c>true</c>.</param>
    /// <param name="valueIfFalse">The value if <c>false</c>.</param>
    /// <returns>
    ///     The HTML encoded value.
    /// </returns>
    public static IHtmlContent IsEqual(
        this IPublishedContent content,
        IPublishedContent other,
        string valueIfTrue,
        string valueIfFalse) =>
        new HtmlString(HttpUtility.HtmlEncode(content.IsEqual(other) ? valueIfTrue : valueIfFalse));

    /// <summary>
    ///     If the specified <paramref name="content" /> is not equal to <paramref name="other" />, the HTML encoded
    ///     <paramref name="valueIfTrue" /> will be returned; otherwise, <see cref="string.Empty" />.
    /// </summary>
    /// <param name="content">The content.</param>
    /// <param name="other">The other content.</param>
    /// <param name="valueIfTrue">The value if <c>true</c>.</param>
    /// <returns>
    ///     The HTML encoded value.
    /// </returns>
    public static IHtmlContent
        IsNotEqual(this IPublishedContent content, IPublishedContent other, string valueIfTrue) =>
        content.IsNotEqual(other, valueIfTrue, string.Empty);

    /// <summary>
    ///     If the specified <paramref name="content" /> is not equal to <paramref name="other" />, the HTML encoded
    ///     <paramref name="valueIfTrue" /> will be returned; otherwise, <paramref name="valueIfFalse" />.
    /// </summary>
    /// <param name="content">The content.</param>
    /// <param name="other">The other content.</param>
    /// <param name="valueIfTrue">The value if <c>true</c>.</param>
    /// <param name="valueIfFalse">The value if <c>false</c>.</param>
    /// <returns>
    ///     The HTML encoded value.
    /// </returns>
    public static IHtmlContent IsNotEqual(this IPublishedContent content, IPublishedContent other, string valueIfTrue, string valueIfFalse) =>
        new HtmlString(HttpUtility.HtmlEncode(content.IsNotEqual(other) ? valueIfTrue : valueIfFalse));

    #endregion

    #region IsSomething: ancestors and descendants

    /// <summary>
    ///     If the specified <paramref name="content" /> is a decendant of <paramref name="other" />, the HTML encoded
    ///     <paramref name="valueIfTrue" /> will be returned; otherwise, <see cref="string.Empty" />.
    /// </summary>
    /// <param name="content">The content.</param>
    /// <param name="other">The other content.</param>
    /// <param name="valueIfTrue">The value if <c>true</c>.</param>
    /// <returns>
    ///     The HTML encoded value.
    /// </returns>
    public static IHtmlContent
        IsDescendant(this IPublishedContent content, IPublishedContent other, string valueIfTrue) =>
        content.IsDescendant(other, valueIfTrue, string.Empty);

    /// <summary>
    ///     If the specified <paramref name="content" /> is a decendant of <paramref name="other" />, the HTML encoded
    ///     <paramref name="valueIfTrue" /> will be returned; otherwise, <paramref name="valueIfFalse" />.
    /// </summary>
    /// <param name="content">The content.</param>
    /// <param name="other">The other content.</param>
    /// <param name="valueIfTrue">The value if <c>true</c>.</param>
    /// <param name="valueIfFalse">The value if <c>false</c>.</param>
    /// <returns>
    ///     The HTML encoded value.
    /// </returns>
    public static IHtmlContent IsDescendant(this IPublishedContent content, IPublishedContent other, string valueIfTrue, string valueIfFalse) =>
        new HtmlString(HttpUtility.HtmlEncode(content.IsDescendant(other) ? valueIfTrue : valueIfFalse));

    public static IHtmlContent IsDescendantOrSelf(this IPublishedContent content, IPublishedContent other, string valueIfTrue) => content.IsDescendantOrSelf(other, valueIfTrue, string.Empty);

    /// <summary>
    ///     If the specified <paramref name="content" /> is a decendant of <paramref name="other" /> or are the same, the HTML
    ///     encoded <paramref name="valueIfTrue" /> will be returned; otherwise, <paramref name="valueIfFalse" />.
    /// </summary>
    /// <param name="content">The content.</param>
    /// <param name="other">The other content.</param>
    /// <param name="valueIfTrue">The value if <c>true</c>.</param>
    /// <param name="valueIfFalse">The value if <c>false</c>.</param>
    /// <returns>
    ///     The HTML encoded value.
    /// </returns>
    public static IHtmlContent IsDescendantOrSelf(this IPublishedContent content, IPublishedContent other, string valueIfTrue, string valueIfFalse) =>
        new HtmlString(HttpUtility.HtmlEncode(content.IsDescendantOrSelf(other) ? valueIfTrue : valueIfFalse));

    public static IHtmlContent
        IsAncestor(this IPublishedContent content, IPublishedContent other, string valueIfTrue) =>
        content.IsAncestor(other, valueIfTrue, string.Empty);

    /// <summary>
    ///     If the specified <paramref name="content" /> is an ancestor of <paramref name="other" />, the HTML encoded
    ///     <paramref name="valueIfTrue" /> will be returned; otherwise, <paramref name="valueIfFalse" />.
    /// </summary>
    /// <param name="content">The content.</param>
    /// <param name="other">The other content.</param>
    /// <param name="valueIfTrue">The value if <c>true</c>.</param>
    /// <param name="valueIfFalse">The value if <c>false</c>.</param>
    /// <returns>
    ///     The HTML encoded value.
    /// </returns>
    public static IHtmlContent IsAncestor(this IPublishedContent content, IPublishedContent other, string valueIfTrue, string valueIfFalse) =>
        new HtmlString(HttpUtility.HtmlEncode(content.IsAncestor(other) ? valueIfTrue : valueIfFalse));

    public static IHtmlContent IsAncestorOrSelf(this IPublishedContent content, IPublishedContent other, string valueIfTrue)
        => content.IsAncestorOrSelf(other, valueIfTrue, string.Empty);

    /// <summary>
    ///     If the specified <paramref name="content" /> is an ancestor of <paramref name="other" /> or are the same, the HTML
    ///     encoded <paramref name="valueIfTrue" /> will be returned; otherwise, <paramref name="valueIfFalse" />.
    /// </summary>
    /// <param name="content">The content.</param>
    /// <param name="other">The other content.</param>
    /// <param name="valueIfTrue">The value if <c>true</c>.</param>
    /// <param name="valueIfFalse">The value if <c>false</c>.</param>
    /// <returns>
    ///     The HTML encoded value.
    /// </returns>
    public static IHtmlContent IsAncestorOrSelf(this IPublishedContent content, IPublishedContent other, string valueIfTrue, string valueIfFalse)
        => new HtmlString(HttpUtility.HtmlEncode(content.IsAncestorOrSelf(other) ? valueIfTrue : valueIfFalse));

    #endregion
}<|MERGE_RESOLUTION|>--- conflicted
+++ resolved
@@ -18,22 +18,6 @@
 {
     #region Variations
 
-<<<<<<< HEAD
-    public static string? GetCultureFromDomains(
-        this IPublishedContent content,
-        IUmbracoContextAccessor umbracoContextAccessor,
-        ISiteDomainMapper siteDomainHelper,
-        IDomainCache domainCache,
-        IPublishedCache publishedCache,
-        INavigationQueryService navigationQueryService,
-        Uri? current = null)
-    {
-        IUmbracoContext umbracoContext = umbracoContextAccessor.GetRequiredUmbracoContext();
-        return DomainUtilities.GetCultureFromDomains(content.Id, content.Path, current, umbracoContext, siteDomainHelper, domainCache, publishedCache, navigationQueryService);
-    }
-
-=======
->>>>>>> 56d20eab
     /// <summary>
     ///     Gets the culture assigned to a document by domains, in the context of a current Uri.
     /// </summary>
