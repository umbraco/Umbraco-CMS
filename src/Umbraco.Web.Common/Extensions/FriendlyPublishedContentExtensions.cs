using System.Data;
using Examine;
using Microsoft.Extensions.DependencyInjection;
using Microsoft.Extensions.Options;
using Umbraco.Cms.Core;
using Umbraco.Cms.Core.Configuration.Models;
using Umbraco.Cms.Core.DependencyInjection;
using Umbraco.Cms.Core.Models.PublishedContent;
using Umbraco.Cms.Core.PublishedCache;
using Umbraco.Cms.Core.Routing;
using Umbraco.Cms.Core.Services;
using Umbraco.Cms.Core.Services.Navigation;
using Umbraco.Cms.Core.Web;

namespace Umbraco.Extensions;

public static class FriendlyPublishedContentExtensions
{
    private static IVariationContextAccessor VariationContextAccessor { get; } =
        StaticServiceProvider.Instance.GetRequiredService<IVariationContextAccessor>();

    private static IDomainCache DomainCache { get; } =
        StaticServiceProvider.Instance.GetRequiredService<IDomainCache>();

    private static IPublishedContentCache PublishedContentCache { get; } =
        StaticServiceProvider.Instance.GetRequiredService<IPublishedContentCache>();

    private static IDocumentNavigationQueryService DocumentNavigationQueryService { get; } =
        StaticServiceProvider.Instance.GetRequiredService<IDocumentNavigationQueryService>();

    private static IMediaNavigationQueryService MediaNavigationQueryService { get; } =
        StaticServiceProvider.Instance.GetRequiredService<IMediaNavigationQueryService>();

    private static IPublishedModelFactory PublishedModelFactory { get; } =
        StaticServiceProvider.Instance.GetRequiredService<IPublishedModelFactory>();

    private static IPublishedUrlProvider PublishedUrlProvider { get; } =
        StaticServiceProvider.Instance.GetRequiredService<IPublishedUrlProvider>();

    private static IUserService UserService { get; } =
        StaticServiceProvider.Instance.GetRequiredService<IUserService>();

    private static IUmbracoContextAccessor UmbracoContextAccessor { get; } =
        StaticServiceProvider.Instance.GetRequiredService<IUmbracoContextAccessor>();

    private static ISiteDomainMapper SiteDomainHelper { get; } =
        StaticServiceProvider.Instance.GetRequiredService<ISiteDomainMapper>();

    private static IExamineManager ExamineManager { get; } =
        StaticServiceProvider.Instance.GetRequiredService<IExamineManager>();

    private static IFileService FileService { get; } =
        StaticServiceProvider.Instance.GetRequiredService<IFileService>();

    private static IOptions<WebRoutingSettings> WebRoutingSettings { get; } =
        StaticServiceProvider.Instance.GetRequiredService<IOptions<WebRoutingSettings>>();

    private static IContentTypeService ContentTypeService { get; } =
        StaticServiceProvider.Instance.GetRequiredService<IContentTypeService>();

    private static IPublishedValueFallback PublishedValueFallback { get; } =
        StaticServiceProvider.Instance.GetRequiredService<IPublishedValueFallback>();

    private static IMediaTypeService MediaTypeService { get; } =
        StaticServiceProvider.Instance.GetRequiredService<IMediaTypeService>();

    private static IMemberTypeService MemberTypeService { get; } =
        StaticServiceProvider.Instance.GetRequiredService<IMemberTypeService>();

    private static INavigationQueryService GetNavigationQueryService(IPublishedContent content)
    {
        switch (content.ContentType.ItemType)
        {
            case PublishedItemType.Content:
                return DocumentNavigationQueryService;
            case PublishedItemType.Media:
                return MediaNavigationQueryService;
            default:
                throw new NotSupportedException("Unsupported content type.");
        }
    }

    private static IPublishedStatusFilteringService GetPublishedStatusFilteringService(IPublishedContent content)
    {
        switch (content.ContentType.ItemType)
        {
            case PublishedItemType.Content:
                return StaticServiceProvider.Instance.GetRequiredService<IPublishedContentStatusFilteringService>();
            case PublishedItemType.Media:
                return StaticServiceProvider.Instance.GetRequiredService<IPublishedMediaStatusFilteringService>();
            default:
                throw new NotSupportedException("Unsupported content type.");
        }
    }

    /// <summary>
    ///     Creates a strongly typed published content model for an internal published content.
    /// </summary>
    /// <param name="content">The internal published content.</param>
    /// <returns>The strongly typed published content model.</returns>
    public static IPublishedContent? CreateModel(
        this IPublishedContent content)
        => content.CreateModel(PublishedModelFactory);

    /// <summary>
    ///     Gets the name of the content item.
    /// </summary>
    /// <param name="content">The content item.</param>
    /// <param name="culture">
    ///     The specific culture to get the name for. If null is used the current culture is used (Default is
    ///     null).
    /// </param>
    public static string? Name(
        this IPublishedContent content,
        string? culture = null)
        => content.Name(VariationContextAccessor, culture);

    /// <summary>
    ///     Gets the URL segment of the content item.
    /// </summary>
    /// <param name="content">The content item.</param>
    /// <param name="culture">
    ///     The specific culture to get the URL segment for. If null is used the current culture is used
    ///     (Default is null).
    /// </param>
    public static string? UrlSegment(
        this IPublishedContent content,
        string? culture = null)
        => content.UrlSegment(VariationContextAccessor, culture);

    /// <summary>
    ///     Gets the culture date of the content item.
    /// </summary>
    /// <param name="content">The content item.</param>
    /// <param name="culture">
    ///     The specific culture to get the name for. If null is used the current culture is used (Default is
    ///     null).
    /// </param>
    public static DateTime CultureDate(
        this IPublishedContent content,
        string? culture = null)
        => content.CultureDate(VariationContextAccessor, culture);

    /// <summary>
    ///     Returns the current template Alias
    /// </summary>
    /// <returns>Empty string if none is set.</returns>
    public static string GetTemplateAlias(this IPublishedContent content)
        => content.GetTemplateAlias(FileService);

    public static bool IsAllowedTemplate(this IPublishedContent content, int templateId)
        => content.IsAllowedTemplate(ContentTypeService, WebRoutingSettings.Value, templateId);

    public static bool IsAllowedTemplate(this IPublishedContent content, string templateAlias)
        => content.IsAllowedTemplate(
            WebRoutingSettings.Value.DisableAlternativeTemplates,
            WebRoutingSettings.Value.ValidateAlternativeTemplates,
            templateAlias);

    public static bool IsAllowedTemplate(
        this IPublishedContent content,
        bool disableAlternativeTemplates,
        bool validateAlternativeTemplates,
        int templateId)
        => content.IsAllowedTemplate(
            ContentTypeService,
            disableAlternativeTemplates,
            validateAlternativeTemplates,
            templateId);

    public static bool IsAllowedTemplate(
        this IPublishedContent content,
        bool disableAlternativeTemplates,
        bool validateAlternativeTemplates,
        string templateAlias)
        => content.IsAllowedTemplate(
            FileService,
            ContentTypeService,
            disableAlternativeTemplates,
            validateAlternativeTemplates,
            templateAlias);

    /// <summary>
    ///     Gets a value indicating whether the content has a value for a property identified by its alias.
    /// </summary>
    /// <param name="content">The content.</param>
    /// <param name="alias">The property alias.</param>
    /// <param name="culture">The variation language.</param>
    /// <param name="segment">The variation segment.</param>
    /// <param name="fallback">Optional fallback strategy.</param>
    /// <returns>A value indicating whether the content has a value for the property identified by the alias.</returns>
    /// <remarks>Returns true if HasValue is true, or a fallback strategy can provide a value.</remarks>
    public static bool HasValue(
        this IPublishedContent content,
        string alias,
        string? culture = null,
        string? segment = null,
        Fallback fallback = default)
        =>
            content.HasValue(PublishedValueFallback, alias, culture, segment, fallback);

    /// <summary>
    ///     Gets the value of a content's property identified by its alias, if it exists, otherwise a default value.
    /// </summary>
    /// <param name="content">The content.</param>
    /// <param name="alias">The property alias.</param>
    /// <param name="culture">The variation language.</param>
    /// <param name="segment">The variation segment.</param>
    /// <param name="fallback">Optional fallback strategy.</param>
    /// <param name="defaultValue">The default value.</param>
    /// <returns>The value of the content's property identified by the alias, if it exists, otherwise a default value.</returns>
    public static object? Value(this IPublishedContent content, string alias, string? culture = null, string? segment = null, Fallback fallback = default, object? defaultValue = default)
        => content.Value(PublishedValueFallback, alias, culture, segment, fallback, defaultValue);

    /// <summary>
    ///     Gets the value of a content's property identified by its alias, converted to a specified type.
    /// </summary>
    /// <typeparam name="T">The target property type.</typeparam>
    /// <param name="content">The content.</param>
    /// <param name="alias">The property alias.</param>
    /// <param name="culture">The variation language.</param>
    /// <param name="segment">The variation segment.</param>
    /// <param name="fallback">Optional fallback strategy.</param>
    /// <param name="defaultValue">The default value.</param>
    /// <returns>The value of the content's property identified by the alias, converted to the specified type.</returns>
    public static T? Value<T>(this IPublishedContent content, string alias, string? culture = null, string? segment = null, Fallback fallback = default, T? defaultValue = default)
        => content.Value(PublishedValueFallback, alias, culture, segment, fallback, defaultValue);

    /// <summary>
    ///     Gets the root content (ancestor or self at level 1) for the specified <paramref name="content" />.
    /// </summary>
    /// <param name="content">The content.</param>
    /// <returns>
    ///     The root content (ancestor or self at level 1) for the specified <paramref name="content" />.
    /// </returns>
    /// <remarks>
    ///     This is the same as calling
    ///     <see cref="AncestorOrSelf(IPublishedContent, int)" /> with <c>maxLevel</c>
    ///     set to 1.
    /// </remarks>
    public static IPublishedContent Root(this IPublishedContent content)
        => content.Root(GetNavigationQueryService(content), GetPublishedStatusFilteringService(content));

    /// <summary>
    ///     Gets the root content (ancestor or self at level 1) for the specified <paramref name="content" /> if it's of the
    ///     specified content type <typeparamref name="T" />.
    /// </summary>
    /// <typeparam name="T">The content type.</typeparam>
    /// <param name="content">The content.</param>
    /// <returns>
    ///     The root content (ancestor or self at level 1) for the specified <paramref name="content" /> of content type
    ///     <typeparamref name="T" />.
    /// </returns>
    /// <remarks>
    ///     This is the same as calling
    ///     <see cref="AncestorOrSelf{T}(IPublishedContent, int)" /> with
    ///     <c>maxLevel</c> set to 1.
    /// </remarks>
    public static T? Root<T>(this IPublishedContent content)
        where T : class, IPublishedContent
        => content.Root<T>(GetNavigationQueryService(content), GetPublishedStatusFilteringService(content));

    /// <summary>
    ///     Gets the parent of the content item.
    /// </summary>
    /// <param name="content">The content.</param>
    /// <typeparam name="T">The content type.</typeparam>
    /// <returns>The parent of content of the specified content type or <c>null</c>.</returns>
    public static T? Parent<T>(this IPublishedContent content)
        where T : class, IPublishedContent
        => content.Parent<T>(GetNavigationQueryService(content), GetPublishedStatusFilteringService(content));

    /// <summary>
    ///     Gets the parent of the content item.
    /// </summary>
    /// <param name="content">The content.</param>
    /// <returns>The parent of content or <c>null</c>.</returns>
    public static IPublishedContent? Parent(this IPublishedContent content)
        => content.Parent<IPublishedContent>(GetNavigationQueryService(content), GetPublishedStatusFilteringService(content));

    /// <summary>
    ///     Gets the ancestors of the content.
    /// </summary>
    /// <param name="content">The content.</param>
    /// <returns>The ancestors of the content, in down-top order.</returns>
    /// <remarks>Does not consider the content itself.</remarks>
    public static IEnumerable<IPublishedContent> Ancestors(this IPublishedContent content)
        => content.Ancestors(GetNavigationQueryService(content), GetPublishedStatusFilteringService(content));

    /// <summary>
    ///     Gets the content and its ancestors.
    /// </summary>
    /// <param name="content">The content.</param>
    /// <returns>The content and its ancestors, in down-top order.</returns>
    public static IEnumerable<IPublishedContent> AncestorsOrSelf(this IPublishedContent content)
        => content.AncestorsOrSelf(GetNavigationQueryService(content), GetPublishedStatusFilteringService(content));

    /// <summary>
    ///     Gets the content and its ancestors, of a specified content type.
    /// </summary>
    /// <typeparam name="T">The content type.</typeparam>
    /// <param name="content">The content.</param>
    /// <returns>The content and its ancestors, of the specified content type, in down-top order.</returns>
    /// <remarks>May or may not begin with the content itself, depending on its content type.</remarks>
    public static IEnumerable<T> AncestorsOrSelf<T>(this IPublishedContent content)
        where T : class, IPublishedContent
        => content.AncestorsOrSelf<T>(GetNavigationQueryService(content), GetPublishedStatusFilteringService(content));

    /// <summary>
    ///     Gets the ancestor of the content, i.e. its parent.
    /// </summary>
    /// <param name="content">The content.</param>
    /// <returns>The ancestor of the content.</returns>
    public static IPublishedContent? Ancestor(this IPublishedContent content)
        => content.Ancestor(GetNavigationQueryService(content), GetPublishedStatusFilteringService(content));

    /// <summary>
    ///     Gets the nearest ancestor of the content, of a specified content type.
    /// </summary>
    /// <typeparam name="T">The content type.</typeparam>
    /// <param name="content">The content.</param>
    /// <returns>The nearest (in down-top order) ancestor of the content, of the specified content type.</returns>
    /// <remarks>Does not consider the content itself. May return <c>null</c>.</remarks>
    public static T? Ancestor<T>(this IPublishedContent content)
        where T : class, IPublishedContent
        => content.Ancestor<T>(GetNavigationQueryService(content), GetPublishedStatusFilteringService(content));

    /// <summary>
    ///     Gets the content or its nearest ancestor, of a specified content type.
    /// </summary>
    /// <typeparam name="T">The content type.</typeparam>
    /// <param name="content">The content.</param>
    /// <returns>The content or its nearest (in down-top order) ancestor, of the specified content type.</returns>
    /// <remarks>May or may not return the content itself depending on its content type. May return <c>null</c>.</remarks>
    public static T? AncestorOrSelf<T>(this IPublishedContent content)
        where T : class, IPublishedContent
        => content.AncestorOrSelf<T>(GetNavigationQueryService(content), GetPublishedStatusFilteringService(content));

    /// <summary>
    ///     Returns all DescendantsOrSelf of all content referenced
    /// </summary>
    /// <param name="parentNodes"></param>
    /// <param name="docTypeAlias"></param>
    /// <param name="culture">
    ///     The specific culture to filter for. If null is used the current culture is used. (Default is
    ///     null)
    /// </param>
    /// <returns></returns>
    /// <remarks>
    ///     This can be useful in order to return all nodes in an entire site by a type when combined with TypedContentAtRoot
    /// </remarks>
    public static IEnumerable<IPublishedContent> DescendantsOrSelfOfType(
        this IEnumerable<IPublishedContent> parentNodes, string docTypeAlias, string? culture = null)
    {
        IPublishedContent[] parentNodesAsArray = parentNodes as IPublishedContent[] ?? parentNodes.ToArray();
        if (parentNodesAsArray.Length == 0)
        {
            return [];
        }

        return parentNodesAsArray.DescendantsOrSelfOfType(
            GetNavigationQueryService(parentNodesAsArray.First()),
            GetPublishedStatusFilteringService(parentNodesAsArray.First()),
            docTypeAlias,
            culture);
    }

    /// <summary>
    ///     Returns all DescendantsOrSelf of all content referenced
    /// </summary>
    /// <param name="parentNodes"></param>
    /// <param name="culture">
    ///     The specific culture to filter for. If null is used the current culture is used. (Default is
    ///     null)
    /// </param>
    /// <returns></returns>
    /// <remarks>
    ///     This can be useful in order to return all nodes in an entire site by a type when combined with TypedContentAtRoot
    /// </remarks>
    public static IEnumerable<T> DescendantsOrSelf<T>(
        this IEnumerable<IPublishedContent> parentNodes,
        string? culture = null)
        where T : class, IPublishedContent
    {
        IPublishedContent[] parentNodesAsArray = parentNodes as IPublishedContent[] ?? parentNodes.ToArray();
        if (parentNodesAsArray.Length == 0)
        {
            return [];
        }

        return parentNodesAsArray.DescendantsOrSelf<T>(
            GetNavigationQueryService(parentNodesAsArray.First()),
            GetPublishedStatusFilteringService(parentNodesAsArray.First()),
            culture);
    }

    public static IEnumerable<IPublishedContent> Descendants(this IPublishedContent content, string? culture = null)
        => content.Descendants(GetNavigationQueryService(content), GetPublishedStatusFilteringService(content), culture);

    public static IEnumerable<IPublishedContent> Descendants(this IPublishedContent content, int level, string? culture = null)
        => content.Descendants(GetNavigationQueryService(content), GetPublishedStatusFilteringService(content), level, culture);

    public static IEnumerable<IPublishedContent> DescendantsOfType(this IPublishedContent content, string contentTypeAlias, string? culture = null)
        => content.DescendantsOfType(GetNavigationQueryService(content), GetPublishedStatusFilteringService(content), contentTypeAlias, culture);

    public static IEnumerable<T> Descendants<T>(this IPublishedContent content, string? culture = null)
        where T : class, IPublishedContent
        => content.Descendants<T>(GetNavigationQueryService(content), GetPublishedStatusFilteringService(content), culture);

    public static IEnumerable<T> Descendants<T>(this IPublishedContent content, int level, string? culture = null)
        where T : class, IPublishedContent
        => content.Descendants<T>(GetNavigationQueryService(content), GetPublishedStatusFilteringService(content), level, culture);

    public static IEnumerable<IPublishedContent> DescendantsOrSelf(
        this IPublishedContent content,
        string? culture = null)
        => content.DescendantsOrSelf(GetNavigationQueryService(content), GetPublishedStatusFilteringService(content), culture);

    public static IEnumerable<IPublishedContent> DescendantsOrSelf(this IPublishedContent content, int level, string? culture = null)
        => content.DescendantsOrSelf(GetNavigationQueryService(content), GetPublishedStatusFilteringService(content), level, culture);

    public static IEnumerable<IPublishedContent> DescendantsOrSelfOfType(this IPublishedContent content, string contentTypeAlias, string? culture = null)
        => content.DescendantsOrSelfOfType(GetNavigationQueryService(content), GetPublishedStatusFilteringService(content), contentTypeAlias, culture);

    public static IEnumerable<T> DescendantsOrSelf<T>(this IPublishedContent content, string? culture = null)
        where T : class, IPublishedContent
        => content.DescendantsOrSelf<T>(GetNavigationQueryService(content), GetPublishedStatusFilteringService(content), culture);

    public static IEnumerable<T> DescendantsOrSelf<T>(this IPublishedContent content, int level, string? culture = null)
        where T : class, IPublishedContent
        => content.DescendantsOrSelf<T>(GetNavigationQueryService(content), GetPublishedStatusFilteringService(content), level, culture);

    public static IPublishedContent? Descendant(this IPublishedContent content, string? culture = null)
        => content.Descendant(GetNavigationQueryService(content), GetPublishedStatusFilteringService(content), culture);

    public static IPublishedContent? Descendant(this IPublishedContent content, int level, string? culture = null)
        => content.Descendant(GetNavigationQueryService(content), GetPublishedStatusFilteringService(content), level, culture);

    public static IPublishedContent? DescendantOfType(this IPublishedContent content, string contentTypeAlias, string? culture = null)
        => content.DescendantOfType(GetNavigationQueryService(content), GetPublishedStatusFilteringService(content), contentTypeAlias, culture);

    public static T? Descendant<T>(this IPublishedContent content, string? culture = null)
        where T : class, IPublishedContent
        => content.Descendant<T>(GetNavigationQueryService(content), GetPublishedStatusFilteringService(content), culture);

    public static T? Descendant<T>(this IPublishedContent content, int level, string? culture = null)
        where T : class, IPublishedContent
        => content.Descendant<T>(GetNavigationQueryService(content), GetPublishedStatusFilteringService(content), level, culture);

    public static IPublishedContent DescendantOrSelf(this IPublishedContent content, string? culture = null)
        => content.DescendantOrSelf(GetNavigationQueryService(content), GetPublishedStatusFilteringService(content), culture);

    public static IPublishedContent? DescendantOrSelf(this IPublishedContent content, int level, string? culture = null)
        => content.DescendantOrSelf(GetNavigationQueryService(content), GetPublishedStatusFilteringService(content), level, culture);

    public static IPublishedContent? DescendantOrSelfOfType(this IPublishedContent content, string contentTypeAlias, string? culture = null)
        => content.DescendantOrSelfOfType(GetNavigationQueryService(content), GetPublishedStatusFilteringService(content), contentTypeAlias, culture);

    public static T? DescendantOrSelf<T>(this IPublishedContent content, string? culture = null)
        where T : class, IPublishedContent
        => content.DescendantOrSelf<T>(GetNavigationQueryService(content), GetPublishedStatusFilteringService(content), culture);

    public static T? DescendantOrSelf<T>(this IPublishedContent content, int level, string? culture = null)
        where T : class, IPublishedContent
        => content.DescendantOrSelf<T>(GetNavigationQueryService(content), GetPublishedStatusFilteringService(content), level, culture);

    /// <summary>
    ///     Gets the children of the content item.
    /// </summary>
    /// <param name="content">The content item.</param>
    /// <param name="culture">
    ///     The specific culture to get the URL children for. Default is null which will use the current culture in
    ///     <see cref="VariationContext" />
    /// </param>
    /// <remarks>
    ///     <para>Gets children that are available for the specified culture.</para>
    ///     <para>Children are sorted by their sortOrder.</para>
    ///     <para>
    ///         For culture,
    ///         if null is used the current culture is used.
    ///         If an empty string is used only invariant children are returned.
    ///         If "*" is used all children are returned.
    ///     </para>
    ///     <para>
    ///         If a variant culture is specified or there is a current culture in the <see cref="VariationContext" /> then the
    ///         Children returned
    ///         will include both the variant children matching the culture AND the invariant children because the invariant
    ///         children flow with the current culture.
    ///         However, if an empty string is specified only invariant children are returned.
    ///     </para>
    /// </remarks>
    public static IEnumerable<IPublishedContent> Children(this IPublishedContent content, string? culture = null)
        => content.Children(GetNavigationQueryService(content), GetPublishedStatusFilteringService(content), culture);

    /// <summary>
    ///     Gets the children of the content, filtered by a predicate.
    /// </summary>
    /// <param name="content">The content.</param>
    /// <param name="predicate">The predicate.</param>
    /// <param name="culture">
    ///     The specific culture to filter for. If null is used the current culture is used. (Default is
    ///     null)
    /// </param>
    /// <returns>The children of the content, filtered by the predicate.</returns>
    /// <remarks>
    ///     <para>Children are sorted by their sortOrder.</para>
    /// </remarks>
    public static IEnumerable<IPublishedContent>? Children(
        this IPublishedContent content,
        Func<IPublishedContent, bool> predicate,
        string? culture = null)
        => content.Children(GetNavigationQueryService(content), GetPublishedStatusFilteringService(content), predicate, culture);

    /// <summary>
    ///     Gets the children of the content, of any of the specified types.
    /// </summary>
    /// <param name="content">The content.</param>
    /// <param name="culture">
    ///     The specific culture to filter for. If null is used the current culture is used. (Default is
    ///     null)
    /// </param>
    /// <param name="contentTypeAlias">The content type alias.</param>
    /// <returns>The children of the content, of any of the specified types.</returns>
    public static IEnumerable<IPublishedContent>? ChildrenOfType(this IPublishedContent content, string contentTypeAlias, string? culture = null)
        => content.ChildrenOfType(GetNavigationQueryService(content), GetPublishedStatusFilteringService(content), contentTypeAlias, culture);

    /// <summary>
    ///     Gets the children of the content, of a given content type.
    /// </summary>
    /// <typeparam name="T">The content type.</typeparam>
    /// <param name="content">The content.</param>
    /// <param name="culture">
    ///     The specific culture to filter for. If null is used the current culture is used. (Default is
    ///     null)
    /// </param>
    /// <returns>The children of content, of the given content type.</returns>
    /// <remarks>
    ///     <para>Children are sorted by their sortOrder.</para>
    /// </remarks>
    public static IEnumerable<T>? Children<T>(this IPublishedContent content, string? culture = null)
        where T : class, IPublishedContent
        => content.Children<T>(GetNavigationQueryService(content), GetPublishedStatusFilteringService(content), culture);

    public static IPublishedContent? FirstChild(this IPublishedContent content, string? culture = null)
        => content.FirstChild(GetNavigationQueryService(content), GetPublishedStatusFilteringService(content), culture);

    /// <summary>
    ///     Gets the first child of the content, of a given content type.
    /// </summary>
    public static IPublishedContent? FirstChildOfType(this IPublishedContent content, string contentTypeAlias, string? culture = null)
        => content.FirstChildOfType(GetNavigationQueryService(content), GetPublishedStatusFilteringService(content), contentTypeAlias, culture);

    public static IPublishedContent? FirstChild(this IPublishedContent content, Func<IPublishedContent, bool> predicate, string? culture = null)
        => content.FirstChild(GetNavigationQueryService(content), GetPublishedStatusFilteringService(content), predicate, culture);

    public static IPublishedContent? FirstChild(this IPublishedContent content, Guid uniqueId, string? culture = null)
        => content.FirstChild(GetNavigationQueryService(content), GetPublishedStatusFilteringService(content), uniqueId, culture);

    public static T? FirstChild<T>(this IPublishedContent content, string? culture = null)
        where T : class, IPublishedContent
        => content.FirstChild<T>(GetNavigationQueryService(content), GetPublishedStatusFilteringService(content), culture);

    public static T? FirstChild<T>(this IPublishedContent content, Func<T, bool> predicate, string? culture = null)
        where T : class, IPublishedContent
        => content.FirstChild(GetNavigationQueryService(content), GetPublishedStatusFilteringService(content), predicate, culture);

    /// <summary>
    ///     Gets the siblings of the content.
    /// </summary>
    /// <param name="content">The content.</param>
    /// <param name="culture">
    ///     The specific culture to filter for. If null is used the current culture is used. (Default is
    ///     null)
    /// </param>
    /// <returns>The siblings of the content.</returns>
    /// <remarks>
    ///     <para>Note that in V7 this method also return the content node self.</para>
    /// </remarks>
    public static IEnumerable<IPublishedContent>? Siblings(this IPublishedContent content, string? culture = null)
        => content.Siblings(GetNavigationQueryService(content), GetPublishedStatusFilteringService(content), culture);

    /// <summary>
    ///     Gets the siblings of the content, of a given content type.
    /// </summary>
    /// <param name="content">The content.</param>
    /// <param name="contentTypeAlias">The content type alias.</param>
    /// <param name="culture">
    ///     The specific culture to filter for. If null is used the current culture is used. (Default is
    ///     null)
    /// </param>
    /// <returns>The siblings of the content, of the given content type.</returns>
    /// <remarks>
    ///     <para>Note that in V7 this method also return the content node self.</para>
    /// </remarks>
    public static IEnumerable<IPublishedContent>? SiblingsOfType(this IPublishedContent content, string contentTypeAlias, string? culture = null)
        => content.SiblingsOfType(GetNavigationQueryService(content), GetPublishedStatusFilteringService(content), contentTypeAlias, culture);

    /// <summary>
    ///     Gets the siblings of the content, of a given content type.
    /// </summary>
    /// <typeparam name="T">The content type.</typeparam>
    /// <param name="content">The content.</param>
    /// <param name="culture">
    ///     The specific culture to filter for. If null is used the current culture is used. (Default is
    ///     null)
    /// </param>
    /// <returns>The siblings of the content, of the given content type.</returns>
    /// <remarks>
    ///     <para>Note that in V7 this method also return the content node self.</para>
    /// </remarks>
    public static IEnumerable<T>? Siblings<T>(this IPublishedContent content, string? culture = null)
        where T : class, IPublishedContent
        => content.Siblings<T>(GetNavigationQueryService(content), GetPublishedStatusFilteringService(content), culture);

    /// <summary>
    ///     Gets the siblings of the content including the node itself to indicate the position.
    /// </summary>
    /// <param name="content">The content.</param>
    /// <param name="culture">
    ///     The specific culture to filter for. If null is used the current culture is used. (Default is
    ///     null)
    /// </param>
    /// <returns>The siblings of the content including the node itself.</returns>
    public static IEnumerable<IPublishedContent>? SiblingsAndSelf(
        this IPublishedContent content,
        string? culture = null)
        => content.SiblingsAndSelf(GetNavigationQueryService(content), GetPublishedStatusFilteringService(content), culture);

    /// <summary>
    ///     Gets the siblings of the content including the node itself to indicate the position, of a given content type.
    /// </summary>
    /// <param name="content">The content.</param>
    /// <param name="culture">
    ///     The specific culture to filter for. If null is used the current culture is used. (Default is
    ///     null)
    /// </param>
    /// <param name="contentTypeAlias">The content type alias.</param>
    /// <returns>The siblings of the content including the node itself, of the given content type.</returns>
    public static IEnumerable<IPublishedContent>? SiblingsAndSelfOfType(
        this IPublishedContent content,
        string contentTypeAlias,
        string? culture = null)
        => content.SiblingsAndSelfOfType(GetNavigationQueryService(content), GetPublishedStatusFilteringService(content), contentTypeAlias, culture);

    /// <summary>
    ///     Gets the siblings of the content including the node itself to indicate the position, of a given content type.
    /// </summary>
    /// <typeparam name="T">The content type.</typeparam>
    /// <param name="content">The content.</param>
    /// <param name="culture">
    ///     The specific culture to filter for. If null is used the current culture is used. (Default is
    ///     null)
    /// </param>
    /// <returns>The siblings of the content including the node itself, of the given content type.</returns>
    public static IEnumerable<T>? SiblingsAndSelf<T>(this IPublishedContent content, string? culture = null)
        where T : class, IPublishedContent
        => content.SiblingsAndSelf<T>(GetNavigationQueryService(content), GetPublishedStatusFilteringService(content), culture);

    /// <summary>
    ///     Gets the url of the content item.
    /// </summary>
    /// <remarks>
    ///     <para>
    ///         If the content item is a document, then this method returns the url of the
    ///         document. If it is a media, then this methods return the media url for the
    ///         'umbracoFile' property. Use the MediaUrl() method to get the media url for other
    ///         properties.
    ///     </para>
    ///     <para>
    ///         The value of this property is contextual. It depends on the 'current' request uri,
    ///         if any. In addition, when the content type is multi-lingual, this is the url for the
    ///         specified culture. Otherwise, it is the invariant url.
    ///     </para>
    /// </remarks>
    public static string Url(this IPublishedContent content, string? culture = null, UrlMode mode = UrlMode.Default)
        => content.Url(PublishedUrlProvider, culture, mode);

    /// <summary>
<<<<<<< HEAD
=======
    ///     Gets the children of the content in a DataTable.
    /// </summary>
    /// <param name="content">The content.</param>
    /// <param name="contentTypeAliasFilter">An optional content type alias.</param>
    /// <param name="culture">
    ///     The specific culture to filter for. If null is used the current culture is used. (Default is
    ///     null)
    /// </param>
    /// <returns>The children of the content.</returns>
    [Obsolete("This method is no longer used in Umbraco. The method will be removed in Umbraco 17.")]
    public static DataTable ChildrenAsTable(this IPublishedContent content, string contentTypeAliasFilter = "", string? culture = null)
        => content.ChildrenAsTable(
            GetNavigationQueryService(content),
            GetPublishedStatusFilteringService(content),
            ContentTypeService,
            MediaTypeService,
            MemberTypeService,
            PublishedUrlProvider,
            contentTypeAliasFilter,
            culture);

    /// <summary>
>>>>>>> 561d8716
    ///     Gets the url for a media.
    /// </summary>
    /// <param name="content">The content item.</param>
    /// <param name="culture">The culture (use current culture by default).</param>
    /// <param name="mode">The url mode (use site configuration by default).</param>
    /// <param name="propertyAlias">The alias of the property (use 'umbracoFile' by default).</param>
    /// <returns>The url for the media.</returns>
    /// <remarks>
    ///     <para>
    ///         The value of this property is contextual. It depends on the 'current' request uri,
    ///         if any. In addition, when the content type is multi-lingual, this is the url for the
    ///         specified culture. Otherwise, it is the invariant url.
    ///     </para>
    /// </remarks>
    public static string MediaUrl(
        this IPublishedContent content,
        string? culture = null,
        UrlMode mode = UrlMode.Default,
        string propertyAlias = Constants.Conventions.Media.File)
        => content.MediaUrl(PublishedUrlProvider, culture, mode, propertyAlias);

    /// <summary>
    ///     Gets the name of the content item creator.
    /// </summary>
    /// <param name="content">The content item.</param>
    public static string? CreatorName(this IPublishedContent content) =>
        content.CreatorName(UserService);

    /// <summary>
    ///     Gets the name of the content item writer.
    /// </summary>
    /// <param name="content">The content item.</param>
    public static string? WriterName(this IPublishedContent content) =>
        content.WriterName(UserService);

    /// <summary>
    ///     Gets the culture assigned to a document by domains, in the context of a current Uri.
    /// </summary>
    /// <param name="content">The document.</param>
    /// <param name="current">An optional current Uri.</param>
    /// <returns>The culture assigned to the document by domains.</returns>
    /// <remarks>
    ///     <para>
    ///         In 1:1 multilingual setup, a document contains several cultures (there is not
    ///         one document per culture), and domains, withing the context of a current Uri, assign
    ///         a culture to that document.
    ///     </para>
    /// </remarks>
    public static string? GetCultureFromDomains(
        this IPublishedContent content,
        Uri? current = null)
        => content.GetCultureFromDomains(UmbracoContextAccessor, SiteDomainHelper, DomainCache, PublishedContentCache, DocumentNavigationQueryService, current);

    public static IEnumerable<PublishedSearchResult> SearchDescendants(
        this IPublishedContent content,
        string term,
        string? indexName = null)
        => content.SearchDescendants(ExamineManager, UmbracoContextAccessor, term, indexName);

    public static IEnumerable<PublishedSearchResult> SearchChildren(
        this IPublishedContent content,
        string term,
        string? indexName = null)
        => content.SearchChildren(ExamineManager, UmbracoContextAccessor, term, indexName);

}<|MERGE_RESOLUTION|>--- conflicted
+++ resolved
@@ -676,31 +676,8 @@
         => content.Url(PublishedUrlProvider, culture, mode);
 
     /// <summary>
-<<<<<<< HEAD
-=======
-    ///     Gets the children of the content in a DataTable.
-    /// </summary>
-    /// <param name="content">The content.</param>
-    /// <param name="contentTypeAliasFilter">An optional content type alias.</param>
-    /// <param name="culture">
-    ///     The specific culture to filter for. If null is used the current culture is used. (Default is
-    ///     null)
-    /// </param>
-    /// <returns>The children of the content.</returns>
-    [Obsolete("This method is no longer used in Umbraco. The method will be removed in Umbraco 17.")]
-    public static DataTable ChildrenAsTable(this IPublishedContent content, string contentTypeAliasFilter = "", string? culture = null)
-        => content.ChildrenAsTable(
-            GetNavigationQueryService(content),
-            GetPublishedStatusFilteringService(content),
-            ContentTypeService,
-            MediaTypeService,
-            MemberTypeService,
-            PublishedUrlProvider,
-            contentTypeAliasFilter,
-            culture);
-
-    /// <summary>
->>>>>>> 561d8716
+
+
     ///     Gets the url for a media.
     /// </summary>
     /// <param name="content">The content item.</param>
