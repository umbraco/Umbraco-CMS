using System;
using System.Data.Common;
using System.Data.SqlClient;
using System.IO;
using System.Reflection;
using System.Runtime.InteropServices;
using Microsoft.AspNetCore.Hosting;
using Microsoft.AspNetCore.Http;
using Microsoft.Extensions.Configuration;
using Microsoft.Extensions.DependencyInjection;
using Microsoft.Extensions.Logging;
using Microsoft.Extensions.Options;
using Serilog;
using Serilog.Extensions.Hosting;
using Serilog.Extensions.Logging;
using Umbraco.Configuration;
using Umbraco.Core;
using Umbraco.Core.Cache;
using Umbraco.Core.Composing;
using Umbraco.Core.Configuration;
using Umbraco.Core.Configuration.Models;
using Umbraco.Core.IO;
using Umbraco.Core.Logging;
using Umbraco.Core.Logging.Serilog;
using Umbraco.Core.Persistence;
using Umbraco.Core.Persistence.SqlSyntax;
using Umbraco.Core.Runtime;
using Umbraco.Web.Common.AspNetCore;
using Umbraco.Web.Common.Profiler;
using ConnectionStrings = Umbraco.Core.Configuration.Models.ConnectionStrings;
using CoreDebugSettings = Umbraco.Core.Configuration.Models.CoreDebugSettings;

namespace Umbraco.Extensions
{
    public static class UmbracoCoreServiceCollectionExtensions
    {
        /// <summary>
        /// Adds SqlCe support for Umbraco
        /// </summary>
        /// <param name="services"></param>
        /// <returns></returns>
        public static IServiceCollection AddUmbracoSqlCeSupport(this IServiceCollection services)
        {
            try
            {
                var binFolder = Path.GetDirectoryName(Assembly.GetExecutingAssembly().Location);
                if (binFolder != null)
                {
                    var dllPath = Path.Combine(binFolder, "Umbraco.Persistance.SqlCe.dll");
                    var umbSqlCeAssembly = Assembly.LoadFrom(dllPath);

                    var sqlCeSyntaxProviderType = umbSqlCeAssembly.GetType("Umbraco.Persistance.SqlCe.SqlCeSyntaxProvider");
                    var sqlCeBulkSqlInsertProviderType = umbSqlCeAssembly.GetType("Umbraco.Persistance.SqlCe.SqlCeBulkSqlInsertProvider");
                    var sqlCeEmbeddedDatabaseCreatorType = umbSqlCeAssembly.GetType("Umbraco.Persistance.SqlCe.SqlCeEmbeddedDatabaseCreator");

                    if (!(sqlCeSyntaxProviderType is null || sqlCeBulkSqlInsertProviderType is null || sqlCeEmbeddedDatabaseCreatorType is null))
                    {
                        services.AddSingleton(typeof(ISqlSyntaxProvider), sqlCeSyntaxProviderType);
                        services.AddSingleton(typeof(IBulkSqlInsertProvider), sqlCeBulkSqlInsertProviderType);
                        services.AddSingleton(typeof(IEmbeddedDatabaseCreator), sqlCeEmbeddedDatabaseCreatorType);
                    }

                    var sqlCeAssembly = Assembly.LoadFrom(Path.Combine(binFolder, "System.Data.SqlServerCe.dll"));

                    var sqlCe = sqlCeAssembly.GetType("System.Data.SqlServerCe.SqlCeProviderFactory");
                    if (!(sqlCe is null))
                    {
                        DbProviderFactories.RegisterFactory(Core.Constants.DbProviderNames.SqlCe, sqlCe);
                    }
                }
            }
            catch
            {
                // Ignore if SqlCE is not available
            }

            return services;
        }

        /// <summary>
        /// Adds Sql Server support for Umbraco
        /// </summary>
        /// <param name="services"></param>
        /// <returns></returns>
        public static IServiceCollection AddUmbracoSqlServerSupport(this IServiceCollection services)
        {
            DbProviderFactories.RegisterFactory(Core.Constants.DbProviderNames.SqlServer, SqlClientFactory.Instance);

            services.AddSingleton<ISqlSyntaxProvider, SqlServerSyntaxProvider>();
            services.AddSingleton<IBulkSqlInsertProvider, SqlServerBulkSqlInsertProvider>();
            services.AddSingleton<IEmbeddedDatabaseCreator, NoopEmbeddedDatabaseCreator>();

            return services;
        }

        /// <summary>
        /// Adds the Umbraco Configuration requirements
        /// </summary>
        /// <param name="services"></param>
        /// <param name="configuration"></param>
        /// <returns></returns>
        public static IServiceCollection AddUmbracoConfiguration(this IServiceCollection services, IConfiguration configuration)
        {
            if (configuration == null) throw new ArgumentNullException(nameof(configuration));

            services.Configure<ActiveDirectorySettings>(configuration.GetSection(Constants.Configuration.ConfigPrefix + "ActiveDirectory"));
            services.Configure<ConnectionStrings>(configuration.GetSection("ConnectionStrings"), o => o.BindNonPublicProperties = true);
            services.Configure<ContentSettings>(configuration.GetSection(Constants.Configuration.ConfigPrefix + "Content"));
            services.Configure<CoreDebugSettings>(configuration.GetSection(Constants.Configuration.ConfigPrefix + "Core:Debug"));
            services.Configure<ExceptionFilterSettings>(configuration.GetSection(Constants.Configuration.ConfigPrefix + "ExceptionFilter"));
            services.Configure<GlobalSettings>(configuration.GetSection(Constants.Configuration.ConfigPrefix + "Global"));
            services.Configure<HealthChecksSettings>(configuration.GetSection(Constants.Configuration.ConfigPrefix + "HealthChecks"));
            services.Configure<HostingSettings>(configuration.GetSection(Constants.Configuration.ConfigPrefix + "Hosting"));
            services.Configure<ImagingSettings>(configuration.GetSection(Constants.Configuration.ConfigPrefix + "Imaging"));
            services.Configure<IndexCreatorSettings>(configuration.GetSection(Constants.Configuration.ConfigPrefix + "Examine"));
            services.Configure<KeepAliveSettings>(configuration.GetSection(Constants.Configuration.ConfigPrefix + "KeepAlive"));
            services.Configure<LoggingSettings>(configuration.GetSection(Constants.Configuration.ConfigPrefix + "Logging"));
            services.Configure<MemberPasswordConfigurationSettings>(configuration.GetSection(Constants.Configuration.ConfigSecurityPrefix + "MemberPassword"));
            services.Configure<ModelsBuilderConfig>(configuration.GetSection(Constants.Configuration.ConfigGlobalPrefix + "ModelsBuilder"));
            services.Configure<NuCacheSettings>(configuration.GetSection(Constants.Configuration.ConfigPrefix + "NuCache"));
            services.Configure<RequestHandlerSettings>(configuration.GetSection(Constants.Configuration.ConfigPrefix + "RequestHandler"));
            services.Configure<RuntimeSettings>(configuration.GetSection(Constants.Configuration.ConfigPrefix + "Runtime"));
            services.Configure<SecuritySettings>(configuration.GetSection(Constants.Configuration.ConfigSecurityPrefix));
            services.Configure<TourSettings>(configuration.GetSection(Constants.Configuration.ConfigPrefix + "Tours"));
            services.Configure<TypeFinderSettings>(configuration.GetSection(Constants.Configuration.ConfigPrefix + "TypeFinder"));
            services.Configure<UserPasswordConfigurationSettings>(configuration.GetSection(Constants.Configuration.ConfigSecurityPrefix + "UserPassword"));
            services.Configure<WebRoutingSettings>(configuration.GetSection(Constants.Configuration.ConfigPrefix + "WebRouting"));

<<<<<<< HEAD
            //services.Configure<TourSettings>(configuration.GetSection(Constants.Configuration.ConfigPrefix + "Tours"));
            services.Configure<TourSettings>(settings =>
            {
                settings.EnableTours = false;
            });

            // TODO: remove this once no longer requred in Umbraco.Web.	
=======
            // TODO: remove this once no longer requred in Umbraco.Web.
>>>>>>> 97e6d76e
            var configsFactory = new AspNetCoreConfigsFactory(configuration);
            var configs = configsFactory.Create();
            services.AddSingleton(configs);

            return services;
        }

        /// <summary>
        /// Adds the Umbraco Back Core requirements
        /// </summary>
        /// <param name="services"></param>
        /// <param name="webHostEnvironment"></param>
        /// <returns></returns>
        public static IServiceCollection AddUmbracoCore(this IServiceCollection services, IWebHostEnvironment webHostEnvironment)
        {
            return services.AddUmbracoCore(webHostEnvironment, out _);
        }

        /// <summary>
        /// Adds the Umbraco Back Core requirements
        /// </summary>
        /// <param name="services"></param>
        /// <param name="webHostEnvironment"></param>
        /// <param name="factory"></param>
        /// <returns></returns>
        public static IServiceCollection AddUmbracoCore(this IServiceCollection services, IWebHostEnvironment webHostEnvironment, out IFactory factory)
        {
            if (!UmbracoServiceProviderFactory.IsActive)
                throw new InvalidOperationException("Ensure to add UseUmbraco() in your Program.cs after ConfigureWebHostDefaults to enable Umbraco's service provider factory");

            var umbContainer = UmbracoServiceProviderFactory.UmbracoContainer;

            var loggingConfig = new LoggingConfiguration(
                Path.Combine(webHostEnvironment.ContentRootPath, "App_Data", "Logs"),
                Path.Combine(webHostEnvironment.ContentRootPath, "config", "serilog.config"),
                Path.Combine(webHostEnvironment.ContentRootPath, "config", "serilog.user.config"));

            IHttpContextAccessor httpContextAccessor = new HttpContextAccessor();
            services.AddSingleton<IHttpContextAccessor>(httpContextAccessor);
            var requestCache = new GenericDictionaryRequestAppCache(() => httpContextAccessor.HttpContext?.Items);

            services.AddUmbracoCore(webHostEnvironment,
                umbContainer,
                Assembly.GetEntryAssembly(),
                requestCache,
                loggingConfig,
                out factory);

            return services;
        }

        /// <summary>
        /// Adds the Umbraco Back Core requirements
        /// </summary>
        /// <param name="services"></param>
        /// <param name="webHostEnvironment"></param>
        /// <param name="umbContainer"></param>
        /// <param name="entryAssembly"></param>
        /// <param name="requestCache"></param>
        /// <param name="httpContextAccessor"></param>
        /// <param name="loggingConfiguration"></param>
        /// <param name="factory"></param>
        /// <returns></returns>
        public static IServiceCollection AddUmbracoCore(
            this IServiceCollection services,
            IWebHostEnvironment webHostEnvironment,
            IRegister umbContainer,
            Assembly entryAssembly,
            IRequestCache requestCache,
            ILoggingConfiguration loggingConfiguration,
            out IFactory factory)
        {
            if (services is null) throw new ArgumentNullException(nameof(services));
            var container = umbContainer;
            if (container is null) throw new ArgumentNullException(nameof(container));
            if (entryAssembly is null) throw new ArgumentNullException(nameof(entryAssembly));

            // Add supported databases
            services.AddUmbracoSqlCeSupport();
            services.AddUmbracoSqlServerSupport();

            services.AddSingleton<IDbProviderFactoryCreator>(x => new DbProviderFactoryCreator(
                DbProviderFactories.GetFactory,
                x.GetServices<ISqlSyntaxProvider>(),
                x.GetServices<IBulkSqlInsertProvider>(),
                x.GetServices<IEmbeddedDatabaseCreator>()
            ));

            // TODO: We want to avoid pre-resolving a container as much as possible we should not
            // be doing this any more than we are now. The ugly part about this is that the service
            // instances resolved here won't be the same instances resolved from the container
            // later once the true container is built. However! ... in the case of IDbProviderFactoryCreator
            // it will be the same instance resolved later because we are re-registering this instance back
            // into the container. This is not true for `Configs` but we should do that too, see comments in
            // `RegisterEssentials`.
            var serviceProvider = services.BuildServiceProvider();

            var globalSettings = serviceProvider.GetService<IOptionsMonitor<GlobalSettings>>();
            var connectionStrings = serviceProvider.GetService<IOptions<ConnectionStrings>>();
            var hostingSettings = serviceProvider.GetService<IOptionsMonitor<HostingSettings>>();
            var typeFinderSettings = serviceProvider.GetService<IOptionsMonitor<TypeFinderSettings>>();

            var dbProviderFactoryCreator = serviceProvider.GetRequiredService<IDbProviderFactoryCreator>();

            CreateCompositionRoot(services,
                globalSettings,
                hostingSettings,
                webHostEnvironment,
                loggingConfiguration,
                out var logger, out var ioHelper, out var hostingEnvironment, out var backOfficeInfo, out var profiler);

            var umbracoVersion = new UmbracoVersion();
            var typeFinder = CreateTypeFinder(logger, profiler, webHostEnvironment, entryAssembly, typeFinderSettings);

            var configs = serviceProvider.GetService<Configs>();
            var coreRuntime = GetCoreRuntime(
                configs,
                globalSettings.CurrentValue,
                connectionStrings.Value,
                umbracoVersion,
                ioHelper,
                logger,
                profiler,
                hostingEnvironment,
                backOfficeInfo,
                typeFinder,
                requestCache,
                dbProviderFactoryCreator);

            factory = coreRuntime.Configure(container);

            return services;
        }

        private static ITypeFinder CreateTypeFinder(Core.Logging.ILogger logger, IProfiler profiler, IWebHostEnvironment webHostEnvironment, Assembly entryAssembly, IOptionsMonitor<TypeFinderSettings> typeFinderSettings)
        {
            var runtimeHashPaths = new RuntimeHashPaths();
            runtimeHashPaths.AddFolder(new DirectoryInfo(Path.Combine(webHostEnvironment.ContentRootPath, "bin")));
            var runtimeHash = new RuntimeHash(new ProfilingLogger(logger, profiler), runtimeHashPaths);
            return new TypeFinder(logger, new DefaultUmbracoAssemblyProvider(entryAssembly), runtimeHash, new TypeFinderConfig(typeFinderSettings));
        }

        private static IRuntime GetCoreRuntime(
            Configs configs, GlobalSettings globalSettings, ConnectionStrings connectionStrings, IUmbracoVersion umbracoVersion, IIOHelper ioHelper, Core.Logging.ILogger logger,
            IProfiler profiler, Core.Hosting.IHostingEnvironment hostingEnvironment, IBackOfficeInfo backOfficeInfo,
            ITypeFinder typeFinder, IRequestCache requestCache, IDbProviderFactoryCreator dbProviderFactoryCreator)
        {
            // Determine if we should use the sql main dom or the default
            var appSettingMainDomLock = globalSettings.MainDomLock;

            var isWindows = RuntimeInformation.IsOSPlatform(OSPlatform.Windows);
            var mainDomLock = appSettingMainDomLock == "SqlMainDomLock" || isWindows == false
                ? (IMainDomLock)new SqlMainDomLock(logger, globalSettings, connectionStrings, dbProviderFactoryCreator, hostingEnvironment)
                : new MainDomSemaphoreLock(logger, hostingEnvironment);

            var mainDom = new MainDom(logger, mainDomLock);

            var coreRuntime = new CoreRuntime(
                configs,
                globalSettings,
                connectionStrings,
                umbracoVersion,
                ioHelper,
                logger,
                profiler,
                new AspNetCoreBootPermissionsChecker(),
                hostingEnvironment,
                backOfficeInfo,
                dbProviderFactoryCreator,
                mainDom,
                typeFinder,
                requestCache);

            return coreRuntime;
        }

        private static IServiceCollection CreateCompositionRoot(
            IServiceCollection services,
            IOptionsMonitor<GlobalSettings> globalSettings,
            IOptionsMonitor<HostingSettings> hostingSettings,
            IWebHostEnvironment webHostEnvironment,
            ILoggingConfiguration loggingConfiguration,
            out Core.Logging.ILogger logger,
            out IIOHelper ioHelper,
            out Core.Hosting.IHostingEnvironment hostingEnvironment,
            out IBackOfficeInfo backOfficeInfo,
            out IProfiler profiler)
        {
            if (globalSettings == null)
                throw new InvalidOperationException($"Could not resolve type {typeof(GlobalSettings)} from the container, ensure {nameof(AddUmbracoConfiguration)} is called before calling {nameof(AddUmbracoCore)}");

            hostingEnvironment = new AspNetCoreHostingEnvironment(hostingSettings, webHostEnvironment);
            ioHelper = new IOHelper(hostingEnvironment);
            logger = AddLogger(services, hostingEnvironment, loggingConfiguration);

            backOfficeInfo = new AspNetCoreBackOfficeInfo(globalSettings);
            profiler = GetWebProfiler(hostingEnvironment);

            return services;
        }

        /// <summary>
        /// Create and configure the logger
        /// </summary>
        /// <param name="hostingEnvironment"></param>
        private static Core.Logging.ILogger AddLogger(IServiceCollection services, Core.Hosting.IHostingEnvironment hostingEnvironment, ILoggingConfiguration loggingConfiguration)
        {
            // Create a serilog logger
            var logger = SerilogLogger.CreateWithDefaultConfiguration(hostingEnvironment, loggingConfiguration);

            // Wire up all the bits that serilog needs. We need to use our own code since the Serilog ext methods don't cater to our needs since
            // we don't want to use the global serilog `Log` object and we don't have our own ILogger implementation before the HostBuilder runs which
            // is the only other option that these ext methods allow.
            // I have created a PR to make this nicer https://github.com/serilog/serilog-extensions-hosting/pull/19 but we'll need to wait for that.
            // Also see : https://github.com/serilog/serilog-extensions-hosting/blob/dev/src/Serilog.Extensions.Hosting/SerilogHostBuilderExtensions.cs

            services.AddSingleton<ILoggerFactory>(services => new SerilogLoggerFactory(logger.SerilogLog, false));

            // This won't (and shouldn't) take ownership of the logger.
            services.AddSingleton(logger.SerilogLog);

            // Registered to provide two services...
            var diagnosticContext = new DiagnosticContext(logger.SerilogLog);

            // Consumed by e.g. middleware
            services.AddSingleton(diagnosticContext);

            // Consumed by user code
            services.AddSingleton<IDiagnosticContext>(diagnosticContext);

            return logger;
        }

        private static IProfiler GetWebProfiler(Umbraco.Core.Hosting.IHostingEnvironment hostingEnvironment)
        {
            // create and start asap to profile boot
            if (!hostingEnvironment.IsDebugMode)
            {
                // should let it be null, that's how MiniProfiler is meant to work,
                // but our own IProfiler expects an instance so let's get one
                return new VoidProfiler();
            }

            var webProfiler = new WebProfiler();
            webProfiler.StartBoot();

            return webProfiler;
        }

        private class AspNetCoreBootPermissionsChecker : IUmbracoBootPermissionChecker
        {
            public void ThrowIfNotPermissions()
            {
                // nothing to check
            }
        }

    }

}<|MERGE_RESOLUTION|>--- conflicted
+++ resolved
@@ -126,17 +126,13 @@
             services.Configure<UserPasswordConfigurationSettings>(configuration.GetSection(Constants.Configuration.ConfigSecurityPrefix + "UserPassword"));
             services.Configure<WebRoutingSettings>(configuration.GetSection(Constants.Configuration.ConfigPrefix + "WebRouting"));
 
-<<<<<<< HEAD
             //services.Configure<TourSettings>(configuration.GetSection(Constants.Configuration.ConfigPrefix + "Tours"));
             services.Configure<TourSettings>(settings =>
             {
                 settings.EnableTours = false;
             });
 
-            // TODO: remove this once no longer requred in Umbraco.Web.	
-=======
             // TODO: remove this once no longer requred in Umbraco.Web.
->>>>>>> 97e6d76e
             var configsFactory = new AspNetCoreConfigsFactory(configuration);
             var configs = configsFactory.Create();
             services.AddSingleton(configs);
