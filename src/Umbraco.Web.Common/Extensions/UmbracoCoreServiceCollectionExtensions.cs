using System;
using System.Data.Common;
using System.Data.SqlClient;
using System.IO;
using System.Reflection;
using System.Runtime.InteropServices;
using Microsoft.AspNetCore.Hosting;
using Microsoft.AspNetCore.Http;
using Microsoft.Extensions.Configuration;
using Microsoft.Extensions.DependencyInjection;
using Microsoft.Extensions.Logging;
using Microsoft.Extensions.Options;
using Serilog;
using Serilog.Extensions.Hosting;
using Umbraco.Core;
using Umbraco.Core.Cache;
using Umbraco.Core.Composing;
using Umbraco.Core.Configuration;
using Umbraco.Core.Configuration.Models;
using Umbraco.Core.Configuration.Models.Validation;
using Umbraco.Core.IO;
using Umbraco.Core.Logging;
using Umbraco.Core.Logging.Serilog;
using Umbraco.Core.Persistence;
using Umbraco.Core.Persistence.SqlSyntax;
using Umbraco.Core.Runtime;
<<<<<<< HEAD
using Umbraco.Infrastructure.HostedServices;
=======
using Umbraco.Infrastructure.Composing;
>>>>>>> 8c5daec9
using Umbraco.Web.Common.AspNetCore;
using Umbraco.Web.Common.Profiler;
using ConnectionStrings = Umbraco.Core.Configuration.Models.ConnectionStrings;
using CoreDebugSettings = Umbraco.Core.Configuration.Models.CoreDebugSettings;
using IHostingEnvironment = Umbraco.Core.Hosting.IHostingEnvironment;

namespace Umbraco.Extensions
{
    public static class UmbracoCoreServiceCollectionExtensions
    {
        /// <summary>
<<<<<<< HEAD
=======
        /// Adds SqlCe support for Umbraco
        /// </summary>
        /// <param name="services"></param>
        /// <returns></returns>
        public static IServiceCollection AddUmbracoSqlCeSupport(this IServiceCollection services)
        {
            try
            {
                var binFolder = Path.GetDirectoryName(Assembly.GetExecutingAssembly().Location);
                if (binFolder != null)
                {
                    var dllPath = Path.Combine(binFolder, "Umbraco.Persistance.SqlCe.dll");
                    var umbSqlCeAssembly = Assembly.LoadFrom(dllPath);

                    var sqlCeSyntaxProviderType = umbSqlCeAssembly.GetType("Umbraco.Persistance.SqlCe.SqlCeSyntaxProvider");
                    var sqlCeBulkSqlInsertProviderType = umbSqlCeAssembly.GetType("Umbraco.Persistance.SqlCe.SqlCeBulkSqlInsertProvider");
                    var sqlCeEmbeddedDatabaseCreatorType = umbSqlCeAssembly.GetType("Umbraco.Persistance.SqlCe.SqlCeEmbeddedDatabaseCreator");

                    if (!(sqlCeSyntaxProviderType is null || sqlCeBulkSqlInsertProviderType is null || sqlCeEmbeddedDatabaseCreatorType is null))
                    {
                        services.AddSingleton(typeof(ISqlSyntaxProvider), sqlCeSyntaxProviderType);
                        services.AddSingleton(typeof(IBulkSqlInsertProvider), sqlCeBulkSqlInsertProviderType);
                        services.AddSingleton(typeof(IEmbeddedDatabaseCreator), sqlCeEmbeddedDatabaseCreatorType);
                    }

                    var sqlCeAssembly = Assembly.LoadFrom(Path.Combine(binFolder, "System.Data.SqlServerCe.dll"));

                    var sqlCe = sqlCeAssembly.GetType("System.Data.SqlServerCe.SqlCeProviderFactory");
                    if (!(sqlCe is null))
                    {
                        DbProviderFactories.RegisterFactory(Core.Constants.DbProviderNames.SqlCe, sqlCe);
                    }
                }
            }
            catch
            {
                // Ignore if SqlCE is not available
            }

            return services;
        }

        /// <summary>
        /// Adds Sql Server support for Umbraco
        /// </summary>
        /// <param name="services"></param>
        /// <returns></returns>
        public static IServiceCollection AddUmbracoSqlServerSupport(this IServiceCollection services)
        {
            DbProviderFactories.RegisterFactory(Core.Constants.DbProviderNames.SqlServer, SqlClientFactory.Instance);

            services.AddSingleton<ISqlSyntaxProvider, SqlServerSyntaxProvider>();
            services.AddSingleton<IBulkSqlInsertProvider, SqlServerBulkSqlInsertProvider>();
            services.AddSingleton<IEmbeddedDatabaseCreator, NoopEmbeddedDatabaseCreator>();

            return services;
        }

        /// <summary>
        /// Adds the Umbraco Back Core requirements
        /// </summary>
        /// <param name="services"></param>
        /// <param name="webHostEnvironment"></param>
        /// <param name="umbContainer"></param>
        /// <param name="entryAssembly"></param>
        /// <param name="appCaches"></param>
        /// <param name="loggingConfiguration"></param>
        /// <param name="factory"></param>
        /// <param name="configuration"></param>
        /// <param name="httpContextAccessor"></param>
        /// <returns></returns>
        public static IServiceCollection AddUmbracoCore(this IServiceCollection services,
            IWebHostEnvironment webHostEnvironment,
            IRegister umbContainer,
            Assembly entryAssembly,
            AppCaches appCaches,
            ILoggingConfiguration loggingConfiguration,
            IConfiguration configuration)
            => services.AddUmbracoCore(webHostEnvironment, umbContainer, entryAssembly, appCaches, loggingConfiguration, configuration, GetCoreRuntime);

        /// <summary>
>>>>>>> 8c5daec9
        /// Adds the Umbraco Configuration requirements
        /// </summary>
        /// <param name="services"></param>
        /// <param name="configuration"></param>
        /// <returns></returns>
        public static IServiceCollection AddUmbracoConfiguration(this IServiceCollection services, IConfiguration configuration)
        {
            if (configuration == null) throw new ArgumentNullException(nameof(configuration));

            // Register configuration validators.
            services.AddSingleton<IValidateOptions<ContentSettings>, ContentSettingsValidator>();
            services.AddSingleton<IValidateOptions<GlobalSettings>, GlobalSettingsValidator>();
            services.AddSingleton<IValidateOptions<HealthChecksSettings>, HealthChecksSettingsValidator >();
            services.AddSingleton<IValidateOptions<RequestHandlerSettings>, RequestHandlerSettingsValidator>();

            // Register configuration sections.
            services.Configure<ActiveDirectorySettings>(configuration.GetSection(Constants.Configuration.ConfigActiveDirectory));
            services.Configure<ConnectionStrings>(configuration.GetSection("ConnectionStrings"), o => o.BindNonPublicProperties = true);
            services.Configure<ContentSettings>(configuration.GetSection(Constants.Configuration.ConfigContent));
            services.Configure<CoreDebugSettings>(configuration.GetSection(Constants.Configuration.ConfigCoreDebug));
            services.Configure<ExceptionFilterSettings>(configuration.GetSection(Constants.Configuration.ConfigExceptionFilter));
            services.Configure<GlobalSettings>(configuration.GetSection(Constants.Configuration.ConfigGlobal));
            services.Configure<HealthChecksSettings>(configuration.GetSection(Constants.Configuration.ConfigHealthChecks));
            services.Configure<HostingSettings>(configuration.GetSection(Constants.Configuration.ConfigHosting));
            services.Configure<ImagingSettings>(configuration.GetSection(Constants.Configuration.ConfigImaging));
            services.Configure<IndexCreatorSettings>(configuration.GetSection(Constants.Configuration.ConfigExamine));
            services.Configure<KeepAliveSettings>(configuration.GetSection(Constants.Configuration.ConfigKeepAlive));
            services.Configure<LoggingSettings>(configuration.GetSection(Constants.Configuration.ConfigLogging));
            services.Configure<MemberPasswordConfigurationSettings>(configuration.GetSection(Constants.Configuration.ConfigMemberPassword));
            services.Configure<ModelsBuilderSettings>(configuration.GetSection(Constants.Configuration.ConfigModelsBuilder), o => o.BindNonPublicProperties = true);
            services.Configure<NuCacheSettings>(configuration.GetSection(Constants.Configuration.ConfigNuCache));
            services.Configure<RequestHandlerSettings>(configuration.GetSection(Constants.Configuration.ConfigRequestHandler));
            services.Configure<RuntimeSettings>(configuration.GetSection(Constants.Configuration.ConfigRuntime));
            services.Configure<SecuritySettings>(configuration.GetSection(Constants.Configuration.ConfigSecurity));
            services.Configure<TourSettings>(configuration.GetSection(Constants.Configuration.ConfigTours));
            services.Configure<TypeFinderSettings>(configuration.GetSection(Constants.Configuration.ConfigTypeFinder));
            services.Configure<UserPasswordConfigurationSettings>(configuration.GetSection(Constants.Configuration.ConfigUserPassword));
            services.Configure<WebRoutingSettings>(configuration.GetSection(Constants.Configuration.ConfigWebRouting));

            return services;
        }

        /// <summary>
        /// Adds the Umbraco Back Core requirements
        /// </summary>
        /// <param name="services"></param>
        /// <param name="webHostEnvironment"></param>
        /// <param name="umbContainer"></param>
        /// <param name="entryAssembly"></param>
        /// <param name="appCaches"></param>
        /// <param name="loggingConfiguration"></param>
        /// <param name="factory"></param>
        /// <param name="configuration"></param>
        /// <param name="httpContextAccessor"></param>
        /// <returns></returns>
        public static IServiceCollection AddUmbracoCore(this IServiceCollection services,
            IWebHostEnvironment webHostEnvironment,
            IRegister umbContainer,
            Assembly entryAssembly,
            AppCaches appCaches,
            ILoggingConfiguration loggingConfiguration,
            IConfiguration configuration,
            out IFactory factory)
            => services.AddUmbracoCore(webHostEnvironment, umbContainer, entryAssembly, appCaches, loggingConfiguration, configuration, GetCoreRuntime, out factory);


        /// <summary>
        /// Adds the Umbraco Back Core requirements
        /// </summary>
        /// <param name="services"></param>
        /// <param name="webHostEnvironment"></param>
        /// <param name="configuration"></param>
        /// <param name="factory"></param>
        /// <returns></returns>
        public static IServiceCollection AddUmbracoCore(this IServiceCollection services, IWebHostEnvironment webHostEnvironment, IConfiguration configuration)
        {

            var loggingConfig = new LoggingConfiguration(
                Path.Combine(webHostEnvironment.ContentRootPath, "umbraco", "logs"));

            IHttpContextAccessor httpContextAccessor = new HttpContextAccessor();
            services.AddSingleton<IHttpContextAccessor>(httpContextAccessor);
            services.AddSingleton<ILoggingConfiguration>(loggingConfig);

            var requestCache = new GenericDictionaryRequestAppCache(() => httpContextAccessor.HttpContext?.Items);
            var appCaches = new AppCaches(
                new DeepCloneAppCache(new ObjectCacheAppCache()),
                requestCache,
                new IsolatedCaches(type => new DeepCloneAppCache(new ObjectCacheAppCache())));

            /* TODO: MSDI - Post initial merge we can clean up a lot.
             * Change the method signatures lower down
             * Or even just remove IRegister / IFactory interfaces entirely.
             * If we try to do it immediately, merging becomes a nightmare.
             */
            var register = new ServiceCollectionRegistryAdapter(services);

            services.AddUmbracoCore(webHostEnvironment,
                register,
                Assembly.GetEntryAssembly(),
                appCaches,
                loggingConfig,
                configuration,
                GetCoreRuntime);

            return services;
        }

        /// <summary>
        /// Adds the Umbraco Back Core requirements
        /// </summary>
        /// <param name="services"></param>
        /// <param name="webHostEnvironment"></param>
        /// <param name="umbContainer"></param>
        /// <param name="entryAssembly"></param>
        /// <param name="requestCache"></param>
        /// <param name="httpContextAccessor"></param>
        /// <param name="loggingConfiguration"></param>
        /// <param name="getRuntime">Delegate to create an <see cref="IRuntime"/></param>
        /// <param name="factory"></param>
        /// <returns></returns>
        public static IServiceCollection AddUmbracoCore(
            this IServiceCollection services,
            IWebHostEnvironment webHostEnvironment,
            IRegister umbContainer,
            Assembly entryAssembly,
            AppCaches  appCaches,
            ILoggingConfiguration loggingConfiguration,
            IConfiguration configuration,
            //TODO: Yep that's extremely ugly
            Func<GlobalSettings, ConnectionStrings, IUmbracoVersion, IIOHelper, ILoggerFactory, IProfiler, IHostingEnvironment, IBackOfficeInfo, ITypeFinder, AppCaches, IDbProviderFactoryCreator, IRuntime> getRuntime)
        {
            if (services is null) throw new ArgumentNullException(nameof(services));
            var container = umbContainer;
            if (container is null) throw new ArgumentNullException(nameof(container));
            if (entryAssembly is null) throw new ArgumentNullException(nameof(entryAssembly));

            // Add service session
            // This can be overwritten by the user by adding their own call to AddSession
            // since the last call of AddSession take precedence
            services.AddSession(options =>
            {
                options.Cookie.Name = "UMB_SESSION";
                options.Cookie.HttpOnly = true;
            });

            // Add supported databases
            services.AddUmbracoSqlCeSupport();
            services.AddUmbracoSqlServerSupport();

            services.AddSingleton<IDbProviderFactoryCreator>(x => new DbProviderFactoryCreator(
                DbProviderFactories.GetFactory,
                x.GetServices<ISqlSyntaxProvider>(),
                x.GetServices<IBulkSqlInsertProvider>(),
                x.GetServices<IEmbeddedDatabaseCreator>()
            ));

            // TODO: We want to avoid pre-resolving a container as much as possible we should not
            // be doing this any more than we are now. The ugly part about this is that the service
            // instances resolved here won't be the same instances resolved from the container
            // later once the true container is built. However! ... in the case of IDbProviderFactoryCreator
            // it will be the same instance resolved later because we are re-registering this instance back
            // into the container. This is not true for `Configs` but we should do that too, see comments in
            // `RegisterEssentials`.
            var serviceProvider = services.BuildServiceProvider();

            var globalSettings = serviceProvider.GetService<IOptionsMonitor<GlobalSettings>>();
            var connectionStrings = serviceProvider.GetService<IOptions<ConnectionStrings>>();
            var hostingSettings = serviceProvider.GetService<IOptionsMonitor<HostingSettings>>();
            var typeFinderSettings = serviceProvider.GetService<IOptionsMonitor<TypeFinderSettings>>();

            var dbProviderFactoryCreator = serviceProvider.GetRequiredService<IDbProviderFactoryCreator>();

            CreateCompositionRoot(services,
                globalSettings,
                hostingSettings,
                webHostEnvironment,
                loggingConfiguration,
                configuration, out var ioHelper, out var hostingEnvironment, out var backOfficeInfo, out var profiler);

            var loggerFactory = services.BuildServiceProvider().GetService<ILoggerFactory>();

            var umbracoVersion = new UmbracoVersion();
            var typeFinder = CreateTypeFinder(loggerFactory, profiler, webHostEnvironment, entryAssembly, typeFinderSettings);

            var coreRuntime = getRuntime(
                globalSettings.CurrentValue,
                connectionStrings.Value,
                umbracoVersion,
                ioHelper,
                loggerFactory,
                profiler,
                hostingEnvironment,
                backOfficeInfo,
                typeFinder,
                appCaches,
                dbProviderFactoryCreator);

            coreRuntime.Configure(services);

            // Add hosted services
            services.AddHostedServices();

            return services;
        }

        /// <summary>
        /// Adds SqlCe support for Umbraco
        /// </summary>
        /// <param name="services"></param>
        /// <returns></returns>
        private static IServiceCollection AddUmbracoSqlCeSupport(this IServiceCollection services)
        {
            try
            {
                var binFolder = Path.GetDirectoryName(Assembly.GetExecutingAssembly().Location);
                if (binFolder != null)
                {
                    var dllPath = Path.Combine(binFolder, "Umbraco.Persistance.SqlCe.dll");
                    var umbSqlCeAssembly = Assembly.LoadFrom(dllPath);

                    var sqlCeSyntaxProviderType = umbSqlCeAssembly.GetType("Umbraco.Persistance.SqlCe.SqlCeSyntaxProvider");
                    var sqlCeBulkSqlInsertProviderType = umbSqlCeAssembly.GetType("Umbraco.Persistance.SqlCe.SqlCeBulkSqlInsertProvider");
                    var sqlCeEmbeddedDatabaseCreatorType = umbSqlCeAssembly.GetType("Umbraco.Persistance.SqlCe.SqlCeEmbeddedDatabaseCreator");

                    if (!(sqlCeSyntaxProviderType is null || sqlCeBulkSqlInsertProviderType is null || sqlCeEmbeddedDatabaseCreatorType is null))
                    {
                        services.AddSingleton(typeof(ISqlSyntaxProvider), sqlCeSyntaxProviderType);
                        services.AddSingleton(typeof(IBulkSqlInsertProvider), sqlCeBulkSqlInsertProviderType);
                        services.AddSingleton(typeof(IEmbeddedDatabaseCreator), sqlCeEmbeddedDatabaseCreatorType);
                    }

                    var sqlCeAssembly = Assembly.LoadFrom(Path.Combine(binFolder, "System.Data.SqlServerCe.dll"));

                    var sqlCe = sqlCeAssembly.GetType("System.Data.SqlServerCe.SqlCeProviderFactory");
                    if (!(sqlCe is null))
                    {
                        DbProviderFactories.RegisterFactory(Core.Constants.DbProviderNames.SqlCe, sqlCe);
                    }
                }
            }
            catch
            {
                // Ignore if SqlCE is not available
            }

            return services;
        }

        /// <summary>
        /// Adds Sql Server support for Umbraco
        /// </summary>
        /// <param name="services"></param>
        /// <returns></returns>
        public static IServiceCollection AddUmbracoSqlServerSupport(this IServiceCollection services)
        {
            DbProviderFactories.RegisterFactory(Core.Constants.DbProviderNames.SqlServer, SqlClientFactory.Instance);

            services.AddSingleton<ISqlSyntaxProvider, SqlServerSyntaxProvider>();
            services.AddSingleton<IBulkSqlInsertProvider, SqlServerBulkSqlInsertProvider>();
            services.AddSingleton<IEmbeddedDatabaseCreator, NoopEmbeddedDatabaseCreator>();

            return services;
        }

        /// <summary>
        /// Adds hosted services for Umbraco.
        /// </summary>
        /// <param name="services"></param>
        /// <returns></returns>
        private static IServiceCollection AddHostedServices(this IServiceCollection services)
        {
            services.AddHostedService<HealthCheckNotifier>();

            return services;
        }

        private static ITypeFinder CreateTypeFinder(ILoggerFactory loggerFactory, IProfiler profiler, IWebHostEnvironment webHostEnvironment, Assembly entryAssembly, IOptionsMonitor<TypeFinderSettings> typeFinderSettings)
        {
            var runtimeHashPaths = new RuntimeHashPaths();
            runtimeHashPaths.AddFolder(new DirectoryInfo(Path.Combine(webHostEnvironment.ContentRootPath, "bin")));
            var runtimeHash = new RuntimeHash(new ProfilingLogger(loggerFactory.CreateLogger("RuntimeHash"), profiler), runtimeHashPaths);
            return new TypeFinder(loggerFactory.CreateLogger<TypeFinder>(), new DefaultUmbracoAssemblyProvider(entryAssembly), runtimeHash, new TypeFinderConfig(typeFinderSettings));
        }

        private static IRuntime GetCoreRuntime(
           GlobalSettings globalSettings, ConnectionStrings connectionStrings, IUmbracoVersion umbracoVersion, IIOHelper ioHelper, ILoggerFactory loggerFactory,
            IProfiler profiler, IHostingEnvironment hostingEnvironment, IBackOfficeInfo backOfficeInfo,
            ITypeFinder typeFinder, AppCaches appCaches, IDbProviderFactoryCreator dbProviderFactoryCreator)
        {
            // Determine if we should use the sql main dom or the default
            var appSettingMainDomLock = globalSettings.MainDomLock;

            var isWindows = RuntimeInformation.IsOSPlatform(OSPlatform.Windows);
            var mainDomLock = appSettingMainDomLock == "SqlMainDomLock" || isWindows == false
                ? (IMainDomLock)new SqlMainDomLock(loggerFactory.CreateLogger<SqlMainDomLock>(), loggerFactory, globalSettings, connectionStrings, dbProviderFactoryCreator, hostingEnvironment)
                : new MainDomSemaphoreLock(loggerFactory.CreateLogger<MainDomSemaphoreLock>(), hostingEnvironment);

            var mainDom = new MainDom(loggerFactory.CreateLogger<MainDom>(), mainDomLock);

            var coreRuntime = new CoreRuntime(
                globalSettings,
                connectionStrings,
                umbracoVersion,
                ioHelper,
                loggerFactory,
                profiler,
                new AspNetCoreBootPermissionsChecker(),
                hostingEnvironment,
                backOfficeInfo,
                dbProviderFactoryCreator,
                mainDom,
                typeFinder,
                appCaches);

            return coreRuntime;
        }

        private static IServiceCollection CreateCompositionRoot(
            IServiceCollection services,
            IOptionsMonitor<GlobalSettings> globalSettings,
            IOptionsMonitor<HostingSettings> hostingSettings,
            IWebHostEnvironment webHostEnvironment,
            ILoggingConfiguration loggingConfiguration,
            IConfiguration configuration,
            out IIOHelper ioHelper,
            out Core.Hosting.IHostingEnvironment hostingEnvironment,
            out IBackOfficeInfo backOfficeInfo,
            out IProfiler profiler)
        {
            if (globalSettings == null)
                throw new InvalidOperationException($"Could not resolve type {typeof(GlobalSettings)} from the container, ensure {nameof(AddUmbracoConfiguration)} is called before calling {nameof(AddUmbracoCore)}");

            hostingEnvironment = new AspNetCoreHostingEnvironment(hostingSettings, webHostEnvironment);
            ioHelper = new IOHelper(hostingEnvironment);
            AddLogger(services, hostingEnvironment, loggingConfiguration, configuration);
            backOfficeInfo = new AspNetCoreBackOfficeInfo(globalSettings);
            profiler = GetWebProfiler(hostingEnvironment);

            return services;
        }

        /// <summary>
        /// Create and configure the logger
        /// </summary>
        /// <param name="hostingEnvironment"></param>
        private static void AddLogger(
            IServiceCollection services,
            IHostingEnvironment hostingEnvironment,
            ILoggingConfiguration loggingConfiguration,
            IConfiguration configuration)
        {
            // Create a serilog logger
            var logger = SerilogLogger.CreateWithDefaultConfiguration(hostingEnvironment, loggingConfiguration, configuration);

            // This is nessasary to pick up all the loggins to MS ILogger.
            Log.Logger = logger.SerilogLog;


            // Wire up all the bits that serilog needs. We need to use our own code since the Serilog ext methods don't cater to our needs since
            // we don't want to use the global serilog `Log` object and we don't have our own ILogger implementation before the HostBuilder runs which
            // is the only other option that these ext methods allow.
            // I have created a PR to make this nicer https://github.com/serilog/serilog-extensions-hosting/pull/19 but we'll need to wait for that.
            // Also see : https://github.com/serilog/serilog-extensions-hosting/blob/dev/src/Serilog.Extensions.Hosting/SerilogHostBuilderExtensions.cs

            services.AddLogging(configure =>
            {
                configure.AddSerilog(logger.SerilogLog, false);
            });

            // This won't (and shouldn't) take ownership of the logger.
            services.AddSingleton(logger.SerilogLog);

            // Registered to provide two services...
            var diagnosticContext = new DiagnosticContext(logger.SerilogLog);

            // Consumed by e.g. middleware
            services.AddSingleton(diagnosticContext);

            // Consumed by user code
            services.AddSingleton<IDiagnosticContext>(diagnosticContext);
        }

        private static IProfiler GetWebProfiler(Umbraco.Core.Hosting.IHostingEnvironment hostingEnvironment)
        {
            // create and start asap to profile boot
            if (!hostingEnvironment.IsDebugMode)
            {
                // should let it be null, that's how MiniProfiler is meant to work,
                // but our own IProfiler expects an instance so let's get one
                return new VoidProfiler();
            }

            var webProfiler = new WebProfiler();
            webProfiler.StartBoot();

            return webProfiler;
        }

        private class AspNetCoreBootPermissionsChecker : IUmbracoBootPermissionChecker
        {
            public void ThrowIfNotPermissions()
            {
                // nothing to check
            }
        }

    }

}<|MERGE_RESOLUTION|>--- conflicted
+++ resolved
@@ -24,11 +24,8 @@
 using Umbraco.Core.Persistence;
 using Umbraco.Core.Persistence.SqlSyntax;
 using Umbraco.Core.Runtime;
-<<<<<<< HEAD
+using Umbraco.Infrastructure.Composing;
 using Umbraco.Infrastructure.HostedServices;
-=======
-using Umbraco.Infrastructure.Composing;
->>>>>>> 8c5daec9
 using Umbraco.Web.Common.AspNetCore;
 using Umbraco.Web.Common.Profiler;
 using ConnectionStrings = Umbraco.Core.Configuration.Models.ConnectionStrings;
@@ -40,90 +37,6 @@
     public static class UmbracoCoreServiceCollectionExtensions
     {
         /// <summary>
-<<<<<<< HEAD
-=======
-        /// Adds SqlCe support for Umbraco
-        /// </summary>
-        /// <param name="services"></param>
-        /// <returns></returns>
-        public static IServiceCollection AddUmbracoSqlCeSupport(this IServiceCollection services)
-        {
-            try
-            {
-                var binFolder = Path.GetDirectoryName(Assembly.GetExecutingAssembly().Location);
-                if (binFolder != null)
-                {
-                    var dllPath = Path.Combine(binFolder, "Umbraco.Persistance.SqlCe.dll");
-                    var umbSqlCeAssembly = Assembly.LoadFrom(dllPath);
-
-                    var sqlCeSyntaxProviderType = umbSqlCeAssembly.GetType("Umbraco.Persistance.SqlCe.SqlCeSyntaxProvider");
-                    var sqlCeBulkSqlInsertProviderType = umbSqlCeAssembly.GetType("Umbraco.Persistance.SqlCe.SqlCeBulkSqlInsertProvider");
-                    var sqlCeEmbeddedDatabaseCreatorType = umbSqlCeAssembly.GetType("Umbraco.Persistance.SqlCe.SqlCeEmbeddedDatabaseCreator");
-
-                    if (!(sqlCeSyntaxProviderType is null || sqlCeBulkSqlInsertProviderType is null || sqlCeEmbeddedDatabaseCreatorType is null))
-                    {
-                        services.AddSingleton(typeof(ISqlSyntaxProvider), sqlCeSyntaxProviderType);
-                        services.AddSingleton(typeof(IBulkSqlInsertProvider), sqlCeBulkSqlInsertProviderType);
-                        services.AddSingleton(typeof(IEmbeddedDatabaseCreator), sqlCeEmbeddedDatabaseCreatorType);
-                    }
-
-                    var sqlCeAssembly = Assembly.LoadFrom(Path.Combine(binFolder, "System.Data.SqlServerCe.dll"));
-
-                    var sqlCe = sqlCeAssembly.GetType("System.Data.SqlServerCe.SqlCeProviderFactory");
-                    if (!(sqlCe is null))
-                    {
-                        DbProviderFactories.RegisterFactory(Core.Constants.DbProviderNames.SqlCe, sqlCe);
-                    }
-                }
-            }
-            catch
-            {
-                // Ignore if SqlCE is not available
-            }
-
-            return services;
-        }
-
-        /// <summary>
-        /// Adds Sql Server support for Umbraco
-        /// </summary>
-        /// <param name="services"></param>
-        /// <returns></returns>
-        public static IServiceCollection AddUmbracoSqlServerSupport(this IServiceCollection services)
-        {
-            DbProviderFactories.RegisterFactory(Core.Constants.DbProviderNames.SqlServer, SqlClientFactory.Instance);
-
-            services.AddSingleton<ISqlSyntaxProvider, SqlServerSyntaxProvider>();
-            services.AddSingleton<IBulkSqlInsertProvider, SqlServerBulkSqlInsertProvider>();
-            services.AddSingleton<IEmbeddedDatabaseCreator, NoopEmbeddedDatabaseCreator>();
-
-            return services;
-        }
-
-        /// <summary>
-        /// Adds the Umbraco Back Core requirements
-        /// </summary>
-        /// <param name="services"></param>
-        /// <param name="webHostEnvironment"></param>
-        /// <param name="umbContainer"></param>
-        /// <param name="entryAssembly"></param>
-        /// <param name="appCaches"></param>
-        /// <param name="loggingConfiguration"></param>
-        /// <param name="factory"></param>
-        /// <param name="configuration"></param>
-        /// <param name="httpContextAccessor"></param>
-        /// <returns></returns>
-        public static IServiceCollection AddUmbracoCore(this IServiceCollection services,
-            IWebHostEnvironment webHostEnvironment,
-            IRegister umbContainer,
-            Assembly entryAssembly,
-            AppCaches appCaches,
-            ILoggingConfiguration loggingConfiguration,
-            IConfiguration configuration)
-            => services.AddUmbracoCore(webHostEnvironment, umbContainer, entryAssembly, appCaches, loggingConfiguration, configuration, GetCoreRuntime);
-
-        /// <summary>
->>>>>>> 8c5daec9
         /// Adds the Umbraco Configuration requirements
         /// </summary>
         /// <param name="services"></param>
@@ -185,10 +98,8 @@
             Assembly entryAssembly,
             AppCaches appCaches,
             ILoggingConfiguration loggingConfiguration,
-            IConfiguration configuration,
-            out IFactory factory)
-            => services.AddUmbracoCore(webHostEnvironment, umbContainer, entryAssembly, appCaches, loggingConfiguration, configuration, GetCoreRuntime, out factory);
-
+            IConfiguration configuration)
+            => services.AddUmbracoCore(webHostEnvironment, umbContainer, entryAssembly, appCaches, loggingConfiguration, configuration, GetCoreRuntime);
 
         /// <summary>
         /// Adds the Umbraco Back Core requirements
@@ -200,7 +111,6 @@
         /// <returns></returns>
         public static IServiceCollection AddUmbracoCore(this IServiceCollection services, IWebHostEnvironment webHostEnvironment, IConfiguration configuration)
         {
-
             var loggingConfig = new LoggingConfiguration(
                 Path.Combine(webHostEnvironment.ContentRootPath, "umbraco", "logs"));
 
