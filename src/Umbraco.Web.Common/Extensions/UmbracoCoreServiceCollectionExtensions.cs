using System;
using System.Data.Common;
using System.Data.SqlClient;
using System.IO;
using System.Reflection;
using System.Runtime.InteropServices;
using Microsoft.AspNetCore.Hosting;
using Microsoft.AspNetCore.Http;
using Microsoft.Extensions.Configuration;
using Microsoft.Extensions.DependencyInjection;
using Microsoft.Extensions.Logging;
using Microsoft.Extensions.Options;
using Serilog;
using Serilog.Extensions.Hosting;
using Serilog.Extensions.Logging;
using Umbraco.Composing;
using Umbraco.Core;
using Umbraco.Core.Cache;
using Umbraco.Core.Composing;
using Umbraco.Core.Configuration;
using Umbraco.Core.Configuration.Models;
using Umbraco.Core.Configuration.Models.Validation;
using Umbraco.Core.IO;
using Umbraco.Core.Logging;
using Umbraco.Core.Logging.Serilog;
using Umbraco.Core.Persistence;
using Umbraco.Core.Persistence.SqlSyntax;
using Umbraco.Core.Runtime;
using Umbraco.Web.Common.AspNetCore;
using Umbraco.Web.Common.Profiler;
using ConnectionStrings = Umbraco.Core.Configuration.Models.ConnectionStrings;
using CoreDebugSettings = Umbraco.Core.Configuration.Models.CoreDebugSettings;
using IHostingEnvironment = Umbraco.Core.Hosting.IHostingEnvironment;
using ILogger = Microsoft.Extensions.Logging.ILogger;

namespace Umbraco.Extensions
{
    public static class UmbracoCoreServiceCollectionExtensions
    {
        /// <summary>
        /// Adds SqlCe support for Umbraco
        /// </summary>
        /// <param name="services"></param>
        /// <returns></returns>
        public static IServiceCollection AddUmbracoSqlCeSupport(this IServiceCollection services)
        {
            try
            {
                var binFolder = Path.GetDirectoryName(Assembly.GetExecutingAssembly().Location);
                if (binFolder != null)
                {
                    var dllPath = Path.Combine(binFolder, "Umbraco.Persistance.SqlCe.dll");
                    var umbSqlCeAssembly = Assembly.LoadFrom(dllPath);

                    var sqlCeSyntaxProviderType = umbSqlCeAssembly.GetType("Umbraco.Persistance.SqlCe.SqlCeSyntaxProvider");
                    var sqlCeBulkSqlInsertProviderType = umbSqlCeAssembly.GetType("Umbraco.Persistance.SqlCe.SqlCeBulkSqlInsertProvider");
                    var sqlCeEmbeddedDatabaseCreatorType = umbSqlCeAssembly.GetType("Umbraco.Persistance.SqlCe.SqlCeEmbeddedDatabaseCreator");

                    if (!(sqlCeSyntaxProviderType is null || sqlCeBulkSqlInsertProviderType is null || sqlCeEmbeddedDatabaseCreatorType is null))
                    {
                        services.AddSingleton(typeof(ISqlSyntaxProvider), sqlCeSyntaxProviderType);
                        services.AddSingleton(typeof(IBulkSqlInsertProvider), sqlCeBulkSqlInsertProviderType);
                        services.AddSingleton(typeof(IEmbeddedDatabaseCreator), sqlCeEmbeddedDatabaseCreatorType);
                    }

                    var sqlCeAssembly = Assembly.LoadFrom(Path.Combine(binFolder, "System.Data.SqlServerCe.dll"));

                    var sqlCe = sqlCeAssembly.GetType("System.Data.SqlServerCe.SqlCeProviderFactory");
                    if (!(sqlCe is null))
                    {
                        DbProviderFactories.RegisterFactory(Core.Constants.DbProviderNames.SqlCe, sqlCe);
                    }
                }
            }
            catch
            {
                // Ignore if SqlCE is not available
            }

            return services;
        }

        /// <summary>
        /// Adds Sql Server support for Umbraco
        /// </summary>
        /// <param name="services"></param>
        /// <returns></returns>
        public static IServiceCollection AddUmbracoSqlServerSupport(this IServiceCollection services)
        {
            DbProviderFactories.RegisterFactory(Core.Constants.DbProviderNames.SqlServer, SqlClientFactory.Instance);

            services.AddSingleton<ISqlSyntaxProvider, SqlServerSyntaxProvider>();
            services.AddSingleton<IBulkSqlInsertProvider, SqlServerBulkSqlInsertProvider>();
            services.AddSingleton<IEmbeddedDatabaseCreator, NoopEmbeddedDatabaseCreator>();

            return services;
        }

        /// <summary>
        /// Adds the Umbraco Back Core requirements
        /// </summary>
        /// <param name="services"></param>
        /// <param name="webHostEnvironment"></param>
        /// <param name="umbContainer"></param>
        /// <param name="entryAssembly"></param>
        /// <param name="appCaches"></param>
        /// <param name="loggingConfiguration"></param>
        /// <param name="factory"></param>
        /// <param name="configuration"></param>
        /// <param name="httpContextAccessor"></param>
        /// <returns></returns>
        public static IServiceCollection AddUmbracoCore(this IServiceCollection services,
            IWebHostEnvironment webHostEnvironment,
            IRegister umbContainer,
            Assembly entryAssembly,
            AppCaches appCaches,
            ILoggingConfiguration loggingConfiguration,
            IConfiguration configuration,
            out IFactory factory)
            => services.AddUmbracoCore(webHostEnvironment, umbContainer, entryAssembly, appCaches, loggingConfiguration, configuration, GetCoreRuntime, out factory);

        /// <summary>
        /// Adds the Umbraco Configuration requirements
        /// </summary>
        /// <param name="services"></param>
        /// <param name="configuration"></param>
        /// <returns></returns>
        public static IServiceCollection AddUmbracoConfiguration(this IServiceCollection services, IConfiguration configuration)
        {
            if (configuration == null) throw new ArgumentNullException(nameof(configuration));

            services.AddSingleton<IValidateOptions<ContentSettings>, ContentSettingsValidator>();
            services.AddSingleton<IValidateOptions<GlobalSettings>, GlobalSettingsValidator>();
            services.AddSingleton<IValidateOptions<RequestHandlerSettings>, RequestHandlerSettingsValidator>();

            services.Configure<ActiveDirectorySettings>(configuration.GetSection(Constants.Configuration.ConfigActiveDirectory));
            services.Configure<ConnectionStrings>(configuration.GetSection("ConnectionStrings"), o => o.BindNonPublicProperties = true);
            services.Configure<ContentSettings>(configuration.GetSection(Constants.Configuration.ConfigContent));
            services.Configure<CoreDebugSettings>(configuration.GetSection(Constants.Configuration.ConfigCoreDebug));
            services.Configure<ExceptionFilterSettings>(configuration.GetSection(Constants.Configuration.ConfigExceptionFilter));
            services.Configure<GlobalSettings>(configuration.GetSection(Constants.Configuration.ConfigGlobal));
            services.Configure<HealthChecksSettings>(configuration.GetSection(Constants.Configuration.ConfigHealthChecks));
            services.Configure<HostingSettings>(configuration.GetSection(Constants.Configuration.ConfigHosting));
            services.Configure<ImagingSettings>(configuration.GetSection(Constants.Configuration.ConfigImaging));
            services.Configure<IndexCreatorSettings>(configuration.GetSection(Constants.Configuration.ConfigExamine));
            services.Configure<KeepAliveSettings>(configuration.GetSection(Constants.Configuration.ConfigKeepAlive));
            services.Configure<LoggingSettings>(configuration.GetSection(Constants.Configuration.ConfigLogging));
            services.Configure<MemberPasswordConfigurationSettings>(configuration.GetSection(Constants.Configuration.ConfigMemberPassword));
            services.Configure<ModelsBuilderSettings>(configuration.GetSection(Constants.Configuration.ConfigModelsBuilder), o => o.BindNonPublicProperties = true);
            services.Configure<NuCacheSettings>(configuration.GetSection(Constants.Configuration.ConfigNuCache));
            services.Configure<RequestHandlerSettings>(configuration.GetSection(Constants.Configuration.ConfigRequestHandler));
            services.Configure<RuntimeSettings>(configuration.GetSection(Constants.Configuration.ConfigRuntime));
            services.Configure<SecuritySettings>(configuration.GetSection(Constants.Configuration.ConfigSecurity));
            services.Configure<TourSettings>(configuration.GetSection(Constants.Configuration.ConfigTours));
            services.Configure<TypeFinderSettings>(configuration.GetSection(Constants.Configuration.ConfigTypeFinder));
            services.Configure<UserPasswordConfigurationSettings>(configuration.GetSection(Constants.Configuration.ConfigUserPassword));
            services.Configure<WebRoutingSettings>(configuration.GetSection(Constants.Configuration.ConfigWebRouting));

            return services;
        }

        /// <summary>
        /// Adds the Umbraco Back Core requirements
        /// </summary>
        /// <param name="services"></param>
        /// <param name="webHostEnvironment"></param>
        /// <param name="configuration"></param>
        /// <returns></returns>
        public static IServiceCollection AddUmbracoCore(this IServiceCollection services, IWebHostEnvironment webHostEnvironment, IConfiguration configuration)
        {
<<<<<<< HEAD
=======
            return services.AddUmbracoCore(webHostEnvironment, configuration, out _);
        }

        /// <summary>
        /// Adds the Umbraco Back Core requirements
        /// </summary>
        /// <param name="services"></param>
        /// <param name="webHostEnvironment"></param>
        /// <param name="configuration"></param>
        /// <param name="factory"></param>
        /// <returns></returns>
        public static IServiceCollection AddUmbracoCore(this IServiceCollection services, IWebHostEnvironment webHostEnvironment, IConfiguration configuration, out IFactory factory)
        {
            if (!UmbracoServiceProviderFactory.IsActive)
                throw new InvalidOperationException("Ensure to add UseUmbraco() in your Program.cs after ConfigureWebHostDefaults to enable Umbraco's service provider factory");

            var umbContainer = UmbracoServiceProviderFactory.UmbracoContainer;

>>>>>>> 17c68176
            var loggingConfig = new LoggingConfiguration(
                Path.Combine(webHostEnvironment.ContentRootPath, "umbraco", "logs"));

            IHttpContextAccessor httpContextAccessor = new HttpContextAccessor();
            services.AddSingleton<IHttpContextAccessor>(httpContextAccessor);
            services.AddSingleton<ILoggingConfiguration>(loggingConfig);

            var requestCache = new GenericDictionaryRequestAppCache(() => httpContextAccessor.HttpContext?.Items);
            var appCaches = new AppCaches(
                new DeepCloneAppCache(new ObjectCacheAppCache()),
                requestCache,
                new IsolatedCaches(type => new DeepCloneAppCache(new ObjectCacheAppCache())));

            services.AddUmbracoCore(webHostEnvironment,
                Assembly.GetEntryAssembly(),
                appCaches,
<<<<<<< HEAD
                loggingConfig);
=======
                loggingConfig,
                configuration,
                GetCoreRuntime,
                out factory);
>>>>>>> 17c68176

            return services;
        }

        /// <summary>
        /// Adds the Umbraco Back Core requirements
        /// </summary>
        /// <param name="services"></param>
        /// <param name="webHostEnvironment"></param>
        /// <param name="umbContainer"></param>
        /// <param name="entryAssembly"></param>
<<<<<<< HEAD
        /// <param name="appCaches"></param>
        /// <param name="httpContextAccessor"></param>
        /// <param name="loggingConfiguration"></param>
        /// <param name="factory"></param>
        /// <returns></returns>
        public static IServiceCollection AddUmbracoCore(
            this IServiceCollection services,
            IWebHostEnvironment webHostEnvironment,
            Assembly entryAssembly,
            AppCaches appCaches,
            ILoggingConfiguration loggingConfiguration)
            => services.AddUmbracoCore(webHostEnvironment, entryAssembly, appCaches, loggingConfiguration, GetCoreRuntime);


        /// <summary>
        /// Adds the Umbraco Back Core requirements
        /// </summary>
        /// <param name="services"></param>
        /// <param name="webHostEnvironment"></param>
        /// <param name="umbContainer"></param>
        /// <param name="entryAssembly"></param>
        /// <param name="appCaches"></param>
=======
        /// <param name="requestCache"></param>
>>>>>>> 17c68176
        /// <param name="httpContextAccessor"></param>
        /// <param name="loggingConfiguration"></param>
        /// <param name="getRuntime">Delegate to create an <see cref="IRuntime"/></param>
        /// <param name="factory"></param>
        /// <returns></returns>
        public static IServiceCollection AddUmbracoCore(
            this IServiceCollection services,
            IWebHostEnvironment webHostEnvironment,
            Assembly entryAssembly,
            AppCaches  appCaches,
            ILoggingConfiguration loggingConfiguration,
<<<<<<< HEAD
            // TODO: Yep that's extremely ugly
            Func<Configs, IUmbracoVersion, IIOHelper, Core.Logging.ILogger, IProfiler, Core.Hosting.IHostingEnvironment, IBackOfficeInfo, ITypeFinder, AppCaches, IDbProviderFactoryCreator, IRuntime> getRuntime)
=======
            IConfiguration configuration,
            //TODO: Yep that's extremely ugly
            Func<GlobalSettings, ConnectionStrings, IUmbracoVersion, IIOHelper, ILoggerFactory, IProfiler, IHostingEnvironment, IBackOfficeInfo, ITypeFinder, AppCaches, IDbProviderFactoryCreator, IRuntime> getRuntime,
            out IFactory factory)
>>>>>>> 17c68176
        {
            if (services is null) throw new ArgumentNullException(nameof(services));
            if (entryAssembly is null) throw new ArgumentNullException(nameof(entryAssembly));

            // Add supported databases
            services.AddUmbracoSqlCeSupport();
            services.AddUmbracoSqlServerSupport();

            services.AddSingleton<IDbProviderFactoryCreator>(x => new DbProviderFactoryCreator(
                DbProviderFactories.GetFactory,
                x.GetServices<ISqlSyntaxProvider>(),
                x.GetServices<IBulkSqlInsertProvider>(),
                x.GetServices<IEmbeddedDatabaseCreator>()
            ));

            // TODO: We want to avoid pre-resolving a container as much as possible we should not
            // be doing this any more than we are now. The ugly part about this is that the service
            // instances resolved here won't be the same instances resolved from the container
            // later once the true container is built. However! ... in the case of IDbProviderFactoryCreator
            // it will be the same instance resolved later because we are re-registering this instance back
            // into the container. This is not true for `Configs` but we should do that too, see comments in
            // `RegisterEssentials`.
            var serviceProvider = services.BuildServiceProvider();

            var globalSettings = serviceProvider.GetService<IOptionsMonitor<GlobalSettings>>();
            var connectionStrings = serviceProvider.GetService<IOptions<ConnectionStrings>>();
            var hostingSettings = serviceProvider.GetService<IOptionsMonitor<HostingSettings>>();
            var typeFinderSettings = serviceProvider.GetService<IOptionsMonitor<TypeFinderSettings>>();

            var dbProviderFactoryCreator = serviceProvider.GetRequiredService<IDbProviderFactoryCreator>();

            CreateCompositionRoot(services,
                globalSettings,
                hostingSettings,
                webHostEnvironment,
                loggingConfiguration,
                configuration, out var ioHelper, out var hostingEnvironment, out var backOfficeInfo, out var profiler);

            var loggerFactory = serviceProvider.GetService<ILoggerFactory>();

            var umbracoVersion = new UmbracoVersion();
            var typeFinder = CreateTypeFinder(loggerFactory, profiler, webHostEnvironment, entryAssembly, typeFinderSettings);

            var coreRuntime = getRuntime(
                globalSettings.CurrentValue,
                connectionStrings.Value,
                umbracoVersion,
                ioHelper,
                loggerFactory,
                profiler,
                hostingEnvironment,
                backOfficeInfo,
                typeFinder,
                appCaches,
                dbProviderFactoryCreator);

<<<<<<< HEAD
            runtime.Configure(services);
=======
            factory = coreRuntime.Configure(container);


            services.Configure<HostingSettings>(hostingSettings =>
            {
                hostingSettings.Debug = false;
            });

>>>>>>> 17c68176

            return services;
        }

        private static ITypeFinder CreateTypeFinder(ILoggerFactory loggerFactory, IProfiler profiler, IWebHostEnvironment webHostEnvironment, Assembly entryAssembly, IOptionsMonitor<TypeFinderSettings> typeFinderSettings)
        {
            var runtimeHashPaths = new RuntimeHashPaths();
            runtimeHashPaths.AddFolder(new DirectoryInfo(Path.Combine(webHostEnvironment.ContentRootPath, "bin")));
            var runtimeHash = new RuntimeHash(new ProfilingLogger(loggerFactory.CreateLogger("RuntimeHash"), profiler), runtimeHashPaths);
            return new TypeFinder(loggerFactory.CreateLogger<TypeFinder>(), new DefaultUmbracoAssemblyProvider(entryAssembly), runtimeHash, new TypeFinderConfig(typeFinderSettings));
        }

        private static IRuntime GetCoreRuntime(
           GlobalSettings globalSettings, ConnectionStrings connectionStrings, IUmbracoVersion umbracoVersion, IIOHelper ioHelper, ILoggerFactory loggerFactory,
            IProfiler profiler, IHostingEnvironment hostingEnvironment, IBackOfficeInfo backOfficeInfo,
            ITypeFinder typeFinder, AppCaches appCaches, IDbProviderFactoryCreator dbProviderFactoryCreator)
        {
            // Determine if we should use the sql main dom or the default
            var appSettingMainDomLock = globalSettings.MainDomLock;

            var isWindows = RuntimeInformation.IsOSPlatform(OSPlatform.Windows);
            var mainDomLock = appSettingMainDomLock == "SqlMainDomLock" || isWindows == false
                ? (IMainDomLock)new SqlMainDomLock(loggerFactory.CreateLogger<SqlMainDomLock>(), loggerFactory, globalSettings, connectionStrings, dbProviderFactoryCreator, hostingEnvironment)
                : new MainDomSemaphoreLock(loggerFactory.CreateLogger<MainDomSemaphoreLock>(), hostingEnvironment);

            var mainDom = new MainDom(loggerFactory.CreateLogger<MainDom>(), mainDomLock);

            var coreRuntime = new CoreRuntime(
                globalSettings,
                connectionStrings,
                umbracoVersion,
                ioHelper,
                loggerFactory,
                profiler,
                new AspNetCoreBootPermissionsChecker(),
                hostingEnvironment,
                backOfficeInfo,
                dbProviderFactoryCreator,
                mainDom,
                typeFinder,
                appCaches);

            return coreRuntime;
        }

        private static IServiceCollection CreateCompositionRoot(
            IServiceCollection services,
            IOptionsMonitor<GlobalSettings> globalSettings,
            IOptionsMonitor<HostingSettings> hostingSettings,
            IWebHostEnvironment webHostEnvironment,
            ILoggingConfiguration loggingConfiguration,
            IConfiguration configuration,
            out IIOHelper ioHelper,
            out Core.Hosting.IHostingEnvironment hostingEnvironment,
            out IBackOfficeInfo backOfficeInfo,
            out IProfiler profiler)
        {
            if (globalSettings == null)
                throw new InvalidOperationException($"Could not resolve type {typeof(GlobalSettings)} from the container, ensure {nameof(AddUmbracoConfiguration)} is called before calling {nameof(AddUmbracoCore)}");

            hostingEnvironment = new AspNetCoreHostingEnvironment(hostingSettings, webHostEnvironment);
            ioHelper = new IOHelper(hostingEnvironment);
            AddLogger(services, hostingEnvironment, loggingConfiguration, configuration);
            backOfficeInfo = new AspNetCoreBackOfficeInfo(globalSettings);
            profiler = GetWebProfiler(hostingEnvironment);

            return services;
        }

        /// <summary>
        /// Create and configure the logger
        /// </summary>
        /// <param name="hostingEnvironment"></param>
        private static void AddLogger(
            IServiceCollection services,
            Core.Hosting.IHostingEnvironment hostingEnvironment,
            ILoggingConfiguration loggingConfiguration,
            IConfiguration configuration)
        {
            // Create a serilog logger
            var logger = SerilogLogger.CreateWithDefaultConfiguration(hostingEnvironment, loggingConfiguration, configuration);

            // This is nessasary to pick up all the loggins to MS ILogger.
            Log.Logger = logger.SerilogLog;


            // Wire up all the bits that serilog needs. We need to use our own code since the Serilog ext methods don't cater to our needs since
            // we don't want to use the global serilog `Log` object and we don't have our own ILogger implementation before the HostBuilder runs which
            // is the only other option that these ext methods allow.
            // I have created a PR to make this nicer https://github.com/serilog/serilog-extensions-hosting/pull/19 but we'll need to wait for that.
            // Also see : https://github.com/serilog/serilog-extensions-hosting/blob/dev/src/Serilog.Extensions.Hosting/SerilogHostBuilderExtensions.cs

            services.AddLogging(configure =>
            {
                configure.AddSerilog(logger.SerilogLog, false);
            });

            // This won't (and shouldn't) take ownership of the logger.
            services.AddSingleton(logger.SerilogLog);

            // Registered to provide two services...
            var diagnosticContext = new DiagnosticContext(logger.SerilogLog);

            // Consumed by e.g. middleware
            services.AddSingleton(diagnosticContext);

            // Consumed by user code
            services.AddSingleton<IDiagnosticContext>(diagnosticContext);
        }

        private static IProfiler GetWebProfiler(Umbraco.Core.Hosting.IHostingEnvironment hostingEnvironment)
        {
            // create and start asap to profile boot
            if (!hostingEnvironment.IsDebugMode)
            {
                // should let it be null, that's how MiniProfiler is meant to work,
                // but our own IProfiler expects an instance so let's get one
                return new VoidProfiler();
            }

            var webProfiler = new WebProfiler();
            webProfiler.StartBoot();

            return webProfiler;
        }

        private class AspNetCoreBootPermissionsChecker : IUmbracoBootPermissionChecker
        {
            public void ThrowIfNotPermissions()
            {
                // nothing to check
            }
        }

    }

}<|MERGE_RESOLUTION|>--- conflicted
+++ resolved
@@ -111,13 +111,11 @@
         /// <returns></returns>
         public static IServiceCollection AddUmbracoCore(this IServiceCollection services,
             IWebHostEnvironment webHostEnvironment,
-            IRegister umbContainer,
             Assembly entryAssembly,
             AppCaches appCaches,
             ILoggingConfiguration loggingConfiguration,
-            IConfiguration configuration,
-            out IFactory factory)
-            => services.AddUmbracoCore(webHostEnvironment, umbContainer, entryAssembly, appCaches, loggingConfiguration, configuration, GetCoreRuntime, out factory);
+            IConfiguration configuration)
+            => services.AddUmbracoCore(webHostEnvironment,  entryAssembly, appCaches, loggingConfiguration, configuration, GetCoreRuntime);
 
         /// <summary>
         /// Adds the Umbraco Configuration requirements
@@ -168,27 +166,7 @@
         /// <returns></returns>
         public static IServiceCollection AddUmbracoCore(this IServiceCollection services, IWebHostEnvironment webHostEnvironment, IConfiguration configuration)
         {
-<<<<<<< HEAD
-=======
-            return services.AddUmbracoCore(webHostEnvironment, configuration, out _);
-        }
-
-        /// <summary>
-        /// Adds the Umbraco Back Core requirements
-        /// </summary>
-        /// <param name="services"></param>
-        /// <param name="webHostEnvironment"></param>
         /// <param name="configuration"></param>
-        /// <param name="factory"></param>
-        /// <returns></returns>
-        public static IServiceCollection AddUmbracoCore(this IServiceCollection services, IWebHostEnvironment webHostEnvironment, IConfiguration configuration, out IFactory factory)
-        {
-            if (!UmbracoServiceProviderFactory.IsActive)
-                throw new InvalidOperationException("Ensure to add UseUmbraco() in your Program.cs after ConfigureWebHostDefaults to enable Umbraco's service provider factory");
-
-            var umbContainer = UmbracoServiceProviderFactory.UmbracoContainer;
-
->>>>>>> 17c68176
             var loggingConfig = new LoggingConfiguration(
                 Path.Combine(webHostEnvironment.ContentRootPath, "umbraco", "logs"));
 
@@ -202,17 +180,13 @@
                 requestCache,
                 new IsolatedCaches(type => new DeepCloneAppCache(new ObjectCacheAppCache())));
 
-            services.AddUmbracoCore(webHostEnvironment,
+            services.AddUmbracoCore(
+                webHostEnvironment,
                 Assembly.GetEntryAssembly(),
                 appCaches,
-<<<<<<< HEAD
-                loggingConfig);
-=======
                 loggingConfig,
                 configuration,
-                GetCoreRuntime,
-                out factory);
->>>>>>> 17c68176
+                GetCoreRuntime);
 
             return services;
         }
@@ -224,32 +198,7 @@
         /// <param name="webHostEnvironment"></param>
         /// <param name="umbContainer"></param>
         /// <param name="entryAssembly"></param>
-<<<<<<< HEAD
-        /// <param name="appCaches"></param>
-        /// <param name="httpContextAccessor"></param>
-        /// <param name="loggingConfiguration"></param>
-        /// <param name="factory"></param>
-        /// <returns></returns>
-        public static IServiceCollection AddUmbracoCore(
-            this IServiceCollection services,
-            IWebHostEnvironment webHostEnvironment,
-            Assembly entryAssembly,
-            AppCaches appCaches,
-            ILoggingConfiguration loggingConfiguration)
-            => services.AddUmbracoCore(webHostEnvironment, entryAssembly, appCaches, loggingConfiguration, GetCoreRuntime);
-
-
-        /// <summary>
-        /// Adds the Umbraco Back Core requirements
-        /// </summary>
-        /// <param name="services"></param>
-        /// <param name="webHostEnvironment"></param>
-        /// <param name="umbContainer"></param>
-        /// <param name="entryAssembly"></param>
-        /// <param name="appCaches"></param>
-=======
         /// <param name="requestCache"></param>
->>>>>>> 17c68176
         /// <param name="httpContextAccessor"></param>
         /// <param name="loggingConfiguration"></param>
         /// <param name="getRuntime">Delegate to create an <see cref="IRuntime"/></param>
@@ -261,15 +210,9 @@
             Assembly entryAssembly,
             AppCaches  appCaches,
             ILoggingConfiguration loggingConfiguration,
-<<<<<<< HEAD
-            // TODO: Yep that's extremely ugly
-            Func<Configs, IUmbracoVersion, IIOHelper, Core.Logging.ILogger, IProfiler, Core.Hosting.IHostingEnvironment, IBackOfficeInfo, ITypeFinder, AppCaches, IDbProviderFactoryCreator, IRuntime> getRuntime)
-=======
             IConfiguration configuration,
             //TODO: Yep that's extremely ugly
-            Func<GlobalSettings, ConnectionStrings, IUmbracoVersion, IIOHelper, ILoggerFactory, IProfiler, IHostingEnvironment, IBackOfficeInfo, ITypeFinder, AppCaches, IDbProviderFactoryCreator, IRuntime> getRuntime,
-            out IFactory factory)
->>>>>>> 17c68176
+            Func<GlobalSettings, ConnectionStrings, IUmbracoVersion, IIOHelper, ILoggerFactory, IProfiler, IHostingEnvironment, IBackOfficeInfo, ITypeFinder, AppCaches, IDbProviderFactoryCreator, IRuntime> getRuntime)
         {
             if (services is null) throw new ArgumentNullException(nameof(services));
             if (entryAssembly is null) throw new ArgumentNullException(nameof(entryAssembly));
@@ -326,10 +269,7 @@
                 appCaches,
                 dbProviderFactoryCreator);
 
-<<<<<<< HEAD
-            runtime.Configure(services);
-=======
-            factory = coreRuntime.Configure(container);
+            coreRuntime.Configure(services);
 
 
             services.Configure<HostingSettings>(hostingSettings =>
@@ -337,7 +277,6 @@
                 hostingSettings.Debug = false;
             });
 
->>>>>>> 17c68176
 
             return services;
         }
