--- conflicted
+++ resolved
@@ -329,7 +329,6 @@
     [Obsolete("This is not necessary any more. This will be removed in v17")]
     public static IUmbracoBuilder AddWebServer(this IUmbracoBuilder builder)
     {
-<<<<<<< HEAD
         builder.Services.Configure<KestrelServerOptions>(options =>
         {
             options.AllowSynchronousIO = true;
@@ -349,9 +348,6 @@
         {
             // Ignoring this exception because it's expected on non-windows machines
         }
-
-=======
->>>>>>> ba58c632
         return builder;
     }
 
