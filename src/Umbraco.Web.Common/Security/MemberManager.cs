--- conflicted
+++ resolved
@@ -22,12 +22,7 @@
             IEnumerable<IPasswordValidator<MemberIdentityUser>> passwordValidators,
             BackOfficeIdentityErrorDescriber errors,
             IServiceProvider services,
-<<<<<<< HEAD
-            IHttpContextAccessor httpContextAccessor,
             ILogger<UserManager<MemberIdentityUser>> logger,
-=======
-            ILogger<UserManager<MembersIdentityUser>> logger,
->>>>>>> 55de69b6
             IOptions<MemberPasswordConfigurationSettings> passwordConfiguration)
             : base(ipResolver, store, optionsAccessor, passwordHasher, userValidators, passwordValidators, errors, services, logger, passwordConfiguration)
         {
