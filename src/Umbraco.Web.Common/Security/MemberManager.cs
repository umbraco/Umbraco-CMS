--- conflicted
+++ resolved
@@ -46,14 +46,7 @@
         }
 
         /// <inheritdoc />
-<<<<<<< HEAD
-        public override bool SupportsUserTwoFactor => true;
-
-        /// <inheritdoc />
         public async Task<bool> IsMemberAuthorizedAsync(IEnumerable<string>? allowTypes = null, IEnumerable<string>? allowGroups = null, IEnumerable<int>? allowMembers = null)
-=======
-        public async Task<bool> IsMemberAuthorizedAsync(IEnumerable<string> allowTypes = null, IEnumerable<string> allowGroups = null, IEnumerable<int> allowMembers = null)
->>>>>>> 536440b7
         {
             if (allowTypes == null)
             {
