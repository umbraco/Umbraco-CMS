using Microsoft.AspNetCore.Authentication.Cookies;
using Microsoft.AspNetCore.Http;
using Microsoft.AspNetCore.Identity;
<<<<<<< HEAD
using Microsoft.AspNetCore.Mvc.Controllers;
=======
using Microsoft.Extensions.DependencyInjection;
>>>>>>> 1d14158d
using Microsoft.Extensions.Options;
using Umbraco.Cms.Core.Routing;
using Umbraco.Cms.Core.Services;
using Umbraco.Cms.Web.Common.Controllers;
using Umbraco.Extensions;

namespace Umbraco.Cms.Web.Common.Security;

public sealed class ConfigureMemberCookieOptions : IConfigureNamedOptions<CookieAuthenticationOptions>
{
    private readonly IRuntimeState _runtimeState;
    private readonly UmbracoRequestPaths _umbracoRequestPaths;

    public ConfigureMemberCookieOptions(IRuntimeState runtimeState, UmbracoRequestPaths umbracoRequestPaths)
    {
        _runtimeState = runtimeState;
        _umbracoRequestPaths = umbracoRequestPaths;
    }

    public void Configure(string? name, CookieAuthenticationOptions options)
    {
        if (name == IdentityConstants.ApplicationScheme || name == IdentityConstants.ExternalScheme)
        {
            Configure(options);
        }
    }

    public void Configure(CookieAuthenticationOptions options)
    {
        // TODO: We may want/need to configure these further
        options.LoginPath = null;
        options.AccessDeniedPath = null;
        options.LogoutPath = null;

        options.CookieManager = new MemberCookieManager(_runtimeState, _umbracoRequestPaths);

        options.Events = new CookieAuthenticationEvents
        {
            OnSignedIn = ctx =>
            {
                // occurs when sign in is successful and after the ticket is written to the outbound cookie

                // When we are signed in with the cookie, assign the principal to the current HttpContext
                ctx.HttpContext.SetPrincipalForRequest(ctx.Principal);

                return Task.CompletedTask;
            },
            OnValidatePrincipal = async ctx =>
            {
                // We need to resolve the BackOfficeSecurityStampValidator per request as a requirement (even in aspnetcore they do this)
                MemberSecurityStampValidator securityStampValidator =
                    ctx.HttpContext.RequestServices.GetRequiredService<MemberSecurityStampValidator>();

                await securityStampValidator.ValidateAsync(ctx);
            },
            OnRedirectToAccessDenied = ctx =>
            {
                //When the controller is an UmbracoAPIController, we want to return a statuscode instead of a redirect.
                //All other cases should use the default Redirect of the CookieAuthenticationEvent.
                var controllerDescriptor = ctx.HttpContext.GetEndpoint()?.Metadata?.OfType<ControllerActionDescriptor>().FirstOrDefault();
                if (!controllerDescriptor?.ControllerTypeInfo.IsSubclassOf(typeof(UmbracoApiController)) ?? false)
                {
                    new CookieAuthenticationEvents().OnRedirectToAccessDenied(ctx);
                }
                return Task.CompletedTask;
            },
        };
    }
}<|MERGE_RESOLUTION|>--- conflicted
+++ resolved
@@ -1,15 +1,10 @@
 using Microsoft.AspNetCore.Authentication.Cookies;
 using Microsoft.AspNetCore.Http;
 using Microsoft.AspNetCore.Identity;
-<<<<<<< HEAD
-using Microsoft.AspNetCore.Mvc.Controllers;
-=======
 using Microsoft.Extensions.DependencyInjection;
->>>>>>> 1d14158d
 using Microsoft.Extensions.Options;
 using Umbraco.Cms.Core.Routing;
 using Umbraco.Cms.Core.Services;
-using Umbraco.Cms.Web.Common.Controllers;
 using Umbraco.Extensions;
 
 namespace Umbraco.Cms.Web.Common.Security;
@@ -63,13 +58,8 @@
             },
             OnRedirectToAccessDenied = ctx =>
             {
-                //When the controller is an UmbracoAPIController, we want to return a statuscode instead of a redirect.
-                //All other cases should use the default Redirect of the CookieAuthenticationEvent.
-                var controllerDescriptor = ctx.HttpContext.GetEndpoint()?.Metadata?.OfType<ControllerActionDescriptor>().FirstOrDefault();
-                if (!controllerDescriptor?.ControllerTypeInfo.IsSubclassOf(typeof(UmbracoApiController)) ?? false)
-                {
-                    new CookieAuthenticationEvents().OnRedirectToAccessDenied(ctx);
-                }
+                ctx.Response.StatusCode = StatusCodes.Status403Forbidden;
+
                 return Task.CompletedTask;
             },
         };
