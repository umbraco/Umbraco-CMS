using System.Security.Claims;
using Microsoft.AspNetCore.Identity;
using Microsoft.Extensions.Options;
using Umbraco.Cms.Core.Security;
using Umbraco.Extensions;

namespace Umbraco.Cms.Web.Common.Security;

/// <summary>
///     A <see cref="UserClaimsPrincipalFactory{TUser}"/> for members
/// </summary>
public class MemberClaimsPrincipalFactory : UserClaimsPrincipalFactory<MemberIdentityUser>
{
    /// <summary>
    ///     Initializes a new instance of the <see cref="BackOfficeClaimsPrincipalFactory" /> class.
    /// </summary>
    /// <param name="userManager">The user manager</param>
    /// <param name="optionsAccessor">The <see cref="BackOfficeIdentityOptions" /></param>
    public MemberClaimsPrincipalFactory(
        UserManager<MemberIdentityUser> userManager,
        IOptions<IdentityOptions> optionsAccessor)
        : base(userManager, optionsAccessor)
    {
    }

    protected virtual string AuthenticationType => IdentityConstants.ApplicationScheme;

    /// <inheritdoc />
    protected override async Task<ClaimsIdentity> GenerateClaimsAsync(MemberIdentityUser member)
    {
        // Get the base
        ClaimsIdentity baseIdentity = await base.GenerateClaimsAsync(member);

        // now create a new one with the correct authentication type

        // NOTE: NameClaim is not Options.ClaimsIdentity.UserNameClaimType
        // As we override the default from MS Identity to not be ClaimType.Name
        // and be 'Umbraco.MemberUserName' to store the login/username warren@umbraco.com
        // Then we can use the name claim type to store actual friendly member name
        var memberIdentity = new ClaimsIdentity(
            AuthenticationType,
            ClaimTypes.Name,
            Options.ClaimsIdentity.RoleClaimType);

        // Explicitly set the Name claim to be the actual friendly member name
        // and not the login/email of the member
        // This means the identity above we are creating will assign User.Identity.Name correctly
        memberIdentity.AddOrUpdateClaim(new Claim(ClaimTypes.Name, member.Name ?? "Unknown"));

        // and merge all others from the base implementation
        memberIdentity.MergeAllClaims(baseIdentity);

        // And merge claims added to the user, for instance in OnExternalLogin, we need to do this explicitly, since the claims are IdentityClaims, so it's not handled by memberIdentity.
<<<<<<< HEAD
        foreach (Claim claim in member.Claims
                     .Where(claim => memberIdentity.HasClaim(claim.ClaimType, claim.ClaimValue) is false)
                     .Select(x => new Claim(x.ClaimType, x.ClaimValue)))
=======
        foreach (Claim claim in user.Claims
                     .Where(claim => claim.ClaimType is not null && claim.ClaimValue is not null)
                     .Where(claim => memberIdentity.HasClaim(claim.ClaimType!, claim.ClaimValue!) is false)
                     .Select(x => new Claim(x.ClaimType!, x.ClaimValue!)))
>>>>>>> e6074968
        {
            memberIdentity.AddClaim(claim);
        }

        return memberIdentity;
    }
}<|MERGE_RESOLUTION|>--- conflicted
+++ resolved
@@ -51,16 +51,10 @@
         memberIdentity.MergeAllClaims(baseIdentity);
 
         // And merge claims added to the user, for instance in OnExternalLogin, we need to do this explicitly, since the claims are IdentityClaims, so it's not handled by memberIdentity.
-<<<<<<< HEAD
-        foreach (Claim claim in member.Claims
-                     .Where(claim => memberIdentity.HasClaim(claim.ClaimType, claim.ClaimValue) is false)
-                     .Select(x => new Claim(x.ClaimType, x.ClaimValue)))
-=======
         foreach (Claim claim in user.Claims
                      .Where(claim => claim.ClaimType is not null && claim.ClaimValue is not null)
                      .Where(claim => memberIdentity.HasClaim(claim.ClaimType!, claim.ClaimValue!) is false)
                      .Select(x => new Claim(x.ClaimType!, x.ClaimValue!)))
->>>>>>> e6074968
         {
             memberIdentity.AddClaim(claim);
         }
