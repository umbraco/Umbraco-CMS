using System.ComponentModel.DataAnnotations;
using System.Globalization;
using System.Security.Claims;
using System.Security.Principal;
using Microsoft.AspNetCore.Http;
using Microsoft.AspNetCore.Identity;
using Microsoft.Extensions.Logging;
using Microsoft.Extensions.Options;
using Umbraco.Cms.Core;
using Umbraco.Cms.Core.Configuration.Models;
using Umbraco.Cms.Core.Events;
using Umbraco.Cms.Core.Models;
using Umbraco.Cms.Core.Models.Membership;
using Umbraco.Cms.Core.Net;
using Umbraco.Cms.Core.Notifications;
using Umbraco.Cms.Core.Security;
using Umbraco.Cms.Core.Services.OperationStatus;
using Umbraco.Cms.Infrastructure.Security;
using Umbraco.Extensions;

namespace Umbraco.Cms.Web.Common.Security;

public class BackOfficeUserManager : UmbracoUserManager<BackOfficeIdentityUser, UserPasswordConfigurationSettings>,
    IBackOfficeUserManager,
    ICoreBackOfficeUserManager
{
    private readonly IBackOfficeUserPasswordChecker _backOfficeUserPasswordChecker;
    private readonly GlobalSettings _globalSettings;
    private readonly IEventAggregator _eventAggregator;
    private readonly IHttpContextAccessor _httpContextAccessor;

    public BackOfficeUserManager(
        IIpResolver ipResolver,
        IUserStore<BackOfficeIdentityUser> store,
        IOptions<BackOfficeIdentityOptions> optionsAccessor,
        IPasswordHasher<BackOfficeIdentityUser> passwordHasher,
        IEnumerable<IUserValidator<BackOfficeIdentityUser>> userValidators,
        IEnumerable<IPasswordValidator<BackOfficeIdentityUser>> passwordValidators,
        BackOfficeErrorDescriber errors,
        IServiceProvider services,
        IHttpContextAccessor httpContextAccessor,
        ILogger<UserManager<BackOfficeIdentityUser>> logger,
        IOptions<UserPasswordConfigurationSettings> passwordConfiguration,
        IEventAggregator eventAggregator,
        IBackOfficeUserPasswordChecker backOfficeUserPasswordChecker,
        IOptions<GlobalSettings> globalSettings)
        : base(
            ipResolver,
            store,
            optionsAccessor,
            passwordHasher,
            userValidators,
            passwordValidators,
            errors,
            services,
            logger,
            passwordConfiguration)
    {
        _httpContextAccessor = httpContextAccessor;
        _eventAggregator = eventAggregator;
        _backOfficeUserPasswordChecker = backOfficeUserPasswordChecker;
        _globalSettings = globalSettings.Value;
    }

    /// <summary>
    ///     Override to check the user approval value as well as the user lock out date, by default this only checks the user's
    ///     locked out date
    /// </summary>
    /// <param name="user">The user</param>
    /// <returns>True if the user is locked out, else false</returns>
    /// <remarks>
    ///     In the ASP.NET Identity world, there is only one value for being locked out, in Umbraco we have 2 so when checking
    ///     this for Umbraco we need to check both values
    /// </remarks>
    public override async Task<bool> IsLockedOutAsync(BackOfficeIdentityUser user)
    {
        if (user == null)
        {
            throw new ArgumentNullException(nameof(user));
        }

        if (user.IsApproved == false)
        {
            return true;
        }

        return await base.IsLockedOutAsync(user);
    }

    public override async Task<IdentityResult> AccessFailedAsync(BackOfficeIdentityUser user)
    {
        IdentityResult result = await base.AccessFailedAsync(user);

        // Slightly confusing: this will return a Success if we successfully update the AccessFailed count
        if (result.Succeeded)
        {
            NotifyLoginFailed(_httpContextAccessor.HttpContext?.User, user.Id);
        }

        return result;
    }

    public override async Task<IdentityResult> ChangePasswordWithResetAsync(string userId, string token, string newPassword)
    {
        IdentityResult result = await base.ChangePasswordWithResetAsync(userId, token, newPassword);
        if (result.Succeeded)
        {
            NotifyPasswordReset(_httpContextAccessor.HttpContext?.User, userId);
        }

        return result;
    }

    public override async Task<IdentityResult> ChangePasswordAsync(BackOfficeIdentityUser user, string currentPassword, string newPassword)
    {
        IdentityResult result = await base.ChangePasswordAsync(user, currentPassword, newPassword);
        if (result.Succeeded)
        {
            NotifyPasswordChanged(_httpContextAccessor.HttpContext?.User, user.Id);
        }

        return result;
    }

    public override async Task<IdentityResult> SetLockoutEndDateAsync(
        BackOfficeIdentityUser user,
        DateTimeOffset? lockoutEnd)
    {
        if (user == null)
        {
            throw new ArgumentNullException(nameof(user));
        }

        IdentityResult result = await base.SetLockoutEndDateAsync(user, lockoutEnd);

        // The way we unlock is by setting the lockoutEnd date to the current datetime
        if (result.Succeeded && lockoutEnd > DateTimeOffset.UtcNow)
        {
            NotifyAccountLocked(_httpContextAccessor.HttpContext?.User, user.Id);
        }
        else
        {
            NotifyAccountUnlocked(_httpContextAccessor.HttpContext?.User, user.Id);

            // Resets the login attempt fails back to 0 when unlock is clicked
            await ResetAccessFailedCountAsync(user);
        }

        return result;
    }

    public async Task<Attempt<UserUnlockResult, UserOperationStatus>> UnlockUser(IUser user)
    {
        BackOfficeIdentityUser? identityUser = await FindByIdAsync(user.Id.ToString());

        if (identityUser is null)
        {
            return Attempt.FailWithStatus(UserOperationStatus.UserNotFound, new UserUnlockResult());
        }

        IdentityResult result = await SetLockoutEndDateAsync(identityUser, DateTimeOffset.Now.AddMinutes(-1));

        return result.Succeeded
            ? Attempt.SucceedWithStatus(UserOperationStatus.Success, new UserUnlockResult())
            : Attempt.FailWithStatus(UserOperationStatus.UnknownFailure, new UserUnlockResult { Error = new ValidationResult(result.Errors.ToErrorMessage()) });
    }

    public override async Task<IdentityResult> ResetAccessFailedCountAsync(BackOfficeIdentityUser user)
    {
        IdentityResult result = await base.ResetAccessFailedCountAsync(user);

        // notify now that it's reset
        NotifyResetAccessFailedCount(_httpContextAccessor.HttpContext?.User, user.Id);

        return result;
    }

    public void NotifyForgotPasswordRequested(IPrincipal currentUser, string userId) => Notify(
        currentUser,
        (currentUserId, ip) => new UserForgotPasswordRequestedNotification(ip, userId, currentUserId));

    public void NotifyForgotPasswordChanged(IPrincipal currentUser, string userId) => Notify(
        currentUser,
        (currentUserId, ip) => new UserForgotPasswordChangedNotification(ip, userId, currentUserId));

    public SignOutSuccessResult NotifyLogoutSuccess(IPrincipal currentUser, string? userId)
    {
        UserLogoutSuccessNotification notification = Notify(
            currentUser,
            (currentUserId, ip) => new UserLogoutSuccessNotification(ip, userId, currentUserId));

        return new SignOutSuccessResult { SignOutRedirectUrl = notification.SignOutRedirectUrl };
    }

    public void NotifyAccountLocked(IPrincipal? currentUser, string? userId) => Notify(
        currentUser,
        (currentUserId, ip) => new UserLockedNotification(ip, userId, currentUserId));

    /// <summary>
    ///     Override to allow checking the password via the <see cref="IBackOfficeUserPasswordChecker" /> if one is configured
    /// </summary>
    /// <param name="store"></param>
    /// <param name="user"></param>
    /// <param name="password"></param>
    /// <returns></returns>
    protected override async Task<PasswordVerificationResult> VerifyPasswordAsync(
        IUserPasswordStore<BackOfficeIdentityUser> store,
        BackOfficeIdentityUser user,
        string password)
    {
        if (user.HasIdentity == false)
        {
            return PasswordVerificationResult.Failed;
        }

        BackOfficeUserPasswordCheckerResult result =
            await _backOfficeUserPasswordChecker.CheckPasswordAsync(user, password);

        // if the result indicates to not fallback to the default, then return true if the credentials are valid
        if (result != BackOfficeUserPasswordCheckerResult.FallbackToDefaultChecker)
        {
            return result == BackOfficeUserPasswordCheckerResult.ValidCredentials
                ? PasswordVerificationResult.Success
                : PasswordVerificationResult.Failed;
        }

        return await base.VerifyPasswordAsync(store, user, password);
    }

    private string GetCurrentUserId(IPrincipal? currentUser)
    {
        ClaimsIdentity? umbIdentity = currentUser?.GetUmbracoIdentity();
        var currentUserId = umbIdentity?.GetUserId<string>() ?? Core.Constants.Security.SuperUserIdAsString;
        return currentUserId;
    }

    public void NotifyAccountUnlocked(IPrincipal? currentUser, string userId) => Notify(
        currentUser,
        (currentUserId, ip) => new UserUnlockedNotification(ip, userId, currentUserId));

    public void NotifyLoginFailed(IPrincipal? currentUser, string userId) => Notify(
        currentUser,
        (currentUserId, ip) => new UserLoginFailedNotification(ip, userId, currentUserId));

    public void NotifyLoginRequiresVerification(IPrincipal currentUser, string? userId) => Notify(
        currentUser,
        (currentUserId, ip) => new UserLoginRequiresVerificationNotification(ip, userId, currentUserId));

    public void NotifyLoginSuccess(IPrincipal currentUser, string userId) => Notify(
        currentUser,
        (currentUserId, ip) => new UserLoginSuccessNotification(ip, userId, currentUserId));

    public void NotifyPasswordChanged(IPrincipal? currentUser, string userId) => Notify(
        currentUser,
        (currentUserId, ip) => new UserPasswordChangedNotification(ip, userId, currentUserId));

    public void NotifyPasswordReset(IPrincipal? currentUser, string userId) => Notify(
        currentUser,
        (currentUserId, ip) => new UserPasswordResetNotification(ip, userId, currentUserId));

    public void NotifyResetAccessFailedCount(IPrincipal? currentUser, string userId) => Notify(
        currentUser,
        (currentUserId, ip) => new UserResetAccessFailedCountNotification(ip, userId, currentUserId));

    private T Notify<T>(IPrincipal? currentUser, Func<string, string, T> createNotification)
        where T : INotification
    {
        var currentUserId = GetCurrentUserId(currentUser);
        var ip = IpResolver.GetCurrentRequestIpAddress();

        T notification = createNotification(currentUserId, ip);
        _eventAggregator.Publish(notification);
        return notification;
    }

    public async Task<IdentityCreationResult> CreateForInvite(UserCreateModel createModel)
    {
        var identityUser = BackOfficeIdentityUser.CreateNew(
            _globalSettings,
            createModel.UserName,
            createModel.Email,
            _globalSettings.DefaultUILanguage);

        identityUser.Name = createModel.Name;

        IdentityResult created = await CreateAsync(identityUser);

        return created.Succeeded
            ? new IdentityCreationResult { Succeded = true }
            : IdentityCreationResult.Fail(created.Errors.ToErrorMessage());
    }

    public async Task<IdentityCreationResult> CreateAsync(UserCreateModel createModel)
    {
        var identityUser = BackOfficeIdentityUser.CreateNew(
            _globalSettings,
            createModel.UserName,
            createModel.Email,
            _globalSettings.DefaultUILanguage,
            createModel.Name,
            createModel.Id,
<<<<<<< HEAD
            createModel.Type);
=======
            createModel.Kind);
>>>>>>> 5a7d563b

        IdentityResult created = await CreateAsync(identityUser);

        if (created.Succeeded is false)
        {
            return IdentityCreationResult.Fail(created.Errors.ToErrorMessage());
        }

        var password = GeneratePassword();

        IdentityResult passwordAdded = await AddPasswordAsync(identityUser, password);
        if (passwordAdded.Succeeded is false)
        {
            return IdentityCreationResult.Fail(passwordAdded.Errors.ToErrorMessage());
        }

        return new IdentityCreationResult { Succeded = true, InitialPassword = password };
    }

    public async Task<Attempt<string, UserOperationStatus>> GeneratePasswordResetTokenAsync(IUser user)
    {
        BackOfficeIdentityUser? identityUser = await FindByIdAsync(user.Id.ToString());

        if (identityUser is null)
        {
            return Attempt.FailWithStatus(UserOperationStatus.UserNotFound, string.Empty);
        }

        var token = await GeneratePasswordResetTokenAsync(identityUser);

        return Attempt.SucceedWithStatus(UserOperationStatus.Success, token);
    }
    public async Task<Attempt<string, UserOperationStatus>> GenerateEmailConfirmationTokenAsync(IUser user)
    {
        BackOfficeIdentityUser? identityUser = await FindByIdAsync(user.Id.ToString());

        if (identityUser is null)
        {
            return Attempt.FailWithStatus(UserOperationStatus.UserNotFound, string.Empty);
        }

        var token = await GenerateEmailConfirmationTokenAsync(identityUser);

        return Attempt.SucceedWithStatus(UserOperationStatus.Success, token);
    }

    public async Task<Attempt<ICollection<IIdentityUserLogin>, UserOperationStatus>> GetLoginsAsync(IUser user)
    {
        BackOfficeIdentityUser? identityUser = await FindByIdAsync(user.Id.ToString());
        if (identityUser is null)
        {
            return Attempt.FailWithStatus<ICollection<IIdentityUserLogin>, UserOperationStatus>(UserOperationStatus.UserNotFound, Array.Empty<IIdentityUserLogin>());
        }

        return Attempt.SucceedWithStatus(UserOperationStatus.Success, identityUser.Logins);
    }

    public async Task<bool> IsEmailConfirmationTokenValidAsync(IUser user, string token)
    {
        BackOfficeIdentityUser? identityUser = await FindByIdAsync(user.Id.ToString(CultureInfo.InvariantCulture));

        if (identityUser != null && await VerifyUserTokenAsync(identityUser, Options.Tokens.EmailConfirmationTokenProvider, ConfirmEmailTokenPurpose, token).ConfigureAwait(false))
        {
            return true;
        }

        return false;
    }

    public async Task<bool> IsResetPasswordTokenValidAsync(IUser user, string token)
    {
        BackOfficeIdentityUser? identityUser = await FindByIdAsync(user.Id.ToString(CultureInfo.InvariantCulture));

        if (identityUser != null && await VerifyUserTokenAsync(identityUser, Options.Tokens.PasswordResetTokenProvider, ResetPasswordTokenPurpose, token).ConfigureAwait(false))
        {
            return true;
        }

        return false;
    }
}<|MERGE_RESOLUTION|>--- conflicted
+++ resolved
@@ -299,11 +299,7 @@
             _globalSettings.DefaultUILanguage,
             createModel.Name,
             createModel.Id,
-<<<<<<< HEAD
-            createModel.Type);
-=======
             createModel.Kind);
->>>>>>> 5a7d563b
 
         IdentityResult created = await CreateAsync(identityUser);
 
