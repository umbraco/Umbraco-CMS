using Microsoft.AspNetCore.Html;
using Microsoft.AspNetCore.Http.Extensions;
using Microsoft.AspNetCore.Mvc.ModelBinding;
using Microsoft.AspNetCore.Mvc.Razor;
using Microsoft.AspNetCore.Mvc.Rendering;
using Microsoft.AspNetCore.Mvc.ViewFeatures;
using Microsoft.AspNetCore.Razor.TagHelpers;
using Microsoft.Extensions.DependencyInjection;
using Microsoft.Extensions.Options;
using Umbraco.Cms.Core.Configuration.Models;
using Umbraco.Cms.Core.Logging;
using Umbraco.Cms.Core.Models;
using Umbraco.Cms.Core.Models.PublishedContent;
using Umbraco.Cms.Core.Strings;
using Umbraco.Cms.Core.Web;
using Umbraco.Cms.Web.Common.ModelBinders;
using Umbraco.Extensions;
using IHostingEnvironment = Umbraco.Cms.Core.Hosting.IHostingEnvironment;

namespace Umbraco.Cms.Web.Common.Views;

public abstract class UmbracoViewPage : UmbracoViewPage<IPublishedContent>
{
}

public abstract class UmbracoViewPage<TModel> : RazorPage<TModel>
{
    private UmbracoHelper? _helper;

    /// <summary>
    ///     Gets the Umbraco helper.
    /// </summary>
    public UmbracoHelper Umbraco
    {
        get
        {
            if (_helper != null)
            {
                return _helper;
            }

            _helper = Context.RequestServices.GetRequiredService<UmbracoHelper>();

            TModel model = ViewData.Model;
            var content = model as IPublishedContent;

            if (content is null && model is IContentModel contentModel)
            {
                content = contentModel.Content;
            }

            content ??= UmbracoContext?.PublishedRequest?.PublishedContent;

            if (content is not null)
            {
                _helper.AssignedContentItem = content;
            }

            return _helper;
        }
    }

    /// <inheritdoc />
    public override ViewContext ViewContext
    {
        get => base.ViewContext;
        set
        {
            // Here we do the magic model swap
            ViewContext ctx = value;
            ctx.ViewData = BindViewData(
                ctx.HttpContext.RequestServices.GetRequiredService<ContentModelBinder>(),
                ctx.ViewData);
            base.ViewContext = ctx;
        }
    }

    /// <summary>
    ///     Gets the <see cref="IUmbracoContext" />
    /// </summary>
    protected IUmbracoContext? UmbracoContext
    {
        get
        {
            if (!UmbracoContextAccessor.TryGetUmbracoContext(out IUmbracoContext? umbracoContext))
            {
                return null;
            }

            return umbracoContext;
        }
    }

    private IUmbracoContextAccessor UmbracoContextAccessor =>
        Context.RequestServices.GetRequiredService<IUmbracoContextAccessor>();

    private GlobalSettings GlobalSettings =>
        Context.RequestServices.GetRequiredService<IOptions<GlobalSettings>>().Value;

    private ContentSettings ContentSettings =>
        Context.RequestServices.GetRequiredService<IOptions<ContentSettings>>().Value;

    private IProfilerHtml ProfilerHtml => Context.RequestServices.GetRequiredService<IProfilerHtml>();

    private IHostingEnvironment HostingEnvironment => Context.RequestServices.GetRequiredService<IHostingEnvironment>();

    /// <inheritdoc />
    public override void Write(object? value)
    {
        if (value is IHtmlEncodedString htmlEncodedString)
        {
            WriteLiteral(htmlEncodedString.ToHtmlString());
        }
        else if (value is TagHelperOutput tagHelperOutput)
        {
            WriteUmbracoContent(tagHelperOutput);
            base.Write(value);
        }
        else
        {
            base.Write(value);
        }
    }

    public void WriteUmbracoContent(TagHelperOutput tagHelperOutput)
    {
        // filter / add preview banner
        // ASP.NET default value is text/html
<<<<<<< HEAD
        if (Context.Response.ContentType?.InvariantContains("text/html") ?? false)
=======
        if (Context.Response?.ContentType?.InvariantContains("text/html") ?? false)
>>>>>>> 100ebf5c
        {
            if (((UmbracoContext?.IsDebug ?? false) || (UmbracoContext?.InPreviewMode ?? false))
                && tagHelperOutput.TagName != null
                && tagHelperOutput.TagName.Equals("body", StringComparison.InvariantCultureIgnoreCase))
            {
                string markupToInject;

                if (UmbracoContext.InPreviewMode)
                {
                    // creating previewBadge markup
                    markupToInject =
                        string.Format(
                            ContentSettings.PreviewBadge,
                            HostingEnvironment.ToAbsolute(GlobalSettings.UmbracoPath),
                            Context.Request.GetEncodedUrl(),
                            UmbracoContext.PublishedRequest?.PublishedContent?.Id);
                }
                else
                {
                    // creating mini-profiler markup
                    markupToInject = ProfilerHtml.Render();
                }

                tagHelperOutput.Content.AppendHtml(markupToInject);
            }
        }
    }

    /// <summary>
    ///     Renders a section with default content if the section isn't defined
    /// </summary>
    public HtmlString? RenderSection(string name, string defaultContents) =>
        RazorPageExtensions.RenderSection(this, name, defaultContents);

    /// <summary>
    ///     Renders a section with default content if the section isn't defined
    /// </summary>
    public HtmlString? RenderSection(string name, HtmlString defaultContents) =>
        RazorPageExtensions.RenderSection(this, name, defaultContents);

    /// <summary>
    ///     Dynamically binds the incoming <see cref="ViewDataDictionary" /> to the required
    ///     <see cref="ViewDataDictionary{TModel}" />
    /// </summary>
    /// <remarks>
    ///     This is used in order to provide the ability for an Umbraco view to either have a model of type
    ///     <see cref="IContentModel" /> or <see cref="IPublishedContent" />. This will use the
    ///     <see cref="ContentModelBinder" /> to bind the models
    ///     to the correct output type.
    /// </remarks>
    protected ViewDataDictionary BindViewData(ContentModelBinder contentModelBinder, ViewDataDictionary? viewData)
    {
        if (contentModelBinder is null)
        {
            throw new ArgumentNullException(nameof(contentModelBinder));
        }

        if (viewData is null)
        {
            throw new ArgumentNullException(nameof(viewData));
        }

        // check if it's already the correct type and continue if it is
        if (viewData is ViewDataDictionary<TModel> vdd)
        {
            return vdd;
        }

        // Here we hand the default case where we know the incoming model is ContentModel and the
        // outgoing model is IPublishedContent. This is a fast conversion that doesn't require doing the full
        // model binding, allocating classes, etc...
        if (viewData.ModelMetadata.ModelType == typeof(ContentModel)
            && typeof(TModel) == typeof(IPublishedContent))
        {
            var contentModel = (ContentModel?)viewData.Model;
            viewData.Model = contentModel?.Content;
            return viewData;
        }

        // capture the model before we tinker with the viewData
        var viewDataModel = viewData.Model;

        // map the view data (may change its type, may set model to null)
        viewData = MapViewDataDictionary(viewData, typeof(TModel));

        // bind the model
        var bindingContext = new DefaultModelBindingContext();
        contentModelBinder.BindModel(bindingContext, viewDataModel, typeof(TModel));

        viewData!.Model = bindingContext.Result.Model;

        // return the new view data
        return (ViewDataDictionary<TModel>)viewData;
    }

    // viewData is the ViewDataDictionary (maybe <TModel>) that we have
    // modelType is the type of the model that we need to bind to
    // figure out whether viewData can accept modelType else replace it
    private static ViewDataDictionary? MapViewDataDictionary(ViewDataDictionary viewData, Type modelType)
    {
        Type viewDataType = viewData.GetType();

        if (viewDataType.IsGenericType)
        {
            // ensure it is the proper generic type
            Type def = viewDataType.GetGenericTypeDefinition();
            if (def != typeof(ViewDataDictionary<>))
            {
                throw new Exception("Could not map viewData of type \"" + viewDataType.FullName + "\".");
            }

            // get the viewData model type and compare with the actual view model type:
            // viewData is ViewDataDictionary<viewDataModelType> and we will want to assign an
            // object of type modelType to the Model property of type viewDataModelType, we
            // need to check whether that is possible
            Type viewDataModelType = viewDataType.GenericTypeArguments[0];

            if (viewDataModelType != typeof(object) && viewDataModelType.IsAssignableFrom(modelType))
            {
                return viewData;
            }
        }

        // if not possible or it is not generic then we need to create a new ViewDataDictionary
        Type nViewDataType = typeof(ViewDataDictionary<>).MakeGenericType(modelType);
        var tViewData = new ViewDataDictionary(viewData) { Model = default(TModel) }; // temp view data to copy values
        var nViewData = (ViewDataDictionary?)Activator.CreateInstance(nViewDataType, tViewData);
        return nViewData;
    }
}<|MERGE_RESOLUTION|>--- conflicted
+++ resolved
@@ -126,11 +126,7 @@
     {
         // filter / add preview banner
         // ASP.NET default value is text/html
-<<<<<<< HEAD
-        if (Context.Response.ContentType?.InvariantContains("text/html") ?? false)
-=======
         if (Context.Response?.ContentType?.InvariantContains("text/html") ?? false)
->>>>>>> 100ebf5c
         {
             if (((UmbracoContext?.IsDebug ?? false) || (UmbracoContext?.InPreviewMode ?? false))
                 && tagHelperOutput.TagName != null
