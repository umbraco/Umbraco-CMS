using Microsoft.AspNetCore.Html;
using Microsoft.AspNetCore.Http.Extensions;
using Microsoft.AspNetCore.Mvc.ModelBinding;
using Microsoft.AspNetCore.Mvc.Razor;
using Microsoft.AspNetCore.Mvc.Rendering;
using Microsoft.AspNetCore.Mvc.ViewFeatures;
using Microsoft.AspNetCore.Razor.TagHelpers;
using Microsoft.Extensions.DependencyInjection;
using Microsoft.Extensions.Options;
using Umbraco.Cms.Core.Configuration.Models;
using Umbraco.Cms.Core.Logging;
using Umbraco.Cms.Core.Models;
using Umbraco.Cms.Core.Models.PublishedContent;
using Umbraco.Cms.Core.Strings;
using Umbraco.Cms.Core.Web;
using Umbraco.Cms.Web.Common.ModelBinders;
using Umbraco.Extensions;
using IHostingEnvironment = Umbraco.Cms.Core.Hosting.IHostingEnvironment;

namespace Umbraco.Cms.Web.Common.Views;

public abstract class UmbracoViewPage : UmbracoViewPage<IPublishedContent>
{
}

public abstract class UmbracoViewPage<TModel> : RazorPage<TModel>
{
    private UmbracoHelper? _helper;

    /// <summary>
    ///     Gets the Umbraco helper.
    /// </summary>
    public UmbracoHelper Umbraco
    {
        get
        {
            if (_helper != null)
            {
                return _helper;
            }

            _helper = Context.RequestServices.GetRequiredService<UmbracoHelper>();

            TModel? model = ViewData.Model;
            var content = model as IPublishedContent;

            if (content is null && model is IContentModel contentModel)
            {
                content = contentModel.Content;
            }

            content ??= UmbracoContext?.PublishedRequest?.PublishedContent;

            if (content is not null)
            {
                _helper.AssignedContentItem = content;
            }

            return _helper;
        }
    }

    /// <inheritdoc />
    public override ViewContext ViewContext
    {
        get => base.ViewContext;
        set
        {
            // Here we do the magic model swap
            ViewContext ctx = value;
            ctx.ViewData = BindViewData(
                ctx.HttpContext.RequestServices.GetRequiredService<ContentModelBinder>(),
                ctx.ViewData);
            base.ViewContext = ctx;
        }
    }

    /// <summary>
    ///     Gets the <see cref="IUmbracoContext" />
    /// </summary>
    protected IUmbracoContext? UmbracoContext
    {
        get
        {
            if (!UmbracoContextAccessor.TryGetUmbracoContext(out IUmbracoContext? umbracoContext))
            {
                return null;
            }

            return umbracoContext;
        }
    }

    private IUmbracoContextAccessor UmbracoContextAccessor =>
        Context.RequestServices.GetRequiredService<IUmbracoContextAccessor>();

    private GlobalSettings GlobalSettings =>
        Context.RequestServices.GetRequiredService<IOptions<GlobalSettings>>().Value;

    private ContentSettings ContentSettings =>
        Context.RequestServices.GetRequiredService<IOptions<ContentSettings>>().Value;

    private IProfilerHtml ProfilerHtml => Context.RequestServices.GetRequiredService<IProfilerHtml>();

    private IHostingEnvironment HostingEnvironment => Context.RequestServices.GetRequiredService<IHostingEnvironment>();

    /// <inheritdoc />
    public override void Write(object? value)
    {
        if (value is IHtmlEncodedString htmlEncodedString)
        {
            WriteLiteral(htmlEncodedString.ToHtmlString());
        }
        else if (value is TagHelperOutput tagHelperOutput)
        {
            WriteUmbracoContent(tagHelperOutput);
            base.Write(value);
        }
        else
        {
            base.Write(value);
        }
    }

    public void WriteUmbracoContent(TagHelperOutput tagHelperOutput)
    {
        // filter / add preview banner
        // ASP.NET default value is text/html
        if (Context.Response?.ContentType?.InvariantContains("text/html") ?? false)
        {
            if (((UmbracoContext?.IsDebug ?? false) || (UmbracoContext?.InPreviewMode ?? false))
                && tagHelperOutput.TagName != null
                && tagHelperOutput.TagName.Equals("body", StringComparison.InvariantCultureIgnoreCase))
            {
                string markupToInject;

                if (UmbracoContext.InPreviewMode)
                {
                    // creating previewBadge markup
                    markupToInject =
                        string.Format(
                            ContentSettings.PreviewBadge,
                            HostingEnvironment.ToAbsolute(GlobalSettings.UmbracoPath),
<<<<<<< HEAD
                            Context.Request.GetEncodedUrl(),
                            UmbracoContext.PublishedRequest?.PublishedContent?.Key);
=======
                            System.Web.HttpUtility.HtmlEncode(Context.Request.GetEncodedUrl()), // Belt and braces - via a browser at least it doesn't seem possible to have anything other than
                                                                                                // a valid culture code provided in the querystring of this URL.
                                                                                                // But just to be sure of prevention of an XSS vulnterablity we'll HTML encode here too.
                                                                                                // An expected URL is untouched by this encoding.
                            UmbracoContext.PublishedRequest?.PublishedContent?.Id);
>>>>>>> db1d9997
                }
                else
                {
                    // creating mini-profiler markup
                    markupToInject = ProfilerHtml.Render();
                }

                tagHelperOutput.Content.AppendHtml(markupToInject);
            }
        }
    }

    /// <summary>
    ///     Renders a section with default content if the section isn't defined
    /// </summary>
    public HtmlString? RenderSection(string name, string defaultContents) =>
        RazorPageExtensions.RenderSection(this, name, defaultContents);

    /// <summary>
    ///     Renders a section with default content if the section isn't defined
    /// </summary>
    public HtmlString? RenderSection(string name, HtmlString defaultContents) =>
        RazorPageExtensions.RenderSection(this, name, defaultContents);

    /// <summary>
    ///     Dynamically binds the incoming <see cref="ViewDataDictionary" /> to the required
    ///     <see cref="ViewDataDictionary{TModel}" />
    /// </summary>
    /// <remarks>
    ///     This is used in order to provide the ability for an Umbraco view to either have a model of type
    ///     <see cref="IContentModel" /> or <see cref="IPublishedContent" />. This will use the
    ///     <see cref="ContentModelBinder" /> to bind the models
    ///     to the correct output type.
    /// </remarks>
    protected ViewDataDictionary BindViewData(ContentModelBinder contentModelBinder, ViewDataDictionary? viewData)
    {
        if (contentModelBinder is null)
        {
            throw new ArgumentNullException(nameof(contentModelBinder));
        }

        if (viewData is null)
        {
            throw new ArgumentNullException(nameof(viewData));
        }

        // check if it's already the correct type and continue if it is
        if (viewData is ViewDataDictionary<TModel> vdd)
        {
            return vdd;
        }

        // Here we hand the default case where we know the incoming model is ContentModel and the
        // outgoing model is IPublishedContent. This is a fast conversion that doesn't require doing the full
        // model binding, allocating classes, etc...
        if (viewData.ModelMetadata.ModelType == typeof(ContentModel)
            && typeof(TModel) == typeof(IPublishedContent))
        {
            var contentModel = (ContentModel?)viewData.Model;
            viewData.Model = contentModel?.Content;
            return viewData;
        }

        // capture the model before we tinker with the viewData
        var viewDataModel = viewData.Model;

        // map the view data (may change its type, may set model to null)
        viewData = MapViewDataDictionary(viewData, typeof(TModel));

        // bind the model
        var bindingContext = new DefaultModelBindingContext();
        contentModelBinder.BindModel(bindingContext, viewDataModel, typeof(TModel));

        viewData!.Model = bindingContext.Result.Model;

        // return the new view data
        return (ViewDataDictionary<TModel>)viewData;
    }

    // viewData is the ViewDataDictionary (maybe <TModel>) that we have
    // modelType is the type of the model that we need to bind to
    // figure out whether viewData can accept modelType else replace it
    private static ViewDataDictionary? MapViewDataDictionary(ViewDataDictionary viewData, Type modelType)
    {
        Type viewDataType = viewData.GetType();

        if (viewDataType.IsGenericType)
        {
            // ensure it is the proper generic type
            Type def = viewDataType.GetGenericTypeDefinition();
            if (def != typeof(ViewDataDictionary<>))
            {
                throw new Exception("Could not map viewData of type \"" + viewDataType.FullName + "\".");
            }

            // get the viewData model type and compare with the actual view model type:
            // viewData is ViewDataDictionary<viewDataModelType> and we will want to assign an
            // object of type modelType to the Model property of type viewDataModelType, we
            // need to check whether that is possible
            Type viewDataModelType = viewDataType.GenericTypeArguments[0];

            if (viewDataModelType != typeof(object) && viewDataModelType.IsAssignableFrom(modelType))
            {
                return viewData;
            }
        }

        // if not possible or it is not generic then we need to create a new ViewDataDictionary
        Type nViewDataType = typeof(ViewDataDictionary<>).MakeGenericType(modelType);
        var tViewData = new ViewDataDictionary(viewData) { Model = default(TModel) }; // temp view data to copy values
        var nViewData = (ViewDataDictionary?)Activator.CreateInstance(nViewDataType, tViewData);
        return nViewData;
    }
}<|MERGE_RESOLUTION|>--- conflicted
+++ resolved
@@ -141,16 +141,11 @@
                         string.Format(
                             ContentSettings.PreviewBadge,
                             HostingEnvironment.ToAbsolute(GlobalSettings.UmbracoPath),
-<<<<<<< HEAD
-                            Context.Request.GetEncodedUrl(),
-                            UmbracoContext.PublishedRequest?.PublishedContent?.Key);
-=======
                             System.Web.HttpUtility.HtmlEncode(Context.Request.GetEncodedUrl()), // Belt and braces - via a browser at least it doesn't seem possible to have anything other than
                                                                                                 // a valid culture code provided in the querystring of this URL.
                                                                                                 // But just to be sure of prevention of an XSS vulnterablity we'll HTML encode here too.
                                                                                                 // An expected URL is untouched by this encoding.
-                            UmbracoContext.PublishedRequest?.PublishedContent?.Id);
->>>>>>> db1d9997
+                            UmbracoContext.PublishedRequest?.PublishedContent?.Key);
                 }
                 else
                 {
