<Project Sdk="Microsoft.NET.Sdk">
  <PropertyGroup>
    <PackageId>Umbraco.Cms.Web.Common</PackageId>
    <Title>Umbraco CMS - Web</Title>
    <Description>Contains the web assembly needed to run Umbraco CMS.</Description>
    <RootNamespace>Umbraco.Cms.Web.Common</RootNamespace>
  </PropertyGroup>
<<<<<<< HEAD
=======

>>>>>>> 81f29be5
  <PropertyGroup>
    <!--
      TODO: Fix and remove overrides:
      [SA1117] params all on same line
      [SA1401] make fields private
      [SA1134] own line attributes
      [ASP0019] use IHeaderDictionary.Append or the indexer to append or set headers
      [CS0618]/[SYSLIB0051] adjust obsolete references
      [IDE0040]/[SA1400] access modifiers
      [SA1405] Debug assert message text
      [CS0419]/[CS1574] cref ambiguities
      [SA1649] file name match type
    -->
    <WarningsNotAsErrors>$(WarningsNotAsErrors),SA1117,SA1401,SA1134,ASP0019,CS0618,SYSLIB0051,IDE0040,SA1400,SA1405,CS0419,CS1574,SA1649</WarningsNotAsErrors>
  </PropertyGroup>

  <ItemGroup>
    <FrameworkReference Include="Microsoft.AspNetCore.App" />
  </ItemGroup>

  <ItemGroup>
    <PackageReference Include="Asp.Versioning.Mvc" />
    <PackageReference Include="Asp.Versioning.Mvc.ApiExplorer" />
    <PackageReference Include="Dazinator.Extensions.FileProviders" />
    <PackageReference Include="MiniProfiler.AspNetCore.Mvc" />
    <PackageReference Include="Serilog.AspNetCore" />
  </ItemGroup>

  <ItemGroup>
    <!-- Take top-level depedendency on System.Net.Http, because Dazinator.Extensions.FileProviders depends on a vulnerable version -->
    <PackageReference Include="System.Net.Http" />
    <!-- Take top-level depedendency on System.Text.RegularExpressions, because Dazinator.Extensions.FileProviders and MiniProfiler.AspNetCore.Mvc depends on a vulnerable version -->
    <PackageReference Include="System.Text.RegularExpressions" />
    <!-- Take top-level depedendency on Microsoft.IdentityModel.JsonWebTokens, because OpenIddict.AspNetCore, Npoco.SqlServer and Microsoft.EntityFrameworkCore.SqlServer depends on a vulnerable version -->
    <PackageReference Include="Microsoft.IdentityModel.JsonWebTokens" />
    <!-- Take top-level depedendency on System.Text.Encodings.Web, because Azure.Identity, Microsoft.EntityFrameworkCore.SqlServer, Dazinator.Extensions.FileProviders depends on a vulnerable version -->
    <PackageReference Include="System.Text.Encodings.Web" />
  </ItemGroup>

  <ItemGroup>
    <ProjectReference Include="..\Umbraco.Examine.Lucene\Umbraco.Examine.Lucene.csproj" />
    <ProjectReference Include="..\Umbraco.PublishedCache.HybridCache\Umbraco.PublishedCache.HybridCache.csproj" />
  </ItemGroup>

  <ItemGroup>
    <AssemblyAttribute Include="System.Runtime.CompilerServices.InternalsVisibleTo">
      <_Parameter1>Umbraco.Tests.UnitTests</_Parameter1>
    </AssemblyAttribute>
  </ItemGroup>
</Project><|MERGE_RESOLUTION|>--- conflicted
+++ resolved
@@ -5,10 +5,7 @@
     <Description>Contains the web assembly needed to run Umbraco CMS.</Description>
     <RootNamespace>Umbraco.Cms.Web.Common</RootNamespace>
   </PropertyGroup>
-<<<<<<< HEAD
-=======
 
->>>>>>> 81f29be5
   <PropertyGroup>
     <!--
       TODO: Fix and remove overrides:
