<Project Sdk="Microsoft.NET.Sdk">

    <PropertyGroup>
        <TargetFramework>net6.0</TargetFramework>
        <OutputType>Library</OutputType>
        <RootNamespace>Umbraco.Cms.Web.Common</RootNamespace>
        <PackageId>Umbraco.Cms.Web.Common</PackageId>
        <Title>Umbraco CMS Web</Title>
        <Description>Contains the Web assembly needed to run Umbraco Cms. This package only contains the assembly, and can be used for package development. Use the template in the Umbraco.Templates package to setup Umbraco</Description>
        <Nullable>enable</Nullable>
    </PropertyGroup>

    <PropertyGroup Condition=" '$(Configuration)' == 'Release' ">
        <DocumentationFile>bin\Release\Umbraco.Web.Common.xml</DocumentationFile>
    </PropertyGroup>

    <ItemGroup>
        <FrameworkReference Include="Microsoft.AspNetCore.App" />
    </ItemGroup>

    <ItemGroup>
      <ProjectReference Include="..\Umbraco.Core\Umbraco.Core.csproj" />
      <ProjectReference Include="..\Umbraco.Examine.Lucene\Umbraco.Examine.Lucene.csproj" />
      <ProjectReference Include="..\Umbraco.Infrastructure\Umbraco.Infrastructure.csproj" />
      <ProjectReference Include="..\Umbraco.PublishedCache.NuCache\Umbraco.PublishedCache.NuCache.csproj" />
    </ItemGroup>

    <ItemGroup>
      <PackageReference Include="Microsoft.AspNetCore.Mvc.NewtonsoftJson" Version="6.0.4" />
      <PackageReference Include="Microsoft.AspNetCore.Mvc.Razor.RuntimeCompilation" Version="6.0.4" />
      <PackageReference Include="Microsoft.SourceLink.GitHub" Version="1.1.1">
        <PrivateAssets>all</PrivateAssets>
        <IncludeAssets>runtime; build; native; contentfiles; analyzers; buildtransitive</IncludeAssets>
      </PackageReference>
      <PackageReference Include="MiniProfiler.AspNetCore.Mvc" Version="4.2.22" />
      <PackageReference Include="NETStandard.Library" Version="2.0.3" />
<<<<<<< HEAD
      <PackageReference Include="Serilog.AspNetCore" Version="4.1.0" />
      <PackageReference Include="SixLabors.ImageSharp.Web" Version="2.0.0" />
      <PackageReference Include="Smidge.Nuglify" Version="4.0.3" />
      <PackageReference Include="Smidge.InMemory" Version="4.0.3" />
=======
      <PackageReference Include="Serilog.AspNetCore" Version="5.0.0" />
      <PackageReference Include="SixLabors.ImageSharp.Web" Version="1.0.5" />
      <PackageReference Include="Smidge.Nuglify" Version="4.0.4" />
      <PackageReference Include="Smidge.InMemory" Version="4.0.4" />
>>>>>>> 95aa143d
      <PackageReference Include="Dazinator.Extensions.FileProviders" Version="2.0.0" />
      <PackageReference Include="Umbraco.Code" Version="2.0.0">
        <PrivateAssets>all</PrivateAssets>
      </PackageReference>
    </ItemGroup>

    <ItemGroup>
        <AssemblyAttribute Include="System.Runtime.CompilerServices.InternalsVisibleTo">
            <_Parameter1>Umbraco.Tests.UnitTests</_Parameter1>
        </AssemblyAttribute>
    </ItemGroup>
</Project><|MERGE_RESOLUTION|>--- conflicted
+++ resolved
@@ -1,59 +1,46 @@
 <Project Sdk="Microsoft.NET.Sdk">
 
-    <PropertyGroup>
-        <TargetFramework>net6.0</TargetFramework>
-        <OutputType>Library</OutputType>
-        <RootNamespace>Umbraco.Cms.Web.Common</RootNamespace>
-        <PackageId>Umbraco.Cms.Web.Common</PackageId>
-        <Title>Umbraco CMS Web</Title>
-        <Description>Contains the Web assembly needed to run Umbraco Cms. This package only contains the assembly, and can be used for package development. Use the template in the Umbraco.Templates package to setup Umbraco</Description>
-        <Nullable>enable</Nullable>
-    </PropertyGroup>
+  <PropertyGroup>
+    <TargetFramework>net6.0</TargetFramework>
+    <OutputType>Library</OutputType>
+    <RootNamespace>Umbraco.Cms.Web.Common</RootNamespace>
+    <PackageId>Umbraco.Cms.Web.Common</PackageId>
+    <Title>Umbraco CMS Web</Title>
+    <Description>Contains the Web assembly needed to run Umbraco Cms. This package only contains the assembly, and can be used for package development. Use the template in the Umbraco.Templates package to setup Umbraco</Description>
+    <Nullable>enable</Nullable>
+  </PropertyGroup>
 
-    <PropertyGroup Condition=" '$(Configuration)' == 'Release' ">
-        <DocumentationFile>bin\Release\Umbraco.Web.Common.xml</DocumentationFile>
-    </PropertyGroup>
+  <PropertyGroup Condition="'$(Configuration)' == 'Release'">
+    <DocumentationFile>bin\Release\Umbraco.Web.Common.xml</DocumentationFile>
+  </PropertyGroup>
 
-    <ItemGroup>
-        <FrameworkReference Include="Microsoft.AspNetCore.App" />
-    </ItemGroup>
+  <ItemGroup>
+    <FrameworkReference Include="Microsoft.AspNetCore.App" />
+  </ItemGroup>
 
-    <ItemGroup>
-      <ProjectReference Include="..\Umbraco.Core\Umbraco.Core.csproj" />
-      <ProjectReference Include="..\Umbraco.Examine.Lucene\Umbraco.Examine.Lucene.csproj" />
-      <ProjectReference Include="..\Umbraco.Infrastructure\Umbraco.Infrastructure.csproj" />
-      <ProjectReference Include="..\Umbraco.PublishedCache.NuCache\Umbraco.PublishedCache.NuCache.csproj" />
-    </ItemGroup>
+  <ItemGroup>
+    <ProjectReference Include="..\Umbraco.Core\Umbraco.Core.csproj" />
+    <ProjectReference Include="..\Umbraco.Examine.Lucene\Umbraco.Examine.Lucene.csproj" />
+    <ProjectReference Include="..\Umbraco.Infrastructure\Umbraco.Infrastructure.csproj" />
+    <ProjectReference Include="..\Umbraco.PublishedCache.NuCache\Umbraco.PublishedCache.NuCache.csproj" />
+  </ItemGroup>
 
-    <ItemGroup>
-      <PackageReference Include="Microsoft.AspNetCore.Mvc.NewtonsoftJson" Version="6.0.4" />
-      <PackageReference Include="Microsoft.AspNetCore.Mvc.Razor.RuntimeCompilation" Version="6.0.4" />
-      <PackageReference Include="Microsoft.SourceLink.GitHub" Version="1.1.1">
-        <PrivateAssets>all</PrivateAssets>
-        <IncludeAssets>runtime; build; native; contentfiles; analyzers; buildtransitive</IncludeAssets>
-      </PackageReference>
-      <PackageReference Include="MiniProfiler.AspNetCore.Mvc" Version="4.2.22" />
-      <PackageReference Include="NETStandard.Library" Version="2.0.3" />
-<<<<<<< HEAD
-      <PackageReference Include="Serilog.AspNetCore" Version="4.1.0" />
-      <PackageReference Include="SixLabors.ImageSharp.Web" Version="2.0.0" />
-      <PackageReference Include="Smidge.Nuglify" Version="4.0.3" />
-      <PackageReference Include="Smidge.InMemory" Version="4.0.3" />
-=======
-      <PackageReference Include="Serilog.AspNetCore" Version="5.0.0" />
-      <PackageReference Include="SixLabors.ImageSharp.Web" Version="1.0.5" />
-      <PackageReference Include="Smidge.Nuglify" Version="4.0.4" />
-      <PackageReference Include="Smidge.InMemory" Version="4.0.4" />
->>>>>>> 95aa143d
-      <PackageReference Include="Dazinator.Extensions.FileProviders" Version="2.0.0" />
-      <PackageReference Include="Umbraco.Code" Version="2.0.0">
-        <PrivateAssets>all</PrivateAssets>
-      </PackageReference>
-    </ItemGroup>
+  <ItemGroup>
+    <PackageReference Include="Dazinator.Extensions.FileProviders" Version="2.0.0" />
+    <PackageReference Include="Microsoft.AspNetCore.Mvc.NewtonsoftJson" Version="6.0.4" />
+    <PackageReference Include="Microsoft.AspNetCore.Mvc.Razor.RuntimeCompilation" Version="6.0.4" />
+    <PackageReference Include="Microsoft.SourceLink.GitHub" Version="1.1.1" PrivateAssets="all" />
+    <PackageReference Include="MiniProfiler.AspNetCore.Mvc" Version="4.2.22" />
+    <PackageReference Include="Serilog.AspNetCore" Version="5.0.0" />
+    <PackageReference Include="SixLabors.ImageSharp.Web" Version="2.0.0" />
+    <PackageReference Include="Smidge.InMemory" Version="4.0.4" />
+    <PackageReference Include="Smidge.Nuglify" Version="4.0.4" />
+    <PackageReference Include="Umbraco.Code" Version="2.0.0" PrivateAssets="all" />
+  </ItemGroup>
 
-    <ItemGroup>
-        <AssemblyAttribute Include="System.Runtime.CompilerServices.InternalsVisibleTo">
-            <_Parameter1>Umbraco.Tests.UnitTests</_Parameter1>
-        </AssemblyAttribute>
-    </ItemGroup>
+  <ItemGroup>
+    <AssemblyAttribute Include="System.Runtime.CompilerServices.InternalsVisibleTo">
+      <_Parameter1>Umbraco.Tests.UnitTests</_Parameter1>
+    </AssemblyAttribute>
+  </ItemGroup>
 </Project>