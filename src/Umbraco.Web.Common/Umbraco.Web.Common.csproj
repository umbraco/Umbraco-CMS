--- conflicted
+++ resolved
@@ -19,11 +19,8 @@
     <ItemGroup>
       <PackageReference Include="Microsoft.AspNetCore.Mvc.NewtonsoftJson" Version="3.1.3" />
       <PackageReference Include="MiniProfiler.AspNetCore.Mvc" Version="4.1.0" />
-<<<<<<< HEAD
       <PackageReference Include="NETStandard.Library" Version="2.0.3" />
-=======
       <PackageReference Include="Serilog.AspNetCore" Version="3.2.0" />
->>>>>>> 34ae4311
       <PackageReference Include="Smidge" Version="3.1.0" />
       <PackageReference Include="Smidge.Nuglify" Version="2.0.0" />
     </ItemGroup>
