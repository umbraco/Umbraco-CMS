﻿using Microsoft.AspNetCore.Builder;
using Microsoft.AspNetCore.Hosting;
using Microsoft.AspNetCore.Mvc;
using Microsoft.AspNetCore.Server.Kestrel.Core;
using Microsoft.Extensions.Configuration;
using Microsoft.Extensions.DependencyInjection;
using System;
using Umbraco.Extensions;

namespace Umbraco.Web.Common.Builder
{
    // TODO: We could add parameters to configure each of these for flexibility
    public static class UmbracoBuilderExtensions
    {
        public static IUmbracoBuilder AddUmbraco(this IServiceCollection services, IWebHostEnvironment webHostEnvironment, IConfiguration config)
        {
            if (services is null) throw new ArgumentNullException(nameof(services));
            if (webHostEnvironment is null) throw new ArgumentNullException(nameof(webHostEnvironment));
            if (config is null) throw new ArgumentNullException(nameof(config));

            var builder = new UmbracoBuilder(services, webHostEnvironment, config);
            return builder;
        }

        public static IUmbracoBuilder WithConfiguration(this IUmbracoBuilder builder)
            => builder.AddWith(nameof(WithConfiguration), () => builder.Services.AddUmbracoConfiguration(builder.Config));

        public static IUmbracoBuilder WithCore(this IUmbracoBuilder builder)
<<<<<<< HEAD
            => builder.AddWith(nameof(WithCore), () => builder.Services.AddUmbracoCore(builder.WebHostEnvironment));
=======
            => builder.AddWith(nameof(WithCore), () => builder.Services.AddUmbracoCore(builder.WebHostEnvironment, builder.Config, out _));
>>>>>>> 17c68176

        public static IUmbracoBuilder WithMiniProfiler(this IUmbracoBuilder builder)
            => builder.AddWith(nameof(WithMiniProfiler), () =>
            builder.Services.AddMiniProfiler(options =>
            {
                options.ShouldProfile = request => false; // WebProfiler determine and start profiling. We should not use the MiniProfilerMiddleware to also profile
            }));

        public static IUmbracoBuilder WithMvcAndRazor(this IUmbracoBuilder builder, Action<MvcOptions> mvcOptions = null, Action<IMvcBuilder> mvcBuilding = null)
            => builder.AddWith(nameof(WithMvcAndRazor), () =>
            {
                // TODO: We need to figure out if we can work around this because calling AddControllersWithViews modifies the global app and order is very important
                // this will directly affect developers who need to call that themselves.
                //We need to have runtime compilation of views when using umbraco. We could consider having only this when a specific config is set.
                //But as far as I can see, there are still precompiled views, even when this is activated, so maybe it is okay.
                var mvcBuilder = builder.Services.AddControllersWithViews(mvcOptions).AddRazorRuntimeCompilation();
                mvcBuilding?.Invoke(mvcBuilder);
            });

        public static IUmbracoBuilder WithRuntimeMinifier(this IUmbracoBuilder builder)
            => builder.AddWith(nameof(WithRuntimeMinifier), () => builder.Services.AddUmbracoRuntimeMinifier(builder.Config));

        public static IUmbracoBuilder WithWebComponents(this IUmbracoBuilder builder)
            => builder.AddWith(nameof(WithWebComponents), () => builder.Services.AddUmbracoWebComponents());

        public static IUmbracoBuilder WithWebServer(this IUmbracoBuilder builder)
            => builder.AddWith(nameof(WithWebServer), () =>
            {
                // TODO: We need to figure out why thsi is needed and fix those endpoints to not need them, we don't want to change global things
                // If using Kestrel: https://stackoverflow.com/a/55196057
                builder.Services.Configure<KestrelServerOptions>(options =>
                {
                    options.AllowSynchronousIO = true;
                });
                builder.Services.Configure<IISServerOptions>(options =>
                {
                    options.AllowSynchronousIO = true;
                });
            });
    }
}<|MERGE_RESOLUTION|>--- conflicted
+++ resolved
@@ -26,11 +26,7 @@
             => builder.AddWith(nameof(WithConfiguration), () => builder.Services.AddUmbracoConfiguration(builder.Config));
 
         public static IUmbracoBuilder WithCore(this IUmbracoBuilder builder)
-<<<<<<< HEAD
-            => builder.AddWith(nameof(WithCore), () => builder.Services.AddUmbracoCore(builder.WebHostEnvironment));
-=======
-            => builder.AddWith(nameof(WithCore), () => builder.Services.AddUmbracoCore(builder.WebHostEnvironment, builder.Config, out _));
->>>>>>> 17c68176
+            => builder.AddWith(nameof(WithCore), () => builder.Services.AddUmbracoCore(builder.WebHostEnvironment, builder.Config));
 
         public static IUmbracoBuilder WithMiniProfiler(this IUmbracoBuilder builder)
             => builder.AddWith(nameof(WithMiniProfiler), () =>
