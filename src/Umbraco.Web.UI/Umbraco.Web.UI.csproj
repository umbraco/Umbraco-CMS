--- conflicted
+++ resolved
@@ -345,15 +345,12 @@
         <WebProjectProperties>
           <UseIIS>False</UseIIS>
           <AutoAssignPort>True</AutoAssignPort>
-<<<<<<< HEAD
           <DevelopmentServerPort>8200</DevelopmentServerPort>
           <DevelopmentServerVPath>/</DevelopmentServerVPath>
           <IISUrl>http://localhost:8200/</IISUrl>
-=======
           <DevelopmentServerPort>8130</DevelopmentServerPort>
           <DevelopmentServerVPath>/</DevelopmentServerVPath>
           <IISUrl>http://localhost:8130</IISUrl>
->>>>>>> 78a63b20
           <NTLMAuthentication>False</NTLMAuthentication>
           <UseCustomServer>False</UseCustomServer>
           <CustomServerUrl>
