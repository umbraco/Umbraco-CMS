﻿<?xml version="1.0" encoding="utf-8"?>
<Project ToolsVersion="15.0">
  <Import Project="$(MSBuildExtensionsPath)\$(MSBuildToolsVersion)\Microsoft.Common.props" Condition="Exists('$(MSBuildExtensionsPath)\$(MSBuildToolsVersion)\Microsoft.Common.props')" />
  <PropertyGroup>
    <TargetFrameworkVersion>v4.7.2</TargetFrameworkVersion>
    <EnableDefaultCompileItems>false</EnableDefaultCompileItems>
    <ProjectGuid>{4C4C194C-B5E4-4991-8F87-4373E24CC19F}</ProjectGuid>
    <OutputType>Library</OutputType>
    <AssemblyName>Umbraco.Web.UI</AssemblyName>
    <RootNamespace>Umbraco.Web.UI</RootNamespace>
    <SolutionDir Condition="$(SolutionDir) == '' Or $(SolutionDir) == '*Undefined*'">..\</SolutionDir>
    <ProjectTypeGuids>{349c5851-65df-11da-9384-00065b846f21};{fae04ec0-301f-11d3-bf4b-00c04f79efbc}</ProjectTypeGuids>
    <RunPostBuildEvent>OnBuildSuccess</RunPostBuildEvent>
    <UseIISExpress>true</UseIISExpress>
    <IISExpressSSLPort>44319</IISExpressSSLPort>
    <IISExpressAnonymousAuthentication>enabled</IISExpressAnonymousAuthentication>
    <IISExpressWindowsAuthentication>disabled</IISExpressWindowsAuthentication>
    <IISExpressUseClassicPipelineMode>false</IISExpressUseClassicPipelineMode>
    <UseGlobalApplicationHostFile />
    <NuGetPackageImportStamp>
    </NuGetPackageImportStamp>
    <Use64BitIISExpress />
    <TargetFrameworkProfile />
    <!--
      for some weird reason, and because Web.config is created only during BeforeBuild,
      the web.config configuration file would not be picked, and the build system would
      try to use a traditional app.config, thus missing all the binding redirects.

      this ensures that the build system things that the config file is web.config.

      (see FindAppConfigFile target in detailed build output)
    -->
    <AppConfig>Web.config</AppConfig>
    <AdditionalFileItemNames>$(AdditionalFileItemNames);Content</AdditionalFileItemNames>
  </PropertyGroup>
  <PropertyGroup Condition=" '$(Configuration)|$(Platform)' == 'Debug|AnyCPU' ">
    <DebugSymbols>true</DebugSymbols>
    <DebugType>full</DebugType>
    <Optimize>false</Optimize>
    <OutputPath>bin\</OutputPath>
    <DefineConstants>TRACE;DEBUG</DefineConstants>
    <ErrorReport>prompt</ErrorReport>
    <WarningLevel>4</WarningLevel>
    <Prefer32Bit>false</Prefer32Bit>
    <IntermediateOutputPath>..\bin\Debug\</IntermediateOutputPath>
    <PackageAsSingleFile>true</PackageAsSingleFile>
    <DesktopBuildPackageLocation>..\Package\Umbraco.Web.UI.zip</DesktopBuildPackageLocation>
    <LangVersion>latest</LangVersion>
  </PropertyGroup>
  <PropertyGroup Condition=" '$(Configuration)|$(Platform)' == 'Release|AnyCPU' ">
    <DebugSymbols>true</DebugSymbols>
    <DebugType>pdbonly</DebugType>
    <Optimize>true</Optimize>
    <OutputPath>bin\</OutputPath>
    <DefineConstants>TRACE</DefineConstants>
    <ErrorReport>prompt</ErrorReport>
    <WarningLevel>4</WarningLevel>
    <DocumentationFile>bin\Umbraco.Web.UI.xml</DocumentationFile>
    <Prefer32Bit>false</Prefer32Bit>
    <IntermediateOutputPath>..\bin\Release\</IntermediateOutputPath>
    <LangVersion>latest</LangVersion>
  </PropertyGroup>
  <ItemGroup>
    <Reference Include="Microsoft.CSharp" />
    <Reference Include="System.ComponentModel" />
    <Reference Include="System.Data" />
    <Reference Include="System.Drawing" />
    <Reference Include="System.Drawing.Design" />
    <Reference Include="System.IdentityModel" />
    <Reference Include="System.Runtime.Serialization" />
    <Reference Include="System" />
    <Reference Include="System.ComponentModel.Composition" />
    <Reference Include="System.ComponentModel.DataAnnotations" />
    <Reference Include="System.Web" />
    <Reference Include="System.Web.Abstractions" />
    <Reference Include="System.Web.ApplicationServices" />
    <Reference Include="System.Web.Entity" />
    <Reference Include="System.Web.Extensions" />
    <Reference Include="System.Web.Services" />
    <Reference Include="System.Xml" />
  </ItemGroup>
  <ItemGroup>
    <Folder Include="App_Data\" />
    <Folder Include="Views\MacroPartials\" />
  </ItemGroup>
  <ItemGroup>
    <PackageReference Include="CSharpTest.Net.Collections" Version="14.906.1403.1082" />
    <PackageReference Include="ClientDependency" Version="1.9.8" />
    <PackageReference Include="ClientDependency-Mvc5" Version="1.9.3" />
    <PackageReference Include="Examine" Version="1.0.1" />
    <PackageReference Include="ImageProcessor.Web" Version="4.10.0.100" />
    <PackageReference Include="ImageProcessor.Web.Config" Version="2.5.0.100" />
    <PackageReference Include="Microsoft.AspNet.Identity.Owin" Version="2.2.2" />
    <PackageReference Include="Microsoft.AspNet.Mvc" Version="5.2.7" />
    <PackageReference Include="Microsoft.AspNet.WebApi" Version="5.2.7" />
    <PackageReference Include="Microsoft.CodeAnalysis.CSharp" Version="2.10.0" />
    <PackageReference Include="Microsoft.CodeDom.Providers.DotNetCompilerPlatform" Version="2.0.1" />
    <PackageReference Include="Microsoft.Owin.Host.SystemWeb" Version="4.0.1" />
    <PackageReference Include="Microsoft.Owin.Security.Cookies" Version="4.0.1" />
    <PackageReference Include="Microsoft.Owin.Security.OAuth" Version="4.0.1" />
    <PackageReference Include="Microsoft.SourceLink.GitHub">
      <Version>1.0.0-beta2-19324-01</Version>
      <IncludeAssets>runtime; build; native; contentfiles; analyzers; buildtransitive</IncludeAssets>
      <PrivateAssets>all</PrivateAssets>
    </PackageReference>
    <PackageReference Include="MiniProfiler" Version="4.0.138" />
    <PackageReference Include="Newtonsoft.Json" Version="12.0.1" />
    <PackageReference Include="SecurityCodeScan">
      <Version>3.3.0</Version>
      <IncludeAssets>runtime; build; native; contentfiles; analyzers</IncludeAssets>
      <PrivateAssets>all</PrivateAssets>
    </PackageReference>
    <PackageReference Include="Umbraco.ModelsBuilder.Ui">
      <Version>8.1.0</Version>
    </PackageReference>
    <PackageReference Include="Umbraco.SqlServerCE" Version="4.0.0.1" />
  </ItemGroup>
  <ItemGroup>
    <ProjectReference Include="..\Umbraco.Core\Umbraco.Core.csproj">
      <Project>{31785bc3-256c-4613-b2f5-a1b0bdded8c1}</Project>
      <Name>Umbraco.Core</Name>
    </ProjectReference>
    <ProjectReference Include="..\Umbraco.Examine\Umbraco.Examine.csproj">
      <Name>Umbraco.Examine</Name>
      <Project>{07FBC26B-2927-4A22-8D96-D644C667FECC}</Project>
    </ProjectReference>
    <ProjectReference Include="..\Umbraco.Web\Umbraco.Web.csproj">
      <Project>{651e1350-91b6-44b7-bd60-7207006d7003}</Project>
      <Name>Umbraco.Web</Name>
    </ProjectReference>
  </ItemGroup>
  <ItemGroup>
    <Compile Include="..\SolutionInfo.cs">
      <Link>Properties\SolutionInfo.cs</Link>
    </Compile>
    <Compile Include="Config\splashes\NoNodes.aspx.cs">
      <DependentUpon>noNodes.aspx</DependentUpon>
      <SubType>ASPXCodeBehind</SubType>
    </Compile>
    <Compile Include="Config\splashes\NoNodes.aspx.designer.cs">
      <DependentUpon>noNodes.aspx</DependentUpon>
    </Compile>
    <Compile Include="Features\Segments\SegmentsApiController.cs" />
    <Compile Include="Features\Segments\SegmentsComposer.cs" />
    <Compile Include="Properties\AssemblyInfo.cs" />
    <Compile Include="Properties\Settings.Designer.cs">
      <AutoGen>True</AutoGen>
      <DesignTimeSharedInput>True</DesignTimeSharedInput>
      <DependentUpon>Settings.settings</DependentUpon>
    </Compile>
    <Content Include="App_Plugins\ModelsBuilder\modelsbuilder.controller.js" />
    <Content Include="App_Plugins\ModelsBuilder\modelsbuilder.html" />
    <Content Include="App_Plugins\ModelsBuilder\modelsbuilder.resource.js" />
    <Content Include="Config\grid.editors.config.js" />
    <Content Include="Config\Lang\cs-CZ.user.xml" />
    <Content Include="Config\Lang\da-DK.user.xml" />
    <Content Include="Config\Lang\de-DE.user.xml" />
    <Content Include="Config\Lang\en-GB.user.xml" />
    <Content Include="Config\Lang\en-US.user.xml" />
    <Content Include="Config\Lang\es-ES.user.xml" />
    <Content Include="Config\Lang\fr-FR.user.xml" />
    <Content Include="Config\Lang\he-IL.user.xml" />
    <Content Include="Config\Lang\it-IT.user.xml" />
    <Content Include="Config\Lang\ja-JP.user.xml" />
    <Content Include="Config\Lang\ko-KR.user.xml" />
    <Content Include="Config\Lang\nl-NL.user.xml" />
    <Content Include="Config\Lang\nb-NO.user.xml" />
    <Content Include="Config\Lang\pl-PL.user.xml" />
    <Content Include="Config\Lang\pt-BR.user.xml" />
    <Content Include="Config\Lang\ru-RU.user.xml" />
    <Content Include="Config\Lang\sv-SE.user.xml" />
    <Content Include="Config\Lang\zh-CN.user.xml" />
    <Content Include="Config\splashes\noNodes.aspx" />
    <Content Include="Umbraco\Config\Lang\cs.xml" />
    <Content Include="Umbraco\Config\Lang\tr.xml" />
    <Content Include="Umbraco\Config\Lang\zh_tw.xml" />
    <Content Include="Config\Splashes\noNodes.aspx" />
    <Content Include="Umbraco\Install\Views\Web.config" />
    <Content Include="App_Plugins\ModelsBuilder\package.manifest" />
    <None Include="Config\ClientDependency.Release.config">
      <DependentUpon>ClientDependency.config</DependentUpon>
      <SubType>Designer</SubType>
    </None>
    <Content Include="Config\imageprocessor\security.config" />
    <Content Include="Config\imageprocessor\processing.config" />
    <Content Include="Config\imageprocessor\cache.config">
      <SubType>Designer</SubType>
    </Content>
    <Content Include="Config\HealthChecks.config">
      <SubType>Designer</SubType>
    </Content>
    <None Include="Config\HealthChecks.Release.config">
      <DependentUpon>HealthChecks.config</DependentUpon>
      <SubType>Designer</SubType>
    </None>
    <Content Include="Config\serilog.user.config">
      <SubType>Designer</SubType>
    </Content>
    <None Include="Config\serilog.user.Release.config">
      <DependentUpon>serilog.user.config</DependentUpon>
      <SubType>Designer</SubType>
    </None>
    <Content Include="Config\serilog.config">
      <SubType>Designer</SubType>
    </Content>
    <None Include="Config\serilog.Release.config">
      <DependentUpon>serilog.config</DependentUpon>
      <SubType>Designer</SubType>
    </None>
    <Content Include="Config\logviewer.searches.config.js" />
    <None Include="Config\umbracoSettings.Release.config">
      <DependentUpon>umbracoSettings.config</DependentUpon>
      <SubType>Designer</SubType>
    </None>
    <None Include="Config\tinyMceConfig.Release.config">
      <DependentUpon>tinyMceConfig.config</DependentUpon>
      <SubType>Designer</SubType>
    </None>
    <Content Include="Umbraco\Install\Views\Index.cshtml" />
    <Content Include="Media\Web.config" />
    <Content Include="Properties\Settings.settings">
      <Generator>SettingsSingleFileGenerator</Generator>
      <LastGenOutput>Settings.Designer.cs</LastGenOutput>
    </Content>
    <Content Include="Global.asax" />
    <Content Include="Umbraco\Config\Lang\en_us.xml">
      <SubType>Designer</SubType>
    </Content>
    <Content Include="Umbraco\Config\Lang\he.xml" />
    <Content Include="Umbraco\Config\Lang\ja.xml" />
    <Content Include="Umbraco\Config\Lang\pl.xml" />
    <Content Include="Umbraco\Config\Lang\pt.xml" />
    <Content Include="Umbraco\Config\Lang\ru.xml" />
    <Content Include="Umbraco\Config\Lang\zh.xml" />
    <Content Include="Umbraco\Config\Lang\ko.xml" />
    <Content Include="Umbraco\Config\Lang\da.xml">
      <SubType>Designer</SubType>
    </Content>
    <Content Include="Umbraco\Config\Lang\de.xml" />
    <Content Include="Umbraco\Config\Lang\es.xml" />
    <Content Include="Umbraco\Config\Lang\fr.xml" />
    <Content Include="Umbraco\Config\Lang\it.xml" />
    <Content Include="Umbraco\Config\Lang\nl.xml" />
    <Content Include="Umbraco\Config\Lang\nb.xml" />
    <Content Include="Umbraco\Config\Lang\sv.xml" />
    <Content Include="Umbraco\Config\Lang\en.xml">
      <SubType>Designer</SubType>
    </Content>
    <Content Include="Umbraco\Js\UmbracoSpeechBubbleBackEnd.js" />
    <Content Include="Config\ClientDependency.config">
      <SubType>Designer</SubType>
    </Content>
    <Content Include="Umbraco\Views\Default.cshtml" />
    <Content Include="Umbraco\PartialViewMacros\Templates\EditProfile.cshtml" />
    <Content Include="Umbraco\PartialViewMacros\Templates\Empty.cshtml" />
    <Content Include="Umbraco\PartialViewMacros\Templates\Login.cshtml" />
    <Content Include="Umbraco\PartialViewMacros\Templates\LoginStatus.cshtml" />
    <Content Include="Umbraco\PartialViewMacros\Templates\RegisterMember.cshtml" />
    <Content Include="Umbraco\PartialViewMacros\Templates\ListAncestorsFromCurrentPage.cshtml" />
    <Content Include="Umbraco\PartialViewMacros\Templates\Breadcrumb.cshtml" />
    <Content Include="Umbraco\PartialViewMacros\Templates\Gallery.cshtml" />
    <Content Include="Umbraco\PartialViewMacros\Templates\ListChildPagesFromChangeableSource.cshtml" />
    <Content Include="Umbraco\PartialViewMacros\Templates\ListChildPagesFromCurrentPage.cshtml">
      <SubType>Code</SubType>
    </Content>
    <Content Include="Umbraco\PartialViewMacros\Templates\ListChildPagesOrderedByDate.cshtml" />
    <Content Include="Umbraco\PartialViewMacros\Templates\ListChildPagesOrderedByName.cshtml" />
    <Content Include="Umbraco\PartialViewMacros\Templates\ListChildPagesOrderedByProperty.cshtml" />
    <Content Include="Umbraco\PartialViewMacros\Templates\ListChildPagesWithDoctype.cshtml" />
    <Content Include="Umbraco\PartialViewMacros\Templates\ListDescendantsFromCurrentPage.cshtml" />
    <Content Include="Umbraco\PartialViewMacros\Templates\ListImagesFromMediaFolder.cshtml" />
    <Content Include="Umbraco\PartialViewMacros\Templates\MultinodeTree-picker.cshtml" />
    <Content Include="Umbraco\PartialViewMacros\Templates\Navigation.cshtml" />
    <Content Include="Umbraco\PartialViewMacros\Templates\SiteMap.cshtml" />
    <Content Include="Umbraco\Views\AuthorizeUpgrade.cshtml" />
    <Content Include="Views\Web.config">
      <SubType>Designer</SubType>
    </Content>
    <Content Include="Web.config">
      <SubType>Designer</SubType>
    </Content>
    <Content Include="Views\Partials\Grid\Bootstrap3.cshtml" />
    <Content Include="Views\Partials\Grid\Editors\Embed.cshtml" />
    <Content Include="Views\Partials\Grid\Editors\Macro.cshtml" />
    <Content Include="Views\Partials\Grid\Editors\Media.cshtml" />
    <Content Include="Views\Partials\Grid\Editors\Rte.cshtml" />
    <Content Include="Views\Partials\Grid\Editors\Textstring.cshtml" />
    <Content Include="Views\Partials\Grid\Editors\Base.cshtml" />
    <Content Include="Views\Partials\Grid\Bootstrap3-Fluid.cshtml" />
    <Content Include="Umbraco\Views\Preview\Index.cshtml" />
    <Content Include="Umbraco\Views\web.config" />
    <Content Include="Views\Home.cshtml" />
    <None Include="Web.Debug.config.transformed" />
    <None Include="web.Template.Debug.config">
      <DependentUpon>Web.Template.config</DependentUpon>
      <SubType>Designer</SubType>
    </None>
    <None Include="web.Template.Release.config">
      <DependentUpon>Web.Template.config</DependentUpon>
      <SubType>Designer</SubType>
    </None>
    <Content Include="Umbraco\Js\dualSelectBox.js" />
    <Content Include="Umbraco\Js\guiFunctions.js" />
    <Content Include="Umbraco\Js\umbracoCheckKeys.js" />
    <!--<Content Include="Umbraco\users\PermissionEditor.aspx" />-->
    <None Include="web.Template.config">
      <SubType>Designer</SubType>
    </None>
    <Content Include="Config\tinyMceConfig.config">
      <SubType>Designer</SubType>
    </Content>
    <Content Include="Config\umbracoSettings.config">
      <SubType>Designer</SubType>
    </Content>
    <Content Include="Config\BackOfficeTours\getting-started.json" />
  </ItemGroup>
  <!-- determine VSToolsPath -->
  <PropertyGroup>
    <VisualStudioVersion Condition="'$(VisualStudioVersion)' == ''">11.0</VisualStudioVersion>
    <VSToolsPath Condition="exists('$(MSBuildExtensionsPath32)\Microsoft\VisualStudio\v11.0\WebApplications\Microsoft.WebApplication.targets')">$(MSBuildExtensionsPath32)\Microsoft\VisualStudio\v11.0</VSToolsPath>
    <VSToolsPath Condition="exists('$(MSBuildExtensionsPath32)\Microsoft\VisualStudio\v12.0\WebApplications\Microsoft.WebApplication.targets')">$(MSBuildExtensionsPath32)\Microsoft\VisualStudio\v12.0</VSToolsPath>
    <VSToolsPath Condition="exists('$(MSBuildExtensionsPath32)\Microsoft\VisualStudio\v14.0\WebApplications\Microsoft.WebApplication.targets')">$(MSBuildExtensionsPath32)\Microsoft\VisualStudio\v14.0</VSToolsPath>
    <VSToolsPath Condition="exists('$(MSBuildExtensionsPath32)\Microsoft\VisualStudio\v15.0\WebApplications\Microsoft.WebApplication.targets')">$(MSBuildExtensionsPath32)\Microsoft\VisualStudio\v15.0</VSToolsPath>
    <VSToolsPath Condition="exists('$(MSBuildExtensionsPath32)\Microsoft\VisualStudio\v16.0\WebApplications\Microsoft.WebApplication.targets')">$(MSBuildExtensionsPath32)\Microsoft\VisualStudio\v16.0</VSToolsPath>
  </PropertyGroup>
  <!-- determine WebPublishingTasks -->
  <PropertyGroup>
    <WebPublishingTasks Condition="exists('$(MSBuildExtensionsPath)\Microsoft\VisualStudio\v10.0\Web\Microsoft.Web.Publishing.Tasks.dll')">$(MSBuildExtensionsPath)\Microsoft\VisualStudio\v10.0\Web\Microsoft.Web.Publishing.Tasks.dll</WebPublishingTasks>
    <WebPublishingTasks Condition="exists('$(MSBuildExtensionsPath)\Microsoft\VisualStudio\v11.0\Web\Microsoft.Web.Publishing.Tasks.dll')">$(MSBuildExtensionsPath)\Microsoft\VisualStudio\v11.0\Web\Microsoft.Web.Publishing.Tasks.dll</WebPublishingTasks>
    <WebPublishingTasks Condition="exists('$(MSBuildExtensionsPath)\Microsoft\VisualStudio\v12.0\Web\Microsoft.Web.Publishing.Tasks.dll')">$(MSBuildExtensionsPath)\Microsoft\VisualStudio\v12.0\Web\Microsoft.Web.Publishing.Tasks.dll</WebPublishingTasks>
    <WebPublishingTasks Condition="exists('$(MSBuildExtensionsPath)\Microsoft\VisualStudio\v14.0\Web\Microsoft.Web.Publishing.Tasks.dll')">$(MSBuildExtensionsPath)\Microsoft\VisualStudio\v14.0\Web\Microsoft.Web.Publishing.Tasks.dll</WebPublishingTasks>
    <WebPublishingTasks Condition="exists('$(MSBuildExtensionsPath)\Microsoft\VisualStudio\v15.0\Web\Microsoft.Web.Publishing.Tasks.dll')">$(MSBuildExtensionsPath)\Microsoft\VisualStudio\v15.0\Web\Microsoft.Web.Publishing.Tasks.dll</WebPublishingTasks>
    <WebPublishingTasks Condition="exists('$(MSBuildExtensionsPath)\Microsoft\VisualStudio\v16.0\Web\Microsoft.Web.Publishing.Tasks.dll')">$(MSBuildExtensionsPath)\Microsoft\VisualStudio\v16.0\Web\Microsoft.Web.Publishing.Tasks.dll</WebPublishingTasks>
    <!-- Temporary addition for the VS2019 preview - can be removed when VS2019 final is released, then v16 above will be used -->
    <WebPublishingTasks Condition="exists('$(ProgramFiles32)\Microsoft Visual Studio\2019\Preview\MSBuild\Microsoft\VisualStudio\v16.0\Web\Microsoft.Web.Publishing.Tasks.dll')">$(ProgramFiles32)\Microsoft Visual Studio\2019\Preview\MSBuild\Microsoft\VisualStudio\v16.0\Web\Microsoft.Web.Publishing.Tasks.dll</WebPublishingTasks>
  </PropertyGroup>
  <!-- get TransformXml task from WebPublishingtasks -->
  <UsingTask TaskName="TransformXml" AssemblyFile="$(WebPublishingTasks)" Condition="'$(WebPublishingTasks)' != ''" />
  <!-- get NuGet packages directory -->
  <PropertyGroup>
    <NuGetPackages>$(NuGetPackageFolders.Split(';')[0])</NuGetPackages>
  </PropertyGroup>
  <!-- import targets -->
  <Import Project="$(MSBuildBinPath)\Microsoft.CSharp.targets" />
  <Import Project="$(VSToolsPath)\WebApplications\Microsoft.WebApplication.targets" Condition="'$(VSToolsPath)' != ''" />
  <!-- web project -->
  <ProjectExtensions>
    <VisualStudio>
      <FlavorProperties GUID="{349c5851-65df-11da-9384-00065b846f21}">
        <WebProjectProperties>
          <UseIIS>False</UseIIS>
          <AutoAssignPort>True</AutoAssignPort>
<<<<<<< HEAD
          <DevelopmentServerPort>8130</DevelopmentServerPort>
          <DevelopmentServerVPath>/</DevelopmentServerVPath>
          <IISUrl>http://localhost:8130</IISUrl>
=======
          <DevelopmentServerPort>8600</DevelopmentServerPort>
          <DevelopmentServerVPath>/</DevelopmentServerVPath>
          <IISUrl>http://localhost:8600/</IISUrl>
>>>>>>> d205e982
          <NTLMAuthentication>False</NTLMAuthentication>
          <UseCustomServer>False</UseCustomServer>
          <CustomServerUrl>
          </CustomServerUrl>
          <SaveServerSettingsInUserFile>False</SaveServerSettingsInUserFile>
        </WebProjectProperties>
      </FlavorProperties>
    </VisualStudio>
  </ProjectExtensions>
  <Target Name="BeforeBuild">
    <Message Text="-BeforeBuild-" Importance="high" />
    <Message Text="MSBuildExtensionsPath: $(MSBuildExtensionsPath)" Importance="high" />
    <Message Text="WebPublishingTasks:    $(WebPublishingTasks)" Importance="high" />
    <Message Text="NuGetPackageFolders:   $(NuGetPackageFolders)" Importance="high" />
    <Message Text="NuGetPackages:         $(NuGetPackages)" Importance="high" />
    <!-- Create web.config file from Template if it doesn't exist -->
    <Message Text="Copy Web.Template.config to Web.config" Importance="high" Condition="!Exists('$(ProjectDir)Web.config')" />
    <Copy SourceFiles="$(ProjectDir)web.Template.config" DestinationFiles="$(ProjectDir)Web.config" OverwriteReadOnlyFiles="true" SkipUnchangedFiles="false" Condition="!Exists('$(ProjectDir)Web.config')" />
    <!-- Transform the local Web.config file in Visual Studio -->
    <Message Text="Transform Web.config with web.Template.$(Configuration).config into Web.$(Configuration).config.transformed (this is Visual Studio)" Importance="high" Condition="$(BuildingInsideVisualStudio) == true" />
    <TransformXml Source="$(ProjectDir)Web.config" Transform="$(ProjectDir)web.Template.$(Configuration).config" Destination="$(ProjectDir)Web.$(Configuration).config.transformed" Condition="$(BuildingInsideVisualStudio) == true" />
    <!-- Always transform the Template file when not in VS (ie: build.bat) -->
    <Message Text="Transform Web.Template.config with web.Template.$(Configuration).config into Web.$(Configuration).config.transformed (this is not Visual Studio)" Importance="high" Condition="$(BuildingInsideVisualStudio) != true" />
    <TransformXml Source="$(ProjectDir)Web.Template.config" Transform="$(ProjectDir)web.Template.$(Configuration).config" Destination="Web.$(Configuration).config.transformed" Condition="$(BuildingInsideVisualStudio) != true" />
    <!-- Create ClientDependency.config file from Template if it doesn't exist -->
    <Message Text="Copy ClientDependency.$(Configuration).config to ClientDependency.config" Importance="high" Condition="!Exists('$(ProjectDir)Config\ClientDependency.config')" />
    <Copy SourceFiles="$(ProjectDir)Config\ClientDependency.Release.config" DestinationFiles="$(ProjectDir)Config\ClientDependency.config" OverwriteReadOnlyFiles="true" SkipUnchangedFiles="false" Condition="!Exists('$(ProjectDir)Config\ClientDependency.config')" />
    <!-- Create Serilog.config & serilog.user.config file from Templates if it doesn't exist -->
    <Message Text="Copy serilog.$(Configuration).config to serilog.config" Importance="high" Condition="!Exists('$(ProjectDir)Config\serilog.config')" />
    <Copy SourceFiles="$(ProjectDir)Config\serilog.Release.config" DestinationFiles="$(ProjectDir)Config\serilog.config" OverwriteReadOnlyFiles="true" SkipUnchangedFiles="false" Condition="!Exists('$(ProjectDir)Config\serilog.config')" />
    <Message Text="Copy serilog.user.$(Configuration).config to serilog.user.config" Importance="high" Condition="!Exists('$(ProjectDir)Config\serilog.user.config')" />
    <Copy SourceFiles="$(ProjectDir)Config\serilog.user.Release.config" DestinationFiles="$(ProjectDir)Config\serilog.user.config" OverwriteReadOnlyFiles="true" SkipUnchangedFiles="false" Condition="!Exists('$(ProjectDir)Config\serilog.user.config')" />
    <!-- Build Belle, if building is Visual Studio and the build folder does not exist yet -->
    <Message Text="Skip Belle because UmbracoBuild is '$(UmbracoBuild)' (this is not Visual Studio)." Importance="High" Condition="'$(UmbracoBuild)' != ''" />
    <Message Text="Skip Belle because $(ProjectDir)Umbraco\lib exists." Importance="High" Condition="Exists('$(ProjectDir)Umbraco\lib')" />
    <Message Text="Build Belle because UmbracoBuild is empty (this is Visual Studio), and $(ProjectDir)Umbraco\lib does not exist." Importance="High" Condition="!Exists('$(ProjectDir)Umbraco\lib') and '$(UmbracoBuild)' == ''" />
    <CallTarget Targets="BelleBuild" Condition="!Exists('$(ProjectDir)Umbraco\lib') and '$(UmbracoBuild)' == ''" />
  </Target>
  <!-- clean Belle when cleaning and rebuilding, but only in Visual Studio -->
  <Target Name="CleanBelle" AfterTargets="Clean" Condition="'$(UmbracoBuild)' == ''">
    <Message Text="-CleanBelle-" Importance="high" />
    <Message Text="Nothing to clean, as $(ProjectDir)Umbraco\lib does not exist." Importance="High" Condition="!Exists('$(ProjectDir)Umbraco\lib')" />
    <Message Text="Not cleaning (found src/preserve.belle)." Importance="High" Condition="Exists('$(ProjectDir)Umbraco\lib') and Exists('$(SolutionDir)preserve.belle')" />
    <Message Text="Remove $(ProjectDir)Umbraco\lib." Importance="High" Condition="Exists('$(ProjectDir)Umbraco\lib') and !Exists('$(SolutionDir)preserve.belle')" />
    <ItemGroup>
      <BelleLib Include="$(ProjectDir)Umbraco\lib" />
    </ItemGroup>
    <RemoveDir Directories="@(BelleLib)" Condition="Exists('$(ProjectDir)Umbraco\lib') and !Exists('$(SolutionDir)preserve.belle')" />
  </Target>
  <Target Name="AfterBuild">
    <Message Text="-AfterBuild-" Importance="high" />
    <Message Text="Copy Web.$(Configuration).config.transformed over to Web.config (this is Visual Studio)" Importance="high" Condition="$(BuildingInsideVisualStudio) == true" />
    <Copy SourceFiles="$(ProjectDir)Web.$(Configuration).config.transformed" DestinationFiles="$(ProjectDir)Web.config" OverwriteReadOnlyFiles="true" SkipUnchangedFiles="false" Condition="$(BuildingInsideVisualStudio) == true" />
  </Target>
  <Target Name="BelleBuild">
    <Exec WorkingDirectory="$(ProjectDir)\..\..\" Command="powershell -ExecutionPolicy RemoteSigned -Command &quot;&amp;{ $ubuild = &amp;&quot;$pwd\build\build.ps1&quot; -get ; $ubuild.CompileBelle() }&quot;" />
  </Target>
  <Target Name="ResetConfigFiles" Condition="'$(WebProjectOutputDir)' != ''" BeforeTargets="Build;Rebuild" Inputs="@(ConfigFiles)" Outputs="%(Identity).Dummy">
    <ItemGroup>
      <!-- every *.config (recursive) files xcept web[.*].config -->
      <!-- beware! includes any rogue git-ignored or temp config file -->
      <ConfigFiles Include="$(ProjectDir)**\*.config" Exclude="$(ProjectDir)web.config;$(ProjectDir)web.*.config" />
      <!-- and the UI file -->
      <ConfigFiles Include="$(ProjectDir)umbraco\config\create\UI.xml" />
    </ItemGroup>
    <PropertyGroup>
      <!-- the original file eg src/.../umbracoSettings.config -->
      <OriginalFileName>@(ConfigFiles)</OriginalFileName>
      <!-- the configuration version of the original file eg src/.../umbracoSettings.Release.config -->
      <ModifiedFileName>$(OriginalFileName.Replace("%(ConfigFiles.Extension)",".$(Configuration)%(ConfigFiles.Extension)"))</ModifiedFileName>
      <!-- the target file eg webapp/.../umbracoSettings.config -->
      <OutputFileName>$(OriginalFileName.Replace("$(ProjectDir)", "$(WebProjectOutputDir)"))</OutputFileName>
    </PropertyGroup>
    <!--
      for each whatever.config file,
      if there is a whatever.(Release|Debug).config file,
      copy it over as whatever.config
    -->
    <Message Text="ConfigFile: $(OriginalFileName) -&gt; $(OutputFileName)" Importance="high" Condition="Exists('$(ModifiedFileName)')" />
    <Copy SourceFiles="$(ModifiedFileName)" DestinationFiles="$(OutputFileName)" OverwriteReadOnlyFiles="true" SkipUnchangedFiles="false" Condition="Exists('$(ModifiedFileName)')" />
  </Target>
</Project><|MERGE_RESOLUTION|>--- conflicted
+++ resolved
@@ -350,15 +350,11 @@
         <WebProjectProperties>
           <UseIIS>False</UseIIS>
           <AutoAssignPort>True</AutoAssignPort>
-<<<<<<< HEAD
           <DevelopmentServerPort>8130</DevelopmentServerPort>
+          <DevelopmentServerPort>8600</DevelopmentServerPort>
           <DevelopmentServerVPath>/</DevelopmentServerVPath>
           <IISUrl>http://localhost:8130</IISUrl>
-=======
-          <DevelopmentServerPort>8600</DevelopmentServerPort>
-          <DevelopmentServerVPath>/</DevelopmentServerVPath>
           <IISUrl>http://localhost:8600/</IISUrl>
->>>>>>> d205e982
           <NTLMAuthentication>False</NTLMAuthentication>
           <UseCustomServer>False</UseCustomServer>
           <CustomServerUrl>
