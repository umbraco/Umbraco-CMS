--- conflicted
+++ resolved
@@ -348,10 +348,7 @@
           <AutoAssignPort>True</AutoAssignPort>
           <DevelopmentServerPort>8700</DevelopmentServerPort>
           <DevelopmentServerVPath>/</DevelopmentServerVPath>
-<<<<<<< HEAD
           <IISUrl>http://localhost:8700</IISUrl>          
-=======
->>>>>>> ecff2408
           <IISUrl>http://localhost:8700</IISUrl>
           <NTLMAuthentication>False</NTLMAuthentication>
           <UseCustomServer>False</UseCustomServer>
