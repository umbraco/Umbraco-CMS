--- conflicted
+++ resolved
@@ -228,15 +228,9 @@
         <WebProjectProperties>
           <UseIIS>False</UseIIS>
           <AutoAssignPort>True</AutoAssignPort>
-<<<<<<< HEAD
-          <DevelopmentServerPort>8111</DevelopmentServerPort>
-          <DevelopmentServerVPath>/</DevelopmentServerVPath>
-          <IISUrl>http://localhost:8111</IISUrl>
-=======
           <DevelopmentServerPort>8120</DevelopmentServerPort>
           <DevelopmentServerVPath>/</DevelopmentServerVPath>
           <IISUrl>http://localhost:8120</IISUrl>
->>>>>>> c30f5084
           <NTLMAuthentication>False</NTLMAuthentication>
           <UseCustomServer>False</UseCustomServer>
           <CustomServerUrl>
