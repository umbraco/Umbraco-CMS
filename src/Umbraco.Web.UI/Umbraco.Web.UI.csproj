﻿<?xml version="1.0" encoding="utf-8"?>
<Project DefaultTargets="Build" xmlns="http://schemas.microsoft.com/developer/msbuild/2003" ToolsVersion="4.0">
  <Import Project="$(MSBuildExtensionsPath)\$(MSBuildToolsVersion)\Microsoft.Common.props" Condition="Exists('$(MSBuildExtensionsPath)\$(MSBuildToolsVersion)\Microsoft.Common.props')" />
  <PropertyGroup>
    <ProductVersion>9.0.30729</ProductVersion>
    <SchemaVersion>2.0</SchemaVersion>
    <ProjectGuid>{4C4C194C-B5E4-4991-8F87-4373E24CC19F}</ProjectGuid>
    <ProjectTypeGuids>{E53F8FEA-EAE0-44A6-8774-FFD645390401};{349c5851-65df-11da-9384-00065b846f21};{fae04ec0-301f-11d3-bf4b-00c04f79efbc}</ProjectTypeGuids>
    <Configuration Condition=" '$(Configuration)' == '' ">Debug</Configuration>
    <Platform Condition=" '$(Platform)' == '' ">AnyCPU</Platform>
    <ApplicationIcon>
    </ApplicationIcon>
    <AssemblyKeyContainerName>
    </AssemblyKeyContainerName>
    <AssemblyName>Umbraco.Web.UI</AssemblyName>
    <AssemblyOriginatorKeyFile>
    </AssemblyOriginatorKeyFile>
    <DefaultClientScript>JScript</DefaultClientScript>
    <DefaultHTMLPageLayout>Grid</DefaultHTMLPageLayout>
    <DefaultTargetSchema>IE50</DefaultTargetSchema>
    <DelaySign>false</DelaySign>
    <OutputType>Library</OutputType>
    <RootNamespace>Umbraco.Web.UI</RootNamespace>
    <RunPostBuildEvent>OnBuildSuccess</RunPostBuildEvent>
    <StartupObject>
    </StartupObject>
    <FileUpgradeFlags>
    </FileUpgradeFlags>
    <UpgradeBackupLocation>
    </UpgradeBackupLocation>
    <SccProjectName>
    </SccProjectName>
    <SccLocalPath>
    </SccLocalPath>
    <SccAuxPath>
    </SccAuxPath>
    <SccProvider>
    </SccProvider>
    <OldToolsVersion>4.0</OldToolsVersion>
    <TargetFrameworkVersion>v4.5</TargetFrameworkVersion>
    <TargetFrameworkProfile />
    <UseIISExpress>true</UseIISExpress>
    <IISExpressSSLPort />
    <IISExpressAnonymousAuthentication />
    <IISExpressWindowsAuthentication />
    <IISExpressUseClassicPipelineMode />
    <SolutionDir Condition="$(SolutionDir) == '' Or $(SolutionDir) == '*Undefined*'">..\</SolutionDir>
    <RestorePackages>true</RestorePackages>
    <MvcProjectUpgradeChecked>true</MvcProjectUpgradeChecked>
  </PropertyGroup>
  <PropertyGroup Condition=" '$(Configuration)|$(Platform)' == 'Debug|AnyCPU' ">
    <OutputPath>bin\</OutputPath>
    <AllowUnsafeBlocks>false</AllowUnsafeBlocks>
    <BaseAddress>285212672</BaseAddress>
    <CheckForOverflowUnderflow>false</CheckForOverflowUnderflow>
    <ConfigurationOverrideFile>
    </ConfigurationOverrideFile>
    <DefineConstants>DEBUG;TRACE</DefineConstants>
    <DocumentationFile>
    </DocumentationFile>
    <DebugSymbols>true</DebugSymbols>
    <FileAlignment>4096</FileAlignment>
    <NoStdLib>false</NoStdLib>
    <NoWarn>
    </NoWarn>
    <Optimize>false</Optimize>
    <RegisterForComInterop>false</RegisterForComInterop>
    <RemoveIntegerChecks>false</RemoveIntegerChecks>
    <TreatWarningsAsErrors>false</TreatWarningsAsErrors>
    <WarningLevel>4</WarningLevel>
    <DebugType>full</DebugType>
    <ErrorReport>prompt</ErrorReport>
    <CodeAnalysisRuleSet>AllRules.ruleset</CodeAnalysisRuleSet>
    <Prefer32Bit>false</Prefer32Bit>
    <IntermediateOutputPath>..\bin\Debug\</IntermediateOutputPath>
    <PackageAsSingleFile>true</PackageAsSingleFile>
    <DesktopBuildPackageLocation>..\Package\Umbraco.Web.UI.zip</DesktopBuildPackageLocation>
  </PropertyGroup>
  <PropertyGroup Condition=" '$(Configuration)|$(Platform)' == 'Release|AnyCPU' ">
    <OutputPath>bin\</OutputPath>
    <AllowUnsafeBlocks>false</AllowUnsafeBlocks>
    <BaseAddress>285212672</BaseAddress>
    <CheckForOverflowUnderflow>false</CheckForOverflowUnderflow>
    <ConfigurationOverrideFile>
    </ConfigurationOverrideFile>
    <DefineConstants>TRACE</DefineConstants>
    <DocumentationFile>
    </DocumentationFile>
    <DebugSymbols>false</DebugSymbols>
    <FileAlignment>4096</FileAlignment>
    <NoStdLib>false</NoStdLib>
    <NoWarn>
    </NoWarn>
    <Optimize>true</Optimize>
    <RegisterForComInterop>false</RegisterForComInterop>
    <RemoveIntegerChecks>false</RemoveIntegerChecks>
    <TreatWarningsAsErrors>false</TreatWarningsAsErrors>
    <WarningLevel>4</WarningLevel>
    <DebugType>none</DebugType>
    <ErrorReport>prompt</ErrorReport>
    <CodeAnalysisRuleSet>AllRules.ruleset</CodeAnalysisRuleSet>
    <Prefer32Bit>false</Prefer32Bit>
    <IntermediateOutputPath>..\bin\Release\</IntermediateOutputPath>
  </PropertyGroup>
  <ItemGroup>
    <ProjectReference Include="..\UmbracoExamine\UmbracoExamine.csproj">
      <Project>{07fbc26b-2927-4a22-8d96-d644c667fecc}</Project>
      <Name>UmbracoExamine</Name>
    </ProjectReference>
    <Reference Include="AutoMapper, Version=3.0.0.0, Culture=neutral, processorArchitecture=MSIL">
      <SpecificVersion>False</SpecificVersion>
      <HintPath>..\packages\AutoMapper.3.0.0\lib\net40\AutoMapper.dll</HintPath>
    </Reference>
    <Reference Include="AutoMapper.Net4, Version=0.0.0.0, Culture=neutral, processorArchitecture=MSIL">
      <SpecificVersion>False</SpecificVersion>
      <HintPath>..\packages\AutoMapper.3.0.0\lib\net40\AutoMapper.Net4.dll</HintPath>
    </Reference>
    <Reference Include="ClientDependency.Core">
      <SpecificVersion>False</SpecificVersion>
      <HintPath>..\packages\ClientDependency.1.7.1.1\lib\ClientDependency.Core.dll</HintPath>
    </Reference>
    <Reference Include="ClientDependency.Core.Mvc">
      <SpecificVersion>False</SpecificVersion>
      <HintPath>..\packages\ClientDependency-Mvc.1.7.0.4\lib\ClientDependency.Core.Mvc.dll</HintPath>
    </Reference>
    <Reference Include="Examine">
      <SpecificVersion>False</SpecificVersion>
      <HintPath>..\packages\Examine.0.1.52.2941\lib\Examine.dll</HintPath>
    </Reference>
    <Reference Include="log4net, Version=1.2.11.0, Culture=neutral, processorArchitecture=MSIL">
      <SpecificVersion>False</SpecificVersion>
      <HintPath>..\packages\log4net-mediumtrust.2.0.0\lib\log4net.dll</HintPath>
    </Reference>
    <Reference Include="Microsoft.CSharp" />
    <Reference Include="Microsoft.Web.Helpers">
      <HintPath>..\packages\Microsoft.Web.Helpers.1.0.0\lib\Microsoft.Web.Helpers.dll</HintPath>
    </Reference>
    <Reference Include="Microsoft.Web.Infrastructure, Version=1.0.0.0, Culture=neutral, PublicKeyToken=31bf3856ad364e35, processorArchitecture=MSIL">
      <Private>True</Private>
      <HintPath>..\packages\Microsoft.Web.Infrastructure.1.0.0.0\lib\net40\Microsoft.Web.Infrastructure.dll</HintPath>
    </Reference>
    <Reference Include="Microsoft.Web.Mvc.FixedDisplayModes, Version=1.0.0.0, Culture=neutral, PublicKeyToken=31bf3856ad364e35, processorArchitecture=MSIL">
      <SpecificVersion>False</SpecificVersion>
      <HintPath>..\packages\Microsoft.AspNet.Mvc.FixedDisplayModes.1.0.1\lib\net40\Microsoft.Web.Mvc.FixedDisplayModes.dll</HintPath>
    </Reference>
    <Reference Include="MiniProfiler, Version=2.1.0.0, Culture=neutral, PublicKeyToken=b44f9351044011a3, processorArchitecture=MSIL">
      <SpecificVersion>False</SpecificVersion>
      <HintPath>..\packages\MiniProfiler.2.1.0\lib\net40\MiniProfiler.dll</HintPath>
    </Reference>
    <Reference Include="MySql.Data, Version=6.6.5.0, Culture=neutral, PublicKeyToken=c5687fc88969c44d, processorArchitecture=MSIL">
      <SpecificVersion>False</SpecificVersion>
      <HintPath>..\packages\MySql.Data.6.6.5\lib\net40\MySql.Data.dll</HintPath>
    </Reference>
    <Reference Include="Newtonsoft.Json, Version=4.5.0.0, Culture=neutral, PublicKeyToken=30ad4fe6b2a6aeed, processorArchitecture=MSIL">
      <SpecificVersion>False</SpecificVersion>
      <HintPath>..\packages\Newtonsoft.Json.4.5.11\lib\net40\Newtonsoft.Json.dll</HintPath>
    </Reference>
    <Reference Include="System">
      <Name>System</Name>
    </Reference>
    <Reference Include="System.ComponentModel.DataAnnotations" />
    <Reference Include="System.configuration" />
    <Reference Include="System.Data">
      <Name>System.Data</Name>
    </Reference>
    <Reference Include="System.Data.DataSetExtensions" />
    <Reference Include="System.Data.SqlServerCe, Version=4.0.0.0, Culture=neutral, PublicKeyToken=89845dcd8080cc91, processorArchitecture=MSIL">
      <Private>True</Private>
      <HintPath>..\packages\SqlServerCE.4.0.0.0\lib\System.Data.SqlServerCe.dll</HintPath>
    </Reference>
    <Reference Include="System.Data.SqlServerCe.Entity, Version=4.0.0.0, Culture=neutral, PublicKeyToken=89845dcd8080cc91, processorArchitecture=MSIL">
      <Private>True</Private>
      <HintPath>..\packages\SqlServerCE.4.0.0.0\lib\System.Data.SqlServerCe.Entity.dll</HintPath>
    </Reference>
    <Reference Include="System.Drawing" />
    <Reference Include="System.EnterpriseServices" />
    <Reference Include="System.Net.Http">
      <Private>True</Private>
    </Reference>
    <Reference Include="System.Net.Http.Extensions">
      <HintPath>..\packages\Microsoft.Net.Http.2.2.15\lib\net45\System.Net.Http.Extensions.dll</HintPath>
    </Reference>
    <Reference Include="System.Net.Http.Formatting, Version=4.0.0.0, Culture=neutral, PublicKeyToken=31bf3856ad364e35, processorArchitecture=MSIL">
      <HintPath>..\packages\Microsoft.AspNet.WebApi.Client.4.0.30506.0\lib\net40\System.Net.Http.Formatting.dll</HintPath>
    </Reference>
    <Reference Include="System.Net.Http.Primitives">
      <HintPath>..\packages\Microsoft.Net.Http.2.2.15\lib\net45\System.Net.Http.Primitives.dll</HintPath>
    </Reference>
    <Reference Include="System.Net.Http.WebRequest">
      <Private>True</Private>
    </Reference>
    <Reference Include="System.Runtime.Serialization" />
    <Reference Include="System.ServiceModel" />
    <Reference Include="System.Web">
      <Name>System.Web</Name>
    </Reference>
    <Reference Include="System.Web.Abstractions">
      <RequiredTargetFramework>3.5</RequiredTargetFramework>
    </Reference>
    <Reference Include="System.Web.ApplicationServices" />
    <Reference Include="System.Web.DynamicData" />
    <Reference Include="System.Web.Entity" />
    <Reference Include="System.Web.Extensions" />
    <Reference Include="System.Web.Extensions.Design" />
    <Reference Include="System.Web.Helpers, Version=2.0.0.0, Culture=neutral, PublicKeyToken=31bf3856ad364e35, processorArchitecture=MSIL">
      <Private>True</Private>
      <HintPath>..\packages\Microsoft.AspNet.WebPages.2.0.30506.0\lib\net40\System.Web.Helpers.dll</HintPath>
    </Reference>
    <Reference Include="System.Web.Http, Version=4.0.0.0, Culture=neutral, PublicKeyToken=31bf3856ad364e35, processorArchitecture=MSIL">
      <HintPath>..\packages\Microsoft.AspNet.WebApi.Core.4.0.30506.0\lib\net40\System.Web.Http.dll</HintPath>
    </Reference>
    <Reference Include="System.Web.Http.WebHost, Version=4.0.0.0, Culture=neutral, PublicKeyToken=31bf3856ad364e35, processorArchitecture=MSIL">
      <HintPath>..\packages\Microsoft.AspNet.WebApi.WebHost.4.0.30506.0\lib\net40\System.Web.Http.WebHost.dll</HintPath>
    </Reference>
    <Reference Include="System.Web.Mvc, Version=4.0.0.0, Culture=neutral, PublicKeyToken=31bf3856ad364e35, processorArchitecture=MSIL">
      <Private>True</Private>
      <HintPath>..\packages\Microsoft.AspNet.Mvc.4.0.30506.0\lib\net40\System.Web.Mvc.dll</HintPath>
    </Reference>
    <Reference Include="System.Web.Razor, Version=2.0.0.0, Culture=neutral, PublicKeyToken=31bf3856ad364e35, processorArchitecture=MSIL">
      <Private>True</Private>
      <HintPath>..\packages\Microsoft.AspNet.Razor.2.0.30506.0\lib\net40\System.Web.Razor.dll</HintPath>
    </Reference>
    <Reference Include="System.Web.Services">
      <Name>System.Web.Services</Name>
    </Reference>
    <Reference Include="System.Web.WebPages, Version=2.0.0.0, Culture=neutral, PublicKeyToken=31bf3856ad364e35, processorArchitecture=MSIL">
      <Private>True</Private>
      <HintPath>..\packages\Microsoft.AspNet.WebPages.2.0.30506.0\lib\net40\System.Web.WebPages.dll</HintPath>
    </Reference>
    <Reference Include="System.Web.WebPages.Deployment, Version=2.0.0.0, Culture=neutral, PublicKeyToken=31bf3856ad364e35, processorArchitecture=MSIL">
      <Private>True</Private>
      <HintPath>..\packages\Microsoft.AspNet.WebPages.2.0.30506.0\lib\net40\System.Web.WebPages.Deployment.dll</HintPath>
    </Reference>
    <Reference Include="System.Web.WebPages.Razor, Version=2.0.0.0, Culture=neutral, PublicKeyToken=31bf3856ad364e35, processorArchitecture=MSIL">
      <Private>True</Private>
      <HintPath>..\packages\Microsoft.AspNet.WebPages.2.0.30506.0\lib\net40\System.Web.WebPages.Razor.dll</HintPath>
    </Reference>
    <Reference Include="System.Xml">
      <Name>System.XML</Name>
    </Reference>
    <ProjectReference Include="..\SQLCE4Umbraco\SqlCE4Umbraco.csproj">
      <Project>{5BA5425F-27A7-4677-865E-82246498AA2E}</Project>
      <Name>SqlCE4Umbraco</Name>
    </ProjectReference>
    <ProjectReference Include="..\Umbraco.Core\Umbraco.Core.csproj">
      <Project>{31785bc3-256c-4613-b2f5-a1b0bdded8c1}</Project>
      <Name>Umbraco.Core</Name>
    </ProjectReference>
    <ProjectReference Include="..\umbraco.editorControls\umbraco.editorControls.csproj">
      <Project>{255F5DF1-4E43-4758-AC05-7A0B68EB021B}</Project>
      <Name>umbraco.editorControls</Name>
    </ProjectReference>
    <ProjectReference Include="..\umbraco.MacroEngines\umbraco.MacroEngines.csproj">
      <Project>{89C09045-1064-466B-B94A-DB3AFE2A5853}</Project>
      <Name>umbraco.MacroEngines</Name>
    </ProjectReference>
    <ProjectReference Include="..\umbraco.controls\umbraco.controls.csproj">
      <Project>{6EDD2061-82F2-461B-BB6E-879245A832DE}</Project>
      <Name>umbraco.controls</Name>
    </ProjectReference>
    <ProjectReference Include="..\umbraco.businesslogic\umbraco.businesslogic.csproj">
      <Name>umbraco.businesslogic</Name>
      <Project>{E469A9CE-1BEC-423F-AC44-713CD72457EA}</Project>
      <Package>{FAE04EC0-301F-11D3-BF4B-00C04F79EFBC}</Package>
    </ProjectReference>
    <ProjectReference Include="..\umbraco.cms\umbraco.cms.csproj">
      <Project>{CCD75EC3-63DB-4184-B49D-51C1DD337230}</Project>
      <Name>umbraco.cms</Name>
    </ProjectReference>
    <ProjectReference Include="..\umbraco.datalayer\umbraco.datalayer.csproj">
      <Project>{C7CB79F0-1C97-4B33-BFA7-00731B579AE2}</Project>
      <Name>umbraco.datalayer</Name>
    </ProjectReference>
    <ProjectReference Include="..\umbraco.interfaces\umbraco.interfaces.csproj">
      <Name>umbraco.interfaces</Name>
      <Project>{511F6D8D-7717-440A-9A57-A507E9A8B27F}</Project>
      <Package>{FAE04EC0-301F-11D3-BF4B-00C04F79EFBC}</Package>
    </ProjectReference>
    <ProjectReference Include="..\Umbraco.Web\Umbraco.Web.csproj">
      <Project>{651E1350-91B6-44B7-BD60-7207006D7003}</Project>
      <Name>Umbraco.Web</Name>
    </ProjectReference>
    <ProjectReference Include="..\umbraco.providers\umbraco.providers.csproj">
      <Project>{D7636876-0756-43CB-A192-138C6F0D5E42}</Project>
      <Name>umbraco.providers</Name>
    </ProjectReference>
    <Reference Include="System.Xml.Linq" />
    <Reference Include="UrlRewritingNet.UrlRewriter">
      <HintPath>..\packages\UrlRewritingNet.UrlRewriter.2.0.60829.1\lib\UrlRewritingNet.UrlRewriter.dll</HintPath>
    </Reference>
  </ItemGroup>
  <ItemGroup>
    <Compile Include="..\SolutionInfo.cs">
      <Link>Properties\SolutionInfo.cs</Link>
    </Compile>
    <Compile Include="Install\Default.aspx.cs">
      <DependentUpon>default.aspx</DependentUpon>
      <SubType>ASPXCodeBehind</SubType>
    </Compile>
    <Compile Include="Config\splashes\NoNodes.aspx.cs">
      <DependentUpon>noNodes.aspx</DependentUpon>
      <SubType>ASPXCodeBehind</SubType>
    </Compile>
    <Compile Include="Config\splashes\NoNodes.aspx.designer.cs">
      <DependentUpon>noNodes.aspx</DependentUpon>
      <SubType>ASPXCodeBehind</SubType>
    </Compile>
    <Compile Include="Install\Default.aspx.designer.cs">
      <DependentUpon>default.aspx</DependentUpon>
    </Compile>
    <Compile Include="Install\InstallerRestService.aspx.cs">
      <DependentUpon>InstallerRestService.aspx</DependentUpon>
      <SubType>ASPXCodeBehind</SubType>
    </Compile>
    <Compile Include="Install\InstallerRestService.aspx.designer.cs">
      <DependentUpon>InstallerRestService.aspx</DependentUpon>
    </Compile>
    <Compile Include="Install\Steps\Database.ascx.cs">
      <DependentUpon>database.ascx</DependentUpon>
      <SubType>ASPXCodeBehind</SubType>
    </Compile>
    <Compile Include="Install\Steps\Database.ascx.designer.cs">
      <DependentUpon>database.ascx</DependentUpon>
    </Compile>
    <Compile Include="Install\Steps\DefaultUser.ascx.cs">
      <DependentUpon>defaultUser.ascx</DependentUpon>
      <SubType>ASPXCodeBehind</SubType>
    </Compile>
    <Compile Include="Install\Steps\DefaultUser.ascx.designer.cs">
      <DependentUpon>defaultUser.ascx</DependentUpon>
    </Compile>
    <Compile Include="Install\Steps\License.ascx.cs">
      <DependentUpon>license.ascx</DependentUpon>
      <SubType>ASPXCodeBehind</SubType>
    </Compile>
    <Compile Include="Install\Steps\License.ascx.designer.cs">
      <DependentUpon>license.ascx</DependentUpon>
    </Compile>
    <Compile Include="Install\Steps\Renaming.ascx.cs">
      <DependentUpon>renaming.ascx</DependentUpon>
      <SubType>ASPXCodeBehind</SubType>
    </Compile>
    <Compile Include="Install\Steps\Renaming.ascx.designer.cs">
      <DependentUpon>renaming.ascx</DependentUpon>
    </Compile>
    <Compile Include="Install\Steps\RenderingEngine.ascx.cs">
      <DependentUpon>RenderingEngine.ascx</DependentUpon>
      <SubType>ASPXCodeBehind</SubType>
    </Compile>
    <Compile Include="Install\Steps\RenderingEngine.ascx.designer.cs">
      <DependentUpon>RenderingEngine.ascx</DependentUpon>
    </Compile>
    <Compile Include="Install\Steps\Skinning\LoadStarterKits.ascx.cs">
      <DependentUpon>loadStarterKits.ascx</DependentUpon>
      <SubType>ASPXCodeBehind</SubType>
    </Compile>
    <Compile Include="Install\Steps\Skinning\LoadStarterKits.ascx.designer.cs">
      <DependentUpon>loadStarterKits.ascx</DependentUpon>
    </Compile>
    <Compile Include="Install\Steps\StarterKits.ascx.cs">
      <DependentUpon>StarterKits.ascx</DependentUpon>
      <SubType>ASPXCodeBehind</SubType>
    </Compile>
    <Compile Include="Install\Steps\StarterKits.ascx.designer.cs">
      <DependentUpon>StarterKits.ascx</DependentUpon>
    </Compile>
    <Compile Include="Install\Steps\StepUserControl.cs">
      <SubType>ASPXCodeBehind</SubType>
    </Compile>
    <Compile Include="Install\Steps\TheEnd.ascx.cs">
      <DependentUpon>theend.ascx</DependentUpon>
      <SubType>ASPXCodeBehind</SubType>
    </Compile>
    <Compile Include="Install\Steps\TheEnd.ascx.designer.cs">
      <DependentUpon>theend.ascx</DependentUpon>
    </Compile>
    <Compile Include="Install\Steps\UpgradeReport.ascx.cs">
      <DependentUpon>UpgradeReport.ascx</DependentUpon>
      <SubType>ASPXCodeBehind</SubType>
    </Compile>
    <Compile Include="Install\Steps\UpgradeReport.ascx.designer.cs">
      <DependentUpon>UpgradeReport.ascx</DependentUpon>
    </Compile>
    <Compile Include="Install\Steps\ValidatePermissions.ascx.cs">
      <DependentUpon>validatePermissions.ascx</DependentUpon>
      <SubType>ASPXCodeBehind</SubType>
    </Compile>
    <Compile Include="Install\Steps\ValidatePermissions.ascx.designer.cs">
      <DependentUpon>validatePermissions.ascx</DependentUpon>
    </Compile>
    <Compile Include="Install\Steps\Welcome.ascx.cs">
      <DependentUpon>welcome.ascx</DependentUpon>
      <SubType>ASPXCodeBehind</SubType>
    </Compile>
    <Compile Include="Install\Steps\Welcome.ascx.designer.cs">
      <DependentUpon>welcome.ascx</DependentUpon>
    </Compile>
    <Compile Include="Install\Title.ascx.cs">
      <DependentUpon>Title.ascx</DependentUpon>
      <SubType>ASPXCodeBehind</SubType>
    </Compile>
    <Compile Include="Install\Title.ascx.designer.cs">
      <DependentUpon>Title.ascx</DependentUpon>
    </Compile>
    <Compile Include="Properties\AssemblyInfo.cs" />
    <Compile Include="Properties\Settings.Designer.cs">
      <AutoGen>True</AutoGen>
      <DesignTimeSharedInput>True</DesignTimeSharedInput>
      <DependentUpon>Settings.settings</DependentUpon>
    </Compile>
    <Compile Include="Umbraco\Controls\ContentTypeControlNew.ascx.cs">
      <DependentUpon>ContentTypeControlNew.ascx</DependentUpon>
      <SubType>ASPXCodeBehind</SubType>
    </Compile>
    <Compile Include="Umbraco\Controls\ContentTypeControlNew.ascx.designer.cs">
      <DependentUpon>ContentTypeControlNew.ascx</DependentUpon>
    </Compile>
    <Compile Include="Umbraco\Controls\Images\ImageViewer.ascx.cs">
      <DependentUpon>ImageViewer.ascx</DependentUpon>
      <SubType>ASPXCodeBehind</SubType>
    </Compile>
    <Compile Include="Umbraco\Controls\Images\ImageViewer.ascx.designer.cs">
      <DependentUpon>ImageViewer.ascx</DependentUpon>
    </Compile>
    <Compile Include="Umbraco\Controls\PasswordChanger.ascx.cs">
      <DependentUpon>passwordChanger.ascx</DependentUpon>
      <SubType>ASPXCodeBehind</SubType>
    </Compile>
    <Compile Include="Umbraco\Controls\PasswordChanger.ascx.designer.cs">
      <DependentUpon>passwordChanger.ascx</DependentUpon>
    </Compile>
    <Compile Include="Umbraco\Create.aspx.cs">
      <DependentUpon>create.aspx</DependentUpon>
      <SubType>ASPXCodeBehind</SubType>
    </Compile>
    <Compile Include="Umbraco\Create.aspx.designer.cs">
      <DependentUpon>create.aspx</DependentUpon>
    </Compile>
    <Compile Include="Umbraco\Create\DlrScripting.ascx.cs">
      <DependentUpon>DlrScripting.ascx</DependentUpon>
      <SubType>ASPXCodeBehind</SubType>
    </Compile>
    <Compile Include="Umbraco\Create\DlrScripting.ascx.designer.cs">
      <DependentUpon>DlrScripting.ascx</DependentUpon>
    </Compile>
    <Compile Include="Umbraco\Create\PartialView.ascx.cs">
      <DependentUpon>PartialView.ascx</DependentUpon>
      <SubType>ASPXCodeBehind</SubType>
    </Compile>
    <Compile Include="Umbraco\Create\PartialView.ascx.designer.cs">
      <DependentUpon>PartialView.ascx</DependentUpon>
    </Compile>
    <Compile Include="Umbraco\Create\PartialViewMacro.ascx.cs">
      <DependentUpon>PartialViewMacro.ascx</DependentUpon>
      <SubType>ASPXCodeBehind</SubType>
    </Compile>
    <Compile Include="Umbraco\Create\PartialViewMacro.ascx.designer.cs">
      <DependentUpon>PartialViewMacro.ascx</DependentUpon>
    </Compile>
    <Compile Include="Umbraco\Create\xslt.ascx.cs">
      <DependentUpon>xslt.ascx</DependentUpon>
      <SubType>ASPXCodeBehind</SubType>
    </Compile>
    <Compile Include="Umbraco\Create\User.ascx.cs">
      <DependentUpon>User.ascx</DependentUpon>
      <SubType>ASPXCodeBehind</SubType>
    </Compile>
    <Compile Include="Umbraco\Create\xslt.ascx.designer.cs">
      <DependentUpon>xslt.ascx</DependentUpon>
    </Compile>
    <Compile Include="Umbraco\Create\User.ascx.designer.cs">
      <DependentUpon>User.ascx</DependentUpon>
    </Compile>
    <Compile Include="Umbraco\Dashboard\ExamineManagement.ascx.cs">
      <DependentUpon>ExamineManagement.ascx</DependentUpon>
      <SubType>ASPXCodeBehind</SubType>
    </Compile>
    <Compile Include="Umbraco\Dashboard\ExamineManagement.ascx.designer.cs">
      <DependentUpon>ExamineManagement.ascx</DependentUpon>
    </Compile>
    <Compile Include="Umbraco\Dashboard\UserControlProxy.aspx.cs">
      <DependentUpon>UserControlProxy.aspx</DependentUpon>
      <SubType>ASPXCodeBehind</SubType>
    </Compile>
    <Compile Include="Umbraco\Dashboard\UserControlProxy.aspx.designer.cs">
      <DependentUpon>UserControlProxy.aspx</DependentUpon>
    </Compile>
    <Compile Include="Umbraco\Developer\Macros\EditMacro.aspx.cs">
      <DependentUpon>editMacro.aspx</DependentUpon>
      <SubType>ASPXCodeBehind</SubType>
    </Compile>
    <Compile Include="Umbraco\Developer\Macros\EditMacro.aspx.designer.cs">
      <DependentUpon>editMacro.aspx</DependentUpon>
    </Compile>
    <Compile Include="Umbraco\Developer\Packages\DirectoryBrowser.aspx.cs">
      <DependentUpon>directoryBrowser.aspx</DependentUpon>
      <SubType>ASPXCodeBehind</SubType>
    </Compile>
    <Compile Include="Umbraco\Developer\Packages\DirectoryBrowser.aspx.designer.cs">
      <DependentUpon>directoryBrowser.aspx</DependentUpon>
    </Compile>
    <Compile Include="Umbraco\Developer\Packages\StarterKits.aspx.cs">
      <DependentUpon>StarterKits.aspx</DependentUpon>
      <SubType>ASPXCodeBehind</SubType>
    </Compile>
    <Compile Include="Umbraco\Developer\Packages\StarterKits.aspx.designer.cs">
      <DependentUpon>StarterKits.aspx</DependentUpon>
    </Compile>
    <Compile Include="Umbraco\Developer\Python\EditPython.aspx.cs">
      <DependentUpon>editPython.aspx</DependentUpon>
      <SubType>ASPXCodeBehind</SubType>
    </Compile>
    <Compile Include="Umbraco\Developer\Python\EditPython.aspx.designer.cs">
      <DependentUpon>editPython.aspx</DependentUpon>
    </Compile>
    <Compile Include="Umbraco\Dialogs\ChangeDocType.aspx.cs">
      <DependentUpon>ChangeDocType.aspx</DependentUpon>
      <SubType>ASPXCodeBehind</SubType>
    </Compile>
    <Compile Include="Umbraco\Dialogs\ChangeDocType.aspx.designer.cs">
      <DependentUpon>ChangeDocType.aspx</DependentUpon>
    </Compile>
    <Compile Include="Umbraco\Dialogs\EditMacro.aspx.cs">
      <DependentUpon>EditMacro.aspx</DependentUpon>
      <SubType>ASPXCodeBehind</SubType>
    </Compile>
    <Compile Include="Umbraco\Dialogs\MoveOrCopy.aspx.cs">
      <DependentUpon>moveOrCopy.aspx</DependentUpon>
      <SubType>ASPXCodeBehind</SubType>
    </Compile>
    <Compile Include="Umbraco\Dialogs\MoveOrCopy.aspx.designer.cs">
      <DependentUpon>moveOrCopy.aspx</DependentUpon>
    </Compile>
    <Compile Include="Umbraco\dialogs\Sort.aspx.cs">
      <DependentUpon>sort.aspx</DependentUpon>
      <SubType>ASPXCodeBehind</SubType>
    </Compile>
    <Compile Include="Umbraco\dialogs\Sort.aspx.designer.cs">
      <DependentUpon>sort.aspx</DependentUpon>
      <SubType>ASPXCodeBehind</SubType>
    </Compile>
    <Compile Include="Umbraco\Dialogs\EditMacro.aspx.designer.cs">
      <DependentUpon>EditMacro.aspx</DependentUpon>
    </Compile>
    <Compile Include="Umbraco\Dialogs\Publish.aspx.cs">
      <DependentUpon>publish.aspx</DependentUpon>
      <SubType>ASPXCodeBehind</SubType>
    </Compile>
    <Compile Include="Umbraco\Dialogs\Publish.aspx.designer.cs">
      <DependentUpon>publish.aspx</DependentUpon>
    </Compile>
    <Compile Include="Umbraco\Masterpages\Default.Master.cs">
      <DependentUpon>default.Master</DependentUpon>
      <SubType>ASPXCodeBehind</SubType>
    </Compile>
    <Compile Include="Umbraco\Masterpages\Default.Master.designer.cs">
      <DependentUpon>default.Master</DependentUpon>
    </Compile>
    <Compile Include="Umbraco\Masterpages\UmbracoDialog.master.cs">
      <SubType>ASPXCodeBehind</SubType>
    </Compile>
    <Compile Include="Umbraco\Masterpages\UmbracoDialog.master.designer.cs">
      <DependentUpon>umbracoDialog.Master</DependentUpon>
    </Compile>
    <Compile Include="Umbraco\Masterpages\UmbracoPage.master.cs">
      <SubType>ASPXCodeBehind</SubType>
    </Compile>
    <Compile Include="Umbraco\Masterpages\UmbracoPage.master.designer.cs">
      <DependentUpon>umbracoPage.Master</DependentUpon>
    </Compile>
    <Compile Include="Umbraco\Search\QuickSearch.ascx.cs">
      <DependentUpon>QuickSearch.ascx</DependentUpon>
      <SubType>ASPXCodeBehind</SubType>
    </Compile>
    <Compile Include="Umbraco\Search\QuickSearch.ascx.designer.cs">
      <DependentUpon>QuickSearch.ascx</DependentUpon>
    </Compile>
    <Compile Include="Umbraco\Settings\EditNodeTypeNew.aspx.cs">
      <DependentUpon>EditNodeTypeNew.aspx</DependentUpon>
      <SubType>ASPXCodeBehind</SubType>
    </Compile>
    <Compile Include="Umbraco\Settings\EditNodeTypeNew.aspx.designer.cs">
      <DependentUpon>EditNodeTypeNew.aspx</DependentUpon>
    </Compile>
    <Compile Include="Umbraco\Settings\EditTemplate.aspx.cs">
      <SubType>ASPXCodeBehind</SubType>
    </Compile>
    <Compile Include="Umbraco\Settings\EditTemplate.aspx.designer.cs">
      <DependentUpon>editTemplate.aspx</DependentUpon>
    </Compile>
    <Compile Include="Umbraco\Settings\Stylesheet\editstylesheet.aspx.cs">
      <DependentUpon>editstylesheet.aspx</DependentUpon>
      <SubType>ASPXCodeBehind</SubType>
    </Compile>
    <Compile Include="Umbraco\Settings\Stylesheet\editstylesheet.aspx.designer.cs">
      <DependentUpon>editstylesheet.aspx</DependentUpon>
    </Compile>
    <Compile Include="Umbraco\Settings\Stylesheet\Property\EditStyleSheetProperty.aspx.cs">
      <DependentUpon>EditStyleSheetProperty.aspx</DependentUpon>
      <SubType>ASPXCodeBehind</SubType>
    </Compile>
    <Compile Include="Umbraco\Settings\Stylesheet\Property\EditStyleSheetProperty.aspx.designer.cs">
      <DependentUpon>EditStyleSheetProperty.aspx</DependentUpon>
    </Compile>
    <Compile Include="Umbraco\Settings\Views\EditView.aspx.cs">
      <DependentUpon>EditView.aspx</DependentUpon>
      <SubType>ASPXCodeBehind</SubType>
    </Compile>
    <Compile Include="Umbraco\Settings\Views\EditView.aspx.designer.cs">
      <DependentUpon>EditView.aspx</DependentUpon>
    </Compile>
    <Compile Include="Umbraco\TreeInit.aspx.cs">
      <DependentUpon>treeInit.aspx</DependentUpon>
      <SubType>ASPXCodeBehind</SubType>
    </Compile>
    <Compile Include="Umbraco\TreeInit.aspx.designer.cs">
      <DependentUpon>treeInit.aspx</DependentUpon>
    </Compile>
    <Content Include="Umbraco\ClientRedirect.aspx" />
    <Content Include="Umbraco\create.aspx" />
    <Content Include="Umbraco\Logout.aspx" />
    <Content Include="Umbraco\umbraco.aspx" />
    <Content Include="Umbraco_Client\IconPicker\iconpicker.js" />
    <Compile Include="Umbraco\umbraco.aspx.cs">
      <DependentUpon>umbraco.aspx</DependentUpon>
      <SubType>ASPXCodeBehind</SubType>
    </Compile>
    <Compile Include="Umbraco\umbraco.aspx.designer.cs">
      <DependentUpon>umbraco.aspx</DependentUpon>
    </Compile>
    <Compile Include="Umbraco\Users\EditUser.aspx.cs">
      <DependentUpon>EditUser.aspx</DependentUpon>
      <SubType>ASPXCodeBehind</SubType>
    </Compile>
    <Compile Include="Umbraco\Users\EditUser.aspx.designer.cs">
      <DependentUpon>EditUser.aspx</DependentUpon>
    </Compile>
    <Content Include="Config\Splashes\booting.aspx" />
    <Content Include="Config\Splashes\noNodes.aspx" />
    <Content Include="Install\Steps\UpgradeReport.ascx" />
    <Content Include="Umbraco\Dashboard\UserControlProxy.aspx" />
    <Content Include="Umbraco\Create\PartialView.ascx" />
    <Content Include="Umbraco\Create\User.ascx" />
    <Content Include="Umbraco\Images\PinnedIcons\task_content.ico" />
    <Content Include="Umbraco\Images\PinnedIcons\task_default.ico" />
    <Content Include="Umbraco\Images\PinnedIcons\task_developer.ico" />
    <Content Include="Umbraco\Images\PinnedIcons\task_media.ico" />
    <Content Include="Umbraco\Images\PinnedIcons\task_member.ico" />
    <Content Include="Umbraco\Images\PinnedIcons\task_settings.ico" />
    <Content Include="Umbraco\Images\PinnedIcons\task_users.ico" />
    <Content Include="Umbraco\Images\PinnedIcons\umb.ico" />
    <Content Include="Umbraco\Xslt\Web.config">
      <SubType>
      </SubType>
    </Content>
    <None Include="Config\404handlers.Release.config">
      <DependentUpon>404handlers.config</DependentUpon>
    </None>
    <None Include="Config\ClientDependency.Release.config">
      <DependentUpon>ClientDependency.config</DependentUpon>
      <SubType>Designer</SubType>
    </None>
    <Content Include="Config\BaseRestExtensions.config">
      <SubType>Designer</SubType>
    </Content>
    <None Include="Config\BaseRestExtensions.Release.config">
      <DependentUpon>BaseRestExtensions.config</DependentUpon>
    </None>
    <None Include="Config\log4net.Release.config">
      <DependentUpon>log4net.config</DependentUpon>
    </None>
    <None Include="Config\FileSystemProviders.Release.config">
      <DependentUpon>FileSystemProviders.config</DependentUpon>
    </None>
    <None Include="Config\EmbeddedMedia.Release.config">
      <DependentUpon>EmbeddedMedia.config</DependentUpon>
    </None>
    <None Include="Config\UrlRewriting.Release.config">
      <DependentUpon>UrlRewriting.config</DependentUpon>
    </None>
    <None Include="Config\umbracoSettings.Release.config">
      <DependentUpon>umbracoSettings.config</DependentUpon>
      <SubType>Designer</SubType>
    </None>
    <None Include="Config\trees.Release.config">
      <DependentUpon>trees.config</DependentUpon>
    </None>
    <None Include="Config\tinyMceConfig.Release.config">
      <DependentUpon>tinyMceConfig.config</DependentUpon>
      <SubType>Designer</SubType>
    </None>
    <None Include="Config\scripting.Release.config">
      <DependentUpon>scripting.config</DependentUpon>
    </None>
    <None Include="Config\metablogConfig.Release.config">
      <DependentUpon>metablogConfig.config</DependentUpon>
    </None>
    <None Include="Config\ExamineSettings.Release.config">
      <DependentUpon>ExamineSettings.config</DependentUpon>
    </None>
    <None Include="Config\feedProxy.Release.config">
      <DependentUpon>feedProxy.config</DependentUpon>
    </None>
    <None Include="Config\ExamineIndex.Release.config">
      <DependentUpon>ExamineIndex.config</DependentUpon>
      <SubType>Designer</SubType>
    </None>
    <None Include="Config\Dashboard.Release.config">
      <DependentUpon>Dashboard.config</DependentUpon>
      <SubType>Designer</SubType>
    </None>
    <Content Include="MacroScripts\Web.config">
      <SubType>Designer</SubType>
    </Content>
    <None Include="packages.config">
      <SubType>Designer</SubType>
    </None>
    <Content Include="Properties\Settings.settings">
      <Generator>SettingsSingleFileGenerator</Generator>
      <LastGenOutput>Settings.Designer.cs</LastGenOutput>
    </Content>
    <None Include="Umbraco\Config\Create\UI.Release.xml">
      <DependentUpon>UI.xml</DependentUpon>
    </None>
    <Content Include="Global.asax" />
    <Content Include="Install\Steps\RenderingEngine.ascx" />
    <Content Include="Umbraco\Config\Lang\en_us.xml" />
    <Content Include="Umbraco\Config\Lang\he.xml" />
    <Content Include="Umbraco\Config\Lang\ja.xml" />
    <Content Include="Umbraco\Config\Lang\pl.xml" />
    <Content Include="Umbraco\Config\Lang\pt.xml" />
    <Content Include="Umbraco\Config\Lang\ru.xml" />
    <Content Include="Umbraco\Config\Lang\zh.xml" />
    <Content Include="Umbraco\Controls\Tree\CustomTreeService.asmx" />
    <Content Include="Umbraco\Create\PartialViewMacro.ascx" />
    <Content Include="Umbraco\Dashboard\ExamineManagement.ascx" />
    <Content Include="Umbraco\Developer\RelationTypes\EditRelationType.aspx" />
    <Content Include="Umbraco\Developer\RelationTypes\Images\Bidirectional.png" />
    <Content Include="Umbraco\Developer\RelationTypes\Images\ParentToChild.png" />
    <Content Include="Umbraco\Developer\RelationTypes\Images\Refresh.gif" />
    <Content Include="Umbraco\Developer\RelationTypes\NewRelationType.aspx" />
    <Content Include="Umbraco\Developer\RelationTypes\RelationTypesWebService.asmx" />
    <Content Include="Umbraco\Developer\RelationTypes\TreeMenu\ActionDeleteRelationType.js" />
    <Content Include="Umbraco\Developer\RelationTypes\TreeMenu\ActionNewRelationType.js" />
    <Content Include="Umbraco\Dialogs\AssignDomain2.aspx" />
    <Content Include="Umbraco\Dialogs\ChangeDocType.aspx">
      <SubType>ASPXCodeBehind</SubType>
    </Content>
    <Content Include="Umbraco\Dialogs\EditMacro.aspx" />
    <Content Include="Umbraco\Images\delete.gif" />
    <Content Include="Umbraco\Images\delete.png" />
    <Content Include="Umbraco\Images\download.png" />
    <Content Include="Umbraco\Images\Editor\doc.gif" />
    <Content Include="Umbraco\Images\Editor\documentType.gif" />
    <Content Include="Umbraco\Images\Editor\upload.png" />
    <Content Include="Umbraco\Images\information.png" />
    <Content Include="Umbraco\Images\listItemOrange.gif" />
    <Content Include="Umbraco\Images\pencil.png" />
    <Content Include="Umbraco\Images\Thumbnails\mediaFile.png" />
    <Content Include="Umbraco\Images\Thumbnails\mediaPhoto.png" />
    <Content Include="Umbraco\Images\thumbs_lrg.png" />
    <Content Include="Umbraco\Images\thumbs_med.png" />
    <Content Include="Umbraco\Images\thumbs_smll.png" />
    <Content Include="Umbraco\Images\Umbraco\settingView.gif" />
    <Content Include="Umbraco\Settings\Views\EditView.aspx" />
    <Content Include="Umbraco_Client\Application\Extensions.js" />
    <Content Include="Umbraco_Client\Application\JQuery\jquery.unobtrusive-ajax.min.js" />
    <Content Include="Umbraco_Client\Application\JQuery\jquery.validate.min.js" />
    <Content Include="Umbraco_Client\Application\JQuery\jquery.validate.unobtrusive.min.js" />
    <Content Include="Umbraco_Client\CodeMirror\Js\Lib\codemirror.css" />
    <Content Include="Umbraco_Client\CodeMirror\Js\Lib\codemirror.js" />
    <Content Include="Umbraco_Client\CodeMirror\Js\Lib\Util\closetag.js" />
    <Content Include="Umbraco_Client\CodeMirror\Js\Lib\Util\dialog.css" />
    <Content Include="Umbraco_Client\CodeMirror\Js\Lib\Util\dialog.js" />
    <Content Include="Umbraco_Client\CodeMirror\Js\Lib\Util\foldcode.js" />
    <Content Include="Umbraco_Client\CodeMirror\Js\Lib\Util\formatting.js" />
    <Content Include="Umbraco_Client\CodeMirror\Js\Lib\Util\javascript-hint.js" />
    <Content Include="Umbraco_Client\CodeMirror\Js\Lib\Util\loadmode.js" />
    <Content Include="Umbraco_Client\CodeMirror\Js\Lib\Util\match-highlighter.js" />
    <Content Include="Umbraco_Client\CodeMirror\Js\Lib\Util\multiplex.js" />
    <Content Include="Umbraco_Client\CodeMirror\Js\Lib\Util\overlay.js" />
    <Content Include="Umbraco_Client\CodeMirror\Js\Lib\Util\pig-hint.js" />
    <Content Include="Umbraco_Client\CodeMirror\Js\Lib\Util\razor-hint.js" />
    <Content Include="Umbraco_Client\CodeMirror\Js\Lib\Util\razor-hints.js" />
    <Content Include="Umbraco_Client\CodeMirror\Js\Lib\Util\runmode-standalone.js" />
    <Content Include="Umbraco_Client\CodeMirror\Js\Lib\Util\runmode.js" />
    <Content Include="Umbraco_Client\CodeMirror\Js\Lib\Util\search.js" />
    <Content Include="Umbraco_Client\CodeMirror\Js\Lib\Util\searchcursor.js" />
    <Content Include="Umbraco_Client\CodeMirror\Js\Lib\Util\simple-hint.css" />
    <Content Include="Umbraco_Client\CodeMirror\Js\Lib\Util\simple-hint-customized.js" />
    <Content Include="Umbraco_Client\CodeMirror\Js\Lib\Util\simple-hint.js" />
    <Content Include="Umbraco_Client\CodeMirror\Js\Lib\Util\xml-hint.js" />
    <Content Include="Umbraco_Client\CodeMirror\Js\Mode\Clike\clike.js" />
    <Content Include="Umbraco_Client\CodeMirror\Js\Mode\Clike\index.html" />
    <Content Include="Umbraco_Client\CodeMirror\Js\Mode\Clike\scala.html" />
    <Content Include="Umbraco_Client\CodeMirror\Js\Mode\Clojure\clojure.js" />
    <Content Include="Umbraco_Client\CodeMirror\Js\Mode\Clojure\index.html" />
    <Content Include="Umbraco_Client\CodeMirror\Js\Mode\Coffeescript\coffeescript.js" />
    <Content Include="Umbraco_Client\CodeMirror\Js\Mode\Coffeescript\index.html" />
    <Content Include="Umbraco_Client\CodeMirror\Js\Mode\Commonlisp\commonlisp.js" />
    <Content Include="Umbraco_Client\CodeMirror\Js\Mode\Commonlisp\index.html" />
    <Content Include="Umbraco_Client\CodeMirror\Js\Mode\Css\css.js" />
    <Content Include="Umbraco_Client\CodeMirror\Js\Mode\Css\index.html" />
    <Content Include="Umbraco_Client\CodeMirror\Js\Mode\Css\test.js" />
    <Content Include="Umbraco_Client\CodeMirror\Js\Mode\Diff\diff.js" />
    <Content Include="Umbraco_Client\CodeMirror\Js\Mode\Diff\index.html" />
    <Content Include="Umbraco_Client\CodeMirror\Js\Mode\Ecl\ecl.js" />
    <Content Include="Umbraco_Client\CodeMirror\Js\Mode\Ecl\index.html" />
    <Content Include="Umbraco_Client\CodeMirror\Js\Mode\Erlang\erlang.js" />
    <Content Include="Umbraco_Client\CodeMirror\Js\Mode\Erlang\index.html" />
    <Content Include="Umbraco_Client\CodeMirror\Js\Mode\Gfm\gfm.js" />
    <Content Include="Umbraco_Client\CodeMirror\Js\Mode\Gfm\index.html" />
    <Content Include="Umbraco_Client\CodeMirror\Js\Mode\Go\go.js" />
    <Content Include="Umbraco_Client\CodeMirror\Js\Mode\Go\index.html" />
    <Content Include="Umbraco_Client\CodeMirror\Js\Mode\Groovy\groovy.js" />
    <Content Include="Umbraco_Client\CodeMirror\Js\Mode\Groovy\index.html" />
    <Content Include="Umbraco_Client\CodeMirror\Js\Mode\Haskell\haskell.js" />
    <Content Include="Umbraco_Client\CodeMirror\Js\Mode\Haskell\index.html" />
    <Content Include="Umbraco_Client\CodeMirror\Js\Mode\Haxe\haxe.js" />
    <Content Include="Umbraco_Client\CodeMirror\Js\Mode\Haxe\index.html" />
    <Content Include="Umbraco_Client\CodeMirror\Js\Mode\Htmlembedded\htmlembedded.js" />
    <Content Include="Umbraco_Client\CodeMirror\Js\Mode\Htmlembedded\index.html" />
    <Content Include="Umbraco_Client\CodeMirror\Js\Mode\Htmlmixed\htmlmixed.js" />
    <Content Include="Umbraco_Client\CodeMirror\Js\Mode\Htmlmixed\index.html" />
    <Content Include="Umbraco_Client\CodeMirror\Js\Mode\Javascript\index.html" />
    <Content Include="Umbraco_Client\CodeMirror\Js\Mode\Javascript\javascript.js" />
    <Content Include="Umbraco_Client\CodeMirror\Js\Mode\Jinja2\index.html" />
    <Content Include="Umbraco_Client\CodeMirror\Js\Mode\Jinja2\jinja2.js" />
    <Content Include="Umbraco_Client\CodeMirror\Js\Mode\Less\index.html" />
    <Content Include="Umbraco_Client\CodeMirror\Js\Mode\Less\less.js" />
    <Content Include="Umbraco_Client\CodeMirror\Js\Mode\Lua\index.html" />
    <Content Include="Umbraco_Client\CodeMirror\Js\Mode\Lua\lua.js" />
    <Content Include="Umbraco_Client\CodeMirror\Js\Mode\Markdown\index.html" />
    <Content Include="Umbraco_Client\CodeMirror\Js\Mode\Markdown\markdown.js" />
    <Content Include="Umbraco_Client\CodeMirror\Js\Mode\Markdown\test.js" />
    <Content Include="Umbraco_Client\CodeMirror\Js\Mode\Mysql\index.html" />
    <Content Include="Umbraco_Client\CodeMirror\Js\Mode\Mysql\mysql.js" />
    <Content Include="Umbraco_Client\CodeMirror\Js\Mode\Ntriples\index.html" />
    <Content Include="Umbraco_Client\CodeMirror\Js\Mode\Ntriples\ntriples.js" />
    <Content Include="Umbraco_Client\CodeMirror\Js\Mode\Ocaml\index.html" />
    <Content Include="Umbraco_Client\CodeMirror\Js\Mode\Ocaml\ocaml.js" />
    <Content Include="Umbraco_Client\CodeMirror\Js\Mode\Pascal\index.html" />
    <Content Include="Umbraco_Client\CodeMirror\Js\Mode\Pascal\pascal.js" />
    <Content Include="Umbraco_Client\CodeMirror\Js\Mode\Perl\index.html" />
    <Content Include="Umbraco_Client\CodeMirror\Js\Mode\Perl\perl.js" />
    <Content Include="Umbraco_Client\CodeMirror\Js\Mode\Php\index.html" />
    <Content Include="Umbraco_Client\CodeMirror\Js\Mode\Php\php.js" />
    <Content Include="Umbraco_Client\CodeMirror\Js\Mode\Pig\index.html" />
    <Content Include="Umbraco_Client\CodeMirror\Js\Mode\Pig\pig.js" />
    <Content Include="Umbraco_Client\CodeMirror\Js\Mode\Plsql\index.html" />
    <Content Include="Umbraco_Client\CodeMirror\Js\Mode\Plsql\plsql.js" />
    <Content Include="Umbraco_Client\CodeMirror\Js\Mode\Properties\index.html" />
    <Content Include="Umbraco_Client\CodeMirror\Js\Mode\Properties\properties.js" />
    <Content Include="Umbraco_Client\CodeMirror\Js\Mode\Python\index.html" />
    <Content Include="Umbraco_Client\CodeMirror\Js\Mode\Python\LICENSE.txt" />
    <Content Include="Umbraco_Client\CodeMirror\Js\Mode\Python\python.js" />
    <Content Include="Umbraco_Client\CodeMirror\Js\Mode\Razor\index.html" />
    <Content Include="Umbraco_Client\CodeMirror\Js\Mode\Razor\razor.js" />
    <Content Include="Umbraco_Client\CodeMirror\Js\Mode\Rpm\Changes\changes.js" />
    <Content Include="Umbraco_Client\CodeMirror\Js\Mode\Rpm\Changes\index.html" />
    <Content Include="Umbraco_Client\CodeMirror\Js\Mode\Rpm\Spec\index.html" />
    <Content Include="Umbraco_Client\CodeMirror\Js\Mode\Rpm\Spec\spec.css" />
    <Content Include="Umbraco_Client\CodeMirror\Js\Mode\Rpm\Spec\spec.js" />
    <Content Include="Umbraco_Client\CodeMirror\Js\Mode\Rst\index.html" />
    <Content Include="Umbraco_Client\CodeMirror\Js\Mode\Rst\rst.js" />
    <Content Include="Umbraco_Client\CodeMirror\Js\Mode\Ruby\index.html" />
    <Content Include="Umbraco_Client\CodeMirror\Js\Mode\Ruby\ruby.js" />
    <Content Include="Umbraco_Client\CodeMirror\Js\Mode\Rust\index.html" />
    <Content Include="Umbraco_Client\CodeMirror\Js\Mode\Rust\rust.js" />
    <Content Include="Umbraco_Client\CodeMirror\Js\Mode\R\index.html" />
    <Content Include="Umbraco_Client\CodeMirror\Js\Mode\R\r.js" />
    <Content Include="Umbraco_Client\CodeMirror\Js\Mode\Scheme\index.html" />
    <Content Include="Umbraco_Client\CodeMirror\Js\Mode\Scheme\scheme.js" />
    <Content Include="Umbraco_Client\CodeMirror\Js\Mode\Shell\index.html" />
    <Content Include="Umbraco_Client\CodeMirror\Js\Mode\Shell\shell.js" />
    <Content Include="Umbraco_Client\CodeMirror\Js\Mode\Sieve\index.html" />
    <Content Include="Umbraco_Client\CodeMirror\Js\Mode\Sieve\sieve.js" />
    <Content Include="Umbraco_Client\CodeMirror\Js\Mode\Smalltalk\index.html" />
    <Content Include="Umbraco_Client\CodeMirror\Js\Mode\Smalltalk\smalltalk.js" />
    <Content Include="Umbraco_Client\CodeMirror\Js\Mode\Smarty\index.html" />
    <Content Include="Umbraco_Client\CodeMirror\Js\Mode\Smarty\smarty.js" />
    <Content Include="Umbraco_Client\CodeMirror\Js\Mode\Sparql\index.html" />
    <Content Include="Umbraco_Client\CodeMirror\Js\Mode\Sparql\sparql.js" />
    <Content Include="Umbraco_Client\CodeMirror\Js\Mode\Stex\index.html" />
    <Content Include="Umbraco_Client\CodeMirror\Js\Mode\Stex\stex.js" />
    <Content Include="Umbraco_Client\CodeMirror\Js\Mode\Stex\test.html" />
    <Content Include="Umbraco_Client\CodeMirror\Js\Mode\Stex\test.js" />
    <Content Include="Umbraco_Client\CodeMirror\Js\Mode\Tiddlywiki\index.html" />
    <Content Include="Umbraco_Client\CodeMirror\Js\Mode\Tiddlywiki\tiddlywiki.css" />
    <Content Include="Umbraco_Client\CodeMirror\Js\Mode\Tiddlywiki\tiddlywiki.js" />
    <Content Include="Umbraco_Client\CodeMirror\Js\Mode\Tiki\index.html" />
    <Content Include="Umbraco_Client\CodeMirror\Js\Mode\Tiki\tiki.css" />
    <Content Include="Umbraco_Client\CodeMirror\Js\Mode\Tiki\tiki.js" />
    <Content Include="Umbraco_Client\CodeMirror\Js\Mode\Vbscript\index.html" />
    <Content Include="Umbraco_Client\CodeMirror\Js\Mode\Vbscript\vbscript.js" />
    <Content Include="Umbraco_Client\CodeMirror\Js\Mode\Vb\index.html" />
    <Content Include="Umbraco_Client\CodeMirror\Js\Mode\Vb\LICENSE.txt" />
    <Content Include="Umbraco_Client\CodeMirror\Js\Mode\Vb\vb.js" />
    <Content Include="Umbraco_Client\CodeMirror\Js\Mode\Velocity\index.html" />
    <Content Include="Umbraco_Client\CodeMirror\Js\Mode\Velocity\velocity.js" />
    <Content Include="Umbraco_Client\CodeMirror\Js\Mode\Verilog\index.html" />
    <Content Include="Umbraco_Client\CodeMirror\Js\Mode\Verilog\verilog.js" />
    <Content Include="Umbraco_Client\CodeMirror\Js\Mode\Xml\index.html" />
    <Content Include="Umbraco_Client\CodeMirror\Js\Mode\Xml\xml.js" />
    <Content Include="Umbraco_Client\CodeMirror\Js\Mode\Xquery\index.html" />
    <Content Include="Umbraco_Client\CodeMirror\Js\Mode\Xquery\xquery.js" />
    <Content Include="Umbraco_Client\CodeMirror\Js\Mode\Yaml\index.html" />
    <Content Include="Umbraco_Client\CodeMirror\Js\Mode\Yaml\yaml.js" />
    <Content Include="Umbraco_Client\CodeMirror\Js\Theme\ambiance.css" />
    <Content Include="Umbraco_Client\CodeMirror\Js\Theme\blackboard.css" />
    <Content Include="Umbraco_Client\CodeMirror\Js\Theme\cobalt.css" />
    <Content Include="Umbraco_Client\CodeMirror\Js\Theme\eclipse.css" />
    <Content Include="Umbraco_Client\CodeMirror\Js\Theme\elegant.css" />
    <Content Include="Umbraco_Client\CodeMirror\Js\Theme\erlang-dark.css" />
    <Content Include="Umbraco_Client\CodeMirror\Js\Theme\lesser-dark.css" />
    <Content Include="Umbraco_Client\CodeMirror\Js\Theme\monokai.css" />
    <Content Include="Umbraco_Client\CodeMirror\Js\Theme\neat.css" />
    <Content Include="Umbraco_Client\CodeMirror\Js\Theme\night.css" />
    <Content Include="Umbraco_Client\CodeMirror\Js\Theme\rubyblue.css" />
    <Content Include="Umbraco_Client\CodeMirror\Js\Theme\vibrant-ink.css" />
    <Content Include="Umbraco_Client\CodeMirror\Js\Theme\xq-dark.css" />
    <Content Include="Umbraco_Client\ContextMenu\Css\jquery.contextMenu.css" />
    <Content Include="Umbraco_Client\ContextMenu\Js\jquery.contextMenu.js" />
    <Content Include="Umbraco_Client\Dashboards\ExamineManagement.css" />
    <Content Include="Umbraco_Client\Dashboards\ExamineManagement.js" />
    <Content Include="Umbraco_Client\Dashboards\ExamineManagementIco.png" />
    <Content Include="Umbraco_Client\Dialogs\SortDialog.css" />
    <Content Include="Umbraco_client\Dialogs\SortDialog.js" />
    <Content Include="Umbraco_Client\Dialogs\AssignDomain2.js" />
    <Content Include="Umbraco_Client\Dialogs\AssignDomain2.css" />
    <Content Include="Umbraco_Client\Dialogs\CreateDialog.css" />
    <Content Include="Umbraco_Client\Dialogs\EditMacro.css" />
    <Content Include="Umbraco_Client\Dialogs\EditMacro.js" />
    <Content Include="Umbraco_Client\Dialogs\PublishDialog.css" />
    <Content Include="Umbraco_Client\Dialogs\PublishDialog.js" />
    <Content Include="Umbraco_Client\Dialogs\UmbracoField.js" />
    <Content Include="Umbraco_Client\Editors\EditMacroScripts.js" />
    <Content Include="Umbraco_Client\Editors\EditXslt.css" />
    <Content Include="Umbraco_Client\Editors\EditXslt.js" />
    <Content Include="Umbraco_Client\Editors\EditScript.js" />
    <Content Include="Umbraco_Client\Editors\DirectoryBrowser.css" />
    <Content Include="Umbraco_Client\Editors\EditMacro.css" />
    <Content Include="Umbraco_Client\Editors\EditStyleSheet.js" />
    <Content Include="Umbraco_Client\Editors\EditTemplate.js" />
    <Content Include="Umbraco_Client\Editors\EditView.js" />
    <Content Include="Umbraco_Client\FileUploader\Js\jquery.fileUploader.js" />
    <Content Include="Umbraco_Client\FolderBrowser\Css\folderbrowser.css" />
    <Content Include="Umbraco_Client\FolderBrowser\Js\folderbrowser.js" />
    <Content Include="Umbraco_Client\Installer\Images\bg-blog-repeat.jpg" />
    <Content Include="Umbraco_Client\Installer\Images\bg-normal-repeat.jpg" />
    <Content Include="Umbraco_Client\Installer\Images\bg-personal-repeat.jpg" />
    <Content Include="Umbraco_Client\Installer\Images\bg-simple-repeat.jpg" />
    <Content Include="Umbraco_Client\Installer\Images\btn-back.png" />
    <Content Include="Umbraco_Client\Installer\Images\btn-buisness-repeat.png" />
    <Content Include="Umbraco_Client\Installer\Images\btn-confirm.png" />
    <Content Include="Umbraco_Client\Installer\Images\pbar.gif" />
    <Content Include="Umbraco_Client\Installer\Images\zoom-in.png" />
    <Content Include="Umbraco_Client\Installer\Js\PackageInstaller.js" />
    <Content Include="Umbraco_Client\Splitbutton\InsertMacroSplitButton.js" />
    <Content Include="Umbraco_Client\Tablesorting\img\asc.gif" />
    <Content Include="Umbraco_Client\Tablesorting\img\desc.gif" />
    <Content Include="Umbraco_Client\Tablesorting\jquery.tablesorter.min.js" />
    <Content Include="Umbraco_Client\Splitbutton\jquery.splitbutton.js" />
    <Content Include="Umbraco_Client\Tablesorting\Img\asc.gif" />
    <Content Include="Umbraco_Client\Tablesorting\Img\desc.gif" />
    <Content Include="Umbraco_Client\Tags\Css\jquery.tagsinput.css" />
    <Content Include="Umbraco_Client\Tags\Js\jquery.tagsinput.js" />
    <Content Include="Umbraco_Client\Tags\Js\jquery.tagsinput.min.js">
      <DependentUpon>jquery.tagsinput.js</DependentUpon>
    </Content>
    <Content Include="Umbraco_Client\Tinymce3\Langs\da.js" />
    <Content Include="Umbraco_Client\Tinymce3\Langs\de.js" />
    <Content Include="Umbraco_Client\Tinymce3\Langs\en.js" />
    <Content Include="Umbraco_Client\Tinymce3\Langs\en_us.js" />
    <Content Include="Umbraco_Client\Tinymce3\Langs\fi.js" />
    <Content Include="Umbraco_Client\Tinymce3\Langs\fr.js" />
    <Content Include="Umbraco_Client\Tinymce3\Langs\he.js" />
    <Content Include="Umbraco_Client\Tinymce3\Langs\it.js" />
    <Content Include="Umbraco_Client\Tinymce3\Langs\ja.js" />
    <Content Include="Umbraco_Client\Tinymce3\Langs\nl.js" />
    <Content Include="Umbraco_Client\Tinymce3\Langs\no.js" />
    <Content Include="Umbraco_Client\Tinymce3\Langs\pl.js" />
    <Content Include="Umbraco_Client\Tinymce3\Langs\pt.js" />
    <Content Include="Umbraco_Client\Tinymce3\Langs\ru.js" />
    <Content Include="Umbraco_Client\Tinymce3\Langs\sv.js" />
    <Content Include="Umbraco_Client\Tinymce3\Langs\zh.js" />
    <Content Include="Umbraco_Client\Tinymce3\license.txt" />
    <Content Include="Umbraco_Client\Tinymce3\Plugins\Advhr\Css\advhr.css" />
    <Content Include="Umbraco_Client\Tinymce3\Plugins\Advhr\editor_plugin.js" />
    <Content Include="Umbraco_Client\Tinymce3\Plugins\Advhr\editor_plugin_src.js" />
    <Content Include="Umbraco_Client\Tinymce3\Plugins\Advhr\Js\rule.js" />
    <Content Include="Umbraco_Client\Tinymce3\Plugins\Advhr\Langs\da_dlg.js" />
    <Content Include="Umbraco_Client\Tinymce3\Plugins\Advhr\Langs\de_dlg.js" />
    <Content Include="Umbraco_Client\Tinymce3\Plugins\Advhr\Langs\en_dlg.js" />
    <Content Include="Umbraco_Client\Tinymce3\Plugins\Advhr\Langs\en_us_dlg.js" />
    <Content Include="Umbraco_Client\Tinymce3\Plugins\Advhr\Langs\fi_dlg.js" />
    <Content Include="Umbraco_Client\Tinymce3\Plugins\Advhr\Langs\fr_dlg.js" />
    <Content Include="Umbraco_Client\Tinymce3\Plugins\Advhr\Langs\he_dlg.js" />
    <Content Include="Umbraco_Client\Tinymce3\Plugins\Advhr\Langs\it_dlg.js" />
    <Content Include="Umbraco_Client\Tinymce3\Plugins\Advhr\Langs\ja_dlg.js" />
    <Content Include="Umbraco_Client\Tinymce3\Plugins\Advhr\Langs\nl_dlg.js" />
    <Content Include="Umbraco_Client\Tinymce3\Plugins\Advhr\Langs\no_dlg.js" />
    <Content Include="Umbraco_Client\Tinymce3\Plugins\Advhr\Langs\pl_dlg.js" />
    <Content Include="Umbraco_Client\Tinymce3\Plugins\Advhr\Langs\pt_dlg.js" />
    <Content Include="Umbraco_Client\Tinymce3\Plugins\Advhr\Langs\ru_dlg.js" />
    <Content Include="Umbraco_Client\Tinymce3\Plugins\Advhr\Langs\sv_dlg.js" />
    <Content Include="Umbraco_Client\Tinymce3\Plugins\Advhr\Langs\zh_dlg.js" />
    <Content Include="Umbraco_Client\Tinymce3\Plugins\Advhr\rule.htm" />
    <Content Include="Umbraco_Client\Tinymce3\Plugins\Advimage\Css\advimage.css" />
    <Content Include="Umbraco_Client\Tinymce3\Plugins\Advimage\editor_plugin.js" />
    <Content Include="Umbraco_Client\Tinymce3\Plugins\Advimage\editor_plugin_src.js" />
    <Content Include="Umbraco_Client\Tinymce3\Plugins\Advimage\image.htm" />
    <Content Include="Umbraco_Client\Tinymce3\Plugins\Advimage\Img\sample.gif" />
    <Content Include="Umbraco_Client\Tinymce3\Plugins\Advimage\Js\image.js" />
    <Content Include="Umbraco_Client\Tinymce3\Plugins\Advimage\Langs\da_dlg.js" />
    <Content Include="Umbraco_Client\Tinymce3\Plugins\Advimage\Langs\de_dlg.js" />
    <Content Include="Umbraco_Client\Tinymce3\Plugins\Advimage\Langs\en_dlg.js" />
    <Content Include="Umbraco_Client\Tinymce3\Plugins\Advimage\Langs\en_us_dlg.js" />
    <Content Include="Umbraco_Client\Tinymce3\Plugins\Advimage\Langs\fi_dlg.js" />
    <Content Include="Umbraco_Client\Tinymce3\Plugins\Advimage\Langs\fr_dlg.js" />
    <Content Include="Umbraco_Client\Tinymce3\Plugins\Advimage\Langs\he_dlg.js" />
    <Content Include="Umbraco_Client\Tinymce3\Plugins\Advimage\Langs\it_dlg.js" />
    <Content Include="Umbraco_Client\Tinymce3\Plugins\Advimage\Langs\ja_dlg.js" />
    <Content Include="Umbraco_Client\Tinymce3\Plugins\Advimage\Langs\nl_dlg.js" />
    <Content Include="Umbraco_Client\Tinymce3\Plugins\Advimage\Langs\no_dlg.js" />
    <Content Include="Umbraco_Client\Tinymce3\Plugins\Advimage\Langs\pl_dlg.js" />
    <Content Include="Umbraco_Client\Tinymce3\Plugins\Advimage\Langs\pt_dlg.js" />
    <Content Include="Umbraco_Client\Tinymce3\Plugins\Advimage\Langs\ru_dlg.js" />
    <Content Include="Umbraco_Client\Tinymce3\Plugins\Advimage\Langs\sv_dlg.js" />
    <Content Include="Umbraco_Client\Tinymce3\Plugins\Advimage\Langs\zh_dlg.js" />
    <Content Include="Umbraco_Client\Tinymce3\Plugins\Advlink\Css\advlink.css" />
    <Content Include="Umbraco_Client\Tinymce3\Plugins\Advlink\editor_plugin.js" />
    <Content Include="Umbraco_Client\Tinymce3\Plugins\Advlink\editor_plugin_src.js" />
    <Content Include="Umbraco_Client\Tinymce3\Plugins\Advlink\Js\advlink.js" />
    <Content Include="Umbraco_Client\Tinymce3\Plugins\Advlink\Langs\da_dlg.js" />
    <Content Include="Umbraco_Client\Tinymce3\Plugins\Advlink\Langs\de_dlg.js" />
    <Content Include="Umbraco_Client\Tinymce3\Plugins\Advlink\Langs\en_dlg.js" />
    <Content Include="Umbraco_Client\Tinymce3\Plugins\Advlink\Langs\en_us_dlg.js" />
    <Content Include="Umbraco_Client\Tinymce3\Plugins\Advlink\Langs\fi_dlg.js" />
    <Content Include="Umbraco_Client\Tinymce3\Plugins\Advlink\Langs\fr_dlg.js" />
    <Content Include="Umbraco_Client\Tinymce3\Plugins\Advlink\Langs\he_dlg.js" />
    <Content Include="Umbraco_Client\Tinymce3\Plugins\Advlink\Langs\it_dlg.js" />
    <Content Include="Umbraco_Client\Tinymce3\Plugins\Advlink\Langs\ja_dlg.js" />
    <Content Include="Umbraco_Client\Tinymce3\Plugins\Advlink\Langs\nl_dlg.js" />
    <Content Include="Umbraco_Client\Tinymce3\Plugins\Advlink\Langs\no_dlg.js" />
    <Content Include="Umbraco_Client\Tinymce3\Plugins\Advlink\Langs\pl_dlg.js" />
    <Content Include="Umbraco_Client\Tinymce3\Plugins\Advlink\Langs\pt_dlg.js" />
    <Content Include="Umbraco_Client\Tinymce3\Plugins\Advlink\Langs\ru_dlg.js" />
    <Content Include="Umbraco_Client\Tinymce3\Plugins\Advlink\Langs\sv_dlg.js" />
    <Content Include="Umbraco_Client\Tinymce3\Plugins\Advlink\Langs\zh_dlg.js" />
    <Content Include="Umbraco_Client\Tinymce3\Plugins\Advlink\link.htm" />
    <Content Include="Umbraco_Client\Tinymce3\Plugins\Advlist\editor_plugin.js" />
    <Content Include="Umbraco_Client\Tinymce3\Plugins\Advlist\editor_plugin_src.js" />
    <Content Include="Umbraco_Client\Tinymce3\Plugins\Autolink\editor_plugin.js" />
    <Content Include="Umbraco_Client\Tinymce3\Plugins\Autolink\editor_plugin_src.js" />
    <Content Include="Umbraco_Client\Tinymce3\Plugins\Autoresize\editor_plugin.js" />
    <Content Include="Umbraco_Client\Tinymce3\Plugins\Autoresize\editor_plugin_src.js" />
    <Content Include="Umbraco_Client\Tinymce3\Plugins\Autosave\editor_plugin.js" />
    <Content Include="Umbraco_Client\Tinymce3\Plugins\Autosave\editor_plugin_src.js" />
    <Content Include="Umbraco_Client\Tinymce3\Plugins\Autosave\Langs\en.js" />
    <Content Include="Umbraco_Client\Tinymce3\Plugins\Autosave\Langs\en_us.js" />
    <Content Include="Umbraco_Client\Tinymce3\Plugins\Bbcode\editor_plugin.js" />
    <Content Include="Umbraco_Client\Tinymce3\Plugins\Bbcode\editor_plugin_src.js" />
    <Content Include="Umbraco_Client\Tinymce3\Plugins\Contextmenu\editor_plugin.js" />
    <Content Include="Umbraco_Client\Tinymce3\Plugins\Contextmenu\editor_plugin_src.js" />
    <Content Include="Umbraco_Client\Tinymce3\Plugins\Directionality\editor_plugin.js" />
    <Content Include="Umbraco_Client\Tinymce3\Plugins\Directionality\editor_plugin_src.js" />
    <Content Include="Umbraco_Client\Tinymce3\Plugins\Emotions\editor_plugin.js" />
    <Content Include="Umbraco_Client\Tinymce3\Plugins\Emotions\editor_plugin_src.js" />
    <Content Include="Umbraco_Client\Tinymce3\Plugins\Emotions\emotions.htm" />
    <Content Include="Umbraco_Client\Tinymce3\Plugins\Emotions\Img\smiley-cool.gif" />
    <Content Include="Umbraco_Client\Tinymce3\Plugins\Emotions\Img\smiley-cry.gif" />
    <Content Include="Umbraco_Client\Tinymce3\Plugins\Emotions\Img\smiley-embarassed.gif" />
    <Content Include="Umbraco_Client\Tinymce3\Plugins\Emotions\Img\smiley-foot-in-mouth.gif" />
    <Content Include="Umbraco_Client\Tinymce3\Plugins\Emotions\Img\smiley-frown.gif" />
    <Content Include="Umbraco_Client\Tinymce3\Plugins\Emotions\Img\smiley-innocent.gif" />
    <Content Include="Umbraco_Client\Tinymce3\Plugins\Emotions\Img\smiley-kiss.gif" />
    <Content Include="Umbraco_Client\Tinymce3\Plugins\Emotions\Img\smiley-laughing.gif" />
    <Content Include="Umbraco_Client\Tinymce3\Plugins\Emotions\Img\smiley-money-mouth.gif" />
    <Content Include="Umbraco_Client\Tinymce3\Plugins\Emotions\Img\smiley-sealed.gif" />
    <Content Include="Umbraco_Client\Tinymce3\Plugins\Emotions\Img\smiley-smile.gif" />
    <Content Include="Umbraco_Client\Tinymce3\Plugins\Emotions\Img\smiley-surprised.gif" />
    <Content Include="Umbraco_Client\Tinymce3\Plugins\Emotions\Img\smiley-tongue-out.gif" />
    <Content Include="Umbraco_Client\Tinymce3\Plugins\Emotions\Img\smiley-undecided.gif" />
    <Content Include="Umbraco_Client\Tinymce3\Plugins\Emotions\Img\smiley-wink.gif" />
    <Content Include="Umbraco_Client\Tinymce3\Plugins\Emotions\Img\smiley-yell.gif" />
    <Content Include="Umbraco_Client\Tinymce3\Plugins\Emotions\Js\emotions.js" />
    <Content Include="Umbraco_Client\Tinymce3\Plugins\Emotions\Langs\da_dlg.js" />
    <Content Include="Umbraco_Client\Tinymce3\Plugins\Emotions\Langs\de_dlg.js" />
    <Content Include="Umbraco_Client\Tinymce3\Plugins\Emotions\Langs\en_dlg.js" />
    <Content Include="Umbraco_Client\Tinymce3\Plugins\Emotions\Langs\en_us_dlg.js" />
    <Content Include="Umbraco_Client\Tinymce3\Plugins\Emotions\Langs\fi_dlg.js" />
    <Content Include="Umbraco_Client\Tinymce3\Plugins\Emotions\Langs\fr_dlg.js" />
    <Content Include="Umbraco_Client\Tinymce3\Plugins\Emotions\Langs\he_dlg.js" />
    <Content Include="Umbraco_Client\Tinymce3\Plugins\Emotions\Langs\it_dlg.js" />
    <Content Include="Umbraco_Client\Tinymce3\Plugins\Emotions\Langs\ja_dlg.js" />
    <Content Include="Umbraco_Client\Tinymce3\Plugins\Emotions\Langs\nl_dlg.js" />
    <Content Include="Umbraco_Client\Tinymce3\Plugins\Emotions\Langs\no_dlg.js" />
    <Content Include="Umbraco_Client\Tinymce3\Plugins\Emotions\Langs\pl_dlg.js" />
    <Content Include="Umbraco_Client\Tinymce3\Plugins\Emotions\Langs\pt_dlg.js" />
    <Content Include="Umbraco_Client\Tinymce3\Plugins\Emotions\Langs\ru_dlg.js" />
    <Content Include="Umbraco_Client\Tinymce3\Plugins\Emotions\Langs\sv_dlg.js" />
    <Content Include="Umbraco_Client\Tinymce3\Plugins\Emotions\Langs\zh_dlg.js" />
    <Content Include="Umbraco_Client\Tinymce3\Plugins\Example\dialog.htm" />
    <Content Include="Umbraco_Client\Tinymce3\Plugins\Example\editor_plugin.js" />
    <Content Include="Umbraco_Client\Tinymce3\Plugins\Example\editor_plugin_src.js" />
    <Content Include="Umbraco_Client\Tinymce3\Plugins\Example\Img\example.gif" />
    <Content Include="Umbraco_Client\Tinymce3\Plugins\Example\Js\dialog.js" />
    <Content Include="Umbraco_Client\Tinymce3\Plugins\Example\Langs\en.js" />
    <Content Include="Umbraco_Client\Tinymce3\Plugins\Example\Langs\en_dlg.js" />
    <Content Include="Umbraco_Client\tinymce3\plugins\example_dependency\editor_plugin.js" />
    <Content Include="Umbraco_Client\tinymce3\plugins\example_dependency\editor_plugin_src.js" />
    <Content Include="Umbraco_Client\Tinymce3\Plugins\Fullpage\Css\fullpage.css" />
    <Content Include="Umbraco_Client\Tinymce3\Plugins\Fullpage\editor_plugin.js" />
    <Content Include="Umbraco_Client\Tinymce3\Plugins\Fullpage\editor_plugin_src.js" />
    <Content Include="Umbraco_Client\Tinymce3\Plugins\Fullpage\fullpage.htm" />
    <Content Include="Umbraco_Client\Tinymce3\Plugins\Fullpage\Js\fullpage.js" />
    <Content Include="Umbraco_Client\Tinymce3\Plugins\Fullpage\Langs\da_dlg.js" />
    <Content Include="Umbraco_Client\Tinymce3\Plugins\Fullpage\Langs\de_dlg.js" />
    <Content Include="Umbraco_Client\Tinymce3\Plugins\Fullpage\Langs\en_dlg.js" />
    <Content Include="Umbraco_Client\Tinymce3\Plugins\Fullpage\Langs\en_us_dlg.js" />
    <Content Include="Umbraco_Client\Tinymce3\Plugins\Fullpage\Langs\fi_dlg.js" />
    <Content Include="Umbraco_Client\Tinymce3\Plugins\Fullpage\Langs\fr_dlg.js" />
    <Content Include="Umbraco_Client\Tinymce3\Plugins\Fullpage\Langs\he_dlg.js" />
    <Content Include="Umbraco_Client\Tinymce3\Plugins\Fullpage\Langs\it_dlg.js" />
    <Content Include="Umbraco_Client\Tinymce3\Plugins\Fullpage\Langs\ja_dlg.js" />
    <Content Include="Umbraco_Client\Tinymce3\Plugins\Fullpage\Langs\nl_dlg.js" />
    <Content Include="Umbraco_Client\Tinymce3\Plugins\Fullpage\Langs\no_dlg.js" />
    <Content Include="Umbraco_Client\Tinymce3\Plugins\Fullpage\Langs\pl_dlg.js" />
    <Content Include="Umbraco_Client\Tinymce3\Plugins\Fullpage\Langs\pt_dlg.js" />
    <Content Include="Umbraco_Client\Tinymce3\Plugins\Fullpage\Langs\ru_dlg.js" />
    <Content Include="Umbraco_Client\Tinymce3\Plugins\Fullpage\Langs\sv_dlg.js" />
    <Content Include="Umbraco_Client\Tinymce3\Plugins\Fullpage\Langs\zh_dlg.js" />
    <Content Include="Umbraco_Client\Tinymce3\Plugins\Fullscreen\editor_plugin.js" />
    <Content Include="Umbraco_Client\Tinymce3\Plugins\Fullscreen\editor_plugin_src.js" />
    <Content Include="Umbraco_Client\Tinymce3\Plugins\Fullscreen\fullscreen.htm" />
    <Content Include="Umbraco_Client\Tinymce3\Plugins\Iespell\editor_plugin.js" />
    <Content Include="Umbraco_Client\Tinymce3\Plugins\Iespell\editor_plugin_src.js" />
    <Content Include="Umbraco_Client\Tinymce3\Plugins\Inlinepopups\editor_plugin.js" />
    <Content Include="Umbraco_Client\Tinymce3\Plugins\Inlinepopups\editor_plugin_src.js" />
    <Content Include="Umbraco_Client\Tinymce3\Plugins\Inlinepopups\Skins\Clearlooks2\Img\alert.gif" />
    <Content Include="Umbraco_Client\Tinymce3\Plugins\Inlinepopups\Skins\Clearlooks2\Img\button.gif" />
    <Content Include="Umbraco_Client\Tinymce3\Plugins\Inlinepopups\Skins\Clearlooks2\Img\buttons.gif" />
    <Content Include="Umbraco_Client\Tinymce3\Plugins\Inlinepopups\Skins\Clearlooks2\Img\confirm.gif" />
    <Content Include="Umbraco_Client\Tinymce3\Plugins\Inlinepopups\Skins\Clearlooks2\Img\corners.gif" />
    <Content Include="Umbraco_Client\Tinymce3\Plugins\Inlinepopups\Skins\Clearlooks2\Img\horizontal.gif" />
    <Content Include="Umbraco_Client\Tinymce3\Plugins\Inlinepopups\Skins\Clearlooks2\Img\vertical.gif" />
    <Content Include="Umbraco_Client\Tinymce3\Plugins\Inlinepopups\Skins\Clearlooks2\window.css" />
    <Content Include="Umbraco_Client\Tinymce3\Plugins\Inlinepopups\Skins\Umbraco\Img\alert.gif" />
    <Content Include="Umbraco_Client\Tinymce3\Plugins\Inlinepopups\Skins\Umbraco\Img\button.gif" />
    <Content Include="Umbraco_Client\Tinymce3\Plugins\Inlinepopups\Skins\Umbraco\Img\buttons.gif" />
    <Content Include="Umbraco_Client\Tinymce3\Plugins\Inlinepopups\Skins\Umbraco\Img\close.png" />
    <Content Include="Umbraco_Client\Tinymce3\Plugins\Inlinepopups\Skins\Umbraco\Img\confirm.gif" />
    <Content Include="Umbraco_Client\Tinymce3\Plugins\Inlinepopups\Skins\Umbraco\Img\corners.gif" />
    <Content Include="Umbraco_Client\Tinymce3\Plugins\Inlinepopups\Skins\Umbraco\Img\horizontal.gif" />
    <Content Include="Umbraco_Client\Tinymce3\Plugins\Inlinepopups\Skins\Umbraco\Img\vertical.gif" />
    <Content Include="Umbraco_Client\Tinymce3\Plugins\Inlinepopups\Skins\Umbraco\window.css" />
    <Content Include="Umbraco_Client\Tinymce3\Plugins\Inlinepopups\template.htm" />
    <Content Include="Umbraco_Client\Tinymce3\Plugins\Insertdatetime\editor_plugin.js" />
    <Content Include="Umbraco_Client\Tinymce3\Plugins\Insertdatetime\editor_plugin_src.js" />
    <Content Include="Umbraco_Client\Tinymce3\Plugins\Layer\editor_plugin.js" />
    <Content Include="Umbraco_Client\Tinymce3\Plugins\Layer\editor_plugin_src.js" />
    <Content Include="Umbraco_Client\Tinymce3\Plugins\Legacyoutput\editor_plugin.js" />
    <Content Include="Umbraco_Client\Tinymce3\Plugins\Legacyoutput\editor_plugin_src.js" />
    <Content Include="Umbraco_Client\Tinymce3\Plugins\Media\Langs\ru_dlg.js" />
    <Content Include="Umbraco_Client\Tinymce3\Plugins\Lists\editor_plugin.js" />
    <Content Include="Umbraco_Client\Tinymce3\Plugins\Lists\editor_plugin_src.js" />
    <Content Include="Umbraco_Client\Tinymce3\Plugins\Media\Css\media.css" />
    <Content Include="Umbraco_Client\Tinymce3\Plugins\Media\editor_plugin.js" />
    <Content Include="Umbraco_Client\Tinymce3\Plugins\Media\editor_plugin_src.js" />
    <Content Include="Umbraco_Client\Tinymce3\Plugins\Media\Js\embed.js" />
    <Content Include="Umbraco_Client\Tinymce3\Plugins\Media\Js\media.js" />
    <Content Include="Umbraco_Client\Tinymce3\Plugins\Media\Langs\da_dlg.js" />
    <Content Include="Umbraco_Client\Tinymce3\Plugins\Media\Langs\de_dlg.js" />
    <Content Include="Umbraco_Client\Tinymce3\Plugins\Media\Langs\en_dlg.js" />
    <Content Include="Umbraco_Client\Tinymce3\Plugins\Media\Langs\en_us_dlg.js" />
    <Content Include="Umbraco_Client\Tinymce3\Plugins\Media\Langs\es_dlg.js" />
    <Content Include="Umbraco_Client\Tinymce3\Plugins\Media\Langs\fi_dlg.js" />
    <Content Include="Umbraco_Client\Tinymce3\Plugins\Media\Langs\fr_dlg.js" />
    <Content Include="Umbraco_Client\Tinymce3\Plugins\Media\Langs\he_dlg.js" />
    <Content Include="Umbraco_Client\Tinymce3\Plugins\Media\Langs\it_dlg.js" />
    <Content Include="Umbraco_Client\Tinymce3\Plugins\Media\Langs\ja_dlg.js" />
    <Content Include="Umbraco_Client\Tinymce3\Plugins\Media\Langs\ko_dlg.js" />
    <Content Include="Umbraco_Client\Tinymce3\Plugins\Media\Langs\nl_dlg.js" />
    <Content Include="Umbraco_Client\Tinymce3\Plugins\Media\Langs\no_dlg.js" />
    <Content Include="Umbraco_Client\Tinymce3\Plugins\Media\Langs\pl_dlg.js" />
    <Content Include="Umbraco_Client\Tinymce3\Plugins\Media\Langs\pt_dlg.js" />
    <Content Include="Umbraco_Client\Tinymce3\Plugins\Media\Langs\sv_dlg.js" />
    <Content Include="Umbraco_Client\Tinymce3\Plugins\Media\Langs\zh_dlg.js" />
    <Content Include="Umbraco_Client\Tinymce3\Plugins\Media\media.htm" />
    <Content Include="Umbraco_Client\Tinymce3\Plugins\Media\moxieplayer.swf" />
    <Content Include="Umbraco_Client\Tinymce3\Plugins\Nonbreaking\editor_plugin.js" />
    <Content Include="Umbraco_Client\Tinymce3\Plugins\Nonbreaking\editor_plugin_src.js" />
    <Content Include="Umbraco_Client\Tinymce3\Plugins\Noneditable\editor_plugin.js" />
    <Content Include="Umbraco_Client\Tinymce3\Plugins\Noneditable\editor_plugin_src.js" />
    <Content Include="Umbraco_Client\Tinymce3\Plugins\Pagebreak\editor_plugin.js" />
    <Content Include="Umbraco_Client\Tinymce3\Plugins\Pagebreak\editor_plugin_src.js" />
    <Content Include="Umbraco_Client\Tinymce3\Plugins\Paste\editor_plugin.js" />
    <Content Include="Umbraco_Client\Tinymce3\Plugins\Paste\editor_plugin_src.js" />
    <Content Include="Umbraco_Client\Tinymce3\Plugins\Paste\Js\pastetext.js" />
    <Content Include="Umbraco_Client\Tinymce3\Plugins\Paste\Js\pasteword.js" />
    <Content Include="Umbraco_Client\Tinymce3\Plugins\Paste\Langs\da_dlg.js" />
    <Content Include="Umbraco_Client\Tinymce3\Plugins\Paste\Langs\de_dlg.js" />
    <Content Include="Umbraco_Client\Tinymce3\Plugins\Paste\Langs\en_dlg.js" />
    <Content Include="Umbraco_Client\Tinymce3\Plugins\Paste\Langs\en_us_dlg.js" />
    <Content Include="Umbraco_Client\Tinymce3\Plugins\Paste\Langs\fi_dlg.js" />
    <Content Include="Umbraco_Client\Tinymce3\Plugins\Paste\Langs\fr_dlg.js" />
    <Content Include="Umbraco_Client\Tinymce3\Plugins\Paste\Langs\he_dlg.js" />
    <Content Include="Umbraco_Client\Tinymce3\Plugins\Paste\Langs\it_dlg.js" />
    <Content Include="Umbraco_Client\Tinymce3\Plugins\Paste\Langs\ja_dlg.js" />
    <Content Include="Umbraco_Client\Tinymce3\Plugins\Paste\Langs\nl_dlg.js" />
    <Content Include="Umbraco_Client\Tinymce3\Plugins\Paste\Langs\no_dlg.js" />
    <Content Include="Umbraco_Client\Tinymce3\Plugins\Paste\Langs\pl_dlg.js" />
    <Content Include="Umbraco_Client\Tinymce3\Plugins\Paste\Langs\pt_dlg.js" />
    <Content Include="Umbraco_Client\Tinymce3\Plugins\Paste\Langs\ru_dlg.js" />
    <Content Include="Umbraco_Client\Tinymce3\Plugins\Paste\Langs\sv_dlg.js" />
    <Content Include="Umbraco_Client\Tinymce3\Plugins\Paste\Langs\zh_dlg.js" />
    <Content Include="Umbraco_Client\Tinymce3\Plugins\Paste\pastetext.htm" />
    <Content Include="Umbraco_Client\Tinymce3\Plugins\Paste\pasteword.htm" />
    <Content Include="Umbraco_Client\Tinymce3\Plugins\Preview\editor_plugin.js" />
    <Content Include="Umbraco_Client\Tinymce3\Plugins\Preview\editor_plugin_src.js" />
    <Content Include="Umbraco_Client\Tinymce3\Plugins\Preview\example.html" />
    <Content Include="Umbraco_Client\Tinymce3\Plugins\Preview\Jscripts\embed.js" />
    <Content Include="Umbraco_Client\Tinymce3\Plugins\Preview\preview.html" />
    <Content Include="Umbraco_Client\Tinymce3\Plugins\Print\editor_plugin.js" />
    <Content Include="Umbraco_Client\Tinymce3\Plugins\Print\editor_plugin_src.js" />
    <Content Include="Umbraco_Client\Tinymce3\Plugins\Save\editor_plugin.js" />
    <Content Include="Umbraco_Client\Tinymce3\Plugins\Save\editor_plugin_src.js" />
    <Content Include="Umbraco_Client\Tinymce3\Plugins\Searchreplace\Css\searchreplace.css" />
    <Content Include="Umbraco_Client\Tinymce3\Plugins\Searchreplace\editor_plugin.js" />
    <Content Include="Umbraco_Client\Tinymce3\Plugins\Searchreplace\editor_plugin_src.js" />
    <Content Include="Umbraco_Client\Tinymce3\Plugins\Searchreplace\Js\searchreplace.js" />
    <Content Include="Umbraco_Client\Tinymce3\Plugins\Searchreplace\Langs\da_dlg.js" />
    <Content Include="Umbraco_Client\Tinymce3\Plugins\Searchreplace\Langs\de_dlg.js" />
    <Content Include="Umbraco_Client\Tinymce3\Plugins\Searchreplace\Langs\en_dlg.js" />
    <Content Include="Umbraco_Client\Tinymce3\Plugins\Searchreplace\Langs\en_us_dlg.js" />
    <Content Include="Umbraco_Client\Tinymce3\Plugins\Searchreplace\Langs\fi_dlg.js" />
    <Content Include="Umbraco_Client\Tinymce3\Plugins\Searchreplace\Langs\fr_dlg.js" />
    <Content Include="Umbraco_Client\Tinymce3\Plugins\Searchreplace\Langs\he_dlg.js" />
    <Content Include="Umbraco_Client\Tinymce3\Plugins\Searchreplace\Langs\it_dlg.js" />
    <Content Include="Umbraco_Client\Tinymce3\Plugins\Searchreplace\Langs\ja_dlg.js" />
    <Content Include="Umbraco_Client\Tinymce3\Plugins\Searchreplace\Langs\nl_dlg.js" />
    <Content Include="Umbraco_Client\Tinymce3\Plugins\Searchreplace\Langs\no_dlg.js" />
    <Content Include="Umbraco_Client\Tinymce3\Plugins\Searchreplace\Langs\pl_dlg.js" />
    <Content Include="Umbraco_Client\Tinymce3\Plugins\Searchreplace\Langs\pt_dlg.js" />
    <Content Include="Umbraco_Client\Tinymce3\Plugins\Searchreplace\Langs\ru_dlg.js" />
    <Content Include="Umbraco_Client\Tinymce3\Plugins\Searchreplace\Langs\sv_dlg.js" />
    <Content Include="Umbraco_Client\Tinymce3\Plugins\Searchreplace\Langs\zh_dlg.js" />
    <Content Include="Umbraco_Client\Tinymce3\Plugins\Searchreplace\searchreplace.htm" />
    <Content Include="Umbraco_Client\Tinymce3\Plugins\Spellchecker\Css\content.css" />
    <Content Include="Umbraco_Client\Tinymce3\Plugins\Spellchecker\editor_plugin.js" />
    <Content Include="Umbraco_Client\Tinymce3\Plugins\Spellchecker\editor_plugin_src.js" />
    <Content Include="Umbraco_Client\Tinymce3\Plugins\Spellchecker\Img\wline.gif" />
    <Content Include="Umbraco_Client\Tinymce3\Plugins\Style\Css\props.css" />
    <Content Include="Umbraco_Client\Tinymce3\Plugins\Style\editor_plugin.js" />
    <Content Include="Umbraco_Client\Tinymce3\Plugins\Style\editor_plugin_src.js" />
    <Content Include="Umbraco_Client\Tinymce3\Plugins\Style\Js\props.js" />
    <Content Include="Umbraco_Client\Tinymce3\Plugins\Style\Langs\da_dlg.js" />
    <Content Include="Umbraco_Client\Tinymce3\Plugins\Style\Langs\de_dlg.js" />
    <Content Include="Umbraco_Client\Tinymce3\Plugins\Style\Langs\en_dlg.js" />
    <Content Include="Umbraco_Client\Tinymce3\Plugins\Style\Langs\en_us_dlg.js" />
    <Content Include="Umbraco_Client\Tinymce3\Plugins\Style\Langs\fi_dlg.js" />
    <Content Include="Umbraco_Client\Tinymce3\Plugins\Style\Langs\fr_dlg.js" />
    <Content Include="Umbraco_Client\Tinymce3\Plugins\Style\Langs\he_dlg.js" />
    <Content Include="Umbraco_Client\Tinymce3\Plugins\Style\Langs\it_dlg.js" />
    <Content Include="Umbraco_Client\Tinymce3\Plugins\Style\Langs\ja_dlg.js" />
    <Content Include="Umbraco_Client\Tinymce3\Plugins\Style\Langs\nl_dlg.js" />
    <Content Include="Umbraco_Client\Tinymce3\Plugins\Style\Langs\no_dlg.js" />
    <Content Include="Umbraco_Client\Tinymce3\Plugins\Style\Langs\pl_dlg.js" />
    <Content Include="Umbraco_Client\Tinymce3\Plugins\Style\Langs\pt_dlg.js" />
    <Content Include="Umbraco_Client\Tinymce3\Plugins\Style\Langs\ru_dlg.js" />
    <Content Include="Umbraco_Client\Tinymce3\Plugins\Style\Langs\sv_dlg.js" />
    <Content Include="Umbraco_Client\Tinymce3\Plugins\Style\Langs\zh_dlg.js" />
    <Content Include="Umbraco_Client\Tinymce3\Plugins\Style\props.htm" />
    <Content Include="Umbraco_Client\Tinymce3\Plugins\Style\readme.txt" />
    <Content Include="Umbraco_Client\Tinymce3\Plugins\Tabfocus\editor_plugin.js" />
    <Content Include="Umbraco_Client\Tinymce3\Plugins\Tabfocus\editor_plugin_src.js" />
    <Content Include="Umbraco_Client\Tinymce3\Plugins\Table\cell.htm" />
    <Content Include="Umbraco_Client\Tinymce3\Plugins\Table\Css\cell.css" />
    <Content Include="Umbraco_Client\Tinymce3\Plugins\Table\Css\row.css" />
    <Content Include="Umbraco_Client\Tinymce3\Plugins\Table\Css\table.css" />
    <Content Include="Umbraco_Client\Tinymce3\Plugins\Table\editor_plugin.js" />
    <Content Include="Umbraco_Client\Tinymce3\Plugins\Table\editor_plugin_src.js" />
    <Content Include="Umbraco_Client\Tinymce3\Plugins\Table\Js\cell.js" />
    <Content Include="Umbraco_Client\Tinymce3\Plugins\Table\Js\merge_cells.js" />
    <Content Include="Umbraco_Client\Tinymce3\Plugins\Table\Js\row.js" />
    <Content Include="Umbraco_Client\Tinymce3\Plugins\Table\Js\table.js" />
    <Content Include="Umbraco_Client\Tinymce3\Plugins\Table\Langs\da_dlg.js" />
    <Content Include="Umbraco_Client\Tinymce3\Plugins\Table\Langs\de_dlg.js" />
    <Content Include="Umbraco_Client\Tinymce3\Plugins\Table\Langs\en_dlg.js" />
    <Content Include="Umbraco_Client\Tinymce3\Plugins\Table\Langs\en_us_dlg.js" />
    <Content Include="Umbraco_Client\Tinymce3\Plugins\Table\Langs\fi_dlg.js" />
    <Content Include="Umbraco_Client\Tinymce3\Plugins\Table\Langs\fr_dlg.js" />
    <Content Include="Umbraco_Client\Tinymce3\Plugins\Table\Langs\he_dlg.js" />
    <Content Include="Umbraco_Client\Tinymce3\Plugins\Table\Langs\it_dlg.js" />
    <Content Include="Umbraco_Client\Tinymce3\Plugins\Table\Langs\ja_dlg.js" />
    <Content Include="Umbraco_Client\Tinymce3\Plugins\Table\Langs\nl_dlg.js" />
    <Content Include="Umbraco_Client\Tinymce3\Plugins\Table\Langs\no_dlg.js" />
    <Content Include="Umbraco_Client\Tinymce3\Plugins\Table\Langs\pl_dlg.js" />
    <Content Include="Umbraco_Client\Tinymce3\Plugins\Table\Langs\pt_dlg.js" />
    <Content Include="Umbraco_Client\Tinymce3\Plugins\Table\Langs\ru_dlg.js" />
    <Content Include="Umbraco_Client\Tinymce3\Plugins\Table\Langs\sv_dlg.js" />
    <Content Include="Umbraco_Client\Tinymce3\Plugins\Table\Langs\zh_dlg.js" />
    <Content Include="Umbraco_Client\Tinymce3\Plugins\Table\merge_cells.htm" />
    <Content Include="Umbraco_Client\Tinymce3\Plugins\Table\row.htm" />
    <Content Include="Umbraco_Client\Tinymce3\Plugins\Table\table.htm" />
    <Content Include="Umbraco_Client\Tinymce3\Plugins\Template\blank.htm" />
    <Content Include="Umbraco_Client\Tinymce3\Plugins\Template\Css\template.css" />
    <Content Include="Umbraco_Client\Tinymce3\Plugins\Template\editor_plugin.js" />
    <Content Include="Umbraco_Client\Tinymce3\Plugins\Template\editor_plugin_src.js" />
    <Content Include="Umbraco_Client\Tinymce3\Plugins\Template\Js\template.js" />
    <Content Include="Umbraco_Client\Tinymce3\Plugins\Template\Langs\da_dlg.js" />
    <Content Include="Umbraco_Client\Tinymce3\Plugins\Template\Langs\de_dlg.js" />
    <Content Include="Umbraco_Client\Tinymce3\Plugins\Template\Langs\en_dlg.js" />
    <Content Include="Umbraco_Client\Tinymce3\Plugins\Template\Langs\en_us_dlg.js" />
    <Content Include="Umbraco_Client\Tinymce3\Plugins\Template\Langs\fi_dlg.js" />
    <Content Include="Umbraco_Client\Tinymce3\Plugins\Template\Langs\fr_dlg.js" />
    <Content Include="Umbraco_Client\Tinymce3\Plugins\Template\Langs\he_dlg.js" />
    <Content Include="Umbraco_Client\Tinymce3\Plugins\Template\Langs\it_dlg.js" />
    <Content Include="Umbraco_Client\Tinymce3\Plugins\Template\Langs\ja_dlg.js" />
    <Content Include="Umbraco_Client\Tinymce3\Plugins\Template\Langs\nl_dlg.js" />
    <Content Include="Umbraco_Client\Tinymce3\Plugins\Template\Langs\no_dlg.js" />
    <Content Include="Umbraco_Client\Tinymce3\Plugins\Template\Langs\pl_dlg.js" />
    <Content Include="Umbraco_Client\Tinymce3\Plugins\Template\Langs\pt_dlg.js" />
    <Content Include="Umbraco_Client\Tinymce3\Plugins\Template\Langs\ru_dlg.js" />
    <Content Include="Umbraco_Client\Tinymce3\Plugins\Template\Langs\sv_dlg.js" />
    <Content Include="Umbraco_Client\Tinymce3\Plugins\Template\Langs\zh_dlg.js" />
    <Content Include="Umbraco_Client\Tinymce3\Plugins\Template\template.htm" />
    <Content Include="Umbraco_Client\Tinymce3\Plugins\Umbracocontextmenu\editor_plugin_src.js" />
    <Content Include="Umbraco_Client\Tinymce3\Plugins\Umbracocss\dialog.htm" />
    <Content Include="Umbraco_Client\Tinymce3\Plugins\Umbracocss\editor_plugin_src.js" />
    <Content Include="Umbraco_Client\Tinymce3\Plugins\Umbracocss\Img\example.gif" />
    <Content Include="Umbraco_Client\Tinymce3\Plugins\Umbracocss\Js\dialog.js" />
    <Content Include="Umbraco_Client\Tinymce3\Plugins\Umbracocss\Langs\en.js" />
    <Content Include="Umbraco_Client\Tinymce3\Plugins\Umbracocss\Langs\en_dlg.js" />
    <Content Include="Umbraco_Client\Tinymce3\Plugins\Umbracocss\Langs\en_us.js" />
    <Content Include="Umbraco_Client\Tinymce3\Plugins\Umbracocss\Langs\en_us_dlg.js" />
    <Content Include="Umbraco_Client\Tinymce3\Plugins\Umbracocss\Langs\it.js" />
    <Content Include="Umbraco_Client\Tinymce3\Plugins\Umbracocss\Langs\it_dlg.js" />
    <Content Include="Umbraco_Client\Tinymce3\Plugins\Umbracocss\Langs\ja.js" />
    <Content Include="Umbraco_Client\Tinymce3\Plugins\Umbracocss\Langs\ja_dlg.js" />
    <Content Include="Umbraco_Client\Tinymce3\Plugins\Umbracocss\Langs\ru.js" />
    <Content Include="Umbraco_Client\Tinymce3\Plugins\Umbracocss\Langs\ru_dlg.js" />
    <Content Include="Umbraco_Client\Tinymce3\Plugins\Umbracocss\Langs\sv.js" />
    <Content Include="Umbraco_Client\Tinymce3\Plugins\Umbracocss\Langs\sv_dlg.js" />
    <Content Include="Umbraco_Client\Tinymce3\Plugins\Umbracocss\Langs\zh.js" />
    <Content Include="Umbraco_Client\Tinymce3\Plugins\Umbracocss\Langs\zh_dlg.js" />
    <Content Include="Umbraco_Client\Tinymce3\Plugins\Umbracoembed\dialog.htm" />
    <Content Include="Umbraco_Client\Tinymce3\Plugins\Umbracoembed\editor_plugin.js" />
    <Content Include="Umbraco_Client\Tinymce3\Plugins\Umbracoembed\editor_plugin_src.js" />
    <Content Include="Umbraco_Client\Tinymce3\Plugins\Umbracoembed\Img\ajax-loader.gif" />
    <Content Include="Umbraco_Client\Tinymce3\Plugins\Umbracoembed\Img\embed.gif" />
    <Content Include="Umbraco_Client\Tinymce3\Plugins\Umbracoembed\Js\dialog.js" />
    <Content Include="Umbraco_Client\Tinymce3\Plugins\Umbracoembed\Langs\da.js" />
    <Content Include="Umbraco_Client\Tinymce3\Plugins\Umbracoembed\Langs\da_dlg.js" />
    <Content Include="Umbraco_Client\Tinymce3\Plugins\Umbracoembed\Langs\de.js" />
    <Content Include="Umbraco_Client\Tinymce3\Plugins\Umbracoembed\Langs\de_dlg.js" />
    <Content Include="Umbraco_Client\Tinymce3\Plugins\Umbracoembed\Langs\en.js" />
    <Content Include="Umbraco_Client\Tinymce3\Plugins\Umbracoembed\Langs\en_dlg.js" />
    <Content Include="Umbraco_Client\Tinymce3\Plugins\Umbracoembed\Langs\en_us.js" />
    <Content Include="Umbraco_Client\Tinymce3\Plugins\Umbracoembed\Langs\en_us_dlg.js" />
    <Content Include="Umbraco_Client\Tinymce3\Plugins\Umbracoembed\Langs\it.js" />
    <Content Include="Umbraco_Client\Tinymce3\Plugins\Umbracoembed\Langs\it_dlg.js" />
    <Content Include="Umbraco_Client\Tinymce3\Plugins\Umbracoembed\Langs\ja.js" />
    <Content Include="Umbraco_Client\Tinymce3\Plugins\Umbracoembed\Langs\ja_dlg.js" />
    <Content Include="Umbraco_Client\Tinymce3\Plugins\Umbracoembed\Langs\ru.js" />
    <Content Include="Umbraco_Client\Tinymce3\Plugins\Umbracoembed\Langs\ru_dlg.js" />
    <Content Include="Umbraco_Client\Tinymce3\Plugins\Umbracoembed\Langs\sv.js" />
    <Content Include="Umbraco_Client\Tinymce3\Plugins\Umbracoembed\Langs\sv_dlg.js" />
    <Content Include="Umbraco_Client\Tinymce3\Plugins\Umbracoembed\Langs\zh.js" />
    <Content Include="Umbraco_Client\Tinymce3\Plugins\Umbracoembed\Langs\zh_dlg.js" />
    <Content Include="Umbraco_Client\Tinymce3\Plugins\Umbracoimg\editor_plugin_src.js" />
    <Content Include="Umbraco_Client\Tinymce3\Plugins\Umbracoimg\Js\image.js" />
    <Content Include="Umbraco_Client\Tinymce3\Plugins\Umbracoimg\Langs\en_dlg.js" />
    <Content Include="Umbraco_Client\Tinymce3\Plugins\Umbracoimg\Langs\en_us_dlg.js" />
    <Content Include="Umbraco_Client\Tinymce3\Plugins\Umbracoimg\Langs\he_dlg.js" />
    <Content Include="Umbraco_Client\Tinymce3\Plugins\Umbracoimg\Langs\it_dlg.js" />
    <Content Include="Umbraco_Client\Tinymce3\Plugins\Umbracoimg\Langs\ja_dlg.js" />
    <Content Include="Umbraco_Client\Tinymce3\Plugins\Umbracoimg\Langs\ru_dlg.js" />
    <Content Include="Umbraco_Client\Tinymce3\Plugins\Umbracoimg\Langs\sv_dlg.js" />
    <Content Include="Umbraco_Client\Tinymce3\Plugins\Umbracoimg\Langs\zh_dlg.js" />
    <Content Include="Umbraco_Client\Tinymce3\Plugins\Umbracolink\editor_plugin_src.js" />
    <Content Include="Umbraco_Client\Tinymce3\Plugins\Umbracolink\Js\umbracolink.js" />
    <Content Include="Umbraco_Client\Tinymce3\Plugins\Umbracolink\Langs\da_dlg.js" />
    <Content Include="Umbraco_Client\Tinymce3\Plugins\Umbracolink\Langs\de_dlg.js" />
    <Content Include="Umbraco_Client\Tinymce3\Plugins\Umbracolink\Langs\en_dlg.js" />
    <Content Include="Umbraco_Client\Tinymce3\Plugins\Umbracolink\Langs\en_us_dlg.js" />
    <Content Include="Umbraco_Client\Tinymce3\Plugins\Umbracolink\Langs\fi_dlg.js" />
    <Content Include="Umbraco_Client\Tinymce3\Plugins\Umbracolink\Langs\fr_dlg.js" />
    <Content Include="Umbraco_Client\Tinymce3\Plugins\Umbracolink\Langs\he_dlg.js" />
    <Content Include="Umbraco_Client\Tinymce3\Plugins\Umbracolink\Langs\it_dlg.js" />
    <Content Include="Umbraco_Client\Tinymce3\Plugins\Umbracolink\Langs\ja_dlg.js" />
    <Content Include="Umbraco_Client\Tinymce3\Plugins\Umbracolink\Langs\nl_dlg.js" />
    <Content Include="Umbraco_Client\Tinymce3\Plugins\Umbracolink\Langs\no_dlg.js" />
    <Content Include="Umbraco_Client\Tinymce3\Plugins\Umbracolink\Langs\pl_dlg.js" />
    <Content Include="Umbraco_Client\Tinymce3\Plugins\Umbracolink\Langs\pt_dlg.js" />
    <Content Include="Umbraco_Client\Tinymce3\Plugins\Umbracolink\Langs\ru_dlg.js" />
    <Content Include="Umbraco_Client\Tinymce3\Plugins\Umbracolink\Langs\sv_dlg.js" />
    <Content Include="Umbraco_Client\Tinymce3\Plugins\Umbracolink\Langs\zh_dlg.js" />
    <Content Include="Umbraco_Client\Tinymce3\Plugins\Umbracomacro\dialog.htm" />
    <Content Include="Umbraco_Client\Tinymce3\Plugins\Umbracomacro\editor_plugin_src.js" />
    <Content Include="Umbraco_Client\Tinymce3\Plugins\Umbracomacro\Img\insMacro.gif" />
    <Content Include="Umbraco_Client\Tinymce3\Plugins\Umbracomacro\Js\dialog.js" />
    <Content Include="Umbraco_Client\Tinymce3\Plugins\Umbracomacro\Langs\en.js" />
    <Content Include="Umbraco_Client\Tinymce3\Plugins\Umbracomacro\Langs\en_dlg.js" />
    <Content Include="Umbraco_Client\Tinymce3\Plugins\Umbracomacro\Langs\en_us.js" />
    <Content Include="Umbraco_Client\Tinymce3\Plugins\Umbracomacro\Langs\en_us_dlg.js" />
    <Content Include="Umbraco_Client\Tinymce3\Plugins\Umbracomacro\Langs\he.js" />
    <Content Include="Umbraco_Client\Tinymce3\Plugins\Umbracomacro\Langs\he_dlg.js" />
    <Content Include="Umbraco_Client\Tinymce3\Plugins\Umbracomacro\Langs\ja.js" />
    <Content Include="Umbraco_Client\Tinymce3\Plugins\Umbracomacro\Langs\ja_dlg.js" />
    <Content Include="Umbraco_Client\Tinymce3\Plugins\Umbracomacro\Langs\ru.js" />
    <Content Include="Umbraco_Client\Tinymce3\Plugins\Umbracomacro\Langs\ru_dlg.js" />
    <Content Include="Umbraco_Client\Tinymce3\Plugins\Umbracomacro\Langs\sv.js" />
    <Content Include="Umbraco_Client\Tinymce3\Plugins\Umbracomacro\Langs\sv_dlg.js" />
    <Content Include="Umbraco_Client\Tinymce3\Plugins\Umbracomacro\Langs\zh.js" />
    <Content Include="Umbraco_Client\Tinymce3\Plugins\Umbracomacro\Langs\zh_dlg.js" />
    <Content Include="Umbraco_Client\Tinymce3\Plugins\Umbracopaste\editor_plugin_src.js" />
    <Content Include="Umbraco_Client\Tinymce3\Plugins\Umbracoshortcut\editor_plugin_src.js" />
    <Content Include="Umbraco_Client\Tinymce3\Plugins\Visualblocks\Css\visualblocks.css" />
    <Content Include="Umbraco_Client\Tinymce3\Plugins\Visualblocks\editor_plugin.js" />
    <Content Include="Umbraco_Client\Tinymce3\Plugins\Visualblocks\editor_plugin_src.js" />
    <Content Include="Umbraco_Client\Tinymce3\Plugins\Visualchars\editor_plugin.js" />
    <Content Include="Umbraco_Client\Tinymce3\Plugins\Visualchars\editor_plugin_src.js" />
    <Content Include="Umbraco_Client\Tinymce3\Plugins\Wordcount\editor_plugin.js" />
    <Content Include="Umbraco_Client\Tinymce3\Plugins\Wordcount\editor_plugin_src.js" />
    <Content Include="Umbraco_Client\Tinymce3\Plugins\Xhtmlxtras\abbr.htm" />
    <Content Include="Umbraco_Client\Tinymce3\Plugins\Xhtmlxtras\acronym.htm" />
    <Content Include="Umbraco_Client\Tinymce3\Plugins\Xhtmlxtras\attributes.htm" />
    <Content Include="Umbraco_Client\Tinymce3\Plugins\Xhtmlxtras\cite.htm" />
    <Content Include="Umbraco_Client\Tinymce3\Plugins\Xhtmlxtras\Css\attributes.css" />
    <Content Include="Umbraco_Client\Tinymce3\Plugins\Xhtmlxtras\Css\popup.css" />
    <Content Include="Umbraco_Client\Tinymce3\Plugins\Xhtmlxtras\del.htm" />
    <Content Include="Umbraco_Client\Tinymce3\Plugins\Xhtmlxtras\editor_plugin.js" />
    <Content Include="Umbraco_Client\Tinymce3\Plugins\Xhtmlxtras\editor_plugin_src.js" />
    <Content Include="Umbraco_Client\Tinymce3\Plugins\Xhtmlxtras\ins.htm" />
    <Content Include="Umbraco_Client\Tinymce3\Plugins\Xhtmlxtras\Js\abbr.js" />
    <Content Include="Umbraco_Client\Tinymce3\Plugins\Xhtmlxtras\Js\acronym.js" />
    <Content Include="Umbraco_Client\Tinymce3\Plugins\Xhtmlxtras\Js\attributes.js" />
    <Content Include="Umbraco_Client\Tinymce3\Plugins\Xhtmlxtras\Js\cite.js" />
    <Content Include="Umbraco_Client\Tinymce3\Plugins\Xhtmlxtras\Js\del.js" />
    <Content Include="Umbraco_Client\Tinymce3\Plugins\Xhtmlxtras\Js\element_common.js" />
    <Content Include="Umbraco_Client\Tinymce3\Plugins\Xhtmlxtras\Js\ins.js" />
    <Content Include="Umbraco_Client\Tinymce3\Plugins\Xhtmlxtras\Langs\da_dlg.js" />
    <Content Include="Umbraco_Client\Tinymce3\Plugins\Xhtmlxtras\Langs\de_dlg.js" />
    <Content Include="Umbraco_Client\Tinymce3\Plugins\Xhtmlxtras\Langs\en_dlg.js" />
    <Content Include="Umbraco_Client\Tinymce3\Plugins\Xhtmlxtras\Langs\en_us_dlg.js" />
    <Content Include="Umbraco_Client\Tinymce3\Plugins\Xhtmlxtras\Langs\fi_dlg.js" />
    <Content Include="Umbraco_Client\Tinymce3\Plugins\Xhtmlxtras\Langs\fr_dlg.js" />
    <Content Include="Umbraco_Client\Tinymce3\Plugins\Xhtmlxtras\Langs\he_dlg.js" />
    <Content Include="Umbraco_Client\Tinymce3\Plugins\Xhtmlxtras\Langs\it_dlg.js" />
    <Content Include="Umbraco_Client\Tinymce3\Plugins\Xhtmlxtras\Langs\ja_dlg.js" />
    <Content Include="Umbraco_Client\Tinymce3\Plugins\Xhtmlxtras\Langs\nl_dlg.js" />
    <Content Include="Umbraco_Client\Tinymce3\Plugins\Xhtmlxtras\Langs\no_dlg.js" />
    <Content Include="Umbraco_Client\Tinymce3\Plugins\Xhtmlxtras\Langs\pl_dlg.js" />
    <Content Include="Umbraco_Client\Tinymce3\Plugins\Xhtmlxtras\Langs\pt_dlg.js" />
    <Content Include="Umbraco_Client\Tinymce3\Plugins\Xhtmlxtras\Langs\ru_dlg.js" />
    <Content Include="Umbraco_Client\Tinymce3\Plugins\Xhtmlxtras\Langs\sv_dlg.js" />
    <Content Include="Umbraco_Client\Tinymce3\Plugins\Xhtmlxtras\Langs\zh_dlg.js" />
    <Content Include="Umbraco_Client\Tinymce3\Themes\Advanced\about.htm" />
    <Content Include="Umbraco_Client\Tinymce3\Themes\Advanced\anchor.htm" />
    <Content Include="Umbraco_Client\Tinymce3\Themes\Advanced\charmap.htm" />
    <Content Include="Umbraco_Client\Tinymce3\Themes\Advanced\color_picker.htm" />
    <Content Include="Umbraco_Client\Tinymce3\Themes\Advanced\editor_template.js" />
    <Content Include="Umbraco_Client\Tinymce3\Themes\Advanced\editor_template_src.js" />
    <Content Include="Umbraco_Client\Tinymce3\Themes\Advanced\image.htm" />
    <Content Include="Umbraco_Client\Tinymce3\Themes\Advanced\Img\colorpicker.jpg" />
    <Content Include="Umbraco_Client\Tinymce3\Themes\Advanced\Img\flash.gif" />
    <Content Include="Umbraco_Client\Tinymce3\Themes\Advanced\Img\icons.gif" />
    <Content Include="Umbraco_Client\Tinymce3\Themes\Advanced\Img\iframe.gif" />
    <Content Include="Umbraco_Client\Tinymce3\Themes\Advanced\Img\pagebreak.gif" />
    <Content Include="Umbraco_Client\Tinymce3\Themes\Advanced\Img\quicktime.gif" />
    <Content Include="Umbraco_Client\Tinymce3\Themes\Advanced\Img\realmedia.gif" />
    <Content Include="Umbraco_Client\Tinymce3\Themes\Advanced\Img\shockwave.gif" />
    <Content Include="Umbraco_Client\Tinymce3\Themes\Advanced\Img\trans.gif" />
    <Content Include="Umbraco_Client\Tinymce3\Themes\Advanced\Img\video.gif" />
    <Content Include="Umbraco_Client\Tinymce3\Themes\Advanced\Img\windowsmedia.gif" />
    <Content Include="Umbraco_Client\Tinymce3\Themes\Advanced\Js\about.js" />
    <Content Include="Umbraco_Client\Tinymce3\Themes\Advanced\Js\anchor.js" />
    <Content Include="Umbraco_Client\Tinymce3\Themes\Advanced\Js\charmap.js" />
    <Content Include="Umbraco_Client\Tinymce3\Themes\Advanced\Js\color_picker.js" />
    <Content Include="Umbraco_Client\Tinymce3\Themes\Advanced\Js\image.js" />
    <Content Include="Umbraco_Client\Tinymce3\Themes\Advanced\Js\link.js" />
    <Content Include="Umbraco_Client\Tinymce3\Themes\Advanced\Js\source_editor.js" />
    <Content Include="Umbraco_Client\Tinymce3\Themes\Advanced\Langs\da.js" />
    <Content Include="Umbraco_Client\Tinymce3\Themes\Advanced\Langs\da_dlg.js" />
    <Content Include="Umbraco_Client\Tinymce3\Themes\Advanced\Langs\de.js" />
    <Content Include="Umbraco_Client\Tinymce3\Themes\Advanced\Langs\de_dlg.js" />
    <Content Include="Umbraco_Client\Tinymce3\Themes\Advanced\Langs\en.js" />
    <Content Include="Umbraco_Client\Tinymce3\Themes\Advanced\Langs\en_dlg.js" />
    <Content Include="Umbraco_Client\Tinymce3\Themes\Advanced\Langs\fi.js" />
    <Content Include="Umbraco_Client\Tinymce3\Themes\Advanced\Langs\fi_dlg.js" />
    <Content Include="Umbraco_Client\Tinymce3\Themes\Advanced\Langs\fr.js" />
    <Content Include="Umbraco_Client\Tinymce3\Themes\Advanced\Langs\fr_dlg.js" />
    <Content Include="Umbraco_Client\Tinymce3\Themes\Advanced\Langs\he.js" />
    <Content Include="Umbraco_Client\Tinymce3\Themes\Advanced\Langs\he_dlg.js" />
    <Content Include="Umbraco_Client\Tinymce3\Themes\Advanced\Langs\it.js" />
    <Content Include="Umbraco_Client\Tinymce3\Themes\Advanced\Langs\it_dlg.js" />
    <Content Include="Umbraco_Client\Tinymce3\Themes\Advanced\Langs\ja.js" />
    <Content Include="Umbraco_Client\Tinymce3\Themes\Advanced\Langs\ja_dlg.js" />
    <Content Include="Umbraco_Client\Tinymce3\Themes\Advanced\Langs\nl.js" />
    <Content Include="Umbraco_Client\Tinymce3\Themes\Advanced\Langs\nl_dlg.js" />
    <Content Include="Umbraco_Client\Tinymce3\Themes\Advanced\Langs\no.js" />
    <Content Include="Umbraco_Client\Tinymce3\Themes\Advanced\Langs\no_dlg.js" />
    <Content Include="Umbraco_Client\Tinymce3\Themes\Advanced\Langs\pl.js" />
    <Content Include="Umbraco_Client\Tinymce3\Themes\Advanced\Langs\pl_dlg.js" />
    <Content Include="Umbraco_Client\Tinymce3\Themes\Advanced\Langs\pt.js" />
    <Content Include="Umbraco_Client\Tinymce3\Themes\Advanced\Langs\pt_dlg.js" />
    <Content Include="Umbraco_Client\Tinymce3\Themes\Advanced\Langs\sv.js" />
    <Content Include="Umbraco_Client\Tinymce3\Themes\Advanced\Langs\sv_dlg.js" />
    <Content Include="Umbraco_Client\Tinymce3\Themes\Advanced\Langs\zh.js" />
    <Content Include="Umbraco_Client\Tinymce3\Themes\Advanced\Langs\zh_dlg.js" />
    <Content Include="Umbraco_Client\Tinymce3\Themes\Advanced\link.htm" />
    <Content Include="Umbraco_Client\Tinymce3\Themes\Advanced\shortcuts.htm" />
    <Content Include="Umbraco_Client\Tinymce3\Themes\Advanced\Skins\Default\content.css" />
    <Content Include="Umbraco_Client\Tinymce3\Themes\Advanced\Skins\Default\dialog.css" />
    <Content Include="Umbraco_Client\Tinymce3\Themes\Advanced\Skins\Default\Img\buttons.png" />
    <Content Include="Umbraco_Client\Tinymce3\Themes\Advanced\Skins\Default\Img\items.gif" />
    <Content Include="Umbraco_Client\Tinymce3\Themes\Advanced\Skins\Default\Img\menu_arrow.gif" />
    <Content Include="Umbraco_Client\Tinymce3\Themes\Advanced\Skins\Default\Img\menu_check.gif" />
    <Content Include="Umbraco_Client\Tinymce3\Themes\Advanced\Skins\Default\Img\progress.gif" />
    <Content Include="Umbraco_Client\Tinymce3\Themes\Advanced\Skins\Default\Img\tabs.gif" />
    <Content Include="Umbraco_Client\Tinymce3\Themes\Advanced\Skins\Default\ui.css" />
    <Content Include="Umbraco_Client\Tinymce3\Themes\Advanced\Skins\Highcontrast\content.css" />
    <Content Include="Umbraco_Client\Tinymce3\Themes\Advanced\Skins\Highcontrast\dialog.css" />
    <Content Include="Umbraco_Client\Tinymce3\Themes\Advanced\Skins\Highcontrast\ui.css" />
    <Content Include="Umbraco_Client\Tinymce3\Themes\Advanced\Skins\O2k7\content.css" />
    <Content Include="Umbraco_Client\Tinymce3\Themes\Advanced\Skins\O2k7\dialog.css" />
    <Content Include="Umbraco_Client\Tinymce3\Themes\Advanced\Skins\O2k7\Img\button_bg.png" />
    <Content Include="Umbraco_Client\Tinymce3\Themes\Advanced\Skins\O2k7\Img\button_bg_black.png" />
    <Content Include="Umbraco_Client\Tinymce3\Themes\Advanced\Skins\O2k7\Img\button_bg_silver.png" />
    <Content Include="Umbraco_Client\Tinymce3\Themes\Advanced\Skins\O2k7\ui.css" />
    <Content Include="Umbraco_Client\Tinymce3\Themes\Advanced\Skins\O2k7\ui_black.css" />
    <Content Include="Umbraco_Client\Tinymce3\Themes\Advanced\Skins\O2k7\ui_silver.css" />
    <Content Include="Umbraco_Client\Tinymce3\Themes\Advanced\source_editor.htm" />
    <Content Include="Umbraco_Client\Tinymce3\Themes\Simple\Langs\da.js" />
    <Content Include="Umbraco_Client\Tinymce3\Themes\Simple\Langs\de.js" />
    <Content Include="Umbraco_Client\Tinymce3\Themes\Simple\Langs\fi.js" />
    <Content Include="Umbraco_Client\Tinymce3\Themes\Simple\Langs\fr.js" />
    <Content Include="Umbraco_Client\Tinymce3\Themes\Simple\Langs\he.js" />
    <Content Include="Umbraco_Client\Tinymce3\Themes\Simple\Langs\it.js" />
    <Content Include="Umbraco_Client\Tinymce3\Themes\Simple\Langs\ja.js" />
    <Content Include="Umbraco_Client\Tinymce3\Themes\Simple\Langs\nl.js" />
    <Content Include="Umbraco_Client\Tinymce3\Themes\Simple\Langs\no.js" />
    <Content Include="Umbraco_Client\Tinymce3\Themes\Simple\Langs\pl.js" />
    <Content Include="Umbraco_Client\Tinymce3\Themes\Simple\Langs\pt.js" />
    <Content Include="Umbraco_Client\Tinymce3\Themes\Simple\Langs\sv.js" />
    <Content Include="Umbraco_Client\Tinymce3\Themes\Simple\Langs\zh.js" />
    <Content Include="Umbraco_Client\Tinymce3\Themes\Umbraco\about.htm" />
    <Content Include="Umbraco_Client\Tinymce3\Themes\Umbraco\anchor.htm" />
    <Content Include="Umbraco_Client\Tinymce3\Themes\Umbraco\charmap.htm" />
    <Content Include="Umbraco_Client\Tinymce3\Themes\Umbraco\color_picker.htm" />
    <Content Include="Umbraco_Client\Tinymce3\Themes\Umbraco\editor_template_src.js" />
    <Content Include="Umbraco_Client\Tinymce3\Themes\Umbraco\image.htm" />
    <Content Include="Umbraco_Client\Tinymce3\Themes\Umbraco\Img\colorpicker.jpg" />
    <Content Include="Umbraco_Client\Tinymce3\Themes\Umbraco\Img\flash.gif" />
    <Content Include="Umbraco_Client\Tinymce3\Themes\Umbraco\Img\icons.gif" />
    <Content Include="Umbraco_Client\Tinymce3\Themes\Umbraco\Img\iframe.gif" />
    <Content Include="Umbraco_Client\Tinymce3\Themes\Umbraco\Img\pagebreak.gif" />
    <Content Include="Umbraco_Client\Tinymce3\Themes\Umbraco\Img\quicktime.gif" />
    <Content Include="Umbraco_Client\Tinymce3\Themes\Umbraco\Img\realmedia.gif" />
    <Content Include="Umbraco_Client\Tinymce3\Themes\Umbraco\Img\shockwave.gif" />
    <Content Include="Umbraco_Client\Tinymce3\Themes\Umbraco\Img\trans.gif" />
    <Content Include="Umbraco_Client\Tinymce3\Themes\Umbraco\Img\video.gif" />
    <Content Include="Umbraco_Client\Tinymce3\Themes\Umbraco\Img\windowsmedia.gif" />
    <Content Include="Umbraco_Client\Tinymce3\Themes\Umbraco\Js\about.js" />
    <Content Include="Umbraco_Client\Tinymce3\Themes\Umbraco\Js\anchor.js" />
    <Content Include="Umbraco_Client\Tinymce3\Themes\Umbraco\Js\charmap.js" />
    <Content Include="Umbraco_Client\Tinymce3\Themes\Umbraco\Js\color_picker.js" />
    <Content Include="Umbraco_Client\Tinymce3\Themes\Umbraco\Js\image.js" />
    <Content Include="Umbraco_Client\Tinymce3\Themes\Umbraco\Js\link.js" />
    <Content Include="Umbraco_Client\Tinymce3\Themes\Umbraco\Js\source_editor.js" />
    <Content Include="Umbraco_Client\Tinymce3\Themes\Umbraco\Langs\da.js" />
    <Content Include="Umbraco_Client\Tinymce3\Themes\Umbraco\Langs\da_dlg.js" />
    <Content Include="Umbraco_Client\Tinymce3\Themes\Umbraco\Langs\de.js" />
    <Content Include="Umbraco_Client\Tinymce3\Themes\Umbraco\Langs\de_dlg.js" />
    <Content Include="Umbraco_Client\Tinymce3\Themes\Umbraco\Langs\en.js" />
    <Content Include="Umbraco_Client\Tinymce3\Themes\Umbraco\Langs\en_dlg.js" />
    <Content Include="Umbraco_Client\Tinymce3\Themes\Umbraco\Langs\en_us.js" />
    <Content Include="Umbraco_Client\Tinymce3\Themes\Umbraco\Langs\en_us_dlg.js" />
    <Content Include="Umbraco_Client\Tinymce3\Themes\Umbraco\Langs\es.js" />
    <Content Include="Umbraco_Client\Tinymce3\Themes\Umbraco\Langs\es_dlg.js" />
    <Content Include="Umbraco_Client\Tinymce3\Themes\Umbraco\Langs\fr.js" />
    <Content Include="Umbraco_Client\Tinymce3\Themes\Umbraco\Langs\fr_dlg.js" />
    <Content Include="Umbraco_Client\Tinymce3\Themes\Umbraco\Langs\he.js" />
    <Content Include="Umbraco_Client\Tinymce3\Themes\Umbraco\Langs\he_dlg.js" />
    <Content Include="Umbraco_Client\Tinymce3\Themes\Umbraco\Langs\it.js" />
    <Content Include="Umbraco_Client\Tinymce3\Themes\Umbraco\Langs\it_dlg.js" />
    <Content Include="Umbraco_Client\Tinymce3\Themes\Umbraco\Langs\ja.js" />
    <Content Include="Umbraco_Client\Tinymce3\Themes\Umbraco\Langs\ja_dlg.js" />
    <Content Include="Umbraco_Client\Tinymce3\Themes\Umbraco\Langs\ko.js" />
    <Content Include="Umbraco_Client\Tinymce3\Themes\Umbraco\Langs\ko_dlg.js" />
    <Content Include="Umbraco_Client\Tinymce3\Themes\Umbraco\Langs\nl.js" />
    <Content Include="Umbraco_Client\Tinymce3\Themes\Umbraco\Langs\nl_dlg.js" />
    <Content Include="Umbraco_Client\Tinymce3\Themes\Umbraco\Langs\no.js" />
    <Content Include="Umbraco_Client\Tinymce3\Themes\Umbraco\Langs\no_dlg.js" />
    <Content Include="Umbraco_Client\Tinymce3\Themes\Umbraco\Langs\ru.js" />
    <Content Include="Umbraco_Client\Tinymce3\Themes\Umbraco\Langs\ru_dlg.js" />
    <Content Include="Umbraco_Client\Tinymce3\Themes\Umbraco\Langs\sv.js" />
    <Content Include="Umbraco_Client\Tinymce3\Themes\Umbraco\Langs\sv_dlg.js" />
    <Content Include="Umbraco_Client\Tinymce3\Themes\Umbraco\Langs\zh.js" />
    <Content Include="Umbraco_Client\Tinymce3\Themes\Umbraco\Langs\zh_dlg.js" />
    <Content Include="Umbraco_Client\Tinymce3\Themes\Umbraco\link.htm" />
    <Content Include="Umbraco_Client\Tinymce3\Themes\Umbraco\shortcuts.htm" />
    <Content Include="Umbraco_Client\Tinymce3\Themes\Umbraco\Skins\Umbraco\content.css" />
    <Content Include="Umbraco_Client\Tinymce3\Themes\Umbraco\Skins\Umbraco\dialog.css" />
    <Content Include="Umbraco_Client\Tinymce3\Themes\Umbraco\Skins\Umbraco\Img\buttons.png" />
    <Content Include="Umbraco_Client\Tinymce3\Themes\Umbraco\Skins\Umbraco\Img\items.gif" />
    <Content Include="Umbraco_Client\Tinymce3\Themes\Umbraco\Skins\Umbraco\Img\menu_arrow.gif" />
    <Content Include="Umbraco_Client\Tinymce3\Themes\Umbraco\Skins\Umbraco\Img\menu_check.gif" />
    <Content Include="Umbraco_Client\Tinymce3\Themes\Umbraco\Skins\Umbraco\Img\progress.gif" />
    <Content Include="Umbraco_Client\Tinymce3\Themes\Umbraco\Skins\Umbraco\Img\tabs.gif" />
    <Content Include="Umbraco_Client\Tinymce3\Themes\Umbraco\Skins\Umbraco\ui.css" />
    <Content Include="Umbraco_Client\Tinymce3\Themes\Umbraco\source_editor.htm" />
    <Content Include="Umbraco_Client\Tinymce3\Themes\Simple\editor_template.js" />
    <Content Include="Umbraco_Client\Tinymce3\Themes\Simple\editor_template_src.js" />
    <Content Include="Umbraco_Client\Tinymce3\Themes\Simple\Img\icons.gif" />
    <Content Include="Umbraco_Client\Tinymce3\Themes\Simple\Langs\en.js" />
    <Content Include="Umbraco_Client\Tinymce3\Themes\Simple\Skins\Default\content.css" />
    <Content Include="Umbraco_Client\Tinymce3\Themes\Simple\Skins\Default\ui.css" />
    <Content Include="Umbraco_Client\Tinymce3\Themes\Simple\Skins\O2k7\content.css" />
    <Content Include="Umbraco_Client\Tinymce3\Themes\Simple\Skins\O2k7\Img\button_bg.png" />
    <Content Include="Umbraco_Client\Tinymce3\Themes\Simple\Skins\O2k7\ui.css" />
    <Content Include="Umbraco_Client\Tinymce3\tiny_mce.js" />
    <Content Include="Umbraco_Client\Tinymce3\tiny_mce_popup.js" />
    <Content Include="Umbraco_Client\Tinymce3\tiny_mce_src.js" />
    <Content Include="Umbraco_Client\Tinymce3\Utils\editable_selects.js" />
    <Content Include="Umbraco_Client\Tinymce3\Utils\form_utils.js" />
    <Content Include="Umbraco_Client\Tinymce3\Utils\mctabs.js" />
    <Content Include="Umbraco_Client\Tinymce3\Utils\validate.js" />
    <Content Include="Umbraco\Images\Editor\insMacroSB.png" />
    <Content Include="Umbraco\Images\Editor\insRazorMacro.png" />
    <Content Include="Umbraco_Client\Application\JQuery\jquery.hotkeys.js" />
    <Content Include="Umbraco_Client\MaskedInput\jquery.maskedinput-1.3.min.js" />
    <Content Include="Umbraco_Client\Splitbutton\Images\splitbutton_hover.png" />
    <Content Include="Umbraco_Client\Splitbutton\Images\splitbutton_downarrow.png" />
    <Content Include="Umbraco_Client\Splitbutton\splitbutton.css" />
    <Content Include="Umbraco_Client\Installer\Images\bg-inp-big.png" />
    <Content Include="Umbraco_Client\Modal\jquery.simplemodal.1.4.1.custom.js" />
    <Content Include="Umbraco_Client\Jeditable\jquery.jeditable.js" />
    <Content Include="Umbraco_Client\Installer\Css\all.css" />
    <Content Include="Umbraco_Client\Installer\Css\form.css" />
    <Content Include="Umbraco_Client\Installer\Css\jquery-ui-1.8.6.custom.css" />
    <Content Include="Umbraco_Client\Installer\Css\lt7.css" />
    <Content Include="Umbraco_Client\Installer\Css\reset.css" />
    <Content Include="Umbraco_Client\Installer\Images\bg-bhuiness-cl.gif" />
    <Content Include="Umbraco_Client\Installer\Images\bg-bhuiness-cr.gif" />
    <Content Include="Umbraco_Client\Installer\Images\bg-bhuiness.jpg" />
    <Content Include="Umbraco_Client\Installer\Images\bg-blog-cl.gif" />
    <Content Include="Umbraco_Client\Installer\Images\bg-blog-cr.gif" />
    <Content Include="Umbraco_Client\Installer\Images\bg-blog.jpg" />
    <Content Include="Umbraco_Client\Installer\Images\bg-drop-b.png" />
    <Content Include="Umbraco_Client\Installer\Images\bg-drop-c.gif" />
    <Content Include="Umbraco_Client\Installer\Images\bg-drop-t.png" />
    <Content Include="Umbraco_Client\Installer\Images\bg-header.png" />
    <Content Include="Umbraco_Client\Installer\Images\bg-img-ie.png" />
    <Content Include="Umbraco_Client\Installer\Images\bg-img.png" />
    <Content Include="Umbraco_Client\Installer\Images\bg-inp-error.png" />
    <Content Include="Umbraco_Client\Installer\Images\bg-inp.png" />
    <Content Include="Umbraco_Client\Installer\Images\bg-lightbox-b.png" />
    <Content Include="Umbraco_Client\Installer\Images\bg-lightbox-t.png" />
    <Content Include="Umbraco_Client\Installer\Images\bg-normal-cl.gif" />
    <Content Include="Umbraco_Client\Installer\Images\bg-normal-cr.gif" />
    <Content Include="Umbraco_Client\Installer\Images\bg-normal.jpg" />
    <Content Include="Umbraco_Client\Installer\Images\bg-paging-h.png" />
    <Content Include="Umbraco_Client\Installer\Images\bg-paging.png" />
    <Content Include="Umbraco_Client\Installer\Images\bg-personal-cl.gif" />
    <Content Include="Umbraco_Client\Installer\Images\bg-personal-cr.gif" />
    <Content Include="Umbraco_Client\Installer\Images\bg-personal.jpg" />
    <Content Include="Umbraco_Client\Installer\Images\bg-simple-cl.gif" />
    <Content Include="Umbraco_Client\Installer\Images\bg-simple-cr.gif" />
    <Content Include="Umbraco_Client\Installer\Images\bg-simple.jpg" />
    <Content Include="Umbraco_Client\Installer\Images\btn-accept.png" />
    <Content Include="Umbraco_Client\Installer\Images\btn-blog.png" />
    <Content Include="Umbraco_Client\Installer\Images\btn-buisness.png" />
    <Content Include="Umbraco_Client\Installer\Images\btn-close.png" />
    <Content Include="Umbraco_Client\Installer\Images\btn-continue.png" />
    <Content Include="Umbraco_Client\Installer\Images\btn-create-hover.png" />
    <Content Include="Umbraco_Client\Installer\Images\btn-create.png" />
    <Content Include="Umbraco_Client\Installer\Images\btn-get.png" />
    <Content Include="Umbraco_Client\Installer\Images\btn-install-gal.png" />
    <Content Include="Umbraco_Client\Installer\Images\btn-install-hover.png" />
    <Content Include="Umbraco_Client\Installer\Images\btn-install.png" />
    <Content Include="Umbraco_Client\Installer\Images\btn-next.png" />
    <Content Include="Umbraco_Client\Installer\Images\btn-no-thanks.png" />
    <Content Include="Umbraco_Client\Installer\Images\btn-no.png" />
    <Content Include="Umbraco_Client\Installer\Images\btn-personal.png" />
    <Content Include="Umbraco_Client\Installer\Images\btn-prev.png" />
    <Content Include="Umbraco_Client\Installer\Images\btn-preview-web.png" />
    <Content Include="Umbraco_Client\Installer\Images\btn-preview.png" />
    <Content Include="Umbraco_Client\Installer\Images\btn-set.png" />
    <Content Include="Umbraco_Client\Installer\Images\btn-simple.png" />
    <Content Include="Umbraco_Client\Installer\Images\btn-yes.png" />
    <Content Include="Umbraco_Client\Installer\Images\bul1.png" />
    <Content Include="Umbraco_Client\Installer\Images\bul2.gif" />
    <Content Include="Umbraco_Client\Installer\Images\bul3.png" />
    <Content Include="Umbraco_Client\Installer\Images\bul4.gif" />
    <Content Include="Umbraco_Client\Installer\Images\ico-invalidaing.png" />
    <Content Include="Umbraco_Client\Installer\Images\ico-validaing.png" />
    <Content Include="Umbraco_Client\Installer\Images\img01.jpg" />
    <Content Include="Umbraco_Client\Installer\Images\img02.jpg" />
    <Content Include="Umbraco_Client\Installer\Images\img03.jpg" />
    <Content Include="Umbraco_Client\Installer\Images\img04.jpg" />
    <Content Include="Umbraco_Client\Installer\Images\img05.jpg" />
    <Content Include="Umbraco_Client\Installer\Images\img06.jpg" />
    <Content Include="Umbraco_Client\Installer\Images\img07.jpg" />
    <Content Include="Umbraco_Client\Installer\Images\img08.jpg" />
    <Content Include="Umbraco_Client\Installer\Images\img09.jpg" />
    <Content Include="Umbraco_Client\Installer\Images\img10.jpg" />
    <Content Include="Umbraco_Client\Installer\Images\img11.jpg" />
    <Content Include="Umbraco_Client\Installer\Images\loader.gif" />
    <Content Include="Umbraco_Client\Installer\Images\logo.gif" />
    <Content Include="Umbraco_Client\Installer\Images\none.gif" />
    <Content Include="Umbraco_Client\Installer\Images\pbar-ani.gif" />
    <Content Include="Umbraco_Client\Installer\Images\select-button.png" />
    <Content Include="Umbraco_Client\Installer\Images\select-center.png" />
    <Content Include="Umbraco_Client\Installer\Images\select-left-2.png" />
    <Content Include="Umbraco_Client\Installer\Images\select-left.png" />
    <Content Include="Umbraco_Client\Installer\Images\sep1.png" />
    <Content Include="Umbraco_Client\Installer\Images\ui-bg_diagonals-thick_18_b81900_40x40.png" />
    <Content Include="Umbraco_Client\Installer\Images\ui-bg_diagonals-thick_20_666666_40x40.png" />
    <Content Include="Umbraco_Client\Installer\Images\ui-bg_flat_10_000000_40x100.png" />
    <Content Include="Umbraco_Client\Installer\Images\ui-bg_glass_100_f6f6f6_1x400.png" />
    <Content Include="Umbraco_Client\Installer\Images\ui-bg_glass_100_fdf5ce_1x400.png" />
    <Content Include="Umbraco_Client\Installer\Images\ui-bg_glass_65_ffffff_1x400.png" />
    <Content Include="Umbraco_Client\Installer\Images\ui-bg_gloss-wave_35_f6a828_500x100.png" />
    <Content Include="Umbraco_Client\Installer\Images\ui-bg_highlight-soft_100_eeeeee_1x100.png" />
    <Content Include="Umbraco_Client\Installer\Images\ui-bg_highlight-soft_75_ffe45c_1x100.png" />
    <Content Include="Umbraco_Client\Installer\Images\ui-icons_222222_256x240.png" />
    <Content Include="Umbraco_Client\Installer\Images\ui-icons_228ef1_256x240.png" />
    <Content Include="Umbraco_Client\Installer\Images\ui-icons_ef8c08_256x240.png" />
    <Content Include="Umbraco_Client\Installer\Images\ui-icons_ffd27a_256x240.png" />
    <Content Include="Umbraco_Client\Installer\Images\ui-icons_ffffff_256x240.png" />
    <Content Include="Umbraco_Client\Installer\Js\ie-png.js" />
    <Content Include="Umbraco_Client\Installer\Js\jquery.1.4.4.js" />
    <Content Include="Umbraco_Client\Installer\Js\jquery.main.js" />
    <Content Include="Umbraco_Client\Installer\Js\jquery.ui.selectmenu.js" />
    <Content Include="Install\Steps\database.ascx" />
    <Content Include="Install\Steps\renaming.ascx" />
    <Content Include="Install\Steps\StarterKits.ascx" />
    <Content Include="Install\Steps\Skinning\loadStarterKits.ascx" />
    <Content Include="Install\Title.ascx" />
    <Content Include="Install\InstallerRestService.aspx" />
    <Content Include="Umbraco\Config\Lang\ko.xml" />
    <Content Include="Umbraco\Dashboard\FeedProxy.aspx" />
    <Content Include="Umbraco\Developer\Packages\StarterKits.aspx" />
    <Content Include="Umbraco\helpRedirect.aspx" />
    <Content Include="Umbraco\Images\aboutNew.png" />
    <Content Include="Umbraco\Images\Editor\skin.gif" />
    <Content Include="Umbraco\Images\loginBg.png" />
    <Content Include="Umbraco\Images\SpeechBubble\speechbubble_body.png" />
    <Content Include="Umbraco\Images\SpeechBubble\speechbubble_bottom.png" />
    <Content Include="Umbraco\Images\SpeechBubble\speechbubble_top.png" />
    <Content Include="Umbraco\Images\umbracoSplash.png" />
    <Content Include="Umbraco\Images\Umbraco\settingSkin.gif" />
    <Content Include="Umbraco\Members\MemberSearch.ascx" />
    <Content Include="Umbraco_Client\Application\JQuery\jquery.idle-timer.js" />
    <Content Include="Umbraco_Client\Colorpicker\Css\colorpicker.css" />
    <Content Include="Umbraco_Client\Colorpicker\Images\blank.gif" />
    <Content Include="Umbraco_Client\Colorpicker\Images\colorpicker_background.png" />
    <Content Include="Umbraco_Client\Colorpicker\Images\colorpicker_hex.png" />
    <Content Include="Umbraco_Client\Colorpicker\Images\colorpicker_hsb_b.png" />
    <Content Include="Umbraco_Client\Colorpicker\Images\colorpicker_hsb_h.png" />
    <Content Include="Umbraco_Client\Colorpicker\Images\colorpicker_hsb_s.png" />
    <Content Include="Umbraco_Client\Colorpicker\Images\colorpicker_indic.gif" />
    <Content Include="Umbraco_Client\Colorpicker\Images\colorpicker_overlay.png" />
    <Content Include="Umbraco_Client\Colorpicker\Images\colorpicker_rgb_b.png" />
    <Content Include="Umbraco_Client\Colorpicker\Images\colorpicker_rgb_g.png" />
    <Content Include="Umbraco_Client\Colorpicker\Images\colorpicker_rgb_r.png" />
    <Content Include="Umbraco_Client\Colorpicker\Images\colorpicker_select.gif" />
    <Content Include="Umbraco_Client\Colorpicker\Images\colorpicker_submit.png" />
    <Content Include="Umbraco_Client\Colorpicker\Images\custom_background.png" />
    <Content Include="Umbraco_Client\Colorpicker\Images\custom_hex.png" />
    <Content Include="Umbraco_Client\Colorpicker\Images\custom_hsb_b.png" />
    <Content Include="Umbraco_Client\Colorpicker\Images\custom_hsb_h.png" />
    <Content Include="Umbraco_Client\Colorpicker\Images\custom_hsb_s.png" />
    <Content Include="Umbraco_Client\Colorpicker\Images\custom_indic.gif" />
    <Content Include="Umbraco_Client\Colorpicker\Images\custom_rgb_b.png" />
    <Content Include="Umbraco_Client\Colorpicker\Images\custom_rgb_g.png" />
    <Content Include="Umbraco_Client\Colorpicker\Images\custom_rgb_r.png" />
    <Content Include="Umbraco_Client\Colorpicker\Images\custom_submit.png" />
    <Content Include="Umbraco_Client\Colorpicker\Images\select.png" />
    <Content Include="Umbraco_Client\Colorpicker\Images\select2.png" />
    <Content Include="Umbraco_Client\Colorpicker\Images\slider.png" />
    <Content Include="Umbraco_Client\Colorpicker\Js\colorpicker.js" />
    <Content Include="Umbraco_Client\MacroContainer\macroContainer.css" />
    <Content Include="Umbraco_Client\Mousewheel\jquery.mousewheel.js" />
    <Content Include="Umbraco_Client\Ui\base2.js" />
    <Content Include="Umbraco_Client\Ui\jquery.alphanumeric.js" />
    <Content Include="Umbraco_Client\Ui\jquery.tooltip.min.js" />
    <Content Include="Umbraco_Client\Ui\json2.js" />
    <Content Include="Umbraco_Client\Ui\knockout.js" />
    <Content Include="Umbraco_Client\Ui\knockout.mapping.js" />
    <Content Include="Umbraco_Client\ui\ui-lightness\images\ui-bg_diagonals-thick_18_b81900_40x40.png" />
    <Content Include="Umbraco_Client\ui\ui-lightness\images\ui-bg_diagonals-thick_20_666666_40x40.png" />
    <Content Include="Umbraco_Client\ui\ui-lightness\images\ui-bg_flat_10_000000_40x100.png" />
    <Content Include="Umbraco_Client\ui\ui-lightness\images\ui-bg_glass_100_f6f6f6_1x400.png" />
    <Content Include="Umbraco_Client\ui\ui-lightness\images\ui-bg_glass_100_fdf5ce_1x400.png" />
    <Content Include="Umbraco_Client\ui\ui-lightness\images\ui-bg_glass_65_ffffff_1x400.png" />
    <Content Include="Umbraco_Client\ui\ui-lightness\images\ui-bg_gloss-wave_35_f6a828_500x100.png" />
    <Content Include="Umbraco_Client\ui\ui-lightness\images\ui-bg_highlight-soft_100_eeeeee_1x100.png" />
    <Content Include="Umbraco_Client\ui\ui-lightness\images\ui-bg_highlight-soft_75_ffe45c_1x100.png" />
    <Content Include="Umbraco_Client\ui\ui-lightness\images\ui-icons_222222_256x240.png" />
    <Content Include="Umbraco_Client\ui\ui-lightness\images\ui-icons_228ef1_256x240.png" />
    <Content Include="Umbraco_Client\ui\ui-lightness\images\ui-icons_ef8c08_256x240.png" />
    <Content Include="Umbraco_Client\ui\ui-lightness\images\ui-icons_ffd27a_256x240.png" />
    <Content Include="Umbraco_Client\ui\ui-lightness\images\ui-icons_ffffff_256x240.png" />
    <Content Include="Umbraco\endPreview.aspx" />
    <Content Include="Umbraco_Client\Application\HistoryManager.js" />
    <Content Include="Umbraco_Client\Application\JQuery\jquery.ba-bbq.min.js" />
    <Content Include="Umbraco_Client\Preview\previewModeBadge.png" />
    <Content Include="Umbraco_Client\Preview\umbracoPreview.css" />
    <Content Include="Umbraco_Client\Tree\Themes\Umbraco\arrows.png" />
    <Content Include="Umbraco_Client\Ui\dd.css" />
    <Content Include="Umbraco_Client\Ui\dd_arrow.gif" />
    <Content Include="Umbraco_Client\Ui\jquery.dd.js" />
    <Content Include="Umbraco\Xslt\Templates\Schema2\Breadcrumb.xslt" />
    <Content Include="Umbraco\Xslt\Templates\Schema2\Clean.xslt" />
    <Content Include="Umbraco\Xslt\Templates\Schema2\ListSubPagesAsThumbnails.xslt" />
    <Content Include="Umbraco\Xslt\Templates\Schema2\ListSubPagesByDateAndLimit.xslt" />
    <Content Include="Umbraco\Xslt\Templates\Schema2\ListSubPagesByDocumentType.xslt" />
    <Content Include="Umbraco\Xslt\Templates\Schema2\ListSubPagesByLevel.xslt" />
    <Content Include="Umbraco\Xslt\Templates\Schema2\ListSubPagesFromAChangableSource.xslt" />
    <Content Include="Umbraco\Xslt\Templates\Schema2\ListSubPagesFromCurrentPage.xslt" />
    <Content Include="Umbraco\Xslt\Templates\Schema2\ListThumbnailsFromCurrentPage.xslt" />
    <Content Include="Umbraco\Xslt\Templates\Schema2\ListWholeStructureFromCurrentPage.xslt" />
    <Content Include="Umbraco\Xslt\Templates\Schema2\NavigationPrototype.xslt" />
    <Content Include="Umbraco\Xslt\Templates\Schema2\RelatedLinks.xslt" />
    <Content Include="Umbraco\Xslt\Templates\Schema2\RSSFeed.xslt" />
    <Content Include="Umbraco\Xslt\Templates\Schema2\Sitemap.xslt" />
    <Content Include="Umbraco\Xslt\Templates\Schema2\TablePrototype.xslt" />
    <Content Include="Umbraco\Dialogs\Preview.aspx" />
    <Content Include="Umbraco_Client\DateTimePicker\Images\calSprite.png" />
    <Content Include="Umbraco_Client\DateTimePicker\Images\ui-icons_666666_256x240.png" />
    <Content Include="Umbraco_Client\DateTimePicker\Images\ui-icons_999999_256x240.png" />
    <Content Include="Umbraco_Client\DateTimePicker\umbDateTimePicker.js" />
    <Content Include="Umbraco\Controls\passwordChanger.ascx" />
    <Content Include="Umbraco\Controls\ProgressBar.ascx" />
    <Content Include="Umbraco_Client\DateTimePicker\datetimepicker.css" />
    <Content Include="Umbraco_Client\DateTimePicker\timepicker.js" />
    <Content Include="Umbraco\Controls\ContentTypeControlNew.ascx" />
    <Content Include="Umbraco\Controls\GenericProperties\GenericProperty.ascx" />
    <Content Include="Umbraco\Create\DlrScripting.ascx" />
    <Content Include="Umbraco\Images\Umbraco\developerRuby.gif" />
    <Content Include="Umbraco\Images\Umbraco\developerScript.gif" />
    <Content Include="Umbraco_Client\Tree\sprites.png" />
    <Content Include="Umbraco_Client\Tree\sprites_ie6.gif" />
    <Content Include="Umbraco\Controls\Images\ImageViewer.ascx" />
    <Content Include="Umbraco\Controls\Images\ImageViewer.js" />
    <Content Include="Umbraco\Controls\Images\ImageViewerUpdater.asmx" />
    <Content Include="Umbraco\Controls\Images\UploadMediaImage.ascx" />
    <Content Include="Umbraco\Controls\Images\UploadMediaImage.js" />
    <Content Include="Umbraco\Controls\Tree\TreeControl.ascx" />
    <Content Include="Umbraco\Images\throbber.gif" />
    <Content Include="Umbraco\Js\UmbracoSpeechBubbleInit.js" />
    <Content Include="Umbraco\Search\QuickSearch.ascx" />
    <Content Include="Umbraco\Images\Umbraco\bin.png" />
    <Content Include="Umbraco\Images\Umbraco\bin_closed.png" />
    <Content Include="Umbraco\Images\Umbraco\bin_empty.png" />
    <Content Include="Umbraco_Client\Application\JQuery\jquery.noconflict-invoke.js" />
    <Content Include="Umbraco_Client\Application\JQuery\VerticalAlign.js" />
    <Content Include="Umbraco_Client\Application\UrlEncoder.js" />
    <Content Include="Umbraco_Client\CodeArea\UmbracoEditor.js" />
    <Content Include="Umbraco_Client\CodeMirror\Css\csscolors.css" />
    <Content Include="Umbraco_Client\CodeMirror\Css\docs.css" />
    <Content Include="Umbraco_Client\CodeMirror\Css\jscolors.css" />
    <Content Include="Umbraco_Client\CodeMirror\Css\people.jpg" />
    <Content Include="Umbraco_Client\CodeMirror\Css\pythoncolors.css" />
    <Content Include="Umbraco_Client\CodeMirror\Css\sparqlcolors.css" />
    <Content Include="Umbraco_Client\CodeMirror\Css\umbracoCustom.css" />
    <Content Include="Umbraco_Client\CodeMirror\Css\xmlcolors.css" />
    <Content Include="Umbraco_Client\Tree\UmbracoContext.js" />
    <Content Include="Umbraco_Client\Tree\jquery.tree.checkbox.js" />
    <Content Include="Umbraco_Client\Tree\jquery.tree.contextmenu.js" />
    <Content Include="Umbraco_Client\Tree\jquery.tree.js" />
    <Content Include="Umbraco_Client\Tree\jquery.tree.metadata.js" />
    <Content Include="Umbraco_Client\Tree\Themes\Default\dot_for_ie.gif" />
    <Content Include="Umbraco_Client\Tree\Themes\Default\icons.png" />
    <Content Include="Umbraco_Client\Tree\Themes\Umbraco\icons.png" />
    <Content Include="default.aspx" />
    <Content Include="Install\default.aspx" />
    <Content Include="Install\Steps\license.ascx" />
    <Content Include="Umbraco\Actions\delete.aspx" />
    <Content Include="Umbraco\Actions\editContent.aspx" />
    <Content Include="Umbraco\Actions\preview.aspx" />
    <Content Include="Umbraco\Actions\publish.aspx" />
    <Content Include="Umbraco\Channels\rsd.aspx" />
    <Content Include="Umbraco\Channels\wlwmanifest.aspx" />
    <Content Include="Umbraco\Config\Lang\da.xml" />
    <Content Include="Umbraco\Config\Lang\de.xml" />
    <Content Include="Umbraco\Config\Lang\es.xml" />
    <Content Include="Umbraco\Config\Lang\fr.xml" />
    <Content Include="Umbraco\Config\Lang\it.xml" />
    <Content Include="Umbraco\Config\Lang\nl.xml" />
    <Content Include="Umbraco\Config\Lang\no.xml" />
    <Content Include="Umbraco\Config\Lang\sv.xml" />
    <Content Include="Umbraco\Css\permissionsEditor.css" />
    <Content Include="Umbraco\Dialogs\mediaPicker.aspx" />
    <Content Include="Umbraco\Images\Editor\spellchecker.gif" />
    <Content Include="Umbraco\Webservices\MacroContainerService.asmx" />
    <Content Include="Umbraco_Client\Application\JQuery\jquery.cookie.js" />
    <Content Include="Umbraco_Client\Imagecropper\Jcrop.gif" />
    <Content Include="Umbraco_Client\Tablesorting\Img\bg.gif" />
    <Content Include="Umbraco_Client\Tree\menuIcons.css" />
    <Content Include="Umbraco_Client\Tree\Themes\Default\style.css" />
    <Content Include="Umbraco_Client\Tree\Themes\Default\throbber.gif" />
    <Content Include="Umbraco_Client\Tree\Themes\marker.gif" />
    <Content Include="Umbraco_Client\Tree\Themes\marker_rtl.gif" />
    <Content Include="Umbraco_Client\Tree\Themes\plus.gif" />
    <Content Include="Umbraco_Client\Tree\Themes\remove.png" />
    <Content Include="Umbraco_Client\Tree\Themes\rename.png" />
    <Content Include="Umbraco_Client\Tree\Themes\Umbraco\check_0.png" />
    <Content Include="Umbraco_Client\Tree\Themes\Umbraco\check_1.png" />
    <Content Include="Umbraco_Client\Tree\Themes\Umbraco\check_2.png" />
    <Content Include="Umbraco_Client\Tree\Themes\Umbraco\context.gif" />
    <Content Include="Umbraco_Client\Tree\Themes\Umbraco\create.png" />
    <Content Include="Umbraco_Client\Tree\Themes\Umbraco\dot.gif" />
    <Content Include="Umbraco_Client\Tree\Themes\Umbraco\f.png" />
    <Content Include="Umbraco_Client\Tree\Themes\Umbraco\fminus.gif" />
    <Content Include="Umbraco_Client\Tree\Themes\Umbraco\fminus_rtl.gif" />
    <Content Include="Umbraco_Client\Tree\Themes\Umbraco\fplus.gif" />
    <Content Include="Umbraco_Client\Tree\Themes\Umbraco\fplus_rtl.gif" />
    <Content Include="Umbraco_Client\Tree\Themes\Umbraco\lastli.gif" />
    <Content Include="Umbraco_Client\Tree\Themes\Umbraco\lastli_rtl.gif" />
    <Content Include="Umbraco_Client\Tree\Themes\Umbraco\li.gif" />
    <Content Include="Umbraco_Client\Tree\Themes\Umbraco\style.css" />
    <Content Include="Umbraco_Client\Tree\Themes\Umbraco\throbber.gif" />
    <Content Include="Umbraco\Developer\Packages\proxy.htm" />
    <Content Include="Umbraco\Developer\Xslt\xsltVisualize.aspx" />
    <Content Include="Umbraco\Dialogs\empty.htm" />
    <Content Include="Umbraco\Dialogs\insertMasterpageContent.aspx" />
    <Content Include="Umbraco\Dialogs\insertMasterpagePlaceholder.aspx" />
    <Content Include="Umbraco\Dialogs\republish.aspx" />
    <Content Include="Umbraco\Dialogs\search.aspx" />
    <Content Include="Umbraco\Dialogs\SendPublish.aspx" />
    <Content Include="Umbraco\Create\script.ascx" />
    <Content Include="Umbraco_Client\Tree\treeIcons.css" />
    <Content Include="Umbraco\Images\Actions\sprites.png" />
    <Content Include="Umbraco_Client\Tree\Themes\Umbraco\contextMenuBg.gif" />
    <Content Include="Umbraco\Images\Editor\dictionaryItem.gif" />
    <Content Include="Umbraco\Images\Editor\media.gif" />
    <Content Include="Umbraco\Images\Editor\masterpageContent.gif" />
    <Content Include="Umbraco\Images\Editor\masterpagePlaceHolder.gif" />
    <Content Include="Umbraco\Images\Editor\xslVisualize.gif" />
    <Content Include="Umbraco\Images\false.png" />
    <Content Include="Umbraco\Images\new.png" />
    <Content Include="Umbraco\Images\Umbraco\sprites_ie6.gif" />
    <Content Include="Umbraco_Client\Application\JQuery\jquery-fieldselection.js" />
    <Content Include="Umbraco_Client\Application\JQuery\jquery.metadata.min.js" />
    <Content Include="Umbraco_Client\Application\UmbracoUtils.js" />
    <Content Include="Umbraco_Client\Application\UmbracoApplicationActions.js" />
    <Content Include="Umbraco_Client\Tree\NodeDefinition.js" />
    <Content Include="Umbraco_Client\Tree\UmbracoTree.js" />
    <Content Include="Umbraco_Client\Application\UmbracoClientManager.js" />
    <Content Include="Umbraco\Plugins\Tinymce3\InsertAnchor.aspx" />
    <Content Include="Umbraco\Plugins\Tinymce3\insertChar.aspx" />
    <Content Include="Umbraco\Webservices\TreeClientService.asmx" />
    <Content Include="Umbraco_Client\Application\NamespaceManager.js" />
    <Content Include="Umbraco_Client\PasswordStrength\passwordstrength.js" />
    <Content Include="Umbraco_Client\Ui\jQueryWresize.js" />
    <Content Include="Umbraco\Search\quickSearch.js" />
    <Content Include="Umbraco\Members\search.aspx" />
    <Content Include="Umbraco\Translation\details.aspx" />
    <Content Include="Umbraco_Client\Modal\modalBackground.gif" />
    <Content Include="Umbraco_Client\Modal\modalGradiant.gif" />
    <Content Include="Umbraco\Images\SpeechBubble\speechbubble.png" />
    <Content Include="Umbraco\Images\SpeechBubble\speechbubbleShadow.png" />
    <Content Include="Umbraco\Images\SpeechBubble\speechbubbleShadowNew.gif" />
    <Content Include="Umbraco\Images\SpeechBubble\error.png" />
    <Content Include="Umbraco\Images\SpeechBubble\info.png" />
    <Content Include="Umbraco\Images\SpeechBubble\save.png" />
    <Content Include="Umbraco\Images\SpeechBubble\success.png" />
    <Content Include="Umbraco\Images\SpeechBubble\warning.png" />
    <Content Include="Umbraco\Images\Thumbnails\developer.png" />
    <Content Include="Umbraco\Images\Thumbnails\doc.png" />
    <Content Include="Umbraco\Images\Thumbnails\docWithImage.png" />
    <Content Include="Umbraco\Images\Thumbnails\folder.png" />
    <Content Include="Umbraco\Images\Thumbnails\folder_media.png" />
    <Content Include="Umbraco\Images\Thumbnails\member.png" />
    <Content Include="Umbraco\Images\Thumbnails\memberGroup.png" />
    <Content Include="Umbraco\Images\Thumbnails\members.png" />
    <Content Include="Umbraco\Images\Thumbnails\template.png" />
    <Content Include="Umbraco\Images\Thumbnails\xml.png" />
    <Content Include="Umbraco\Images\toggleTreeOff.png" />
    <Content Include="Umbraco\Images\toggleTreeOn.png" />
    <Content Include="Umbraco\Images\true.png" />
    <Content Include="Umbraco\Images\Umbraco\developerDatatype.gif" />
    <Content Include="Umbraco\Images\Umbraco\settingMasterDatatype.gif" />
    <Content Include="Umbraco\Images\Umbraco\settingMasterTemplate.gif" />
    <Content Include="Umbraco\Images\Umbraco\sprites.png" />
    <Content Include="Umbraco\Images\Umbraco\nitros.gif" />
    <Content Include="Umbraco\Images\Umbraco\package.gif" />
    <Content Include="Umbraco\Images\Umbraco\repository.gif" />
    <Content Include="Umbraco\Images\Umbraco\uploadpackage.gif" />
    <Content Include="Umbraco_Client\Application\JQuery\jquery.autocomplete.js" />
    <Content Include="Umbraco\Developer\Packages\BrowseRepository.aspx" />
    <Content Include="Umbraco\Developer\Packages\directoryBrowser.aspx" />
    <Content Include="Umbraco\Developer\Packages\editPackage.aspx" />
    <Content Include="Umbraco\Developer\Packages\installedPackage.aspx" />
    <Content Include="Umbraco\Developer\Packages\LoadNitros.ascx" />
    <Content Include="Umbraco\Developer\Packages\SubmitPackage.aspx" />
    <Content Include="Umbraco\Dialogs\about.aspx" />
    <Content Include="Umbraco\Dialogs\AssignDomain.aspx" />
    <Content Include="Umbraco\Dialogs\create.aspx" />
    <Content Include="Umbraco\Dialogs\cruds.aspx" />
    <Content Include="Umbraco\Dialogs\emptyTrashcan.aspx" />
    <Content Include="Umbraco\Dialogs\exportDocumenttype.aspx" />
    <Content Include="Umbraco\Dialogs\imageViewer.aspx" />
    <Content Include="Umbraco\Dialogs\importDocumenttype.aspx" />
    <Content Include="Umbraco\Dialogs\insertMacro.aspx" />
    <Content Include="Umbraco\Dialogs\insertTable.aspx" />
    <Content Include="Umbraco\Dialogs\moveOrCopy.aspx" />
    <Content Include="Umbraco\Dialogs\notifications.aspx" />
    <Content Include="Umbraco\Developer\Packages\installer.aspx" />
    <Content Include="Umbraco\Dialogs\protectPage.aspx" />
    <Content Include="Umbraco\Dialogs\publish.aspx" />
    <Content Include="Umbraco\Dialogs\RegexWs.aspx" />
    <Content Include="Umbraco\Dialogs\rollBack.aspx" />
    <Content Include="Umbraco\Dialogs\sendToTranslation.aspx" />
    <Content Include="Umbraco\Dialogs\treePicker.aspx" />
    <Content Include="Umbraco\Dialogs\umbracoField.aspx" />
    <Content Include="Umbraco\Dialogs\uploadImage.aspx" />
    <Content Include="Umbraco\Dialogs\viewAuditTrail.aspx" />
    <Content Include="Umbraco\Images\Editor\anchor_symbol.gif" />
    <Content Include="Umbraco\Images\Editor\backcolor.gif" />
    <Content Include="Umbraco\Images\Editor\bold_de_se.gif" />
    <Content Include="Umbraco\Images\Editor\bold_es.gif" />
    <Content Include="Umbraco\Images\Editor\bold_fr.gif" />
    <Content Include="Umbraco\Images\Editor\bold_ru.gif" />
    <Content Include="Umbraco\Images\Editor\bold_tw.gif" />
    <Content Include="Umbraco\Images\Editor\browse.gif" />
    <Content Include="Umbraco\Images\Editor\buttons.gif" />
    <Content Include="Umbraco\Images\Editor\button_menu.gif" />
    <Content Include="Umbraco\Images\Editor\cancel_button_bg.gif" />
    <Content Include="Umbraco\Images\Editor\charmap.gif" />
    <Content Include="Umbraco\Images\Editor\cleanup.gif" />
    <Content Include="Umbraco\Images\Editor\close.gif" />
    <Content Include="Umbraco\Images\Editor\code.gif" />
    <Content Include="Umbraco\Images\Editor\color.gif" />
    <Content Include="Umbraco\Images\Editor\custom_1.gif" />
    <Content Include="Umbraco\Images\Editor\forecolor.gif" />
    <Content Include="Umbraco\Images\Editor\hr.gif" />
    <Content Include="Umbraco\Images\Editor\indent.gif" />
    <Content Include="Umbraco\Images\Editor\insert_button_bg.gif" />
    <Content Include="Umbraco\Images\Editor\italic_de_se.gif" />
    <Content Include="Umbraco\Images\Editor\italic_es.gif" />
    <Content Include="Umbraco\Images\Editor\italic_ru.gif" />
    <Content Include="Umbraco\Images\Editor\italic_tw.gif" />
    <Content Include="Umbraco\Images\Editor\justifycenter.gif" />
    <Content Include="Umbraco\Images\Editor\justifyfull.gif" />
    <Content Include="Umbraco\Images\Editor\justifyleft.gif" />
    <Content Include="Umbraco\Images\Editor\justifyright.gif" />
    <Content Include="Umbraco\Images\Editor\menu_check.gif" />
    <Content Include="Umbraco\Images\Editor\newdocument.gif" />
    <Content Include="Umbraco\Images\Editor\opacity.png" />
    <Content Include="Umbraco\Images\Editor\outdent.gif" />
    <Content Include="Umbraco\Images\Editor\removeformat.gif" />
    <Content Include="Umbraco\Images\Editor\separator.gif" />
    <Content Include="Umbraco\Images\Editor\showStyles.png" />
    <Content Include="Umbraco\Images\Editor\spacer.gif" />
    <Content Include="Umbraco\Images\Editor\statusbar_resize.gif" />
    <Content Include="Umbraco\Images\Editor\strikethrough.gif" />
    <Content Include="Umbraco\Images\Editor\sub.gif" />
    <Content Include="Umbraco\Images\Editor\sup.gif" />
    <Content Include="Umbraco\Images\Editor\table.gif" />
    <Content Include="Umbraco\Images\Editor\underline.gif" />
    <Content Include="Umbraco\Images\Editor\underline_es.gif" />
    <Content Include="Umbraco\Images\Editor\underline_fr.gif" />
    <Content Include="Umbraco\Images\Editor\underline_ru.gif" />
    <Content Include="Umbraco\Images\Editor\underline_tw.gif" />
    <Content Include="Umbraco\Images\Editor\unlink.gif" />
    <Content Include="Umbraco\Images\Editor\visualaid.gif" />
    <Content Include="Install\Steps\defaultUser.ascx">
      <SubType>UserControl</SubType>
    </Content>
    <Content Include="Install\Steps\theend.ascx">
      <SubType>UserControl</SubType>
    </Content>
    <Content Include="Install\Steps\validatePermissions.ascx">
      <SubType>UserControl</SubType>
    </Content>
    <Content Include="Install\Steps\welcome.ascx">
      <SubType>UserControl</SubType>
    </Content>
    <Content Include="Umbraco\Config\Create\UI.xml" />
    <Content Include="Umbraco\Config\Lang\en.xml">
      <SubType>Designer</SubType>
    </Content>
    <Content Include="Umbraco\Developer\Python\editPython.aspx" />
    <Content Include="Umbraco\Images\Developer\customControlIcon.png" />
    <Content Include="Umbraco\Images\Developer\pythonIcon.png" />
    <Content Include="Umbraco\Images\Developer\usercontrolIcon.png" />
    <Content Include="Umbraco\Images\Developer\xsltIcon.png" />
    <Content Include="Umbraco\Images\exportDocumenttype.png" />
    <Content Include="Umbraco\Images\importDocumenttype.png" />
    <Content Include="Umbraco\Js\UmbracoSpeechBubble.js" />
    <Content Include="Umbraco\Js\UmbracoSpeechBubbleBackEnd.js" />
    <Content Include="Umbraco\Js\umbracoUpgradeChecker.js" />
    <Content Include="Umbraco\Members\ViewMembers.aspx" />
    <Content Include="Umbraco\Plugins\Tinymce3\insertImage.aspx" />
    <Content Include="Umbraco\Plugins\Tinymce3\insertLink.aspx" />
    <Content Include="Umbraco\Plugins\Tinymce3\insertMacro.aspx" />
    <Content Include="Umbraco\Plugins\Tinymce3\tinymce3tinymceCompress.aspx" />
    <Content Include="Config\ClientDependency.config">
      <SubType>Designer</SubType>
    </Content>
    <Content Include="Config\ExamineSettings.config" />
    <Content Include="Config\ExamineIndex.config">
      <SubType>Designer</SubType>
    </Content>
    <Content Include="Config\scripting.config" />
    <Content Include="Config\feedProxy.config" />
    <Content Include="Umbraco_Client\ui\ui-lightness\jquery-ui.custom.css" />
    <Content Include="Config\applications.config" />
    <Content Include="Config\trees.config">
      <SubType>Designer</SubType>
    </Content>
    <None Include="Config\applications.Release.config">
      <DependentUpon>applications.config</DependentUpon>
      <SubType>Designer</SubType>
    </None>
    <Content Include="Umbraco\Scripting\templates\cshtml\EmptyTemplate.cshtml">
      <SubType>Code</SubType>
    </Content>
    <Content Include="Umbraco\Scripting\templates\cshtml\Gallery.cshtml" />
    <Content Include="Umbraco\Scripting\templates\cshtml\ListAncestorsFromCurrentPage.cshtml" />
    <Content Include="Umbraco\Scripting\templates\cshtml\ListChildPagesFromChangeableSource.cshtml" />
    <Content Include="Umbraco\Scripting\templates\cshtml\ListChildPagesFromCurrentPage.cshtml" />
    <Content Include="Umbraco\Scripting\templates\cshtml\ListChildPagesOrderedByDate.cshtml" />
    <Content Include="Umbraco\Scripting\templates\cshtml\ListChildPagesOrderedByName.cshtml" />
    <Content Include="Umbraco\Scripting\templates\cshtml\ListChildPagesOrderedByProperty.cshtml" />
    <Content Include="Umbraco\Scripting\templates\cshtml\ListChildPagesWithDoctype.cshtml" />
    <Content Include="Umbraco\Scripting\templates\cshtml\ListDescendantsFromCurrentPage.cshtml" />
    <Content Include="Umbraco\Scripting\templates\cshtml\ListImagesFromMediaFolder.cshtml">
      <SubType>Code</SubType>
    </Content>
    <Content Include="Umbraco\Scripting\templates\cshtml\MultinodeTree-picker.cshtml" />
<<<<<<< HEAD
    <Content Include="Umbraco\Views\Default.cshtml" />
    <Content Include="Umbraco\PartialViews\Templates\Empty.cshtml" />
=======
>>>>>>> 0a80c399
    <Content Include="Umbraco\PartialViewMacros\Templates\EditProfile.cshtml" />
    <Content Include="Umbraco\PartialViewMacros\Templates\Empty.cshtml" />
    <Content Include="Umbraco\PartialViewMacros\Templates\Login.cshtml" />
    <Content Include="Umbraco\PartialViewMacros\Templates\LoginStatus.cshtml" />
    <Content Include="Umbraco\PartialViewMacros\Templates\RegisterMember.cshtml" />
    <Content Include="Umbraco\PartialViewMacros\Templates\Empty %28ForUseWithCustomViews%29.cshtml">
      <SubType>Code</SubType>
    </Content>
    <Content Include="Umbraco\PartialViewMacros\Templates\ListAncestorsFromCurrentPage.cshtml" />
    <Content Include="Umbraco\PartialViewMacros\Templates\Breadcrumb.cshtml" />
    <Content Include="Umbraco\PartialViewMacros\Templates\Gallery.cshtml" />
    <Content Include="Umbraco\PartialViewMacros\Templates\ListChildPagesFromChangeableSource.cshtml" />
    <Content Include="Umbraco\PartialViewMacros\Templates\ListChildPagesFromCurrentPage.cshtml">
      <SubType>Code</SubType>
    </Content>
    <Content Include="Umbraco\PartialViewMacros\Templates\ListChildPagesOrderedByDate.cshtml" />
    <Content Include="Umbraco\PartialViewMacros\Templates\ListChildPagesOrderedByName.cshtml" />
    <Content Include="Umbraco\PartialViewMacros\Templates\ListChildPagesOrderedByProperty.cshtml" />
    <Content Include="Umbraco\PartialViewMacros\Templates\ListChildPagesWithDoctype.cshtml" />
    <Content Include="Umbraco\PartialViewMacros\Templates\ListDescendantsFromCurrentPage.cshtml" />
    <Content Include="Umbraco\PartialViewMacros\Templates\ListImagesFromMediaFolder.cshtml" />
    <Content Include="Umbraco\PartialViewMacros\Templates\MultinodeTree-picker.cshtml" />
    <Content Include="Umbraco\PartialViewMacros\Templates\Navigation.cshtml" />
    <Content Include="Umbraco\PartialViewMacros\Templates\SiteMap.cshtml" />
<<<<<<< HEAD
    <Content Include="Umbraco\PartialViews\Templates\Breadcrumb.cshtml" />
    <Content Include="Umbraco\PartialViews\Templates\Empty %28ForUseWithCustomViews%29.cshtml" />
    <Content Include="Umbraco\PartialViews\Templates\ListAncestorsFromCurrentPage.cshtml" />
    <Content Include="Umbraco\PartialViews\Templates\ListChildPagesFromCurrentPage.cshtml" />
    <Content Include="Umbraco\PartialViews\Templates\ListChildPagesOrderedByDate.cshtml" />
    <Content Include="Umbraco\PartialViews\Templates\ListChildPagesOrderedByName.cshtml" />
    <Content Include="Umbraco\PartialViews\Templates\ListChildPagesWithDoctype.cshtml" />
    <Content Include="Umbraco\PartialViews\Templates\ListDescendantsFromCurrentPage.cshtml" />
    <Content Include="Umbraco\PartialViews\Templates\EditProfile.cshtml" />
    <Content Include="Umbraco\PartialViews\Templates\Login.cshtml" />
    <Content Include="Umbraco\PartialViews\Templates\LoginStatus.cshtml" />
    <Content Include="Umbraco\PartialViews\Templates\RegisterMember.cshtml" />
    <Content Include="Umbraco\PartialViews\Templates\MultinodeTree-picker.cshtml" />
    <Content Include="Umbraco\PartialViews\Templates\Navigation.cshtml" />
    <Content Include="Umbraco\PartialViews\Templates\SiteMap.cshtml" />
    <Content Include="Umbraco\Views\AuthorizeUpgrade.cshtml" />
=======
>>>>>>> 0a80c399
    <None Include="Umbraco_client\CodeMirror\js\mode\coffeescript\LICENSE" />
    <None Include="Umbraco_client\CodeMirror\js\mode\pascal\LICENSE" />
    <None Include="Umbraco_client\CodeMirror\js\mode\perl\LICENSE" />
    <Content Include="Umbraco_client\CodeMirror\js\mode\razor\LICENSE" />
    <None Include="Umbraco_client\CodeMirror\js\mode\ruby\LICENSE" />
    <None Include="Umbraco_client\CodeMirror\js\mode\r\LICENSE" />
    <Content Include="Umbraco_client\CodeMirror\js\mode\sieve\LICENSE" />
    <None Include="Umbraco_client\CodeMirror\js\mode\xquery\LICENSE" />
    <Content Include="Views\Web.config" />
    <Content Include="Web.config">
      <SubType>Designer</SubType>
    </Content>
    <None Include="Web.Debug.config.transformed" />
    <None Include="web.Template.Debug.config">
      <DependentUpon>Web.Template.config</DependentUpon>
      <SubType>Designer</SubType>
    </None>
    <None Include="web.Template.Release.config">
      <DependentUpon>Web.Template.config</DependentUpon>
      <SubType>Designer</SubType>
    </None>
    <Content Include="Umbraco\Masterpages\umbracoPage.Master" />
    <Content Include="Umbraco\Masterpages\umbracoDialog.Master" />
    <Content Include="Umbraco\Search\QuickSearchHandler.ashx" />
    <Content Include="Umbraco\Scripting\Templates\Cshtml\Breadcrumb.cshtml" />
    <Content Include="Umbraco\Scripting\Templates\Cshtml\Navigation.cshtml" />
    <Content Include="Umbraco\Scripting\Templates\Cshtml\SiteMap.cshtml" />
    <None Include="Umbraco\Scripting\Templates\Py\SubpagesAsThumnbnails.py" />
    <None Include="Umbraco\Scripting\Templates\Py\SubpagesFromAChangeableSource.py" />
    <None Include="Umbraco\Scripting\Templates\Py\SubpagesFromCurrentPage.py" />
    <None Include="Umbraco\Scripting\Templates\Rb\SubpagesAsThumnbnails.rb" />
    <None Include="Umbraco\Scripting\Templates\Rb\SubpagesFromAChangeableSource.rb" />
    <None Include="Umbraco\Scripting\Templates\Rb\SubpagesFromCurrentPage.rb" />
    <Content Include="Umbraco\Users\NodePermissions.ascx" />
    <Content Include="Umbraco\Users\PermissionEditor.aspx" />
    <Content Include="Umbraco\Users\PermissionsEditor.js" />
    <Content Include="Umbraco\Users\PermissionsHandler.asmx" />
    <Content Include="Umbraco\Webservices\CheckForUpgrade.asmx" />
    <Content Include="Umbraco\Xslt\searchResult.xslt" />
    <Content Include="Umbraco\Xslt\Templates\RelatedLinks.xslt" />
    <Content Include="Umbraco\Xslt\Templates\RSSFeed.xslt" />
    <Content Include="Umbraco_Client\Images\progressbar.gif" />
    <Content Include="Umbraco\Images\sendToTranslate.png" />
    <Content Include="Umbraco\Images\Tray\traySprites.png" />
    <Content Include="Umbraco\Images\Umbraco\developerPython.gif" />
    <Content Include="Umbraco\Images\Umbraco\package.png" />
    <Content Include="Umbraco\Images\Umbraco\settingsScript.gif" />
    <Content Include="Umbraco\Settings\DictionaryItemList.aspx" />
    <Content Include="Umbraco\Settings\Scripts\editScript.aspx" />
    <Content Include="Umbraco\Translation\default.aspx" />
    <Content Include="Umbraco\Translation\preview.aspx" />
    <Content Include="Umbraco\Translation\xml.aspx" />
    <Content Include="Umbraco\Create\content.ascx" />
    <Content Include="Umbraco\Create\language.ascx">
      <SubType>UserControl</SubType>
    </Content>
    <Content Include="Umbraco\Create\media.ascx" />
    <Content Include="Umbraco\Create\member.ascx" />
    <Content Include="Umbraco\Create\nodeType.ascx">
      <SubType>UserControl</SubType>
    </Content>
    <Content Include="Umbraco\Create\simple.ascx" />
    <Content Include="Umbraco\Create\xslt.ascx">
      <SubType>UserControl</SubType>
    </Content>
    <Content Include="Umbraco\Css\background.gif" />
    <Content Include="Umbraco_Client\GenericProperty\genericproperty.css" />
    <Content Include="Umbraco\Css\splitter.gif" />
    <Content Include="Umbraco\Css\umbracoGui.css" />
    <Content Include="Umbraco\Dashboard\LatestEdits.ascx" />
    <Content Include="Umbraco\Developer\Macros\assemblyBrowser.aspx" />
    <Content Include="Umbraco\Developer\autoDoc.aspx" />
    <Content Include="Umbraco\Developer\Macros\editMacro.aspx" />
    <Content Include="Umbraco\Developer\Xslt\editXslt.aspx" />
    <Content Include="Umbraco\Developer\Xslt\getXsltStatus.asmx" />
    <Content Include="Umbraco\Developer\Xslt\xsltChooseExtension.aspx" />
    <Content Include="Umbraco\Developer\Xslt\xsltInsertValueOf.aspx" />
    <Content Include="Umbraco\Images\arrawBack.gif" />
    <Content Include="Umbraco\Images\arrowDown.gif" />
    <Content Include="Umbraco\Images\arrowForward.gif" />
    <Content Include="Umbraco\Images\audit.png" />
    <Content Include="Umbraco\Images\back.png" />
    <Content Include="Umbraco\Images\blank.png" />
    <Content Include="Umbraco\Images\close.png" />
    <Content Include="Umbraco\Images\collapse.png" />
    <Content Include="Umbraco\Images\copy.small.png" />
    <Content Include="Umbraco\Images\cut.small.png" />
    <Content Include="Umbraco\Images\c_b.gif" />
    <Content Include="Umbraco\Images\c_bl.gif" />
    <Content Include="Umbraco\Images\c_bl_label.gif" />
    <Content Include="Umbraco\Images\c_br.gif" />
    <Content Include="Umbraco\Images\c_br_label.gif" />
    <Content Include="Umbraco\Images\c_b_label.gif" />
    <Content Include="Umbraco\Images\c_r.gif" />
    <Content Include="Umbraco\Images\c_t.gif" />
    <Content Include="Umbraco\Images\c_tl.gif" />
    <Content Include="Umbraco\Images\c_tr.gif" />
    <Content Include="Umbraco\Images\date.gif" />
    <Content Include="Umbraco\Images\delete.small.png" />
    <Content Include="Umbraco\Images\delete_button.png" />
    <Content Include="Umbraco\Images\dialogBg.png" />
    <Content Include="Umbraco\Images\domain.gif" />
    <Content Include="Umbraco\Images\domain_on.png" />
    <Content Include="Umbraco\Images\Editor\anchor.gif" />
    <Content Include="Umbraco\Images\Editor\anchor.png" />
    <Content Include="Umbraco\Images\Editor\Bold.GIF" />
    <Content Include="Umbraco\Images\Editor\bullist.GIF" />
    <Content Include="Umbraco\Images\Editor\calendar.gif" />
    <Content Include="Umbraco\Images\Editor\calendarButton.gif" />
    <Content Include="Umbraco\Images\Editor\Center.GIF" />
    <Content Include="Umbraco\Images\Editor\Copy.GIF" />
    <Content Include="Umbraco\Images\Editor\Cut.GIF" />
    <Content Include="Umbraco\Images\Editor\DeIndent.GIF" />
    <Content Include="Umbraco\Images\Editor\delcell.GIF" />
    <Content Include="Umbraco\Images\Editor\delcol.GIF" />
    <Content Include="Umbraco\Images\Editor\delrow.GIF" />
    <Content Include="Umbraco\Images\Editor\dezoom.gif" />
    <Content Include="Umbraco\Images\Editor\form.gif" />
    <Content Include="Umbraco\Images\Editor\formButton.gif" />
    <Content Include="Umbraco\Images\Editor\formCheckbox.gif" />
    <Content Include="Umbraco\Images\Editor\formHidden.gif" />
    <Content Include="Umbraco\Images\Editor\formRadio.gif" />
    <Content Include="Umbraco\Images\Editor\formSelect.gif" />
    <Content Include="Umbraco\Images\Editor\formText.gif" />
    <Content Include="Umbraco\Images\Editor\formTextarea.gif" />
    <Content Include="Umbraco\Images\Editor\fullscrn.GIF" />
    <Content Include="Umbraco\Images\Editor\help.gif" />
    <Content Include="Umbraco\Images\Editor\help.png" />
    <Content Include="Umbraco\Images\Editor\html.gif" />
    <Content Include="Umbraco\Images\Editor\image.GIF" />
    <Content Include="Umbraco\Images\Editor\inindent.GIF" />
    <Content Include="Umbraco\Images\Editor\insBreadcrum.gif" />
    <Content Include="Umbraco\Images\Editor\inscell.GIF" />
    <Content Include="Umbraco\Images\Editor\insChildTemplate.gif" />
    <Content Include="Umbraco\Images\Editor\insChildTemplateNew.gif" />
    <Content Include="Umbraco\Images\Editor\inscol.GIF" />
    <Content Include="Umbraco\Images\Editor\insField.gif" />
    <Content Include="Umbraco\Images\Editor\insFieldByLevel.gif" />
    <Content Include="Umbraco\Images\Editor\insFieldByTree.gif" />
    <Content Include="Umbraco\Images\Editor\insform.gif" />
    <Content Include="Umbraco\Images\Editor\inshtml.GIF" />
    <Content Include="Umbraco\Images\Editor\insMacro.gif" />
    <Content Include="Umbraco\Images\Editor\insMemberItem.gif" />
    <Content Include="Umbraco\Images\Editor\insrow.GIF" />
    <Content Include="Umbraco\Images\Editor\instable.GIF" />
    <Content Include="Umbraco\Images\Editor\Italic.GIF" />
    <Content Include="Umbraco\Images\Editor\left.GIF" />
    <Content Include="Umbraco\Images\Editor\Link.GIF" />
    <Content Include="Umbraco\Images\Editor\Lock.GIF" />
    <Content Include="Umbraco\Images\Editor\mrgcell.GIF" />
    <Content Include="Umbraco\Images\Editor\newdoc.GIF" />
    <Content Include="Umbraco\Images\Editor\numlist.GIF" />
    <Content Include="Umbraco\Images\Editor\Open.GIF" />
    <Content Include="Umbraco\Images\Editor\Paste.GIF" />
    <Content Include="Umbraco\Images\Editor\project.GIF" />
    <Content Include="Umbraco\Images\Editor\properties.gif" />
    <Content Include="Umbraco\Images\Editor\propertiesNew.gif" />
    <Content Include="Umbraco\Images\Editor\props.GIF" />
    <Content Include="Umbraco\Images\Editor\Redo.GIF" />
    <Content Include="Umbraco\Images\Editor\rel.gif" />
    <Content Include="Umbraco\Images\Editor\right.GIF" />
    <Content Include="Umbraco\Images\Editor\Save.GIF" />
    <Content Include="Umbraco\Images\Editor\SaveAndPublish.gif" />
    <Content Include="Umbraco\Images\Editor\SaveAndPublish.png" />
    <Content Include="Umbraco\Images\Editor\SaveToPublish.gif" />
    <Content Include="Umbraco\Images\Editor\saveToPublish.png" />
    <Content Include="Umbraco\Images\Editor\showStyles.gif" />
    <Content Include="Umbraco\Images\Editor\split.gif" />
    <Content Include="Umbraco\Images\Editor\spltcell.GIF" />
    <Content Include="Umbraco\Images\Editor\styleMarkEnd.gif" />
    <Content Include="Umbraco\Images\Editor\styleMarkStart.gif" />
    <Content Include="Umbraco\Images\Editor\TaskList.GIF" />
    <Content Include="Umbraco\Images\Editor\umbracoField.gif" />
    <Content Include="Umbraco\Images\Editor\umbracoScriptlet.gif" />
    <Content Include="Umbraco\Images\Editor\umbracoTextGen.gif" />
    <Content Include="Umbraco\Images\Editor\under.GIF" />
    <Content Include="Umbraco\Images\Editor\Undo.GIF" />
    <Content Include="Umbraco\Images\Editor\vis.gif" />
    <Content Include="Umbraco\Images\Editor\zoom.gif" />
    <Content Include="Umbraco\Images\errorLayerBackground.gif" />
    <Content Include="Umbraco\Images\expand.png" />
    <Content Include="Umbraco\Images\file.png" />
    <Content Include="Umbraco\Images\find.small.png" />
    <Content Include="Umbraco\Images\findDocument.gif" />
    <Content Include="Umbraco\Images\findDocument.png" />
    <Content Include="Umbraco\Images\folder.small.png" />
    <Content Include="Umbraco\Images\foldericon.png" />
    <Content Include="Umbraco\Images\forward.png" />
    <Content Include="Umbraco\Images\gradientBackground.png" />
    <Content Include="Umbraco\Images\gradientLine.gif" />
    <Content Include="Umbraco\Images\help.gif" />
    <Content Include="Umbraco\Images\help.png" />
    <Content Include="Umbraco\Images\htmldoc.small.png" />
    <Content Include="Umbraco\Images\Lminus.png" />
    <Content Include="Umbraco\Images\logout.png" />
    <Content Include="Umbraco\Images\logout_small.gif" />
    <Content Include="Umbraco\Images\logout_small.png" />
    <Content Include="Umbraco\Images\Lplus.png" />
    <Content Include="Umbraco\Images\macro.gif" />
    <Content Include="Umbraco\Images\nada.gif" />
    <Content Include="Umbraco\Images\new.gif" />
    <Content Include="Umbraco\Images\newStar.gif" />
    <Content Include="Umbraco_Client\Tree\Themes\Umbraco\newVersion_overlay.png" />
    <Content Include="Umbraco\Images\notepad.png" />
    <Content Include="Umbraco\Images\notify.gif" />
    <Content Include="Umbraco\Images\notifyOld.gif" />
    <Content Include="Umbraco\Images\okLayerBackground.gif" />
    <Content Include="Umbraco\Images\openfoldericon.png" />
    <Content Include="Umbraco\Images\options.small.png" />
    <Content Include="Umbraco\Images\package.png" />
    <Content Include="Umbraco\Images\package2.png" />
    <Content Include="Umbraco\Images\paste.small.png" />
    <Content Include="Umbraco\Images\permission.gif" />
    <Content Include="Umbraco\Images\permission.png" />
    <Content Include="Umbraco\Images\protect.gif" />
    <Content Include="Umbraco\Images\protect.png" />
    <Content Include="Umbraco_Client\Tree\Themes\Umbraco\protect_overlay.gif" />
    <Content Include="Umbraco\Images\publish.gif" />
    <Content Include="Umbraco\Images\publish.png" />
    <Content Include="Umbraco\Images\refresh.png" />
    <Content Include="Umbraco\Images\rollback.gif" />
    <Content Include="Umbraco\Images\rollback.png" />
    <Content Include="Umbraco\Images\save.png" />
    <Content Include="Umbraco\Images\small_minus.png" />
    <Content Include="Umbraco\Images\small_plus.png" />
    <Content Include="Umbraco\Images\sort.gif" />
    <Content Include="Umbraco\Images\sort.png" />
    <Content Include="Umbraco\Images\sort.small.png" />
    <Content Include="Umbraco\Images\SpeechBubble\speechbubble.gif" />
    <Content Include="Umbraco\Images\SpeechBubble\error.gif" />
    <Content Include="Umbraco\Images\SpeechBubble\info.gif" />
    <Content Include="Umbraco\Images\SpeechBubble\save.gif" />
    <Content Include="Umbraco\Images\SpeechBubble\speechbubble_close.gif" />
    <Content Include="Umbraco\Images\SpeechBubble\speechbubble_close_over.gif" />
    <Content Include="Umbraco\Images\SpeechBubble\speechbubble_shadow.gif" />
    <Content Include="Umbraco\Images\T.png" />
    <Content Include="Umbraco\Images\Tminus.png" />
    <Content Include="Umbraco\Images\topGradient.gif" />
    <Content Include="Umbraco\Images\Tplus.png" />
    <Content Include="Umbraco\Images\Umbraco\developerCacheItem.gif" />
    <Content Include="Umbraco\Images\Umbraco\developerCacheTypes.gif" />
    <Content Include="Umbraco\Images\Umbraco\developerMacro.gif" />
    <Content Include="Umbraco\Images\Umbraco\developerRegistry.gif" />
    <Content Include="Umbraco\Images\Umbraco\developerRegistryItem.gif" />
    <Content Include="Umbraco\Images\Umbraco\developerXslt.gif" />
    <Content Include="Umbraco\Images\Umbraco\doc.gif" />
    <Content Include="Umbraco\Images\Umbraco\doc2.gif" />
    <Content Include="Umbraco\Images\Umbraco\doc3.gif" />
    <Content Include="Umbraco\Images\Umbraco\doc4.gif" />
    <Content Include="Umbraco\Images\Umbraco\doc5.gif" />
    <Content Include="Umbraco\Images\Umbraco\docPic.gif" />
    <Content Include="Umbraco\Images\Umbraco\folder.gif" />
    <Content Include="Umbraco\Images\Umbraco\folder_o.gif" />
    <Content Include="Umbraco\Images\Umbraco\mediaFile.gif" />
    <Content Include="Umbraco\Images\Umbraco\mediaMovie.gif" />
    <Content Include="Umbraco\Images\Umbraco\mediaMulti.gif" />
    <Content Include="Umbraco\Images\Umbraco\mediaPhoto.gif" />
    <Content Include="Umbraco\Images\Umbraco\member.gif" />
    <Content Include="Umbraco\Images\Umbraco\memberGroup.gif" />
    <Content Include="Umbraco\Images\Umbraco\memberType.gif" />
    <Content Include="Umbraco\Images\Umbraco\newsletter.gif" />
    <Content Include="Umbraco\Images\Umbraco\settingAgent.gif" />
    <Content Include="Umbraco\Images\Umbraco\settingCss.gif" />
    <Content Include="Umbraco\Images\Umbraco\settingCssItem.gif" />
    <Content Include="Umbraco\Images\Umbraco\settingDatatype.gif" />
    <Content Include="Umbraco\Images\Umbraco\settingDataTypeChild.gif" />
    <Content Include="Umbraco\Images\Umbraco\settingDomain.gif" />
    <Content Include="Umbraco\Images\Umbraco\settingLanguage.gif" />
    <Content Include="Umbraco\Images\Umbraco\settingTemplate.gif" />
    <Content Include="Umbraco\Images\Umbraco\settingXML.gif" />
    <Content Include="Umbraco\Images\Umbraco\statistik.gif" />
    <Content Include="Umbraco\Images\Umbraco\user.gif" />
    <Content Include="Umbraco\Images\Umbraco\userGroup.gif" />
    <Content Include="Umbraco\Images\Umbraco\userType.gif" />
    <Content Include="Umbraco\Js\dualSelectBox.js" />
    <Content Include="Umbraco_Client\GenericProperty\genericProperty.js" />
    <Content Include="Umbraco\Js\guiFunctions.js" />
    <Content Include="Umbraco\Js\language.aspx" />
    <Content Include="Umbraco\Js\umbracoCheckKeys.js" />
    <Content Include="Umbraco\Js\xmlextras.js" />
    <Content Include="Umbraco\Js\xmlRequest.js" />
    <Content Include="Umbraco\macroResultWrapper.aspx">
      <SubType>Form</SubType>
    </Content>
    <Content Include="Umbraco\Members\EditMemberGroup.aspx">
      <SubType>Form</SubType>
    </Content>
    <Content Include="Umbraco\Members\EditMemberType.aspx" />
    <Content Include="Umbraco\ping.aspx">
      <SubType>Form</SubType>
    </Content>
    <Content Include="Umbraco\publishStatus.aspx" />
    <Content Include="Umbraco\Settings\EditDictionaryItem.aspx" />
    <Content Include="Umbraco\Settings\editLanguage.aspx" />
    <Content Include="Umbraco\Settings\EditMediaType.aspx" />
    <Content Include="Umbraco\Settings\EditNodeTypeNew.aspx" />
    <Content Include="Umbraco\Settings\editTemplate.aspx" />
    <Content Include="Umbraco\Settings\Modals\ShowUmbracoTags.aspx" />
    <Content Include="Umbraco\Settings\Stylesheet\editstylesheet.aspx" />
    <Content Include="Umbraco\Settings\Stylesheet\Property\EditStyleSheetProperty.aspx" />
    <Content Include="Umbraco\Dialogs\sort.aspx" />
    <Content Include="Umbraco\tree.aspx" />
    <Content Include="Umbraco\treeInit.aspx" />
    <Content Include="Umbraco\Users\EditUser.aspx" />
    <Content Include="Umbraco\Users\EditUserType.aspx" />
    <!--<Content Include="Umbraco\users\PermissionEditor.aspx" />-->
    <Content Include="Umbraco\webService.asmx" />
    <Content Include="Umbraco\Webservices\ajax.js" />
    <Content Include="Umbraco\Webservices\CacheRefresher.asmx">
      <SubType>Form</SubType>
    </Content>
    <Content Include="Umbraco\Webservices\CMSNode.asmx" />
    <Content Include="Umbraco\Webservices\codeEditorSave.asmx" />
    <Content Include="Umbraco\Webservices\Developer.asmx" />
    <Content Include="Umbraco\Webservices\legacyAjaxCalls.asmx" />
    <Content Include="Umbraco\Webservices\nodeSorter.asmx" />
    <Content Include="Umbraco\Webservices\progressStatus.asmx">
      <SubType>Form</SubType>
    </Content>
    <Content Include="Umbraco\Webservices\publication.asmx" />
    <Content Include="Umbraco\Webservices\Settings.asmx">
      <SubType>Form</SubType>
    </Content>
    <Content Include="Umbraco\Webservices\templates.asmx" />
    <Content Include="Umbraco\Webservices\trashcan.asmx" />
    <Content Include="Umbraco\Webservices\wsdl.xslt" />
    <Content Include="Umbraco\Xslt\macroGetCurrent.xsl" />
    <Content Include="Umbraco\Xslt\macroGetSubs.xsl" />
    <Content Include="Umbraco\Xslt\sqlNodeHierachy.xslt" />
    <Content Include="Umbraco\Xslt\Templates\Breadcrumb.xslt" />
    <Content Include="Umbraco\Xslt\Templates\Clean.xslt" />
    <Content Include="Umbraco\Xslt\Templates\ListSubPagesAsThumbnails.xslt" />
    <Content Include="Umbraco\Xslt\Templates\ListSubPagesByDateAndLimit.xslt" />
    <Content Include="Umbraco\Xslt\Templates\ListSubPagesByDocumentType.xslt" />
    <Content Include="Umbraco\Xslt\Templates\ListSubPagesByLevel.xslt" />
    <Content Include="Umbraco\Xslt\Templates\ListSubPagesFromAChangableSource.xslt" />
    <Content Include="Umbraco\Xslt\Templates\ListSubPagesFromCurrentPage.xslt" />
    <Content Include="Umbraco\Xslt\Templates\ListThumbnailsFromCurrentPage.xslt" />
    <Content Include="Umbraco\Xslt\Templates\ListWholeStructureFromCurrentPage.xslt" />
    <Content Include="Umbraco\Xslt\Templates\NavigationPrototype.xslt" />
    <Content Include="Umbraco\Xslt\Templates\Sitemap.xslt" />
    <Content Include="Umbraco\Xslt\Templates\TablePrototype.xslt" />
    <Content Include="Umbraco_Client\CodeArea\javascript.js" />
    <Content Include="Umbraco_Client\CodeArea\styles.css" />
    <Content Include="Umbraco_Client\Datepicker\Aqua\active-bg.gif" />
    <Content Include="Umbraco_Client\Datepicker\Aqua\dark-bg.gif" />
    <Content Include="Umbraco_Client\Datepicker\Aqua\hover-bg.gif" />
    <Content Include="Umbraco_Client\Datepicker\Aqua\menuarrow.gif" />
    <Content Include="Umbraco_Client\Datepicker\Aqua\normal-bg.gif" />
    <Content Include="Umbraco_Client\Datepicker\Aqua\rowhover-bg.gif" />
    <Content Include="Umbraco_Client\Datepicker\Aqua\status-bg.gif" />
    <Content Include="Umbraco_Client\Datepicker\Aqua\theme.css" />
    <Content Include="Umbraco_Client\Datepicker\Aqua\title-bg.gif" />
    <Content Include="Umbraco_Client\Datepicker\Aqua\today-bg.gif" />
    <Content Include="Umbraco_Client\Datepicker\Images\calPickerIcon.png" />
    <Content Include="Umbraco_Client\Datepicker\Images\calPickerIconHover.png" />
    <Content Include="Umbraco_Client\Menuicon\Images\buttonbg.gif" />
    <Content Include="Umbraco_Client\Menuicon\Images\buttonbgdown.gif" />
    <Content Include="Umbraco_Client\Menuicon\Images\split.gif" />
    <Content Include="Umbraco_Client\Menuicon\style.css" />
    <Content Include="Umbraco_Client\Modal\modal.js" />
    <Content Include="Umbraco_Client\Modal\style.css" />
    <Content Include="Umbraco_Client\Panel\Images\panel_bg.gif" />
    <Content Include="Umbraco_Client\Panel\Images\panel_boxfooter_bg.gif" />
    <Content Include="Umbraco_Client\Panel\Images\panel_boxfooter_statusBar_bg.gif" />
    <Content Include="Umbraco_Client\Panel\Images\panel_boxfooter_statusBar_h2_bg.gif" />
    <Content Include="Umbraco_Client\Panel\Images\panel_boxhead_bg.gif" />
    <Content Include="Umbraco_Client\Panel\Images\panel_boxhead_h2_bg.gif" />
    <Content Include="Umbraco_Client\Panel\javascript.js" />
    <Content Include="Umbraco_Client\Panel\style.css" />
    <Content Include="Umbraco_Client\ProgressBar\Images\container_left.gif" />
    <Content Include="Umbraco_Client\ProgressBar\Images\container_right.gif" />
    <Content Include="Umbraco_Client\ProgressBar\Images\indicator.gif" />
    <Content Include="Umbraco_Client\ProgressBar\javascript.js" />
    <Content Include="Umbraco_Client\ProgressBar\style.css" />
    <Content Include="Umbraco_Client\Propertypane\Images\propertyBackground.gif" />
    <Content Include="Umbraco_Client\Propertypane\Images\proppane_bg.png" />
    <Content Include="Umbraco_Client\Propertypane\style.css" />
    <Content Include="Umbraco_Client\Scrollingmenu\Images\arrawBack.gif" />
    <Content Include="Umbraco_Client\Scrollingmenu\Images\arrowForward.gif" />
    <Content Include="Umbraco_Client\Scrollingmenu\Images\background.gif" />
    <Content Include="Umbraco_Client\Scrollingmenu\Images\Button\buttonbg.gif" />
    <Content Include="Umbraco_Client\Scrollingmenu\Images\Button\buttonbgdown.gif" />
    <Content Include="Umbraco_Client\Scrollingmenu\javascript.js" />
    <Content Include="Umbraco_Client\Scrollingmenu\style.css" />
    <Content Include="Umbraco_Client\SimpleEditor\Images\bold.gif" />
    <Content Include="Umbraco_Client\SimpleEditor\Images\italic.gif" />
    <Content Include="Umbraco_Client\SimpleEditor\Images\link.gif" />
    <Content Include="Umbraco_Client\Tablesorting\tableDragAndDrop.js" />
    <Content Include="Umbraco_Client\Tablesorting\tableFilterUtill.js" />
    <Content Include="Umbraco_Client\Tablesorting\tableFilter.js" />
    <Content Include="Umbraco_Client\Tabview\Images\background.gif" />
    <Content Include="Umbraco_Client\Tabview\Images\bg.gif" />
    <Content Include="Umbraco_Client\Tabview\Images\footer_bg.gif" />
    <Content Include="Umbraco_Client\Tabview\Images\footer_statusBar_bg.gif" />
    <Content Include="Umbraco_Client\Tabview\Images\footer_statusBar_h2_bg.gif" />
    <Content Include="Umbraco_Client\Tabview\Images\left_both.gif" />
    <Content Include="Umbraco_Client\Tabview\Images\right_both.gif" />
    <Content Include="Umbraco_Client\Tabview\javascript.js" />
    <Content Include="Umbraco_Client\Tabview\oldstyle.css" />
    <Content Include="Umbraco_Client\Tabview\style.css" />
    <Content Include="Umbraco_Client\Ui\default.css" />
    <Content Include="Umbraco_Client\Ui\default.js" />
    <Content Include="Umbraco_Client\Ui\jquery.js" />
    <Content Include="Umbraco_Client\Ui\jqueryui.js" />
    <Content Include="App_Browsers\w3cvalidator.browser" />
    <Content Include="App_Browsers\Form.browser" />
    <Content Include="Umbraco\Masterpages\default.Master" />
    <Content Include="Umbraco\Webservices\TreeDataService.ashx" />
    <Content Include="Umbraco\Webservices\TagsAutoCompleteHandler.ashx" />
    <Content Include="Umbraco\Webservices\UltimatePickerAutoCompleteHandler.ashx" />
    <Content Include="Umbraco\Webservices\MediaUploader.ashx" />
    <None Include="Umbraco_Client\CodeMirror\LICENSE" />
    <None Include="web.Template.config">
      <SubType>Designer</SubType>
    </None>
    <Content Include="Config\404handlers.config" />
    <Content Include="Config\Dashboard.config">
      <SubType>Designer</SubType>
    </Content>
    <Content Include="Config\metablogConfig.config" />
    <Content Include="Config\tinyMceConfig.config">
      <SubType>Designer</SubType>
    </Content>
    <Content Include="Config\umbracoSettings.config">
      <SubType>Designer</SubType>
    </Content>
    <Content Include="Config\UrlRewriting.config" />
    <Content Include="Config\log4net.config" />
    <Content Include="Config\FileSystemProviders.config" />
    <Content Include="Config\EmbeddedMedia.config" />
    <Content Include="Xslt\Web.config" />
  </ItemGroup>
  <ItemGroup>
    <Folder Include="App_Code\" />
    <Folder Include="App_Data\" />
    <Folder Include="App_Plugins\" />
    <Folder Include="Css\" />
    <Folder Include="MasterPages\" />
    <Folder Include="Media\" />
    <Folder Include="Scripts\" />
    <Folder Include="Umbraco\PartialViews\Templates\" />
    <Folder Include="Umbraco_Client\FolderBrowser\Images\" />
    <Folder Include="Umbraco_Client\Tags\images\" />
    <Folder Include="UserControls\" />
    <Folder Include="Views\MacroPartials\" />
    <Folder Include="Views\Partials\" />
  </ItemGroup>
  <PropertyGroup>
    <VisualStudioVersion Condition="'$(VisualStudioVersion)' == ''">10.0</VisualStudioVersion>
    <VSToolsPath Condition="'$(VSToolsPath)' == ''">$(MSBuildExtensionsPath32)\Microsoft\VisualStudio\v$(VisualStudioVersion)</VSToolsPath>
  </PropertyGroup>
  <Import Project="$(MSBuildBinPath)\Microsoft.CSharp.targets" />
  <PropertyGroup>
    <PreBuildEvent>
    </PreBuildEvent>
    <PostBuildEvent>xcopy "$(ProjectDir)"..\packages\SqlServerCE.4.0.0.0\amd64\*.* "$(TargetDir)amd64\" /Y /F /E /D
xcopy "$(ProjectDir)"..\packages\SqlServerCE.4.0.0.0\x86\*.* "$(TargetDir)x86\" /Y /F /E /D</PostBuildEvent>
  </PropertyGroup>
  <Import Project="$(VSToolsPath)\WebApplications\Microsoft.WebApplication.targets" Condition="'$(VSToolsPath)' != ''" />
  <Import Project="$(MSBuildExtensionsPath32)\Microsoft\VisualStudio\v10.0\WebApplications\Microsoft.WebApplication.targets" Condition="false" />
  <ProjectExtensions>
    <VisualStudio>
      <FlavorProperties GUID="{349c5851-65df-11da-9384-00065b846f21}">
        <WebProjectProperties>
          <UseIIS>True</UseIIS>
          <AutoAssignPort>True</AutoAssignPort>
          <DevelopmentServerPort>7030</DevelopmentServerPort>
          <DevelopmentServerVPath>/</DevelopmentServerVPath>
          <IISUrl>http://localhost:7030</IISUrl>
          <NTLMAuthentication>False</NTLMAuthentication>
          <UseCustomServer>False</UseCustomServer>
          <CustomServerUrl>
          </CustomServerUrl>
          <SaveServerSettingsInUserFile>False</SaveServerSettingsInUserFile>
        </WebProjectProperties>
      </FlavorProperties>
    </VisualStudio>
  </ProjectExtensions>
  <Import Project="$(MSBuildStartupDirectory)\..\src\umbraco.presentation.targets" Condition="$(BuildingInsideVisualStudio) != true" />
  <Import Project="$(SolutionDir)umbraco.presentation.targets" Condition="$(BuildingInsideVisualStudio) == true" />
  <PropertyGroup>
    <PostBuildEvent>
    </PostBuildEvent>
  </PropertyGroup>
  <Import Project="$(SolutionDir)\.nuget\nuget.targets" />
  <Target Name="BeforeBuild">
    <!-- Create web.config file from Template if it doesn't exist -->
    <Copy SourceFiles="$(ProjectDir)web.Template.config" DestinationFiles="$(ProjectDir)Web.config" OverwriteReadOnlyFiles="true" SkipUnchangedFiles="false" Condition="!Exists('$(ProjectDir)Web.config')" />
    <!-- Transform the local Web.config file in Visual Studio -->
    <TransformXml Source="$(ProjectDir)Web.config" Transform="$(ProjectDir)web.Template.$(Configuration).config" Destination="$(ProjectDir)Web.$(Configuration).config.transformed" Condition="$(BuildingInsideVisualStudio) == true" />
    <!-- Always transform the Template file when not in VS (ie: build.bat) -->
    <TransformXml Source="$(ProjectDir)Web.Template.config" Transform="$(ProjectDir)web.Template.$(Configuration).config" Destination="Web.$(Configuration).config.transformed" Condition="$(BuildingInsideVisualStudio) != true" />
    <!-- Only runs if the Belle build folder doesn't yet exist -->
    <CallTarget Targets="BelleBuild" Condition="!Exists('$(ProjectDir)\..\Umbraco.Web.UI.Client\build')" />
  </Target>
  <Target Name="AfterBuild">
    <Copy SourceFiles="$(ProjectDir)Web.$(Configuration).config.transformed" DestinationFiles="$(ProjectDir)Web.config" OverwriteReadOnlyFiles="true" SkipUnchangedFiles="false" Condition="$(BuildingInsideVisualStudio) == true" />
  </Target>
  <Target Name="BelleBuild" BeforeTargets="Rebuild">
    <!-- Only runs when a Rebuild is requested -->
    <Exec WorkingDirectory="$(ProjectDir)\..\..\build\" Command="BuildBelle.bat" ConsoleToMSBuild="true" IgnoreExitCode="true" ContinueOnError="WarnAndContinue" />
  </Target>
  <Import Project="..\packages\Microsoft.Bcl.Build.1.0.10\tools\Microsoft.Bcl.Build.targets" Condition="Exists('..\packages\Microsoft.Bcl.Build.1.0.10\tools\Microsoft.Bcl.Build.targets')" />
  <Target Name="EnsureBclBuildImported" BeforeTargets="BeforeBuild" Condition="'$(BclBuildImported)' == ''">
    <Error Condition="!Exists('..\packages\Microsoft.Bcl.Build.1.0.10\tools\Microsoft.Bcl.Build.targets')" Text="This project references NuGet package(s) that are missing on this computer. Enable NuGet Package Restore to download them.  For more information, see http://go.microsoft.com/fwlink/?LinkID=317567." HelpKeyword="BCLBUILD2001" />
    <Error Condition="Exists('..\packages\Microsoft.Bcl.Build.1.0.10\tools\Microsoft.Bcl.Build.targets')" Text="The build restored NuGet packages. Build the project again to include these packages in the build. For more information, see http://go.microsoft.com/fwlink/?LinkID=317568." HelpKeyword="BCLBUILD2002" />
  </Target>
</Project><|MERGE_RESOLUTION|>--- conflicted
+++ resolved
@@ -1,2694 +1,2672 @@
-﻿<?xml version="1.0" encoding="utf-8"?>
-<Project DefaultTargets="Build" xmlns="http://schemas.microsoft.com/developer/msbuild/2003" ToolsVersion="4.0">
-  <Import Project="$(MSBuildExtensionsPath)\$(MSBuildToolsVersion)\Microsoft.Common.props" Condition="Exists('$(MSBuildExtensionsPath)\$(MSBuildToolsVersion)\Microsoft.Common.props')" />
-  <PropertyGroup>
-    <ProductVersion>9.0.30729</ProductVersion>
-    <SchemaVersion>2.0</SchemaVersion>
-    <ProjectGuid>{4C4C194C-B5E4-4991-8F87-4373E24CC19F}</ProjectGuid>
-    <ProjectTypeGuids>{E53F8FEA-EAE0-44A6-8774-FFD645390401};{349c5851-65df-11da-9384-00065b846f21};{fae04ec0-301f-11d3-bf4b-00c04f79efbc}</ProjectTypeGuids>
-    <Configuration Condition=" '$(Configuration)' == '' ">Debug</Configuration>
-    <Platform Condition=" '$(Platform)' == '' ">AnyCPU</Platform>
-    <ApplicationIcon>
-    </ApplicationIcon>
-    <AssemblyKeyContainerName>
-    </AssemblyKeyContainerName>
-    <AssemblyName>Umbraco.Web.UI</AssemblyName>
-    <AssemblyOriginatorKeyFile>
-    </AssemblyOriginatorKeyFile>
-    <DefaultClientScript>JScript</DefaultClientScript>
-    <DefaultHTMLPageLayout>Grid</DefaultHTMLPageLayout>
-    <DefaultTargetSchema>IE50</DefaultTargetSchema>
-    <DelaySign>false</DelaySign>
-    <OutputType>Library</OutputType>
-    <RootNamespace>Umbraco.Web.UI</RootNamespace>
-    <RunPostBuildEvent>OnBuildSuccess</RunPostBuildEvent>
-    <StartupObject>
-    </StartupObject>
-    <FileUpgradeFlags>
-    </FileUpgradeFlags>
-    <UpgradeBackupLocation>
-    </UpgradeBackupLocation>
-    <SccProjectName>
-    </SccProjectName>
-    <SccLocalPath>
-    </SccLocalPath>
-    <SccAuxPath>
-    </SccAuxPath>
-    <SccProvider>
-    </SccProvider>
-    <OldToolsVersion>4.0</OldToolsVersion>
-    <TargetFrameworkVersion>v4.5</TargetFrameworkVersion>
-    <TargetFrameworkProfile />
-    <UseIISExpress>true</UseIISExpress>
-    <IISExpressSSLPort />
-    <IISExpressAnonymousAuthentication />
-    <IISExpressWindowsAuthentication />
-    <IISExpressUseClassicPipelineMode />
-    <SolutionDir Condition="$(SolutionDir) == '' Or $(SolutionDir) == '*Undefined*'">..\</SolutionDir>
-    <RestorePackages>true</RestorePackages>
-    <MvcProjectUpgradeChecked>true</MvcProjectUpgradeChecked>
-  </PropertyGroup>
-  <PropertyGroup Condition=" '$(Configuration)|$(Platform)' == 'Debug|AnyCPU' ">
-    <OutputPath>bin\</OutputPath>
-    <AllowUnsafeBlocks>false</AllowUnsafeBlocks>
-    <BaseAddress>285212672</BaseAddress>
-    <CheckForOverflowUnderflow>false</CheckForOverflowUnderflow>
-    <ConfigurationOverrideFile>
-    </ConfigurationOverrideFile>
-    <DefineConstants>DEBUG;TRACE</DefineConstants>
-    <DocumentationFile>
-    </DocumentationFile>
-    <DebugSymbols>true</DebugSymbols>
-    <FileAlignment>4096</FileAlignment>
-    <NoStdLib>false</NoStdLib>
-    <NoWarn>
-    </NoWarn>
-    <Optimize>false</Optimize>
-    <RegisterForComInterop>false</RegisterForComInterop>
-    <RemoveIntegerChecks>false</RemoveIntegerChecks>
-    <TreatWarningsAsErrors>false</TreatWarningsAsErrors>
-    <WarningLevel>4</WarningLevel>
-    <DebugType>full</DebugType>
-    <ErrorReport>prompt</ErrorReport>
-    <CodeAnalysisRuleSet>AllRules.ruleset</CodeAnalysisRuleSet>
-    <Prefer32Bit>false</Prefer32Bit>
-    <IntermediateOutputPath>..\bin\Debug\</IntermediateOutputPath>
-    <PackageAsSingleFile>true</PackageAsSingleFile>
-    <DesktopBuildPackageLocation>..\Package\Umbraco.Web.UI.zip</DesktopBuildPackageLocation>
-  </PropertyGroup>
-  <PropertyGroup Condition=" '$(Configuration)|$(Platform)' == 'Release|AnyCPU' ">
-    <OutputPath>bin\</OutputPath>
-    <AllowUnsafeBlocks>false</AllowUnsafeBlocks>
-    <BaseAddress>285212672</BaseAddress>
-    <CheckForOverflowUnderflow>false</CheckForOverflowUnderflow>
-    <ConfigurationOverrideFile>
-    </ConfigurationOverrideFile>
-    <DefineConstants>TRACE</DefineConstants>
-    <DocumentationFile>
-    </DocumentationFile>
-    <DebugSymbols>false</DebugSymbols>
-    <FileAlignment>4096</FileAlignment>
-    <NoStdLib>false</NoStdLib>
-    <NoWarn>
-    </NoWarn>
-    <Optimize>true</Optimize>
-    <RegisterForComInterop>false</RegisterForComInterop>
-    <RemoveIntegerChecks>false</RemoveIntegerChecks>
-    <TreatWarningsAsErrors>false</TreatWarningsAsErrors>
-    <WarningLevel>4</WarningLevel>
-    <DebugType>none</DebugType>
-    <ErrorReport>prompt</ErrorReport>
-    <CodeAnalysisRuleSet>AllRules.ruleset</CodeAnalysisRuleSet>
-    <Prefer32Bit>false</Prefer32Bit>
-    <IntermediateOutputPath>..\bin\Release\</IntermediateOutputPath>
-  </PropertyGroup>
-  <ItemGroup>
-    <ProjectReference Include="..\UmbracoExamine\UmbracoExamine.csproj">
-      <Project>{07fbc26b-2927-4a22-8d96-d644c667fecc}</Project>
-      <Name>UmbracoExamine</Name>
-    </ProjectReference>
-    <Reference Include="AutoMapper, Version=3.0.0.0, Culture=neutral, processorArchitecture=MSIL">
-      <SpecificVersion>False</SpecificVersion>
-      <HintPath>..\packages\AutoMapper.3.0.0\lib\net40\AutoMapper.dll</HintPath>
-    </Reference>
-    <Reference Include="AutoMapper.Net4, Version=0.0.0.0, Culture=neutral, processorArchitecture=MSIL">
-      <SpecificVersion>False</SpecificVersion>
-      <HintPath>..\packages\AutoMapper.3.0.0\lib\net40\AutoMapper.Net4.dll</HintPath>
-    </Reference>
-    <Reference Include="ClientDependency.Core">
-      <SpecificVersion>False</SpecificVersion>
-      <HintPath>..\packages\ClientDependency.1.7.1.1\lib\ClientDependency.Core.dll</HintPath>
-    </Reference>
-    <Reference Include="ClientDependency.Core.Mvc">
-      <SpecificVersion>False</SpecificVersion>
-      <HintPath>..\packages\ClientDependency-Mvc.1.7.0.4\lib\ClientDependency.Core.Mvc.dll</HintPath>
-    </Reference>
-    <Reference Include="Examine">
-      <SpecificVersion>False</SpecificVersion>
-      <HintPath>..\packages\Examine.0.1.52.2941\lib\Examine.dll</HintPath>
-    </Reference>
-    <Reference Include="log4net, Version=1.2.11.0, Culture=neutral, processorArchitecture=MSIL">
-      <SpecificVersion>False</SpecificVersion>
-      <HintPath>..\packages\log4net-mediumtrust.2.0.0\lib\log4net.dll</HintPath>
-    </Reference>
-    <Reference Include="Microsoft.CSharp" />
-    <Reference Include="Microsoft.Web.Helpers">
-      <HintPath>..\packages\Microsoft.Web.Helpers.1.0.0\lib\Microsoft.Web.Helpers.dll</HintPath>
-    </Reference>
-    <Reference Include="Microsoft.Web.Infrastructure, Version=1.0.0.0, Culture=neutral, PublicKeyToken=31bf3856ad364e35, processorArchitecture=MSIL">
-      <Private>True</Private>
-      <HintPath>..\packages\Microsoft.Web.Infrastructure.1.0.0.0\lib\net40\Microsoft.Web.Infrastructure.dll</HintPath>
-    </Reference>
-    <Reference Include="Microsoft.Web.Mvc.FixedDisplayModes, Version=1.0.0.0, Culture=neutral, PublicKeyToken=31bf3856ad364e35, processorArchitecture=MSIL">
-      <SpecificVersion>False</SpecificVersion>
-      <HintPath>..\packages\Microsoft.AspNet.Mvc.FixedDisplayModes.1.0.1\lib\net40\Microsoft.Web.Mvc.FixedDisplayModes.dll</HintPath>
-    </Reference>
-    <Reference Include="MiniProfiler, Version=2.1.0.0, Culture=neutral, PublicKeyToken=b44f9351044011a3, processorArchitecture=MSIL">
-      <SpecificVersion>False</SpecificVersion>
-      <HintPath>..\packages\MiniProfiler.2.1.0\lib\net40\MiniProfiler.dll</HintPath>
-    </Reference>
-    <Reference Include="MySql.Data, Version=6.6.5.0, Culture=neutral, PublicKeyToken=c5687fc88969c44d, processorArchitecture=MSIL">
-      <SpecificVersion>False</SpecificVersion>
-      <HintPath>..\packages\MySql.Data.6.6.5\lib\net40\MySql.Data.dll</HintPath>
-    </Reference>
-    <Reference Include="Newtonsoft.Json, Version=4.5.0.0, Culture=neutral, PublicKeyToken=30ad4fe6b2a6aeed, processorArchitecture=MSIL">
-      <SpecificVersion>False</SpecificVersion>
-      <HintPath>..\packages\Newtonsoft.Json.4.5.11\lib\net40\Newtonsoft.Json.dll</HintPath>
-    </Reference>
-    <Reference Include="System">
-      <Name>System</Name>
-    </Reference>
-    <Reference Include="System.ComponentModel.DataAnnotations" />
-    <Reference Include="System.configuration" />
-    <Reference Include="System.Data">
-      <Name>System.Data</Name>
-    </Reference>
-    <Reference Include="System.Data.DataSetExtensions" />
-    <Reference Include="System.Data.SqlServerCe, Version=4.0.0.0, Culture=neutral, PublicKeyToken=89845dcd8080cc91, processorArchitecture=MSIL">
-      <Private>True</Private>
-      <HintPath>..\packages\SqlServerCE.4.0.0.0\lib\System.Data.SqlServerCe.dll</HintPath>
-    </Reference>
-    <Reference Include="System.Data.SqlServerCe.Entity, Version=4.0.0.0, Culture=neutral, PublicKeyToken=89845dcd8080cc91, processorArchitecture=MSIL">
-      <Private>True</Private>
-      <HintPath>..\packages\SqlServerCE.4.0.0.0\lib\System.Data.SqlServerCe.Entity.dll</HintPath>
-    </Reference>
-    <Reference Include="System.Drawing" />
-    <Reference Include="System.EnterpriseServices" />
-    <Reference Include="System.Net.Http">
-      <Private>True</Private>
-    </Reference>
-    <Reference Include="System.Net.Http.Extensions">
-      <HintPath>..\packages\Microsoft.Net.Http.2.2.15\lib\net45\System.Net.Http.Extensions.dll</HintPath>
-    </Reference>
-    <Reference Include="System.Net.Http.Formatting, Version=4.0.0.0, Culture=neutral, PublicKeyToken=31bf3856ad364e35, processorArchitecture=MSIL">
-      <HintPath>..\packages\Microsoft.AspNet.WebApi.Client.4.0.30506.0\lib\net40\System.Net.Http.Formatting.dll</HintPath>
-    </Reference>
-    <Reference Include="System.Net.Http.Primitives">
-      <HintPath>..\packages\Microsoft.Net.Http.2.2.15\lib\net45\System.Net.Http.Primitives.dll</HintPath>
-    </Reference>
-    <Reference Include="System.Net.Http.WebRequest">
-      <Private>True</Private>
-    </Reference>
-    <Reference Include="System.Runtime.Serialization" />
-    <Reference Include="System.ServiceModel" />
-    <Reference Include="System.Web">
-      <Name>System.Web</Name>
-    </Reference>
-    <Reference Include="System.Web.Abstractions">
-      <RequiredTargetFramework>3.5</RequiredTargetFramework>
-    </Reference>
-    <Reference Include="System.Web.ApplicationServices" />
-    <Reference Include="System.Web.DynamicData" />
-    <Reference Include="System.Web.Entity" />
-    <Reference Include="System.Web.Extensions" />
-    <Reference Include="System.Web.Extensions.Design" />
-    <Reference Include="System.Web.Helpers, Version=2.0.0.0, Culture=neutral, PublicKeyToken=31bf3856ad364e35, processorArchitecture=MSIL">
-      <Private>True</Private>
-      <HintPath>..\packages\Microsoft.AspNet.WebPages.2.0.30506.0\lib\net40\System.Web.Helpers.dll</HintPath>
-    </Reference>
-    <Reference Include="System.Web.Http, Version=4.0.0.0, Culture=neutral, PublicKeyToken=31bf3856ad364e35, processorArchitecture=MSIL">
-      <HintPath>..\packages\Microsoft.AspNet.WebApi.Core.4.0.30506.0\lib\net40\System.Web.Http.dll</HintPath>
-    </Reference>
-    <Reference Include="System.Web.Http.WebHost, Version=4.0.0.0, Culture=neutral, PublicKeyToken=31bf3856ad364e35, processorArchitecture=MSIL">
-      <HintPath>..\packages\Microsoft.AspNet.WebApi.WebHost.4.0.30506.0\lib\net40\System.Web.Http.WebHost.dll</HintPath>
-    </Reference>
-    <Reference Include="System.Web.Mvc, Version=4.0.0.0, Culture=neutral, PublicKeyToken=31bf3856ad364e35, processorArchitecture=MSIL">
-      <Private>True</Private>
-      <HintPath>..\packages\Microsoft.AspNet.Mvc.4.0.30506.0\lib\net40\System.Web.Mvc.dll</HintPath>
-    </Reference>
-    <Reference Include="System.Web.Razor, Version=2.0.0.0, Culture=neutral, PublicKeyToken=31bf3856ad364e35, processorArchitecture=MSIL">
-      <Private>True</Private>
-      <HintPath>..\packages\Microsoft.AspNet.Razor.2.0.30506.0\lib\net40\System.Web.Razor.dll</HintPath>
-    </Reference>
-    <Reference Include="System.Web.Services">
-      <Name>System.Web.Services</Name>
-    </Reference>
-    <Reference Include="System.Web.WebPages, Version=2.0.0.0, Culture=neutral, PublicKeyToken=31bf3856ad364e35, processorArchitecture=MSIL">
-      <Private>True</Private>
-      <HintPath>..\packages\Microsoft.AspNet.WebPages.2.0.30506.0\lib\net40\System.Web.WebPages.dll</HintPath>
-    </Reference>
-    <Reference Include="System.Web.WebPages.Deployment, Version=2.0.0.0, Culture=neutral, PublicKeyToken=31bf3856ad364e35, processorArchitecture=MSIL">
-      <Private>True</Private>
-      <HintPath>..\packages\Microsoft.AspNet.WebPages.2.0.30506.0\lib\net40\System.Web.WebPages.Deployment.dll</HintPath>
-    </Reference>
-    <Reference Include="System.Web.WebPages.Razor, Version=2.0.0.0, Culture=neutral, PublicKeyToken=31bf3856ad364e35, processorArchitecture=MSIL">
-      <Private>True</Private>
-      <HintPath>..\packages\Microsoft.AspNet.WebPages.2.0.30506.0\lib\net40\System.Web.WebPages.Razor.dll</HintPath>
-    </Reference>
-    <Reference Include="System.Xml">
-      <Name>System.XML</Name>
-    </Reference>
-    <ProjectReference Include="..\SQLCE4Umbraco\SqlCE4Umbraco.csproj">
-      <Project>{5BA5425F-27A7-4677-865E-82246498AA2E}</Project>
-      <Name>SqlCE4Umbraco</Name>
-    </ProjectReference>
-    <ProjectReference Include="..\Umbraco.Core\Umbraco.Core.csproj">
-      <Project>{31785bc3-256c-4613-b2f5-a1b0bdded8c1}</Project>
-      <Name>Umbraco.Core</Name>
-    </ProjectReference>
-    <ProjectReference Include="..\umbraco.editorControls\umbraco.editorControls.csproj">
-      <Project>{255F5DF1-4E43-4758-AC05-7A0B68EB021B}</Project>
-      <Name>umbraco.editorControls</Name>
-    </ProjectReference>
-    <ProjectReference Include="..\umbraco.MacroEngines\umbraco.MacroEngines.csproj">
-      <Project>{89C09045-1064-466B-B94A-DB3AFE2A5853}</Project>
-      <Name>umbraco.MacroEngines</Name>
-    </ProjectReference>
-    <ProjectReference Include="..\umbraco.controls\umbraco.controls.csproj">
-      <Project>{6EDD2061-82F2-461B-BB6E-879245A832DE}</Project>
-      <Name>umbraco.controls</Name>
-    </ProjectReference>
-    <ProjectReference Include="..\umbraco.businesslogic\umbraco.businesslogic.csproj">
-      <Name>umbraco.businesslogic</Name>
-      <Project>{E469A9CE-1BEC-423F-AC44-713CD72457EA}</Project>
-      <Package>{FAE04EC0-301F-11D3-BF4B-00C04F79EFBC}</Package>
-    </ProjectReference>
-    <ProjectReference Include="..\umbraco.cms\umbraco.cms.csproj">
-      <Project>{CCD75EC3-63DB-4184-B49D-51C1DD337230}</Project>
-      <Name>umbraco.cms</Name>
-    </ProjectReference>
-    <ProjectReference Include="..\umbraco.datalayer\umbraco.datalayer.csproj">
-      <Project>{C7CB79F0-1C97-4B33-BFA7-00731B579AE2}</Project>
-      <Name>umbraco.datalayer</Name>
-    </ProjectReference>
-    <ProjectReference Include="..\umbraco.interfaces\umbraco.interfaces.csproj">
-      <Name>umbraco.interfaces</Name>
-      <Project>{511F6D8D-7717-440A-9A57-A507E9A8B27F}</Project>
-      <Package>{FAE04EC0-301F-11D3-BF4B-00C04F79EFBC}</Package>
-    </ProjectReference>
-    <ProjectReference Include="..\Umbraco.Web\Umbraco.Web.csproj">
-      <Project>{651E1350-91B6-44B7-BD60-7207006D7003}</Project>
-      <Name>Umbraco.Web</Name>
-    </ProjectReference>
-    <ProjectReference Include="..\umbraco.providers\umbraco.providers.csproj">
-      <Project>{D7636876-0756-43CB-A192-138C6F0D5E42}</Project>
-      <Name>umbraco.providers</Name>
-    </ProjectReference>
-    <Reference Include="System.Xml.Linq" />
-    <Reference Include="UrlRewritingNet.UrlRewriter">
-      <HintPath>..\packages\UrlRewritingNet.UrlRewriter.2.0.60829.1\lib\UrlRewritingNet.UrlRewriter.dll</HintPath>
-    </Reference>
-  </ItemGroup>
-  <ItemGroup>
-    <Compile Include="..\SolutionInfo.cs">
-      <Link>Properties\SolutionInfo.cs</Link>
-    </Compile>
-    <Compile Include="Install\Default.aspx.cs">
-      <DependentUpon>default.aspx</DependentUpon>
-      <SubType>ASPXCodeBehind</SubType>
-    </Compile>
-    <Compile Include="Config\splashes\NoNodes.aspx.cs">
-      <DependentUpon>noNodes.aspx</DependentUpon>
-      <SubType>ASPXCodeBehind</SubType>
-    </Compile>
-    <Compile Include="Config\splashes\NoNodes.aspx.designer.cs">
-      <DependentUpon>noNodes.aspx</DependentUpon>
-      <SubType>ASPXCodeBehind</SubType>
-    </Compile>
-    <Compile Include="Install\Default.aspx.designer.cs">
-      <DependentUpon>default.aspx</DependentUpon>
-    </Compile>
-    <Compile Include="Install\InstallerRestService.aspx.cs">
-      <DependentUpon>InstallerRestService.aspx</DependentUpon>
-      <SubType>ASPXCodeBehind</SubType>
-    </Compile>
-    <Compile Include="Install\InstallerRestService.aspx.designer.cs">
-      <DependentUpon>InstallerRestService.aspx</DependentUpon>
-    </Compile>
-    <Compile Include="Install\Steps\Database.ascx.cs">
-      <DependentUpon>database.ascx</DependentUpon>
-      <SubType>ASPXCodeBehind</SubType>
-    </Compile>
-    <Compile Include="Install\Steps\Database.ascx.designer.cs">
-      <DependentUpon>database.ascx</DependentUpon>
-    </Compile>
-    <Compile Include="Install\Steps\DefaultUser.ascx.cs">
-      <DependentUpon>defaultUser.ascx</DependentUpon>
-      <SubType>ASPXCodeBehind</SubType>
-    </Compile>
-    <Compile Include="Install\Steps\DefaultUser.ascx.designer.cs">
-      <DependentUpon>defaultUser.ascx</DependentUpon>
-    </Compile>
-    <Compile Include="Install\Steps\License.ascx.cs">
-      <DependentUpon>license.ascx</DependentUpon>
-      <SubType>ASPXCodeBehind</SubType>
-    </Compile>
-    <Compile Include="Install\Steps\License.ascx.designer.cs">
-      <DependentUpon>license.ascx</DependentUpon>
-    </Compile>
-    <Compile Include="Install\Steps\Renaming.ascx.cs">
-      <DependentUpon>renaming.ascx</DependentUpon>
-      <SubType>ASPXCodeBehind</SubType>
-    </Compile>
-    <Compile Include="Install\Steps\Renaming.ascx.designer.cs">
-      <DependentUpon>renaming.ascx</DependentUpon>
-    </Compile>
-    <Compile Include="Install\Steps\RenderingEngine.ascx.cs">
-      <DependentUpon>RenderingEngine.ascx</DependentUpon>
-      <SubType>ASPXCodeBehind</SubType>
-    </Compile>
-    <Compile Include="Install\Steps\RenderingEngine.ascx.designer.cs">
-      <DependentUpon>RenderingEngine.ascx</DependentUpon>
-    </Compile>
-    <Compile Include="Install\Steps\Skinning\LoadStarterKits.ascx.cs">
-      <DependentUpon>loadStarterKits.ascx</DependentUpon>
-      <SubType>ASPXCodeBehind</SubType>
-    </Compile>
-    <Compile Include="Install\Steps\Skinning\LoadStarterKits.ascx.designer.cs">
-      <DependentUpon>loadStarterKits.ascx</DependentUpon>
-    </Compile>
-    <Compile Include="Install\Steps\StarterKits.ascx.cs">
-      <DependentUpon>StarterKits.ascx</DependentUpon>
-      <SubType>ASPXCodeBehind</SubType>
-    </Compile>
-    <Compile Include="Install\Steps\StarterKits.ascx.designer.cs">
-      <DependentUpon>StarterKits.ascx</DependentUpon>
-    </Compile>
-    <Compile Include="Install\Steps\StepUserControl.cs">
-      <SubType>ASPXCodeBehind</SubType>
-    </Compile>
-    <Compile Include="Install\Steps\TheEnd.ascx.cs">
-      <DependentUpon>theend.ascx</DependentUpon>
-      <SubType>ASPXCodeBehind</SubType>
-    </Compile>
-    <Compile Include="Install\Steps\TheEnd.ascx.designer.cs">
-      <DependentUpon>theend.ascx</DependentUpon>
-    </Compile>
-    <Compile Include="Install\Steps\UpgradeReport.ascx.cs">
-      <DependentUpon>UpgradeReport.ascx</DependentUpon>
-      <SubType>ASPXCodeBehind</SubType>
-    </Compile>
-    <Compile Include="Install\Steps\UpgradeReport.ascx.designer.cs">
-      <DependentUpon>UpgradeReport.ascx</DependentUpon>
-    </Compile>
-    <Compile Include="Install\Steps\ValidatePermissions.ascx.cs">
-      <DependentUpon>validatePermissions.ascx</DependentUpon>
-      <SubType>ASPXCodeBehind</SubType>
-    </Compile>
-    <Compile Include="Install\Steps\ValidatePermissions.ascx.designer.cs">
-      <DependentUpon>validatePermissions.ascx</DependentUpon>
-    </Compile>
-    <Compile Include="Install\Steps\Welcome.ascx.cs">
-      <DependentUpon>welcome.ascx</DependentUpon>
-      <SubType>ASPXCodeBehind</SubType>
-    </Compile>
-    <Compile Include="Install\Steps\Welcome.ascx.designer.cs">
-      <DependentUpon>welcome.ascx</DependentUpon>
-    </Compile>
-    <Compile Include="Install\Title.ascx.cs">
-      <DependentUpon>Title.ascx</DependentUpon>
-      <SubType>ASPXCodeBehind</SubType>
-    </Compile>
-    <Compile Include="Install\Title.ascx.designer.cs">
-      <DependentUpon>Title.ascx</DependentUpon>
-    </Compile>
-    <Compile Include="Properties\AssemblyInfo.cs" />
-    <Compile Include="Properties\Settings.Designer.cs">
-      <AutoGen>True</AutoGen>
-      <DesignTimeSharedInput>True</DesignTimeSharedInput>
-      <DependentUpon>Settings.settings</DependentUpon>
-    </Compile>
-    <Compile Include="Umbraco\Controls\ContentTypeControlNew.ascx.cs">
-      <DependentUpon>ContentTypeControlNew.ascx</DependentUpon>
-      <SubType>ASPXCodeBehind</SubType>
-    </Compile>
-    <Compile Include="Umbraco\Controls\ContentTypeControlNew.ascx.designer.cs">
-      <DependentUpon>ContentTypeControlNew.ascx</DependentUpon>
-    </Compile>
-    <Compile Include="Umbraco\Controls\Images\ImageViewer.ascx.cs">
-      <DependentUpon>ImageViewer.ascx</DependentUpon>
-      <SubType>ASPXCodeBehind</SubType>
-    </Compile>
-    <Compile Include="Umbraco\Controls\Images\ImageViewer.ascx.designer.cs">
-      <DependentUpon>ImageViewer.ascx</DependentUpon>
-    </Compile>
-    <Compile Include="Umbraco\Controls\PasswordChanger.ascx.cs">
-      <DependentUpon>passwordChanger.ascx</DependentUpon>
-      <SubType>ASPXCodeBehind</SubType>
-    </Compile>
-    <Compile Include="Umbraco\Controls\PasswordChanger.ascx.designer.cs">
-      <DependentUpon>passwordChanger.ascx</DependentUpon>
-    </Compile>
-    <Compile Include="Umbraco\Create.aspx.cs">
-      <DependentUpon>create.aspx</DependentUpon>
-      <SubType>ASPXCodeBehind</SubType>
-    </Compile>
-    <Compile Include="Umbraco\Create.aspx.designer.cs">
-      <DependentUpon>create.aspx</DependentUpon>
-    </Compile>
-    <Compile Include="Umbraco\Create\DlrScripting.ascx.cs">
-      <DependentUpon>DlrScripting.ascx</DependentUpon>
-      <SubType>ASPXCodeBehind</SubType>
-    </Compile>
-    <Compile Include="Umbraco\Create\DlrScripting.ascx.designer.cs">
-      <DependentUpon>DlrScripting.ascx</DependentUpon>
-    </Compile>
-    <Compile Include="Umbraco\Create\PartialView.ascx.cs">
-      <DependentUpon>PartialView.ascx</DependentUpon>
-      <SubType>ASPXCodeBehind</SubType>
-    </Compile>
-    <Compile Include="Umbraco\Create\PartialView.ascx.designer.cs">
-      <DependentUpon>PartialView.ascx</DependentUpon>
-    </Compile>
-    <Compile Include="Umbraco\Create\PartialViewMacro.ascx.cs">
-      <DependentUpon>PartialViewMacro.ascx</DependentUpon>
-      <SubType>ASPXCodeBehind</SubType>
-    </Compile>
-    <Compile Include="Umbraco\Create\PartialViewMacro.ascx.designer.cs">
-      <DependentUpon>PartialViewMacro.ascx</DependentUpon>
-    </Compile>
-    <Compile Include="Umbraco\Create\xslt.ascx.cs">
-      <DependentUpon>xslt.ascx</DependentUpon>
-      <SubType>ASPXCodeBehind</SubType>
-    </Compile>
-    <Compile Include="Umbraco\Create\User.ascx.cs">
-      <DependentUpon>User.ascx</DependentUpon>
-      <SubType>ASPXCodeBehind</SubType>
-    </Compile>
-    <Compile Include="Umbraco\Create\xslt.ascx.designer.cs">
-      <DependentUpon>xslt.ascx</DependentUpon>
-    </Compile>
-    <Compile Include="Umbraco\Create\User.ascx.designer.cs">
-      <DependentUpon>User.ascx</DependentUpon>
-    </Compile>
-    <Compile Include="Umbraco\Dashboard\ExamineManagement.ascx.cs">
-      <DependentUpon>ExamineManagement.ascx</DependentUpon>
-      <SubType>ASPXCodeBehind</SubType>
-    </Compile>
-    <Compile Include="Umbraco\Dashboard\ExamineManagement.ascx.designer.cs">
-      <DependentUpon>ExamineManagement.ascx</DependentUpon>
-    </Compile>
-    <Compile Include="Umbraco\Dashboard\UserControlProxy.aspx.cs">
-      <DependentUpon>UserControlProxy.aspx</DependentUpon>
-      <SubType>ASPXCodeBehind</SubType>
-    </Compile>
-    <Compile Include="Umbraco\Dashboard\UserControlProxy.aspx.designer.cs">
-      <DependentUpon>UserControlProxy.aspx</DependentUpon>
-    </Compile>
-    <Compile Include="Umbraco\Developer\Macros\EditMacro.aspx.cs">
-      <DependentUpon>editMacro.aspx</DependentUpon>
-      <SubType>ASPXCodeBehind</SubType>
-    </Compile>
-    <Compile Include="Umbraco\Developer\Macros\EditMacro.aspx.designer.cs">
-      <DependentUpon>editMacro.aspx</DependentUpon>
-    </Compile>
-    <Compile Include="Umbraco\Developer\Packages\DirectoryBrowser.aspx.cs">
-      <DependentUpon>directoryBrowser.aspx</DependentUpon>
-      <SubType>ASPXCodeBehind</SubType>
-    </Compile>
-    <Compile Include="Umbraco\Developer\Packages\DirectoryBrowser.aspx.designer.cs">
-      <DependentUpon>directoryBrowser.aspx</DependentUpon>
-    </Compile>
-    <Compile Include="Umbraco\Developer\Packages\StarterKits.aspx.cs">
-      <DependentUpon>StarterKits.aspx</DependentUpon>
-      <SubType>ASPXCodeBehind</SubType>
-    </Compile>
-    <Compile Include="Umbraco\Developer\Packages\StarterKits.aspx.designer.cs">
-      <DependentUpon>StarterKits.aspx</DependentUpon>
-    </Compile>
-    <Compile Include="Umbraco\Developer\Python\EditPython.aspx.cs">
-      <DependentUpon>editPython.aspx</DependentUpon>
-      <SubType>ASPXCodeBehind</SubType>
-    </Compile>
-    <Compile Include="Umbraco\Developer\Python\EditPython.aspx.designer.cs">
-      <DependentUpon>editPython.aspx</DependentUpon>
-    </Compile>
-    <Compile Include="Umbraco\Dialogs\ChangeDocType.aspx.cs">
-      <DependentUpon>ChangeDocType.aspx</DependentUpon>
-      <SubType>ASPXCodeBehind</SubType>
-    </Compile>
-    <Compile Include="Umbraco\Dialogs\ChangeDocType.aspx.designer.cs">
-      <DependentUpon>ChangeDocType.aspx</DependentUpon>
-    </Compile>
-    <Compile Include="Umbraco\Dialogs\EditMacro.aspx.cs">
-      <DependentUpon>EditMacro.aspx</DependentUpon>
-      <SubType>ASPXCodeBehind</SubType>
-    </Compile>
-    <Compile Include="Umbraco\Dialogs\MoveOrCopy.aspx.cs">
-      <DependentUpon>moveOrCopy.aspx</DependentUpon>
-      <SubType>ASPXCodeBehind</SubType>
-    </Compile>
-    <Compile Include="Umbraco\Dialogs\MoveOrCopy.aspx.designer.cs">
-      <DependentUpon>moveOrCopy.aspx</DependentUpon>
-    </Compile>
-    <Compile Include="Umbraco\dialogs\Sort.aspx.cs">
-      <DependentUpon>sort.aspx</DependentUpon>
-      <SubType>ASPXCodeBehind</SubType>
-    </Compile>
-    <Compile Include="Umbraco\dialogs\Sort.aspx.designer.cs">
-      <DependentUpon>sort.aspx</DependentUpon>
-      <SubType>ASPXCodeBehind</SubType>
-    </Compile>
-    <Compile Include="Umbraco\Dialogs\EditMacro.aspx.designer.cs">
-      <DependentUpon>EditMacro.aspx</DependentUpon>
-    </Compile>
-    <Compile Include="Umbraco\Dialogs\Publish.aspx.cs">
-      <DependentUpon>publish.aspx</DependentUpon>
-      <SubType>ASPXCodeBehind</SubType>
-    </Compile>
-    <Compile Include="Umbraco\Dialogs\Publish.aspx.designer.cs">
-      <DependentUpon>publish.aspx</DependentUpon>
-    </Compile>
-    <Compile Include="Umbraco\Masterpages\Default.Master.cs">
-      <DependentUpon>default.Master</DependentUpon>
-      <SubType>ASPXCodeBehind</SubType>
-    </Compile>
-    <Compile Include="Umbraco\Masterpages\Default.Master.designer.cs">
-      <DependentUpon>default.Master</DependentUpon>
-    </Compile>
-    <Compile Include="Umbraco\Masterpages\UmbracoDialog.master.cs">
-      <SubType>ASPXCodeBehind</SubType>
-    </Compile>
-    <Compile Include="Umbraco\Masterpages\UmbracoDialog.master.designer.cs">
-      <DependentUpon>umbracoDialog.Master</DependentUpon>
-    </Compile>
-    <Compile Include="Umbraco\Masterpages\UmbracoPage.master.cs">
-      <SubType>ASPXCodeBehind</SubType>
-    </Compile>
-    <Compile Include="Umbraco\Masterpages\UmbracoPage.master.designer.cs">
-      <DependentUpon>umbracoPage.Master</DependentUpon>
-    </Compile>
-    <Compile Include="Umbraco\Search\QuickSearch.ascx.cs">
-      <DependentUpon>QuickSearch.ascx</DependentUpon>
-      <SubType>ASPXCodeBehind</SubType>
-    </Compile>
-    <Compile Include="Umbraco\Search\QuickSearch.ascx.designer.cs">
-      <DependentUpon>QuickSearch.ascx</DependentUpon>
-    </Compile>
-    <Compile Include="Umbraco\Settings\EditNodeTypeNew.aspx.cs">
-      <DependentUpon>EditNodeTypeNew.aspx</DependentUpon>
-      <SubType>ASPXCodeBehind</SubType>
-    </Compile>
-    <Compile Include="Umbraco\Settings\EditNodeTypeNew.aspx.designer.cs">
-      <DependentUpon>EditNodeTypeNew.aspx</DependentUpon>
-    </Compile>
-    <Compile Include="Umbraco\Settings\EditTemplate.aspx.cs">
-      <SubType>ASPXCodeBehind</SubType>
-    </Compile>
-    <Compile Include="Umbraco\Settings\EditTemplate.aspx.designer.cs">
-      <DependentUpon>editTemplate.aspx</DependentUpon>
-    </Compile>
-    <Compile Include="Umbraco\Settings\Stylesheet\editstylesheet.aspx.cs">
-      <DependentUpon>editstylesheet.aspx</DependentUpon>
-      <SubType>ASPXCodeBehind</SubType>
-    </Compile>
-    <Compile Include="Umbraco\Settings\Stylesheet\editstylesheet.aspx.designer.cs">
-      <DependentUpon>editstylesheet.aspx</DependentUpon>
-    </Compile>
-    <Compile Include="Umbraco\Settings\Stylesheet\Property\EditStyleSheetProperty.aspx.cs">
-      <DependentUpon>EditStyleSheetProperty.aspx</DependentUpon>
-      <SubType>ASPXCodeBehind</SubType>
-    </Compile>
-    <Compile Include="Umbraco\Settings\Stylesheet\Property\EditStyleSheetProperty.aspx.designer.cs">
-      <DependentUpon>EditStyleSheetProperty.aspx</DependentUpon>
-    </Compile>
-    <Compile Include="Umbraco\Settings\Views\EditView.aspx.cs">
-      <DependentUpon>EditView.aspx</DependentUpon>
-      <SubType>ASPXCodeBehind</SubType>
-    </Compile>
-    <Compile Include="Umbraco\Settings\Views\EditView.aspx.designer.cs">
-      <DependentUpon>EditView.aspx</DependentUpon>
-    </Compile>
-    <Compile Include="Umbraco\TreeInit.aspx.cs">
-      <DependentUpon>treeInit.aspx</DependentUpon>
-      <SubType>ASPXCodeBehind</SubType>
-    </Compile>
-    <Compile Include="Umbraco\TreeInit.aspx.designer.cs">
-      <DependentUpon>treeInit.aspx</DependentUpon>
-    </Compile>
-    <Content Include="Umbraco\ClientRedirect.aspx" />
-    <Content Include="Umbraco\create.aspx" />
-    <Content Include="Umbraco\Logout.aspx" />
-    <Content Include="Umbraco\umbraco.aspx" />
-    <Content Include="Umbraco_Client\IconPicker\iconpicker.js" />
-    <Compile Include="Umbraco\umbraco.aspx.cs">
-      <DependentUpon>umbraco.aspx</DependentUpon>
-      <SubType>ASPXCodeBehind</SubType>
-    </Compile>
-    <Compile Include="Umbraco\umbraco.aspx.designer.cs">
-      <DependentUpon>umbraco.aspx</DependentUpon>
-    </Compile>
-    <Compile Include="Umbraco\Users\EditUser.aspx.cs">
-      <DependentUpon>EditUser.aspx</DependentUpon>
-      <SubType>ASPXCodeBehind</SubType>
-    </Compile>
-    <Compile Include="Umbraco\Users\EditUser.aspx.designer.cs">
-      <DependentUpon>EditUser.aspx</DependentUpon>
-    </Compile>
-    <Content Include="Config\Splashes\booting.aspx" />
-    <Content Include="Config\Splashes\noNodes.aspx" />
-    <Content Include="Install\Steps\UpgradeReport.ascx" />
-    <Content Include="Umbraco\Dashboard\UserControlProxy.aspx" />
-    <Content Include="Umbraco\Create\PartialView.ascx" />
-    <Content Include="Umbraco\Create\User.ascx" />
-    <Content Include="Umbraco\Images\PinnedIcons\task_content.ico" />
-    <Content Include="Umbraco\Images\PinnedIcons\task_default.ico" />
-    <Content Include="Umbraco\Images\PinnedIcons\task_developer.ico" />
-    <Content Include="Umbraco\Images\PinnedIcons\task_media.ico" />
-    <Content Include="Umbraco\Images\PinnedIcons\task_member.ico" />
-    <Content Include="Umbraco\Images\PinnedIcons\task_settings.ico" />
-    <Content Include="Umbraco\Images\PinnedIcons\task_users.ico" />
-    <Content Include="Umbraco\Images\PinnedIcons\umb.ico" />
-    <Content Include="Umbraco\Xslt\Web.config">
-      <SubType>
-      </SubType>
-    </Content>
-    <None Include="Config\404handlers.Release.config">
-      <DependentUpon>404handlers.config</DependentUpon>
-    </None>
-    <None Include="Config\ClientDependency.Release.config">
-      <DependentUpon>ClientDependency.config</DependentUpon>
-      <SubType>Designer</SubType>
-    </None>
-    <Content Include="Config\BaseRestExtensions.config">
-      <SubType>Designer</SubType>
-    </Content>
-    <None Include="Config\BaseRestExtensions.Release.config">
-      <DependentUpon>BaseRestExtensions.config</DependentUpon>
-    </None>
-    <None Include="Config\log4net.Release.config">
-      <DependentUpon>log4net.config</DependentUpon>
-    </None>
-    <None Include="Config\FileSystemProviders.Release.config">
-      <DependentUpon>FileSystemProviders.config</DependentUpon>
-    </None>
-    <None Include="Config\EmbeddedMedia.Release.config">
-      <DependentUpon>EmbeddedMedia.config</DependentUpon>
-    </None>
-    <None Include="Config\UrlRewriting.Release.config">
-      <DependentUpon>UrlRewriting.config</DependentUpon>
-    </None>
-    <None Include="Config\umbracoSettings.Release.config">
-      <DependentUpon>umbracoSettings.config</DependentUpon>
-      <SubType>Designer</SubType>
-    </None>
-    <None Include="Config\trees.Release.config">
-      <DependentUpon>trees.config</DependentUpon>
-    </None>
-    <None Include="Config\tinyMceConfig.Release.config">
-      <DependentUpon>tinyMceConfig.config</DependentUpon>
-      <SubType>Designer</SubType>
-    </None>
-    <None Include="Config\scripting.Release.config">
-      <DependentUpon>scripting.config</DependentUpon>
-    </None>
-    <None Include="Config\metablogConfig.Release.config">
-      <DependentUpon>metablogConfig.config</DependentUpon>
-    </None>
-    <None Include="Config\ExamineSettings.Release.config">
-      <DependentUpon>ExamineSettings.config</DependentUpon>
-    </None>
-    <None Include="Config\feedProxy.Release.config">
-      <DependentUpon>feedProxy.config</DependentUpon>
-    </None>
-    <None Include="Config\ExamineIndex.Release.config">
-      <DependentUpon>ExamineIndex.config</DependentUpon>
-      <SubType>Designer</SubType>
-    </None>
-    <None Include="Config\Dashboard.Release.config">
-      <DependentUpon>Dashboard.config</DependentUpon>
-      <SubType>Designer</SubType>
-    </None>
-    <Content Include="MacroScripts\Web.config">
-      <SubType>Designer</SubType>
-    </Content>
-    <None Include="packages.config">
-      <SubType>Designer</SubType>
-    </None>
-    <Content Include="Properties\Settings.settings">
-      <Generator>SettingsSingleFileGenerator</Generator>
-      <LastGenOutput>Settings.Designer.cs</LastGenOutput>
-    </Content>
-    <None Include="Umbraco\Config\Create\UI.Release.xml">
-      <DependentUpon>UI.xml</DependentUpon>
-    </None>
-    <Content Include="Global.asax" />
-    <Content Include="Install\Steps\RenderingEngine.ascx" />
-    <Content Include="Umbraco\Config\Lang\en_us.xml" />
-    <Content Include="Umbraco\Config\Lang\he.xml" />
-    <Content Include="Umbraco\Config\Lang\ja.xml" />
-    <Content Include="Umbraco\Config\Lang\pl.xml" />
-    <Content Include="Umbraco\Config\Lang\pt.xml" />
-    <Content Include="Umbraco\Config\Lang\ru.xml" />
-    <Content Include="Umbraco\Config\Lang\zh.xml" />
-    <Content Include="Umbraco\Controls\Tree\CustomTreeService.asmx" />
-    <Content Include="Umbraco\Create\PartialViewMacro.ascx" />
-    <Content Include="Umbraco\Dashboard\ExamineManagement.ascx" />
-    <Content Include="Umbraco\Developer\RelationTypes\EditRelationType.aspx" />
-    <Content Include="Umbraco\Developer\RelationTypes\Images\Bidirectional.png" />
-    <Content Include="Umbraco\Developer\RelationTypes\Images\ParentToChild.png" />
-    <Content Include="Umbraco\Developer\RelationTypes\Images\Refresh.gif" />
-    <Content Include="Umbraco\Developer\RelationTypes\NewRelationType.aspx" />
-    <Content Include="Umbraco\Developer\RelationTypes\RelationTypesWebService.asmx" />
-    <Content Include="Umbraco\Developer\RelationTypes\TreeMenu\ActionDeleteRelationType.js" />
-    <Content Include="Umbraco\Developer\RelationTypes\TreeMenu\ActionNewRelationType.js" />
-    <Content Include="Umbraco\Dialogs\AssignDomain2.aspx" />
-    <Content Include="Umbraco\Dialogs\ChangeDocType.aspx">
-      <SubType>ASPXCodeBehind</SubType>
-    </Content>
-    <Content Include="Umbraco\Dialogs\EditMacro.aspx" />
-    <Content Include="Umbraco\Images\delete.gif" />
-    <Content Include="Umbraco\Images\delete.png" />
-    <Content Include="Umbraco\Images\download.png" />
-    <Content Include="Umbraco\Images\Editor\doc.gif" />
-    <Content Include="Umbraco\Images\Editor\documentType.gif" />
-    <Content Include="Umbraco\Images\Editor\upload.png" />
-    <Content Include="Umbraco\Images\information.png" />
-    <Content Include="Umbraco\Images\listItemOrange.gif" />
-    <Content Include="Umbraco\Images\pencil.png" />
-    <Content Include="Umbraco\Images\Thumbnails\mediaFile.png" />
-    <Content Include="Umbraco\Images\Thumbnails\mediaPhoto.png" />
-    <Content Include="Umbraco\Images\thumbs_lrg.png" />
-    <Content Include="Umbraco\Images\thumbs_med.png" />
-    <Content Include="Umbraco\Images\thumbs_smll.png" />
-    <Content Include="Umbraco\Images\Umbraco\settingView.gif" />
-    <Content Include="Umbraco\Settings\Views\EditView.aspx" />
-    <Content Include="Umbraco_Client\Application\Extensions.js" />
-    <Content Include="Umbraco_Client\Application\JQuery\jquery.unobtrusive-ajax.min.js" />
-    <Content Include="Umbraco_Client\Application\JQuery\jquery.validate.min.js" />
-    <Content Include="Umbraco_Client\Application\JQuery\jquery.validate.unobtrusive.min.js" />
-    <Content Include="Umbraco_Client\CodeMirror\Js\Lib\codemirror.css" />
-    <Content Include="Umbraco_Client\CodeMirror\Js\Lib\codemirror.js" />
-    <Content Include="Umbraco_Client\CodeMirror\Js\Lib\Util\closetag.js" />
-    <Content Include="Umbraco_Client\CodeMirror\Js\Lib\Util\dialog.css" />
-    <Content Include="Umbraco_Client\CodeMirror\Js\Lib\Util\dialog.js" />
-    <Content Include="Umbraco_Client\CodeMirror\Js\Lib\Util\foldcode.js" />
-    <Content Include="Umbraco_Client\CodeMirror\Js\Lib\Util\formatting.js" />
-    <Content Include="Umbraco_Client\CodeMirror\Js\Lib\Util\javascript-hint.js" />
-    <Content Include="Umbraco_Client\CodeMirror\Js\Lib\Util\loadmode.js" />
-    <Content Include="Umbraco_Client\CodeMirror\Js\Lib\Util\match-highlighter.js" />
-    <Content Include="Umbraco_Client\CodeMirror\Js\Lib\Util\multiplex.js" />
-    <Content Include="Umbraco_Client\CodeMirror\Js\Lib\Util\overlay.js" />
-    <Content Include="Umbraco_Client\CodeMirror\Js\Lib\Util\pig-hint.js" />
-    <Content Include="Umbraco_Client\CodeMirror\Js\Lib\Util\razor-hint.js" />
-    <Content Include="Umbraco_Client\CodeMirror\Js\Lib\Util\razor-hints.js" />
-    <Content Include="Umbraco_Client\CodeMirror\Js\Lib\Util\runmode-standalone.js" />
-    <Content Include="Umbraco_Client\CodeMirror\Js\Lib\Util\runmode.js" />
-    <Content Include="Umbraco_Client\CodeMirror\Js\Lib\Util\search.js" />
-    <Content Include="Umbraco_Client\CodeMirror\Js\Lib\Util\searchcursor.js" />
-    <Content Include="Umbraco_Client\CodeMirror\Js\Lib\Util\simple-hint.css" />
-    <Content Include="Umbraco_Client\CodeMirror\Js\Lib\Util\simple-hint-customized.js" />
-    <Content Include="Umbraco_Client\CodeMirror\Js\Lib\Util\simple-hint.js" />
-    <Content Include="Umbraco_Client\CodeMirror\Js\Lib\Util\xml-hint.js" />
-    <Content Include="Umbraco_Client\CodeMirror\Js\Mode\Clike\clike.js" />
-    <Content Include="Umbraco_Client\CodeMirror\Js\Mode\Clike\index.html" />
-    <Content Include="Umbraco_Client\CodeMirror\Js\Mode\Clike\scala.html" />
-    <Content Include="Umbraco_Client\CodeMirror\Js\Mode\Clojure\clojure.js" />
-    <Content Include="Umbraco_Client\CodeMirror\Js\Mode\Clojure\index.html" />
-    <Content Include="Umbraco_Client\CodeMirror\Js\Mode\Coffeescript\coffeescript.js" />
-    <Content Include="Umbraco_Client\CodeMirror\Js\Mode\Coffeescript\index.html" />
-    <Content Include="Umbraco_Client\CodeMirror\Js\Mode\Commonlisp\commonlisp.js" />
-    <Content Include="Umbraco_Client\CodeMirror\Js\Mode\Commonlisp\index.html" />
-    <Content Include="Umbraco_Client\CodeMirror\Js\Mode\Css\css.js" />
-    <Content Include="Umbraco_Client\CodeMirror\Js\Mode\Css\index.html" />
-    <Content Include="Umbraco_Client\CodeMirror\Js\Mode\Css\test.js" />
-    <Content Include="Umbraco_Client\CodeMirror\Js\Mode\Diff\diff.js" />
-    <Content Include="Umbraco_Client\CodeMirror\Js\Mode\Diff\index.html" />
-    <Content Include="Umbraco_Client\CodeMirror\Js\Mode\Ecl\ecl.js" />
-    <Content Include="Umbraco_Client\CodeMirror\Js\Mode\Ecl\index.html" />
-    <Content Include="Umbraco_Client\CodeMirror\Js\Mode\Erlang\erlang.js" />
-    <Content Include="Umbraco_Client\CodeMirror\Js\Mode\Erlang\index.html" />
-    <Content Include="Umbraco_Client\CodeMirror\Js\Mode\Gfm\gfm.js" />
-    <Content Include="Umbraco_Client\CodeMirror\Js\Mode\Gfm\index.html" />
-    <Content Include="Umbraco_Client\CodeMirror\Js\Mode\Go\go.js" />
-    <Content Include="Umbraco_Client\CodeMirror\Js\Mode\Go\index.html" />
-    <Content Include="Umbraco_Client\CodeMirror\Js\Mode\Groovy\groovy.js" />
-    <Content Include="Umbraco_Client\CodeMirror\Js\Mode\Groovy\index.html" />
-    <Content Include="Umbraco_Client\CodeMirror\Js\Mode\Haskell\haskell.js" />
-    <Content Include="Umbraco_Client\CodeMirror\Js\Mode\Haskell\index.html" />
-    <Content Include="Umbraco_Client\CodeMirror\Js\Mode\Haxe\haxe.js" />
-    <Content Include="Umbraco_Client\CodeMirror\Js\Mode\Haxe\index.html" />
-    <Content Include="Umbraco_Client\CodeMirror\Js\Mode\Htmlembedded\htmlembedded.js" />
-    <Content Include="Umbraco_Client\CodeMirror\Js\Mode\Htmlembedded\index.html" />
-    <Content Include="Umbraco_Client\CodeMirror\Js\Mode\Htmlmixed\htmlmixed.js" />
-    <Content Include="Umbraco_Client\CodeMirror\Js\Mode\Htmlmixed\index.html" />
-    <Content Include="Umbraco_Client\CodeMirror\Js\Mode\Javascript\index.html" />
-    <Content Include="Umbraco_Client\CodeMirror\Js\Mode\Javascript\javascript.js" />
-    <Content Include="Umbraco_Client\CodeMirror\Js\Mode\Jinja2\index.html" />
-    <Content Include="Umbraco_Client\CodeMirror\Js\Mode\Jinja2\jinja2.js" />
-    <Content Include="Umbraco_Client\CodeMirror\Js\Mode\Less\index.html" />
-    <Content Include="Umbraco_Client\CodeMirror\Js\Mode\Less\less.js" />
-    <Content Include="Umbraco_Client\CodeMirror\Js\Mode\Lua\index.html" />
-    <Content Include="Umbraco_Client\CodeMirror\Js\Mode\Lua\lua.js" />
-    <Content Include="Umbraco_Client\CodeMirror\Js\Mode\Markdown\index.html" />
-    <Content Include="Umbraco_Client\CodeMirror\Js\Mode\Markdown\markdown.js" />
-    <Content Include="Umbraco_Client\CodeMirror\Js\Mode\Markdown\test.js" />
-    <Content Include="Umbraco_Client\CodeMirror\Js\Mode\Mysql\index.html" />
-    <Content Include="Umbraco_Client\CodeMirror\Js\Mode\Mysql\mysql.js" />
-    <Content Include="Umbraco_Client\CodeMirror\Js\Mode\Ntriples\index.html" />
-    <Content Include="Umbraco_Client\CodeMirror\Js\Mode\Ntriples\ntriples.js" />
-    <Content Include="Umbraco_Client\CodeMirror\Js\Mode\Ocaml\index.html" />
-    <Content Include="Umbraco_Client\CodeMirror\Js\Mode\Ocaml\ocaml.js" />
-    <Content Include="Umbraco_Client\CodeMirror\Js\Mode\Pascal\index.html" />
-    <Content Include="Umbraco_Client\CodeMirror\Js\Mode\Pascal\pascal.js" />
-    <Content Include="Umbraco_Client\CodeMirror\Js\Mode\Perl\index.html" />
-    <Content Include="Umbraco_Client\CodeMirror\Js\Mode\Perl\perl.js" />
-    <Content Include="Umbraco_Client\CodeMirror\Js\Mode\Php\index.html" />
-    <Content Include="Umbraco_Client\CodeMirror\Js\Mode\Php\php.js" />
-    <Content Include="Umbraco_Client\CodeMirror\Js\Mode\Pig\index.html" />
-    <Content Include="Umbraco_Client\CodeMirror\Js\Mode\Pig\pig.js" />
-    <Content Include="Umbraco_Client\CodeMirror\Js\Mode\Plsql\index.html" />
-    <Content Include="Umbraco_Client\CodeMirror\Js\Mode\Plsql\plsql.js" />
-    <Content Include="Umbraco_Client\CodeMirror\Js\Mode\Properties\index.html" />
-    <Content Include="Umbraco_Client\CodeMirror\Js\Mode\Properties\properties.js" />
-    <Content Include="Umbraco_Client\CodeMirror\Js\Mode\Python\index.html" />
-    <Content Include="Umbraco_Client\CodeMirror\Js\Mode\Python\LICENSE.txt" />
-    <Content Include="Umbraco_Client\CodeMirror\Js\Mode\Python\python.js" />
-    <Content Include="Umbraco_Client\CodeMirror\Js\Mode\Razor\index.html" />
-    <Content Include="Umbraco_Client\CodeMirror\Js\Mode\Razor\razor.js" />
-    <Content Include="Umbraco_Client\CodeMirror\Js\Mode\Rpm\Changes\changes.js" />
-    <Content Include="Umbraco_Client\CodeMirror\Js\Mode\Rpm\Changes\index.html" />
-    <Content Include="Umbraco_Client\CodeMirror\Js\Mode\Rpm\Spec\index.html" />
-    <Content Include="Umbraco_Client\CodeMirror\Js\Mode\Rpm\Spec\spec.css" />
-    <Content Include="Umbraco_Client\CodeMirror\Js\Mode\Rpm\Spec\spec.js" />
-    <Content Include="Umbraco_Client\CodeMirror\Js\Mode\Rst\index.html" />
-    <Content Include="Umbraco_Client\CodeMirror\Js\Mode\Rst\rst.js" />
-    <Content Include="Umbraco_Client\CodeMirror\Js\Mode\Ruby\index.html" />
-    <Content Include="Umbraco_Client\CodeMirror\Js\Mode\Ruby\ruby.js" />
-    <Content Include="Umbraco_Client\CodeMirror\Js\Mode\Rust\index.html" />
-    <Content Include="Umbraco_Client\CodeMirror\Js\Mode\Rust\rust.js" />
-    <Content Include="Umbraco_Client\CodeMirror\Js\Mode\R\index.html" />
-    <Content Include="Umbraco_Client\CodeMirror\Js\Mode\R\r.js" />
-    <Content Include="Umbraco_Client\CodeMirror\Js\Mode\Scheme\index.html" />
-    <Content Include="Umbraco_Client\CodeMirror\Js\Mode\Scheme\scheme.js" />
-    <Content Include="Umbraco_Client\CodeMirror\Js\Mode\Shell\index.html" />
-    <Content Include="Umbraco_Client\CodeMirror\Js\Mode\Shell\shell.js" />
-    <Content Include="Umbraco_Client\CodeMirror\Js\Mode\Sieve\index.html" />
-    <Content Include="Umbraco_Client\CodeMirror\Js\Mode\Sieve\sieve.js" />
-    <Content Include="Umbraco_Client\CodeMirror\Js\Mode\Smalltalk\index.html" />
-    <Content Include="Umbraco_Client\CodeMirror\Js\Mode\Smalltalk\smalltalk.js" />
-    <Content Include="Umbraco_Client\CodeMirror\Js\Mode\Smarty\index.html" />
-    <Content Include="Umbraco_Client\CodeMirror\Js\Mode\Smarty\smarty.js" />
-    <Content Include="Umbraco_Client\CodeMirror\Js\Mode\Sparql\index.html" />
-    <Content Include="Umbraco_Client\CodeMirror\Js\Mode\Sparql\sparql.js" />
-    <Content Include="Umbraco_Client\CodeMirror\Js\Mode\Stex\index.html" />
-    <Content Include="Umbraco_Client\CodeMirror\Js\Mode\Stex\stex.js" />
-    <Content Include="Umbraco_Client\CodeMirror\Js\Mode\Stex\test.html" />
-    <Content Include="Umbraco_Client\CodeMirror\Js\Mode\Stex\test.js" />
-    <Content Include="Umbraco_Client\CodeMirror\Js\Mode\Tiddlywiki\index.html" />
-    <Content Include="Umbraco_Client\CodeMirror\Js\Mode\Tiddlywiki\tiddlywiki.css" />
-    <Content Include="Umbraco_Client\CodeMirror\Js\Mode\Tiddlywiki\tiddlywiki.js" />
-    <Content Include="Umbraco_Client\CodeMirror\Js\Mode\Tiki\index.html" />
-    <Content Include="Umbraco_Client\CodeMirror\Js\Mode\Tiki\tiki.css" />
-    <Content Include="Umbraco_Client\CodeMirror\Js\Mode\Tiki\tiki.js" />
-    <Content Include="Umbraco_Client\CodeMirror\Js\Mode\Vbscript\index.html" />
-    <Content Include="Umbraco_Client\CodeMirror\Js\Mode\Vbscript\vbscript.js" />
-    <Content Include="Umbraco_Client\CodeMirror\Js\Mode\Vb\index.html" />
-    <Content Include="Umbraco_Client\CodeMirror\Js\Mode\Vb\LICENSE.txt" />
-    <Content Include="Umbraco_Client\CodeMirror\Js\Mode\Vb\vb.js" />
-    <Content Include="Umbraco_Client\CodeMirror\Js\Mode\Velocity\index.html" />
-    <Content Include="Umbraco_Client\CodeMirror\Js\Mode\Velocity\velocity.js" />
-    <Content Include="Umbraco_Client\CodeMirror\Js\Mode\Verilog\index.html" />
-    <Content Include="Umbraco_Client\CodeMirror\Js\Mode\Verilog\verilog.js" />
-    <Content Include="Umbraco_Client\CodeMirror\Js\Mode\Xml\index.html" />
-    <Content Include="Umbraco_Client\CodeMirror\Js\Mode\Xml\xml.js" />
-    <Content Include="Umbraco_Client\CodeMirror\Js\Mode\Xquery\index.html" />
-    <Content Include="Umbraco_Client\CodeMirror\Js\Mode\Xquery\xquery.js" />
-    <Content Include="Umbraco_Client\CodeMirror\Js\Mode\Yaml\index.html" />
-    <Content Include="Umbraco_Client\CodeMirror\Js\Mode\Yaml\yaml.js" />
-    <Content Include="Umbraco_Client\CodeMirror\Js\Theme\ambiance.css" />
-    <Content Include="Umbraco_Client\CodeMirror\Js\Theme\blackboard.css" />
-    <Content Include="Umbraco_Client\CodeMirror\Js\Theme\cobalt.css" />
-    <Content Include="Umbraco_Client\CodeMirror\Js\Theme\eclipse.css" />
-    <Content Include="Umbraco_Client\CodeMirror\Js\Theme\elegant.css" />
-    <Content Include="Umbraco_Client\CodeMirror\Js\Theme\erlang-dark.css" />
-    <Content Include="Umbraco_Client\CodeMirror\Js\Theme\lesser-dark.css" />
-    <Content Include="Umbraco_Client\CodeMirror\Js\Theme\monokai.css" />
-    <Content Include="Umbraco_Client\CodeMirror\Js\Theme\neat.css" />
-    <Content Include="Umbraco_Client\CodeMirror\Js\Theme\night.css" />
-    <Content Include="Umbraco_Client\CodeMirror\Js\Theme\rubyblue.css" />
-    <Content Include="Umbraco_Client\CodeMirror\Js\Theme\vibrant-ink.css" />
-    <Content Include="Umbraco_Client\CodeMirror\Js\Theme\xq-dark.css" />
-    <Content Include="Umbraco_Client\ContextMenu\Css\jquery.contextMenu.css" />
-    <Content Include="Umbraco_Client\ContextMenu\Js\jquery.contextMenu.js" />
-    <Content Include="Umbraco_Client\Dashboards\ExamineManagement.css" />
-    <Content Include="Umbraco_Client\Dashboards\ExamineManagement.js" />
-    <Content Include="Umbraco_Client\Dashboards\ExamineManagementIco.png" />
-    <Content Include="Umbraco_Client\Dialogs\SortDialog.css" />
-    <Content Include="Umbraco_client\Dialogs\SortDialog.js" />
-    <Content Include="Umbraco_Client\Dialogs\AssignDomain2.js" />
-    <Content Include="Umbraco_Client\Dialogs\AssignDomain2.css" />
-    <Content Include="Umbraco_Client\Dialogs\CreateDialog.css" />
-    <Content Include="Umbraco_Client\Dialogs\EditMacro.css" />
-    <Content Include="Umbraco_Client\Dialogs\EditMacro.js" />
-    <Content Include="Umbraco_Client\Dialogs\PublishDialog.css" />
-    <Content Include="Umbraco_Client\Dialogs\PublishDialog.js" />
-    <Content Include="Umbraco_Client\Dialogs\UmbracoField.js" />
-    <Content Include="Umbraco_Client\Editors\EditMacroScripts.js" />
-    <Content Include="Umbraco_Client\Editors\EditXslt.css" />
-    <Content Include="Umbraco_Client\Editors\EditXslt.js" />
-    <Content Include="Umbraco_Client\Editors\EditScript.js" />
-    <Content Include="Umbraco_Client\Editors\DirectoryBrowser.css" />
-    <Content Include="Umbraco_Client\Editors\EditMacro.css" />
-    <Content Include="Umbraco_Client\Editors\EditStyleSheet.js" />
-    <Content Include="Umbraco_Client\Editors\EditTemplate.js" />
-    <Content Include="Umbraco_Client\Editors\EditView.js" />
-    <Content Include="Umbraco_Client\FileUploader\Js\jquery.fileUploader.js" />
-    <Content Include="Umbraco_Client\FolderBrowser\Css\folderbrowser.css" />
-    <Content Include="Umbraco_Client\FolderBrowser\Js\folderbrowser.js" />
-    <Content Include="Umbraco_Client\Installer\Images\bg-blog-repeat.jpg" />
-    <Content Include="Umbraco_Client\Installer\Images\bg-normal-repeat.jpg" />
-    <Content Include="Umbraco_Client\Installer\Images\bg-personal-repeat.jpg" />
-    <Content Include="Umbraco_Client\Installer\Images\bg-simple-repeat.jpg" />
-    <Content Include="Umbraco_Client\Installer\Images\btn-back.png" />
-    <Content Include="Umbraco_Client\Installer\Images\btn-buisness-repeat.png" />
-    <Content Include="Umbraco_Client\Installer\Images\btn-confirm.png" />
-    <Content Include="Umbraco_Client\Installer\Images\pbar.gif" />
-    <Content Include="Umbraco_Client\Installer\Images\zoom-in.png" />
-    <Content Include="Umbraco_Client\Installer\Js\PackageInstaller.js" />
-    <Content Include="Umbraco_Client\Splitbutton\InsertMacroSplitButton.js" />
-    <Content Include="Umbraco_Client\Tablesorting\img\asc.gif" />
-    <Content Include="Umbraco_Client\Tablesorting\img\desc.gif" />
-    <Content Include="Umbraco_Client\Tablesorting\jquery.tablesorter.min.js" />
-    <Content Include="Umbraco_Client\Splitbutton\jquery.splitbutton.js" />
-    <Content Include="Umbraco_Client\Tablesorting\Img\asc.gif" />
-    <Content Include="Umbraco_Client\Tablesorting\Img\desc.gif" />
-    <Content Include="Umbraco_Client\Tags\Css\jquery.tagsinput.css" />
-    <Content Include="Umbraco_Client\Tags\Js\jquery.tagsinput.js" />
-    <Content Include="Umbraco_Client\Tags\Js\jquery.tagsinput.min.js">
-      <DependentUpon>jquery.tagsinput.js</DependentUpon>
-    </Content>
-    <Content Include="Umbraco_Client\Tinymce3\Langs\da.js" />
-    <Content Include="Umbraco_Client\Tinymce3\Langs\de.js" />
-    <Content Include="Umbraco_Client\Tinymce3\Langs\en.js" />
-    <Content Include="Umbraco_Client\Tinymce3\Langs\en_us.js" />
-    <Content Include="Umbraco_Client\Tinymce3\Langs\fi.js" />
-    <Content Include="Umbraco_Client\Tinymce3\Langs\fr.js" />
-    <Content Include="Umbraco_Client\Tinymce3\Langs\he.js" />
-    <Content Include="Umbraco_Client\Tinymce3\Langs\it.js" />
-    <Content Include="Umbraco_Client\Tinymce3\Langs\ja.js" />
-    <Content Include="Umbraco_Client\Tinymce3\Langs\nl.js" />
-    <Content Include="Umbraco_Client\Tinymce3\Langs\no.js" />
-    <Content Include="Umbraco_Client\Tinymce3\Langs\pl.js" />
-    <Content Include="Umbraco_Client\Tinymce3\Langs\pt.js" />
-    <Content Include="Umbraco_Client\Tinymce3\Langs\ru.js" />
-    <Content Include="Umbraco_Client\Tinymce3\Langs\sv.js" />
-    <Content Include="Umbraco_Client\Tinymce3\Langs\zh.js" />
-    <Content Include="Umbraco_Client\Tinymce3\license.txt" />
-    <Content Include="Umbraco_Client\Tinymce3\Plugins\Advhr\Css\advhr.css" />
-    <Content Include="Umbraco_Client\Tinymce3\Plugins\Advhr\editor_plugin.js" />
-    <Content Include="Umbraco_Client\Tinymce3\Plugins\Advhr\editor_plugin_src.js" />
-    <Content Include="Umbraco_Client\Tinymce3\Plugins\Advhr\Js\rule.js" />
-    <Content Include="Umbraco_Client\Tinymce3\Plugins\Advhr\Langs\da_dlg.js" />
-    <Content Include="Umbraco_Client\Tinymce3\Plugins\Advhr\Langs\de_dlg.js" />
-    <Content Include="Umbraco_Client\Tinymce3\Plugins\Advhr\Langs\en_dlg.js" />
-    <Content Include="Umbraco_Client\Tinymce3\Plugins\Advhr\Langs\en_us_dlg.js" />
-    <Content Include="Umbraco_Client\Tinymce3\Plugins\Advhr\Langs\fi_dlg.js" />
-    <Content Include="Umbraco_Client\Tinymce3\Plugins\Advhr\Langs\fr_dlg.js" />
-    <Content Include="Umbraco_Client\Tinymce3\Plugins\Advhr\Langs\he_dlg.js" />
-    <Content Include="Umbraco_Client\Tinymce3\Plugins\Advhr\Langs\it_dlg.js" />
-    <Content Include="Umbraco_Client\Tinymce3\Plugins\Advhr\Langs\ja_dlg.js" />
-    <Content Include="Umbraco_Client\Tinymce3\Plugins\Advhr\Langs\nl_dlg.js" />
-    <Content Include="Umbraco_Client\Tinymce3\Plugins\Advhr\Langs\no_dlg.js" />
-    <Content Include="Umbraco_Client\Tinymce3\Plugins\Advhr\Langs\pl_dlg.js" />
-    <Content Include="Umbraco_Client\Tinymce3\Plugins\Advhr\Langs\pt_dlg.js" />
-    <Content Include="Umbraco_Client\Tinymce3\Plugins\Advhr\Langs\ru_dlg.js" />
-    <Content Include="Umbraco_Client\Tinymce3\Plugins\Advhr\Langs\sv_dlg.js" />
-    <Content Include="Umbraco_Client\Tinymce3\Plugins\Advhr\Langs\zh_dlg.js" />
-    <Content Include="Umbraco_Client\Tinymce3\Plugins\Advhr\rule.htm" />
-    <Content Include="Umbraco_Client\Tinymce3\Plugins\Advimage\Css\advimage.css" />
-    <Content Include="Umbraco_Client\Tinymce3\Plugins\Advimage\editor_plugin.js" />
-    <Content Include="Umbraco_Client\Tinymce3\Plugins\Advimage\editor_plugin_src.js" />
-    <Content Include="Umbraco_Client\Tinymce3\Plugins\Advimage\image.htm" />
-    <Content Include="Umbraco_Client\Tinymce3\Plugins\Advimage\Img\sample.gif" />
-    <Content Include="Umbraco_Client\Tinymce3\Plugins\Advimage\Js\image.js" />
-    <Content Include="Umbraco_Client\Tinymce3\Plugins\Advimage\Langs\da_dlg.js" />
-    <Content Include="Umbraco_Client\Tinymce3\Plugins\Advimage\Langs\de_dlg.js" />
-    <Content Include="Umbraco_Client\Tinymce3\Plugins\Advimage\Langs\en_dlg.js" />
-    <Content Include="Umbraco_Client\Tinymce3\Plugins\Advimage\Langs\en_us_dlg.js" />
-    <Content Include="Umbraco_Client\Tinymce3\Plugins\Advimage\Langs\fi_dlg.js" />
-    <Content Include="Umbraco_Client\Tinymce3\Plugins\Advimage\Langs\fr_dlg.js" />
-    <Content Include="Umbraco_Client\Tinymce3\Plugins\Advimage\Langs\he_dlg.js" />
-    <Content Include="Umbraco_Client\Tinymce3\Plugins\Advimage\Langs\it_dlg.js" />
-    <Content Include="Umbraco_Client\Tinymce3\Plugins\Advimage\Langs\ja_dlg.js" />
-    <Content Include="Umbraco_Client\Tinymce3\Plugins\Advimage\Langs\nl_dlg.js" />
-    <Content Include="Umbraco_Client\Tinymce3\Plugins\Advimage\Langs\no_dlg.js" />
-    <Content Include="Umbraco_Client\Tinymce3\Plugins\Advimage\Langs\pl_dlg.js" />
-    <Content Include="Umbraco_Client\Tinymce3\Plugins\Advimage\Langs\pt_dlg.js" />
-    <Content Include="Umbraco_Client\Tinymce3\Plugins\Advimage\Langs\ru_dlg.js" />
-    <Content Include="Umbraco_Client\Tinymce3\Plugins\Advimage\Langs\sv_dlg.js" />
-    <Content Include="Umbraco_Client\Tinymce3\Plugins\Advimage\Langs\zh_dlg.js" />
-    <Content Include="Umbraco_Client\Tinymce3\Plugins\Advlink\Css\advlink.css" />
-    <Content Include="Umbraco_Client\Tinymce3\Plugins\Advlink\editor_plugin.js" />
-    <Content Include="Umbraco_Client\Tinymce3\Plugins\Advlink\editor_plugin_src.js" />
-    <Content Include="Umbraco_Client\Tinymce3\Plugins\Advlink\Js\advlink.js" />
-    <Content Include="Umbraco_Client\Tinymce3\Plugins\Advlink\Langs\da_dlg.js" />
-    <Content Include="Umbraco_Client\Tinymce3\Plugins\Advlink\Langs\de_dlg.js" />
-    <Content Include="Umbraco_Client\Tinymce3\Plugins\Advlink\Langs\en_dlg.js" />
-    <Content Include="Umbraco_Client\Tinymce3\Plugins\Advlink\Langs\en_us_dlg.js" />
-    <Content Include="Umbraco_Client\Tinymce3\Plugins\Advlink\Langs\fi_dlg.js" />
-    <Content Include="Umbraco_Client\Tinymce3\Plugins\Advlink\Langs\fr_dlg.js" />
-    <Content Include="Umbraco_Client\Tinymce3\Plugins\Advlink\Langs\he_dlg.js" />
-    <Content Include="Umbraco_Client\Tinymce3\Plugins\Advlink\Langs\it_dlg.js" />
-    <Content Include="Umbraco_Client\Tinymce3\Plugins\Advlink\Langs\ja_dlg.js" />
-    <Content Include="Umbraco_Client\Tinymce3\Plugins\Advlink\Langs\nl_dlg.js" />
-    <Content Include="Umbraco_Client\Tinymce3\Plugins\Advlink\Langs\no_dlg.js" />
-    <Content Include="Umbraco_Client\Tinymce3\Plugins\Advlink\Langs\pl_dlg.js" />
-    <Content Include="Umbraco_Client\Tinymce3\Plugins\Advlink\Langs\pt_dlg.js" />
-    <Content Include="Umbraco_Client\Tinymce3\Plugins\Advlink\Langs\ru_dlg.js" />
-    <Content Include="Umbraco_Client\Tinymce3\Plugins\Advlink\Langs\sv_dlg.js" />
-    <Content Include="Umbraco_Client\Tinymce3\Plugins\Advlink\Langs\zh_dlg.js" />
-    <Content Include="Umbraco_Client\Tinymce3\Plugins\Advlink\link.htm" />
-    <Content Include="Umbraco_Client\Tinymce3\Plugins\Advlist\editor_plugin.js" />
-    <Content Include="Umbraco_Client\Tinymce3\Plugins\Advlist\editor_plugin_src.js" />
-    <Content Include="Umbraco_Client\Tinymce3\Plugins\Autolink\editor_plugin.js" />
-    <Content Include="Umbraco_Client\Tinymce3\Plugins\Autolink\editor_plugin_src.js" />
-    <Content Include="Umbraco_Client\Tinymce3\Plugins\Autoresize\editor_plugin.js" />
-    <Content Include="Umbraco_Client\Tinymce3\Plugins\Autoresize\editor_plugin_src.js" />
-    <Content Include="Umbraco_Client\Tinymce3\Plugins\Autosave\editor_plugin.js" />
-    <Content Include="Umbraco_Client\Tinymce3\Plugins\Autosave\editor_plugin_src.js" />
-    <Content Include="Umbraco_Client\Tinymce3\Plugins\Autosave\Langs\en.js" />
-    <Content Include="Umbraco_Client\Tinymce3\Plugins\Autosave\Langs\en_us.js" />
-    <Content Include="Umbraco_Client\Tinymce3\Plugins\Bbcode\editor_plugin.js" />
-    <Content Include="Umbraco_Client\Tinymce3\Plugins\Bbcode\editor_plugin_src.js" />
-    <Content Include="Umbraco_Client\Tinymce3\Plugins\Contextmenu\editor_plugin.js" />
-    <Content Include="Umbraco_Client\Tinymce3\Plugins\Contextmenu\editor_plugin_src.js" />
-    <Content Include="Umbraco_Client\Tinymce3\Plugins\Directionality\editor_plugin.js" />
-    <Content Include="Umbraco_Client\Tinymce3\Plugins\Directionality\editor_plugin_src.js" />
-    <Content Include="Umbraco_Client\Tinymce3\Plugins\Emotions\editor_plugin.js" />
-    <Content Include="Umbraco_Client\Tinymce3\Plugins\Emotions\editor_plugin_src.js" />
-    <Content Include="Umbraco_Client\Tinymce3\Plugins\Emotions\emotions.htm" />
-    <Content Include="Umbraco_Client\Tinymce3\Plugins\Emotions\Img\smiley-cool.gif" />
-    <Content Include="Umbraco_Client\Tinymce3\Plugins\Emotions\Img\smiley-cry.gif" />
-    <Content Include="Umbraco_Client\Tinymce3\Plugins\Emotions\Img\smiley-embarassed.gif" />
-    <Content Include="Umbraco_Client\Tinymce3\Plugins\Emotions\Img\smiley-foot-in-mouth.gif" />
-    <Content Include="Umbraco_Client\Tinymce3\Plugins\Emotions\Img\smiley-frown.gif" />
-    <Content Include="Umbraco_Client\Tinymce3\Plugins\Emotions\Img\smiley-innocent.gif" />
-    <Content Include="Umbraco_Client\Tinymce3\Plugins\Emotions\Img\smiley-kiss.gif" />
-    <Content Include="Umbraco_Client\Tinymce3\Plugins\Emotions\Img\smiley-laughing.gif" />
-    <Content Include="Umbraco_Client\Tinymce3\Plugins\Emotions\Img\smiley-money-mouth.gif" />
-    <Content Include="Umbraco_Client\Tinymce3\Plugins\Emotions\Img\smiley-sealed.gif" />
-    <Content Include="Umbraco_Client\Tinymce3\Plugins\Emotions\Img\smiley-smile.gif" />
-    <Content Include="Umbraco_Client\Tinymce3\Plugins\Emotions\Img\smiley-surprised.gif" />
-    <Content Include="Umbraco_Client\Tinymce3\Plugins\Emotions\Img\smiley-tongue-out.gif" />
-    <Content Include="Umbraco_Client\Tinymce3\Plugins\Emotions\Img\smiley-undecided.gif" />
-    <Content Include="Umbraco_Client\Tinymce3\Plugins\Emotions\Img\smiley-wink.gif" />
-    <Content Include="Umbraco_Client\Tinymce3\Plugins\Emotions\Img\smiley-yell.gif" />
-    <Content Include="Umbraco_Client\Tinymce3\Plugins\Emotions\Js\emotions.js" />
-    <Content Include="Umbraco_Client\Tinymce3\Plugins\Emotions\Langs\da_dlg.js" />
-    <Content Include="Umbraco_Client\Tinymce3\Plugins\Emotions\Langs\de_dlg.js" />
-    <Content Include="Umbraco_Client\Tinymce3\Plugins\Emotions\Langs\en_dlg.js" />
-    <Content Include="Umbraco_Client\Tinymce3\Plugins\Emotions\Langs\en_us_dlg.js" />
-    <Content Include="Umbraco_Client\Tinymce3\Plugins\Emotions\Langs\fi_dlg.js" />
-    <Content Include="Umbraco_Client\Tinymce3\Plugins\Emotions\Langs\fr_dlg.js" />
-    <Content Include="Umbraco_Client\Tinymce3\Plugins\Emotions\Langs\he_dlg.js" />
-    <Content Include="Umbraco_Client\Tinymce3\Plugins\Emotions\Langs\it_dlg.js" />
-    <Content Include="Umbraco_Client\Tinymce3\Plugins\Emotions\Langs\ja_dlg.js" />
-    <Content Include="Umbraco_Client\Tinymce3\Plugins\Emotions\Langs\nl_dlg.js" />
-    <Content Include="Umbraco_Client\Tinymce3\Plugins\Emotions\Langs\no_dlg.js" />
-    <Content Include="Umbraco_Client\Tinymce3\Plugins\Emotions\Langs\pl_dlg.js" />
-    <Content Include="Umbraco_Client\Tinymce3\Plugins\Emotions\Langs\pt_dlg.js" />
-    <Content Include="Umbraco_Client\Tinymce3\Plugins\Emotions\Langs\ru_dlg.js" />
-    <Content Include="Umbraco_Client\Tinymce3\Plugins\Emotions\Langs\sv_dlg.js" />
-    <Content Include="Umbraco_Client\Tinymce3\Plugins\Emotions\Langs\zh_dlg.js" />
-    <Content Include="Umbraco_Client\Tinymce3\Plugins\Example\dialog.htm" />
-    <Content Include="Umbraco_Client\Tinymce3\Plugins\Example\editor_plugin.js" />
-    <Content Include="Umbraco_Client\Tinymce3\Plugins\Example\editor_plugin_src.js" />
-    <Content Include="Umbraco_Client\Tinymce3\Plugins\Example\Img\example.gif" />
-    <Content Include="Umbraco_Client\Tinymce3\Plugins\Example\Js\dialog.js" />
-    <Content Include="Umbraco_Client\Tinymce3\Plugins\Example\Langs\en.js" />
-    <Content Include="Umbraco_Client\Tinymce3\Plugins\Example\Langs\en_dlg.js" />
-    <Content Include="Umbraco_Client\tinymce3\plugins\example_dependency\editor_plugin.js" />
-    <Content Include="Umbraco_Client\tinymce3\plugins\example_dependency\editor_plugin_src.js" />
-    <Content Include="Umbraco_Client\Tinymce3\Plugins\Fullpage\Css\fullpage.css" />
-    <Content Include="Umbraco_Client\Tinymce3\Plugins\Fullpage\editor_plugin.js" />
-    <Content Include="Umbraco_Client\Tinymce3\Plugins\Fullpage\editor_plugin_src.js" />
-    <Content Include="Umbraco_Client\Tinymce3\Plugins\Fullpage\fullpage.htm" />
-    <Content Include="Umbraco_Client\Tinymce3\Plugins\Fullpage\Js\fullpage.js" />
-    <Content Include="Umbraco_Client\Tinymce3\Plugins\Fullpage\Langs\da_dlg.js" />
-    <Content Include="Umbraco_Client\Tinymce3\Plugins\Fullpage\Langs\de_dlg.js" />
-    <Content Include="Umbraco_Client\Tinymce3\Plugins\Fullpage\Langs\en_dlg.js" />
-    <Content Include="Umbraco_Client\Tinymce3\Plugins\Fullpage\Langs\en_us_dlg.js" />
-    <Content Include="Umbraco_Client\Tinymce3\Plugins\Fullpage\Langs\fi_dlg.js" />
-    <Content Include="Umbraco_Client\Tinymce3\Plugins\Fullpage\Langs\fr_dlg.js" />
-    <Content Include="Umbraco_Client\Tinymce3\Plugins\Fullpage\Langs\he_dlg.js" />
-    <Content Include="Umbraco_Client\Tinymce3\Plugins\Fullpage\Langs\it_dlg.js" />
-    <Content Include="Umbraco_Client\Tinymce3\Plugins\Fullpage\Langs\ja_dlg.js" />
-    <Content Include="Umbraco_Client\Tinymce3\Plugins\Fullpage\Langs\nl_dlg.js" />
-    <Content Include="Umbraco_Client\Tinymce3\Plugins\Fullpage\Langs\no_dlg.js" />
-    <Content Include="Umbraco_Client\Tinymce3\Plugins\Fullpage\Langs\pl_dlg.js" />
-    <Content Include="Umbraco_Client\Tinymce3\Plugins\Fullpage\Langs\pt_dlg.js" />
-    <Content Include="Umbraco_Client\Tinymce3\Plugins\Fullpage\Langs\ru_dlg.js" />
-    <Content Include="Umbraco_Client\Tinymce3\Plugins\Fullpage\Langs\sv_dlg.js" />
-    <Content Include="Umbraco_Client\Tinymce3\Plugins\Fullpage\Langs\zh_dlg.js" />
-    <Content Include="Umbraco_Client\Tinymce3\Plugins\Fullscreen\editor_plugin.js" />
-    <Content Include="Umbraco_Client\Tinymce3\Plugins\Fullscreen\editor_plugin_src.js" />
-    <Content Include="Umbraco_Client\Tinymce3\Plugins\Fullscreen\fullscreen.htm" />
-    <Content Include="Umbraco_Client\Tinymce3\Plugins\Iespell\editor_plugin.js" />
-    <Content Include="Umbraco_Client\Tinymce3\Plugins\Iespell\editor_plugin_src.js" />
-    <Content Include="Umbraco_Client\Tinymce3\Plugins\Inlinepopups\editor_plugin.js" />
-    <Content Include="Umbraco_Client\Tinymce3\Plugins\Inlinepopups\editor_plugin_src.js" />
-    <Content Include="Umbraco_Client\Tinymce3\Plugins\Inlinepopups\Skins\Clearlooks2\Img\alert.gif" />
-    <Content Include="Umbraco_Client\Tinymce3\Plugins\Inlinepopups\Skins\Clearlooks2\Img\button.gif" />
-    <Content Include="Umbraco_Client\Tinymce3\Plugins\Inlinepopups\Skins\Clearlooks2\Img\buttons.gif" />
-    <Content Include="Umbraco_Client\Tinymce3\Plugins\Inlinepopups\Skins\Clearlooks2\Img\confirm.gif" />
-    <Content Include="Umbraco_Client\Tinymce3\Plugins\Inlinepopups\Skins\Clearlooks2\Img\corners.gif" />
-    <Content Include="Umbraco_Client\Tinymce3\Plugins\Inlinepopups\Skins\Clearlooks2\Img\horizontal.gif" />
-    <Content Include="Umbraco_Client\Tinymce3\Plugins\Inlinepopups\Skins\Clearlooks2\Img\vertical.gif" />
-    <Content Include="Umbraco_Client\Tinymce3\Plugins\Inlinepopups\Skins\Clearlooks2\window.css" />
-    <Content Include="Umbraco_Client\Tinymce3\Plugins\Inlinepopups\Skins\Umbraco\Img\alert.gif" />
-    <Content Include="Umbraco_Client\Tinymce3\Plugins\Inlinepopups\Skins\Umbraco\Img\button.gif" />
-    <Content Include="Umbraco_Client\Tinymce3\Plugins\Inlinepopups\Skins\Umbraco\Img\buttons.gif" />
-    <Content Include="Umbraco_Client\Tinymce3\Plugins\Inlinepopups\Skins\Umbraco\Img\close.png" />
-    <Content Include="Umbraco_Client\Tinymce3\Plugins\Inlinepopups\Skins\Umbraco\Img\confirm.gif" />
-    <Content Include="Umbraco_Client\Tinymce3\Plugins\Inlinepopups\Skins\Umbraco\Img\corners.gif" />
-    <Content Include="Umbraco_Client\Tinymce3\Plugins\Inlinepopups\Skins\Umbraco\Img\horizontal.gif" />
-    <Content Include="Umbraco_Client\Tinymce3\Plugins\Inlinepopups\Skins\Umbraco\Img\vertical.gif" />
-    <Content Include="Umbraco_Client\Tinymce3\Plugins\Inlinepopups\Skins\Umbraco\window.css" />
-    <Content Include="Umbraco_Client\Tinymce3\Plugins\Inlinepopups\template.htm" />
-    <Content Include="Umbraco_Client\Tinymce3\Plugins\Insertdatetime\editor_plugin.js" />
-    <Content Include="Umbraco_Client\Tinymce3\Plugins\Insertdatetime\editor_plugin_src.js" />
-    <Content Include="Umbraco_Client\Tinymce3\Plugins\Layer\editor_plugin.js" />
-    <Content Include="Umbraco_Client\Tinymce3\Plugins\Layer\editor_plugin_src.js" />
-    <Content Include="Umbraco_Client\Tinymce3\Plugins\Legacyoutput\editor_plugin.js" />
-    <Content Include="Umbraco_Client\Tinymce3\Plugins\Legacyoutput\editor_plugin_src.js" />
-    <Content Include="Umbraco_Client\Tinymce3\Plugins\Media\Langs\ru_dlg.js" />
-    <Content Include="Umbraco_Client\Tinymce3\Plugins\Lists\editor_plugin.js" />
-    <Content Include="Umbraco_Client\Tinymce3\Plugins\Lists\editor_plugin_src.js" />
-    <Content Include="Umbraco_Client\Tinymce3\Plugins\Media\Css\media.css" />
-    <Content Include="Umbraco_Client\Tinymce3\Plugins\Media\editor_plugin.js" />
-    <Content Include="Umbraco_Client\Tinymce3\Plugins\Media\editor_plugin_src.js" />
-    <Content Include="Umbraco_Client\Tinymce3\Plugins\Media\Js\embed.js" />
-    <Content Include="Umbraco_Client\Tinymce3\Plugins\Media\Js\media.js" />
-    <Content Include="Umbraco_Client\Tinymce3\Plugins\Media\Langs\da_dlg.js" />
-    <Content Include="Umbraco_Client\Tinymce3\Plugins\Media\Langs\de_dlg.js" />
-    <Content Include="Umbraco_Client\Tinymce3\Plugins\Media\Langs\en_dlg.js" />
-    <Content Include="Umbraco_Client\Tinymce3\Plugins\Media\Langs\en_us_dlg.js" />
-    <Content Include="Umbraco_Client\Tinymce3\Plugins\Media\Langs\es_dlg.js" />
-    <Content Include="Umbraco_Client\Tinymce3\Plugins\Media\Langs\fi_dlg.js" />
-    <Content Include="Umbraco_Client\Tinymce3\Plugins\Media\Langs\fr_dlg.js" />
-    <Content Include="Umbraco_Client\Tinymce3\Plugins\Media\Langs\he_dlg.js" />
-    <Content Include="Umbraco_Client\Tinymce3\Plugins\Media\Langs\it_dlg.js" />
-    <Content Include="Umbraco_Client\Tinymce3\Plugins\Media\Langs\ja_dlg.js" />
-    <Content Include="Umbraco_Client\Tinymce3\Plugins\Media\Langs\ko_dlg.js" />
-    <Content Include="Umbraco_Client\Tinymce3\Plugins\Media\Langs\nl_dlg.js" />
-    <Content Include="Umbraco_Client\Tinymce3\Plugins\Media\Langs\no_dlg.js" />
-    <Content Include="Umbraco_Client\Tinymce3\Plugins\Media\Langs\pl_dlg.js" />
-    <Content Include="Umbraco_Client\Tinymce3\Plugins\Media\Langs\pt_dlg.js" />
-    <Content Include="Umbraco_Client\Tinymce3\Plugins\Media\Langs\sv_dlg.js" />
-    <Content Include="Umbraco_Client\Tinymce3\Plugins\Media\Langs\zh_dlg.js" />
-    <Content Include="Umbraco_Client\Tinymce3\Plugins\Media\media.htm" />
-    <Content Include="Umbraco_Client\Tinymce3\Plugins\Media\moxieplayer.swf" />
-    <Content Include="Umbraco_Client\Tinymce3\Plugins\Nonbreaking\editor_plugin.js" />
-    <Content Include="Umbraco_Client\Tinymce3\Plugins\Nonbreaking\editor_plugin_src.js" />
-    <Content Include="Umbraco_Client\Tinymce3\Plugins\Noneditable\editor_plugin.js" />
-    <Content Include="Umbraco_Client\Tinymce3\Plugins\Noneditable\editor_plugin_src.js" />
-    <Content Include="Umbraco_Client\Tinymce3\Plugins\Pagebreak\editor_plugin.js" />
-    <Content Include="Umbraco_Client\Tinymce3\Plugins\Pagebreak\editor_plugin_src.js" />
-    <Content Include="Umbraco_Client\Tinymce3\Plugins\Paste\editor_plugin.js" />
-    <Content Include="Umbraco_Client\Tinymce3\Plugins\Paste\editor_plugin_src.js" />
-    <Content Include="Umbraco_Client\Tinymce3\Plugins\Paste\Js\pastetext.js" />
-    <Content Include="Umbraco_Client\Tinymce3\Plugins\Paste\Js\pasteword.js" />
-    <Content Include="Umbraco_Client\Tinymce3\Plugins\Paste\Langs\da_dlg.js" />
-    <Content Include="Umbraco_Client\Tinymce3\Plugins\Paste\Langs\de_dlg.js" />
-    <Content Include="Umbraco_Client\Tinymce3\Plugins\Paste\Langs\en_dlg.js" />
-    <Content Include="Umbraco_Client\Tinymce3\Plugins\Paste\Langs\en_us_dlg.js" />
-    <Content Include="Umbraco_Client\Tinymce3\Plugins\Paste\Langs\fi_dlg.js" />
-    <Content Include="Umbraco_Client\Tinymce3\Plugins\Paste\Langs\fr_dlg.js" />
-    <Content Include="Umbraco_Client\Tinymce3\Plugins\Paste\Langs\he_dlg.js" />
-    <Content Include="Umbraco_Client\Tinymce3\Plugins\Paste\Langs\it_dlg.js" />
-    <Content Include="Umbraco_Client\Tinymce3\Plugins\Paste\Langs\ja_dlg.js" />
-    <Content Include="Umbraco_Client\Tinymce3\Plugins\Paste\Langs\nl_dlg.js" />
-    <Content Include="Umbraco_Client\Tinymce3\Plugins\Paste\Langs\no_dlg.js" />
-    <Content Include="Umbraco_Client\Tinymce3\Plugins\Paste\Langs\pl_dlg.js" />
-    <Content Include="Umbraco_Client\Tinymce3\Plugins\Paste\Langs\pt_dlg.js" />
-    <Content Include="Umbraco_Client\Tinymce3\Plugins\Paste\Langs\ru_dlg.js" />
-    <Content Include="Umbraco_Client\Tinymce3\Plugins\Paste\Langs\sv_dlg.js" />
-    <Content Include="Umbraco_Client\Tinymce3\Plugins\Paste\Langs\zh_dlg.js" />
-    <Content Include="Umbraco_Client\Tinymce3\Plugins\Paste\pastetext.htm" />
-    <Content Include="Umbraco_Client\Tinymce3\Plugins\Paste\pasteword.htm" />
-    <Content Include="Umbraco_Client\Tinymce3\Plugins\Preview\editor_plugin.js" />
-    <Content Include="Umbraco_Client\Tinymce3\Plugins\Preview\editor_plugin_src.js" />
-    <Content Include="Umbraco_Client\Tinymce3\Plugins\Preview\example.html" />
-    <Content Include="Umbraco_Client\Tinymce3\Plugins\Preview\Jscripts\embed.js" />
-    <Content Include="Umbraco_Client\Tinymce3\Plugins\Preview\preview.html" />
-    <Content Include="Umbraco_Client\Tinymce3\Plugins\Print\editor_plugin.js" />
-    <Content Include="Umbraco_Client\Tinymce3\Plugins\Print\editor_plugin_src.js" />
-    <Content Include="Umbraco_Client\Tinymce3\Plugins\Save\editor_plugin.js" />
-    <Content Include="Umbraco_Client\Tinymce3\Plugins\Save\editor_plugin_src.js" />
-    <Content Include="Umbraco_Client\Tinymce3\Plugins\Searchreplace\Css\searchreplace.css" />
-    <Content Include="Umbraco_Client\Tinymce3\Plugins\Searchreplace\editor_plugin.js" />
-    <Content Include="Umbraco_Client\Tinymce3\Plugins\Searchreplace\editor_plugin_src.js" />
-    <Content Include="Umbraco_Client\Tinymce3\Plugins\Searchreplace\Js\searchreplace.js" />
-    <Content Include="Umbraco_Client\Tinymce3\Plugins\Searchreplace\Langs\da_dlg.js" />
-    <Content Include="Umbraco_Client\Tinymce3\Plugins\Searchreplace\Langs\de_dlg.js" />
-    <Content Include="Umbraco_Client\Tinymce3\Plugins\Searchreplace\Langs\en_dlg.js" />
-    <Content Include="Umbraco_Client\Tinymce3\Plugins\Searchreplace\Langs\en_us_dlg.js" />
-    <Content Include="Umbraco_Client\Tinymce3\Plugins\Searchreplace\Langs\fi_dlg.js" />
-    <Content Include="Umbraco_Client\Tinymce3\Plugins\Searchreplace\Langs\fr_dlg.js" />
-    <Content Include="Umbraco_Client\Tinymce3\Plugins\Searchreplace\Langs\he_dlg.js" />
-    <Content Include="Umbraco_Client\Tinymce3\Plugins\Searchreplace\Langs\it_dlg.js" />
-    <Content Include="Umbraco_Client\Tinymce3\Plugins\Searchreplace\Langs\ja_dlg.js" />
-    <Content Include="Umbraco_Client\Tinymce3\Plugins\Searchreplace\Langs\nl_dlg.js" />
-    <Content Include="Umbraco_Client\Tinymce3\Plugins\Searchreplace\Langs\no_dlg.js" />
-    <Content Include="Umbraco_Client\Tinymce3\Plugins\Searchreplace\Langs\pl_dlg.js" />
-    <Content Include="Umbraco_Client\Tinymce3\Plugins\Searchreplace\Langs\pt_dlg.js" />
-    <Content Include="Umbraco_Client\Tinymce3\Plugins\Searchreplace\Langs\ru_dlg.js" />
-    <Content Include="Umbraco_Client\Tinymce3\Plugins\Searchreplace\Langs\sv_dlg.js" />
-    <Content Include="Umbraco_Client\Tinymce3\Plugins\Searchreplace\Langs\zh_dlg.js" />
-    <Content Include="Umbraco_Client\Tinymce3\Plugins\Searchreplace\searchreplace.htm" />
-    <Content Include="Umbraco_Client\Tinymce3\Plugins\Spellchecker\Css\content.css" />
-    <Content Include="Umbraco_Client\Tinymce3\Plugins\Spellchecker\editor_plugin.js" />
-    <Content Include="Umbraco_Client\Tinymce3\Plugins\Spellchecker\editor_plugin_src.js" />
-    <Content Include="Umbraco_Client\Tinymce3\Plugins\Spellchecker\Img\wline.gif" />
-    <Content Include="Umbraco_Client\Tinymce3\Plugins\Style\Css\props.css" />
-    <Content Include="Umbraco_Client\Tinymce3\Plugins\Style\editor_plugin.js" />
-    <Content Include="Umbraco_Client\Tinymce3\Plugins\Style\editor_plugin_src.js" />
-    <Content Include="Umbraco_Client\Tinymce3\Plugins\Style\Js\props.js" />
-    <Content Include="Umbraco_Client\Tinymce3\Plugins\Style\Langs\da_dlg.js" />
-    <Content Include="Umbraco_Client\Tinymce3\Plugins\Style\Langs\de_dlg.js" />
-    <Content Include="Umbraco_Client\Tinymce3\Plugins\Style\Langs\en_dlg.js" />
-    <Content Include="Umbraco_Client\Tinymce3\Plugins\Style\Langs\en_us_dlg.js" />
-    <Content Include="Umbraco_Client\Tinymce3\Plugins\Style\Langs\fi_dlg.js" />
-    <Content Include="Umbraco_Client\Tinymce3\Plugins\Style\Langs\fr_dlg.js" />
-    <Content Include="Umbraco_Client\Tinymce3\Plugins\Style\Langs\he_dlg.js" />
-    <Content Include="Umbraco_Client\Tinymce3\Plugins\Style\Langs\it_dlg.js" />
-    <Content Include="Umbraco_Client\Tinymce3\Plugins\Style\Langs\ja_dlg.js" />
-    <Content Include="Umbraco_Client\Tinymce3\Plugins\Style\Langs\nl_dlg.js" />
-    <Content Include="Umbraco_Client\Tinymce3\Plugins\Style\Langs\no_dlg.js" />
-    <Content Include="Umbraco_Client\Tinymce3\Plugins\Style\Langs\pl_dlg.js" />
-    <Content Include="Umbraco_Client\Tinymce3\Plugins\Style\Langs\pt_dlg.js" />
-    <Content Include="Umbraco_Client\Tinymce3\Plugins\Style\Langs\ru_dlg.js" />
-    <Content Include="Umbraco_Client\Tinymce3\Plugins\Style\Langs\sv_dlg.js" />
-    <Content Include="Umbraco_Client\Tinymce3\Plugins\Style\Langs\zh_dlg.js" />
-    <Content Include="Umbraco_Client\Tinymce3\Plugins\Style\props.htm" />
-    <Content Include="Umbraco_Client\Tinymce3\Plugins\Style\readme.txt" />
-    <Content Include="Umbraco_Client\Tinymce3\Plugins\Tabfocus\editor_plugin.js" />
-    <Content Include="Umbraco_Client\Tinymce3\Plugins\Tabfocus\editor_plugin_src.js" />
-    <Content Include="Umbraco_Client\Tinymce3\Plugins\Table\cell.htm" />
-    <Content Include="Umbraco_Client\Tinymce3\Plugins\Table\Css\cell.css" />
-    <Content Include="Umbraco_Client\Tinymce3\Plugins\Table\Css\row.css" />
-    <Content Include="Umbraco_Client\Tinymce3\Plugins\Table\Css\table.css" />
-    <Content Include="Umbraco_Client\Tinymce3\Plugins\Table\editor_plugin.js" />
-    <Content Include="Umbraco_Client\Tinymce3\Plugins\Table\editor_plugin_src.js" />
-    <Content Include="Umbraco_Client\Tinymce3\Plugins\Table\Js\cell.js" />
-    <Content Include="Umbraco_Client\Tinymce3\Plugins\Table\Js\merge_cells.js" />
-    <Content Include="Umbraco_Client\Tinymce3\Plugins\Table\Js\row.js" />
-    <Content Include="Umbraco_Client\Tinymce3\Plugins\Table\Js\table.js" />
-    <Content Include="Umbraco_Client\Tinymce3\Plugins\Table\Langs\da_dlg.js" />
-    <Content Include="Umbraco_Client\Tinymce3\Plugins\Table\Langs\de_dlg.js" />
-    <Content Include="Umbraco_Client\Tinymce3\Plugins\Table\Langs\en_dlg.js" />
-    <Content Include="Umbraco_Client\Tinymce3\Plugins\Table\Langs\en_us_dlg.js" />
-    <Content Include="Umbraco_Client\Tinymce3\Plugins\Table\Langs\fi_dlg.js" />
-    <Content Include="Umbraco_Client\Tinymce3\Plugins\Table\Langs\fr_dlg.js" />
-    <Content Include="Umbraco_Client\Tinymce3\Plugins\Table\Langs\he_dlg.js" />
-    <Content Include="Umbraco_Client\Tinymce3\Plugins\Table\Langs\it_dlg.js" />
-    <Content Include="Umbraco_Client\Tinymce3\Plugins\Table\Langs\ja_dlg.js" />
-    <Content Include="Umbraco_Client\Tinymce3\Plugins\Table\Langs\nl_dlg.js" />
-    <Content Include="Umbraco_Client\Tinymce3\Plugins\Table\Langs\no_dlg.js" />
-    <Content Include="Umbraco_Client\Tinymce3\Plugins\Table\Langs\pl_dlg.js" />
-    <Content Include="Umbraco_Client\Tinymce3\Plugins\Table\Langs\pt_dlg.js" />
-    <Content Include="Umbraco_Client\Tinymce3\Plugins\Table\Langs\ru_dlg.js" />
-    <Content Include="Umbraco_Client\Tinymce3\Plugins\Table\Langs\sv_dlg.js" />
-    <Content Include="Umbraco_Client\Tinymce3\Plugins\Table\Langs\zh_dlg.js" />
-    <Content Include="Umbraco_Client\Tinymce3\Plugins\Table\merge_cells.htm" />
-    <Content Include="Umbraco_Client\Tinymce3\Plugins\Table\row.htm" />
-    <Content Include="Umbraco_Client\Tinymce3\Plugins\Table\table.htm" />
-    <Content Include="Umbraco_Client\Tinymce3\Plugins\Template\blank.htm" />
-    <Content Include="Umbraco_Client\Tinymce3\Plugins\Template\Css\template.css" />
-    <Content Include="Umbraco_Client\Tinymce3\Plugins\Template\editor_plugin.js" />
-    <Content Include="Umbraco_Client\Tinymce3\Plugins\Template\editor_plugin_src.js" />
-    <Content Include="Umbraco_Client\Tinymce3\Plugins\Template\Js\template.js" />
-    <Content Include="Umbraco_Client\Tinymce3\Plugins\Template\Langs\da_dlg.js" />
-    <Content Include="Umbraco_Client\Tinymce3\Plugins\Template\Langs\de_dlg.js" />
-    <Content Include="Umbraco_Client\Tinymce3\Plugins\Template\Langs\en_dlg.js" />
-    <Content Include="Umbraco_Client\Tinymce3\Plugins\Template\Langs\en_us_dlg.js" />
-    <Content Include="Umbraco_Client\Tinymce3\Plugins\Template\Langs\fi_dlg.js" />
-    <Content Include="Umbraco_Client\Tinymce3\Plugins\Template\Langs\fr_dlg.js" />
-    <Content Include="Umbraco_Client\Tinymce3\Plugins\Template\Langs\he_dlg.js" />
-    <Content Include="Umbraco_Client\Tinymce3\Plugins\Template\Langs\it_dlg.js" />
-    <Content Include="Umbraco_Client\Tinymce3\Plugins\Template\Langs\ja_dlg.js" />
-    <Content Include="Umbraco_Client\Tinymce3\Plugins\Template\Langs\nl_dlg.js" />
-    <Content Include="Umbraco_Client\Tinymce3\Plugins\Template\Langs\no_dlg.js" />
-    <Content Include="Umbraco_Client\Tinymce3\Plugins\Template\Langs\pl_dlg.js" />
-    <Content Include="Umbraco_Client\Tinymce3\Plugins\Template\Langs\pt_dlg.js" />
-    <Content Include="Umbraco_Client\Tinymce3\Plugins\Template\Langs\ru_dlg.js" />
-    <Content Include="Umbraco_Client\Tinymce3\Plugins\Template\Langs\sv_dlg.js" />
-    <Content Include="Umbraco_Client\Tinymce3\Plugins\Template\Langs\zh_dlg.js" />
-    <Content Include="Umbraco_Client\Tinymce3\Plugins\Template\template.htm" />
-    <Content Include="Umbraco_Client\Tinymce3\Plugins\Umbracocontextmenu\editor_plugin_src.js" />
-    <Content Include="Umbraco_Client\Tinymce3\Plugins\Umbracocss\dialog.htm" />
-    <Content Include="Umbraco_Client\Tinymce3\Plugins\Umbracocss\editor_plugin_src.js" />
-    <Content Include="Umbraco_Client\Tinymce3\Plugins\Umbracocss\Img\example.gif" />
-    <Content Include="Umbraco_Client\Tinymce3\Plugins\Umbracocss\Js\dialog.js" />
-    <Content Include="Umbraco_Client\Tinymce3\Plugins\Umbracocss\Langs\en.js" />
-    <Content Include="Umbraco_Client\Tinymce3\Plugins\Umbracocss\Langs\en_dlg.js" />
-    <Content Include="Umbraco_Client\Tinymce3\Plugins\Umbracocss\Langs\en_us.js" />
-    <Content Include="Umbraco_Client\Tinymce3\Plugins\Umbracocss\Langs\en_us_dlg.js" />
-    <Content Include="Umbraco_Client\Tinymce3\Plugins\Umbracocss\Langs\it.js" />
-    <Content Include="Umbraco_Client\Tinymce3\Plugins\Umbracocss\Langs\it_dlg.js" />
-    <Content Include="Umbraco_Client\Tinymce3\Plugins\Umbracocss\Langs\ja.js" />
-    <Content Include="Umbraco_Client\Tinymce3\Plugins\Umbracocss\Langs\ja_dlg.js" />
-    <Content Include="Umbraco_Client\Tinymce3\Plugins\Umbracocss\Langs\ru.js" />
-    <Content Include="Umbraco_Client\Tinymce3\Plugins\Umbracocss\Langs\ru_dlg.js" />
-    <Content Include="Umbraco_Client\Tinymce3\Plugins\Umbracocss\Langs\sv.js" />
-    <Content Include="Umbraco_Client\Tinymce3\Plugins\Umbracocss\Langs\sv_dlg.js" />
-    <Content Include="Umbraco_Client\Tinymce3\Plugins\Umbracocss\Langs\zh.js" />
-    <Content Include="Umbraco_Client\Tinymce3\Plugins\Umbracocss\Langs\zh_dlg.js" />
-    <Content Include="Umbraco_Client\Tinymce3\Plugins\Umbracoembed\dialog.htm" />
-    <Content Include="Umbraco_Client\Tinymce3\Plugins\Umbracoembed\editor_plugin.js" />
-    <Content Include="Umbraco_Client\Tinymce3\Plugins\Umbracoembed\editor_plugin_src.js" />
-    <Content Include="Umbraco_Client\Tinymce3\Plugins\Umbracoembed\Img\ajax-loader.gif" />
-    <Content Include="Umbraco_Client\Tinymce3\Plugins\Umbracoembed\Img\embed.gif" />
-    <Content Include="Umbraco_Client\Tinymce3\Plugins\Umbracoembed\Js\dialog.js" />
-    <Content Include="Umbraco_Client\Tinymce3\Plugins\Umbracoembed\Langs\da.js" />
-    <Content Include="Umbraco_Client\Tinymce3\Plugins\Umbracoembed\Langs\da_dlg.js" />
-    <Content Include="Umbraco_Client\Tinymce3\Plugins\Umbracoembed\Langs\de.js" />
-    <Content Include="Umbraco_Client\Tinymce3\Plugins\Umbracoembed\Langs\de_dlg.js" />
-    <Content Include="Umbraco_Client\Tinymce3\Plugins\Umbracoembed\Langs\en.js" />
-    <Content Include="Umbraco_Client\Tinymce3\Plugins\Umbracoembed\Langs\en_dlg.js" />
-    <Content Include="Umbraco_Client\Tinymce3\Plugins\Umbracoembed\Langs\en_us.js" />
-    <Content Include="Umbraco_Client\Tinymce3\Plugins\Umbracoembed\Langs\en_us_dlg.js" />
-    <Content Include="Umbraco_Client\Tinymce3\Plugins\Umbracoembed\Langs\it.js" />
-    <Content Include="Umbraco_Client\Tinymce3\Plugins\Umbracoembed\Langs\it_dlg.js" />
-    <Content Include="Umbraco_Client\Tinymce3\Plugins\Umbracoembed\Langs\ja.js" />
-    <Content Include="Umbraco_Client\Tinymce3\Plugins\Umbracoembed\Langs\ja_dlg.js" />
-    <Content Include="Umbraco_Client\Tinymce3\Plugins\Umbracoembed\Langs\ru.js" />
-    <Content Include="Umbraco_Client\Tinymce3\Plugins\Umbracoembed\Langs\ru_dlg.js" />
-    <Content Include="Umbraco_Client\Tinymce3\Plugins\Umbracoembed\Langs\sv.js" />
-    <Content Include="Umbraco_Client\Tinymce3\Plugins\Umbracoembed\Langs\sv_dlg.js" />
-    <Content Include="Umbraco_Client\Tinymce3\Plugins\Umbracoembed\Langs\zh.js" />
-    <Content Include="Umbraco_Client\Tinymce3\Plugins\Umbracoembed\Langs\zh_dlg.js" />
-    <Content Include="Umbraco_Client\Tinymce3\Plugins\Umbracoimg\editor_plugin_src.js" />
-    <Content Include="Umbraco_Client\Tinymce3\Plugins\Umbracoimg\Js\image.js" />
-    <Content Include="Umbraco_Client\Tinymce3\Plugins\Umbracoimg\Langs\en_dlg.js" />
-    <Content Include="Umbraco_Client\Tinymce3\Plugins\Umbracoimg\Langs\en_us_dlg.js" />
-    <Content Include="Umbraco_Client\Tinymce3\Plugins\Umbracoimg\Langs\he_dlg.js" />
-    <Content Include="Umbraco_Client\Tinymce3\Plugins\Umbracoimg\Langs\it_dlg.js" />
-    <Content Include="Umbraco_Client\Tinymce3\Plugins\Umbracoimg\Langs\ja_dlg.js" />
-    <Content Include="Umbraco_Client\Tinymce3\Plugins\Umbracoimg\Langs\ru_dlg.js" />
-    <Content Include="Umbraco_Client\Tinymce3\Plugins\Umbracoimg\Langs\sv_dlg.js" />
-    <Content Include="Umbraco_Client\Tinymce3\Plugins\Umbracoimg\Langs\zh_dlg.js" />
-    <Content Include="Umbraco_Client\Tinymce3\Plugins\Umbracolink\editor_plugin_src.js" />
-    <Content Include="Umbraco_Client\Tinymce3\Plugins\Umbracolink\Js\umbracolink.js" />
-    <Content Include="Umbraco_Client\Tinymce3\Plugins\Umbracolink\Langs\da_dlg.js" />
-    <Content Include="Umbraco_Client\Tinymce3\Plugins\Umbracolink\Langs\de_dlg.js" />
-    <Content Include="Umbraco_Client\Tinymce3\Plugins\Umbracolink\Langs\en_dlg.js" />
-    <Content Include="Umbraco_Client\Tinymce3\Plugins\Umbracolink\Langs\en_us_dlg.js" />
-    <Content Include="Umbraco_Client\Tinymce3\Plugins\Umbracolink\Langs\fi_dlg.js" />
-    <Content Include="Umbraco_Client\Tinymce3\Plugins\Umbracolink\Langs\fr_dlg.js" />
-    <Content Include="Umbraco_Client\Tinymce3\Plugins\Umbracolink\Langs\he_dlg.js" />
-    <Content Include="Umbraco_Client\Tinymce3\Plugins\Umbracolink\Langs\it_dlg.js" />
-    <Content Include="Umbraco_Client\Tinymce3\Plugins\Umbracolink\Langs\ja_dlg.js" />
-    <Content Include="Umbraco_Client\Tinymce3\Plugins\Umbracolink\Langs\nl_dlg.js" />
-    <Content Include="Umbraco_Client\Tinymce3\Plugins\Umbracolink\Langs\no_dlg.js" />
-    <Content Include="Umbraco_Client\Tinymce3\Plugins\Umbracolink\Langs\pl_dlg.js" />
-    <Content Include="Umbraco_Client\Tinymce3\Plugins\Umbracolink\Langs\pt_dlg.js" />
-    <Content Include="Umbraco_Client\Tinymce3\Plugins\Umbracolink\Langs\ru_dlg.js" />
-    <Content Include="Umbraco_Client\Tinymce3\Plugins\Umbracolink\Langs\sv_dlg.js" />
-    <Content Include="Umbraco_Client\Tinymce3\Plugins\Umbracolink\Langs\zh_dlg.js" />
-    <Content Include="Umbraco_Client\Tinymce3\Plugins\Umbracomacro\dialog.htm" />
-    <Content Include="Umbraco_Client\Tinymce3\Plugins\Umbracomacro\editor_plugin_src.js" />
-    <Content Include="Umbraco_Client\Tinymce3\Plugins\Umbracomacro\Img\insMacro.gif" />
-    <Content Include="Umbraco_Client\Tinymce3\Plugins\Umbracomacro\Js\dialog.js" />
-    <Content Include="Umbraco_Client\Tinymce3\Plugins\Umbracomacro\Langs\en.js" />
-    <Content Include="Umbraco_Client\Tinymce3\Plugins\Umbracomacro\Langs\en_dlg.js" />
-    <Content Include="Umbraco_Client\Tinymce3\Plugins\Umbracomacro\Langs\en_us.js" />
-    <Content Include="Umbraco_Client\Tinymce3\Plugins\Umbracomacro\Langs\en_us_dlg.js" />
-    <Content Include="Umbraco_Client\Tinymce3\Plugins\Umbracomacro\Langs\he.js" />
-    <Content Include="Umbraco_Client\Tinymce3\Plugins\Umbracomacro\Langs\he_dlg.js" />
-    <Content Include="Umbraco_Client\Tinymce3\Plugins\Umbracomacro\Langs\ja.js" />
-    <Content Include="Umbraco_Client\Tinymce3\Plugins\Umbracomacro\Langs\ja_dlg.js" />
-    <Content Include="Umbraco_Client\Tinymce3\Plugins\Umbracomacro\Langs\ru.js" />
-    <Content Include="Umbraco_Client\Tinymce3\Plugins\Umbracomacro\Langs\ru_dlg.js" />
-    <Content Include="Umbraco_Client\Tinymce3\Plugins\Umbracomacro\Langs\sv.js" />
-    <Content Include="Umbraco_Client\Tinymce3\Plugins\Umbracomacro\Langs\sv_dlg.js" />
-    <Content Include="Umbraco_Client\Tinymce3\Plugins\Umbracomacro\Langs\zh.js" />
-    <Content Include="Umbraco_Client\Tinymce3\Plugins\Umbracomacro\Langs\zh_dlg.js" />
-    <Content Include="Umbraco_Client\Tinymce3\Plugins\Umbracopaste\editor_plugin_src.js" />
-    <Content Include="Umbraco_Client\Tinymce3\Plugins\Umbracoshortcut\editor_plugin_src.js" />
-    <Content Include="Umbraco_Client\Tinymce3\Plugins\Visualblocks\Css\visualblocks.css" />
-    <Content Include="Umbraco_Client\Tinymce3\Plugins\Visualblocks\editor_plugin.js" />
-    <Content Include="Umbraco_Client\Tinymce3\Plugins\Visualblocks\editor_plugin_src.js" />
-    <Content Include="Umbraco_Client\Tinymce3\Plugins\Visualchars\editor_plugin.js" />
-    <Content Include="Umbraco_Client\Tinymce3\Plugins\Visualchars\editor_plugin_src.js" />
-    <Content Include="Umbraco_Client\Tinymce3\Plugins\Wordcount\editor_plugin.js" />
-    <Content Include="Umbraco_Client\Tinymce3\Plugins\Wordcount\editor_plugin_src.js" />
-    <Content Include="Umbraco_Client\Tinymce3\Plugins\Xhtmlxtras\abbr.htm" />
-    <Content Include="Umbraco_Client\Tinymce3\Plugins\Xhtmlxtras\acronym.htm" />
-    <Content Include="Umbraco_Client\Tinymce3\Plugins\Xhtmlxtras\attributes.htm" />
-    <Content Include="Umbraco_Client\Tinymce3\Plugins\Xhtmlxtras\cite.htm" />
-    <Content Include="Umbraco_Client\Tinymce3\Plugins\Xhtmlxtras\Css\attributes.css" />
-    <Content Include="Umbraco_Client\Tinymce3\Plugins\Xhtmlxtras\Css\popup.css" />
-    <Content Include="Umbraco_Client\Tinymce3\Plugins\Xhtmlxtras\del.htm" />
-    <Content Include="Umbraco_Client\Tinymce3\Plugins\Xhtmlxtras\editor_plugin.js" />
-    <Content Include="Umbraco_Client\Tinymce3\Plugins\Xhtmlxtras\editor_plugin_src.js" />
-    <Content Include="Umbraco_Client\Tinymce3\Plugins\Xhtmlxtras\ins.htm" />
-    <Content Include="Umbraco_Client\Tinymce3\Plugins\Xhtmlxtras\Js\abbr.js" />
-    <Content Include="Umbraco_Client\Tinymce3\Plugins\Xhtmlxtras\Js\acronym.js" />
-    <Content Include="Umbraco_Client\Tinymce3\Plugins\Xhtmlxtras\Js\attributes.js" />
-    <Content Include="Umbraco_Client\Tinymce3\Plugins\Xhtmlxtras\Js\cite.js" />
-    <Content Include="Umbraco_Client\Tinymce3\Plugins\Xhtmlxtras\Js\del.js" />
-    <Content Include="Umbraco_Client\Tinymce3\Plugins\Xhtmlxtras\Js\element_common.js" />
-    <Content Include="Umbraco_Client\Tinymce3\Plugins\Xhtmlxtras\Js\ins.js" />
-    <Content Include="Umbraco_Client\Tinymce3\Plugins\Xhtmlxtras\Langs\da_dlg.js" />
-    <Content Include="Umbraco_Client\Tinymce3\Plugins\Xhtmlxtras\Langs\de_dlg.js" />
-    <Content Include="Umbraco_Client\Tinymce3\Plugins\Xhtmlxtras\Langs\en_dlg.js" />
-    <Content Include="Umbraco_Client\Tinymce3\Plugins\Xhtmlxtras\Langs\en_us_dlg.js" />
-    <Content Include="Umbraco_Client\Tinymce3\Plugins\Xhtmlxtras\Langs\fi_dlg.js" />
-    <Content Include="Umbraco_Client\Tinymce3\Plugins\Xhtmlxtras\Langs\fr_dlg.js" />
-    <Content Include="Umbraco_Client\Tinymce3\Plugins\Xhtmlxtras\Langs\he_dlg.js" />
-    <Content Include="Umbraco_Client\Tinymce3\Plugins\Xhtmlxtras\Langs\it_dlg.js" />
-    <Content Include="Umbraco_Client\Tinymce3\Plugins\Xhtmlxtras\Langs\ja_dlg.js" />
-    <Content Include="Umbraco_Client\Tinymce3\Plugins\Xhtmlxtras\Langs\nl_dlg.js" />
-    <Content Include="Umbraco_Client\Tinymce3\Plugins\Xhtmlxtras\Langs\no_dlg.js" />
-    <Content Include="Umbraco_Client\Tinymce3\Plugins\Xhtmlxtras\Langs\pl_dlg.js" />
-    <Content Include="Umbraco_Client\Tinymce3\Plugins\Xhtmlxtras\Langs\pt_dlg.js" />
-    <Content Include="Umbraco_Client\Tinymce3\Plugins\Xhtmlxtras\Langs\ru_dlg.js" />
-    <Content Include="Umbraco_Client\Tinymce3\Plugins\Xhtmlxtras\Langs\sv_dlg.js" />
-    <Content Include="Umbraco_Client\Tinymce3\Plugins\Xhtmlxtras\Langs\zh_dlg.js" />
-    <Content Include="Umbraco_Client\Tinymce3\Themes\Advanced\about.htm" />
-    <Content Include="Umbraco_Client\Tinymce3\Themes\Advanced\anchor.htm" />
-    <Content Include="Umbraco_Client\Tinymce3\Themes\Advanced\charmap.htm" />
-    <Content Include="Umbraco_Client\Tinymce3\Themes\Advanced\color_picker.htm" />
-    <Content Include="Umbraco_Client\Tinymce3\Themes\Advanced\editor_template.js" />
-    <Content Include="Umbraco_Client\Tinymce3\Themes\Advanced\editor_template_src.js" />
-    <Content Include="Umbraco_Client\Tinymce3\Themes\Advanced\image.htm" />
-    <Content Include="Umbraco_Client\Tinymce3\Themes\Advanced\Img\colorpicker.jpg" />
-    <Content Include="Umbraco_Client\Tinymce3\Themes\Advanced\Img\flash.gif" />
-    <Content Include="Umbraco_Client\Tinymce3\Themes\Advanced\Img\icons.gif" />
-    <Content Include="Umbraco_Client\Tinymce3\Themes\Advanced\Img\iframe.gif" />
-    <Content Include="Umbraco_Client\Tinymce3\Themes\Advanced\Img\pagebreak.gif" />
-    <Content Include="Umbraco_Client\Tinymce3\Themes\Advanced\Img\quicktime.gif" />
-    <Content Include="Umbraco_Client\Tinymce3\Themes\Advanced\Img\realmedia.gif" />
-    <Content Include="Umbraco_Client\Tinymce3\Themes\Advanced\Img\shockwave.gif" />
-    <Content Include="Umbraco_Client\Tinymce3\Themes\Advanced\Img\trans.gif" />
-    <Content Include="Umbraco_Client\Tinymce3\Themes\Advanced\Img\video.gif" />
-    <Content Include="Umbraco_Client\Tinymce3\Themes\Advanced\Img\windowsmedia.gif" />
-    <Content Include="Umbraco_Client\Tinymce3\Themes\Advanced\Js\about.js" />
-    <Content Include="Umbraco_Client\Tinymce3\Themes\Advanced\Js\anchor.js" />
-    <Content Include="Umbraco_Client\Tinymce3\Themes\Advanced\Js\charmap.js" />
-    <Content Include="Umbraco_Client\Tinymce3\Themes\Advanced\Js\color_picker.js" />
-    <Content Include="Umbraco_Client\Tinymce3\Themes\Advanced\Js\image.js" />
-    <Content Include="Umbraco_Client\Tinymce3\Themes\Advanced\Js\link.js" />
-    <Content Include="Umbraco_Client\Tinymce3\Themes\Advanced\Js\source_editor.js" />
-    <Content Include="Umbraco_Client\Tinymce3\Themes\Advanced\Langs\da.js" />
-    <Content Include="Umbraco_Client\Tinymce3\Themes\Advanced\Langs\da_dlg.js" />
-    <Content Include="Umbraco_Client\Tinymce3\Themes\Advanced\Langs\de.js" />
-    <Content Include="Umbraco_Client\Tinymce3\Themes\Advanced\Langs\de_dlg.js" />
-    <Content Include="Umbraco_Client\Tinymce3\Themes\Advanced\Langs\en.js" />
-    <Content Include="Umbraco_Client\Tinymce3\Themes\Advanced\Langs\en_dlg.js" />
-    <Content Include="Umbraco_Client\Tinymce3\Themes\Advanced\Langs\fi.js" />
-    <Content Include="Umbraco_Client\Tinymce3\Themes\Advanced\Langs\fi_dlg.js" />
-    <Content Include="Umbraco_Client\Tinymce3\Themes\Advanced\Langs\fr.js" />
-    <Content Include="Umbraco_Client\Tinymce3\Themes\Advanced\Langs\fr_dlg.js" />
-    <Content Include="Umbraco_Client\Tinymce3\Themes\Advanced\Langs\he.js" />
-    <Content Include="Umbraco_Client\Tinymce3\Themes\Advanced\Langs\he_dlg.js" />
-    <Content Include="Umbraco_Client\Tinymce3\Themes\Advanced\Langs\it.js" />
-    <Content Include="Umbraco_Client\Tinymce3\Themes\Advanced\Langs\it_dlg.js" />
-    <Content Include="Umbraco_Client\Tinymce3\Themes\Advanced\Langs\ja.js" />
-    <Content Include="Umbraco_Client\Tinymce3\Themes\Advanced\Langs\ja_dlg.js" />
-    <Content Include="Umbraco_Client\Tinymce3\Themes\Advanced\Langs\nl.js" />
-    <Content Include="Umbraco_Client\Tinymce3\Themes\Advanced\Langs\nl_dlg.js" />
-    <Content Include="Umbraco_Client\Tinymce3\Themes\Advanced\Langs\no.js" />
-    <Content Include="Umbraco_Client\Tinymce3\Themes\Advanced\Langs\no_dlg.js" />
-    <Content Include="Umbraco_Client\Tinymce3\Themes\Advanced\Langs\pl.js" />
-    <Content Include="Umbraco_Client\Tinymce3\Themes\Advanced\Langs\pl_dlg.js" />
-    <Content Include="Umbraco_Client\Tinymce3\Themes\Advanced\Langs\pt.js" />
-    <Content Include="Umbraco_Client\Tinymce3\Themes\Advanced\Langs\pt_dlg.js" />
-    <Content Include="Umbraco_Client\Tinymce3\Themes\Advanced\Langs\sv.js" />
-    <Content Include="Umbraco_Client\Tinymce3\Themes\Advanced\Langs\sv_dlg.js" />
-    <Content Include="Umbraco_Client\Tinymce3\Themes\Advanced\Langs\zh.js" />
-    <Content Include="Umbraco_Client\Tinymce3\Themes\Advanced\Langs\zh_dlg.js" />
-    <Content Include="Umbraco_Client\Tinymce3\Themes\Advanced\link.htm" />
-    <Content Include="Umbraco_Client\Tinymce3\Themes\Advanced\shortcuts.htm" />
-    <Content Include="Umbraco_Client\Tinymce3\Themes\Advanced\Skins\Default\content.css" />
-    <Content Include="Umbraco_Client\Tinymce3\Themes\Advanced\Skins\Default\dialog.css" />
-    <Content Include="Umbraco_Client\Tinymce3\Themes\Advanced\Skins\Default\Img\buttons.png" />
-    <Content Include="Umbraco_Client\Tinymce3\Themes\Advanced\Skins\Default\Img\items.gif" />
-    <Content Include="Umbraco_Client\Tinymce3\Themes\Advanced\Skins\Default\Img\menu_arrow.gif" />
-    <Content Include="Umbraco_Client\Tinymce3\Themes\Advanced\Skins\Default\Img\menu_check.gif" />
-    <Content Include="Umbraco_Client\Tinymce3\Themes\Advanced\Skins\Default\Img\progress.gif" />
-    <Content Include="Umbraco_Client\Tinymce3\Themes\Advanced\Skins\Default\Img\tabs.gif" />
-    <Content Include="Umbraco_Client\Tinymce3\Themes\Advanced\Skins\Default\ui.css" />
-    <Content Include="Umbraco_Client\Tinymce3\Themes\Advanced\Skins\Highcontrast\content.css" />
-    <Content Include="Umbraco_Client\Tinymce3\Themes\Advanced\Skins\Highcontrast\dialog.css" />
-    <Content Include="Umbraco_Client\Tinymce3\Themes\Advanced\Skins\Highcontrast\ui.css" />
-    <Content Include="Umbraco_Client\Tinymce3\Themes\Advanced\Skins\O2k7\content.css" />
-    <Content Include="Umbraco_Client\Tinymce3\Themes\Advanced\Skins\O2k7\dialog.css" />
-    <Content Include="Umbraco_Client\Tinymce3\Themes\Advanced\Skins\O2k7\Img\button_bg.png" />
-    <Content Include="Umbraco_Client\Tinymce3\Themes\Advanced\Skins\O2k7\Img\button_bg_black.png" />
-    <Content Include="Umbraco_Client\Tinymce3\Themes\Advanced\Skins\O2k7\Img\button_bg_silver.png" />
-    <Content Include="Umbraco_Client\Tinymce3\Themes\Advanced\Skins\O2k7\ui.css" />
-    <Content Include="Umbraco_Client\Tinymce3\Themes\Advanced\Skins\O2k7\ui_black.css" />
-    <Content Include="Umbraco_Client\Tinymce3\Themes\Advanced\Skins\O2k7\ui_silver.css" />
-    <Content Include="Umbraco_Client\Tinymce3\Themes\Advanced\source_editor.htm" />
-    <Content Include="Umbraco_Client\Tinymce3\Themes\Simple\Langs\da.js" />
-    <Content Include="Umbraco_Client\Tinymce3\Themes\Simple\Langs\de.js" />
-    <Content Include="Umbraco_Client\Tinymce3\Themes\Simple\Langs\fi.js" />
-    <Content Include="Umbraco_Client\Tinymce3\Themes\Simple\Langs\fr.js" />
-    <Content Include="Umbraco_Client\Tinymce3\Themes\Simple\Langs\he.js" />
-    <Content Include="Umbraco_Client\Tinymce3\Themes\Simple\Langs\it.js" />
-    <Content Include="Umbraco_Client\Tinymce3\Themes\Simple\Langs\ja.js" />
-    <Content Include="Umbraco_Client\Tinymce3\Themes\Simple\Langs\nl.js" />
-    <Content Include="Umbraco_Client\Tinymce3\Themes\Simple\Langs\no.js" />
-    <Content Include="Umbraco_Client\Tinymce3\Themes\Simple\Langs\pl.js" />
-    <Content Include="Umbraco_Client\Tinymce3\Themes\Simple\Langs\pt.js" />
-    <Content Include="Umbraco_Client\Tinymce3\Themes\Simple\Langs\sv.js" />
-    <Content Include="Umbraco_Client\Tinymce3\Themes\Simple\Langs\zh.js" />
-    <Content Include="Umbraco_Client\Tinymce3\Themes\Umbraco\about.htm" />
-    <Content Include="Umbraco_Client\Tinymce3\Themes\Umbraco\anchor.htm" />
-    <Content Include="Umbraco_Client\Tinymce3\Themes\Umbraco\charmap.htm" />
-    <Content Include="Umbraco_Client\Tinymce3\Themes\Umbraco\color_picker.htm" />
-    <Content Include="Umbraco_Client\Tinymce3\Themes\Umbraco\editor_template_src.js" />
-    <Content Include="Umbraco_Client\Tinymce3\Themes\Umbraco\image.htm" />
-    <Content Include="Umbraco_Client\Tinymce3\Themes\Umbraco\Img\colorpicker.jpg" />
-    <Content Include="Umbraco_Client\Tinymce3\Themes\Umbraco\Img\flash.gif" />
-    <Content Include="Umbraco_Client\Tinymce3\Themes\Umbraco\Img\icons.gif" />
-    <Content Include="Umbraco_Client\Tinymce3\Themes\Umbraco\Img\iframe.gif" />
-    <Content Include="Umbraco_Client\Tinymce3\Themes\Umbraco\Img\pagebreak.gif" />
-    <Content Include="Umbraco_Client\Tinymce3\Themes\Umbraco\Img\quicktime.gif" />
-    <Content Include="Umbraco_Client\Tinymce3\Themes\Umbraco\Img\realmedia.gif" />
-    <Content Include="Umbraco_Client\Tinymce3\Themes\Umbraco\Img\shockwave.gif" />
-    <Content Include="Umbraco_Client\Tinymce3\Themes\Umbraco\Img\trans.gif" />
-    <Content Include="Umbraco_Client\Tinymce3\Themes\Umbraco\Img\video.gif" />
-    <Content Include="Umbraco_Client\Tinymce3\Themes\Umbraco\Img\windowsmedia.gif" />
-    <Content Include="Umbraco_Client\Tinymce3\Themes\Umbraco\Js\about.js" />
-    <Content Include="Umbraco_Client\Tinymce3\Themes\Umbraco\Js\anchor.js" />
-    <Content Include="Umbraco_Client\Tinymce3\Themes\Umbraco\Js\charmap.js" />
-    <Content Include="Umbraco_Client\Tinymce3\Themes\Umbraco\Js\color_picker.js" />
-    <Content Include="Umbraco_Client\Tinymce3\Themes\Umbraco\Js\image.js" />
-    <Content Include="Umbraco_Client\Tinymce3\Themes\Umbraco\Js\link.js" />
-    <Content Include="Umbraco_Client\Tinymce3\Themes\Umbraco\Js\source_editor.js" />
-    <Content Include="Umbraco_Client\Tinymce3\Themes\Umbraco\Langs\da.js" />
-    <Content Include="Umbraco_Client\Tinymce3\Themes\Umbraco\Langs\da_dlg.js" />
-    <Content Include="Umbraco_Client\Tinymce3\Themes\Umbraco\Langs\de.js" />
-    <Content Include="Umbraco_Client\Tinymce3\Themes\Umbraco\Langs\de_dlg.js" />
-    <Content Include="Umbraco_Client\Tinymce3\Themes\Umbraco\Langs\en.js" />
-    <Content Include="Umbraco_Client\Tinymce3\Themes\Umbraco\Langs\en_dlg.js" />
-    <Content Include="Umbraco_Client\Tinymce3\Themes\Umbraco\Langs\en_us.js" />
-    <Content Include="Umbraco_Client\Tinymce3\Themes\Umbraco\Langs\en_us_dlg.js" />
-    <Content Include="Umbraco_Client\Tinymce3\Themes\Umbraco\Langs\es.js" />
-    <Content Include="Umbraco_Client\Tinymce3\Themes\Umbraco\Langs\es_dlg.js" />
-    <Content Include="Umbraco_Client\Tinymce3\Themes\Umbraco\Langs\fr.js" />
-    <Content Include="Umbraco_Client\Tinymce3\Themes\Umbraco\Langs\fr_dlg.js" />
-    <Content Include="Umbraco_Client\Tinymce3\Themes\Umbraco\Langs\he.js" />
-    <Content Include="Umbraco_Client\Tinymce3\Themes\Umbraco\Langs\he_dlg.js" />
-    <Content Include="Umbraco_Client\Tinymce3\Themes\Umbraco\Langs\it.js" />
-    <Content Include="Umbraco_Client\Tinymce3\Themes\Umbraco\Langs\it_dlg.js" />
-    <Content Include="Umbraco_Client\Tinymce3\Themes\Umbraco\Langs\ja.js" />
-    <Content Include="Umbraco_Client\Tinymce3\Themes\Umbraco\Langs\ja_dlg.js" />
-    <Content Include="Umbraco_Client\Tinymce3\Themes\Umbraco\Langs\ko.js" />
-    <Content Include="Umbraco_Client\Tinymce3\Themes\Umbraco\Langs\ko_dlg.js" />
-    <Content Include="Umbraco_Client\Tinymce3\Themes\Umbraco\Langs\nl.js" />
-    <Content Include="Umbraco_Client\Tinymce3\Themes\Umbraco\Langs\nl_dlg.js" />
-    <Content Include="Umbraco_Client\Tinymce3\Themes\Umbraco\Langs\no.js" />
-    <Content Include="Umbraco_Client\Tinymce3\Themes\Umbraco\Langs\no_dlg.js" />
-    <Content Include="Umbraco_Client\Tinymce3\Themes\Umbraco\Langs\ru.js" />
-    <Content Include="Umbraco_Client\Tinymce3\Themes\Umbraco\Langs\ru_dlg.js" />
-    <Content Include="Umbraco_Client\Tinymce3\Themes\Umbraco\Langs\sv.js" />
-    <Content Include="Umbraco_Client\Tinymce3\Themes\Umbraco\Langs\sv_dlg.js" />
-    <Content Include="Umbraco_Client\Tinymce3\Themes\Umbraco\Langs\zh.js" />
-    <Content Include="Umbraco_Client\Tinymce3\Themes\Umbraco\Langs\zh_dlg.js" />
-    <Content Include="Umbraco_Client\Tinymce3\Themes\Umbraco\link.htm" />
-    <Content Include="Umbraco_Client\Tinymce3\Themes\Umbraco\shortcuts.htm" />
-    <Content Include="Umbraco_Client\Tinymce3\Themes\Umbraco\Skins\Umbraco\content.css" />
-    <Content Include="Umbraco_Client\Tinymce3\Themes\Umbraco\Skins\Umbraco\dialog.css" />
-    <Content Include="Umbraco_Client\Tinymce3\Themes\Umbraco\Skins\Umbraco\Img\buttons.png" />
-    <Content Include="Umbraco_Client\Tinymce3\Themes\Umbraco\Skins\Umbraco\Img\items.gif" />
-    <Content Include="Umbraco_Client\Tinymce3\Themes\Umbraco\Skins\Umbraco\Img\menu_arrow.gif" />
-    <Content Include="Umbraco_Client\Tinymce3\Themes\Umbraco\Skins\Umbraco\Img\menu_check.gif" />
-    <Content Include="Umbraco_Client\Tinymce3\Themes\Umbraco\Skins\Umbraco\Img\progress.gif" />
-    <Content Include="Umbraco_Client\Tinymce3\Themes\Umbraco\Skins\Umbraco\Img\tabs.gif" />
-    <Content Include="Umbraco_Client\Tinymce3\Themes\Umbraco\Skins\Umbraco\ui.css" />
-    <Content Include="Umbraco_Client\Tinymce3\Themes\Umbraco\source_editor.htm" />
-    <Content Include="Umbraco_Client\Tinymce3\Themes\Simple\editor_template.js" />
-    <Content Include="Umbraco_Client\Tinymce3\Themes\Simple\editor_template_src.js" />
-    <Content Include="Umbraco_Client\Tinymce3\Themes\Simple\Img\icons.gif" />
-    <Content Include="Umbraco_Client\Tinymce3\Themes\Simple\Langs\en.js" />
-    <Content Include="Umbraco_Client\Tinymce3\Themes\Simple\Skins\Default\content.css" />
-    <Content Include="Umbraco_Client\Tinymce3\Themes\Simple\Skins\Default\ui.css" />
-    <Content Include="Umbraco_Client\Tinymce3\Themes\Simple\Skins\O2k7\content.css" />
-    <Content Include="Umbraco_Client\Tinymce3\Themes\Simple\Skins\O2k7\Img\button_bg.png" />
-    <Content Include="Umbraco_Client\Tinymce3\Themes\Simple\Skins\O2k7\ui.css" />
-    <Content Include="Umbraco_Client\Tinymce3\tiny_mce.js" />
-    <Content Include="Umbraco_Client\Tinymce3\tiny_mce_popup.js" />
-    <Content Include="Umbraco_Client\Tinymce3\tiny_mce_src.js" />
-    <Content Include="Umbraco_Client\Tinymce3\Utils\editable_selects.js" />
-    <Content Include="Umbraco_Client\Tinymce3\Utils\form_utils.js" />
-    <Content Include="Umbraco_Client\Tinymce3\Utils\mctabs.js" />
-    <Content Include="Umbraco_Client\Tinymce3\Utils\validate.js" />
-    <Content Include="Umbraco\Images\Editor\insMacroSB.png" />
-    <Content Include="Umbraco\Images\Editor\insRazorMacro.png" />
-    <Content Include="Umbraco_Client\Application\JQuery\jquery.hotkeys.js" />
-    <Content Include="Umbraco_Client\MaskedInput\jquery.maskedinput-1.3.min.js" />
-    <Content Include="Umbraco_Client\Splitbutton\Images\splitbutton_hover.png" />
-    <Content Include="Umbraco_Client\Splitbutton\Images\splitbutton_downarrow.png" />
-    <Content Include="Umbraco_Client\Splitbutton\splitbutton.css" />
-    <Content Include="Umbraco_Client\Installer\Images\bg-inp-big.png" />
-    <Content Include="Umbraco_Client\Modal\jquery.simplemodal.1.4.1.custom.js" />
-    <Content Include="Umbraco_Client\Jeditable\jquery.jeditable.js" />
-    <Content Include="Umbraco_Client\Installer\Css\all.css" />
-    <Content Include="Umbraco_Client\Installer\Css\form.css" />
-    <Content Include="Umbraco_Client\Installer\Css\jquery-ui-1.8.6.custom.css" />
-    <Content Include="Umbraco_Client\Installer\Css\lt7.css" />
-    <Content Include="Umbraco_Client\Installer\Css\reset.css" />
-    <Content Include="Umbraco_Client\Installer\Images\bg-bhuiness-cl.gif" />
-    <Content Include="Umbraco_Client\Installer\Images\bg-bhuiness-cr.gif" />
-    <Content Include="Umbraco_Client\Installer\Images\bg-bhuiness.jpg" />
-    <Content Include="Umbraco_Client\Installer\Images\bg-blog-cl.gif" />
-    <Content Include="Umbraco_Client\Installer\Images\bg-blog-cr.gif" />
-    <Content Include="Umbraco_Client\Installer\Images\bg-blog.jpg" />
-    <Content Include="Umbraco_Client\Installer\Images\bg-drop-b.png" />
-    <Content Include="Umbraco_Client\Installer\Images\bg-drop-c.gif" />
-    <Content Include="Umbraco_Client\Installer\Images\bg-drop-t.png" />
-    <Content Include="Umbraco_Client\Installer\Images\bg-header.png" />
-    <Content Include="Umbraco_Client\Installer\Images\bg-img-ie.png" />
-    <Content Include="Umbraco_Client\Installer\Images\bg-img.png" />
-    <Content Include="Umbraco_Client\Installer\Images\bg-inp-error.png" />
-    <Content Include="Umbraco_Client\Installer\Images\bg-inp.png" />
-    <Content Include="Umbraco_Client\Installer\Images\bg-lightbox-b.png" />
-    <Content Include="Umbraco_Client\Installer\Images\bg-lightbox-t.png" />
-    <Content Include="Umbraco_Client\Installer\Images\bg-normal-cl.gif" />
-    <Content Include="Umbraco_Client\Installer\Images\bg-normal-cr.gif" />
-    <Content Include="Umbraco_Client\Installer\Images\bg-normal.jpg" />
-    <Content Include="Umbraco_Client\Installer\Images\bg-paging-h.png" />
-    <Content Include="Umbraco_Client\Installer\Images\bg-paging.png" />
-    <Content Include="Umbraco_Client\Installer\Images\bg-personal-cl.gif" />
-    <Content Include="Umbraco_Client\Installer\Images\bg-personal-cr.gif" />
-    <Content Include="Umbraco_Client\Installer\Images\bg-personal.jpg" />
-    <Content Include="Umbraco_Client\Installer\Images\bg-simple-cl.gif" />
-    <Content Include="Umbraco_Client\Installer\Images\bg-simple-cr.gif" />
-    <Content Include="Umbraco_Client\Installer\Images\bg-simple.jpg" />
-    <Content Include="Umbraco_Client\Installer\Images\btn-accept.png" />
-    <Content Include="Umbraco_Client\Installer\Images\btn-blog.png" />
-    <Content Include="Umbraco_Client\Installer\Images\btn-buisness.png" />
-    <Content Include="Umbraco_Client\Installer\Images\btn-close.png" />
-    <Content Include="Umbraco_Client\Installer\Images\btn-continue.png" />
-    <Content Include="Umbraco_Client\Installer\Images\btn-create-hover.png" />
-    <Content Include="Umbraco_Client\Installer\Images\btn-create.png" />
-    <Content Include="Umbraco_Client\Installer\Images\btn-get.png" />
-    <Content Include="Umbraco_Client\Installer\Images\btn-install-gal.png" />
-    <Content Include="Umbraco_Client\Installer\Images\btn-install-hover.png" />
-    <Content Include="Umbraco_Client\Installer\Images\btn-install.png" />
-    <Content Include="Umbraco_Client\Installer\Images\btn-next.png" />
-    <Content Include="Umbraco_Client\Installer\Images\btn-no-thanks.png" />
-    <Content Include="Umbraco_Client\Installer\Images\btn-no.png" />
-    <Content Include="Umbraco_Client\Installer\Images\btn-personal.png" />
-    <Content Include="Umbraco_Client\Installer\Images\btn-prev.png" />
-    <Content Include="Umbraco_Client\Installer\Images\btn-preview-web.png" />
-    <Content Include="Umbraco_Client\Installer\Images\btn-preview.png" />
-    <Content Include="Umbraco_Client\Installer\Images\btn-set.png" />
-    <Content Include="Umbraco_Client\Installer\Images\btn-simple.png" />
-    <Content Include="Umbraco_Client\Installer\Images\btn-yes.png" />
-    <Content Include="Umbraco_Client\Installer\Images\bul1.png" />
-    <Content Include="Umbraco_Client\Installer\Images\bul2.gif" />
-    <Content Include="Umbraco_Client\Installer\Images\bul3.png" />
-    <Content Include="Umbraco_Client\Installer\Images\bul4.gif" />
-    <Content Include="Umbraco_Client\Installer\Images\ico-invalidaing.png" />
-    <Content Include="Umbraco_Client\Installer\Images\ico-validaing.png" />
-    <Content Include="Umbraco_Client\Installer\Images\img01.jpg" />
-    <Content Include="Umbraco_Client\Installer\Images\img02.jpg" />
-    <Content Include="Umbraco_Client\Installer\Images\img03.jpg" />
-    <Content Include="Umbraco_Client\Installer\Images\img04.jpg" />
-    <Content Include="Umbraco_Client\Installer\Images\img05.jpg" />
-    <Content Include="Umbraco_Client\Installer\Images\img06.jpg" />
-    <Content Include="Umbraco_Client\Installer\Images\img07.jpg" />
-    <Content Include="Umbraco_Client\Installer\Images\img08.jpg" />
-    <Content Include="Umbraco_Client\Installer\Images\img09.jpg" />
-    <Content Include="Umbraco_Client\Installer\Images\img10.jpg" />
-    <Content Include="Umbraco_Client\Installer\Images\img11.jpg" />
-    <Content Include="Umbraco_Client\Installer\Images\loader.gif" />
-    <Content Include="Umbraco_Client\Installer\Images\logo.gif" />
-    <Content Include="Umbraco_Client\Installer\Images\none.gif" />
-    <Content Include="Umbraco_Client\Installer\Images\pbar-ani.gif" />
-    <Content Include="Umbraco_Client\Installer\Images\select-button.png" />
-    <Content Include="Umbraco_Client\Installer\Images\select-center.png" />
-    <Content Include="Umbraco_Client\Installer\Images\select-left-2.png" />
-    <Content Include="Umbraco_Client\Installer\Images\select-left.png" />
-    <Content Include="Umbraco_Client\Installer\Images\sep1.png" />
-    <Content Include="Umbraco_Client\Installer\Images\ui-bg_diagonals-thick_18_b81900_40x40.png" />
-    <Content Include="Umbraco_Client\Installer\Images\ui-bg_diagonals-thick_20_666666_40x40.png" />
-    <Content Include="Umbraco_Client\Installer\Images\ui-bg_flat_10_000000_40x100.png" />
-    <Content Include="Umbraco_Client\Installer\Images\ui-bg_glass_100_f6f6f6_1x400.png" />
-    <Content Include="Umbraco_Client\Installer\Images\ui-bg_glass_100_fdf5ce_1x400.png" />
-    <Content Include="Umbraco_Client\Installer\Images\ui-bg_glass_65_ffffff_1x400.png" />
-    <Content Include="Umbraco_Client\Installer\Images\ui-bg_gloss-wave_35_f6a828_500x100.png" />
-    <Content Include="Umbraco_Client\Installer\Images\ui-bg_highlight-soft_100_eeeeee_1x100.png" />
-    <Content Include="Umbraco_Client\Installer\Images\ui-bg_highlight-soft_75_ffe45c_1x100.png" />
-    <Content Include="Umbraco_Client\Installer\Images\ui-icons_222222_256x240.png" />
-    <Content Include="Umbraco_Client\Installer\Images\ui-icons_228ef1_256x240.png" />
-    <Content Include="Umbraco_Client\Installer\Images\ui-icons_ef8c08_256x240.png" />
-    <Content Include="Umbraco_Client\Installer\Images\ui-icons_ffd27a_256x240.png" />
-    <Content Include="Umbraco_Client\Installer\Images\ui-icons_ffffff_256x240.png" />
-    <Content Include="Umbraco_Client\Installer\Js\ie-png.js" />
-    <Content Include="Umbraco_Client\Installer\Js\jquery.1.4.4.js" />
-    <Content Include="Umbraco_Client\Installer\Js\jquery.main.js" />
-    <Content Include="Umbraco_Client\Installer\Js\jquery.ui.selectmenu.js" />
-    <Content Include="Install\Steps\database.ascx" />
-    <Content Include="Install\Steps\renaming.ascx" />
-    <Content Include="Install\Steps\StarterKits.ascx" />
-    <Content Include="Install\Steps\Skinning\loadStarterKits.ascx" />
-    <Content Include="Install\Title.ascx" />
-    <Content Include="Install\InstallerRestService.aspx" />
-    <Content Include="Umbraco\Config\Lang\ko.xml" />
-    <Content Include="Umbraco\Dashboard\FeedProxy.aspx" />
-    <Content Include="Umbraco\Developer\Packages\StarterKits.aspx" />
-    <Content Include="Umbraco\helpRedirect.aspx" />
-    <Content Include="Umbraco\Images\aboutNew.png" />
-    <Content Include="Umbraco\Images\Editor\skin.gif" />
-    <Content Include="Umbraco\Images\loginBg.png" />
-    <Content Include="Umbraco\Images\SpeechBubble\speechbubble_body.png" />
-    <Content Include="Umbraco\Images\SpeechBubble\speechbubble_bottom.png" />
-    <Content Include="Umbraco\Images\SpeechBubble\speechbubble_top.png" />
-    <Content Include="Umbraco\Images\umbracoSplash.png" />
-    <Content Include="Umbraco\Images\Umbraco\settingSkin.gif" />
-    <Content Include="Umbraco\Members\MemberSearch.ascx" />
-    <Content Include="Umbraco_Client\Application\JQuery\jquery.idle-timer.js" />
-    <Content Include="Umbraco_Client\Colorpicker\Css\colorpicker.css" />
-    <Content Include="Umbraco_Client\Colorpicker\Images\blank.gif" />
-    <Content Include="Umbraco_Client\Colorpicker\Images\colorpicker_background.png" />
-    <Content Include="Umbraco_Client\Colorpicker\Images\colorpicker_hex.png" />
-    <Content Include="Umbraco_Client\Colorpicker\Images\colorpicker_hsb_b.png" />
-    <Content Include="Umbraco_Client\Colorpicker\Images\colorpicker_hsb_h.png" />
-    <Content Include="Umbraco_Client\Colorpicker\Images\colorpicker_hsb_s.png" />
-    <Content Include="Umbraco_Client\Colorpicker\Images\colorpicker_indic.gif" />
-    <Content Include="Umbraco_Client\Colorpicker\Images\colorpicker_overlay.png" />
-    <Content Include="Umbraco_Client\Colorpicker\Images\colorpicker_rgb_b.png" />
-    <Content Include="Umbraco_Client\Colorpicker\Images\colorpicker_rgb_g.png" />
-    <Content Include="Umbraco_Client\Colorpicker\Images\colorpicker_rgb_r.png" />
-    <Content Include="Umbraco_Client\Colorpicker\Images\colorpicker_select.gif" />
-    <Content Include="Umbraco_Client\Colorpicker\Images\colorpicker_submit.png" />
-    <Content Include="Umbraco_Client\Colorpicker\Images\custom_background.png" />
-    <Content Include="Umbraco_Client\Colorpicker\Images\custom_hex.png" />
-    <Content Include="Umbraco_Client\Colorpicker\Images\custom_hsb_b.png" />
-    <Content Include="Umbraco_Client\Colorpicker\Images\custom_hsb_h.png" />
-    <Content Include="Umbraco_Client\Colorpicker\Images\custom_hsb_s.png" />
-    <Content Include="Umbraco_Client\Colorpicker\Images\custom_indic.gif" />
-    <Content Include="Umbraco_Client\Colorpicker\Images\custom_rgb_b.png" />
-    <Content Include="Umbraco_Client\Colorpicker\Images\custom_rgb_g.png" />
-    <Content Include="Umbraco_Client\Colorpicker\Images\custom_rgb_r.png" />
-    <Content Include="Umbraco_Client\Colorpicker\Images\custom_submit.png" />
-    <Content Include="Umbraco_Client\Colorpicker\Images\select.png" />
-    <Content Include="Umbraco_Client\Colorpicker\Images\select2.png" />
-    <Content Include="Umbraco_Client\Colorpicker\Images\slider.png" />
-    <Content Include="Umbraco_Client\Colorpicker\Js\colorpicker.js" />
-    <Content Include="Umbraco_Client\MacroContainer\macroContainer.css" />
-    <Content Include="Umbraco_Client\Mousewheel\jquery.mousewheel.js" />
-    <Content Include="Umbraco_Client\Ui\base2.js" />
-    <Content Include="Umbraco_Client\Ui\jquery.alphanumeric.js" />
-    <Content Include="Umbraco_Client\Ui\jquery.tooltip.min.js" />
-    <Content Include="Umbraco_Client\Ui\json2.js" />
-    <Content Include="Umbraco_Client\Ui\knockout.js" />
-    <Content Include="Umbraco_Client\Ui\knockout.mapping.js" />
-    <Content Include="Umbraco_Client\ui\ui-lightness\images\ui-bg_diagonals-thick_18_b81900_40x40.png" />
-    <Content Include="Umbraco_Client\ui\ui-lightness\images\ui-bg_diagonals-thick_20_666666_40x40.png" />
-    <Content Include="Umbraco_Client\ui\ui-lightness\images\ui-bg_flat_10_000000_40x100.png" />
-    <Content Include="Umbraco_Client\ui\ui-lightness\images\ui-bg_glass_100_f6f6f6_1x400.png" />
-    <Content Include="Umbraco_Client\ui\ui-lightness\images\ui-bg_glass_100_fdf5ce_1x400.png" />
-    <Content Include="Umbraco_Client\ui\ui-lightness\images\ui-bg_glass_65_ffffff_1x400.png" />
-    <Content Include="Umbraco_Client\ui\ui-lightness\images\ui-bg_gloss-wave_35_f6a828_500x100.png" />
-    <Content Include="Umbraco_Client\ui\ui-lightness\images\ui-bg_highlight-soft_100_eeeeee_1x100.png" />
-    <Content Include="Umbraco_Client\ui\ui-lightness\images\ui-bg_highlight-soft_75_ffe45c_1x100.png" />
-    <Content Include="Umbraco_Client\ui\ui-lightness\images\ui-icons_222222_256x240.png" />
-    <Content Include="Umbraco_Client\ui\ui-lightness\images\ui-icons_228ef1_256x240.png" />
-    <Content Include="Umbraco_Client\ui\ui-lightness\images\ui-icons_ef8c08_256x240.png" />
-    <Content Include="Umbraco_Client\ui\ui-lightness\images\ui-icons_ffd27a_256x240.png" />
-    <Content Include="Umbraco_Client\ui\ui-lightness\images\ui-icons_ffffff_256x240.png" />
-    <Content Include="Umbraco\endPreview.aspx" />
-    <Content Include="Umbraco_Client\Application\HistoryManager.js" />
-    <Content Include="Umbraco_Client\Application\JQuery\jquery.ba-bbq.min.js" />
-    <Content Include="Umbraco_Client\Preview\previewModeBadge.png" />
-    <Content Include="Umbraco_Client\Preview\umbracoPreview.css" />
-    <Content Include="Umbraco_Client\Tree\Themes\Umbraco\arrows.png" />
-    <Content Include="Umbraco_Client\Ui\dd.css" />
-    <Content Include="Umbraco_Client\Ui\dd_arrow.gif" />
-    <Content Include="Umbraco_Client\Ui\jquery.dd.js" />
-    <Content Include="Umbraco\Xslt\Templates\Schema2\Breadcrumb.xslt" />
-    <Content Include="Umbraco\Xslt\Templates\Schema2\Clean.xslt" />
-    <Content Include="Umbraco\Xslt\Templates\Schema2\ListSubPagesAsThumbnails.xslt" />
-    <Content Include="Umbraco\Xslt\Templates\Schema2\ListSubPagesByDateAndLimit.xslt" />
-    <Content Include="Umbraco\Xslt\Templates\Schema2\ListSubPagesByDocumentType.xslt" />
-    <Content Include="Umbraco\Xslt\Templates\Schema2\ListSubPagesByLevel.xslt" />
-    <Content Include="Umbraco\Xslt\Templates\Schema2\ListSubPagesFromAChangableSource.xslt" />
-    <Content Include="Umbraco\Xslt\Templates\Schema2\ListSubPagesFromCurrentPage.xslt" />
-    <Content Include="Umbraco\Xslt\Templates\Schema2\ListThumbnailsFromCurrentPage.xslt" />
-    <Content Include="Umbraco\Xslt\Templates\Schema2\ListWholeStructureFromCurrentPage.xslt" />
-    <Content Include="Umbraco\Xslt\Templates\Schema2\NavigationPrototype.xslt" />
-    <Content Include="Umbraco\Xslt\Templates\Schema2\RelatedLinks.xslt" />
-    <Content Include="Umbraco\Xslt\Templates\Schema2\RSSFeed.xslt" />
-    <Content Include="Umbraco\Xslt\Templates\Schema2\Sitemap.xslt" />
-    <Content Include="Umbraco\Xslt\Templates\Schema2\TablePrototype.xslt" />
-    <Content Include="Umbraco\Dialogs\Preview.aspx" />
-    <Content Include="Umbraco_Client\DateTimePicker\Images\calSprite.png" />
-    <Content Include="Umbraco_Client\DateTimePicker\Images\ui-icons_666666_256x240.png" />
-    <Content Include="Umbraco_Client\DateTimePicker\Images\ui-icons_999999_256x240.png" />
-    <Content Include="Umbraco_Client\DateTimePicker\umbDateTimePicker.js" />
-    <Content Include="Umbraco\Controls\passwordChanger.ascx" />
-    <Content Include="Umbraco\Controls\ProgressBar.ascx" />
-    <Content Include="Umbraco_Client\DateTimePicker\datetimepicker.css" />
-    <Content Include="Umbraco_Client\DateTimePicker\timepicker.js" />
-    <Content Include="Umbraco\Controls\ContentTypeControlNew.ascx" />
-    <Content Include="Umbraco\Controls\GenericProperties\GenericProperty.ascx" />
-    <Content Include="Umbraco\Create\DlrScripting.ascx" />
-    <Content Include="Umbraco\Images\Umbraco\developerRuby.gif" />
-    <Content Include="Umbraco\Images\Umbraco\developerScript.gif" />
-    <Content Include="Umbraco_Client\Tree\sprites.png" />
-    <Content Include="Umbraco_Client\Tree\sprites_ie6.gif" />
-    <Content Include="Umbraco\Controls\Images\ImageViewer.ascx" />
-    <Content Include="Umbraco\Controls\Images\ImageViewer.js" />
-    <Content Include="Umbraco\Controls\Images\ImageViewerUpdater.asmx" />
-    <Content Include="Umbraco\Controls\Images\UploadMediaImage.ascx" />
-    <Content Include="Umbraco\Controls\Images\UploadMediaImage.js" />
-    <Content Include="Umbraco\Controls\Tree\TreeControl.ascx" />
-    <Content Include="Umbraco\Images\throbber.gif" />
-    <Content Include="Umbraco\Js\UmbracoSpeechBubbleInit.js" />
-    <Content Include="Umbraco\Search\QuickSearch.ascx" />
-    <Content Include="Umbraco\Images\Umbraco\bin.png" />
-    <Content Include="Umbraco\Images\Umbraco\bin_closed.png" />
-    <Content Include="Umbraco\Images\Umbraco\bin_empty.png" />
-    <Content Include="Umbraco_Client\Application\JQuery\jquery.noconflict-invoke.js" />
-    <Content Include="Umbraco_Client\Application\JQuery\VerticalAlign.js" />
-    <Content Include="Umbraco_Client\Application\UrlEncoder.js" />
-    <Content Include="Umbraco_Client\CodeArea\UmbracoEditor.js" />
-    <Content Include="Umbraco_Client\CodeMirror\Css\csscolors.css" />
-    <Content Include="Umbraco_Client\CodeMirror\Css\docs.css" />
-    <Content Include="Umbraco_Client\CodeMirror\Css\jscolors.css" />
-    <Content Include="Umbraco_Client\CodeMirror\Css\people.jpg" />
-    <Content Include="Umbraco_Client\CodeMirror\Css\pythoncolors.css" />
-    <Content Include="Umbraco_Client\CodeMirror\Css\sparqlcolors.css" />
-    <Content Include="Umbraco_Client\CodeMirror\Css\umbracoCustom.css" />
-    <Content Include="Umbraco_Client\CodeMirror\Css\xmlcolors.css" />
-    <Content Include="Umbraco_Client\Tree\UmbracoContext.js" />
-    <Content Include="Umbraco_Client\Tree\jquery.tree.checkbox.js" />
-    <Content Include="Umbraco_Client\Tree\jquery.tree.contextmenu.js" />
-    <Content Include="Umbraco_Client\Tree\jquery.tree.js" />
-    <Content Include="Umbraco_Client\Tree\jquery.tree.metadata.js" />
-    <Content Include="Umbraco_Client\Tree\Themes\Default\dot_for_ie.gif" />
-    <Content Include="Umbraco_Client\Tree\Themes\Default\icons.png" />
-    <Content Include="Umbraco_Client\Tree\Themes\Umbraco\icons.png" />
-    <Content Include="default.aspx" />
-    <Content Include="Install\default.aspx" />
-    <Content Include="Install\Steps\license.ascx" />
-    <Content Include="Umbraco\Actions\delete.aspx" />
-    <Content Include="Umbraco\Actions\editContent.aspx" />
-    <Content Include="Umbraco\Actions\preview.aspx" />
-    <Content Include="Umbraco\Actions\publish.aspx" />
-    <Content Include="Umbraco\Channels\rsd.aspx" />
-    <Content Include="Umbraco\Channels\wlwmanifest.aspx" />
-    <Content Include="Umbraco\Config\Lang\da.xml" />
-    <Content Include="Umbraco\Config\Lang\de.xml" />
-    <Content Include="Umbraco\Config\Lang\es.xml" />
-    <Content Include="Umbraco\Config\Lang\fr.xml" />
-    <Content Include="Umbraco\Config\Lang\it.xml" />
-    <Content Include="Umbraco\Config\Lang\nl.xml" />
-    <Content Include="Umbraco\Config\Lang\no.xml" />
-    <Content Include="Umbraco\Config\Lang\sv.xml" />
-    <Content Include="Umbraco\Css\permissionsEditor.css" />
-    <Content Include="Umbraco\Dialogs\mediaPicker.aspx" />
-    <Content Include="Umbraco\Images\Editor\spellchecker.gif" />
-    <Content Include="Umbraco\Webservices\MacroContainerService.asmx" />
-    <Content Include="Umbraco_Client\Application\JQuery\jquery.cookie.js" />
-    <Content Include="Umbraco_Client\Imagecropper\Jcrop.gif" />
-    <Content Include="Umbraco_Client\Tablesorting\Img\bg.gif" />
-    <Content Include="Umbraco_Client\Tree\menuIcons.css" />
-    <Content Include="Umbraco_Client\Tree\Themes\Default\style.css" />
-    <Content Include="Umbraco_Client\Tree\Themes\Default\throbber.gif" />
-    <Content Include="Umbraco_Client\Tree\Themes\marker.gif" />
-    <Content Include="Umbraco_Client\Tree\Themes\marker_rtl.gif" />
-    <Content Include="Umbraco_Client\Tree\Themes\plus.gif" />
-    <Content Include="Umbraco_Client\Tree\Themes\remove.png" />
-    <Content Include="Umbraco_Client\Tree\Themes\rename.png" />
-    <Content Include="Umbraco_Client\Tree\Themes\Umbraco\check_0.png" />
-    <Content Include="Umbraco_Client\Tree\Themes\Umbraco\check_1.png" />
-    <Content Include="Umbraco_Client\Tree\Themes\Umbraco\check_2.png" />
-    <Content Include="Umbraco_Client\Tree\Themes\Umbraco\context.gif" />
-    <Content Include="Umbraco_Client\Tree\Themes\Umbraco\create.png" />
-    <Content Include="Umbraco_Client\Tree\Themes\Umbraco\dot.gif" />
-    <Content Include="Umbraco_Client\Tree\Themes\Umbraco\f.png" />
-    <Content Include="Umbraco_Client\Tree\Themes\Umbraco\fminus.gif" />
-    <Content Include="Umbraco_Client\Tree\Themes\Umbraco\fminus_rtl.gif" />
-    <Content Include="Umbraco_Client\Tree\Themes\Umbraco\fplus.gif" />
-    <Content Include="Umbraco_Client\Tree\Themes\Umbraco\fplus_rtl.gif" />
-    <Content Include="Umbraco_Client\Tree\Themes\Umbraco\lastli.gif" />
-    <Content Include="Umbraco_Client\Tree\Themes\Umbraco\lastli_rtl.gif" />
-    <Content Include="Umbraco_Client\Tree\Themes\Umbraco\li.gif" />
-    <Content Include="Umbraco_Client\Tree\Themes\Umbraco\style.css" />
-    <Content Include="Umbraco_Client\Tree\Themes\Umbraco\throbber.gif" />
-    <Content Include="Umbraco\Developer\Packages\proxy.htm" />
-    <Content Include="Umbraco\Developer\Xslt\xsltVisualize.aspx" />
-    <Content Include="Umbraco\Dialogs\empty.htm" />
-    <Content Include="Umbraco\Dialogs\insertMasterpageContent.aspx" />
-    <Content Include="Umbraco\Dialogs\insertMasterpagePlaceholder.aspx" />
-    <Content Include="Umbraco\Dialogs\republish.aspx" />
-    <Content Include="Umbraco\Dialogs\search.aspx" />
-    <Content Include="Umbraco\Dialogs\SendPublish.aspx" />
-    <Content Include="Umbraco\Create\script.ascx" />
-    <Content Include="Umbraco_Client\Tree\treeIcons.css" />
-    <Content Include="Umbraco\Images\Actions\sprites.png" />
-    <Content Include="Umbraco_Client\Tree\Themes\Umbraco\contextMenuBg.gif" />
-    <Content Include="Umbraco\Images\Editor\dictionaryItem.gif" />
-    <Content Include="Umbraco\Images\Editor\media.gif" />
-    <Content Include="Umbraco\Images\Editor\masterpageContent.gif" />
-    <Content Include="Umbraco\Images\Editor\masterpagePlaceHolder.gif" />
-    <Content Include="Umbraco\Images\Editor\xslVisualize.gif" />
-    <Content Include="Umbraco\Images\false.png" />
-    <Content Include="Umbraco\Images\new.png" />
-    <Content Include="Umbraco\Images\Umbraco\sprites_ie6.gif" />
-    <Content Include="Umbraco_Client\Application\JQuery\jquery-fieldselection.js" />
-    <Content Include="Umbraco_Client\Application\JQuery\jquery.metadata.min.js" />
-    <Content Include="Umbraco_Client\Application\UmbracoUtils.js" />
-    <Content Include="Umbraco_Client\Application\UmbracoApplicationActions.js" />
-    <Content Include="Umbraco_Client\Tree\NodeDefinition.js" />
-    <Content Include="Umbraco_Client\Tree\UmbracoTree.js" />
-    <Content Include="Umbraco_Client\Application\UmbracoClientManager.js" />
-    <Content Include="Umbraco\Plugins\Tinymce3\InsertAnchor.aspx" />
-    <Content Include="Umbraco\Plugins\Tinymce3\insertChar.aspx" />
-    <Content Include="Umbraco\Webservices\TreeClientService.asmx" />
-    <Content Include="Umbraco_Client\Application\NamespaceManager.js" />
-    <Content Include="Umbraco_Client\PasswordStrength\passwordstrength.js" />
-    <Content Include="Umbraco_Client\Ui\jQueryWresize.js" />
-    <Content Include="Umbraco\Search\quickSearch.js" />
-    <Content Include="Umbraco\Members\search.aspx" />
-    <Content Include="Umbraco\Translation\details.aspx" />
-    <Content Include="Umbraco_Client\Modal\modalBackground.gif" />
-    <Content Include="Umbraco_Client\Modal\modalGradiant.gif" />
-    <Content Include="Umbraco\Images\SpeechBubble\speechbubble.png" />
-    <Content Include="Umbraco\Images\SpeechBubble\speechbubbleShadow.png" />
-    <Content Include="Umbraco\Images\SpeechBubble\speechbubbleShadowNew.gif" />
-    <Content Include="Umbraco\Images\SpeechBubble\error.png" />
-    <Content Include="Umbraco\Images\SpeechBubble\info.png" />
-    <Content Include="Umbraco\Images\SpeechBubble\save.png" />
-    <Content Include="Umbraco\Images\SpeechBubble\success.png" />
-    <Content Include="Umbraco\Images\SpeechBubble\warning.png" />
-    <Content Include="Umbraco\Images\Thumbnails\developer.png" />
-    <Content Include="Umbraco\Images\Thumbnails\doc.png" />
-    <Content Include="Umbraco\Images\Thumbnails\docWithImage.png" />
-    <Content Include="Umbraco\Images\Thumbnails\folder.png" />
-    <Content Include="Umbraco\Images\Thumbnails\folder_media.png" />
-    <Content Include="Umbraco\Images\Thumbnails\member.png" />
-    <Content Include="Umbraco\Images\Thumbnails\memberGroup.png" />
-    <Content Include="Umbraco\Images\Thumbnails\members.png" />
-    <Content Include="Umbraco\Images\Thumbnails\template.png" />
-    <Content Include="Umbraco\Images\Thumbnails\xml.png" />
-    <Content Include="Umbraco\Images\toggleTreeOff.png" />
-    <Content Include="Umbraco\Images\toggleTreeOn.png" />
-    <Content Include="Umbraco\Images\true.png" />
-    <Content Include="Umbraco\Images\Umbraco\developerDatatype.gif" />
-    <Content Include="Umbraco\Images\Umbraco\settingMasterDatatype.gif" />
-    <Content Include="Umbraco\Images\Umbraco\settingMasterTemplate.gif" />
-    <Content Include="Umbraco\Images\Umbraco\sprites.png" />
-    <Content Include="Umbraco\Images\Umbraco\nitros.gif" />
-    <Content Include="Umbraco\Images\Umbraco\package.gif" />
-    <Content Include="Umbraco\Images\Umbraco\repository.gif" />
-    <Content Include="Umbraco\Images\Umbraco\uploadpackage.gif" />
-    <Content Include="Umbraco_Client\Application\JQuery\jquery.autocomplete.js" />
-    <Content Include="Umbraco\Developer\Packages\BrowseRepository.aspx" />
-    <Content Include="Umbraco\Developer\Packages\directoryBrowser.aspx" />
-    <Content Include="Umbraco\Developer\Packages\editPackage.aspx" />
-    <Content Include="Umbraco\Developer\Packages\installedPackage.aspx" />
-    <Content Include="Umbraco\Developer\Packages\LoadNitros.ascx" />
-    <Content Include="Umbraco\Developer\Packages\SubmitPackage.aspx" />
-    <Content Include="Umbraco\Dialogs\about.aspx" />
-    <Content Include="Umbraco\Dialogs\AssignDomain.aspx" />
-    <Content Include="Umbraco\Dialogs\create.aspx" />
-    <Content Include="Umbraco\Dialogs\cruds.aspx" />
-    <Content Include="Umbraco\Dialogs\emptyTrashcan.aspx" />
-    <Content Include="Umbraco\Dialogs\exportDocumenttype.aspx" />
-    <Content Include="Umbraco\Dialogs\imageViewer.aspx" />
-    <Content Include="Umbraco\Dialogs\importDocumenttype.aspx" />
-    <Content Include="Umbraco\Dialogs\insertMacro.aspx" />
-    <Content Include="Umbraco\Dialogs\insertTable.aspx" />
-    <Content Include="Umbraco\Dialogs\moveOrCopy.aspx" />
-    <Content Include="Umbraco\Dialogs\notifications.aspx" />
-    <Content Include="Umbraco\Developer\Packages\installer.aspx" />
-    <Content Include="Umbraco\Dialogs\protectPage.aspx" />
-    <Content Include="Umbraco\Dialogs\publish.aspx" />
-    <Content Include="Umbraco\Dialogs\RegexWs.aspx" />
-    <Content Include="Umbraco\Dialogs\rollBack.aspx" />
-    <Content Include="Umbraco\Dialogs\sendToTranslation.aspx" />
-    <Content Include="Umbraco\Dialogs\treePicker.aspx" />
-    <Content Include="Umbraco\Dialogs\umbracoField.aspx" />
-    <Content Include="Umbraco\Dialogs\uploadImage.aspx" />
-    <Content Include="Umbraco\Dialogs\viewAuditTrail.aspx" />
-    <Content Include="Umbraco\Images\Editor\anchor_symbol.gif" />
-    <Content Include="Umbraco\Images\Editor\backcolor.gif" />
-    <Content Include="Umbraco\Images\Editor\bold_de_se.gif" />
-    <Content Include="Umbraco\Images\Editor\bold_es.gif" />
-    <Content Include="Umbraco\Images\Editor\bold_fr.gif" />
-    <Content Include="Umbraco\Images\Editor\bold_ru.gif" />
-    <Content Include="Umbraco\Images\Editor\bold_tw.gif" />
-    <Content Include="Umbraco\Images\Editor\browse.gif" />
-    <Content Include="Umbraco\Images\Editor\buttons.gif" />
-    <Content Include="Umbraco\Images\Editor\button_menu.gif" />
-    <Content Include="Umbraco\Images\Editor\cancel_button_bg.gif" />
-    <Content Include="Umbraco\Images\Editor\charmap.gif" />
-    <Content Include="Umbraco\Images\Editor\cleanup.gif" />
-    <Content Include="Umbraco\Images\Editor\close.gif" />
-    <Content Include="Umbraco\Images\Editor\code.gif" />
-    <Content Include="Umbraco\Images\Editor\color.gif" />
-    <Content Include="Umbraco\Images\Editor\custom_1.gif" />
-    <Content Include="Umbraco\Images\Editor\forecolor.gif" />
-    <Content Include="Umbraco\Images\Editor\hr.gif" />
-    <Content Include="Umbraco\Images\Editor\indent.gif" />
-    <Content Include="Umbraco\Images\Editor\insert_button_bg.gif" />
-    <Content Include="Umbraco\Images\Editor\italic_de_se.gif" />
-    <Content Include="Umbraco\Images\Editor\italic_es.gif" />
-    <Content Include="Umbraco\Images\Editor\italic_ru.gif" />
-    <Content Include="Umbraco\Images\Editor\italic_tw.gif" />
-    <Content Include="Umbraco\Images\Editor\justifycenter.gif" />
-    <Content Include="Umbraco\Images\Editor\justifyfull.gif" />
-    <Content Include="Umbraco\Images\Editor\justifyleft.gif" />
-    <Content Include="Umbraco\Images\Editor\justifyright.gif" />
-    <Content Include="Umbraco\Images\Editor\menu_check.gif" />
-    <Content Include="Umbraco\Images\Editor\newdocument.gif" />
-    <Content Include="Umbraco\Images\Editor\opacity.png" />
-    <Content Include="Umbraco\Images\Editor\outdent.gif" />
-    <Content Include="Umbraco\Images\Editor\removeformat.gif" />
-    <Content Include="Umbraco\Images\Editor\separator.gif" />
-    <Content Include="Umbraco\Images\Editor\showStyles.png" />
-    <Content Include="Umbraco\Images\Editor\spacer.gif" />
-    <Content Include="Umbraco\Images\Editor\statusbar_resize.gif" />
-    <Content Include="Umbraco\Images\Editor\strikethrough.gif" />
-    <Content Include="Umbraco\Images\Editor\sub.gif" />
-    <Content Include="Umbraco\Images\Editor\sup.gif" />
-    <Content Include="Umbraco\Images\Editor\table.gif" />
-    <Content Include="Umbraco\Images\Editor\underline.gif" />
-    <Content Include="Umbraco\Images\Editor\underline_es.gif" />
-    <Content Include="Umbraco\Images\Editor\underline_fr.gif" />
-    <Content Include="Umbraco\Images\Editor\underline_ru.gif" />
-    <Content Include="Umbraco\Images\Editor\underline_tw.gif" />
-    <Content Include="Umbraco\Images\Editor\unlink.gif" />
-    <Content Include="Umbraco\Images\Editor\visualaid.gif" />
-    <Content Include="Install\Steps\defaultUser.ascx">
-      <SubType>UserControl</SubType>
-    </Content>
-    <Content Include="Install\Steps\theend.ascx">
-      <SubType>UserControl</SubType>
-    </Content>
-    <Content Include="Install\Steps\validatePermissions.ascx">
-      <SubType>UserControl</SubType>
-    </Content>
-    <Content Include="Install\Steps\welcome.ascx">
-      <SubType>UserControl</SubType>
-    </Content>
-    <Content Include="Umbraco\Config\Create\UI.xml" />
-    <Content Include="Umbraco\Config\Lang\en.xml">
-      <SubType>Designer</SubType>
-    </Content>
-    <Content Include="Umbraco\Developer\Python\editPython.aspx" />
-    <Content Include="Umbraco\Images\Developer\customControlIcon.png" />
-    <Content Include="Umbraco\Images\Developer\pythonIcon.png" />
-    <Content Include="Umbraco\Images\Developer\usercontrolIcon.png" />
-    <Content Include="Umbraco\Images\Developer\xsltIcon.png" />
-    <Content Include="Umbraco\Images\exportDocumenttype.png" />
-    <Content Include="Umbraco\Images\importDocumenttype.png" />
-    <Content Include="Umbraco\Js\UmbracoSpeechBubble.js" />
-    <Content Include="Umbraco\Js\UmbracoSpeechBubbleBackEnd.js" />
-    <Content Include="Umbraco\Js\umbracoUpgradeChecker.js" />
-    <Content Include="Umbraco\Members\ViewMembers.aspx" />
-    <Content Include="Umbraco\Plugins\Tinymce3\insertImage.aspx" />
-    <Content Include="Umbraco\Plugins\Tinymce3\insertLink.aspx" />
-    <Content Include="Umbraco\Plugins\Tinymce3\insertMacro.aspx" />
-    <Content Include="Umbraco\Plugins\Tinymce3\tinymce3tinymceCompress.aspx" />
-    <Content Include="Config\ClientDependency.config">
-      <SubType>Designer</SubType>
-    </Content>
-    <Content Include="Config\ExamineSettings.config" />
-    <Content Include="Config\ExamineIndex.config">
-      <SubType>Designer</SubType>
-    </Content>
-    <Content Include="Config\scripting.config" />
-    <Content Include="Config\feedProxy.config" />
-    <Content Include="Umbraco_Client\ui\ui-lightness\jquery-ui.custom.css" />
-    <Content Include="Config\applications.config" />
-    <Content Include="Config\trees.config">
-      <SubType>Designer</SubType>
-    </Content>
-    <None Include="Config\applications.Release.config">
-      <DependentUpon>applications.config</DependentUpon>
-      <SubType>Designer</SubType>
-    </None>
-    <Content Include="Umbraco\Scripting\templates\cshtml\EmptyTemplate.cshtml">
-      <SubType>Code</SubType>
-    </Content>
-    <Content Include="Umbraco\Scripting\templates\cshtml\Gallery.cshtml" />
-    <Content Include="Umbraco\Scripting\templates\cshtml\ListAncestorsFromCurrentPage.cshtml" />
-    <Content Include="Umbraco\Scripting\templates\cshtml\ListChildPagesFromChangeableSource.cshtml" />
-    <Content Include="Umbraco\Scripting\templates\cshtml\ListChildPagesFromCurrentPage.cshtml" />
-    <Content Include="Umbraco\Scripting\templates\cshtml\ListChildPagesOrderedByDate.cshtml" />
-    <Content Include="Umbraco\Scripting\templates\cshtml\ListChildPagesOrderedByName.cshtml" />
-    <Content Include="Umbraco\Scripting\templates\cshtml\ListChildPagesOrderedByProperty.cshtml" />
-    <Content Include="Umbraco\Scripting\templates\cshtml\ListChildPagesWithDoctype.cshtml" />
-    <Content Include="Umbraco\Scripting\templates\cshtml\ListDescendantsFromCurrentPage.cshtml" />
-    <Content Include="Umbraco\Scripting\templates\cshtml\ListImagesFromMediaFolder.cshtml">
-      <SubType>Code</SubType>
-    </Content>
-    <Content Include="Umbraco\Scripting\templates\cshtml\MultinodeTree-picker.cshtml" />
-<<<<<<< HEAD
-    <Content Include="Umbraco\Views\Default.cshtml" />
-    <Content Include="Umbraco\PartialViews\Templates\Empty.cshtml" />
-=======
->>>>>>> 0a80c399
-    <Content Include="Umbraco\PartialViewMacros\Templates\EditProfile.cshtml" />
-    <Content Include="Umbraco\PartialViewMacros\Templates\Empty.cshtml" />
-    <Content Include="Umbraco\PartialViewMacros\Templates\Login.cshtml" />
-    <Content Include="Umbraco\PartialViewMacros\Templates\LoginStatus.cshtml" />
-    <Content Include="Umbraco\PartialViewMacros\Templates\RegisterMember.cshtml" />
-    <Content Include="Umbraco\PartialViewMacros\Templates\Empty %28ForUseWithCustomViews%29.cshtml">
-      <SubType>Code</SubType>
-    </Content>
-    <Content Include="Umbraco\PartialViewMacros\Templates\ListAncestorsFromCurrentPage.cshtml" />
-    <Content Include="Umbraco\PartialViewMacros\Templates\Breadcrumb.cshtml" />
-    <Content Include="Umbraco\PartialViewMacros\Templates\Gallery.cshtml" />
-    <Content Include="Umbraco\PartialViewMacros\Templates\ListChildPagesFromChangeableSource.cshtml" />
-    <Content Include="Umbraco\PartialViewMacros\Templates\ListChildPagesFromCurrentPage.cshtml">
-      <SubType>Code</SubType>
-    </Content>
-    <Content Include="Umbraco\PartialViewMacros\Templates\ListChildPagesOrderedByDate.cshtml" />
-    <Content Include="Umbraco\PartialViewMacros\Templates\ListChildPagesOrderedByName.cshtml" />
-    <Content Include="Umbraco\PartialViewMacros\Templates\ListChildPagesOrderedByProperty.cshtml" />
-    <Content Include="Umbraco\PartialViewMacros\Templates\ListChildPagesWithDoctype.cshtml" />
-    <Content Include="Umbraco\PartialViewMacros\Templates\ListDescendantsFromCurrentPage.cshtml" />
-    <Content Include="Umbraco\PartialViewMacros\Templates\ListImagesFromMediaFolder.cshtml" />
-    <Content Include="Umbraco\PartialViewMacros\Templates\MultinodeTree-picker.cshtml" />
-    <Content Include="Umbraco\PartialViewMacros\Templates\Navigation.cshtml" />
-    <Content Include="Umbraco\PartialViewMacros\Templates\SiteMap.cshtml" />
-<<<<<<< HEAD
-    <Content Include="Umbraco\PartialViews\Templates\Breadcrumb.cshtml" />
-    <Content Include="Umbraco\PartialViews\Templates\Empty %28ForUseWithCustomViews%29.cshtml" />
-    <Content Include="Umbraco\PartialViews\Templates\ListAncestorsFromCurrentPage.cshtml" />
-    <Content Include="Umbraco\PartialViews\Templates\ListChildPagesFromCurrentPage.cshtml" />
-    <Content Include="Umbraco\PartialViews\Templates\ListChildPagesOrderedByDate.cshtml" />
-    <Content Include="Umbraco\PartialViews\Templates\ListChildPagesOrderedByName.cshtml" />
-    <Content Include="Umbraco\PartialViews\Templates\ListChildPagesWithDoctype.cshtml" />
-    <Content Include="Umbraco\PartialViews\Templates\ListDescendantsFromCurrentPage.cshtml" />
-    <Content Include="Umbraco\PartialViews\Templates\EditProfile.cshtml" />
-    <Content Include="Umbraco\PartialViews\Templates\Login.cshtml" />
-    <Content Include="Umbraco\PartialViews\Templates\LoginStatus.cshtml" />
-    <Content Include="Umbraco\PartialViews\Templates\RegisterMember.cshtml" />
-    <Content Include="Umbraco\PartialViews\Templates\MultinodeTree-picker.cshtml" />
-    <Content Include="Umbraco\PartialViews\Templates\Navigation.cshtml" />
-    <Content Include="Umbraco\PartialViews\Templates\SiteMap.cshtml" />
-    <Content Include="Umbraco\Views\AuthorizeUpgrade.cshtml" />
-=======
->>>>>>> 0a80c399
-    <None Include="Umbraco_client\CodeMirror\js\mode\coffeescript\LICENSE" />
-    <None Include="Umbraco_client\CodeMirror\js\mode\pascal\LICENSE" />
-    <None Include="Umbraco_client\CodeMirror\js\mode\perl\LICENSE" />
-    <Content Include="Umbraco_client\CodeMirror\js\mode\razor\LICENSE" />
-    <None Include="Umbraco_client\CodeMirror\js\mode\ruby\LICENSE" />
-    <None Include="Umbraco_client\CodeMirror\js\mode\r\LICENSE" />
-    <Content Include="Umbraco_client\CodeMirror\js\mode\sieve\LICENSE" />
-    <None Include="Umbraco_client\CodeMirror\js\mode\xquery\LICENSE" />
-    <Content Include="Views\Web.config" />
-    <Content Include="Web.config">
-      <SubType>Designer</SubType>
-    </Content>
-    <None Include="Web.Debug.config.transformed" />
-    <None Include="web.Template.Debug.config">
-      <DependentUpon>Web.Template.config</DependentUpon>
-      <SubType>Designer</SubType>
-    </None>
-    <None Include="web.Template.Release.config">
-      <DependentUpon>Web.Template.config</DependentUpon>
-      <SubType>Designer</SubType>
-    </None>
-    <Content Include="Umbraco\Masterpages\umbracoPage.Master" />
-    <Content Include="Umbraco\Masterpages\umbracoDialog.Master" />
-    <Content Include="Umbraco\Search\QuickSearchHandler.ashx" />
-    <Content Include="Umbraco\Scripting\Templates\Cshtml\Breadcrumb.cshtml" />
-    <Content Include="Umbraco\Scripting\Templates\Cshtml\Navigation.cshtml" />
-    <Content Include="Umbraco\Scripting\Templates\Cshtml\SiteMap.cshtml" />
-    <None Include="Umbraco\Scripting\Templates\Py\SubpagesAsThumnbnails.py" />
-    <None Include="Umbraco\Scripting\Templates\Py\SubpagesFromAChangeableSource.py" />
-    <None Include="Umbraco\Scripting\Templates\Py\SubpagesFromCurrentPage.py" />
-    <None Include="Umbraco\Scripting\Templates\Rb\SubpagesAsThumnbnails.rb" />
-    <None Include="Umbraco\Scripting\Templates\Rb\SubpagesFromAChangeableSource.rb" />
-    <None Include="Umbraco\Scripting\Templates\Rb\SubpagesFromCurrentPage.rb" />
-    <Content Include="Umbraco\Users\NodePermissions.ascx" />
-    <Content Include="Umbraco\Users\PermissionEditor.aspx" />
-    <Content Include="Umbraco\Users\PermissionsEditor.js" />
-    <Content Include="Umbraco\Users\PermissionsHandler.asmx" />
-    <Content Include="Umbraco\Webservices\CheckForUpgrade.asmx" />
-    <Content Include="Umbraco\Xslt\searchResult.xslt" />
-    <Content Include="Umbraco\Xslt\Templates\RelatedLinks.xslt" />
-    <Content Include="Umbraco\Xslt\Templates\RSSFeed.xslt" />
-    <Content Include="Umbraco_Client\Images\progressbar.gif" />
-    <Content Include="Umbraco\Images\sendToTranslate.png" />
-    <Content Include="Umbraco\Images\Tray\traySprites.png" />
-    <Content Include="Umbraco\Images\Umbraco\developerPython.gif" />
-    <Content Include="Umbraco\Images\Umbraco\package.png" />
-    <Content Include="Umbraco\Images\Umbraco\settingsScript.gif" />
-    <Content Include="Umbraco\Settings\DictionaryItemList.aspx" />
-    <Content Include="Umbraco\Settings\Scripts\editScript.aspx" />
-    <Content Include="Umbraco\Translation\default.aspx" />
-    <Content Include="Umbraco\Translation\preview.aspx" />
-    <Content Include="Umbraco\Translation\xml.aspx" />
-    <Content Include="Umbraco\Create\content.ascx" />
-    <Content Include="Umbraco\Create\language.ascx">
-      <SubType>UserControl</SubType>
-    </Content>
-    <Content Include="Umbraco\Create\media.ascx" />
-    <Content Include="Umbraco\Create\member.ascx" />
-    <Content Include="Umbraco\Create\nodeType.ascx">
-      <SubType>UserControl</SubType>
-    </Content>
-    <Content Include="Umbraco\Create\simple.ascx" />
-    <Content Include="Umbraco\Create\xslt.ascx">
-      <SubType>UserControl</SubType>
-    </Content>
-    <Content Include="Umbraco\Css\background.gif" />
-    <Content Include="Umbraco_Client\GenericProperty\genericproperty.css" />
-    <Content Include="Umbraco\Css\splitter.gif" />
-    <Content Include="Umbraco\Css\umbracoGui.css" />
-    <Content Include="Umbraco\Dashboard\LatestEdits.ascx" />
-    <Content Include="Umbraco\Developer\Macros\assemblyBrowser.aspx" />
-    <Content Include="Umbraco\Developer\autoDoc.aspx" />
-    <Content Include="Umbraco\Developer\Macros\editMacro.aspx" />
-    <Content Include="Umbraco\Developer\Xslt\editXslt.aspx" />
-    <Content Include="Umbraco\Developer\Xslt\getXsltStatus.asmx" />
-    <Content Include="Umbraco\Developer\Xslt\xsltChooseExtension.aspx" />
-    <Content Include="Umbraco\Developer\Xslt\xsltInsertValueOf.aspx" />
-    <Content Include="Umbraco\Images\arrawBack.gif" />
-    <Content Include="Umbraco\Images\arrowDown.gif" />
-    <Content Include="Umbraco\Images\arrowForward.gif" />
-    <Content Include="Umbraco\Images\audit.png" />
-    <Content Include="Umbraco\Images\back.png" />
-    <Content Include="Umbraco\Images\blank.png" />
-    <Content Include="Umbraco\Images\close.png" />
-    <Content Include="Umbraco\Images\collapse.png" />
-    <Content Include="Umbraco\Images\copy.small.png" />
-    <Content Include="Umbraco\Images\cut.small.png" />
-    <Content Include="Umbraco\Images\c_b.gif" />
-    <Content Include="Umbraco\Images\c_bl.gif" />
-    <Content Include="Umbraco\Images\c_bl_label.gif" />
-    <Content Include="Umbraco\Images\c_br.gif" />
-    <Content Include="Umbraco\Images\c_br_label.gif" />
-    <Content Include="Umbraco\Images\c_b_label.gif" />
-    <Content Include="Umbraco\Images\c_r.gif" />
-    <Content Include="Umbraco\Images\c_t.gif" />
-    <Content Include="Umbraco\Images\c_tl.gif" />
-    <Content Include="Umbraco\Images\c_tr.gif" />
-    <Content Include="Umbraco\Images\date.gif" />
-    <Content Include="Umbraco\Images\delete.small.png" />
-    <Content Include="Umbraco\Images\delete_button.png" />
-    <Content Include="Umbraco\Images\dialogBg.png" />
-    <Content Include="Umbraco\Images\domain.gif" />
-    <Content Include="Umbraco\Images\domain_on.png" />
-    <Content Include="Umbraco\Images\Editor\anchor.gif" />
-    <Content Include="Umbraco\Images\Editor\anchor.png" />
-    <Content Include="Umbraco\Images\Editor\Bold.GIF" />
-    <Content Include="Umbraco\Images\Editor\bullist.GIF" />
-    <Content Include="Umbraco\Images\Editor\calendar.gif" />
-    <Content Include="Umbraco\Images\Editor\calendarButton.gif" />
-    <Content Include="Umbraco\Images\Editor\Center.GIF" />
-    <Content Include="Umbraco\Images\Editor\Copy.GIF" />
-    <Content Include="Umbraco\Images\Editor\Cut.GIF" />
-    <Content Include="Umbraco\Images\Editor\DeIndent.GIF" />
-    <Content Include="Umbraco\Images\Editor\delcell.GIF" />
-    <Content Include="Umbraco\Images\Editor\delcol.GIF" />
-    <Content Include="Umbraco\Images\Editor\delrow.GIF" />
-    <Content Include="Umbraco\Images\Editor\dezoom.gif" />
-    <Content Include="Umbraco\Images\Editor\form.gif" />
-    <Content Include="Umbraco\Images\Editor\formButton.gif" />
-    <Content Include="Umbraco\Images\Editor\formCheckbox.gif" />
-    <Content Include="Umbraco\Images\Editor\formHidden.gif" />
-    <Content Include="Umbraco\Images\Editor\formRadio.gif" />
-    <Content Include="Umbraco\Images\Editor\formSelect.gif" />
-    <Content Include="Umbraco\Images\Editor\formText.gif" />
-    <Content Include="Umbraco\Images\Editor\formTextarea.gif" />
-    <Content Include="Umbraco\Images\Editor\fullscrn.GIF" />
-    <Content Include="Umbraco\Images\Editor\help.gif" />
-    <Content Include="Umbraco\Images\Editor\help.png" />
-    <Content Include="Umbraco\Images\Editor\html.gif" />
-    <Content Include="Umbraco\Images\Editor\image.GIF" />
-    <Content Include="Umbraco\Images\Editor\inindent.GIF" />
-    <Content Include="Umbraco\Images\Editor\insBreadcrum.gif" />
-    <Content Include="Umbraco\Images\Editor\inscell.GIF" />
-    <Content Include="Umbraco\Images\Editor\insChildTemplate.gif" />
-    <Content Include="Umbraco\Images\Editor\insChildTemplateNew.gif" />
-    <Content Include="Umbraco\Images\Editor\inscol.GIF" />
-    <Content Include="Umbraco\Images\Editor\insField.gif" />
-    <Content Include="Umbraco\Images\Editor\insFieldByLevel.gif" />
-    <Content Include="Umbraco\Images\Editor\insFieldByTree.gif" />
-    <Content Include="Umbraco\Images\Editor\insform.gif" />
-    <Content Include="Umbraco\Images\Editor\inshtml.GIF" />
-    <Content Include="Umbraco\Images\Editor\insMacro.gif" />
-    <Content Include="Umbraco\Images\Editor\insMemberItem.gif" />
-    <Content Include="Umbraco\Images\Editor\insrow.GIF" />
-    <Content Include="Umbraco\Images\Editor\instable.GIF" />
-    <Content Include="Umbraco\Images\Editor\Italic.GIF" />
-    <Content Include="Umbraco\Images\Editor\left.GIF" />
-    <Content Include="Umbraco\Images\Editor\Link.GIF" />
-    <Content Include="Umbraco\Images\Editor\Lock.GIF" />
-    <Content Include="Umbraco\Images\Editor\mrgcell.GIF" />
-    <Content Include="Umbraco\Images\Editor\newdoc.GIF" />
-    <Content Include="Umbraco\Images\Editor\numlist.GIF" />
-    <Content Include="Umbraco\Images\Editor\Open.GIF" />
-    <Content Include="Umbraco\Images\Editor\Paste.GIF" />
-    <Content Include="Umbraco\Images\Editor\project.GIF" />
-    <Content Include="Umbraco\Images\Editor\properties.gif" />
-    <Content Include="Umbraco\Images\Editor\propertiesNew.gif" />
-    <Content Include="Umbraco\Images\Editor\props.GIF" />
-    <Content Include="Umbraco\Images\Editor\Redo.GIF" />
-    <Content Include="Umbraco\Images\Editor\rel.gif" />
-    <Content Include="Umbraco\Images\Editor\right.GIF" />
-    <Content Include="Umbraco\Images\Editor\Save.GIF" />
-    <Content Include="Umbraco\Images\Editor\SaveAndPublish.gif" />
-    <Content Include="Umbraco\Images\Editor\SaveAndPublish.png" />
-    <Content Include="Umbraco\Images\Editor\SaveToPublish.gif" />
-    <Content Include="Umbraco\Images\Editor\saveToPublish.png" />
-    <Content Include="Umbraco\Images\Editor\showStyles.gif" />
-    <Content Include="Umbraco\Images\Editor\split.gif" />
-    <Content Include="Umbraco\Images\Editor\spltcell.GIF" />
-    <Content Include="Umbraco\Images\Editor\styleMarkEnd.gif" />
-    <Content Include="Umbraco\Images\Editor\styleMarkStart.gif" />
-    <Content Include="Umbraco\Images\Editor\TaskList.GIF" />
-    <Content Include="Umbraco\Images\Editor\umbracoField.gif" />
-    <Content Include="Umbraco\Images\Editor\umbracoScriptlet.gif" />
-    <Content Include="Umbraco\Images\Editor\umbracoTextGen.gif" />
-    <Content Include="Umbraco\Images\Editor\under.GIF" />
-    <Content Include="Umbraco\Images\Editor\Undo.GIF" />
-    <Content Include="Umbraco\Images\Editor\vis.gif" />
-    <Content Include="Umbraco\Images\Editor\zoom.gif" />
-    <Content Include="Umbraco\Images\errorLayerBackground.gif" />
-    <Content Include="Umbraco\Images\expand.png" />
-    <Content Include="Umbraco\Images\file.png" />
-    <Content Include="Umbraco\Images\find.small.png" />
-    <Content Include="Umbraco\Images\findDocument.gif" />
-    <Content Include="Umbraco\Images\findDocument.png" />
-    <Content Include="Umbraco\Images\folder.small.png" />
-    <Content Include="Umbraco\Images\foldericon.png" />
-    <Content Include="Umbraco\Images\forward.png" />
-    <Content Include="Umbraco\Images\gradientBackground.png" />
-    <Content Include="Umbraco\Images\gradientLine.gif" />
-    <Content Include="Umbraco\Images\help.gif" />
-    <Content Include="Umbraco\Images\help.png" />
-    <Content Include="Umbraco\Images\htmldoc.small.png" />
-    <Content Include="Umbraco\Images\Lminus.png" />
-    <Content Include="Umbraco\Images\logout.png" />
-    <Content Include="Umbraco\Images\logout_small.gif" />
-    <Content Include="Umbraco\Images\logout_small.png" />
-    <Content Include="Umbraco\Images\Lplus.png" />
-    <Content Include="Umbraco\Images\macro.gif" />
-    <Content Include="Umbraco\Images\nada.gif" />
-    <Content Include="Umbraco\Images\new.gif" />
-    <Content Include="Umbraco\Images\newStar.gif" />
-    <Content Include="Umbraco_Client\Tree\Themes\Umbraco\newVersion_overlay.png" />
-    <Content Include="Umbraco\Images\notepad.png" />
-    <Content Include="Umbraco\Images\notify.gif" />
-    <Content Include="Umbraco\Images\notifyOld.gif" />
-    <Content Include="Umbraco\Images\okLayerBackground.gif" />
-    <Content Include="Umbraco\Images\openfoldericon.png" />
-    <Content Include="Umbraco\Images\options.small.png" />
-    <Content Include="Umbraco\Images\package.png" />
-    <Content Include="Umbraco\Images\package2.png" />
-    <Content Include="Umbraco\Images\paste.small.png" />
-    <Content Include="Umbraco\Images\permission.gif" />
-    <Content Include="Umbraco\Images\permission.png" />
-    <Content Include="Umbraco\Images\protect.gif" />
-    <Content Include="Umbraco\Images\protect.png" />
-    <Content Include="Umbraco_Client\Tree\Themes\Umbraco\protect_overlay.gif" />
-    <Content Include="Umbraco\Images\publish.gif" />
-    <Content Include="Umbraco\Images\publish.png" />
-    <Content Include="Umbraco\Images\refresh.png" />
-    <Content Include="Umbraco\Images\rollback.gif" />
-    <Content Include="Umbraco\Images\rollback.png" />
-    <Content Include="Umbraco\Images\save.png" />
-    <Content Include="Umbraco\Images\small_minus.png" />
-    <Content Include="Umbraco\Images\small_plus.png" />
-    <Content Include="Umbraco\Images\sort.gif" />
-    <Content Include="Umbraco\Images\sort.png" />
-    <Content Include="Umbraco\Images\sort.small.png" />
-    <Content Include="Umbraco\Images\SpeechBubble\speechbubble.gif" />
-    <Content Include="Umbraco\Images\SpeechBubble\error.gif" />
-    <Content Include="Umbraco\Images\SpeechBubble\info.gif" />
-    <Content Include="Umbraco\Images\SpeechBubble\save.gif" />
-    <Content Include="Umbraco\Images\SpeechBubble\speechbubble_close.gif" />
-    <Content Include="Umbraco\Images\SpeechBubble\speechbubble_close_over.gif" />
-    <Content Include="Umbraco\Images\SpeechBubble\speechbubble_shadow.gif" />
-    <Content Include="Umbraco\Images\T.png" />
-    <Content Include="Umbraco\Images\Tminus.png" />
-    <Content Include="Umbraco\Images\topGradient.gif" />
-    <Content Include="Umbraco\Images\Tplus.png" />
-    <Content Include="Umbraco\Images\Umbraco\developerCacheItem.gif" />
-    <Content Include="Umbraco\Images\Umbraco\developerCacheTypes.gif" />
-    <Content Include="Umbraco\Images\Umbraco\developerMacro.gif" />
-    <Content Include="Umbraco\Images\Umbraco\developerRegistry.gif" />
-    <Content Include="Umbraco\Images\Umbraco\developerRegistryItem.gif" />
-    <Content Include="Umbraco\Images\Umbraco\developerXslt.gif" />
-    <Content Include="Umbraco\Images\Umbraco\doc.gif" />
-    <Content Include="Umbraco\Images\Umbraco\doc2.gif" />
-    <Content Include="Umbraco\Images\Umbraco\doc3.gif" />
-    <Content Include="Umbraco\Images\Umbraco\doc4.gif" />
-    <Content Include="Umbraco\Images\Umbraco\doc5.gif" />
-    <Content Include="Umbraco\Images\Umbraco\docPic.gif" />
-    <Content Include="Umbraco\Images\Umbraco\folder.gif" />
-    <Content Include="Umbraco\Images\Umbraco\folder_o.gif" />
-    <Content Include="Umbraco\Images\Umbraco\mediaFile.gif" />
-    <Content Include="Umbraco\Images\Umbraco\mediaMovie.gif" />
-    <Content Include="Umbraco\Images\Umbraco\mediaMulti.gif" />
-    <Content Include="Umbraco\Images\Umbraco\mediaPhoto.gif" />
-    <Content Include="Umbraco\Images\Umbraco\member.gif" />
-    <Content Include="Umbraco\Images\Umbraco\memberGroup.gif" />
-    <Content Include="Umbraco\Images\Umbraco\memberType.gif" />
-    <Content Include="Umbraco\Images\Umbraco\newsletter.gif" />
-    <Content Include="Umbraco\Images\Umbraco\settingAgent.gif" />
-    <Content Include="Umbraco\Images\Umbraco\settingCss.gif" />
-    <Content Include="Umbraco\Images\Umbraco\settingCssItem.gif" />
-    <Content Include="Umbraco\Images\Umbraco\settingDatatype.gif" />
-    <Content Include="Umbraco\Images\Umbraco\settingDataTypeChild.gif" />
-    <Content Include="Umbraco\Images\Umbraco\settingDomain.gif" />
-    <Content Include="Umbraco\Images\Umbraco\settingLanguage.gif" />
-    <Content Include="Umbraco\Images\Umbraco\settingTemplate.gif" />
-    <Content Include="Umbraco\Images\Umbraco\settingXML.gif" />
-    <Content Include="Umbraco\Images\Umbraco\statistik.gif" />
-    <Content Include="Umbraco\Images\Umbraco\user.gif" />
-    <Content Include="Umbraco\Images\Umbraco\userGroup.gif" />
-    <Content Include="Umbraco\Images\Umbraco\userType.gif" />
-    <Content Include="Umbraco\Js\dualSelectBox.js" />
-    <Content Include="Umbraco_Client\GenericProperty\genericProperty.js" />
-    <Content Include="Umbraco\Js\guiFunctions.js" />
-    <Content Include="Umbraco\Js\language.aspx" />
-    <Content Include="Umbraco\Js\umbracoCheckKeys.js" />
-    <Content Include="Umbraco\Js\xmlextras.js" />
-    <Content Include="Umbraco\Js\xmlRequest.js" />
-    <Content Include="Umbraco\macroResultWrapper.aspx">
-      <SubType>Form</SubType>
-    </Content>
-    <Content Include="Umbraco\Members\EditMemberGroup.aspx">
-      <SubType>Form</SubType>
-    </Content>
-    <Content Include="Umbraco\Members\EditMemberType.aspx" />
-    <Content Include="Umbraco\ping.aspx">
-      <SubType>Form</SubType>
-    </Content>
-    <Content Include="Umbraco\publishStatus.aspx" />
-    <Content Include="Umbraco\Settings\EditDictionaryItem.aspx" />
-    <Content Include="Umbraco\Settings\editLanguage.aspx" />
-    <Content Include="Umbraco\Settings\EditMediaType.aspx" />
-    <Content Include="Umbraco\Settings\EditNodeTypeNew.aspx" />
-    <Content Include="Umbraco\Settings\editTemplate.aspx" />
-    <Content Include="Umbraco\Settings\Modals\ShowUmbracoTags.aspx" />
-    <Content Include="Umbraco\Settings\Stylesheet\editstylesheet.aspx" />
-    <Content Include="Umbraco\Settings\Stylesheet\Property\EditStyleSheetProperty.aspx" />
-    <Content Include="Umbraco\Dialogs\sort.aspx" />
-    <Content Include="Umbraco\tree.aspx" />
-    <Content Include="Umbraco\treeInit.aspx" />
-    <Content Include="Umbraco\Users\EditUser.aspx" />
-    <Content Include="Umbraco\Users\EditUserType.aspx" />
-    <!--<Content Include="Umbraco\users\PermissionEditor.aspx" />-->
-    <Content Include="Umbraco\webService.asmx" />
-    <Content Include="Umbraco\Webservices\ajax.js" />
-    <Content Include="Umbraco\Webservices\CacheRefresher.asmx">
-      <SubType>Form</SubType>
-    </Content>
-    <Content Include="Umbraco\Webservices\CMSNode.asmx" />
-    <Content Include="Umbraco\Webservices\codeEditorSave.asmx" />
-    <Content Include="Umbraco\Webservices\Developer.asmx" />
-    <Content Include="Umbraco\Webservices\legacyAjaxCalls.asmx" />
-    <Content Include="Umbraco\Webservices\nodeSorter.asmx" />
-    <Content Include="Umbraco\Webservices\progressStatus.asmx">
-      <SubType>Form</SubType>
-    </Content>
-    <Content Include="Umbraco\Webservices\publication.asmx" />
-    <Content Include="Umbraco\Webservices\Settings.asmx">
-      <SubType>Form</SubType>
-    </Content>
-    <Content Include="Umbraco\Webservices\templates.asmx" />
-    <Content Include="Umbraco\Webservices\trashcan.asmx" />
-    <Content Include="Umbraco\Webservices\wsdl.xslt" />
-    <Content Include="Umbraco\Xslt\macroGetCurrent.xsl" />
-    <Content Include="Umbraco\Xslt\macroGetSubs.xsl" />
-    <Content Include="Umbraco\Xslt\sqlNodeHierachy.xslt" />
-    <Content Include="Umbraco\Xslt\Templates\Breadcrumb.xslt" />
-    <Content Include="Umbraco\Xslt\Templates\Clean.xslt" />
-    <Content Include="Umbraco\Xslt\Templates\ListSubPagesAsThumbnails.xslt" />
-    <Content Include="Umbraco\Xslt\Templates\ListSubPagesByDateAndLimit.xslt" />
-    <Content Include="Umbraco\Xslt\Templates\ListSubPagesByDocumentType.xslt" />
-    <Content Include="Umbraco\Xslt\Templates\ListSubPagesByLevel.xslt" />
-    <Content Include="Umbraco\Xslt\Templates\ListSubPagesFromAChangableSource.xslt" />
-    <Content Include="Umbraco\Xslt\Templates\ListSubPagesFromCurrentPage.xslt" />
-    <Content Include="Umbraco\Xslt\Templates\ListThumbnailsFromCurrentPage.xslt" />
-    <Content Include="Umbraco\Xslt\Templates\ListWholeStructureFromCurrentPage.xslt" />
-    <Content Include="Umbraco\Xslt\Templates\NavigationPrototype.xslt" />
-    <Content Include="Umbraco\Xslt\Templates\Sitemap.xslt" />
-    <Content Include="Umbraco\Xslt\Templates\TablePrototype.xslt" />
-    <Content Include="Umbraco_Client\CodeArea\javascript.js" />
-    <Content Include="Umbraco_Client\CodeArea\styles.css" />
-    <Content Include="Umbraco_Client\Datepicker\Aqua\active-bg.gif" />
-    <Content Include="Umbraco_Client\Datepicker\Aqua\dark-bg.gif" />
-    <Content Include="Umbraco_Client\Datepicker\Aqua\hover-bg.gif" />
-    <Content Include="Umbraco_Client\Datepicker\Aqua\menuarrow.gif" />
-    <Content Include="Umbraco_Client\Datepicker\Aqua\normal-bg.gif" />
-    <Content Include="Umbraco_Client\Datepicker\Aqua\rowhover-bg.gif" />
-    <Content Include="Umbraco_Client\Datepicker\Aqua\status-bg.gif" />
-    <Content Include="Umbraco_Client\Datepicker\Aqua\theme.css" />
-    <Content Include="Umbraco_Client\Datepicker\Aqua\title-bg.gif" />
-    <Content Include="Umbraco_Client\Datepicker\Aqua\today-bg.gif" />
-    <Content Include="Umbraco_Client\Datepicker\Images\calPickerIcon.png" />
-    <Content Include="Umbraco_Client\Datepicker\Images\calPickerIconHover.png" />
-    <Content Include="Umbraco_Client\Menuicon\Images\buttonbg.gif" />
-    <Content Include="Umbraco_Client\Menuicon\Images\buttonbgdown.gif" />
-    <Content Include="Umbraco_Client\Menuicon\Images\split.gif" />
-    <Content Include="Umbraco_Client\Menuicon\style.css" />
-    <Content Include="Umbraco_Client\Modal\modal.js" />
-    <Content Include="Umbraco_Client\Modal\style.css" />
-    <Content Include="Umbraco_Client\Panel\Images\panel_bg.gif" />
-    <Content Include="Umbraco_Client\Panel\Images\panel_boxfooter_bg.gif" />
-    <Content Include="Umbraco_Client\Panel\Images\panel_boxfooter_statusBar_bg.gif" />
-    <Content Include="Umbraco_Client\Panel\Images\panel_boxfooter_statusBar_h2_bg.gif" />
-    <Content Include="Umbraco_Client\Panel\Images\panel_boxhead_bg.gif" />
-    <Content Include="Umbraco_Client\Panel\Images\panel_boxhead_h2_bg.gif" />
-    <Content Include="Umbraco_Client\Panel\javascript.js" />
-    <Content Include="Umbraco_Client\Panel\style.css" />
-    <Content Include="Umbraco_Client\ProgressBar\Images\container_left.gif" />
-    <Content Include="Umbraco_Client\ProgressBar\Images\container_right.gif" />
-    <Content Include="Umbraco_Client\ProgressBar\Images\indicator.gif" />
-    <Content Include="Umbraco_Client\ProgressBar\javascript.js" />
-    <Content Include="Umbraco_Client\ProgressBar\style.css" />
-    <Content Include="Umbraco_Client\Propertypane\Images\propertyBackground.gif" />
-    <Content Include="Umbraco_Client\Propertypane\Images\proppane_bg.png" />
-    <Content Include="Umbraco_Client\Propertypane\style.css" />
-    <Content Include="Umbraco_Client\Scrollingmenu\Images\arrawBack.gif" />
-    <Content Include="Umbraco_Client\Scrollingmenu\Images\arrowForward.gif" />
-    <Content Include="Umbraco_Client\Scrollingmenu\Images\background.gif" />
-    <Content Include="Umbraco_Client\Scrollingmenu\Images\Button\buttonbg.gif" />
-    <Content Include="Umbraco_Client\Scrollingmenu\Images\Button\buttonbgdown.gif" />
-    <Content Include="Umbraco_Client\Scrollingmenu\javascript.js" />
-    <Content Include="Umbraco_Client\Scrollingmenu\style.css" />
-    <Content Include="Umbraco_Client\SimpleEditor\Images\bold.gif" />
-    <Content Include="Umbraco_Client\SimpleEditor\Images\italic.gif" />
-    <Content Include="Umbraco_Client\SimpleEditor\Images\link.gif" />
-    <Content Include="Umbraco_Client\Tablesorting\tableDragAndDrop.js" />
-    <Content Include="Umbraco_Client\Tablesorting\tableFilterUtill.js" />
-    <Content Include="Umbraco_Client\Tablesorting\tableFilter.js" />
-    <Content Include="Umbraco_Client\Tabview\Images\background.gif" />
-    <Content Include="Umbraco_Client\Tabview\Images\bg.gif" />
-    <Content Include="Umbraco_Client\Tabview\Images\footer_bg.gif" />
-    <Content Include="Umbraco_Client\Tabview\Images\footer_statusBar_bg.gif" />
-    <Content Include="Umbraco_Client\Tabview\Images\footer_statusBar_h2_bg.gif" />
-    <Content Include="Umbraco_Client\Tabview\Images\left_both.gif" />
-    <Content Include="Umbraco_Client\Tabview\Images\right_both.gif" />
-    <Content Include="Umbraco_Client\Tabview\javascript.js" />
-    <Content Include="Umbraco_Client\Tabview\oldstyle.css" />
-    <Content Include="Umbraco_Client\Tabview\style.css" />
-    <Content Include="Umbraco_Client\Ui\default.css" />
-    <Content Include="Umbraco_Client\Ui\default.js" />
-    <Content Include="Umbraco_Client\Ui\jquery.js" />
-    <Content Include="Umbraco_Client\Ui\jqueryui.js" />
-    <Content Include="App_Browsers\w3cvalidator.browser" />
-    <Content Include="App_Browsers\Form.browser" />
-    <Content Include="Umbraco\Masterpages\default.Master" />
-    <Content Include="Umbraco\Webservices\TreeDataService.ashx" />
-    <Content Include="Umbraco\Webservices\TagsAutoCompleteHandler.ashx" />
-    <Content Include="Umbraco\Webservices\UltimatePickerAutoCompleteHandler.ashx" />
-    <Content Include="Umbraco\Webservices\MediaUploader.ashx" />
-    <None Include="Umbraco_Client\CodeMirror\LICENSE" />
-    <None Include="web.Template.config">
-      <SubType>Designer</SubType>
-    </None>
-    <Content Include="Config\404handlers.config" />
-    <Content Include="Config\Dashboard.config">
-      <SubType>Designer</SubType>
-    </Content>
-    <Content Include="Config\metablogConfig.config" />
-    <Content Include="Config\tinyMceConfig.config">
-      <SubType>Designer</SubType>
-    </Content>
-    <Content Include="Config\umbracoSettings.config">
-      <SubType>Designer</SubType>
-    </Content>
-    <Content Include="Config\UrlRewriting.config" />
-    <Content Include="Config\log4net.config" />
-    <Content Include="Config\FileSystemProviders.config" />
-    <Content Include="Config\EmbeddedMedia.config" />
-    <Content Include="Xslt\Web.config" />
-  </ItemGroup>
-  <ItemGroup>
-    <Folder Include="App_Code\" />
-    <Folder Include="App_Data\" />
-    <Folder Include="App_Plugins\" />
-    <Folder Include="Css\" />
-    <Folder Include="MasterPages\" />
-    <Folder Include="Media\" />
-    <Folder Include="Scripts\" />
-    <Folder Include="Umbraco\PartialViews\Templates\" />
-    <Folder Include="Umbraco_Client\FolderBrowser\Images\" />
-    <Folder Include="Umbraco_Client\Tags\images\" />
-    <Folder Include="UserControls\" />
-    <Folder Include="Views\MacroPartials\" />
-    <Folder Include="Views\Partials\" />
-  </ItemGroup>
-  <PropertyGroup>
-    <VisualStudioVersion Condition="'$(VisualStudioVersion)' == ''">10.0</VisualStudioVersion>
-    <VSToolsPath Condition="'$(VSToolsPath)' == ''">$(MSBuildExtensionsPath32)\Microsoft\VisualStudio\v$(VisualStudioVersion)</VSToolsPath>
-  </PropertyGroup>
-  <Import Project="$(MSBuildBinPath)\Microsoft.CSharp.targets" />
-  <PropertyGroup>
-    <PreBuildEvent>
-    </PreBuildEvent>
-    <PostBuildEvent>xcopy "$(ProjectDir)"..\packages\SqlServerCE.4.0.0.0\amd64\*.* "$(TargetDir)amd64\" /Y /F /E /D
-xcopy "$(ProjectDir)"..\packages\SqlServerCE.4.0.0.0\x86\*.* "$(TargetDir)x86\" /Y /F /E /D</PostBuildEvent>
-  </PropertyGroup>
-  <Import Project="$(VSToolsPath)\WebApplications\Microsoft.WebApplication.targets" Condition="'$(VSToolsPath)' != ''" />
-  <Import Project="$(MSBuildExtensionsPath32)\Microsoft\VisualStudio\v10.0\WebApplications\Microsoft.WebApplication.targets" Condition="false" />
-  <ProjectExtensions>
-    <VisualStudio>
-      <FlavorProperties GUID="{349c5851-65df-11da-9384-00065b846f21}">
-        <WebProjectProperties>
-          <UseIIS>True</UseIIS>
-          <AutoAssignPort>True</AutoAssignPort>
-          <DevelopmentServerPort>7030</DevelopmentServerPort>
-          <DevelopmentServerVPath>/</DevelopmentServerVPath>
-          <IISUrl>http://localhost:7030</IISUrl>
-          <NTLMAuthentication>False</NTLMAuthentication>
-          <UseCustomServer>False</UseCustomServer>
-          <CustomServerUrl>
-          </CustomServerUrl>
-          <SaveServerSettingsInUserFile>False</SaveServerSettingsInUserFile>
-        </WebProjectProperties>
-      </FlavorProperties>
-    </VisualStudio>
-  </ProjectExtensions>
-  <Import Project="$(MSBuildStartupDirectory)\..\src\umbraco.presentation.targets" Condition="$(BuildingInsideVisualStudio) != true" />
-  <Import Project="$(SolutionDir)umbraco.presentation.targets" Condition="$(BuildingInsideVisualStudio) == true" />
-  <PropertyGroup>
-    <PostBuildEvent>
-    </PostBuildEvent>
-  </PropertyGroup>
-  <Import Project="$(SolutionDir)\.nuget\nuget.targets" />
-  <Target Name="BeforeBuild">
-    <!-- Create web.config file from Template if it doesn't exist -->
-    <Copy SourceFiles="$(ProjectDir)web.Template.config" DestinationFiles="$(ProjectDir)Web.config" OverwriteReadOnlyFiles="true" SkipUnchangedFiles="false" Condition="!Exists('$(ProjectDir)Web.config')" />
-    <!-- Transform the local Web.config file in Visual Studio -->
-    <TransformXml Source="$(ProjectDir)Web.config" Transform="$(ProjectDir)web.Template.$(Configuration).config" Destination="$(ProjectDir)Web.$(Configuration).config.transformed" Condition="$(BuildingInsideVisualStudio) == true" />
-    <!-- Always transform the Template file when not in VS (ie: build.bat) -->
-    <TransformXml Source="$(ProjectDir)Web.Template.config" Transform="$(ProjectDir)web.Template.$(Configuration).config" Destination="Web.$(Configuration).config.transformed" Condition="$(BuildingInsideVisualStudio) != true" />
-    <!-- Only runs if the Belle build folder doesn't yet exist -->
-    <CallTarget Targets="BelleBuild" Condition="!Exists('$(ProjectDir)\..\Umbraco.Web.UI.Client\build')" />
-  </Target>
-  <Target Name="AfterBuild">
-    <Copy SourceFiles="$(ProjectDir)Web.$(Configuration).config.transformed" DestinationFiles="$(ProjectDir)Web.config" OverwriteReadOnlyFiles="true" SkipUnchangedFiles="false" Condition="$(BuildingInsideVisualStudio) == true" />
-  </Target>
-  <Target Name="BelleBuild" BeforeTargets="Rebuild">
-    <!-- Only runs when a Rebuild is requested -->
-    <Exec WorkingDirectory="$(ProjectDir)\..\..\build\" Command="BuildBelle.bat" ConsoleToMSBuild="true" IgnoreExitCode="true" ContinueOnError="WarnAndContinue" />
-  </Target>
-  <Import Project="..\packages\Microsoft.Bcl.Build.1.0.10\tools\Microsoft.Bcl.Build.targets" Condition="Exists('..\packages\Microsoft.Bcl.Build.1.0.10\tools\Microsoft.Bcl.Build.targets')" />
-  <Target Name="EnsureBclBuildImported" BeforeTargets="BeforeBuild" Condition="'$(BclBuildImported)' == ''">
-    <Error Condition="!Exists('..\packages\Microsoft.Bcl.Build.1.0.10\tools\Microsoft.Bcl.Build.targets')" Text="This project references NuGet package(s) that are missing on this computer. Enable NuGet Package Restore to download them.  For more information, see http://go.microsoft.com/fwlink/?LinkID=317567." HelpKeyword="BCLBUILD2001" />
-    <Error Condition="Exists('..\packages\Microsoft.Bcl.Build.1.0.10\tools\Microsoft.Bcl.Build.targets')" Text="The build restored NuGet packages. Build the project again to include these packages in the build. For more information, see http://go.microsoft.com/fwlink/?LinkID=317568." HelpKeyword="BCLBUILD2002" />
-  </Target>
+﻿<?xml version="1.0" encoding="utf-8"?>
+<Project DefaultTargets="Build" xmlns="http://schemas.microsoft.com/developer/msbuild/2003" ToolsVersion="4.0">
+  <Import Project="$(MSBuildExtensionsPath)\$(MSBuildToolsVersion)\Microsoft.Common.props" Condition="Exists('$(MSBuildExtensionsPath)\$(MSBuildToolsVersion)\Microsoft.Common.props')" />
+  <PropertyGroup>
+    <ProductVersion>9.0.30729</ProductVersion>
+    <SchemaVersion>2.0</SchemaVersion>
+    <ProjectGuid>{4C4C194C-B5E4-4991-8F87-4373E24CC19F}</ProjectGuid>
+    <ProjectTypeGuids>{E53F8FEA-EAE0-44A6-8774-FFD645390401};{349c5851-65df-11da-9384-00065b846f21};{fae04ec0-301f-11d3-bf4b-00c04f79efbc}</ProjectTypeGuids>
+    <Configuration Condition=" '$(Configuration)' == '' ">Debug</Configuration>
+    <Platform Condition=" '$(Platform)' == '' ">AnyCPU</Platform>
+    <ApplicationIcon>
+    </ApplicationIcon>
+    <AssemblyKeyContainerName>
+    </AssemblyKeyContainerName>
+    <AssemblyName>Umbraco.Web.UI</AssemblyName>
+    <AssemblyOriginatorKeyFile>
+    </AssemblyOriginatorKeyFile>
+    <DefaultClientScript>JScript</DefaultClientScript>
+    <DefaultHTMLPageLayout>Grid</DefaultHTMLPageLayout>
+    <DefaultTargetSchema>IE50</DefaultTargetSchema>
+    <DelaySign>false</DelaySign>
+    <OutputType>Library</OutputType>
+    <RootNamespace>Umbraco.Web.UI</RootNamespace>
+    <RunPostBuildEvent>OnBuildSuccess</RunPostBuildEvent>
+    <StartupObject>
+    </StartupObject>
+    <FileUpgradeFlags>
+    </FileUpgradeFlags>
+    <UpgradeBackupLocation>
+    </UpgradeBackupLocation>
+    <SccProjectName>
+    </SccProjectName>
+    <SccLocalPath>
+    </SccLocalPath>
+    <SccAuxPath>
+    </SccAuxPath>
+    <SccProvider>
+    </SccProvider>
+    <OldToolsVersion>4.0</OldToolsVersion>
+    <TargetFrameworkVersion>v4.5</TargetFrameworkVersion>
+    <TargetFrameworkProfile />
+    <UseIISExpress>true</UseIISExpress>
+    <IISExpressSSLPort />
+    <IISExpressAnonymousAuthentication />
+    <IISExpressWindowsAuthentication />
+    <IISExpressUseClassicPipelineMode />
+    <SolutionDir Condition="$(SolutionDir) == '' Or $(SolutionDir) == '*Undefined*'">..\</SolutionDir>
+    <RestorePackages>true</RestorePackages>
+    <MvcProjectUpgradeChecked>true</MvcProjectUpgradeChecked>
+  </PropertyGroup>
+  <PropertyGroup Condition=" '$(Configuration)|$(Platform)' == 'Debug|AnyCPU' ">
+    <OutputPath>bin\</OutputPath>
+    <AllowUnsafeBlocks>false</AllowUnsafeBlocks>
+    <BaseAddress>285212672</BaseAddress>
+    <CheckForOverflowUnderflow>false</CheckForOverflowUnderflow>
+    <ConfigurationOverrideFile>
+    </ConfigurationOverrideFile>
+    <DefineConstants>DEBUG;TRACE</DefineConstants>
+    <DocumentationFile>
+    </DocumentationFile>
+    <DebugSymbols>true</DebugSymbols>
+    <FileAlignment>4096</FileAlignment>
+    <NoStdLib>false</NoStdLib>
+    <NoWarn>
+    </NoWarn>
+    <Optimize>false</Optimize>
+    <RegisterForComInterop>false</RegisterForComInterop>
+    <RemoveIntegerChecks>false</RemoveIntegerChecks>
+    <TreatWarningsAsErrors>false</TreatWarningsAsErrors>
+    <WarningLevel>4</WarningLevel>
+    <DebugType>full</DebugType>
+    <ErrorReport>prompt</ErrorReport>
+    <CodeAnalysisRuleSet>AllRules.ruleset</CodeAnalysisRuleSet>
+    <Prefer32Bit>false</Prefer32Bit>
+    <IntermediateOutputPath>..\bin\Debug\</IntermediateOutputPath>
+    <PackageAsSingleFile>true</PackageAsSingleFile>
+    <DesktopBuildPackageLocation>..\Package\Umbraco.Web.UI.zip</DesktopBuildPackageLocation>
+  </PropertyGroup>
+  <PropertyGroup Condition=" '$(Configuration)|$(Platform)' == 'Release|AnyCPU' ">
+    <OutputPath>bin\</OutputPath>
+    <AllowUnsafeBlocks>false</AllowUnsafeBlocks>
+    <BaseAddress>285212672</BaseAddress>
+    <CheckForOverflowUnderflow>false</CheckForOverflowUnderflow>
+    <ConfigurationOverrideFile>
+    </ConfigurationOverrideFile>
+    <DefineConstants>TRACE</DefineConstants>
+    <DocumentationFile>
+    </DocumentationFile>
+    <DebugSymbols>false</DebugSymbols>
+    <FileAlignment>4096</FileAlignment>
+    <NoStdLib>false</NoStdLib>
+    <NoWarn>
+    </NoWarn>
+    <Optimize>true</Optimize>
+    <RegisterForComInterop>false</RegisterForComInterop>
+    <RemoveIntegerChecks>false</RemoveIntegerChecks>
+    <TreatWarningsAsErrors>false</TreatWarningsAsErrors>
+    <WarningLevel>4</WarningLevel>
+    <DebugType>none</DebugType>
+    <ErrorReport>prompt</ErrorReport>
+    <CodeAnalysisRuleSet>AllRules.ruleset</CodeAnalysisRuleSet>
+    <Prefer32Bit>false</Prefer32Bit>
+    <IntermediateOutputPath>..\bin\Release\</IntermediateOutputPath>
+  </PropertyGroup>
+  <ItemGroup>
+    <ProjectReference Include="..\UmbracoExamine\UmbracoExamine.csproj">
+      <Project>{07fbc26b-2927-4a22-8d96-d644c667fecc}</Project>
+      <Name>UmbracoExamine</Name>
+    </ProjectReference>
+    <Reference Include="AutoMapper, Version=3.0.0.0, Culture=neutral, processorArchitecture=MSIL">
+      <SpecificVersion>False</SpecificVersion>
+      <HintPath>..\packages\AutoMapper.3.0.0\lib\net40\AutoMapper.dll</HintPath>
+    </Reference>
+    <Reference Include="AutoMapper.Net4, Version=0.0.0.0, Culture=neutral, processorArchitecture=MSIL">
+      <SpecificVersion>False</SpecificVersion>
+      <HintPath>..\packages\AutoMapper.3.0.0\lib\net40\AutoMapper.Net4.dll</HintPath>
+    </Reference>
+    <Reference Include="ClientDependency.Core">
+      <SpecificVersion>False</SpecificVersion>
+      <HintPath>..\packages\ClientDependency.1.7.1.1\lib\ClientDependency.Core.dll</HintPath>
+    </Reference>
+    <Reference Include="ClientDependency.Core.Mvc">
+      <SpecificVersion>False</SpecificVersion>
+      <HintPath>..\packages\ClientDependency-Mvc.1.7.0.4\lib\ClientDependency.Core.Mvc.dll</HintPath>
+    </Reference>
+    <Reference Include="Examine">
+      <SpecificVersion>False</SpecificVersion>
+      <HintPath>..\packages\Examine.0.1.52.2941\lib\Examine.dll</HintPath>
+    </Reference>
+    <Reference Include="log4net, Version=1.2.11.0, Culture=neutral, processorArchitecture=MSIL">
+      <SpecificVersion>False</SpecificVersion>
+      <HintPath>..\packages\log4net-mediumtrust.2.0.0\lib\log4net.dll</HintPath>
+    </Reference>
+    <Reference Include="Microsoft.CSharp" />
+    <Reference Include="Microsoft.Web.Helpers">
+      <HintPath>..\packages\Microsoft.Web.Helpers.1.0.0\lib\Microsoft.Web.Helpers.dll</HintPath>
+    </Reference>
+    <Reference Include="Microsoft.Web.Infrastructure, Version=1.0.0.0, Culture=neutral, PublicKeyToken=31bf3856ad364e35, processorArchitecture=MSIL">
+      <Private>True</Private>
+      <HintPath>..\packages\Microsoft.Web.Infrastructure.1.0.0.0\lib\net40\Microsoft.Web.Infrastructure.dll</HintPath>
+    </Reference>
+    <Reference Include="Microsoft.Web.Mvc.FixedDisplayModes, Version=1.0.0.0, Culture=neutral, PublicKeyToken=31bf3856ad364e35, processorArchitecture=MSIL">
+      <SpecificVersion>False</SpecificVersion>
+      <HintPath>..\packages\Microsoft.AspNet.Mvc.FixedDisplayModes.1.0.1\lib\net40\Microsoft.Web.Mvc.FixedDisplayModes.dll</HintPath>
+    </Reference>
+    <Reference Include="MiniProfiler, Version=2.1.0.0, Culture=neutral, PublicKeyToken=b44f9351044011a3, processorArchitecture=MSIL">
+      <SpecificVersion>False</SpecificVersion>
+      <HintPath>..\packages\MiniProfiler.2.1.0\lib\net40\MiniProfiler.dll</HintPath>
+    </Reference>
+    <Reference Include="MySql.Data, Version=6.6.5.0, Culture=neutral, PublicKeyToken=c5687fc88969c44d, processorArchitecture=MSIL">
+      <SpecificVersion>False</SpecificVersion>
+      <HintPath>..\packages\MySql.Data.6.6.5\lib\net40\MySql.Data.dll</HintPath>
+    </Reference>
+    <Reference Include="Newtonsoft.Json, Version=4.5.0.0, Culture=neutral, PublicKeyToken=30ad4fe6b2a6aeed, processorArchitecture=MSIL">
+      <SpecificVersion>False</SpecificVersion>
+      <HintPath>..\packages\Newtonsoft.Json.4.5.11\lib\net40\Newtonsoft.Json.dll</HintPath>
+    </Reference>
+    <Reference Include="System">
+      <Name>System</Name>
+    </Reference>
+    <Reference Include="System.ComponentModel.DataAnnotations" />
+    <Reference Include="System.configuration" />
+    <Reference Include="System.Data">
+      <Name>System.Data</Name>
+    </Reference>
+    <Reference Include="System.Data.DataSetExtensions" />
+    <Reference Include="System.Data.SqlServerCe, Version=4.0.0.0, Culture=neutral, PublicKeyToken=89845dcd8080cc91, processorArchitecture=MSIL">
+      <Private>True</Private>
+      <HintPath>..\packages\SqlServerCE.4.0.0.0\lib\System.Data.SqlServerCe.dll</HintPath>
+    </Reference>
+    <Reference Include="System.Data.SqlServerCe.Entity, Version=4.0.0.0, Culture=neutral, PublicKeyToken=89845dcd8080cc91, processorArchitecture=MSIL">
+      <Private>True</Private>
+      <HintPath>..\packages\SqlServerCE.4.0.0.0\lib\System.Data.SqlServerCe.Entity.dll</HintPath>
+    </Reference>
+    <Reference Include="System.Drawing" />
+    <Reference Include="System.EnterpriseServices" />
+    <Reference Include="System.Net.Http">
+      <Private>True</Private>
+    </Reference>
+    <Reference Include="System.Net.Http.Extensions">
+      <HintPath>..\packages\Microsoft.Net.Http.2.2.15\lib\net45\System.Net.Http.Extensions.dll</HintPath>
+    </Reference>
+    <Reference Include="System.Net.Http.Formatting, Version=4.0.0.0, Culture=neutral, PublicKeyToken=31bf3856ad364e35, processorArchitecture=MSIL">
+      <HintPath>..\packages\Microsoft.AspNet.WebApi.Client.4.0.30506.0\lib\net40\System.Net.Http.Formatting.dll</HintPath>
+    </Reference>
+    <Reference Include="System.Net.Http.Primitives">
+      <HintPath>..\packages\Microsoft.Net.Http.2.2.15\lib\net45\System.Net.Http.Primitives.dll</HintPath>
+    </Reference>
+    <Reference Include="System.Net.Http.WebRequest">
+      <Private>True</Private>
+    </Reference>
+    <Reference Include="System.Runtime.Serialization" />
+    <Reference Include="System.ServiceModel" />
+    <Reference Include="System.Web">
+      <Name>System.Web</Name>
+    </Reference>
+    <Reference Include="System.Web.Abstractions">
+      <RequiredTargetFramework>3.5</RequiredTargetFramework>
+    </Reference>
+    <Reference Include="System.Web.ApplicationServices" />
+    <Reference Include="System.Web.DynamicData" />
+    <Reference Include="System.Web.Entity" />
+    <Reference Include="System.Web.Extensions" />
+    <Reference Include="System.Web.Extensions.Design" />
+    <Reference Include="System.Web.Helpers, Version=2.0.0.0, Culture=neutral, PublicKeyToken=31bf3856ad364e35, processorArchitecture=MSIL">
+      <Private>True</Private>
+      <HintPath>..\packages\Microsoft.AspNet.WebPages.2.0.30506.0\lib\net40\System.Web.Helpers.dll</HintPath>
+    </Reference>
+    <Reference Include="System.Web.Http, Version=4.0.0.0, Culture=neutral, PublicKeyToken=31bf3856ad364e35, processorArchitecture=MSIL">
+      <HintPath>..\packages\Microsoft.AspNet.WebApi.Core.4.0.30506.0\lib\net40\System.Web.Http.dll</HintPath>
+    </Reference>
+    <Reference Include="System.Web.Http.WebHost, Version=4.0.0.0, Culture=neutral, PublicKeyToken=31bf3856ad364e35, processorArchitecture=MSIL">
+      <HintPath>..\packages\Microsoft.AspNet.WebApi.WebHost.4.0.30506.0\lib\net40\System.Web.Http.WebHost.dll</HintPath>
+    </Reference>
+    <Reference Include="System.Web.Mvc, Version=4.0.0.0, Culture=neutral, PublicKeyToken=31bf3856ad364e35, processorArchitecture=MSIL">
+      <Private>True</Private>
+      <HintPath>..\packages\Microsoft.AspNet.Mvc.4.0.30506.0\lib\net40\System.Web.Mvc.dll</HintPath>
+    </Reference>
+    <Reference Include="System.Web.Razor, Version=2.0.0.0, Culture=neutral, PublicKeyToken=31bf3856ad364e35, processorArchitecture=MSIL">
+      <Private>True</Private>
+      <HintPath>..\packages\Microsoft.AspNet.Razor.2.0.30506.0\lib\net40\System.Web.Razor.dll</HintPath>
+    </Reference>
+    <Reference Include="System.Web.Services">
+      <Name>System.Web.Services</Name>
+    </Reference>
+    <Reference Include="System.Web.WebPages, Version=2.0.0.0, Culture=neutral, PublicKeyToken=31bf3856ad364e35, processorArchitecture=MSIL">
+      <Private>True</Private>
+      <HintPath>..\packages\Microsoft.AspNet.WebPages.2.0.30506.0\lib\net40\System.Web.WebPages.dll</HintPath>
+    </Reference>
+    <Reference Include="System.Web.WebPages.Deployment, Version=2.0.0.0, Culture=neutral, PublicKeyToken=31bf3856ad364e35, processorArchitecture=MSIL">
+      <Private>True</Private>
+      <HintPath>..\packages\Microsoft.AspNet.WebPages.2.0.30506.0\lib\net40\System.Web.WebPages.Deployment.dll</HintPath>
+    </Reference>
+    <Reference Include="System.Web.WebPages.Razor, Version=2.0.0.0, Culture=neutral, PublicKeyToken=31bf3856ad364e35, processorArchitecture=MSIL">
+      <Private>True</Private>
+      <HintPath>..\packages\Microsoft.AspNet.WebPages.2.0.30506.0\lib\net40\System.Web.WebPages.Razor.dll</HintPath>
+    </Reference>
+    <Reference Include="System.Xml">
+      <Name>System.XML</Name>
+    </Reference>
+    <ProjectReference Include="..\SQLCE4Umbraco\SqlCE4Umbraco.csproj">
+      <Project>{5BA5425F-27A7-4677-865E-82246498AA2E}</Project>
+      <Name>SqlCE4Umbraco</Name>
+    </ProjectReference>
+    <ProjectReference Include="..\Umbraco.Core\Umbraco.Core.csproj">
+      <Project>{31785bc3-256c-4613-b2f5-a1b0bdded8c1}</Project>
+      <Name>Umbraco.Core</Name>
+    </ProjectReference>
+    <ProjectReference Include="..\umbraco.editorControls\umbraco.editorControls.csproj">
+      <Project>{255F5DF1-4E43-4758-AC05-7A0B68EB021B}</Project>
+      <Name>umbraco.editorControls</Name>
+    </ProjectReference>
+    <ProjectReference Include="..\umbraco.MacroEngines\umbraco.MacroEngines.csproj">
+      <Project>{89C09045-1064-466B-B94A-DB3AFE2A5853}</Project>
+      <Name>umbraco.MacroEngines</Name>
+    </ProjectReference>
+    <ProjectReference Include="..\umbraco.controls\umbraco.controls.csproj">
+      <Project>{6EDD2061-82F2-461B-BB6E-879245A832DE}</Project>
+      <Name>umbraco.controls</Name>
+    </ProjectReference>
+    <ProjectReference Include="..\umbraco.businesslogic\umbraco.businesslogic.csproj">
+      <Name>umbraco.businesslogic</Name>
+      <Project>{E469A9CE-1BEC-423F-AC44-713CD72457EA}</Project>
+      <Package>{FAE04EC0-301F-11D3-BF4B-00C04F79EFBC}</Package>
+    </ProjectReference>
+    <ProjectReference Include="..\umbraco.cms\umbraco.cms.csproj">
+      <Project>{CCD75EC3-63DB-4184-B49D-51C1DD337230}</Project>
+      <Name>umbraco.cms</Name>
+    </ProjectReference>
+    <ProjectReference Include="..\umbraco.datalayer\umbraco.datalayer.csproj">
+      <Project>{C7CB79F0-1C97-4B33-BFA7-00731B579AE2}</Project>
+      <Name>umbraco.datalayer</Name>
+    </ProjectReference>
+    <ProjectReference Include="..\umbraco.interfaces\umbraco.interfaces.csproj">
+      <Name>umbraco.interfaces</Name>
+      <Project>{511F6D8D-7717-440A-9A57-A507E9A8B27F}</Project>
+      <Package>{FAE04EC0-301F-11D3-BF4B-00C04F79EFBC}</Package>
+    </ProjectReference>
+    <ProjectReference Include="..\Umbraco.Web\Umbraco.Web.csproj">
+      <Project>{651E1350-91B6-44B7-BD60-7207006D7003}</Project>
+      <Name>Umbraco.Web</Name>
+    </ProjectReference>
+    <ProjectReference Include="..\umbraco.providers\umbraco.providers.csproj">
+      <Project>{D7636876-0756-43CB-A192-138C6F0D5E42}</Project>
+      <Name>umbraco.providers</Name>
+    </ProjectReference>
+    <Reference Include="System.Xml.Linq" />
+    <Reference Include="UrlRewritingNet.UrlRewriter">
+      <HintPath>..\packages\UrlRewritingNet.UrlRewriter.2.0.60829.1\lib\UrlRewritingNet.UrlRewriter.dll</HintPath>
+    </Reference>
+  </ItemGroup>
+  <ItemGroup>
+    <Compile Include="..\SolutionInfo.cs">
+      <Link>Properties\SolutionInfo.cs</Link>
+    </Compile>
+    <Compile Include="Install\Default.aspx.cs">
+      <DependentUpon>default.aspx</DependentUpon>
+      <SubType>ASPXCodeBehind</SubType>
+    </Compile>
+    <Compile Include="Config\splashes\NoNodes.aspx.cs">
+      <DependentUpon>noNodes.aspx</DependentUpon>
+      <SubType>ASPXCodeBehind</SubType>
+    </Compile>
+    <Compile Include="Config\splashes\NoNodes.aspx.designer.cs">
+      <DependentUpon>noNodes.aspx</DependentUpon>
+      <SubType>ASPXCodeBehind</SubType>
+    </Compile>
+    <Compile Include="Install\Default.aspx.designer.cs">
+      <DependentUpon>default.aspx</DependentUpon>
+    </Compile>
+    <Compile Include="Install\InstallerRestService.aspx.cs">
+      <DependentUpon>InstallerRestService.aspx</DependentUpon>
+      <SubType>ASPXCodeBehind</SubType>
+    </Compile>
+    <Compile Include="Install\InstallerRestService.aspx.designer.cs">
+      <DependentUpon>InstallerRestService.aspx</DependentUpon>
+    </Compile>
+    <Compile Include="Install\Steps\Database.ascx.cs">
+      <DependentUpon>database.ascx</DependentUpon>
+      <SubType>ASPXCodeBehind</SubType>
+    </Compile>
+    <Compile Include="Install\Steps\Database.ascx.designer.cs">
+      <DependentUpon>database.ascx</DependentUpon>
+    </Compile>
+    <Compile Include="Install\Steps\DefaultUser.ascx.cs">
+      <DependentUpon>defaultUser.ascx</DependentUpon>
+      <SubType>ASPXCodeBehind</SubType>
+    </Compile>
+    <Compile Include="Install\Steps\DefaultUser.ascx.designer.cs">
+      <DependentUpon>defaultUser.ascx</DependentUpon>
+    </Compile>
+    <Compile Include="Install\Steps\License.ascx.cs">
+      <DependentUpon>license.ascx</DependentUpon>
+      <SubType>ASPXCodeBehind</SubType>
+    </Compile>
+    <Compile Include="Install\Steps\License.ascx.designer.cs">
+      <DependentUpon>license.ascx</DependentUpon>
+    </Compile>
+    <Compile Include="Install\Steps\Renaming.ascx.cs">
+      <DependentUpon>renaming.ascx</DependentUpon>
+      <SubType>ASPXCodeBehind</SubType>
+    </Compile>
+    <Compile Include="Install\Steps\Renaming.ascx.designer.cs">
+      <DependentUpon>renaming.ascx</DependentUpon>
+    </Compile>
+    <Compile Include="Install\Steps\RenderingEngine.ascx.cs">
+      <DependentUpon>RenderingEngine.ascx</DependentUpon>
+      <SubType>ASPXCodeBehind</SubType>
+    </Compile>
+    <Compile Include="Install\Steps\RenderingEngine.ascx.designer.cs">
+      <DependentUpon>RenderingEngine.ascx</DependentUpon>
+    </Compile>
+    <Compile Include="Install\Steps\Skinning\LoadStarterKits.ascx.cs">
+      <DependentUpon>loadStarterKits.ascx</DependentUpon>
+      <SubType>ASPXCodeBehind</SubType>
+    </Compile>
+    <Compile Include="Install\Steps\Skinning\LoadStarterKits.ascx.designer.cs">
+      <DependentUpon>loadStarterKits.ascx</DependentUpon>
+    </Compile>
+    <Compile Include="Install\Steps\StarterKits.ascx.cs">
+      <DependentUpon>StarterKits.ascx</DependentUpon>
+      <SubType>ASPXCodeBehind</SubType>
+    </Compile>
+    <Compile Include="Install\Steps\StarterKits.ascx.designer.cs">
+      <DependentUpon>StarterKits.ascx</DependentUpon>
+    </Compile>
+    <Compile Include="Install\Steps\StepUserControl.cs">
+      <SubType>ASPXCodeBehind</SubType>
+    </Compile>
+    <Compile Include="Install\Steps\TheEnd.ascx.cs">
+      <DependentUpon>theend.ascx</DependentUpon>
+      <SubType>ASPXCodeBehind</SubType>
+    </Compile>
+    <Compile Include="Install\Steps\TheEnd.ascx.designer.cs">
+      <DependentUpon>theend.ascx</DependentUpon>
+    </Compile>
+    <Compile Include="Install\Steps\UpgradeReport.ascx.cs">
+      <DependentUpon>UpgradeReport.ascx</DependentUpon>
+      <SubType>ASPXCodeBehind</SubType>
+    </Compile>
+    <Compile Include="Install\Steps\UpgradeReport.ascx.designer.cs">
+      <DependentUpon>UpgradeReport.ascx</DependentUpon>
+    </Compile>
+    <Compile Include="Install\Steps\ValidatePermissions.ascx.cs">
+      <DependentUpon>validatePermissions.ascx</DependentUpon>
+      <SubType>ASPXCodeBehind</SubType>
+    </Compile>
+    <Compile Include="Install\Steps\ValidatePermissions.ascx.designer.cs">
+      <DependentUpon>validatePermissions.ascx</DependentUpon>
+    </Compile>
+    <Compile Include="Install\Steps\Welcome.ascx.cs">
+      <DependentUpon>welcome.ascx</DependentUpon>
+      <SubType>ASPXCodeBehind</SubType>
+    </Compile>
+    <Compile Include="Install\Steps\Welcome.ascx.designer.cs">
+      <DependentUpon>welcome.ascx</DependentUpon>
+    </Compile>
+    <Compile Include="Install\Title.ascx.cs">
+      <DependentUpon>Title.ascx</DependentUpon>
+      <SubType>ASPXCodeBehind</SubType>
+    </Compile>
+    <Compile Include="Install\Title.ascx.designer.cs">
+      <DependentUpon>Title.ascx</DependentUpon>
+    </Compile>
+    <Compile Include="Properties\AssemblyInfo.cs" />
+    <Compile Include="Properties\Settings.Designer.cs">
+      <AutoGen>True</AutoGen>
+      <DesignTimeSharedInput>True</DesignTimeSharedInput>
+      <DependentUpon>Settings.settings</DependentUpon>
+    </Compile>
+    <Compile Include="Umbraco\Controls\ContentTypeControlNew.ascx.cs">
+      <DependentUpon>ContentTypeControlNew.ascx</DependentUpon>
+      <SubType>ASPXCodeBehind</SubType>
+    </Compile>
+    <Compile Include="Umbraco\Controls\ContentTypeControlNew.ascx.designer.cs">
+      <DependentUpon>ContentTypeControlNew.ascx</DependentUpon>
+    </Compile>
+    <Compile Include="Umbraco\Controls\Images\ImageViewer.ascx.cs">
+      <DependentUpon>ImageViewer.ascx</DependentUpon>
+      <SubType>ASPXCodeBehind</SubType>
+    </Compile>
+    <Compile Include="Umbraco\Controls\Images\ImageViewer.ascx.designer.cs">
+      <DependentUpon>ImageViewer.ascx</DependentUpon>
+    </Compile>
+    <Compile Include="Umbraco\Controls\PasswordChanger.ascx.cs">
+      <DependentUpon>passwordChanger.ascx</DependentUpon>
+      <SubType>ASPXCodeBehind</SubType>
+    </Compile>
+    <Compile Include="Umbraco\Controls\PasswordChanger.ascx.designer.cs">
+      <DependentUpon>passwordChanger.ascx</DependentUpon>
+    </Compile>
+    <Compile Include="Umbraco\Create.aspx.cs">
+      <DependentUpon>create.aspx</DependentUpon>
+      <SubType>ASPXCodeBehind</SubType>
+    </Compile>
+    <Compile Include="Umbraco\Create.aspx.designer.cs">
+      <DependentUpon>create.aspx</DependentUpon>
+    </Compile>
+    <Compile Include="Umbraco\Create\DlrScripting.ascx.cs">
+      <DependentUpon>DlrScripting.ascx</DependentUpon>
+      <SubType>ASPXCodeBehind</SubType>
+    </Compile>
+    <Compile Include="Umbraco\Create\DlrScripting.ascx.designer.cs">
+      <DependentUpon>DlrScripting.ascx</DependentUpon>
+    </Compile>
+    <Compile Include="Umbraco\Create\PartialView.ascx.cs">
+      <DependentUpon>PartialView.ascx</DependentUpon>
+      <SubType>ASPXCodeBehind</SubType>
+    </Compile>
+    <Compile Include="Umbraco\Create\PartialView.ascx.designer.cs">
+      <DependentUpon>PartialView.ascx</DependentUpon>
+    </Compile>
+    <Compile Include="Umbraco\Create\PartialViewMacro.ascx.cs">
+      <DependentUpon>PartialViewMacro.ascx</DependentUpon>
+      <SubType>ASPXCodeBehind</SubType>
+    </Compile>
+    <Compile Include="Umbraco\Create\PartialViewMacro.ascx.designer.cs">
+      <DependentUpon>PartialViewMacro.ascx</DependentUpon>
+    </Compile>
+    <Compile Include="Umbraco\Create\xslt.ascx.cs">
+      <DependentUpon>xslt.ascx</DependentUpon>
+      <SubType>ASPXCodeBehind</SubType>
+    </Compile>
+    <Compile Include="Umbraco\Create\User.ascx.cs">
+      <DependentUpon>User.ascx</DependentUpon>
+      <SubType>ASPXCodeBehind</SubType>
+    </Compile>
+    <Compile Include="Umbraco\Create\xslt.ascx.designer.cs">
+      <DependentUpon>xslt.ascx</DependentUpon>
+    </Compile>
+    <Compile Include="Umbraco\Create\User.ascx.designer.cs">
+      <DependentUpon>User.ascx</DependentUpon>
+    </Compile>
+    <Compile Include="Umbraco\Dashboard\ExamineManagement.ascx.cs">
+      <DependentUpon>ExamineManagement.ascx</DependentUpon>
+      <SubType>ASPXCodeBehind</SubType>
+    </Compile>
+    <Compile Include="Umbraco\Dashboard\ExamineManagement.ascx.designer.cs">
+      <DependentUpon>ExamineManagement.ascx</DependentUpon>
+    </Compile>
+    <Compile Include="Umbraco\Dashboard\UserControlProxy.aspx.cs">
+      <DependentUpon>UserControlProxy.aspx</DependentUpon>
+      <SubType>ASPXCodeBehind</SubType>
+    </Compile>
+    <Compile Include="Umbraco\Dashboard\UserControlProxy.aspx.designer.cs">
+      <DependentUpon>UserControlProxy.aspx</DependentUpon>
+    </Compile>
+    <Compile Include="Umbraco\Developer\Macros\EditMacro.aspx.cs">
+      <DependentUpon>editMacro.aspx</DependentUpon>
+      <SubType>ASPXCodeBehind</SubType>
+    </Compile>
+    <Compile Include="Umbraco\Developer\Macros\EditMacro.aspx.designer.cs">
+      <DependentUpon>editMacro.aspx</DependentUpon>
+    </Compile>
+    <Compile Include="Umbraco\Developer\Packages\DirectoryBrowser.aspx.cs">
+      <DependentUpon>directoryBrowser.aspx</DependentUpon>
+      <SubType>ASPXCodeBehind</SubType>
+    </Compile>
+    <Compile Include="Umbraco\Developer\Packages\DirectoryBrowser.aspx.designer.cs">
+      <DependentUpon>directoryBrowser.aspx</DependentUpon>
+    </Compile>
+    <Compile Include="Umbraco\Developer\Packages\StarterKits.aspx.cs">
+      <DependentUpon>StarterKits.aspx</DependentUpon>
+      <SubType>ASPXCodeBehind</SubType>
+    </Compile>
+    <Compile Include="Umbraco\Developer\Packages\StarterKits.aspx.designer.cs">
+      <DependentUpon>StarterKits.aspx</DependentUpon>
+    </Compile>
+    <Compile Include="Umbraco\Developer\Python\EditPython.aspx.cs">
+      <DependentUpon>editPython.aspx</DependentUpon>
+      <SubType>ASPXCodeBehind</SubType>
+    </Compile>
+    <Compile Include="Umbraco\Developer\Python\EditPython.aspx.designer.cs">
+      <DependentUpon>editPython.aspx</DependentUpon>
+    </Compile>
+    <Compile Include="Umbraco\Dialogs\ChangeDocType.aspx.cs">
+      <DependentUpon>ChangeDocType.aspx</DependentUpon>
+      <SubType>ASPXCodeBehind</SubType>
+    </Compile>
+    <Compile Include="Umbraco\Dialogs\ChangeDocType.aspx.designer.cs">
+      <DependentUpon>ChangeDocType.aspx</DependentUpon>
+    </Compile>
+    <Compile Include="Umbraco\Dialogs\EditMacro.aspx.cs">
+      <DependentUpon>EditMacro.aspx</DependentUpon>
+      <SubType>ASPXCodeBehind</SubType>
+    </Compile>
+    <Compile Include="Umbraco\Dialogs\MoveOrCopy.aspx.cs">
+      <DependentUpon>moveOrCopy.aspx</DependentUpon>
+      <SubType>ASPXCodeBehind</SubType>
+    </Compile>
+    <Compile Include="Umbraco\Dialogs\MoveOrCopy.aspx.designer.cs">
+      <DependentUpon>moveOrCopy.aspx</DependentUpon>
+    </Compile>
+    <Compile Include="Umbraco\dialogs\Sort.aspx.cs">
+      <DependentUpon>sort.aspx</DependentUpon>
+      <SubType>ASPXCodeBehind</SubType>
+    </Compile>
+    <Compile Include="Umbraco\dialogs\Sort.aspx.designer.cs">
+      <DependentUpon>sort.aspx</DependentUpon>
+      <SubType>ASPXCodeBehind</SubType>
+    </Compile>
+    <Compile Include="Umbraco\Dialogs\EditMacro.aspx.designer.cs">
+      <DependentUpon>EditMacro.aspx</DependentUpon>
+    </Compile>
+    <Compile Include="Umbraco\Dialogs\Publish.aspx.cs">
+      <DependentUpon>publish.aspx</DependentUpon>
+      <SubType>ASPXCodeBehind</SubType>
+    </Compile>
+    <Compile Include="Umbraco\Dialogs\Publish.aspx.designer.cs">
+      <DependentUpon>publish.aspx</DependentUpon>
+    </Compile>
+    <Compile Include="Umbraco\Masterpages\Default.Master.cs">
+      <DependentUpon>default.Master</DependentUpon>
+      <SubType>ASPXCodeBehind</SubType>
+    </Compile>
+    <Compile Include="Umbraco\Masterpages\Default.Master.designer.cs">
+      <DependentUpon>default.Master</DependentUpon>
+    </Compile>
+    <Compile Include="Umbraco\Masterpages\UmbracoDialog.master.cs">
+      <SubType>ASPXCodeBehind</SubType>
+    </Compile>
+    <Compile Include="Umbraco\Masterpages\UmbracoDialog.master.designer.cs">
+      <DependentUpon>umbracoDialog.Master</DependentUpon>
+    </Compile>
+    <Compile Include="Umbraco\Masterpages\UmbracoPage.master.cs">
+      <SubType>ASPXCodeBehind</SubType>
+    </Compile>
+    <Compile Include="Umbraco\Masterpages\UmbracoPage.master.designer.cs">
+      <DependentUpon>umbracoPage.Master</DependentUpon>
+    </Compile>
+    <Compile Include="Umbraco\Search\QuickSearch.ascx.cs">
+      <DependentUpon>QuickSearch.ascx</DependentUpon>
+      <SubType>ASPXCodeBehind</SubType>
+    </Compile>
+    <Compile Include="Umbraco\Search\QuickSearch.ascx.designer.cs">
+      <DependentUpon>QuickSearch.ascx</DependentUpon>
+    </Compile>
+    <Compile Include="Umbraco\Settings\EditNodeTypeNew.aspx.cs">
+      <DependentUpon>EditNodeTypeNew.aspx</DependentUpon>
+      <SubType>ASPXCodeBehind</SubType>
+    </Compile>
+    <Compile Include="Umbraco\Settings\EditNodeTypeNew.aspx.designer.cs">
+      <DependentUpon>EditNodeTypeNew.aspx</DependentUpon>
+    </Compile>
+    <Compile Include="Umbraco\Settings\EditTemplate.aspx.cs">
+      <SubType>ASPXCodeBehind</SubType>
+    </Compile>
+    <Compile Include="Umbraco\Settings\EditTemplate.aspx.designer.cs">
+      <DependentUpon>editTemplate.aspx</DependentUpon>
+    </Compile>
+    <Compile Include="Umbraco\Settings\Stylesheet\editstylesheet.aspx.cs">
+      <DependentUpon>editstylesheet.aspx</DependentUpon>
+      <SubType>ASPXCodeBehind</SubType>
+    </Compile>
+    <Compile Include="Umbraco\Settings\Stylesheet\editstylesheet.aspx.designer.cs">
+      <DependentUpon>editstylesheet.aspx</DependentUpon>
+    </Compile>
+    <Compile Include="Umbraco\Settings\Stylesheet\Property\EditStyleSheetProperty.aspx.cs">
+      <DependentUpon>EditStyleSheetProperty.aspx</DependentUpon>
+      <SubType>ASPXCodeBehind</SubType>
+    </Compile>
+    <Compile Include="Umbraco\Settings\Stylesheet\Property\EditStyleSheetProperty.aspx.designer.cs">
+      <DependentUpon>EditStyleSheetProperty.aspx</DependentUpon>
+    </Compile>
+    <Compile Include="Umbraco\Settings\Views\EditView.aspx.cs">
+      <DependentUpon>EditView.aspx</DependentUpon>
+      <SubType>ASPXCodeBehind</SubType>
+    </Compile>
+    <Compile Include="Umbraco\Settings\Views\EditView.aspx.designer.cs">
+      <DependentUpon>EditView.aspx</DependentUpon>
+    </Compile>
+    <Compile Include="Umbraco\TreeInit.aspx.cs">
+      <DependentUpon>treeInit.aspx</DependentUpon>
+      <SubType>ASPXCodeBehind</SubType>
+    </Compile>
+    <Compile Include="Umbraco\TreeInit.aspx.designer.cs">
+      <DependentUpon>treeInit.aspx</DependentUpon>
+    </Compile>
+    <Content Include="Umbraco\ClientRedirect.aspx" />
+    <Content Include="Umbraco\create.aspx" />
+    <Content Include="Umbraco\Logout.aspx" />
+    <Content Include="Umbraco\umbraco.aspx" />
+    <Content Include="Umbraco_Client\IconPicker\iconpicker.js" />
+    <Compile Include="Umbraco\umbraco.aspx.cs">
+      <DependentUpon>umbraco.aspx</DependentUpon>
+      <SubType>ASPXCodeBehind</SubType>
+    </Compile>
+    <Compile Include="Umbraco\umbraco.aspx.designer.cs">
+      <DependentUpon>umbraco.aspx</DependentUpon>
+    </Compile>
+    <Compile Include="Umbraco\Users\EditUser.aspx.cs">
+      <DependentUpon>EditUser.aspx</DependentUpon>
+      <SubType>ASPXCodeBehind</SubType>
+    </Compile>
+    <Compile Include="Umbraco\Users\EditUser.aspx.designer.cs">
+      <DependentUpon>EditUser.aspx</DependentUpon>
+    </Compile>
+    <Content Include="Config\Splashes\booting.aspx" />
+    <Content Include="Config\Splashes\noNodes.aspx" />
+    <Content Include="Install\Steps\UpgradeReport.ascx" />
+    <Content Include="Umbraco\Dashboard\UserControlProxy.aspx" />
+    <Content Include="Umbraco\Create\PartialView.ascx" />
+    <Content Include="Umbraco\Create\User.ascx" />
+    <Content Include="Umbraco\Images\PinnedIcons\task_content.ico" />
+    <Content Include="Umbraco\Images\PinnedIcons\task_default.ico" />
+    <Content Include="Umbraco\Images\PinnedIcons\task_developer.ico" />
+    <Content Include="Umbraco\Images\PinnedIcons\task_media.ico" />
+    <Content Include="Umbraco\Images\PinnedIcons\task_member.ico" />
+    <Content Include="Umbraco\Images\PinnedIcons\task_settings.ico" />
+    <Content Include="Umbraco\Images\PinnedIcons\task_users.ico" />
+    <Content Include="Umbraco\Images\PinnedIcons\umb.ico" />
+    <Content Include="Umbraco\Xslt\Web.config">
+      <SubType>
+      </SubType>
+    </Content>
+    <None Include="Config\404handlers.Release.config">
+      <DependentUpon>404handlers.config</DependentUpon>
+    </None>
+    <None Include="Config\ClientDependency.Release.config">
+      <DependentUpon>ClientDependency.config</DependentUpon>
+      <SubType>Designer</SubType>
+    </None>
+    <Content Include="Config\BaseRestExtensions.config">
+      <SubType>Designer</SubType>
+    </Content>
+    <None Include="Config\BaseRestExtensions.Release.config">
+      <DependentUpon>BaseRestExtensions.config</DependentUpon>
+    </None>
+    <None Include="Config\log4net.Release.config">
+      <DependentUpon>log4net.config</DependentUpon>
+    </None>
+    <None Include="Config\FileSystemProviders.Release.config">
+      <DependentUpon>FileSystemProviders.config</DependentUpon>
+    </None>
+    <None Include="Config\EmbeddedMedia.Release.config">
+      <DependentUpon>EmbeddedMedia.config</DependentUpon>
+    </None>
+    <None Include="Config\UrlRewriting.Release.config">
+      <DependentUpon>UrlRewriting.config</DependentUpon>
+    </None>
+    <None Include="Config\umbracoSettings.Release.config">
+      <DependentUpon>umbracoSettings.config</DependentUpon>
+      <SubType>Designer</SubType>
+    </None>
+    <None Include="Config\trees.Release.config">
+      <DependentUpon>trees.config</DependentUpon>
+    </None>
+    <None Include="Config\tinyMceConfig.Release.config">
+      <DependentUpon>tinyMceConfig.config</DependentUpon>
+      <SubType>Designer</SubType>
+    </None>
+    <None Include="Config\scripting.Release.config">
+      <DependentUpon>scripting.config</DependentUpon>
+    </None>
+    <None Include="Config\metablogConfig.Release.config">
+      <DependentUpon>metablogConfig.config</DependentUpon>
+    </None>
+    <None Include="Config\ExamineSettings.Release.config">
+      <DependentUpon>ExamineSettings.config</DependentUpon>
+    </None>
+    <None Include="Config\feedProxy.Release.config">
+      <DependentUpon>feedProxy.config</DependentUpon>
+    </None>
+    <None Include="Config\ExamineIndex.Release.config">
+      <DependentUpon>ExamineIndex.config</DependentUpon>
+      <SubType>Designer</SubType>
+    </None>
+    <None Include="Config\Dashboard.Release.config">
+      <DependentUpon>Dashboard.config</DependentUpon>
+      <SubType>Designer</SubType>
+    </None>
+    <Content Include="MacroScripts\Web.config">
+      <SubType>Designer</SubType>
+    </Content>
+    <None Include="packages.config">
+      <SubType>Designer</SubType>
+    </None>
+    <Content Include="Properties\Settings.settings">
+      <Generator>SettingsSingleFileGenerator</Generator>
+      <LastGenOutput>Settings.Designer.cs</LastGenOutput>
+    </Content>
+    <None Include="Umbraco\Config\Create\UI.Release.xml">
+      <DependentUpon>UI.xml</DependentUpon>
+    </None>
+    <Content Include="Global.asax" />
+    <Content Include="Install\Steps\RenderingEngine.ascx" />
+    <Content Include="Umbraco\Config\Lang\en_us.xml" />
+    <Content Include="Umbraco\Config\Lang\he.xml" />
+    <Content Include="Umbraco\Config\Lang\ja.xml" />
+    <Content Include="Umbraco\Config\Lang\pl.xml" />
+    <Content Include="Umbraco\Config\Lang\pt.xml" />
+    <Content Include="Umbraco\Config\Lang\ru.xml" />
+    <Content Include="Umbraco\Config\Lang\zh.xml" />
+    <Content Include="Umbraco\Controls\Tree\CustomTreeService.asmx" />
+    <Content Include="Umbraco\Create\PartialViewMacro.ascx" />
+    <Content Include="Umbraco\Dashboard\ExamineManagement.ascx" />
+    <Content Include="Umbraco\Developer\RelationTypes\EditRelationType.aspx" />
+    <Content Include="Umbraco\Developer\RelationTypes\Images\Bidirectional.png" />
+    <Content Include="Umbraco\Developer\RelationTypes\Images\ParentToChild.png" />
+    <Content Include="Umbraco\Developer\RelationTypes\Images\Refresh.gif" />
+    <Content Include="Umbraco\Developer\RelationTypes\NewRelationType.aspx" />
+    <Content Include="Umbraco\Developer\RelationTypes\RelationTypesWebService.asmx" />
+    <Content Include="Umbraco\Developer\RelationTypes\TreeMenu\ActionDeleteRelationType.js" />
+    <Content Include="Umbraco\Developer\RelationTypes\TreeMenu\ActionNewRelationType.js" />
+    <Content Include="Umbraco\Dialogs\AssignDomain2.aspx" />
+    <Content Include="Umbraco\Dialogs\ChangeDocType.aspx">
+      <SubType>ASPXCodeBehind</SubType>
+    </Content>
+    <Content Include="Umbraco\Dialogs\EditMacro.aspx" />
+    <Content Include="Umbraco\Images\delete.gif" />
+    <Content Include="Umbraco\Images\delete.png" />
+    <Content Include="Umbraco\Images\download.png" />
+    <Content Include="Umbraco\Images\Editor\doc.gif" />
+    <Content Include="Umbraco\Images\Editor\documentType.gif" />
+    <Content Include="Umbraco\Images\Editor\upload.png" />
+    <Content Include="Umbraco\Images\information.png" />
+    <Content Include="Umbraco\Images\listItemOrange.gif" />
+    <Content Include="Umbraco\Images\pencil.png" />
+    <Content Include="Umbraco\Images\Thumbnails\mediaFile.png" />
+    <Content Include="Umbraco\Images\Thumbnails\mediaPhoto.png" />
+    <Content Include="Umbraco\Images\thumbs_lrg.png" />
+    <Content Include="Umbraco\Images\thumbs_med.png" />
+    <Content Include="Umbraco\Images\thumbs_smll.png" />
+    <Content Include="Umbraco\Images\Umbraco\settingView.gif" />
+    <Content Include="Umbraco\Settings\Views\EditView.aspx" />
+    <Content Include="Umbraco_Client\Application\Extensions.js" />
+    <Content Include="Umbraco_Client\Application\JQuery\jquery.unobtrusive-ajax.min.js" />
+    <Content Include="Umbraco_Client\Application\JQuery\jquery.validate.min.js" />
+    <Content Include="Umbraco_Client\Application\JQuery\jquery.validate.unobtrusive.min.js" />
+    <Content Include="Umbraco_Client\CodeMirror\Js\Lib\codemirror.css" />
+    <Content Include="Umbraco_Client\CodeMirror\Js\Lib\codemirror.js" />
+    <Content Include="Umbraco_Client\CodeMirror\Js\Lib\Util\closetag.js" />
+    <Content Include="Umbraco_Client\CodeMirror\Js\Lib\Util\dialog.css" />
+    <Content Include="Umbraco_Client\CodeMirror\Js\Lib\Util\dialog.js" />
+    <Content Include="Umbraco_Client\CodeMirror\Js\Lib\Util\foldcode.js" />
+    <Content Include="Umbraco_Client\CodeMirror\Js\Lib\Util\formatting.js" />
+    <Content Include="Umbraco_Client\CodeMirror\Js\Lib\Util\javascript-hint.js" />
+    <Content Include="Umbraco_Client\CodeMirror\Js\Lib\Util\loadmode.js" />
+    <Content Include="Umbraco_Client\CodeMirror\Js\Lib\Util\match-highlighter.js" />
+    <Content Include="Umbraco_Client\CodeMirror\Js\Lib\Util\multiplex.js" />
+    <Content Include="Umbraco_Client\CodeMirror\Js\Lib\Util\overlay.js" />
+    <Content Include="Umbraco_Client\CodeMirror\Js\Lib\Util\pig-hint.js" />
+    <Content Include="Umbraco_Client\CodeMirror\Js\Lib\Util\razor-hint.js" />
+    <Content Include="Umbraco_Client\CodeMirror\Js\Lib\Util\razor-hints.js" />
+    <Content Include="Umbraco_Client\CodeMirror\Js\Lib\Util\runmode-standalone.js" />
+    <Content Include="Umbraco_Client\CodeMirror\Js\Lib\Util\runmode.js" />
+    <Content Include="Umbraco_Client\CodeMirror\Js\Lib\Util\search.js" />
+    <Content Include="Umbraco_Client\CodeMirror\Js\Lib\Util\searchcursor.js" />
+    <Content Include="Umbraco_Client\CodeMirror\Js\Lib\Util\simple-hint.css" />
+    <Content Include="Umbraco_Client\CodeMirror\Js\Lib\Util\simple-hint-customized.js" />
+    <Content Include="Umbraco_Client\CodeMirror\Js\Lib\Util\simple-hint.js" />
+    <Content Include="Umbraco_Client\CodeMirror\Js\Lib\Util\xml-hint.js" />
+    <Content Include="Umbraco_Client\CodeMirror\Js\Mode\Clike\clike.js" />
+    <Content Include="Umbraco_Client\CodeMirror\Js\Mode\Clike\index.html" />
+    <Content Include="Umbraco_Client\CodeMirror\Js\Mode\Clike\scala.html" />
+    <Content Include="Umbraco_Client\CodeMirror\Js\Mode\Clojure\clojure.js" />
+    <Content Include="Umbraco_Client\CodeMirror\Js\Mode\Clojure\index.html" />
+    <Content Include="Umbraco_Client\CodeMirror\Js\Mode\Coffeescript\coffeescript.js" />
+    <Content Include="Umbraco_Client\CodeMirror\Js\Mode\Coffeescript\index.html" />
+    <Content Include="Umbraco_Client\CodeMirror\Js\Mode\Commonlisp\commonlisp.js" />
+    <Content Include="Umbraco_Client\CodeMirror\Js\Mode\Commonlisp\index.html" />
+    <Content Include="Umbraco_Client\CodeMirror\Js\Mode\Css\css.js" />
+    <Content Include="Umbraco_Client\CodeMirror\Js\Mode\Css\index.html" />
+    <Content Include="Umbraco_Client\CodeMirror\Js\Mode\Css\test.js" />
+    <Content Include="Umbraco_Client\CodeMirror\Js\Mode\Diff\diff.js" />
+    <Content Include="Umbraco_Client\CodeMirror\Js\Mode\Diff\index.html" />
+    <Content Include="Umbraco_Client\CodeMirror\Js\Mode\Ecl\ecl.js" />
+    <Content Include="Umbraco_Client\CodeMirror\Js\Mode\Ecl\index.html" />
+    <Content Include="Umbraco_Client\CodeMirror\Js\Mode\Erlang\erlang.js" />
+    <Content Include="Umbraco_Client\CodeMirror\Js\Mode\Erlang\index.html" />
+    <Content Include="Umbraco_Client\CodeMirror\Js\Mode\Gfm\gfm.js" />
+    <Content Include="Umbraco_Client\CodeMirror\Js\Mode\Gfm\index.html" />
+    <Content Include="Umbraco_Client\CodeMirror\Js\Mode\Go\go.js" />
+    <Content Include="Umbraco_Client\CodeMirror\Js\Mode\Go\index.html" />
+    <Content Include="Umbraco_Client\CodeMirror\Js\Mode\Groovy\groovy.js" />
+    <Content Include="Umbraco_Client\CodeMirror\Js\Mode\Groovy\index.html" />
+    <Content Include="Umbraco_Client\CodeMirror\Js\Mode\Haskell\haskell.js" />
+    <Content Include="Umbraco_Client\CodeMirror\Js\Mode\Haskell\index.html" />
+    <Content Include="Umbraco_Client\CodeMirror\Js\Mode\Haxe\haxe.js" />
+    <Content Include="Umbraco_Client\CodeMirror\Js\Mode\Haxe\index.html" />
+    <Content Include="Umbraco_Client\CodeMirror\Js\Mode\Htmlembedded\htmlembedded.js" />
+    <Content Include="Umbraco_Client\CodeMirror\Js\Mode\Htmlembedded\index.html" />
+    <Content Include="Umbraco_Client\CodeMirror\Js\Mode\Htmlmixed\htmlmixed.js" />
+    <Content Include="Umbraco_Client\CodeMirror\Js\Mode\Htmlmixed\index.html" />
+    <Content Include="Umbraco_Client\CodeMirror\Js\Mode\Javascript\index.html" />
+    <Content Include="Umbraco_Client\CodeMirror\Js\Mode\Javascript\javascript.js" />
+    <Content Include="Umbraco_Client\CodeMirror\Js\Mode\Jinja2\index.html" />
+    <Content Include="Umbraco_Client\CodeMirror\Js\Mode\Jinja2\jinja2.js" />
+    <Content Include="Umbraco_Client\CodeMirror\Js\Mode\Less\index.html" />
+    <Content Include="Umbraco_Client\CodeMirror\Js\Mode\Less\less.js" />
+    <Content Include="Umbraco_Client\CodeMirror\Js\Mode\Lua\index.html" />
+    <Content Include="Umbraco_Client\CodeMirror\Js\Mode\Lua\lua.js" />
+    <Content Include="Umbraco_Client\CodeMirror\Js\Mode\Markdown\index.html" />
+    <Content Include="Umbraco_Client\CodeMirror\Js\Mode\Markdown\markdown.js" />
+    <Content Include="Umbraco_Client\CodeMirror\Js\Mode\Markdown\test.js" />
+    <Content Include="Umbraco_Client\CodeMirror\Js\Mode\Mysql\index.html" />
+    <Content Include="Umbraco_Client\CodeMirror\Js\Mode\Mysql\mysql.js" />
+    <Content Include="Umbraco_Client\CodeMirror\Js\Mode\Ntriples\index.html" />
+    <Content Include="Umbraco_Client\CodeMirror\Js\Mode\Ntriples\ntriples.js" />
+    <Content Include="Umbraco_Client\CodeMirror\Js\Mode\Ocaml\index.html" />
+    <Content Include="Umbraco_Client\CodeMirror\Js\Mode\Ocaml\ocaml.js" />
+    <Content Include="Umbraco_Client\CodeMirror\Js\Mode\Pascal\index.html" />
+    <Content Include="Umbraco_Client\CodeMirror\Js\Mode\Pascal\pascal.js" />
+    <Content Include="Umbraco_Client\CodeMirror\Js\Mode\Perl\index.html" />
+    <Content Include="Umbraco_Client\CodeMirror\Js\Mode\Perl\perl.js" />
+    <Content Include="Umbraco_Client\CodeMirror\Js\Mode\Php\index.html" />
+    <Content Include="Umbraco_Client\CodeMirror\Js\Mode\Php\php.js" />
+    <Content Include="Umbraco_Client\CodeMirror\Js\Mode\Pig\index.html" />
+    <Content Include="Umbraco_Client\CodeMirror\Js\Mode\Pig\pig.js" />
+    <Content Include="Umbraco_Client\CodeMirror\Js\Mode\Plsql\index.html" />
+    <Content Include="Umbraco_Client\CodeMirror\Js\Mode\Plsql\plsql.js" />
+    <Content Include="Umbraco_Client\CodeMirror\Js\Mode\Properties\index.html" />
+    <Content Include="Umbraco_Client\CodeMirror\Js\Mode\Properties\properties.js" />
+    <Content Include="Umbraco_Client\CodeMirror\Js\Mode\Python\index.html" />
+    <Content Include="Umbraco_Client\CodeMirror\Js\Mode\Python\LICENSE.txt" />
+    <Content Include="Umbraco_Client\CodeMirror\Js\Mode\Python\python.js" />
+    <Content Include="Umbraco_Client\CodeMirror\Js\Mode\Razor\index.html" />
+    <Content Include="Umbraco_Client\CodeMirror\Js\Mode\Razor\razor.js" />
+    <Content Include="Umbraco_Client\CodeMirror\Js\Mode\Rpm\Changes\changes.js" />
+    <Content Include="Umbraco_Client\CodeMirror\Js\Mode\Rpm\Changes\index.html" />
+    <Content Include="Umbraco_Client\CodeMirror\Js\Mode\Rpm\Spec\index.html" />
+    <Content Include="Umbraco_Client\CodeMirror\Js\Mode\Rpm\Spec\spec.css" />
+    <Content Include="Umbraco_Client\CodeMirror\Js\Mode\Rpm\Spec\spec.js" />
+    <Content Include="Umbraco_Client\CodeMirror\Js\Mode\Rst\index.html" />
+    <Content Include="Umbraco_Client\CodeMirror\Js\Mode\Rst\rst.js" />
+    <Content Include="Umbraco_Client\CodeMirror\Js\Mode\Ruby\index.html" />
+    <Content Include="Umbraco_Client\CodeMirror\Js\Mode\Ruby\ruby.js" />
+    <Content Include="Umbraco_Client\CodeMirror\Js\Mode\Rust\index.html" />
+    <Content Include="Umbraco_Client\CodeMirror\Js\Mode\Rust\rust.js" />
+    <Content Include="Umbraco_Client\CodeMirror\Js\Mode\R\index.html" />
+    <Content Include="Umbraco_Client\CodeMirror\Js\Mode\R\r.js" />
+    <Content Include="Umbraco_Client\CodeMirror\Js\Mode\Scheme\index.html" />
+    <Content Include="Umbraco_Client\CodeMirror\Js\Mode\Scheme\scheme.js" />
+    <Content Include="Umbraco_Client\CodeMirror\Js\Mode\Shell\index.html" />
+    <Content Include="Umbraco_Client\CodeMirror\Js\Mode\Shell\shell.js" />
+    <Content Include="Umbraco_Client\CodeMirror\Js\Mode\Sieve\index.html" />
+    <Content Include="Umbraco_Client\CodeMirror\Js\Mode\Sieve\sieve.js" />
+    <Content Include="Umbraco_Client\CodeMirror\Js\Mode\Smalltalk\index.html" />
+    <Content Include="Umbraco_Client\CodeMirror\Js\Mode\Smalltalk\smalltalk.js" />
+    <Content Include="Umbraco_Client\CodeMirror\Js\Mode\Smarty\index.html" />
+    <Content Include="Umbraco_Client\CodeMirror\Js\Mode\Smarty\smarty.js" />
+    <Content Include="Umbraco_Client\CodeMirror\Js\Mode\Sparql\index.html" />
+    <Content Include="Umbraco_Client\CodeMirror\Js\Mode\Sparql\sparql.js" />
+    <Content Include="Umbraco_Client\CodeMirror\Js\Mode\Stex\index.html" />
+    <Content Include="Umbraco_Client\CodeMirror\Js\Mode\Stex\stex.js" />
+    <Content Include="Umbraco_Client\CodeMirror\Js\Mode\Stex\test.html" />
+    <Content Include="Umbraco_Client\CodeMirror\Js\Mode\Stex\test.js" />
+    <Content Include="Umbraco_Client\CodeMirror\Js\Mode\Tiddlywiki\index.html" />
+    <Content Include="Umbraco_Client\CodeMirror\Js\Mode\Tiddlywiki\tiddlywiki.css" />
+    <Content Include="Umbraco_Client\CodeMirror\Js\Mode\Tiddlywiki\tiddlywiki.js" />
+    <Content Include="Umbraco_Client\CodeMirror\Js\Mode\Tiki\index.html" />
+    <Content Include="Umbraco_Client\CodeMirror\Js\Mode\Tiki\tiki.css" />
+    <Content Include="Umbraco_Client\CodeMirror\Js\Mode\Tiki\tiki.js" />
+    <Content Include="Umbraco_Client\CodeMirror\Js\Mode\Vbscript\index.html" />
+    <Content Include="Umbraco_Client\CodeMirror\Js\Mode\Vbscript\vbscript.js" />
+    <Content Include="Umbraco_Client\CodeMirror\Js\Mode\Vb\index.html" />
+    <Content Include="Umbraco_Client\CodeMirror\Js\Mode\Vb\LICENSE.txt" />
+    <Content Include="Umbraco_Client\CodeMirror\Js\Mode\Vb\vb.js" />
+    <Content Include="Umbraco_Client\CodeMirror\Js\Mode\Velocity\index.html" />
+    <Content Include="Umbraco_Client\CodeMirror\Js\Mode\Velocity\velocity.js" />
+    <Content Include="Umbraco_Client\CodeMirror\Js\Mode\Verilog\index.html" />
+    <Content Include="Umbraco_Client\CodeMirror\Js\Mode\Verilog\verilog.js" />
+    <Content Include="Umbraco_Client\CodeMirror\Js\Mode\Xml\index.html" />
+    <Content Include="Umbraco_Client\CodeMirror\Js\Mode\Xml\xml.js" />
+    <Content Include="Umbraco_Client\CodeMirror\Js\Mode\Xquery\index.html" />
+    <Content Include="Umbraco_Client\CodeMirror\Js\Mode\Xquery\xquery.js" />
+    <Content Include="Umbraco_Client\CodeMirror\Js\Mode\Yaml\index.html" />
+    <Content Include="Umbraco_Client\CodeMirror\Js\Mode\Yaml\yaml.js" />
+    <Content Include="Umbraco_Client\CodeMirror\Js\Theme\ambiance.css" />
+    <Content Include="Umbraco_Client\CodeMirror\Js\Theme\blackboard.css" />
+    <Content Include="Umbraco_Client\CodeMirror\Js\Theme\cobalt.css" />
+    <Content Include="Umbraco_Client\CodeMirror\Js\Theme\eclipse.css" />
+    <Content Include="Umbraco_Client\CodeMirror\Js\Theme\elegant.css" />
+    <Content Include="Umbraco_Client\CodeMirror\Js\Theme\erlang-dark.css" />
+    <Content Include="Umbraco_Client\CodeMirror\Js\Theme\lesser-dark.css" />
+    <Content Include="Umbraco_Client\CodeMirror\Js\Theme\monokai.css" />
+    <Content Include="Umbraco_Client\CodeMirror\Js\Theme\neat.css" />
+    <Content Include="Umbraco_Client\CodeMirror\Js\Theme\night.css" />
+    <Content Include="Umbraco_Client\CodeMirror\Js\Theme\rubyblue.css" />
+    <Content Include="Umbraco_Client\CodeMirror\Js\Theme\vibrant-ink.css" />
+    <Content Include="Umbraco_Client\CodeMirror\Js\Theme\xq-dark.css" />
+    <Content Include="Umbraco_Client\ContextMenu\Css\jquery.contextMenu.css" />
+    <Content Include="Umbraco_Client\ContextMenu\Js\jquery.contextMenu.js" />
+    <Content Include="Umbraco_Client\Dashboards\ExamineManagement.css" />
+    <Content Include="Umbraco_Client\Dashboards\ExamineManagement.js" />
+    <Content Include="Umbraco_Client\Dashboards\ExamineManagementIco.png" />
+    <Content Include="Umbraco_Client\Dialogs\SortDialog.css" />
+    <Content Include="Umbraco_client\Dialogs\SortDialog.js" />
+    <Content Include="Umbraco_Client\Dialogs\AssignDomain2.js" />
+    <Content Include="Umbraco_Client\Dialogs\AssignDomain2.css" />
+    <Content Include="Umbraco_Client\Dialogs\CreateDialog.css" />
+    <Content Include="Umbraco_Client\Dialogs\EditMacro.css" />
+    <Content Include="Umbraco_Client\Dialogs\EditMacro.js" />
+    <Content Include="Umbraco_Client\Dialogs\PublishDialog.css" />
+    <Content Include="Umbraco_Client\Dialogs\PublishDialog.js" />
+    <Content Include="Umbraco_Client\Dialogs\UmbracoField.js" />
+    <Content Include="Umbraco_Client\Editors\EditMacroScripts.js" />
+    <Content Include="Umbraco_Client\Editors\EditXslt.css" />
+    <Content Include="Umbraco_Client\Editors\EditXslt.js" />
+    <Content Include="Umbraco_Client\Editors\EditScript.js" />
+    <Content Include="Umbraco_Client\Editors\DirectoryBrowser.css" />
+    <Content Include="Umbraco_Client\Editors\EditMacro.css" />
+    <Content Include="Umbraco_Client\Editors\EditStyleSheet.js" />
+    <Content Include="Umbraco_Client\Editors\EditTemplate.js" />
+    <Content Include="Umbraco_Client\Editors\EditView.js" />
+    <Content Include="Umbraco_Client\FileUploader\Js\jquery.fileUploader.js" />
+    <Content Include="Umbraco_Client\FolderBrowser\Css\folderbrowser.css" />
+    <Content Include="Umbraco_Client\FolderBrowser\Js\folderbrowser.js" />
+    <Content Include="Umbraco_Client\Installer\Images\bg-blog-repeat.jpg" />
+    <Content Include="Umbraco_Client\Installer\Images\bg-normal-repeat.jpg" />
+    <Content Include="Umbraco_Client\Installer\Images\bg-personal-repeat.jpg" />
+    <Content Include="Umbraco_Client\Installer\Images\bg-simple-repeat.jpg" />
+    <Content Include="Umbraco_Client\Installer\Images\btn-back.png" />
+    <Content Include="Umbraco_Client\Installer\Images\btn-buisness-repeat.png" />
+    <Content Include="Umbraco_Client\Installer\Images\btn-confirm.png" />
+    <Content Include="Umbraco_Client\Installer\Images\pbar.gif" />
+    <Content Include="Umbraco_Client\Installer\Images\zoom-in.png" />
+    <Content Include="Umbraco_Client\Installer\Js\PackageInstaller.js" />
+    <Content Include="Umbraco_Client\Splitbutton\InsertMacroSplitButton.js" />
+    <Content Include="Umbraco_Client\Tablesorting\img\asc.gif" />
+    <Content Include="Umbraco_Client\Tablesorting\img\desc.gif" />
+    <Content Include="Umbraco_Client\Tablesorting\jquery.tablesorter.min.js" />
+    <Content Include="Umbraco_Client\Splitbutton\jquery.splitbutton.js" />
+    <Content Include="Umbraco_Client\Tablesorting\Img\asc.gif" />
+    <Content Include="Umbraco_Client\Tablesorting\Img\desc.gif" />
+    <Content Include="Umbraco_Client\Tags\Css\jquery.tagsinput.css" />
+    <Content Include="Umbraco_Client\Tags\Js\jquery.tagsinput.js" />
+    <Content Include="Umbraco_Client\Tags\Js\jquery.tagsinput.min.js">
+      <DependentUpon>jquery.tagsinput.js</DependentUpon>
+    </Content>
+    <Content Include="Umbraco_Client\Tinymce3\Langs\da.js" />
+    <Content Include="Umbraco_Client\Tinymce3\Langs\de.js" />
+    <Content Include="Umbraco_Client\Tinymce3\Langs\en.js" />
+    <Content Include="Umbraco_Client\Tinymce3\Langs\en_us.js" />
+    <Content Include="Umbraco_Client\Tinymce3\Langs\fi.js" />
+    <Content Include="Umbraco_Client\Tinymce3\Langs\fr.js" />
+    <Content Include="Umbraco_Client\Tinymce3\Langs\he.js" />
+    <Content Include="Umbraco_Client\Tinymce3\Langs\it.js" />
+    <Content Include="Umbraco_Client\Tinymce3\Langs\ja.js" />
+    <Content Include="Umbraco_Client\Tinymce3\Langs\nl.js" />
+    <Content Include="Umbraco_Client\Tinymce3\Langs\no.js" />
+    <Content Include="Umbraco_Client\Tinymce3\Langs\pl.js" />
+    <Content Include="Umbraco_Client\Tinymce3\Langs\pt.js" />
+    <Content Include="Umbraco_Client\Tinymce3\Langs\ru.js" />
+    <Content Include="Umbraco_Client\Tinymce3\Langs\sv.js" />
+    <Content Include="Umbraco_Client\Tinymce3\Langs\zh.js" />
+    <Content Include="Umbraco_Client\Tinymce3\license.txt" />
+    <Content Include="Umbraco_Client\Tinymce3\Plugins\Advhr\Css\advhr.css" />
+    <Content Include="Umbraco_Client\Tinymce3\Plugins\Advhr\editor_plugin.js" />
+    <Content Include="Umbraco_Client\Tinymce3\Plugins\Advhr\editor_plugin_src.js" />
+    <Content Include="Umbraco_Client\Tinymce3\Plugins\Advhr\Js\rule.js" />
+    <Content Include="Umbraco_Client\Tinymce3\Plugins\Advhr\Langs\da_dlg.js" />
+    <Content Include="Umbraco_Client\Tinymce3\Plugins\Advhr\Langs\de_dlg.js" />
+    <Content Include="Umbraco_Client\Tinymce3\Plugins\Advhr\Langs\en_dlg.js" />
+    <Content Include="Umbraco_Client\Tinymce3\Plugins\Advhr\Langs\en_us_dlg.js" />
+    <Content Include="Umbraco_Client\Tinymce3\Plugins\Advhr\Langs\fi_dlg.js" />
+    <Content Include="Umbraco_Client\Tinymce3\Plugins\Advhr\Langs\fr_dlg.js" />
+    <Content Include="Umbraco_Client\Tinymce3\Plugins\Advhr\Langs\he_dlg.js" />
+    <Content Include="Umbraco_Client\Tinymce3\Plugins\Advhr\Langs\it_dlg.js" />
+    <Content Include="Umbraco_Client\Tinymce3\Plugins\Advhr\Langs\ja_dlg.js" />
+    <Content Include="Umbraco_Client\Tinymce3\Plugins\Advhr\Langs\nl_dlg.js" />
+    <Content Include="Umbraco_Client\Tinymce3\Plugins\Advhr\Langs\no_dlg.js" />
+    <Content Include="Umbraco_Client\Tinymce3\Plugins\Advhr\Langs\pl_dlg.js" />
+    <Content Include="Umbraco_Client\Tinymce3\Plugins\Advhr\Langs\pt_dlg.js" />
+    <Content Include="Umbraco_Client\Tinymce3\Plugins\Advhr\Langs\ru_dlg.js" />
+    <Content Include="Umbraco_Client\Tinymce3\Plugins\Advhr\Langs\sv_dlg.js" />
+    <Content Include="Umbraco_Client\Tinymce3\Plugins\Advhr\Langs\zh_dlg.js" />
+    <Content Include="Umbraco_Client\Tinymce3\Plugins\Advhr\rule.htm" />
+    <Content Include="Umbraco_Client\Tinymce3\Plugins\Advimage\Css\advimage.css" />
+    <Content Include="Umbraco_Client\Tinymce3\Plugins\Advimage\editor_plugin.js" />
+    <Content Include="Umbraco_Client\Tinymce3\Plugins\Advimage\editor_plugin_src.js" />
+    <Content Include="Umbraco_Client\Tinymce3\Plugins\Advimage\image.htm" />
+    <Content Include="Umbraco_Client\Tinymce3\Plugins\Advimage\Img\sample.gif" />
+    <Content Include="Umbraco_Client\Tinymce3\Plugins\Advimage\Js\image.js" />
+    <Content Include="Umbraco_Client\Tinymce3\Plugins\Advimage\Langs\da_dlg.js" />
+    <Content Include="Umbraco_Client\Tinymce3\Plugins\Advimage\Langs\de_dlg.js" />
+    <Content Include="Umbraco_Client\Tinymce3\Plugins\Advimage\Langs\en_dlg.js" />
+    <Content Include="Umbraco_Client\Tinymce3\Plugins\Advimage\Langs\en_us_dlg.js" />
+    <Content Include="Umbraco_Client\Tinymce3\Plugins\Advimage\Langs\fi_dlg.js" />
+    <Content Include="Umbraco_Client\Tinymce3\Plugins\Advimage\Langs\fr_dlg.js" />
+    <Content Include="Umbraco_Client\Tinymce3\Plugins\Advimage\Langs\he_dlg.js" />
+    <Content Include="Umbraco_Client\Tinymce3\Plugins\Advimage\Langs\it_dlg.js" />
+    <Content Include="Umbraco_Client\Tinymce3\Plugins\Advimage\Langs\ja_dlg.js" />
+    <Content Include="Umbraco_Client\Tinymce3\Plugins\Advimage\Langs\nl_dlg.js" />
+    <Content Include="Umbraco_Client\Tinymce3\Plugins\Advimage\Langs\no_dlg.js" />
+    <Content Include="Umbraco_Client\Tinymce3\Plugins\Advimage\Langs\pl_dlg.js" />
+    <Content Include="Umbraco_Client\Tinymce3\Plugins\Advimage\Langs\pt_dlg.js" />
+    <Content Include="Umbraco_Client\Tinymce3\Plugins\Advimage\Langs\ru_dlg.js" />
+    <Content Include="Umbraco_Client\Tinymce3\Plugins\Advimage\Langs\sv_dlg.js" />
+    <Content Include="Umbraco_Client\Tinymce3\Plugins\Advimage\Langs\zh_dlg.js" />
+    <Content Include="Umbraco_Client\Tinymce3\Plugins\Advlink\Css\advlink.css" />
+    <Content Include="Umbraco_Client\Tinymce3\Plugins\Advlink\editor_plugin.js" />
+    <Content Include="Umbraco_Client\Tinymce3\Plugins\Advlink\editor_plugin_src.js" />
+    <Content Include="Umbraco_Client\Tinymce3\Plugins\Advlink\Js\advlink.js" />
+    <Content Include="Umbraco_Client\Tinymce3\Plugins\Advlink\Langs\da_dlg.js" />
+    <Content Include="Umbraco_Client\Tinymce3\Plugins\Advlink\Langs\de_dlg.js" />
+    <Content Include="Umbraco_Client\Tinymce3\Plugins\Advlink\Langs\en_dlg.js" />
+    <Content Include="Umbraco_Client\Tinymce3\Plugins\Advlink\Langs\en_us_dlg.js" />
+    <Content Include="Umbraco_Client\Tinymce3\Plugins\Advlink\Langs\fi_dlg.js" />
+    <Content Include="Umbraco_Client\Tinymce3\Plugins\Advlink\Langs\fr_dlg.js" />
+    <Content Include="Umbraco_Client\Tinymce3\Plugins\Advlink\Langs\he_dlg.js" />
+    <Content Include="Umbraco_Client\Tinymce3\Plugins\Advlink\Langs\it_dlg.js" />
+    <Content Include="Umbraco_Client\Tinymce3\Plugins\Advlink\Langs\ja_dlg.js" />
+    <Content Include="Umbraco_Client\Tinymce3\Plugins\Advlink\Langs\nl_dlg.js" />
+    <Content Include="Umbraco_Client\Tinymce3\Plugins\Advlink\Langs\no_dlg.js" />
+    <Content Include="Umbraco_Client\Tinymce3\Plugins\Advlink\Langs\pl_dlg.js" />
+    <Content Include="Umbraco_Client\Tinymce3\Plugins\Advlink\Langs\pt_dlg.js" />
+    <Content Include="Umbraco_Client\Tinymce3\Plugins\Advlink\Langs\ru_dlg.js" />
+    <Content Include="Umbraco_Client\Tinymce3\Plugins\Advlink\Langs\sv_dlg.js" />
+    <Content Include="Umbraco_Client\Tinymce3\Plugins\Advlink\Langs\zh_dlg.js" />
+    <Content Include="Umbraco_Client\Tinymce3\Plugins\Advlink\link.htm" />
+    <Content Include="Umbraco_Client\Tinymce3\Plugins\Advlist\editor_plugin.js" />
+    <Content Include="Umbraco_Client\Tinymce3\Plugins\Advlist\editor_plugin_src.js" />
+    <Content Include="Umbraco_Client\Tinymce3\Plugins\Autolink\editor_plugin.js" />
+    <Content Include="Umbraco_Client\Tinymce3\Plugins\Autolink\editor_plugin_src.js" />
+    <Content Include="Umbraco_Client\Tinymce3\Plugins\Autoresize\editor_plugin.js" />
+    <Content Include="Umbraco_Client\Tinymce3\Plugins\Autoresize\editor_plugin_src.js" />
+    <Content Include="Umbraco_Client\Tinymce3\Plugins\Autosave\editor_plugin.js" />
+    <Content Include="Umbraco_Client\Tinymce3\Plugins\Autosave\editor_plugin_src.js" />
+    <Content Include="Umbraco_Client\Tinymce3\Plugins\Autosave\Langs\en.js" />
+    <Content Include="Umbraco_Client\Tinymce3\Plugins\Autosave\Langs\en_us.js" />
+    <Content Include="Umbraco_Client\Tinymce3\Plugins\Bbcode\editor_plugin.js" />
+    <Content Include="Umbraco_Client\Tinymce3\Plugins\Bbcode\editor_plugin_src.js" />
+    <Content Include="Umbraco_Client\Tinymce3\Plugins\Contextmenu\editor_plugin.js" />
+    <Content Include="Umbraco_Client\Tinymce3\Plugins\Contextmenu\editor_plugin_src.js" />
+    <Content Include="Umbraco_Client\Tinymce3\Plugins\Directionality\editor_plugin.js" />
+    <Content Include="Umbraco_Client\Tinymce3\Plugins\Directionality\editor_plugin_src.js" />
+    <Content Include="Umbraco_Client\Tinymce3\Plugins\Emotions\editor_plugin.js" />
+    <Content Include="Umbraco_Client\Tinymce3\Plugins\Emotions\editor_plugin_src.js" />
+    <Content Include="Umbraco_Client\Tinymce3\Plugins\Emotions\emotions.htm" />
+    <Content Include="Umbraco_Client\Tinymce3\Plugins\Emotions\Img\smiley-cool.gif" />
+    <Content Include="Umbraco_Client\Tinymce3\Plugins\Emotions\Img\smiley-cry.gif" />
+    <Content Include="Umbraco_Client\Tinymce3\Plugins\Emotions\Img\smiley-embarassed.gif" />
+    <Content Include="Umbraco_Client\Tinymce3\Plugins\Emotions\Img\smiley-foot-in-mouth.gif" />
+    <Content Include="Umbraco_Client\Tinymce3\Plugins\Emotions\Img\smiley-frown.gif" />
+    <Content Include="Umbraco_Client\Tinymce3\Plugins\Emotions\Img\smiley-innocent.gif" />
+    <Content Include="Umbraco_Client\Tinymce3\Plugins\Emotions\Img\smiley-kiss.gif" />
+    <Content Include="Umbraco_Client\Tinymce3\Plugins\Emotions\Img\smiley-laughing.gif" />
+    <Content Include="Umbraco_Client\Tinymce3\Plugins\Emotions\Img\smiley-money-mouth.gif" />
+    <Content Include="Umbraco_Client\Tinymce3\Plugins\Emotions\Img\smiley-sealed.gif" />
+    <Content Include="Umbraco_Client\Tinymce3\Plugins\Emotions\Img\smiley-smile.gif" />
+    <Content Include="Umbraco_Client\Tinymce3\Plugins\Emotions\Img\smiley-surprised.gif" />
+    <Content Include="Umbraco_Client\Tinymce3\Plugins\Emotions\Img\smiley-tongue-out.gif" />
+    <Content Include="Umbraco_Client\Tinymce3\Plugins\Emotions\Img\smiley-undecided.gif" />
+    <Content Include="Umbraco_Client\Tinymce3\Plugins\Emotions\Img\smiley-wink.gif" />
+    <Content Include="Umbraco_Client\Tinymce3\Plugins\Emotions\Img\smiley-yell.gif" />
+    <Content Include="Umbraco_Client\Tinymce3\Plugins\Emotions\Js\emotions.js" />
+    <Content Include="Umbraco_Client\Tinymce3\Plugins\Emotions\Langs\da_dlg.js" />
+    <Content Include="Umbraco_Client\Tinymce3\Plugins\Emotions\Langs\de_dlg.js" />
+    <Content Include="Umbraco_Client\Tinymce3\Plugins\Emotions\Langs\en_dlg.js" />
+    <Content Include="Umbraco_Client\Tinymce3\Plugins\Emotions\Langs\en_us_dlg.js" />
+    <Content Include="Umbraco_Client\Tinymce3\Plugins\Emotions\Langs\fi_dlg.js" />
+    <Content Include="Umbraco_Client\Tinymce3\Plugins\Emotions\Langs\fr_dlg.js" />
+    <Content Include="Umbraco_Client\Tinymce3\Plugins\Emotions\Langs\he_dlg.js" />
+    <Content Include="Umbraco_Client\Tinymce3\Plugins\Emotions\Langs\it_dlg.js" />
+    <Content Include="Umbraco_Client\Tinymce3\Plugins\Emotions\Langs\ja_dlg.js" />
+    <Content Include="Umbraco_Client\Tinymce3\Plugins\Emotions\Langs\nl_dlg.js" />
+    <Content Include="Umbraco_Client\Tinymce3\Plugins\Emotions\Langs\no_dlg.js" />
+    <Content Include="Umbraco_Client\Tinymce3\Plugins\Emotions\Langs\pl_dlg.js" />
+    <Content Include="Umbraco_Client\Tinymce3\Plugins\Emotions\Langs\pt_dlg.js" />
+    <Content Include="Umbraco_Client\Tinymce3\Plugins\Emotions\Langs\ru_dlg.js" />
+    <Content Include="Umbraco_Client\Tinymce3\Plugins\Emotions\Langs\sv_dlg.js" />
+    <Content Include="Umbraco_Client\Tinymce3\Plugins\Emotions\Langs\zh_dlg.js" />
+    <Content Include="Umbraco_Client\Tinymce3\Plugins\Example\dialog.htm" />
+    <Content Include="Umbraco_Client\Tinymce3\Plugins\Example\editor_plugin.js" />
+    <Content Include="Umbraco_Client\Tinymce3\Plugins\Example\editor_plugin_src.js" />
+    <Content Include="Umbraco_Client\Tinymce3\Plugins\Example\Img\example.gif" />
+    <Content Include="Umbraco_Client\Tinymce3\Plugins\Example\Js\dialog.js" />
+    <Content Include="Umbraco_Client\Tinymce3\Plugins\Example\Langs\en.js" />
+    <Content Include="Umbraco_Client\Tinymce3\Plugins\Example\Langs\en_dlg.js" />
+    <Content Include="Umbraco_Client\tinymce3\plugins\example_dependency\editor_plugin.js" />
+    <Content Include="Umbraco_Client\tinymce3\plugins\example_dependency\editor_plugin_src.js" />
+    <Content Include="Umbraco_Client\Tinymce3\Plugins\Fullpage\Css\fullpage.css" />
+    <Content Include="Umbraco_Client\Tinymce3\Plugins\Fullpage\editor_plugin.js" />
+    <Content Include="Umbraco_Client\Tinymce3\Plugins\Fullpage\editor_plugin_src.js" />
+    <Content Include="Umbraco_Client\Tinymce3\Plugins\Fullpage\fullpage.htm" />
+    <Content Include="Umbraco_Client\Tinymce3\Plugins\Fullpage\Js\fullpage.js" />
+    <Content Include="Umbraco_Client\Tinymce3\Plugins\Fullpage\Langs\da_dlg.js" />
+    <Content Include="Umbraco_Client\Tinymce3\Plugins\Fullpage\Langs\de_dlg.js" />
+    <Content Include="Umbraco_Client\Tinymce3\Plugins\Fullpage\Langs\en_dlg.js" />
+    <Content Include="Umbraco_Client\Tinymce3\Plugins\Fullpage\Langs\en_us_dlg.js" />
+    <Content Include="Umbraco_Client\Tinymce3\Plugins\Fullpage\Langs\fi_dlg.js" />
+    <Content Include="Umbraco_Client\Tinymce3\Plugins\Fullpage\Langs\fr_dlg.js" />
+    <Content Include="Umbraco_Client\Tinymce3\Plugins\Fullpage\Langs\he_dlg.js" />
+    <Content Include="Umbraco_Client\Tinymce3\Plugins\Fullpage\Langs\it_dlg.js" />
+    <Content Include="Umbraco_Client\Tinymce3\Plugins\Fullpage\Langs\ja_dlg.js" />
+    <Content Include="Umbraco_Client\Tinymce3\Plugins\Fullpage\Langs\nl_dlg.js" />
+    <Content Include="Umbraco_Client\Tinymce3\Plugins\Fullpage\Langs\no_dlg.js" />
+    <Content Include="Umbraco_Client\Tinymce3\Plugins\Fullpage\Langs\pl_dlg.js" />
+    <Content Include="Umbraco_Client\Tinymce3\Plugins\Fullpage\Langs\pt_dlg.js" />
+    <Content Include="Umbraco_Client\Tinymce3\Plugins\Fullpage\Langs\ru_dlg.js" />
+    <Content Include="Umbraco_Client\Tinymce3\Plugins\Fullpage\Langs\sv_dlg.js" />
+    <Content Include="Umbraco_Client\Tinymce3\Plugins\Fullpage\Langs\zh_dlg.js" />
+    <Content Include="Umbraco_Client\Tinymce3\Plugins\Fullscreen\editor_plugin.js" />
+    <Content Include="Umbraco_Client\Tinymce3\Plugins\Fullscreen\editor_plugin_src.js" />
+    <Content Include="Umbraco_Client\Tinymce3\Plugins\Fullscreen\fullscreen.htm" />
+    <Content Include="Umbraco_Client\Tinymce3\Plugins\Iespell\editor_plugin.js" />
+    <Content Include="Umbraco_Client\Tinymce3\Plugins\Iespell\editor_plugin_src.js" />
+    <Content Include="Umbraco_Client\Tinymce3\Plugins\Inlinepopups\editor_plugin.js" />
+    <Content Include="Umbraco_Client\Tinymce3\Plugins\Inlinepopups\editor_plugin_src.js" />
+    <Content Include="Umbraco_Client\Tinymce3\Plugins\Inlinepopups\Skins\Clearlooks2\Img\alert.gif" />
+    <Content Include="Umbraco_Client\Tinymce3\Plugins\Inlinepopups\Skins\Clearlooks2\Img\button.gif" />
+    <Content Include="Umbraco_Client\Tinymce3\Plugins\Inlinepopups\Skins\Clearlooks2\Img\buttons.gif" />
+    <Content Include="Umbraco_Client\Tinymce3\Plugins\Inlinepopups\Skins\Clearlooks2\Img\confirm.gif" />
+    <Content Include="Umbraco_Client\Tinymce3\Plugins\Inlinepopups\Skins\Clearlooks2\Img\corners.gif" />
+    <Content Include="Umbraco_Client\Tinymce3\Plugins\Inlinepopups\Skins\Clearlooks2\Img\horizontal.gif" />
+    <Content Include="Umbraco_Client\Tinymce3\Plugins\Inlinepopups\Skins\Clearlooks2\Img\vertical.gif" />
+    <Content Include="Umbraco_Client\Tinymce3\Plugins\Inlinepopups\Skins\Clearlooks2\window.css" />
+    <Content Include="Umbraco_Client\Tinymce3\Plugins\Inlinepopups\Skins\Umbraco\Img\alert.gif" />
+    <Content Include="Umbraco_Client\Tinymce3\Plugins\Inlinepopups\Skins\Umbraco\Img\button.gif" />
+    <Content Include="Umbraco_Client\Tinymce3\Plugins\Inlinepopups\Skins\Umbraco\Img\buttons.gif" />
+    <Content Include="Umbraco_Client\Tinymce3\Plugins\Inlinepopups\Skins\Umbraco\Img\close.png" />
+    <Content Include="Umbraco_Client\Tinymce3\Plugins\Inlinepopups\Skins\Umbraco\Img\confirm.gif" />
+    <Content Include="Umbraco_Client\Tinymce3\Plugins\Inlinepopups\Skins\Umbraco\Img\corners.gif" />
+    <Content Include="Umbraco_Client\Tinymce3\Plugins\Inlinepopups\Skins\Umbraco\Img\horizontal.gif" />
+    <Content Include="Umbraco_Client\Tinymce3\Plugins\Inlinepopups\Skins\Umbraco\Img\vertical.gif" />
+    <Content Include="Umbraco_Client\Tinymce3\Plugins\Inlinepopups\Skins\Umbraco\window.css" />
+    <Content Include="Umbraco_Client\Tinymce3\Plugins\Inlinepopups\template.htm" />
+    <Content Include="Umbraco_Client\Tinymce3\Plugins\Insertdatetime\editor_plugin.js" />
+    <Content Include="Umbraco_Client\Tinymce3\Plugins\Insertdatetime\editor_plugin_src.js" />
+    <Content Include="Umbraco_Client\Tinymce3\Plugins\Layer\editor_plugin.js" />
+    <Content Include="Umbraco_Client\Tinymce3\Plugins\Layer\editor_plugin_src.js" />
+    <Content Include="Umbraco_Client\Tinymce3\Plugins\Legacyoutput\editor_plugin.js" />
+    <Content Include="Umbraco_Client\Tinymce3\Plugins\Legacyoutput\editor_plugin_src.js" />
+    <Content Include="Umbraco_Client\Tinymce3\Plugins\Media\Langs\ru_dlg.js" />
+    <Content Include="Umbraco_Client\Tinymce3\Plugins\Lists\editor_plugin.js" />
+    <Content Include="Umbraco_Client\Tinymce3\Plugins\Lists\editor_plugin_src.js" />
+    <Content Include="Umbraco_Client\Tinymce3\Plugins\Media\Css\media.css" />
+    <Content Include="Umbraco_Client\Tinymce3\Plugins\Media\editor_plugin.js" />
+    <Content Include="Umbraco_Client\Tinymce3\Plugins\Media\editor_plugin_src.js" />
+    <Content Include="Umbraco_Client\Tinymce3\Plugins\Media\Js\embed.js" />
+    <Content Include="Umbraco_Client\Tinymce3\Plugins\Media\Js\media.js" />
+    <Content Include="Umbraco_Client\Tinymce3\Plugins\Media\Langs\da_dlg.js" />
+    <Content Include="Umbraco_Client\Tinymce3\Plugins\Media\Langs\de_dlg.js" />
+    <Content Include="Umbraco_Client\Tinymce3\Plugins\Media\Langs\en_dlg.js" />
+    <Content Include="Umbraco_Client\Tinymce3\Plugins\Media\Langs\en_us_dlg.js" />
+    <Content Include="Umbraco_Client\Tinymce3\Plugins\Media\Langs\es_dlg.js" />
+    <Content Include="Umbraco_Client\Tinymce3\Plugins\Media\Langs\fi_dlg.js" />
+    <Content Include="Umbraco_Client\Tinymce3\Plugins\Media\Langs\fr_dlg.js" />
+    <Content Include="Umbraco_Client\Tinymce3\Plugins\Media\Langs\he_dlg.js" />
+    <Content Include="Umbraco_Client\Tinymce3\Plugins\Media\Langs\it_dlg.js" />
+    <Content Include="Umbraco_Client\Tinymce3\Plugins\Media\Langs\ja_dlg.js" />
+    <Content Include="Umbraco_Client\Tinymce3\Plugins\Media\Langs\ko_dlg.js" />
+    <Content Include="Umbraco_Client\Tinymce3\Plugins\Media\Langs\nl_dlg.js" />
+    <Content Include="Umbraco_Client\Tinymce3\Plugins\Media\Langs\no_dlg.js" />
+    <Content Include="Umbraco_Client\Tinymce3\Plugins\Media\Langs\pl_dlg.js" />
+    <Content Include="Umbraco_Client\Tinymce3\Plugins\Media\Langs\pt_dlg.js" />
+    <Content Include="Umbraco_Client\Tinymce3\Plugins\Media\Langs\sv_dlg.js" />
+    <Content Include="Umbraco_Client\Tinymce3\Plugins\Media\Langs\zh_dlg.js" />
+    <Content Include="Umbraco_Client\Tinymce3\Plugins\Media\media.htm" />
+    <Content Include="Umbraco_Client\Tinymce3\Plugins\Media\moxieplayer.swf" />
+    <Content Include="Umbraco_Client\Tinymce3\Plugins\Nonbreaking\editor_plugin.js" />
+    <Content Include="Umbraco_Client\Tinymce3\Plugins\Nonbreaking\editor_plugin_src.js" />
+    <Content Include="Umbraco_Client\Tinymce3\Plugins\Noneditable\editor_plugin.js" />
+    <Content Include="Umbraco_Client\Tinymce3\Plugins\Noneditable\editor_plugin_src.js" />
+    <Content Include="Umbraco_Client\Tinymce3\Plugins\Pagebreak\editor_plugin.js" />
+    <Content Include="Umbraco_Client\Tinymce3\Plugins\Pagebreak\editor_plugin_src.js" />
+    <Content Include="Umbraco_Client\Tinymce3\Plugins\Paste\editor_plugin.js" />
+    <Content Include="Umbraco_Client\Tinymce3\Plugins\Paste\editor_plugin_src.js" />
+    <Content Include="Umbraco_Client\Tinymce3\Plugins\Paste\Js\pastetext.js" />
+    <Content Include="Umbraco_Client\Tinymce3\Plugins\Paste\Js\pasteword.js" />
+    <Content Include="Umbraco_Client\Tinymce3\Plugins\Paste\Langs\da_dlg.js" />
+    <Content Include="Umbraco_Client\Tinymce3\Plugins\Paste\Langs\de_dlg.js" />
+    <Content Include="Umbraco_Client\Tinymce3\Plugins\Paste\Langs\en_dlg.js" />
+    <Content Include="Umbraco_Client\Tinymce3\Plugins\Paste\Langs\en_us_dlg.js" />
+    <Content Include="Umbraco_Client\Tinymce3\Plugins\Paste\Langs\fi_dlg.js" />
+    <Content Include="Umbraco_Client\Tinymce3\Plugins\Paste\Langs\fr_dlg.js" />
+    <Content Include="Umbraco_Client\Tinymce3\Plugins\Paste\Langs\he_dlg.js" />
+    <Content Include="Umbraco_Client\Tinymce3\Plugins\Paste\Langs\it_dlg.js" />
+    <Content Include="Umbraco_Client\Tinymce3\Plugins\Paste\Langs\ja_dlg.js" />
+    <Content Include="Umbraco_Client\Tinymce3\Plugins\Paste\Langs\nl_dlg.js" />
+    <Content Include="Umbraco_Client\Tinymce3\Plugins\Paste\Langs\no_dlg.js" />
+    <Content Include="Umbraco_Client\Tinymce3\Plugins\Paste\Langs\pl_dlg.js" />
+    <Content Include="Umbraco_Client\Tinymce3\Plugins\Paste\Langs\pt_dlg.js" />
+    <Content Include="Umbraco_Client\Tinymce3\Plugins\Paste\Langs\ru_dlg.js" />
+    <Content Include="Umbraco_Client\Tinymce3\Plugins\Paste\Langs\sv_dlg.js" />
+    <Content Include="Umbraco_Client\Tinymce3\Plugins\Paste\Langs\zh_dlg.js" />
+    <Content Include="Umbraco_Client\Tinymce3\Plugins\Paste\pastetext.htm" />
+    <Content Include="Umbraco_Client\Tinymce3\Plugins\Paste\pasteword.htm" />
+    <Content Include="Umbraco_Client\Tinymce3\Plugins\Preview\editor_plugin.js" />
+    <Content Include="Umbraco_Client\Tinymce3\Plugins\Preview\editor_plugin_src.js" />
+    <Content Include="Umbraco_Client\Tinymce3\Plugins\Preview\example.html" />
+    <Content Include="Umbraco_Client\Tinymce3\Plugins\Preview\Jscripts\embed.js" />
+    <Content Include="Umbraco_Client\Tinymce3\Plugins\Preview\preview.html" />
+    <Content Include="Umbraco_Client\Tinymce3\Plugins\Print\editor_plugin.js" />
+    <Content Include="Umbraco_Client\Tinymce3\Plugins\Print\editor_plugin_src.js" />
+    <Content Include="Umbraco_Client\Tinymce3\Plugins\Save\editor_plugin.js" />
+    <Content Include="Umbraco_Client\Tinymce3\Plugins\Save\editor_plugin_src.js" />
+    <Content Include="Umbraco_Client\Tinymce3\Plugins\Searchreplace\Css\searchreplace.css" />
+    <Content Include="Umbraco_Client\Tinymce3\Plugins\Searchreplace\editor_plugin.js" />
+    <Content Include="Umbraco_Client\Tinymce3\Plugins\Searchreplace\editor_plugin_src.js" />
+    <Content Include="Umbraco_Client\Tinymce3\Plugins\Searchreplace\Js\searchreplace.js" />
+    <Content Include="Umbraco_Client\Tinymce3\Plugins\Searchreplace\Langs\da_dlg.js" />
+    <Content Include="Umbraco_Client\Tinymce3\Plugins\Searchreplace\Langs\de_dlg.js" />
+    <Content Include="Umbraco_Client\Tinymce3\Plugins\Searchreplace\Langs\en_dlg.js" />
+    <Content Include="Umbraco_Client\Tinymce3\Plugins\Searchreplace\Langs\en_us_dlg.js" />
+    <Content Include="Umbraco_Client\Tinymce3\Plugins\Searchreplace\Langs\fi_dlg.js" />
+    <Content Include="Umbraco_Client\Tinymce3\Plugins\Searchreplace\Langs\fr_dlg.js" />
+    <Content Include="Umbraco_Client\Tinymce3\Plugins\Searchreplace\Langs\he_dlg.js" />
+    <Content Include="Umbraco_Client\Tinymce3\Plugins\Searchreplace\Langs\it_dlg.js" />
+    <Content Include="Umbraco_Client\Tinymce3\Plugins\Searchreplace\Langs\ja_dlg.js" />
+    <Content Include="Umbraco_Client\Tinymce3\Plugins\Searchreplace\Langs\nl_dlg.js" />
+    <Content Include="Umbraco_Client\Tinymce3\Plugins\Searchreplace\Langs\no_dlg.js" />
+    <Content Include="Umbraco_Client\Tinymce3\Plugins\Searchreplace\Langs\pl_dlg.js" />
+    <Content Include="Umbraco_Client\Tinymce3\Plugins\Searchreplace\Langs\pt_dlg.js" />
+    <Content Include="Umbraco_Client\Tinymce3\Plugins\Searchreplace\Langs\ru_dlg.js" />
+    <Content Include="Umbraco_Client\Tinymce3\Plugins\Searchreplace\Langs\sv_dlg.js" />
+    <Content Include="Umbraco_Client\Tinymce3\Plugins\Searchreplace\Langs\zh_dlg.js" />
+    <Content Include="Umbraco_Client\Tinymce3\Plugins\Searchreplace\searchreplace.htm" />
+    <Content Include="Umbraco_Client\Tinymce3\Plugins\Spellchecker\Css\content.css" />
+    <Content Include="Umbraco_Client\Tinymce3\Plugins\Spellchecker\editor_plugin.js" />
+    <Content Include="Umbraco_Client\Tinymce3\Plugins\Spellchecker\editor_plugin_src.js" />
+    <Content Include="Umbraco_Client\Tinymce3\Plugins\Spellchecker\Img\wline.gif" />
+    <Content Include="Umbraco_Client\Tinymce3\Plugins\Style\Css\props.css" />
+    <Content Include="Umbraco_Client\Tinymce3\Plugins\Style\editor_plugin.js" />
+    <Content Include="Umbraco_Client\Tinymce3\Plugins\Style\editor_plugin_src.js" />
+    <Content Include="Umbraco_Client\Tinymce3\Plugins\Style\Js\props.js" />
+    <Content Include="Umbraco_Client\Tinymce3\Plugins\Style\Langs\da_dlg.js" />
+    <Content Include="Umbraco_Client\Tinymce3\Plugins\Style\Langs\de_dlg.js" />
+    <Content Include="Umbraco_Client\Tinymce3\Plugins\Style\Langs\en_dlg.js" />
+    <Content Include="Umbraco_Client\Tinymce3\Plugins\Style\Langs\en_us_dlg.js" />
+    <Content Include="Umbraco_Client\Tinymce3\Plugins\Style\Langs\fi_dlg.js" />
+    <Content Include="Umbraco_Client\Tinymce3\Plugins\Style\Langs\fr_dlg.js" />
+    <Content Include="Umbraco_Client\Tinymce3\Plugins\Style\Langs\he_dlg.js" />
+    <Content Include="Umbraco_Client\Tinymce3\Plugins\Style\Langs\it_dlg.js" />
+    <Content Include="Umbraco_Client\Tinymce3\Plugins\Style\Langs\ja_dlg.js" />
+    <Content Include="Umbraco_Client\Tinymce3\Plugins\Style\Langs\nl_dlg.js" />
+    <Content Include="Umbraco_Client\Tinymce3\Plugins\Style\Langs\no_dlg.js" />
+    <Content Include="Umbraco_Client\Tinymce3\Plugins\Style\Langs\pl_dlg.js" />
+    <Content Include="Umbraco_Client\Tinymce3\Plugins\Style\Langs\pt_dlg.js" />
+    <Content Include="Umbraco_Client\Tinymce3\Plugins\Style\Langs\ru_dlg.js" />
+    <Content Include="Umbraco_Client\Tinymce3\Plugins\Style\Langs\sv_dlg.js" />
+    <Content Include="Umbraco_Client\Tinymce3\Plugins\Style\Langs\zh_dlg.js" />
+    <Content Include="Umbraco_Client\Tinymce3\Plugins\Style\props.htm" />
+    <Content Include="Umbraco_Client\Tinymce3\Plugins\Style\readme.txt" />
+    <Content Include="Umbraco_Client\Tinymce3\Plugins\Tabfocus\editor_plugin.js" />
+    <Content Include="Umbraco_Client\Tinymce3\Plugins\Tabfocus\editor_plugin_src.js" />
+    <Content Include="Umbraco_Client\Tinymce3\Plugins\Table\cell.htm" />
+    <Content Include="Umbraco_Client\Tinymce3\Plugins\Table\Css\cell.css" />
+    <Content Include="Umbraco_Client\Tinymce3\Plugins\Table\Css\row.css" />
+    <Content Include="Umbraco_Client\Tinymce3\Plugins\Table\Css\table.css" />
+    <Content Include="Umbraco_Client\Tinymce3\Plugins\Table\editor_plugin.js" />
+    <Content Include="Umbraco_Client\Tinymce3\Plugins\Table\editor_plugin_src.js" />
+    <Content Include="Umbraco_Client\Tinymce3\Plugins\Table\Js\cell.js" />
+    <Content Include="Umbraco_Client\Tinymce3\Plugins\Table\Js\merge_cells.js" />
+    <Content Include="Umbraco_Client\Tinymce3\Plugins\Table\Js\row.js" />
+    <Content Include="Umbraco_Client\Tinymce3\Plugins\Table\Js\table.js" />
+    <Content Include="Umbraco_Client\Tinymce3\Plugins\Table\Langs\da_dlg.js" />
+    <Content Include="Umbraco_Client\Tinymce3\Plugins\Table\Langs\de_dlg.js" />
+    <Content Include="Umbraco_Client\Tinymce3\Plugins\Table\Langs\en_dlg.js" />
+    <Content Include="Umbraco_Client\Tinymce3\Plugins\Table\Langs\en_us_dlg.js" />
+    <Content Include="Umbraco_Client\Tinymce3\Plugins\Table\Langs\fi_dlg.js" />
+    <Content Include="Umbraco_Client\Tinymce3\Plugins\Table\Langs\fr_dlg.js" />
+    <Content Include="Umbraco_Client\Tinymce3\Plugins\Table\Langs\he_dlg.js" />
+    <Content Include="Umbraco_Client\Tinymce3\Plugins\Table\Langs\it_dlg.js" />
+    <Content Include="Umbraco_Client\Tinymce3\Plugins\Table\Langs\ja_dlg.js" />
+    <Content Include="Umbraco_Client\Tinymce3\Plugins\Table\Langs\nl_dlg.js" />
+    <Content Include="Umbraco_Client\Tinymce3\Plugins\Table\Langs\no_dlg.js" />
+    <Content Include="Umbraco_Client\Tinymce3\Plugins\Table\Langs\pl_dlg.js" />
+    <Content Include="Umbraco_Client\Tinymce3\Plugins\Table\Langs\pt_dlg.js" />
+    <Content Include="Umbraco_Client\Tinymce3\Plugins\Table\Langs\ru_dlg.js" />
+    <Content Include="Umbraco_Client\Tinymce3\Plugins\Table\Langs\sv_dlg.js" />
+    <Content Include="Umbraco_Client\Tinymce3\Plugins\Table\Langs\zh_dlg.js" />
+    <Content Include="Umbraco_Client\Tinymce3\Plugins\Table\merge_cells.htm" />
+    <Content Include="Umbraco_Client\Tinymce3\Plugins\Table\row.htm" />
+    <Content Include="Umbraco_Client\Tinymce3\Plugins\Table\table.htm" />
+    <Content Include="Umbraco_Client\Tinymce3\Plugins\Template\blank.htm" />
+    <Content Include="Umbraco_Client\Tinymce3\Plugins\Template\Css\template.css" />
+    <Content Include="Umbraco_Client\Tinymce3\Plugins\Template\editor_plugin.js" />
+    <Content Include="Umbraco_Client\Tinymce3\Plugins\Template\editor_plugin_src.js" />
+    <Content Include="Umbraco_Client\Tinymce3\Plugins\Template\Js\template.js" />
+    <Content Include="Umbraco_Client\Tinymce3\Plugins\Template\Langs\da_dlg.js" />
+    <Content Include="Umbraco_Client\Tinymce3\Plugins\Template\Langs\de_dlg.js" />
+    <Content Include="Umbraco_Client\Tinymce3\Plugins\Template\Langs\en_dlg.js" />
+    <Content Include="Umbraco_Client\Tinymce3\Plugins\Template\Langs\en_us_dlg.js" />
+    <Content Include="Umbraco_Client\Tinymce3\Plugins\Template\Langs\fi_dlg.js" />
+    <Content Include="Umbraco_Client\Tinymce3\Plugins\Template\Langs\fr_dlg.js" />
+    <Content Include="Umbraco_Client\Tinymce3\Plugins\Template\Langs\he_dlg.js" />
+    <Content Include="Umbraco_Client\Tinymce3\Plugins\Template\Langs\it_dlg.js" />
+    <Content Include="Umbraco_Client\Tinymce3\Plugins\Template\Langs\ja_dlg.js" />
+    <Content Include="Umbraco_Client\Tinymce3\Plugins\Template\Langs\nl_dlg.js" />
+    <Content Include="Umbraco_Client\Tinymce3\Plugins\Template\Langs\no_dlg.js" />
+    <Content Include="Umbraco_Client\Tinymce3\Plugins\Template\Langs\pl_dlg.js" />
+    <Content Include="Umbraco_Client\Tinymce3\Plugins\Template\Langs\pt_dlg.js" />
+    <Content Include="Umbraco_Client\Tinymce3\Plugins\Template\Langs\ru_dlg.js" />
+    <Content Include="Umbraco_Client\Tinymce3\Plugins\Template\Langs\sv_dlg.js" />
+    <Content Include="Umbraco_Client\Tinymce3\Plugins\Template\Langs\zh_dlg.js" />
+    <Content Include="Umbraco_Client\Tinymce3\Plugins\Template\template.htm" />
+    <Content Include="Umbraco_Client\Tinymce3\Plugins\Umbracocontextmenu\editor_plugin_src.js" />
+    <Content Include="Umbraco_Client\Tinymce3\Plugins\Umbracocss\dialog.htm" />
+    <Content Include="Umbraco_Client\Tinymce3\Plugins\Umbracocss\editor_plugin_src.js" />
+    <Content Include="Umbraco_Client\Tinymce3\Plugins\Umbracocss\Img\example.gif" />
+    <Content Include="Umbraco_Client\Tinymce3\Plugins\Umbracocss\Js\dialog.js" />
+    <Content Include="Umbraco_Client\Tinymce3\Plugins\Umbracocss\Langs\en.js" />
+    <Content Include="Umbraco_Client\Tinymce3\Plugins\Umbracocss\Langs\en_dlg.js" />
+    <Content Include="Umbraco_Client\Tinymce3\Plugins\Umbracocss\Langs\en_us.js" />
+    <Content Include="Umbraco_Client\Tinymce3\Plugins\Umbracocss\Langs\en_us_dlg.js" />
+    <Content Include="Umbraco_Client\Tinymce3\Plugins\Umbracocss\Langs\it.js" />
+    <Content Include="Umbraco_Client\Tinymce3\Plugins\Umbracocss\Langs\it_dlg.js" />
+    <Content Include="Umbraco_Client\Tinymce3\Plugins\Umbracocss\Langs\ja.js" />
+    <Content Include="Umbraco_Client\Tinymce3\Plugins\Umbracocss\Langs\ja_dlg.js" />
+    <Content Include="Umbraco_Client\Tinymce3\Plugins\Umbracocss\Langs\ru.js" />
+    <Content Include="Umbraco_Client\Tinymce3\Plugins\Umbracocss\Langs\ru_dlg.js" />
+    <Content Include="Umbraco_Client\Tinymce3\Plugins\Umbracocss\Langs\sv.js" />
+    <Content Include="Umbraco_Client\Tinymce3\Plugins\Umbracocss\Langs\sv_dlg.js" />
+    <Content Include="Umbraco_Client\Tinymce3\Plugins\Umbracocss\Langs\zh.js" />
+    <Content Include="Umbraco_Client\Tinymce3\Plugins\Umbracocss\Langs\zh_dlg.js" />
+    <Content Include="Umbraco_Client\Tinymce3\Plugins\Umbracoembed\dialog.htm" />
+    <Content Include="Umbraco_Client\Tinymce3\Plugins\Umbracoembed\editor_plugin.js" />
+    <Content Include="Umbraco_Client\Tinymce3\Plugins\Umbracoembed\editor_plugin_src.js" />
+    <Content Include="Umbraco_Client\Tinymce3\Plugins\Umbracoembed\Img\ajax-loader.gif" />
+    <Content Include="Umbraco_Client\Tinymce3\Plugins\Umbracoembed\Img\embed.gif" />
+    <Content Include="Umbraco_Client\Tinymce3\Plugins\Umbracoembed\Js\dialog.js" />
+    <Content Include="Umbraco_Client\Tinymce3\Plugins\Umbracoembed\Langs\da.js" />
+    <Content Include="Umbraco_Client\Tinymce3\Plugins\Umbracoembed\Langs\da_dlg.js" />
+    <Content Include="Umbraco_Client\Tinymce3\Plugins\Umbracoembed\Langs\de.js" />
+    <Content Include="Umbraco_Client\Tinymce3\Plugins\Umbracoembed\Langs\de_dlg.js" />
+    <Content Include="Umbraco_Client\Tinymce3\Plugins\Umbracoembed\Langs\en.js" />
+    <Content Include="Umbraco_Client\Tinymce3\Plugins\Umbracoembed\Langs\en_dlg.js" />
+    <Content Include="Umbraco_Client\Tinymce3\Plugins\Umbracoembed\Langs\en_us.js" />
+    <Content Include="Umbraco_Client\Tinymce3\Plugins\Umbracoembed\Langs\en_us_dlg.js" />
+    <Content Include="Umbraco_Client\Tinymce3\Plugins\Umbracoembed\Langs\it.js" />
+    <Content Include="Umbraco_Client\Tinymce3\Plugins\Umbracoembed\Langs\it_dlg.js" />
+    <Content Include="Umbraco_Client\Tinymce3\Plugins\Umbracoembed\Langs\ja.js" />
+    <Content Include="Umbraco_Client\Tinymce3\Plugins\Umbracoembed\Langs\ja_dlg.js" />
+    <Content Include="Umbraco_Client\Tinymce3\Plugins\Umbracoembed\Langs\ru.js" />
+    <Content Include="Umbraco_Client\Tinymce3\Plugins\Umbracoembed\Langs\ru_dlg.js" />
+    <Content Include="Umbraco_Client\Tinymce3\Plugins\Umbracoembed\Langs\sv.js" />
+    <Content Include="Umbraco_Client\Tinymce3\Plugins\Umbracoembed\Langs\sv_dlg.js" />
+    <Content Include="Umbraco_Client\Tinymce3\Plugins\Umbracoembed\Langs\zh.js" />
+    <Content Include="Umbraco_Client\Tinymce3\Plugins\Umbracoembed\Langs\zh_dlg.js" />
+    <Content Include="Umbraco_Client\Tinymce3\Plugins\Umbracoimg\editor_plugin_src.js" />
+    <Content Include="Umbraco_Client\Tinymce3\Plugins\Umbracoimg\Js\image.js" />
+    <Content Include="Umbraco_Client\Tinymce3\Plugins\Umbracoimg\Langs\en_dlg.js" />
+    <Content Include="Umbraco_Client\Tinymce3\Plugins\Umbracoimg\Langs\en_us_dlg.js" />
+    <Content Include="Umbraco_Client\Tinymce3\Plugins\Umbracoimg\Langs\he_dlg.js" />
+    <Content Include="Umbraco_Client\Tinymce3\Plugins\Umbracoimg\Langs\it_dlg.js" />
+    <Content Include="Umbraco_Client\Tinymce3\Plugins\Umbracoimg\Langs\ja_dlg.js" />
+    <Content Include="Umbraco_Client\Tinymce3\Plugins\Umbracoimg\Langs\ru_dlg.js" />
+    <Content Include="Umbraco_Client\Tinymce3\Plugins\Umbracoimg\Langs\sv_dlg.js" />
+    <Content Include="Umbraco_Client\Tinymce3\Plugins\Umbracoimg\Langs\zh_dlg.js" />
+    <Content Include="Umbraco_Client\Tinymce3\Plugins\Umbracolink\editor_plugin_src.js" />
+    <Content Include="Umbraco_Client\Tinymce3\Plugins\Umbracolink\Js\umbracolink.js" />
+    <Content Include="Umbraco_Client\Tinymce3\Plugins\Umbracolink\Langs\da_dlg.js" />
+    <Content Include="Umbraco_Client\Tinymce3\Plugins\Umbracolink\Langs\de_dlg.js" />
+    <Content Include="Umbraco_Client\Tinymce3\Plugins\Umbracolink\Langs\en_dlg.js" />
+    <Content Include="Umbraco_Client\Tinymce3\Plugins\Umbracolink\Langs\en_us_dlg.js" />
+    <Content Include="Umbraco_Client\Tinymce3\Plugins\Umbracolink\Langs\fi_dlg.js" />
+    <Content Include="Umbraco_Client\Tinymce3\Plugins\Umbracolink\Langs\fr_dlg.js" />
+    <Content Include="Umbraco_Client\Tinymce3\Plugins\Umbracolink\Langs\he_dlg.js" />
+    <Content Include="Umbraco_Client\Tinymce3\Plugins\Umbracolink\Langs\it_dlg.js" />
+    <Content Include="Umbraco_Client\Tinymce3\Plugins\Umbracolink\Langs\ja_dlg.js" />
+    <Content Include="Umbraco_Client\Tinymce3\Plugins\Umbracolink\Langs\nl_dlg.js" />
+    <Content Include="Umbraco_Client\Tinymce3\Plugins\Umbracolink\Langs\no_dlg.js" />
+    <Content Include="Umbraco_Client\Tinymce3\Plugins\Umbracolink\Langs\pl_dlg.js" />
+    <Content Include="Umbraco_Client\Tinymce3\Plugins\Umbracolink\Langs\pt_dlg.js" />
+    <Content Include="Umbraco_Client\Tinymce3\Plugins\Umbracolink\Langs\ru_dlg.js" />
+    <Content Include="Umbraco_Client\Tinymce3\Plugins\Umbracolink\Langs\sv_dlg.js" />
+    <Content Include="Umbraco_Client\Tinymce3\Plugins\Umbracolink\Langs\zh_dlg.js" />
+    <Content Include="Umbraco_Client\Tinymce3\Plugins\Umbracomacro\dialog.htm" />
+    <Content Include="Umbraco_Client\Tinymce3\Plugins\Umbracomacro\editor_plugin_src.js" />
+    <Content Include="Umbraco_Client\Tinymce3\Plugins\Umbracomacro\Img\insMacro.gif" />
+    <Content Include="Umbraco_Client\Tinymce3\Plugins\Umbracomacro\Js\dialog.js" />
+    <Content Include="Umbraco_Client\Tinymce3\Plugins\Umbracomacro\Langs\en.js" />
+    <Content Include="Umbraco_Client\Tinymce3\Plugins\Umbracomacro\Langs\en_dlg.js" />
+    <Content Include="Umbraco_Client\Tinymce3\Plugins\Umbracomacro\Langs\en_us.js" />
+    <Content Include="Umbraco_Client\Tinymce3\Plugins\Umbracomacro\Langs\en_us_dlg.js" />
+    <Content Include="Umbraco_Client\Tinymce3\Plugins\Umbracomacro\Langs\he.js" />
+    <Content Include="Umbraco_Client\Tinymce3\Plugins\Umbracomacro\Langs\he_dlg.js" />
+    <Content Include="Umbraco_Client\Tinymce3\Plugins\Umbracomacro\Langs\ja.js" />
+    <Content Include="Umbraco_Client\Tinymce3\Plugins\Umbracomacro\Langs\ja_dlg.js" />
+    <Content Include="Umbraco_Client\Tinymce3\Plugins\Umbracomacro\Langs\ru.js" />
+    <Content Include="Umbraco_Client\Tinymce3\Plugins\Umbracomacro\Langs\ru_dlg.js" />
+    <Content Include="Umbraco_Client\Tinymce3\Plugins\Umbracomacro\Langs\sv.js" />
+    <Content Include="Umbraco_Client\Tinymce3\Plugins\Umbracomacro\Langs\sv_dlg.js" />
+    <Content Include="Umbraco_Client\Tinymce3\Plugins\Umbracomacro\Langs\zh.js" />
+    <Content Include="Umbraco_Client\Tinymce3\Plugins\Umbracomacro\Langs\zh_dlg.js" />
+    <Content Include="Umbraco_Client\Tinymce3\Plugins\Umbracopaste\editor_plugin_src.js" />
+    <Content Include="Umbraco_Client\Tinymce3\Plugins\Umbracoshortcut\editor_plugin_src.js" />
+    <Content Include="Umbraco_Client\Tinymce3\Plugins\Visualblocks\Css\visualblocks.css" />
+    <Content Include="Umbraco_Client\Tinymce3\Plugins\Visualblocks\editor_plugin.js" />
+    <Content Include="Umbraco_Client\Tinymce3\Plugins\Visualblocks\editor_plugin_src.js" />
+    <Content Include="Umbraco_Client\Tinymce3\Plugins\Visualchars\editor_plugin.js" />
+    <Content Include="Umbraco_Client\Tinymce3\Plugins\Visualchars\editor_plugin_src.js" />
+    <Content Include="Umbraco_Client\Tinymce3\Plugins\Wordcount\editor_plugin.js" />
+    <Content Include="Umbraco_Client\Tinymce3\Plugins\Wordcount\editor_plugin_src.js" />
+    <Content Include="Umbraco_Client\Tinymce3\Plugins\Xhtmlxtras\abbr.htm" />
+    <Content Include="Umbraco_Client\Tinymce3\Plugins\Xhtmlxtras\acronym.htm" />
+    <Content Include="Umbraco_Client\Tinymce3\Plugins\Xhtmlxtras\attributes.htm" />
+    <Content Include="Umbraco_Client\Tinymce3\Plugins\Xhtmlxtras\cite.htm" />
+    <Content Include="Umbraco_Client\Tinymce3\Plugins\Xhtmlxtras\Css\attributes.css" />
+    <Content Include="Umbraco_Client\Tinymce3\Plugins\Xhtmlxtras\Css\popup.css" />
+    <Content Include="Umbraco_Client\Tinymce3\Plugins\Xhtmlxtras\del.htm" />
+    <Content Include="Umbraco_Client\Tinymce3\Plugins\Xhtmlxtras\editor_plugin.js" />
+    <Content Include="Umbraco_Client\Tinymce3\Plugins\Xhtmlxtras\editor_plugin_src.js" />
+    <Content Include="Umbraco_Client\Tinymce3\Plugins\Xhtmlxtras\ins.htm" />
+    <Content Include="Umbraco_Client\Tinymce3\Plugins\Xhtmlxtras\Js\abbr.js" />
+    <Content Include="Umbraco_Client\Tinymce3\Plugins\Xhtmlxtras\Js\acronym.js" />
+    <Content Include="Umbraco_Client\Tinymce3\Plugins\Xhtmlxtras\Js\attributes.js" />
+    <Content Include="Umbraco_Client\Tinymce3\Plugins\Xhtmlxtras\Js\cite.js" />
+    <Content Include="Umbraco_Client\Tinymce3\Plugins\Xhtmlxtras\Js\del.js" />
+    <Content Include="Umbraco_Client\Tinymce3\Plugins\Xhtmlxtras\Js\element_common.js" />
+    <Content Include="Umbraco_Client\Tinymce3\Plugins\Xhtmlxtras\Js\ins.js" />
+    <Content Include="Umbraco_Client\Tinymce3\Plugins\Xhtmlxtras\Langs\da_dlg.js" />
+    <Content Include="Umbraco_Client\Tinymce3\Plugins\Xhtmlxtras\Langs\de_dlg.js" />
+    <Content Include="Umbraco_Client\Tinymce3\Plugins\Xhtmlxtras\Langs\en_dlg.js" />
+    <Content Include="Umbraco_Client\Tinymce3\Plugins\Xhtmlxtras\Langs\en_us_dlg.js" />
+    <Content Include="Umbraco_Client\Tinymce3\Plugins\Xhtmlxtras\Langs\fi_dlg.js" />
+    <Content Include="Umbraco_Client\Tinymce3\Plugins\Xhtmlxtras\Langs\fr_dlg.js" />
+    <Content Include="Umbraco_Client\Tinymce3\Plugins\Xhtmlxtras\Langs\he_dlg.js" />
+    <Content Include="Umbraco_Client\Tinymce3\Plugins\Xhtmlxtras\Langs\it_dlg.js" />
+    <Content Include="Umbraco_Client\Tinymce3\Plugins\Xhtmlxtras\Langs\ja_dlg.js" />
+    <Content Include="Umbraco_Client\Tinymce3\Plugins\Xhtmlxtras\Langs\nl_dlg.js" />
+    <Content Include="Umbraco_Client\Tinymce3\Plugins\Xhtmlxtras\Langs\no_dlg.js" />
+    <Content Include="Umbraco_Client\Tinymce3\Plugins\Xhtmlxtras\Langs\pl_dlg.js" />
+    <Content Include="Umbraco_Client\Tinymce3\Plugins\Xhtmlxtras\Langs\pt_dlg.js" />
+    <Content Include="Umbraco_Client\Tinymce3\Plugins\Xhtmlxtras\Langs\ru_dlg.js" />
+    <Content Include="Umbraco_Client\Tinymce3\Plugins\Xhtmlxtras\Langs\sv_dlg.js" />
+    <Content Include="Umbraco_Client\Tinymce3\Plugins\Xhtmlxtras\Langs\zh_dlg.js" />
+    <Content Include="Umbraco_Client\Tinymce3\Themes\Advanced\about.htm" />
+    <Content Include="Umbraco_Client\Tinymce3\Themes\Advanced\anchor.htm" />
+    <Content Include="Umbraco_Client\Tinymce3\Themes\Advanced\charmap.htm" />
+    <Content Include="Umbraco_Client\Tinymce3\Themes\Advanced\color_picker.htm" />
+    <Content Include="Umbraco_Client\Tinymce3\Themes\Advanced\editor_template.js" />
+    <Content Include="Umbraco_Client\Tinymce3\Themes\Advanced\editor_template_src.js" />
+    <Content Include="Umbraco_Client\Tinymce3\Themes\Advanced\image.htm" />
+    <Content Include="Umbraco_Client\Tinymce3\Themes\Advanced\Img\colorpicker.jpg" />
+    <Content Include="Umbraco_Client\Tinymce3\Themes\Advanced\Img\flash.gif" />
+    <Content Include="Umbraco_Client\Tinymce3\Themes\Advanced\Img\icons.gif" />
+    <Content Include="Umbraco_Client\Tinymce3\Themes\Advanced\Img\iframe.gif" />
+    <Content Include="Umbraco_Client\Tinymce3\Themes\Advanced\Img\pagebreak.gif" />
+    <Content Include="Umbraco_Client\Tinymce3\Themes\Advanced\Img\quicktime.gif" />
+    <Content Include="Umbraco_Client\Tinymce3\Themes\Advanced\Img\realmedia.gif" />
+    <Content Include="Umbraco_Client\Tinymce3\Themes\Advanced\Img\shockwave.gif" />
+    <Content Include="Umbraco_Client\Tinymce3\Themes\Advanced\Img\trans.gif" />
+    <Content Include="Umbraco_Client\Tinymce3\Themes\Advanced\Img\video.gif" />
+    <Content Include="Umbraco_Client\Tinymce3\Themes\Advanced\Img\windowsmedia.gif" />
+    <Content Include="Umbraco_Client\Tinymce3\Themes\Advanced\Js\about.js" />
+    <Content Include="Umbraco_Client\Tinymce3\Themes\Advanced\Js\anchor.js" />
+    <Content Include="Umbraco_Client\Tinymce3\Themes\Advanced\Js\charmap.js" />
+    <Content Include="Umbraco_Client\Tinymce3\Themes\Advanced\Js\color_picker.js" />
+    <Content Include="Umbraco_Client\Tinymce3\Themes\Advanced\Js\image.js" />
+    <Content Include="Umbraco_Client\Tinymce3\Themes\Advanced\Js\link.js" />
+    <Content Include="Umbraco_Client\Tinymce3\Themes\Advanced\Js\source_editor.js" />
+    <Content Include="Umbraco_Client\Tinymce3\Themes\Advanced\Langs\da.js" />
+    <Content Include="Umbraco_Client\Tinymce3\Themes\Advanced\Langs\da_dlg.js" />
+    <Content Include="Umbraco_Client\Tinymce3\Themes\Advanced\Langs\de.js" />
+    <Content Include="Umbraco_Client\Tinymce3\Themes\Advanced\Langs\de_dlg.js" />
+    <Content Include="Umbraco_Client\Tinymce3\Themes\Advanced\Langs\en.js" />
+    <Content Include="Umbraco_Client\Tinymce3\Themes\Advanced\Langs\en_dlg.js" />
+    <Content Include="Umbraco_Client\Tinymce3\Themes\Advanced\Langs\fi.js" />
+    <Content Include="Umbraco_Client\Tinymce3\Themes\Advanced\Langs\fi_dlg.js" />
+    <Content Include="Umbraco_Client\Tinymce3\Themes\Advanced\Langs\fr.js" />
+    <Content Include="Umbraco_Client\Tinymce3\Themes\Advanced\Langs\fr_dlg.js" />
+    <Content Include="Umbraco_Client\Tinymce3\Themes\Advanced\Langs\he.js" />
+    <Content Include="Umbraco_Client\Tinymce3\Themes\Advanced\Langs\he_dlg.js" />
+    <Content Include="Umbraco_Client\Tinymce3\Themes\Advanced\Langs\it.js" />
+    <Content Include="Umbraco_Client\Tinymce3\Themes\Advanced\Langs\it_dlg.js" />
+    <Content Include="Umbraco_Client\Tinymce3\Themes\Advanced\Langs\ja.js" />
+    <Content Include="Umbraco_Client\Tinymce3\Themes\Advanced\Langs\ja_dlg.js" />
+    <Content Include="Umbraco_Client\Tinymce3\Themes\Advanced\Langs\nl.js" />
+    <Content Include="Umbraco_Client\Tinymce3\Themes\Advanced\Langs\nl_dlg.js" />
+    <Content Include="Umbraco_Client\Tinymce3\Themes\Advanced\Langs\no.js" />
+    <Content Include="Umbraco_Client\Tinymce3\Themes\Advanced\Langs\no_dlg.js" />
+    <Content Include="Umbraco_Client\Tinymce3\Themes\Advanced\Langs\pl.js" />
+    <Content Include="Umbraco_Client\Tinymce3\Themes\Advanced\Langs\pl_dlg.js" />
+    <Content Include="Umbraco_Client\Tinymce3\Themes\Advanced\Langs\pt.js" />
+    <Content Include="Umbraco_Client\Tinymce3\Themes\Advanced\Langs\pt_dlg.js" />
+    <Content Include="Umbraco_Client\Tinymce3\Themes\Advanced\Langs\sv.js" />
+    <Content Include="Umbraco_Client\Tinymce3\Themes\Advanced\Langs\sv_dlg.js" />
+    <Content Include="Umbraco_Client\Tinymce3\Themes\Advanced\Langs\zh.js" />
+    <Content Include="Umbraco_Client\Tinymce3\Themes\Advanced\Langs\zh_dlg.js" />
+    <Content Include="Umbraco_Client\Tinymce3\Themes\Advanced\link.htm" />
+    <Content Include="Umbraco_Client\Tinymce3\Themes\Advanced\shortcuts.htm" />
+    <Content Include="Umbraco_Client\Tinymce3\Themes\Advanced\Skins\Default\content.css" />
+    <Content Include="Umbraco_Client\Tinymce3\Themes\Advanced\Skins\Default\dialog.css" />
+    <Content Include="Umbraco_Client\Tinymce3\Themes\Advanced\Skins\Default\Img\buttons.png" />
+    <Content Include="Umbraco_Client\Tinymce3\Themes\Advanced\Skins\Default\Img\items.gif" />
+    <Content Include="Umbraco_Client\Tinymce3\Themes\Advanced\Skins\Default\Img\menu_arrow.gif" />
+    <Content Include="Umbraco_Client\Tinymce3\Themes\Advanced\Skins\Default\Img\menu_check.gif" />
+    <Content Include="Umbraco_Client\Tinymce3\Themes\Advanced\Skins\Default\Img\progress.gif" />
+    <Content Include="Umbraco_Client\Tinymce3\Themes\Advanced\Skins\Default\Img\tabs.gif" />
+    <Content Include="Umbraco_Client\Tinymce3\Themes\Advanced\Skins\Default\ui.css" />
+    <Content Include="Umbraco_Client\Tinymce3\Themes\Advanced\Skins\Highcontrast\content.css" />
+    <Content Include="Umbraco_Client\Tinymce3\Themes\Advanced\Skins\Highcontrast\dialog.css" />
+    <Content Include="Umbraco_Client\Tinymce3\Themes\Advanced\Skins\Highcontrast\ui.css" />
+    <Content Include="Umbraco_Client\Tinymce3\Themes\Advanced\Skins\O2k7\content.css" />
+    <Content Include="Umbraco_Client\Tinymce3\Themes\Advanced\Skins\O2k7\dialog.css" />
+    <Content Include="Umbraco_Client\Tinymce3\Themes\Advanced\Skins\O2k7\Img\button_bg.png" />
+    <Content Include="Umbraco_Client\Tinymce3\Themes\Advanced\Skins\O2k7\Img\button_bg_black.png" />
+    <Content Include="Umbraco_Client\Tinymce3\Themes\Advanced\Skins\O2k7\Img\button_bg_silver.png" />
+    <Content Include="Umbraco_Client\Tinymce3\Themes\Advanced\Skins\O2k7\ui.css" />
+    <Content Include="Umbraco_Client\Tinymce3\Themes\Advanced\Skins\O2k7\ui_black.css" />
+    <Content Include="Umbraco_Client\Tinymce3\Themes\Advanced\Skins\O2k7\ui_silver.css" />
+    <Content Include="Umbraco_Client\Tinymce3\Themes\Advanced\source_editor.htm" />
+    <Content Include="Umbraco_Client\Tinymce3\Themes\Simple\Langs\da.js" />
+    <Content Include="Umbraco_Client\Tinymce3\Themes\Simple\Langs\de.js" />
+    <Content Include="Umbraco_Client\Tinymce3\Themes\Simple\Langs\fi.js" />
+    <Content Include="Umbraco_Client\Tinymce3\Themes\Simple\Langs\fr.js" />
+    <Content Include="Umbraco_Client\Tinymce3\Themes\Simple\Langs\he.js" />
+    <Content Include="Umbraco_Client\Tinymce3\Themes\Simple\Langs\it.js" />
+    <Content Include="Umbraco_Client\Tinymce3\Themes\Simple\Langs\ja.js" />
+    <Content Include="Umbraco_Client\Tinymce3\Themes\Simple\Langs\nl.js" />
+    <Content Include="Umbraco_Client\Tinymce3\Themes\Simple\Langs\no.js" />
+    <Content Include="Umbraco_Client\Tinymce3\Themes\Simple\Langs\pl.js" />
+    <Content Include="Umbraco_Client\Tinymce3\Themes\Simple\Langs\pt.js" />
+    <Content Include="Umbraco_Client\Tinymce3\Themes\Simple\Langs\sv.js" />
+    <Content Include="Umbraco_Client\Tinymce3\Themes\Simple\Langs\zh.js" />
+    <Content Include="Umbraco_Client\Tinymce3\Themes\Umbraco\about.htm" />
+    <Content Include="Umbraco_Client\Tinymce3\Themes\Umbraco\anchor.htm" />
+    <Content Include="Umbraco_Client\Tinymce3\Themes\Umbraco\charmap.htm" />
+    <Content Include="Umbraco_Client\Tinymce3\Themes\Umbraco\color_picker.htm" />
+    <Content Include="Umbraco_Client\Tinymce3\Themes\Umbraco\editor_template_src.js" />
+    <Content Include="Umbraco_Client\Tinymce3\Themes\Umbraco\image.htm" />
+    <Content Include="Umbraco_Client\Tinymce3\Themes\Umbraco\Img\colorpicker.jpg" />
+    <Content Include="Umbraco_Client\Tinymce3\Themes\Umbraco\Img\flash.gif" />
+    <Content Include="Umbraco_Client\Tinymce3\Themes\Umbraco\Img\icons.gif" />
+    <Content Include="Umbraco_Client\Tinymce3\Themes\Umbraco\Img\iframe.gif" />
+    <Content Include="Umbraco_Client\Tinymce3\Themes\Umbraco\Img\pagebreak.gif" />
+    <Content Include="Umbraco_Client\Tinymce3\Themes\Umbraco\Img\quicktime.gif" />
+    <Content Include="Umbraco_Client\Tinymce3\Themes\Umbraco\Img\realmedia.gif" />
+    <Content Include="Umbraco_Client\Tinymce3\Themes\Umbraco\Img\shockwave.gif" />
+    <Content Include="Umbraco_Client\Tinymce3\Themes\Umbraco\Img\trans.gif" />
+    <Content Include="Umbraco_Client\Tinymce3\Themes\Umbraco\Img\video.gif" />
+    <Content Include="Umbraco_Client\Tinymce3\Themes\Umbraco\Img\windowsmedia.gif" />
+    <Content Include="Umbraco_Client\Tinymce3\Themes\Umbraco\Js\about.js" />
+    <Content Include="Umbraco_Client\Tinymce3\Themes\Umbraco\Js\anchor.js" />
+    <Content Include="Umbraco_Client\Tinymce3\Themes\Umbraco\Js\charmap.js" />
+    <Content Include="Umbraco_Client\Tinymce3\Themes\Umbraco\Js\color_picker.js" />
+    <Content Include="Umbraco_Client\Tinymce3\Themes\Umbraco\Js\image.js" />
+    <Content Include="Umbraco_Client\Tinymce3\Themes\Umbraco\Js\link.js" />
+    <Content Include="Umbraco_Client\Tinymce3\Themes\Umbraco\Js\source_editor.js" />
+    <Content Include="Umbraco_Client\Tinymce3\Themes\Umbraco\Langs\da.js" />
+    <Content Include="Umbraco_Client\Tinymce3\Themes\Umbraco\Langs\da_dlg.js" />
+    <Content Include="Umbraco_Client\Tinymce3\Themes\Umbraco\Langs\de.js" />
+    <Content Include="Umbraco_Client\Tinymce3\Themes\Umbraco\Langs\de_dlg.js" />
+    <Content Include="Umbraco_Client\Tinymce3\Themes\Umbraco\Langs\en.js" />
+    <Content Include="Umbraco_Client\Tinymce3\Themes\Umbraco\Langs\en_dlg.js" />
+    <Content Include="Umbraco_Client\Tinymce3\Themes\Umbraco\Langs\en_us.js" />
+    <Content Include="Umbraco_Client\Tinymce3\Themes\Umbraco\Langs\en_us_dlg.js" />
+    <Content Include="Umbraco_Client\Tinymce3\Themes\Umbraco\Langs\es.js" />
+    <Content Include="Umbraco_Client\Tinymce3\Themes\Umbraco\Langs\es_dlg.js" />
+    <Content Include="Umbraco_Client\Tinymce3\Themes\Umbraco\Langs\fr.js" />
+    <Content Include="Umbraco_Client\Tinymce3\Themes\Umbraco\Langs\fr_dlg.js" />
+    <Content Include="Umbraco_Client\Tinymce3\Themes\Umbraco\Langs\he.js" />
+    <Content Include="Umbraco_Client\Tinymce3\Themes\Umbraco\Langs\he_dlg.js" />
+    <Content Include="Umbraco_Client\Tinymce3\Themes\Umbraco\Langs\it.js" />
+    <Content Include="Umbraco_Client\Tinymce3\Themes\Umbraco\Langs\it_dlg.js" />
+    <Content Include="Umbraco_Client\Tinymce3\Themes\Umbraco\Langs\ja.js" />
+    <Content Include="Umbraco_Client\Tinymce3\Themes\Umbraco\Langs\ja_dlg.js" />
+    <Content Include="Umbraco_Client\Tinymce3\Themes\Umbraco\Langs\ko.js" />
+    <Content Include="Umbraco_Client\Tinymce3\Themes\Umbraco\Langs\ko_dlg.js" />
+    <Content Include="Umbraco_Client\Tinymce3\Themes\Umbraco\Langs\nl.js" />
+    <Content Include="Umbraco_Client\Tinymce3\Themes\Umbraco\Langs\nl_dlg.js" />
+    <Content Include="Umbraco_Client\Tinymce3\Themes\Umbraco\Langs\no.js" />
+    <Content Include="Umbraco_Client\Tinymce3\Themes\Umbraco\Langs\no_dlg.js" />
+    <Content Include="Umbraco_Client\Tinymce3\Themes\Umbraco\Langs\ru.js" />
+    <Content Include="Umbraco_Client\Tinymce3\Themes\Umbraco\Langs\ru_dlg.js" />
+    <Content Include="Umbraco_Client\Tinymce3\Themes\Umbraco\Langs\sv.js" />
+    <Content Include="Umbraco_Client\Tinymce3\Themes\Umbraco\Langs\sv_dlg.js" />
+    <Content Include="Umbraco_Client\Tinymce3\Themes\Umbraco\Langs\zh.js" />
+    <Content Include="Umbraco_Client\Tinymce3\Themes\Umbraco\Langs\zh_dlg.js" />
+    <Content Include="Umbraco_Client\Tinymce3\Themes\Umbraco\link.htm" />
+    <Content Include="Umbraco_Client\Tinymce3\Themes\Umbraco\shortcuts.htm" />
+    <Content Include="Umbraco_Client\Tinymce3\Themes\Umbraco\Skins\Umbraco\content.css" />
+    <Content Include="Umbraco_Client\Tinymce3\Themes\Umbraco\Skins\Umbraco\dialog.css" />
+    <Content Include="Umbraco_Client\Tinymce3\Themes\Umbraco\Skins\Umbraco\Img\buttons.png" />
+    <Content Include="Umbraco_Client\Tinymce3\Themes\Umbraco\Skins\Umbraco\Img\items.gif" />
+    <Content Include="Umbraco_Client\Tinymce3\Themes\Umbraco\Skins\Umbraco\Img\menu_arrow.gif" />
+    <Content Include="Umbraco_Client\Tinymce3\Themes\Umbraco\Skins\Umbraco\Img\menu_check.gif" />
+    <Content Include="Umbraco_Client\Tinymce3\Themes\Umbraco\Skins\Umbraco\Img\progress.gif" />
+    <Content Include="Umbraco_Client\Tinymce3\Themes\Umbraco\Skins\Umbraco\Img\tabs.gif" />
+    <Content Include="Umbraco_Client\Tinymce3\Themes\Umbraco\Skins\Umbraco\ui.css" />
+    <Content Include="Umbraco_Client\Tinymce3\Themes\Umbraco\source_editor.htm" />
+    <Content Include="Umbraco_Client\Tinymce3\Themes\Simple\editor_template.js" />
+    <Content Include="Umbraco_Client\Tinymce3\Themes\Simple\editor_template_src.js" />
+    <Content Include="Umbraco_Client\Tinymce3\Themes\Simple\Img\icons.gif" />
+    <Content Include="Umbraco_Client\Tinymce3\Themes\Simple\Langs\en.js" />
+    <Content Include="Umbraco_Client\Tinymce3\Themes\Simple\Skins\Default\content.css" />
+    <Content Include="Umbraco_Client\Tinymce3\Themes\Simple\Skins\Default\ui.css" />
+    <Content Include="Umbraco_Client\Tinymce3\Themes\Simple\Skins\O2k7\content.css" />
+    <Content Include="Umbraco_Client\Tinymce3\Themes\Simple\Skins\O2k7\Img\button_bg.png" />
+    <Content Include="Umbraco_Client\Tinymce3\Themes\Simple\Skins\O2k7\ui.css" />
+    <Content Include="Umbraco_Client\Tinymce3\tiny_mce.js" />
+    <Content Include="Umbraco_Client\Tinymce3\tiny_mce_popup.js" />
+    <Content Include="Umbraco_Client\Tinymce3\tiny_mce_src.js" />
+    <Content Include="Umbraco_Client\Tinymce3\Utils\editable_selects.js" />
+    <Content Include="Umbraco_Client\Tinymce3\Utils\form_utils.js" />
+    <Content Include="Umbraco_Client\Tinymce3\Utils\mctabs.js" />
+    <Content Include="Umbraco_Client\Tinymce3\Utils\validate.js" />
+    <Content Include="Umbraco\Images\Editor\insMacroSB.png" />
+    <Content Include="Umbraco\Images\Editor\insRazorMacro.png" />
+    <Content Include="Umbraco_Client\Application\JQuery\jquery.hotkeys.js" />
+    <Content Include="Umbraco_Client\MaskedInput\jquery.maskedinput-1.3.min.js" />
+    <Content Include="Umbraco_Client\Splitbutton\Images\splitbutton_hover.png" />
+    <Content Include="Umbraco_Client\Splitbutton\Images\splitbutton_downarrow.png" />
+    <Content Include="Umbraco_Client\Splitbutton\splitbutton.css" />
+    <Content Include="Umbraco_Client\Installer\Images\bg-inp-big.png" />
+    <Content Include="Umbraco_Client\Modal\jquery.simplemodal.1.4.1.custom.js" />
+    <Content Include="Umbraco_Client\Jeditable\jquery.jeditable.js" />
+    <Content Include="Umbraco_Client\Installer\Css\all.css" />
+    <Content Include="Umbraco_Client\Installer\Css\form.css" />
+    <Content Include="Umbraco_Client\Installer\Css\jquery-ui-1.8.6.custom.css" />
+    <Content Include="Umbraco_Client\Installer\Css\lt7.css" />
+    <Content Include="Umbraco_Client\Installer\Css\reset.css" />
+    <Content Include="Umbraco_Client\Installer\Images\bg-bhuiness-cl.gif" />
+    <Content Include="Umbraco_Client\Installer\Images\bg-bhuiness-cr.gif" />
+    <Content Include="Umbraco_Client\Installer\Images\bg-bhuiness.jpg" />
+    <Content Include="Umbraco_Client\Installer\Images\bg-blog-cl.gif" />
+    <Content Include="Umbraco_Client\Installer\Images\bg-blog-cr.gif" />
+    <Content Include="Umbraco_Client\Installer\Images\bg-blog.jpg" />
+    <Content Include="Umbraco_Client\Installer\Images\bg-drop-b.png" />
+    <Content Include="Umbraco_Client\Installer\Images\bg-drop-c.gif" />
+    <Content Include="Umbraco_Client\Installer\Images\bg-drop-t.png" />
+    <Content Include="Umbraco_Client\Installer\Images\bg-header.png" />
+    <Content Include="Umbraco_Client\Installer\Images\bg-img-ie.png" />
+    <Content Include="Umbraco_Client\Installer\Images\bg-img.png" />
+    <Content Include="Umbraco_Client\Installer\Images\bg-inp-error.png" />
+    <Content Include="Umbraco_Client\Installer\Images\bg-inp.png" />
+    <Content Include="Umbraco_Client\Installer\Images\bg-lightbox-b.png" />
+    <Content Include="Umbraco_Client\Installer\Images\bg-lightbox-t.png" />
+    <Content Include="Umbraco_Client\Installer\Images\bg-normal-cl.gif" />
+    <Content Include="Umbraco_Client\Installer\Images\bg-normal-cr.gif" />
+    <Content Include="Umbraco_Client\Installer\Images\bg-normal.jpg" />
+    <Content Include="Umbraco_Client\Installer\Images\bg-paging-h.png" />
+    <Content Include="Umbraco_Client\Installer\Images\bg-paging.png" />
+    <Content Include="Umbraco_Client\Installer\Images\bg-personal-cl.gif" />
+    <Content Include="Umbraco_Client\Installer\Images\bg-personal-cr.gif" />
+    <Content Include="Umbraco_Client\Installer\Images\bg-personal.jpg" />
+    <Content Include="Umbraco_Client\Installer\Images\bg-simple-cl.gif" />
+    <Content Include="Umbraco_Client\Installer\Images\bg-simple-cr.gif" />
+    <Content Include="Umbraco_Client\Installer\Images\bg-simple.jpg" />
+    <Content Include="Umbraco_Client\Installer\Images\btn-accept.png" />
+    <Content Include="Umbraco_Client\Installer\Images\btn-blog.png" />
+    <Content Include="Umbraco_Client\Installer\Images\btn-buisness.png" />
+    <Content Include="Umbraco_Client\Installer\Images\btn-close.png" />
+    <Content Include="Umbraco_Client\Installer\Images\btn-continue.png" />
+    <Content Include="Umbraco_Client\Installer\Images\btn-create-hover.png" />
+    <Content Include="Umbraco_Client\Installer\Images\btn-create.png" />
+    <Content Include="Umbraco_Client\Installer\Images\btn-get.png" />
+    <Content Include="Umbraco_Client\Installer\Images\btn-install-gal.png" />
+    <Content Include="Umbraco_Client\Installer\Images\btn-install-hover.png" />
+    <Content Include="Umbraco_Client\Installer\Images\btn-install.png" />
+    <Content Include="Umbraco_Client\Installer\Images\btn-next.png" />
+    <Content Include="Umbraco_Client\Installer\Images\btn-no-thanks.png" />
+    <Content Include="Umbraco_Client\Installer\Images\btn-no.png" />
+    <Content Include="Umbraco_Client\Installer\Images\btn-personal.png" />
+    <Content Include="Umbraco_Client\Installer\Images\btn-prev.png" />
+    <Content Include="Umbraco_Client\Installer\Images\btn-preview-web.png" />
+    <Content Include="Umbraco_Client\Installer\Images\btn-preview.png" />
+    <Content Include="Umbraco_Client\Installer\Images\btn-set.png" />
+    <Content Include="Umbraco_Client\Installer\Images\btn-simple.png" />
+    <Content Include="Umbraco_Client\Installer\Images\btn-yes.png" />
+    <Content Include="Umbraco_Client\Installer\Images\bul1.png" />
+    <Content Include="Umbraco_Client\Installer\Images\bul2.gif" />
+    <Content Include="Umbraco_Client\Installer\Images\bul3.png" />
+    <Content Include="Umbraco_Client\Installer\Images\bul4.gif" />
+    <Content Include="Umbraco_Client\Installer\Images\ico-invalidaing.png" />
+    <Content Include="Umbraco_Client\Installer\Images\ico-validaing.png" />
+    <Content Include="Umbraco_Client\Installer\Images\img01.jpg" />
+    <Content Include="Umbraco_Client\Installer\Images\img02.jpg" />
+    <Content Include="Umbraco_Client\Installer\Images\img03.jpg" />
+    <Content Include="Umbraco_Client\Installer\Images\img04.jpg" />
+    <Content Include="Umbraco_Client\Installer\Images\img05.jpg" />
+    <Content Include="Umbraco_Client\Installer\Images\img06.jpg" />
+    <Content Include="Umbraco_Client\Installer\Images\img07.jpg" />
+    <Content Include="Umbraco_Client\Installer\Images\img08.jpg" />
+    <Content Include="Umbraco_Client\Installer\Images\img09.jpg" />
+    <Content Include="Umbraco_Client\Installer\Images\img10.jpg" />
+    <Content Include="Umbraco_Client\Installer\Images\img11.jpg" />
+    <Content Include="Umbraco_Client\Installer\Images\loader.gif" />
+    <Content Include="Umbraco_Client\Installer\Images\logo.gif" />
+    <Content Include="Umbraco_Client\Installer\Images\none.gif" />
+    <Content Include="Umbraco_Client\Installer\Images\pbar-ani.gif" />
+    <Content Include="Umbraco_Client\Installer\Images\select-button.png" />
+    <Content Include="Umbraco_Client\Installer\Images\select-center.png" />
+    <Content Include="Umbraco_Client\Installer\Images\select-left-2.png" />
+    <Content Include="Umbraco_Client\Installer\Images\select-left.png" />
+    <Content Include="Umbraco_Client\Installer\Images\sep1.png" />
+    <Content Include="Umbraco_Client\Installer\Images\ui-bg_diagonals-thick_18_b81900_40x40.png" />
+    <Content Include="Umbraco_Client\Installer\Images\ui-bg_diagonals-thick_20_666666_40x40.png" />
+    <Content Include="Umbraco_Client\Installer\Images\ui-bg_flat_10_000000_40x100.png" />
+    <Content Include="Umbraco_Client\Installer\Images\ui-bg_glass_100_f6f6f6_1x400.png" />
+    <Content Include="Umbraco_Client\Installer\Images\ui-bg_glass_100_fdf5ce_1x400.png" />
+    <Content Include="Umbraco_Client\Installer\Images\ui-bg_glass_65_ffffff_1x400.png" />
+    <Content Include="Umbraco_Client\Installer\Images\ui-bg_gloss-wave_35_f6a828_500x100.png" />
+    <Content Include="Umbraco_Client\Installer\Images\ui-bg_highlight-soft_100_eeeeee_1x100.png" />
+    <Content Include="Umbraco_Client\Installer\Images\ui-bg_highlight-soft_75_ffe45c_1x100.png" />
+    <Content Include="Umbraco_Client\Installer\Images\ui-icons_222222_256x240.png" />
+    <Content Include="Umbraco_Client\Installer\Images\ui-icons_228ef1_256x240.png" />
+    <Content Include="Umbraco_Client\Installer\Images\ui-icons_ef8c08_256x240.png" />
+    <Content Include="Umbraco_Client\Installer\Images\ui-icons_ffd27a_256x240.png" />
+    <Content Include="Umbraco_Client\Installer\Images\ui-icons_ffffff_256x240.png" />
+    <Content Include="Umbraco_Client\Installer\Js\ie-png.js" />
+    <Content Include="Umbraco_Client\Installer\Js\jquery.1.4.4.js" />
+    <Content Include="Umbraco_Client\Installer\Js\jquery.main.js" />
+    <Content Include="Umbraco_Client\Installer\Js\jquery.ui.selectmenu.js" />
+    <Content Include="Install\Steps\database.ascx" />
+    <Content Include="Install\Steps\renaming.ascx" />
+    <Content Include="Install\Steps\StarterKits.ascx" />
+    <Content Include="Install\Steps\Skinning\loadStarterKits.ascx" />
+    <Content Include="Install\Title.ascx" />
+    <Content Include="Install\InstallerRestService.aspx" />
+    <Content Include="Umbraco\Config\Lang\ko.xml" />
+    <Content Include="Umbraco\Dashboard\FeedProxy.aspx" />
+    <Content Include="Umbraco\Developer\Packages\StarterKits.aspx" />
+    <Content Include="Umbraco\helpRedirect.aspx" />
+    <Content Include="Umbraco\Images\aboutNew.png" />
+    <Content Include="Umbraco\Images\Editor\skin.gif" />
+    <Content Include="Umbraco\Images\loginBg.png" />
+    <Content Include="Umbraco\Images\SpeechBubble\speechbubble_body.png" />
+    <Content Include="Umbraco\Images\SpeechBubble\speechbubble_bottom.png" />
+    <Content Include="Umbraco\Images\SpeechBubble\speechbubble_top.png" />
+    <Content Include="Umbraco\Images\umbracoSplash.png" />
+    <Content Include="Umbraco\Images\Umbraco\settingSkin.gif" />
+    <Content Include="Umbraco\Members\MemberSearch.ascx" />
+    <Content Include="Umbraco_Client\Application\JQuery\jquery.idle-timer.js" />
+    <Content Include="Umbraco_Client\Colorpicker\Css\colorpicker.css" />
+    <Content Include="Umbraco_Client\Colorpicker\Images\blank.gif" />
+    <Content Include="Umbraco_Client\Colorpicker\Images\colorpicker_background.png" />
+    <Content Include="Umbraco_Client\Colorpicker\Images\colorpicker_hex.png" />
+    <Content Include="Umbraco_Client\Colorpicker\Images\colorpicker_hsb_b.png" />
+    <Content Include="Umbraco_Client\Colorpicker\Images\colorpicker_hsb_h.png" />
+    <Content Include="Umbraco_Client\Colorpicker\Images\colorpicker_hsb_s.png" />
+    <Content Include="Umbraco_Client\Colorpicker\Images\colorpicker_indic.gif" />
+    <Content Include="Umbraco_Client\Colorpicker\Images\colorpicker_overlay.png" />
+    <Content Include="Umbraco_Client\Colorpicker\Images\colorpicker_rgb_b.png" />
+    <Content Include="Umbraco_Client\Colorpicker\Images\colorpicker_rgb_g.png" />
+    <Content Include="Umbraco_Client\Colorpicker\Images\colorpicker_rgb_r.png" />
+    <Content Include="Umbraco_Client\Colorpicker\Images\colorpicker_select.gif" />
+    <Content Include="Umbraco_Client\Colorpicker\Images\colorpicker_submit.png" />
+    <Content Include="Umbraco_Client\Colorpicker\Images\custom_background.png" />
+    <Content Include="Umbraco_Client\Colorpicker\Images\custom_hex.png" />
+    <Content Include="Umbraco_Client\Colorpicker\Images\custom_hsb_b.png" />
+    <Content Include="Umbraco_Client\Colorpicker\Images\custom_hsb_h.png" />
+    <Content Include="Umbraco_Client\Colorpicker\Images\custom_hsb_s.png" />
+    <Content Include="Umbraco_Client\Colorpicker\Images\custom_indic.gif" />
+    <Content Include="Umbraco_Client\Colorpicker\Images\custom_rgb_b.png" />
+    <Content Include="Umbraco_Client\Colorpicker\Images\custom_rgb_g.png" />
+    <Content Include="Umbraco_Client\Colorpicker\Images\custom_rgb_r.png" />
+    <Content Include="Umbraco_Client\Colorpicker\Images\custom_submit.png" />
+    <Content Include="Umbraco_Client\Colorpicker\Images\select.png" />
+    <Content Include="Umbraco_Client\Colorpicker\Images\select2.png" />
+    <Content Include="Umbraco_Client\Colorpicker\Images\slider.png" />
+    <Content Include="Umbraco_Client\Colorpicker\Js\colorpicker.js" />
+    <Content Include="Umbraco_Client\MacroContainer\macroContainer.css" />
+    <Content Include="Umbraco_Client\Mousewheel\jquery.mousewheel.js" />
+    <Content Include="Umbraco_Client\Ui\base2.js" />
+    <Content Include="Umbraco_Client\Ui\jquery.alphanumeric.js" />
+    <Content Include="Umbraco_Client\Ui\jquery.tooltip.min.js" />
+    <Content Include="Umbraco_Client\Ui\json2.js" />
+    <Content Include="Umbraco_Client\Ui\knockout.js" />
+    <Content Include="Umbraco_Client\Ui\knockout.mapping.js" />
+    <Content Include="Umbraco_Client\ui\ui-lightness\images\ui-bg_diagonals-thick_18_b81900_40x40.png" />
+    <Content Include="Umbraco_Client\ui\ui-lightness\images\ui-bg_diagonals-thick_20_666666_40x40.png" />
+    <Content Include="Umbraco_Client\ui\ui-lightness\images\ui-bg_flat_10_000000_40x100.png" />
+    <Content Include="Umbraco_Client\ui\ui-lightness\images\ui-bg_glass_100_f6f6f6_1x400.png" />
+    <Content Include="Umbraco_Client\ui\ui-lightness\images\ui-bg_glass_100_fdf5ce_1x400.png" />
+    <Content Include="Umbraco_Client\ui\ui-lightness\images\ui-bg_glass_65_ffffff_1x400.png" />
+    <Content Include="Umbraco_Client\ui\ui-lightness\images\ui-bg_gloss-wave_35_f6a828_500x100.png" />
+    <Content Include="Umbraco_Client\ui\ui-lightness\images\ui-bg_highlight-soft_100_eeeeee_1x100.png" />
+    <Content Include="Umbraco_Client\ui\ui-lightness\images\ui-bg_highlight-soft_75_ffe45c_1x100.png" />
+    <Content Include="Umbraco_Client\ui\ui-lightness\images\ui-icons_222222_256x240.png" />
+    <Content Include="Umbraco_Client\ui\ui-lightness\images\ui-icons_228ef1_256x240.png" />
+    <Content Include="Umbraco_Client\ui\ui-lightness\images\ui-icons_ef8c08_256x240.png" />
+    <Content Include="Umbraco_Client\ui\ui-lightness\images\ui-icons_ffd27a_256x240.png" />
+    <Content Include="Umbraco_Client\ui\ui-lightness\images\ui-icons_ffffff_256x240.png" />
+    <Content Include="Umbraco\endPreview.aspx" />
+    <Content Include="Umbraco_Client\Application\HistoryManager.js" />
+    <Content Include="Umbraco_Client\Application\JQuery\jquery.ba-bbq.min.js" />
+    <Content Include="Umbraco_Client\Preview\previewModeBadge.png" />
+    <Content Include="Umbraco_Client\Preview\umbracoPreview.css" />
+    <Content Include="Umbraco_Client\Tree\Themes\Umbraco\arrows.png" />
+    <Content Include="Umbraco_Client\Ui\dd.css" />
+    <Content Include="Umbraco_Client\Ui\dd_arrow.gif" />
+    <Content Include="Umbraco_Client\Ui\jquery.dd.js" />
+    <Content Include="Umbraco\Xslt\Templates\Schema2\Breadcrumb.xslt" />
+    <Content Include="Umbraco\Xslt\Templates\Schema2\Clean.xslt" />
+    <Content Include="Umbraco\Xslt\Templates\Schema2\ListSubPagesAsThumbnails.xslt" />
+    <Content Include="Umbraco\Xslt\Templates\Schema2\ListSubPagesByDateAndLimit.xslt" />
+    <Content Include="Umbraco\Xslt\Templates\Schema2\ListSubPagesByDocumentType.xslt" />
+    <Content Include="Umbraco\Xslt\Templates\Schema2\ListSubPagesByLevel.xslt" />
+    <Content Include="Umbraco\Xslt\Templates\Schema2\ListSubPagesFromAChangableSource.xslt" />
+    <Content Include="Umbraco\Xslt\Templates\Schema2\ListSubPagesFromCurrentPage.xslt" />
+    <Content Include="Umbraco\Xslt\Templates\Schema2\ListThumbnailsFromCurrentPage.xslt" />
+    <Content Include="Umbraco\Xslt\Templates\Schema2\ListWholeStructureFromCurrentPage.xslt" />
+    <Content Include="Umbraco\Xslt\Templates\Schema2\NavigationPrototype.xslt" />
+    <Content Include="Umbraco\Xslt\Templates\Schema2\RelatedLinks.xslt" />
+    <Content Include="Umbraco\Xslt\Templates\Schema2\RSSFeed.xslt" />
+    <Content Include="Umbraco\Xslt\Templates\Schema2\Sitemap.xslt" />
+    <Content Include="Umbraco\Xslt\Templates\Schema2\TablePrototype.xslt" />
+    <Content Include="Umbraco\Dialogs\Preview.aspx" />
+    <Content Include="Umbraco_Client\DateTimePicker\Images\calSprite.png" />
+    <Content Include="Umbraco_Client\DateTimePicker\Images\ui-icons_666666_256x240.png" />
+    <Content Include="Umbraco_Client\DateTimePicker\Images\ui-icons_999999_256x240.png" />
+    <Content Include="Umbraco_Client\DateTimePicker\umbDateTimePicker.js" />
+    <Content Include="Umbraco\Controls\passwordChanger.ascx" />
+    <Content Include="Umbraco\Controls\ProgressBar.ascx" />
+    <Content Include="Umbraco_Client\DateTimePicker\datetimepicker.css" />
+    <Content Include="Umbraco_Client\DateTimePicker\timepicker.js" />
+    <Content Include="Umbraco\Controls\ContentTypeControlNew.ascx" />
+    <Content Include="Umbraco\Controls\GenericProperties\GenericProperty.ascx" />
+    <Content Include="Umbraco\Create\DlrScripting.ascx" />
+    <Content Include="Umbraco\Images\Umbraco\developerRuby.gif" />
+    <Content Include="Umbraco\Images\Umbraco\developerScript.gif" />
+    <Content Include="Umbraco_Client\Tree\sprites.png" />
+    <Content Include="Umbraco_Client\Tree\sprites_ie6.gif" />
+    <Content Include="Umbraco\Controls\Images\ImageViewer.ascx" />
+    <Content Include="Umbraco\Controls\Images\ImageViewer.js" />
+    <Content Include="Umbraco\Controls\Images\ImageViewerUpdater.asmx" />
+    <Content Include="Umbraco\Controls\Images\UploadMediaImage.ascx" />
+    <Content Include="Umbraco\Controls\Images\UploadMediaImage.js" />
+    <Content Include="Umbraco\Controls\Tree\TreeControl.ascx" />
+    <Content Include="Umbraco\Images\throbber.gif" />
+    <Content Include="Umbraco\Js\UmbracoSpeechBubbleInit.js" />
+    <Content Include="Umbraco\Search\QuickSearch.ascx" />
+    <Content Include="Umbraco\Images\Umbraco\bin.png" />
+    <Content Include="Umbraco\Images\Umbraco\bin_closed.png" />
+    <Content Include="Umbraco\Images\Umbraco\bin_empty.png" />
+    <Content Include="Umbraco_Client\Application\JQuery\jquery.noconflict-invoke.js" />
+    <Content Include="Umbraco_Client\Application\JQuery\VerticalAlign.js" />
+    <Content Include="Umbraco_Client\Application\UrlEncoder.js" />
+    <Content Include="Umbraco_Client\CodeArea\UmbracoEditor.js" />
+    <Content Include="Umbraco_Client\CodeMirror\Css\csscolors.css" />
+    <Content Include="Umbraco_Client\CodeMirror\Css\docs.css" />
+    <Content Include="Umbraco_Client\CodeMirror\Css\jscolors.css" />
+    <Content Include="Umbraco_Client\CodeMirror\Css\people.jpg" />
+    <Content Include="Umbraco_Client\CodeMirror\Css\pythoncolors.css" />
+    <Content Include="Umbraco_Client\CodeMirror\Css\sparqlcolors.css" />
+    <Content Include="Umbraco_Client\CodeMirror\Css\umbracoCustom.css" />
+    <Content Include="Umbraco_Client\CodeMirror\Css\xmlcolors.css" />
+    <Content Include="Umbraco_Client\Tree\UmbracoContext.js" />
+    <Content Include="Umbraco_Client\Tree\jquery.tree.checkbox.js" />
+    <Content Include="Umbraco_Client\Tree\jquery.tree.contextmenu.js" />
+    <Content Include="Umbraco_Client\Tree\jquery.tree.js" />
+    <Content Include="Umbraco_Client\Tree\jquery.tree.metadata.js" />
+    <Content Include="Umbraco_Client\Tree\Themes\Default\dot_for_ie.gif" />
+    <Content Include="Umbraco_Client\Tree\Themes\Default\icons.png" />
+    <Content Include="Umbraco_Client\Tree\Themes\Umbraco\icons.png" />
+    <Content Include="default.aspx" />
+    <Content Include="Install\default.aspx" />
+    <Content Include="Install\Steps\license.ascx" />
+    <Content Include="Umbraco\Actions\delete.aspx" />
+    <Content Include="Umbraco\Actions\editContent.aspx" />
+    <Content Include="Umbraco\Actions\preview.aspx" />
+    <Content Include="Umbraco\Actions\publish.aspx" />
+    <Content Include="Umbraco\Channels\rsd.aspx" />
+    <Content Include="Umbraco\Channels\wlwmanifest.aspx" />
+    <Content Include="Umbraco\Config\Lang\da.xml" />
+    <Content Include="Umbraco\Config\Lang\de.xml" />
+    <Content Include="Umbraco\Config\Lang\es.xml" />
+    <Content Include="Umbraco\Config\Lang\fr.xml" />
+    <Content Include="Umbraco\Config\Lang\it.xml" />
+    <Content Include="Umbraco\Config\Lang\nl.xml" />
+    <Content Include="Umbraco\Config\Lang\no.xml" />
+    <Content Include="Umbraco\Config\Lang\sv.xml" />
+    <Content Include="Umbraco\Css\permissionsEditor.css" />
+    <Content Include="Umbraco\Dialogs\mediaPicker.aspx" />
+    <Content Include="Umbraco\Images\Editor\spellchecker.gif" />
+    <Content Include="Umbraco\Webservices\MacroContainerService.asmx" />
+    <Content Include="Umbraco_Client\Application\JQuery\jquery.cookie.js" />
+    <Content Include="Umbraco_Client\Imagecropper\Jcrop.gif" />
+    <Content Include="Umbraco_Client\Tablesorting\Img\bg.gif" />
+    <Content Include="Umbraco_Client\Tree\menuIcons.css" />
+    <Content Include="Umbraco_Client\Tree\Themes\Default\style.css" />
+    <Content Include="Umbraco_Client\Tree\Themes\Default\throbber.gif" />
+    <Content Include="Umbraco_Client\Tree\Themes\marker.gif" />
+    <Content Include="Umbraco_Client\Tree\Themes\marker_rtl.gif" />
+    <Content Include="Umbraco_Client\Tree\Themes\plus.gif" />
+    <Content Include="Umbraco_Client\Tree\Themes\remove.png" />
+    <Content Include="Umbraco_Client\Tree\Themes\rename.png" />
+    <Content Include="Umbraco_Client\Tree\Themes\Umbraco\check_0.png" />
+    <Content Include="Umbraco_Client\Tree\Themes\Umbraco\check_1.png" />
+    <Content Include="Umbraco_Client\Tree\Themes\Umbraco\check_2.png" />
+    <Content Include="Umbraco_Client\Tree\Themes\Umbraco\context.gif" />
+    <Content Include="Umbraco_Client\Tree\Themes\Umbraco\create.png" />
+    <Content Include="Umbraco_Client\Tree\Themes\Umbraco\dot.gif" />
+    <Content Include="Umbraco_Client\Tree\Themes\Umbraco\f.png" />
+    <Content Include="Umbraco_Client\Tree\Themes\Umbraco\fminus.gif" />
+    <Content Include="Umbraco_Client\Tree\Themes\Umbraco\fminus_rtl.gif" />
+    <Content Include="Umbraco_Client\Tree\Themes\Umbraco\fplus.gif" />
+    <Content Include="Umbraco_Client\Tree\Themes\Umbraco\fplus_rtl.gif" />
+    <Content Include="Umbraco_Client\Tree\Themes\Umbraco\lastli.gif" />
+    <Content Include="Umbraco_Client\Tree\Themes\Umbraco\lastli_rtl.gif" />
+    <Content Include="Umbraco_Client\Tree\Themes\Umbraco\li.gif" />
+    <Content Include="Umbraco_Client\Tree\Themes\Umbraco\style.css" />
+    <Content Include="Umbraco_Client\Tree\Themes\Umbraco\throbber.gif" />
+    <Content Include="Umbraco\Developer\Packages\proxy.htm" />
+    <Content Include="Umbraco\Developer\Xslt\xsltVisualize.aspx" />
+    <Content Include="Umbraco\Dialogs\empty.htm" />
+    <Content Include="Umbraco\Dialogs\insertMasterpageContent.aspx" />
+    <Content Include="Umbraco\Dialogs\insertMasterpagePlaceholder.aspx" />
+    <Content Include="Umbraco\Dialogs\republish.aspx" />
+    <Content Include="Umbraco\Dialogs\search.aspx" />
+    <Content Include="Umbraco\Dialogs\SendPublish.aspx" />
+    <Content Include="Umbraco\Create\script.ascx" />
+    <Content Include="Umbraco_Client\Tree\treeIcons.css" />
+    <Content Include="Umbraco\Images\Actions\sprites.png" />
+    <Content Include="Umbraco_Client\Tree\Themes\Umbraco\contextMenuBg.gif" />
+    <Content Include="Umbraco\Images\Editor\dictionaryItem.gif" />
+    <Content Include="Umbraco\Images\Editor\media.gif" />
+    <Content Include="Umbraco\Images\Editor\masterpageContent.gif" />
+    <Content Include="Umbraco\Images\Editor\masterpagePlaceHolder.gif" />
+    <Content Include="Umbraco\Images\Editor\xslVisualize.gif" />
+    <Content Include="Umbraco\Images\false.png" />
+    <Content Include="Umbraco\Images\new.png" />
+    <Content Include="Umbraco\Images\Umbraco\sprites_ie6.gif" />
+    <Content Include="Umbraco_Client\Application\JQuery\jquery-fieldselection.js" />
+    <Content Include="Umbraco_Client\Application\JQuery\jquery.metadata.min.js" />
+    <Content Include="Umbraco_Client\Application\UmbracoUtils.js" />
+    <Content Include="Umbraco_Client\Application\UmbracoApplicationActions.js" />
+    <Content Include="Umbraco_Client\Tree\NodeDefinition.js" />
+    <Content Include="Umbraco_Client\Tree\UmbracoTree.js" />
+    <Content Include="Umbraco_Client\Application\UmbracoClientManager.js" />
+    <Content Include="Umbraco\Plugins\Tinymce3\InsertAnchor.aspx" />
+    <Content Include="Umbraco\Plugins\Tinymce3\insertChar.aspx" />
+    <Content Include="Umbraco\Webservices\TreeClientService.asmx" />
+    <Content Include="Umbraco_Client\Application\NamespaceManager.js" />
+    <Content Include="Umbraco_Client\PasswordStrength\passwordstrength.js" />
+    <Content Include="Umbraco_Client\Ui\jQueryWresize.js" />
+    <Content Include="Umbraco\Search\quickSearch.js" />
+    <Content Include="Umbraco\Members\search.aspx" />
+    <Content Include="Umbraco\Translation\details.aspx" />
+    <Content Include="Umbraco_Client\Modal\modalBackground.gif" />
+    <Content Include="Umbraco_Client\Modal\modalGradiant.gif" />
+    <Content Include="Umbraco\Images\SpeechBubble\speechbubble.png" />
+    <Content Include="Umbraco\Images\SpeechBubble\speechbubbleShadow.png" />
+    <Content Include="Umbraco\Images\SpeechBubble\speechbubbleShadowNew.gif" />
+    <Content Include="Umbraco\Images\SpeechBubble\error.png" />
+    <Content Include="Umbraco\Images\SpeechBubble\info.png" />
+    <Content Include="Umbraco\Images\SpeechBubble\save.png" />
+    <Content Include="Umbraco\Images\SpeechBubble\success.png" />
+    <Content Include="Umbraco\Images\SpeechBubble\warning.png" />
+    <Content Include="Umbraco\Images\Thumbnails\developer.png" />
+    <Content Include="Umbraco\Images\Thumbnails\doc.png" />
+    <Content Include="Umbraco\Images\Thumbnails\docWithImage.png" />
+    <Content Include="Umbraco\Images\Thumbnails\folder.png" />
+    <Content Include="Umbraco\Images\Thumbnails\folder_media.png" />
+    <Content Include="Umbraco\Images\Thumbnails\member.png" />
+    <Content Include="Umbraco\Images\Thumbnails\memberGroup.png" />
+    <Content Include="Umbraco\Images\Thumbnails\members.png" />
+    <Content Include="Umbraco\Images\Thumbnails\template.png" />
+    <Content Include="Umbraco\Images\Thumbnails\xml.png" />
+    <Content Include="Umbraco\Images\toggleTreeOff.png" />
+    <Content Include="Umbraco\Images\toggleTreeOn.png" />
+    <Content Include="Umbraco\Images\true.png" />
+    <Content Include="Umbraco\Images\Umbraco\developerDatatype.gif" />
+    <Content Include="Umbraco\Images\Umbraco\settingMasterDatatype.gif" />
+    <Content Include="Umbraco\Images\Umbraco\settingMasterTemplate.gif" />
+    <Content Include="Umbraco\Images\Umbraco\sprites.png" />
+    <Content Include="Umbraco\Images\Umbraco\nitros.gif" />
+    <Content Include="Umbraco\Images\Umbraco\package.gif" />
+    <Content Include="Umbraco\Images\Umbraco\repository.gif" />
+    <Content Include="Umbraco\Images\Umbraco\uploadpackage.gif" />
+    <Content Include="Umbraco_Client\Application\JQuery\jquery.autocomplete.js" />
+    <Content Include="Umbraco\Developer\Packages\BrowseRepository.aspx" />
+    <Content Include="Umbraco\Developer\Packages\directoryBrowser.aspx" />
+    <Content Include="Umbraco\Developer\Packages\editPackage.aspx" />
+    <Content Include="Umbraco\Developer\Packages\installedPackage.aspx" />
+    <Content Include="Umbraco\Developer\Packages\LoadNitros.ascx" />
+    <Content Include="Umbraco\Developer\Packages\SubmitPackage.aspx" />
+    <Content Include="Umbraco\Dialogs\about.aspx" />
+    <Content Include="Umbraco\Dialogs\AssignDomain.aspx" />
+    <Content Include="Umbraco\Dialogs\create.aspx" />
+    <Content Include="Umbraco\Dialogs\cruds.aspx" />
+    <Content Include="Umbraco\Dialogs\emptyTrashcan.aspx" />
+    <Content Include="Umbraco\Dialogs\exportDocumenttype.aspx" />
+    <Content Include="Umbraco\Dialogs\imageViewer.aspx" />
+    <Content Include="Umbraco\Dialogs\importDocumenttype.aspx" />
+    <Content Include="Umbraco\Dialogs\insertMacro.aspx" />
+    <Content Include="Umbraco\Dialogs\insertTable.aspx" />
+    <Content Include="Umbraco\Dialogs\moveOrCopy.aspx" />
+    <Content Include="Umbraco\Dialogs\notifications.aspx" />
+    <Content Include="Umbraco\Developer\Packages\installer.aspx" />
+    <Content Include="Umbraco\Dialogs\protectPage.aspx" />
+    <Content Include="Umbraco\Dialogs\publish.aspx" />
+    <Content Include="Umbraco\Dialogs\RegexWs.aspx" />
+    <Content Include="Umbraco\Dialogs\rollBack.aspx" />
+    <Content Include="Umbraco\Dialogs\sendToTranslation.aspx" />
+    <Content Include="Umbraco\Dialogs\treePicker.aspx" />
+    <Content Include="Umbraco\Dialogs\umbracoField.aspx" />
+    <Content Include="Umbraco\Dialogs\uploadImage.aspx" />
+    <Content Include="Umbraco\Dialogs\viewAuditTrail.aspx" />
+    <Content Include="Umbraco\Images\Editor\anchor_symbol.gif" />
+    <Content Include="Umbraco\Images\Editor\backcolor.gif" />
+    <Content Include="Umbraco\Images\Editor\bold_de_se.gif" />
+    <Content Include="Umbraco\Images\Editor\bold_es.gif" />
+    <Content Include="Umbraco\Images\Editor\bold_fr.gif" />
+    <Content Include="Umbraco\Images\Editor\bold_ru.gif" />
+    <Content Include="Umbraco\Images\Editor\bold_tw.gif" />
+    <Content Include="Umbraco\Images\Editor\browse.gif" />
+    <Content Include="Umbraco\Images\Editor\buttons.gif" />
+    <Content Include="Umbraco\Images\Editor\button_menu.gif" />
+    <Content Include="Umbraco\Images\Editor\cancel_button_bg.gif" />
+    <Content Include="Umbraco\Images\Editor\charmap.gif" />
+    <Content Include="Umbraco\Images\Editor\cleanup.gif" />
+    <Content Include="Umbraco\Images\Editor\close.gif" />
+    <Content Include="Umbraco\Images\Editor\code.gif" />
+    <Content Include="Umbraco\Images\Editor\color.gif" />
+    <Content Include="Umbraco\Images\Editor\custom_1.gif" />
+    <Content Include="Umbraco\Images\Editor\forecolor.gif" />
+    <Content Include="Umbraco\Images\Editor\hr.gif" />
+    <Content Include="Umbraco\Images\Editor\indent.gif" />
+    <Content Include="Umbraco\Images\Editor\insert_button_bg.gif" />
+    <Content Include="Umbraco\Images\Editor\italic_de_se.gif" />
+    <Content Include="Umbraco\Images\Editor\italic_es.gif" />
+    <Content Include="Umbraco\Images\Editor\italic_ru.gif" />
+    <Content Include="Umbraco\Images\Editor\italic_tw.gif" />
+    <Content Include="Umbraco\Images\Editor\justifycenter.gif" />
+    <Content Include="Umbraco\Images\Editor\justifyfull.gif" />
+    <Content Include="Umbraco\Images\Editor\justifyleft.gif" />
+    <Content Include="Umbraco\Images\Editor\justifyright.gif" />
+    <Content Include="Umbraco\Images\Editor\menu_check.gif" />
+    <Content Include="Umbraco\Images\Editor\newdocument.gif" />
+    <Content Include="Umbraco\Images\Editor\opacity.png" />
+    <Content Include="Umbraco\Images\Editor\outdent.gif" />
+    <Content Include="Umbraco\Images\Editor\removeformat.gif" />
+    <Content Include="Umbraco\Images\Editor\separator.gif" />
+    <Content Include="Umbraco\Images\Editor\showStyles.png" />
+    <Content Include="Umbraco\Images\Editor\spacer.gif" />
+    <Content Include="Umbraco\Images\Editor\statusbar_resize.gif" />
+    <Content Include="Umbraco\Images\Editor\strikethrough.gif" />
+    <Content Include="Umbraco\Images\Editor\sub.gif" />
+    <Content Include="Umbraco\Images\Editor\sup.gif" />
+    <Content Include="Umbraco\Images\Editor\table.gif" />
+    <Content Include="Umbraco\Images\Editor\underline.gif" />
+    <Content Include="Umbraco\Images\Editor\underline_es.gif" />
+    <Content Include="Umbraco\Images\Editor\underline_fr.gif" />
+    <Content Include="Umbraco\Images\Editor\underline_ru.gif" />
+    <Content Include="Umbraco\Images\Editor\underline_tw.gif" />
+    <Content Include="Umbraco\Images\Editor\unlink.gif" />
+    <Content Include="Umbraco\Images\Editor\visualaid.gif" />
+    <Content Include="Install\Steps\defaultUser.ascx">
+      <SubType>UserControl</SubType>
+    </Content>
+    <Content Include="Install\Steps\theend.ascx">
+      <SubType>UserControl</SubType>
+    </Content>
+    <Content Include="Install\Steps\validatePermissions.ascx">
+      <SubType>UserControl</SubType>
+    </Content>
+    <Content Include="Install\Steps\welcome.ascx">
+      <SubType>UserControl</SubType>
+    </Content>
+    <Content Include="Umbraco\Config\Create\UI.xml" />
+    <Content Include="Umbraco\Config\Lang\en.xml">
+      <SubType>Designer</SubType>
+    </Content>
+    <Content Include="Umbraco\Developer\Python\editPython.aspx" />
+    <Content Include="Umbraco\Images\Developer\customControlIcon.png" />
+    <Content Include="Umbraco\Images\Developer\pythonIcon.png" />
+    <Content Include="Umbraco\Images\Developer\usercontrolIcon.png" />
+    <Content Include="Umbraco\Images\Developer\xsltIcon.png" />
+    <Content Include="Umbraco\Images\exportDocumenttype.png" />
+    <Content Include="Umbraco\Images\importDocumenttype.png" />
+    <Content Include="Umbraco\Js\UmbracoSpeechBubble.js" />
+    <Content Include="Umbraco\Js\UmbracoSpeechBubbleBackEnd.js" />
+    <Content Include="Umbraco\Js\umbracoUpgradeChecker.js" />
+    <Content Include="Umbraco\Members\ViewMembers.aspx" />
+    <Content Include="Umbraco\Plugins\Tinymce3\insertImage.aspx" />
+    <Content Include="Umbraco\Plugins\Tinymce3\insertLink.aspx" />
+    <Content Include="Umbraco\Plugins\Tinymce3\insertMacro.aspx" />
+    <Content Include="Umbraco\Plugins\Tinymce3\tinymce3tinymceCompress.aspx" />
+    <Content Include="Config\ClientDependency.config">
+      <SubType>Designer</SubType>
+    </Content>
+    <Content Include="Config\ExamineSettings.config" />
+    <Content Include="Config\ExamineIndex.config">
+      <SubType>Designer</SubType>
+    </Content>
+    <Content Include="Config\scripting.config" />
+    <Content Include="Config\feedProxy.config" />
+    <Content Include="Umbraco_Client\ui\ui-lightness\jquery-ui.custom.css" />
+    <Content Include="Config\applications.config" />
+    <Content Include="Config\trees.config">
+      <SubType>Designer</SubType>
+    </Content>
+    <None Include="Config\applications.Release.config">
+      <DependentUpon>applications.config</DependentUpon>
+      <SubType>Designer</SubType>
+    </None>
+    <Content Include="Umbraco\Scripting\templates\cshtml\EmptyTemplate.cshtml">
+      <SubType>Code</SubType>
+    </Content>
+    <Content Include="Umbraco\Scripting\templates\cshtml\Gallery.cshtml" />
+    <Content Include="Umbraco\Scripting\templates\cshtml\ListAncestorsFromCurrentPage.cshtml" />
+    <Content Include="Umbraco\Scripting\templates\cshtml\ListChildPagesFromChangeableSource.cshtml" />
+    <Content Include="Umbraco\Scripting\templates\cshtml\ListChildPagesFromCurrentPage.cshtml" />
+    <Content Include="Umbraco\Scripting\templates\cshtml\ListChildPagesOrderedByDate.cshtml" />
+    <Content Include="Umbraco\Scripting\templates\cshtml\ListChildPagesOrderedByName.cshtml" />
+    <Content Include="Umbraco\Scripting\templates\cshtml\ListChildPagesOrderedByProperty.cshtml" />
+    <Content Include="Umbraco\Scripting\templates\cshtml\ListChildPagesWithDoctype.cshtml" />
+    <Content Include="Umbraco\Scripting\templates\cshtml\ListDescendantsFromCurrentPage.cshtml" />
+    <Content Include="Umbraco\Scripting\templates\cshtml\ListImagesFromMediaFolder.cshtml">
+      <SubType>Code</SubType>
+    </Content>
+    <Content Include="Umbraco\Scripting\templates\cshtml\MultinodeTree-picker.cshtml" />
+    <Content Include="Umbraco\Views\Default.cshtml" />
+    <Content Include="Umbraco\PartialViewMacros\Templates\EditProfile.cshtml" />
+    <Content Include="Umbraco\PartialViewMacros\Templates\Empty.cshtml" />
+    <Content Include="Umbraco\PartialViewMacros\Templates\Login.cshtml" />
+    <Content Include="Umbraco\PartialViewMacros\Templates\LoginStatus.cshtml" />
+    <Content Include="Umbraco\PartialViewMacros\Templates\RegisterMember.cshtml" />
+    <Content Include="Umbraco\PartialViewMacros\Templates\Empty %28ForUseWithCustomViews%29.cshtml">
+      <SubType>Code</SubType>
+    </Content>
+    <Content Include="Umbraco\PartialViewMacros\Templates\ListAncestorsFromCurrentPage.cshtml" />
+    <Content Include="Umbraco\PartialViewMacros\Templates\Breadcrumb.cshtml" />
+    <Content Include="Umbraco\PartialViewMacros\Templates\Gallery.cshtml" />
+    <Content Include="Umbraco\PartialViewMacros\Templates\ListChildPagesFromChangeableSource.cshtml" />
+    <Content Include="Umbraco\PartialViewMacros\Templates\ListChildPagesFromCurrentPage.cshtml">
+      <SubType>Code</SubType>
+    </Content>
+    <Content Include="Umbraco\PartialViewMacros\Templates\ListChildPagesOrderedByDate.cshtml" />
+    <Content Include="Umbraco\PartialViewMacros\Templates\ListChildPagesOrderedByName.cshtml" />
+    <Content Include="Umbraco\PartialViewMacros\Templates\ListChildPagesOrderedByProperty.cshtml" />
+    <Content Include="Umbraco\PartialViewMacros\Templates\ListChildPagesWithDoctype.cshtml" />
+    <Content Include="Umbraco\PartialViewMacros\Templates\ListDescendantsFromCurrentPage.cshtml" />
+    <Content Include="Umbraco\PartialViewMacros\Templates\ListImagesFromMediaFolder.cshtml" />
+    <Content Include="Umbraco\PartialViewMacros\Templates\MultinodeTree-picker.cshtml" />
+    <Content Include="Umbraco\PartialViewMacros\Templates\Navigation.cshtml" />
+    <Content Include="Umbraco\PartialViewMacros\Templates\SiteMap.cshtml" />
+    <Content Include="Umbraco\Views\AuthorizeUpgrade.cshtml" />
+    <None Include="Umbraco_client\CodeMirror\js\mode\coffeescript\LICENSE" />
+    <None Include="Umbraco_client\CodeMirror\js\mode\pascal\LICENSE" />
+    <None Include="Umbraco_client\CodeMirror\js\mode\perl\LICENSE" />
+    <Content Include="Umbraco_client\CodeMirror\js\mode\razor\LICENSE" />
+    <None Include="Umbraco_client\CodeMirror\js\mode\ruby\LICENSE" />
+    <None Include="Umbraco_client\CodeMirror\js\mode\r\LICENSE" />
+    <Content Include="Umbraco_client\CodeMirror\js\mode\sieve\LICENSE" />
+    <None Include="Umbraco_client\CodeMirror\js\mode\xquery\LICENSE" />
+    <Content Include="Views\Web.config" />
+    <Content Include="Web.config">
+      <SubType>Designer</SubType>
+    </Content>
+    <None Include="Web.Debug.config.transformed" />
+    <None Include="web.Template.Debug.config">
+      <DependentUpon>Web.Template.config</DependentUpon>
+      <SubType>Designer</SubType>
+    </None>
+    <None Include="web.Template.Release.config">
+      <DependentUpon>Web.Template.config</DependentUpon>
+      <SubType>Designer</SubType>
+    </None>
+    <Content Include="Umbraco\Masterpages\umbracoPage.Master" />
+    <Content Include="Umbraco\Masterpages\umbracoDialog.Master" />
+    <Content Include="Umbraco\Search\QuickSearchHandler.ashx" />
+    <Content Include="Umbraco\Scripting\Templates\Cshtml\Breadcrumb.cshtml" />
+    <Content Include="Umbraco\Scripting\Templates\Cshtml\Navigation.cshtml" />
+    <Content Include="Umbraco\Scripting\Templates\Cshtml\SiteMap.cshtml" />
+    <None Include="Umbraco\Scripting\Templates\Py\SubpagesAsThumnbnails.py" />
+    <None Include="Umbraco\Scripting\Templates\Py\SubpagesFromAChangeableSource.py" />
+    <None Include="Umbraco\Scripting\Templates\Py\SubpagesFromCurrentPage.py" />
+    <None Include="Umbraco\Scripting\Templates\Rb\SubpagesAsThumnbnails.rb" />
+    <None Include="Umbraco\Scripting\Templates\Rb\SubpagesFromAChangeableSource.rb" />
+    <None Include="Umbraco\Scripting\Templates\Rb\SubpagesFromCurrentPage.rb" />
+    <Content Include="Umbraco\Users\NodePermissions.ascx" />
+    <Content Include="Umbraco\Users\PermissionEditor.aspx" />
+    <Content Include="Umbraco\Users\PermissionsEditor.js" />
+    <Content Include="Umbraco\Users\PermissionsHandler.asmx" />
+    <Content Include="Umbraco\Webservices\CheckForUpgrade.asmx" />
+    <Content Include="Umbraco\Xslt\searchResult.xslt" />
+    <Content Include="Umbraco\Xslt\Templates\RelatedLinks.xslt" />
+    <Content Include="Umbraco\Xslt\Templates\RSSFeed.xslt" />
+    <Content Include="Umbraco_Client\Images\progressbar.gif" />
+    <Content Include="Umbraco\Images\sendToTranslate.png" />
+    <Content Include="Umbraco\Images\Tray\traySprites.png" />
+    <Content Include="Umbraco\Images\Umbraco\developerPython.gif" />
+    <Content Include="Umbraco\Images\Umbraco\package.png" />
+    <Content Include="Umbraco\Images\Umbraco\settingsScript.gif" />
+    <Content Include="Umbraco\Settings\DictionaryItemList.aspx" />
+    <Content Include="Umbraco\Settings\Scripts\editScript.aspx" />
+    <Content Include="Umbraco\Translation\default.aspx" />
+    <Content Include="Umbraco\Translation\preview.aspx" />
+    <Content Include="Umbraco\Translation\xml.aspx" />
+    <Content Include="Umbraco\Create\content.ascx" />
+    <Content Include="Umbraco\Create\language.ascx">
+      <SubType>UserControl</SubType>
+    </Content>
+    <Content Include="Umbraco\Create\media.ascx" />
+    <Content Include="Umbraco\Create\member.ascx" />
+    <Content Include="Umbraco\Create\nodeType.ascx">
+      <SubType>UserControl</SubType>
+    </Content>
+    <Content Include="Umbraco\Create\simple.ascx" />
+    <Content Include="Umbraco\Create\xslt.ascx">
+      <SubType>UserControl</SubType>
+    </Content>
+    <Content Include="Umbraco\Css\background.gif" />
+    <Content Include="Umbraco_Client\GenericProperty\genericproperty.css" />
+    <Content Include="Umbraco\Css\splitter.gif" />
+    <Content Include="Umbraco\Css\umbracoGui.css" />
+    <Content Include="Umbraco\Dashboard\LatestEdits.ascx" />
+    <Content Include="Umbraco\Developer\Macros\assemblyBrowser.aspx" />
+    <Content Include="Umbraco\Developer\autoDoc.aspx" />
+    <Content Include="Umbraco\Developer\Macros\editMacro.aspx" />
+    <Content Include="Umbraco\Developer\Xslt\editXslt.aspx" />
+    <Content Include="Umbraco\Developer\Xslt\getXsltStatus.asmx" />
+    <Content Include="Umbraco\Developer\Xslt\xsltChooseExtension.aspx" />
+    <Content Include="Umbraco\Developer\Xslt\xsltInsertValueOf.aspx" />
+    <Content Include="Umbraco\Images\arrawBack.gif" />
+    <Content Include="Umbraco\Images\arrowDown.gif" />
+    <Content Include="Umbraco\Images\arrowForward.gif" />
+    <Content Include="Umbraco\Images\audit.png" />
+    <Content Include="Umbraco\Images\back.png" />
+    <Content Include="Umbraco\Images\blank.png" />
+    <Content Include="Umbraco\Images\close.png" />
+    <Content Include="Umbraco\Images\collapse.png" />
+    <Content Include="Umbraco\Images\copy.small.png" />
+    <Content Include="Umbraco\Images\cut.small.png" />
+    <Content Include="Umbraco\Images\c_b.gif" />
+    <Content Include="Umbraco\Images\c_bl.gif" />
+    <Content Include="Umbraco\Images\c_bl_label.gif" />
+    <Content Include="Umbraco\Images\c_br.gif" />
+    <Content Include="Umbraco\Images\c_br_label.gif" />
+    <Content Include="Umbraco\Images\c_b_label.gif" />
+    <Content Include="Umbraco\Images\c_r.gif" />
+    <Content Include="Umbraco\Images\c_t.gif" />
+    <Content Include="Umbraco\Images\c_tl.gif" />
+    <Content Include="Umbraco\Images\c_tr.gif" />
+    <Content Include="Umbraco\Images\date.gif" />
+    <Content Include="Umbraco\Images\delete.small.png" />
+    <Content Include="Umbraco\Images\delete_button.png" />
+    <Content Include="Umbraco\Images\dialogBg.png" />
+    <Content Include="Umbraco\Images\domain.gif" />
+    <Content Include="Umbraco\Images\domain_on.png" />
+    <Content Include="Umbraco\Images\Editor\anchor.gif" />
+    <Content Include="Umbraco\Images\Editor\anchor.png" />
+    <Content Include="Umbraco\Images\Editor\Bold.GIF" />
+    <Content Include="Umbraco\Images\Editor\bullist.GIF" />
+    <Content Include="Umbraco\Images\Editor\calendar.gif" />
+    <Content Include="Umbraco\Images\Editor\calendarButton.gif" />
+    <Content Include="Umbraco\Images\Editor\Center.GIF" />
+    <Content Include="Umbraco\Images\Editor\Copy.GIF" />
+    <Content Include="Umbraco\Images\Editor\Cut.GIF" />
+    <Content Include="Umbraco\Images\Editor\DeIndent.GIF" />
+    <Content Include="Umbraco\Images\Editor\delcell.GIF" />
+    <Content Include="Umbraco\Images\Editor\delcol.GIF" />
+    <Content Include="Umbraco\Images\Editor\delrow.GIF" />
+    <Content Include="Umbraco\Images\Editor\dezoom.gif" />
+    <Content Include="Umbraco\Images\Editor\form.gif" />
+    <Content Include="Umbraco\Images\Editor\formButton.gif" />
+    <Content Include="Umbraco\Images\Editor\formCheckbox.gif" />
+    <Content Include="Umbraco\Images\Editor\formHidden.gif" />
+    <Content Include="Umbraco\Images\Editor\formRadio.gif" />
+    <Content Include="Umbraco\Images\Editor\formSelect.gif" />
+    <Content Include="Umbraco\Images\Editor\formText.gif" />
+    <Content Include="Umbraco\Images\Editor\formTextarea.gif" />
+    <Content Include="Umbraco\Images\Editor\fullscrn.GIF" />
+    <Content Include="Umbraco\Images\Editor\help.gif" />
+    <Content Include="Umbraco\Images\Editor\help.png" />
+    <Content Include="Umbraco\Images\Editor\html.gif" />
+    <Content Include="Umbraco\Images\Editor\image.GIF" />
+    <Content Include="Umbraco\Images\Editor\inindent.GIF" />
+    <Content Include="Umbraco\Images\Editor\insBreadcrum.gif" />
+    <Content Include="Umbraco\Images\Editor\inscell.GIF" />
+    <Content Include="Umbraco\Images\Editor\insChildTemplate.gif" />
+    <Content Include="Umbraco\Images\Editor\insChildTemplateNew.gif" />
+    <Content Include="Umbraco\Images\Editor\inscol.GIF" />
+    <Content Include="Umbraco\Images\Editor\insField.gif" />
+    <Content Include="Umbraco\Images\Editor\insFieldByLevel.gif" />
+    <Content Include="Umbraco\Images\Editor\insFieldByTree.gif" />
+    <Content Include="Umbraco\Images\Editor\insform.gif" />
+    <Content Include="Umbraco\Images\Editor\inshtml.GIF" />
+    <Content Include="Umbraco\Images\Editor\insMacro.gif" />
+    <Content Include="Umbraco\Images\Editor\insMemberItem.gif" />
+    <Content Include="Umbraco\Images\Editor\insrow.GIF" />
+    <Content Include="Umbraco\Images\Editor\instable.GIF" />
+    <Content Include="Umbraco\Images\Editor\Italic.GIF" />
+    <Content Include="Umbraco\Images\Editor\left.GIF" />
+    <Content Include="Umbraco\Images\Editor\Link.GIF" />
+    <Content Include="Umbraco\Images\Editor\Lock.GIF" />
+    <Content Include="Umbraco\Images\Editor\mrgcell.GIF" />
+    <Content Include="Umbraco\Images\Editor\newdoc.GIF" />
+    <Content Include="Umbraco\Images\Editor\numlist.GIF" />
+    <Content Include="Umbraco\Images\Editor\Open.GIF" />
+    <Content Include="Umbraco\Images\Editor\Paste.GIF" />
+    <Content Include="Umbraco\Images\Editor\project.GIF" />
+    <Content Include="Umbraco\Images\Editor\properties.gif" />
+    <Content Include="Umbraco\Images\Editor\propertiesNew.gif" />
+    <Content Include="Umbraco\Images\Editor\props.GIF" />
+    <Content Include="Umbraco\Images\Editor\Redo.GIF" />
+    <Content Include="Umbraco\Images\Editor\rel.gif" />
+    <Content Include="Umbraco\Images\Editor\right.GIF" />
+    <Content Include="Umbraco\Images\Editor\Save.GIF" />
+    <Content Include="Umbraco\Images\Editor\SaveAndPublish.gif" />
+    <Content Include="Umbraco\Images\Editor\SaveAndPublish.png" />
+    <Content Include="Umbraco\Images\Editor\SaveToPublish.gif" />
+    <Content Include="Umbraco\Images\Editor\saveToPublish.png" />
+    <Content Include="Umbraco\Images\Editor\showStyles.gif" />
+    <Content Include="Umbraco\Images\Editor\split.gif" />
+    <Content Include="Umbraco\Images\Editor\spltcell.GIF" />
+    <Content Include="Umbraco\Images\Editor\styleMarkEnd.gif" />
+    <Content Include="Umbraco\Images\Editor\styleMarkStart.gif" />
+    <Content Include="Umbraco\Images\Editor\TaskList.GIF" />
+    <Content Include="Umbraco\Images\Editor\umbracoField.gif" />
+    <Content Include="Umbraco\Images\Editor\umbracoScriptlet.gif" />
+    <Content Include="Umbraco\Images\Editor\umbracoTextGen.gif" />
+    <Content Include="Umbraco\Images\Editor\under.GIF" />
+    <Content Include="Umbraco\Images\Editor\Undo.GIF" />
+    <Content Include="Umbraco\Images\Editor\vis.gif" />
+    <Content Include="Umbraco\Images\Editor\zoom.gif" />
+    <Content Include="Umbraco\Images\errorLayerBackground.gif" />
+    <Content Include="Umbraco\Images\expand.png" />
+    <Content Include="Umbraco\Images\file.png" />
+    <Content Include="Umbraco\Images\find.small.png" />
+    <Content Include="Umbraco\Images\findDocument.gif" />
+    <Content Include="Umbraco\Images\findDocument.png" />
+    <Content Include="Umbraco\Images\folder.small.png" />
+    <Content Include="Umbraco\Images\foldericon.png" />
+    <Content Include="Umbraco\Images\forward.png" />
+    <Content Include="Umbraco\Images\gradientBackground.png" />
+    <Content Include="Umbraco\Images\gradientLine.gif" />
+    <Content Include="Umbraco\Images\help.gif" />
+    <Content Include="Umbraco\Images\help.png" />
+    <Content Include="Umbraco\Images\htmldoc.small.png" />
+    <Content Include="Umbraco\Images\Lminus.png" />
+    <Content Include="Umbraco\Images\logout.png" />
+    <Content Include="Umbraco\Images\logout_small.gif" />
+    <Content Include="Umbraco\Images\logout_small.png" />
+    <Content Include="Umbraco\Images\Lplus.png" />
+    <Content Include="Umbraco\Images\macro.gif" />
+    <Content Include="Umbraco\Images\nada.gif" />
+    <Content Include="Umbraco\Images\new.gif" />
+    <Content Include="Umbraco\Images\newStar.gif" />
+    <Content Include="Umbraco_Client\Tree\Themes\Umbraco\newVersion_overlay.png" />
+    <Content Include="Umbraco\Images\notepad.png" />
+    <Content Include="Umbraco\Images\notify.gif" />
+    <Content Include="Umbraco\Images\notifyOld.gif" />
+    <Content Include="Umbraco\Images\okLayerBackground.gif" />
+    <Content Include="Umbraco\Images\openfoldericon.png" />
+    <Content Include="Umbraco\Images\options.small.png" />
+    <Content Include="Umbraco\Images\package.png" />
+    <Content Include="Umbraco\Images\package2.png" />
+    <Content Include="Umbraco\Images\paste.small.png" />
+    <Content Include="Umbraco\Images\permission.gif" />
+    <Content Include="Umbraco\Images\permission.png" />
+    <Content Include="Umbraco\Images\protect.gif" />
+    <Content Include="Umbraco\Images\protect.png" />
+    <Content Include="Umbraco_Client\Tree\Themes\Umbraco\protect_overlay.gif" />
+    <Content Include="Umbraco\Images\publish.gif" />
+    <Content Include="Umbraco\Images\publish.png" />
+    <Content Include="Umbraco\Images\refresh.png" />
+    <Content Include="Umbraco\Images\rollback.gif" />
+    <Content Include="Umbraco\Images\rollback.png" />
+    <Content Include="Umbraco\Images\save.png" />
+    <Content Include="Umbraco\Images\small_minus.png" />
+    <Content Include="Umbraco\Images\small_plus.png" />
+    <Content Include="Umbraco\Images\sort.gif" />
+    <Content Include="Umbraco\Images\sort.png" />
+    <Content Include="Umbraco\Images\sort.small.png" />
+    <Content Include="Umbraco\Images\SpeechBubble\speechbubble.gif" />
+    <Content Include="Umbraco\Images\SpeechBubble\error.gif" />
+    <Content Include="Umbraco\Images\SpeechBubble\info.gif" />
+    <Content Include="Umbraco\Images\SpeechBubble\save.gif" />
+    <Content Include="Umbraco\Images\SpeechBubble\speechbubble_close.gif" />
+    <Content Include="Umbraco\Images\SpeechBubble\speechbubble_close_over.gif" />
+    <Content Include="Umbraco\Images\SpeechBubble\speechbubble_shadow.gif" />
+    <Content Include="Umbraco\Images\T.png" />
+    <Content Include="Umbraco\Images\Tminus.png" />
+    <Content Include="Umbraco\Images\topGradient.gif" />
+    <Content Include="Umbraco\Images\Tplus.png" />
+    <Content Include="Umbraco\Images\Umbraco\developerCacheItem.gif" />
+    <Content Include="Umbraco\Images\Umbraco\developerCacheTypes.gif" />
+    <Content Include="Umbraco\Images\Umbraco\developerMacro.gif" />
+    <Content Include="Umbraco\Images\Umbraco\developerRegistry.gif" />
+    <Content Include="Umbraco\Images\Umbraco\developerRegistryItem.gif" />
+    <Content Include="Umbraco\Images\Umbraco\developerXslt.gif" />
+    <Content Include="Umbraco\Images\Umbraco\doc.gif" />
+    <Content Include="Umbraco\Images\Umbraco\doc2.gif" />
+    <Content Include="Umbraco\Images\Umbraco\doc3.gif" />
+    <Content Include="Umbraco\Images\Umbraco\doc4.gif" />
+    <Content Include="Umbraco\Images\Umbraco\doc5.gif" />
+    <Content Include="Umbraco\Images\Umbraco\docPic.gif" />
+    <Content Include="Umbraco\Images\Umbraco\folder.gif" />
+    <Content Include="Umbraco\Images\Umbraco\folder_o.gif" />
+    <Content Include="Umbraco\Images\Umbraco\mediaFile.gif" />
+    <Content Include="Umbraco\Images\Umbraco\mediaMovie.gif" />
+    <Content Include="Umbraco\Images\Umbraco\mediaMulti.gif" />
+    <Content Include="Umbraco\Images\Umbraco\mediaPhoto.gif" />
+    <Content Include="Umbraco\Images\Umbraco\member.gif" />
+    <Content Include="Umbraco\Images\Umbraco\memberGroup.gif" />
+    <Content Include="Umbraco\Images\Umbraco\memberType.gif" />
+    <Content Include="Umbraco\Images\Umbraco\newsletter.gif" />
+    <Content Include="Umbraco\Images\Umbraco\settingAgent.gif" />
+    <Content Include="Umbraco\Images\Umbraco\settingCss.gif" />
+    <Content Include="Umbraco\Images\Umbraco\settingCssItem.gif" />
+    <Content Include="Umbraco\Images\Umbraco\settingDatatype.gif" />
+    <Content Include="Umbraco\Images\Umbraco\settingDataTypeChild.gif" />
+    <Content Include="Umbraco\Images\Umbraco\settingDomain.gif" />
+    <Content Include="Umbraco\Images\Umbraco\settingLanguage.gif" />
+    <Content Include="Umbraco\Images\Umbraco\settingTemplate.gif" />
+    <Content Include="Umbraco\Images\Umbraco\settingXML.gif" />
+    <Content Include="Umbraco\Images\Umbraco\statistik.gif" />
+    <Content Include="Umbraco\Images\Umbraco\user.gif" />
+    <Content Include="Umbraco\Images\Umbraco\userGroup.gif" />
+    <Content Include="Umbraco\Images\Umbraco\userType.gif" />
+    <Content Include="Umbraco\Js\dualSelectBox.js" />
+    <Content Include="Umbraco_Client\GenericProperty\genericProperty.js" />
+    <Content Include="Umbraco\Js\guiFunctions.js" />
+    <Content Include="Umbraco\Js\language.aspx" />
+    <Content Include="Umbraco\Js\umbracoCheckKeys.js" />
+    <Content Include="Umbraco\Js\xmlextras.js" />
+    <Content Include="Umbraco\Js\xmlRequest.js" />
+    <Content Include="Umbraco\macroResultWrapper.aspx">
+      <SubType>Form</SubType>
+    </Content>
+    <Content Include="Umbraco\Members\EditMemberGroup.aspx">
+      <SubType>Form</SubType>
+    </Content>
+    <Content Include="Umbraco\Members\EditMemberType.aspx" />
+    <Content Include="Umbraco\ping.aspx">
+      <SubType>Form</SubType>
+    </Content>
+    <Content Include="Umbraco\publishStatus.aspx" />
+    <Content Include="Umbraco\Settings\EditDictionaryItem.aspx" />
+    <Content Include="Umbraco\Settings\editLanguage.aspx" />
+    <Content Include="Umbraco\Settings\EditMediaType.aspx" />
+    <Content Include="Umbraco\Settings\EditNodeTypeNew.aspx" />
+    <Content Include="Umbraco\Settings\editTemplate.aspx" />
+    <Content Include="Umbraco\Settings\Modals\ShowUmbracoTags.aspx" />
+    <Content Include="Umbraco\Settings\Stylesheet\editstylesheet.aspx" />
+    <Content Include="Umbraco\Settings\Stylesheet\Property\EditStyleSheetProperty.aspx" />
+    <Content Include="Umbraco\Dialogs\sort.aspx" />
+    <Content Include="Umbraco\tree.aspx" />
+    <Content Include="Umbraco\treeInit.aspx" />
+    <Content Include="Umbraco\Users\EditUser.aspx" />
+    <Content Include="Umbraco\Users\EditUserType.aspx" />
+    <!--<Content Include="Umbraco\users\PermissionEditor.aspx" />-->
+    <Content Include="Umbraco\webService.asmx" />
+    <Content Include="Umbraco\Webservices\ajax.js" />
+    <Content Include="Umbraco\Webservices\CacheRefresher.asmx">
+      <SubType>Form</SubType>
+    </Content>
+    <Content Include="Umbraco\Webservices\CMSNode.asmx" />
+    <Content Include="Umbraco\Webservices\codeEditorSave.asmx" />
+    <Content Include="Umbraco\Webservices\Developer.asmx" />
+    <Content Include="Umbraco\Webservices\legacyAjaxCalls.asmx" />
+    <Content Include="Umbraco\Webservices\nodeSorter.asmx" />
+    <Content Include="Umbraco\Webservices\progressStatus.asmx">
+      <SubType>Form</SubType>
+    </Content>
+    <Content Include="Umbraco\Webservices\publication.asmx" />
+    <Content Include="Umbraco\Webservices\Settings.asmx">
+      <SubType>Form</SubType>
+    </Content>
+    <Content Include="Umbraco\Webservices\templates.asmx" />
+    <Content Include="Umbraco\Webservices\trashcan.asmx" />
+    <Content Include="Umbraco\Webservices\wsdl.xslt" />
+    <Content Include="Umbraco\Xslt\macroGetCurrent.xsl" />
+    <Content Include="Umbraco\Xslt\macroGetSubs.xsl" />
+    <Content Include="Umbraco\Xslt\sqlNodeHierachy.xslt" />
+    <Content Include="Umbraco\Xslt\Templates\Breadcrumb.xslt" />
+    <Content Include="Umbraco\Xslt\Templates\Clean.xslt" />
+    <Content Include="Umbraco\Xslt\Templates\ListSubPagesAsThumbnails.xslt" />
+    <Content Include="Umbraco\Xslt\Templates\ListSubPagesByDateAndLimit.xslt" />
+    <Content Include="Umbraco\Xslt\Templates\ListSubPagesByDocumentType.xslt" />
+    <Content Include="Umbraco\Xslt\Templates\ListSubPagesByLevel.xslt" />
+    <Content Include="Umbraco\Xslt\Templates\ListSubPagesFromAChangableSource.xslt" />
+    <Content Include="Umbraco\Xslt\Templates\ListSubPagesFromCurrentPage.xslt" />
+    <Content Include="Umbraco\Xslt\Templates\ListThumbnailsFromCurrentPage.xslt" />
+    <Content Include="Umbraco\Xslt\Templates\ListWholeStructureFromCurrentPage.xslt" />
+    <Content Include="Umbraco\Xslt\Templates\NavigationPrototype.xslt" />
+    <Content Include="Umbraco\Xslt\Templates\Sitemap.xslt" />
+    <Content Include="Umbraco\Xslt\Templates\TablePrototype.xslt" />
+    <Content Include="Umbraco_Client\CodeArea\javascript.js" />
+    <Content Include="Umbraco_Client\CodeArea\styles.css" />
+    <Content Include="Umbraco_Client\Datepicker\Aqua\active-bg.gif" />
+    <Content Include="Umbraco_Client\Datepicker\Aqua\dark-bg.gif" />
+    <Content Include="Umbraco_Client\Datepicker\Aqua\hover-bg.gif" />
+    <Content Include="Umbraco_Client\Datepicker\Aqua\menuarrow.gif" />
+    <Content Include="Umbraco_Client\Datepicker\Aqua\normal-bg.gif" />
+    <Content Include="Umbraco_Client\Datepicker\Aqua\rowhover-bg.gif" />
+    <Content Include="Umbraco_Client\Datepicker\Aqua\status-bg.gif" />
+    <Content Include="Umbraco_Client\Datepicker\Aqua\theme.css" />
+    <Content Include="Umbraco_Client\Datepicker\Aqua\title-bg.gif" />
+    <Content Include="Umbraco_Client\Datepicker\Aqua\today-bg.gif" />
+    <Content Include="Umbraco_Client\Datepicker\Images\calPickerIcon.png" />
+    <Content Include="Umbraco_Client\Datepicker\Images\calPickerIconHover.png" />
+    <Content Include="Umbraco_Client\Menuicon\Images\buttonbg.gif" />
+    <Content Include="Umbraco_Client\Menuicon\Images\buttonbgdown.gif" />
+    <Content Include="Umbraco_Client\Menuicon\Images\split.gif" />
+    <Content Include="Umbraco_Client\Menuicon\style.css" />
+    <Content Include="Umbraco_Client\Modal\modal.js" />
+    <Content Include="Umbraco_Client\Modal\style.css" />
+    <Content Include="Umbraco_Client\Panel\Images\panel_bg.gif" />
+    <Content Include="Umbraco_Client\Panel\Images\panel_boxfooter_bg.gif" />
+    <Content Include="Umbraco_Client\Panel\Images\panel_boxfooter_statusBar_bg.gif" />
+    <Content Include="Umbraco_Client\Panel\Images\panel_boxfooter_statusBar_h2_bg.gif" />
+    <Content Include="Umbraco_Client\Panel\Images\panel_boxhead_bg.gif" />
+    <Content Include="Umbraco_Client\Panel\Images\panel_boxhead_h2_bg.gif" />
+    <Content Include="Umbraco_Client\Panel\javascript.js" />
+    <Content Include="Umbraco_Client\Panel\style.css" />
+    <Content Include="Umbraco_Client\ProgressBar\Images\container_left.gif" />
+    <Content Include="Umbraco_Client\ProgressBar\Images\container_right.gif" />
+    <Content Include="Umbraco_Client\ProgressBar\Images\indicator.gif" />
+    <Content Include="Umbraco_Client\ProgressBar\javascript.js" />
+    <Content Include="Umbraco_Client\ProgressBar\style.css" />
+    <Content Include="Umbraco_Client\Propertypane\Images\propertyBackground.gif" />
+    <Content Include="Umbraco_Client\Propertypane\Images\proppane_bg.png" />
+    <Content Include="Umbraco_Client\Propertypane\style.css" />
+    <Content Include="Umbraco_Client\Scrollingmenu\Images\arrawBack.gif" />
+    <Content Include="Umbraco_Client\Scrollingmenu\Images\arrowForward.gif" />
+    <Content Include="Umbraco_Client\Scrollingmenu\Images\background.gif" />
+    <Content Include="Umbraco_Client\Scrollingmenu\Images\Button\buttonbg.gif" />
+    <Content Include="Umbraco_Client\Scrollingmenu\Images\Button\buttonbgdown.gif" />
+    <Content Include="Umbraco_Client\Scrollingmenu\javascript.js" />
+    <Content Include="Umbraco_Client\Scrollingmenu\style.css" />
+    <Content Include="Umbraco_Client\SimpleEditor\Images\bold.gif" />
+    <Content Include="Umbraco_Client\SimpleEditor\Images\italic.gif" />
+    <Content Include="Umbraco_Client\SimpleEditor\Images\link.gif" />
+    <Content Include="Umbraco_Client\Tablesorting\tableDragAndDrop.js" />
+    <Content Include="Umbraco_Client\Tablesorting\tableFilterUtill.js" />
+    <Content Include="Umbraco_Client\Tablesorting\tableFilter.js" />
+    <Content Include="Umbraco_Client\Tabview\Images\background.gif" />
+    <Content Include="Umbraco_Client\Tabview\Images\bg.gif" />
+    <Content Include="Umbraco_Client\Tabview\Images\footer_bg.gif" />
+    <Content Include="Umbraco_Client\Tabview\Images\footer_statusBar_bg.gif" />
+    <Content Include="Umbraco_Client\Tabview\Images\footer_statusBar_h2_bg.gif" />
+    <Content Include="Umbraco_Client\Tabview\Images\left_both.gif" />
+    <Content Include="Umbraco_Client\Tabview\Images\right_both.gif" />
+    <Content Include="Umbraco_Client\Tabview\javascript.js" />
+    <Content Include="Umbraco_Client\Tabview\oldstyle.css" />
+    <Content Include="Umbraco_Client\Tabview\style.css" />
+    <Content Include="Umbraco_Client\Ui\default.css" />
+    <Content Include="Umbraco_Client\Ui\default.js" />
+    <Content Include="Umbraco_Client\Ui\jquery.js" />
+    <Content Include="Umbraco_Client\Ui\jqueryui.js" />
+    <Content Include="App_Browsers\w3cvalidator.browser" />
+    <Content Include="App_Browsers\Form.browser" />
+    <Content Include="Umbraco\Masterpages\default.Master" />
+    <Content Include="Umbraco\Webservices\TreeDataService.ashx" />
+    <Content Include="Umbraco\Webservices\TagsAutoCompleteHandler.ashx" />
+    <Content Include="Umbraco\Webservices\UltimatePickerAutoCompleteHandler.ashx" />
+    <Content Include="Umbraco\Webservices\MediaUploader.ashx" />
+    <None Include="Umbraco_Client\CodeMirror\LICENSE" />
+    <None Include="web.Template.config">
+      <SubType>Designer</SubType>
+    </None>
+    <Content Include="Config\404handlers.config" />
+    <Content Include="Config\Dashboard.config">
+      <SubType>Designer</SubType>
+    </Content>
+    <Content Include="Config\metablogConfig.config" />
+    <Content Include="Config\tinyMceConfig.config">
+      <SubType>Designer</SubType>
+    </Content>
+    <Content Include="Config\umbracoSettings.config">
+      <SubType>Designer</SubType>
+    </Content>
+    <Content Include="Config\UrlRewriting.config" />
+    <Content Include="Config\log4net.config" />
+    <Content Include="Config\FileSystemProviders.config" />
+    <Content Include="Config\EmbeddedMedia.config" />
+    <Content Include="Xslt\Web.config" />
+  </ItemGroup>
+  <ItemGroup>
+    <Folder Include="App_Code\" />
+    <Folder Include="App_Data\" />
+    <Folder Include="App_Plugins\" />
+    <Folder Include="Css\" />
+    <Folder Include="MasterPages\" />
+    <Folder Include="Media\" />
+    <Folder Include="Scripts\" />
+    <Folder Include="Umbraco\PartialViews\Templates\" />
+    <Folder Include="Umbraco_Client\FolderBrowser\Images\" />
+    <Folder Include="Umbraco_Client\Tags\images\" />
+    <Folder Include="UserControls\" />
+    <Folder Include="Views\MacroPartials\" />
+    <Folder Include="Views\Partials\" />
+  </ItemGroup>
+  <PropertyGroup>
+    <VisualStudioVersion Condition="'$(VisualStudioVersion)' == ''">10.0</VisualStudioVersion>
+    <VSToolsPath Condition="'$(VSToolsPath)' == ''">$(MSBuildExtensionsPath32)\Microsoft\VisualStudio\v$(VisualStudioVersion)</VSToolsPath>
+  </PropertyGroup>
+  <Import Project="$(MSBuildBinPath)\Microsoft.CSharp.targets" />
+  <PropertyGroup>
+    <PreBuildEvent>
+    </PreBuildEvent>
+    <PostBuildEvent>xcopy "$(ProjectDir)"..\packages\SqlServerCE.4.0.0.0\amd64\*.* "$(TargetDir)amd64\" /Y /F /E /D
+xcopy "$(ProjectDir)"..\packages\SqlServerCE.4.0.0.0\x86\*.* "$(TargetDir)x86\" /Y /F /E /D</PostBuildEvent>
+  </PropertyGroup>
+  <Import Project="$(VSToolsPath)\WebApplications\Microsoft.WebApplication.targets" Condition="'$(VSToolsPath)' != ''" />
+  <Import Project="$(MSBuildExtensionsPath32)\Microsoft\VisualStudio\v10.0\WebApplications\Microsoft.WebApplication.targets" Condition="false" />
+  <ProjectExtensions>
+    <VisualStudio>
+      <FlavorProperties GUID="{349c5851-65df-11da-9384-00065b846f21}">
+        <WebProjectProperties>
+          <UseIIS>True</UseIIS>
+          <AutoAssignPort>True</AutoAssignPort>
+          <DevelopmentServerPort>7030</DevelopmentServerPort>
+          <DevelopmentServerVPath>/</DevelopmentServerVPath>
+          <IISUrl>http://localhost:7030</IISUrl>
+          <NTLMAuthentication>False</NTLMAuthentication>
+          <UseCustomServer>False</UseCustomServer>
+          <CustomServerUrl>
+          </CustomServerUrl>
+          <SaveServerSettingsInUserFile>False</SaveServerSettingsInUserFile>
+        </WebProjectProperties>
+      </FlavorProperties>
+    </VisualStudio>
+  </ProjectExtensions>
+  <Import Project="$(MSBuildStartupDirectory)\..\src\umbraco.presentation.targets" Condition="$(BuildingInsideVisualStudio) != true" />
+  <Import Project="$(SolutionDir)umbraco.presentation.targets" Condition="$(BuildingInsideVisualStudio) == true" />
+  <PropertyGroup>
+    <PostBuildEvent>
+    </PostBuildEvent>
+  </PropertyGroup>
+  <Import Project="$(SolutionDir)\.nuget\nuget.targets" />
+  <Target Name="BeforeBuild">
+    <!-- Create web.config file from Template if it doesn't exist -->
+    <Copy SourceFiles="$(ProjectDir)web.Template.config" DestinationFiles="$(ProjectDir)Web.config" OverwriteReadOnlyFiles="true" SkipUnchangedFiles="false" Condition="!Exists('$(ProjectDir)Web.config')" />
+    <!-- Transform the local Web.config file in Visual Studio -->
+    <TransformXml Source="$(ProjectDir)Web.config" Transform="$(ProjectDir)web.Template.$(Configuration).config" Destination="$(ProjectDir)Web.$(Configuration).config.transformed" Condition="$(BuildingInsideVisualStudio) == true" />
+    <!-- Always transform the Template file when not in VS (ie: build.bat) -->
+    <TransformXml Source="$(ProjectDir)Web.Template.config" Transform="$(ProjectDir)web.Template.$(Configuration).config" Destination="Web.$(Configuration).config.transformed" Condition="$(BuildingInsideVisualStudio) != true" />
+    <!-- Only runs if the Belle build folder doesn't yet exist -->
+    <CallTarget Targets="BelleBuild" Condition="!Exists('$(ProjectDir)\..\Umbraco.Web.UI.Client\build')" />
+  </Target>
+  <Target Name="AfterBuild">
+    <Copy SourceFiles="$(ProjectDir)Web.$(Configuration).config.transformed" DestinationFiles="$(ProjectDir)Web.config" OverwriteReadOnlyFiles="true" SkipUnchangedFiles="false" Condition="$(BuildingInsideVisualStudio) == true" />
+  </Target>
+  <Target Name="BelleBuild" BeforeTargets="Rebuild">
+    <!-- Only runs when a Rebuild is requested -->
+    <Exec WorkingDirectory="$(ProjectDir)\..\..\build\" Command="BuildBelle.bat" ConsoleToMSBuild="true" IgnoreExitCode="true" ContinueOnError="WarnAndContinue" />
+  </Target>
+  <Import Project="..\packages\Microsoft.Bcl.Build.1.0.10\tools\Microsoft.Bcl.Build.targets" Condition="Exists('..\packages\Microsoft.Bcl.Build.1.0.10\tools\Microsoft.Bcl.Build.targets')" />
+  <Target Name="EnsureBclBuildImported" BeforeTargets="BeforeBuild" Condition="'$(BclBuildImported)' == ''">
+    <Error Condition="!Exists('..\packages\Microsoft.Bcl.Build.1.0.10\tools\Microsoft.Bcl.Build.targets')" Text="This project references NuGet package(s) that are missing on this computer. Enable NuGet Package Restore to download them.  For more information, see http://go.microsoft.com/fwlink/?LinkID=317567." HelpKeyword="BCLBUILD2001" />
+    <Error Condition="Exists('..\packages\Microsoft.Bcl.Build.1.0.10\tools\Microsoft.Bcl.Build.targets')" Text="The build restored NuGet packages. Build the project again to include these packages in the build. For more information, see http://go.microsoft.com/fwlink/?LinkID=317568." HelpKeyword="BCLBUILD2002" />
+  </Target>
 </Project>