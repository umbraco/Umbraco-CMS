<Project Sdk="Microsoft.NET.Sdk.Web">
  <PropertyGroup>
    <RootNamespace>Umbraco.Cms.Web.UI</RootNamespace>
    <EnablePackageValidation>false</EnablePackageValidation>
  </PropertyGroup>

  <Import Project="..\Umbraco.Cms.Targets\buildTransitive\Umbraco.Cms.Targets.props" />
  <Import Project="..\Umbraco.Cms.Targets\buildTransitive\Umbraco.Cms.Targets.targets" />
  <ItemGroup>
    <ProjectReference Include="..\Umbraco.Cms\Umbraco.Cms.csproj" />
  </ItemGroup>

  <ItemGroup>
    <!-- Opt-in to app-local ICU to ensure consistent globalization APIs across different platforms -->
    <PackageReference Include="Microsoft.ICU.ICU4C.Runtime" Version="68.2.0.9" />
    <RuntimeHostConfigurationOption Include="System.Globalization.AppLocalIcu" Value="68.2.0.9" Condition="$(RuntimeIdentifier.StartsWith('linux')) or $(RuntimeIdentifier.StartsWith('win')) or ('$(RuntimeIdentifier)' == '' and !$([MSBuild]::IsOSPlatform('osx')))" />
  </ItemGroup>

  <ItemGroup>
<<<<<<< HEAD
    <AdditionalFiles Include="umbraco\UmbracoBackOffice\AuthorizeUpgrade.cshtml" />
    <AdditionalFiles Include="umbraco\UmbracoBackOffice\Default.cshtml" />
    <AdditionalFiles Include="umbraco\UmbracoBackOffice\Preview.cshtml" />
    <AdditionalFiles Include="umbraco\UmbracoInstall\Index.cshtml" />
    <AdditionalFiles Include="umbraco\UmbracoWebsite\Maintenance.cshtml" />
    <AdditionalFiles Include="umbraco\UmbracoWebsite\NoNodes.cshtml" />
    <AdditionalFiles Include="umbraco\UmbracoWebsite\NotFound.cshtml" />
    <PackageReference Include="Microsoft.EntityFrameworkCore.Design" Version="7.0.7">
=======
    <PackageReference Include="Microsoft.EntityFrameworkCore.Design" Version="8.0.0-preview.5.*">
>>>>>>> fe6cdb0f
      <PrivateAssets>all</PrivateAssets>
    </PackageReference>
  </ItemGroup>

  <PropertyGroup>
    <!-- Razor files are needed for the backoffice to work correctly -->
    <CopyRazorGenerateFilesToPublishDirectory>true</CopyRazorGenerateFilesToPublishDirectory>
  </PropertyGroup>

  <PropertyGroup>
    <!-- Remove RazorCompileOnBuild and RazorCompileOnPublish when not using ModelsMode InMemoryAuto -->
    <RazorCompileOnBuild>false</RazorCompileOnBuild>
    <RazorCompileOnPublish>false</RazorCompileOnPublish>
  </PropertyGroup>

  <Target Name="CopyAppsettingsTemplate" BeforeTargets="Build" Condition="!Exists('appsettings.json')">
    <Message Text="Copying appsettings.template.json to appsettings.json because it doesn't exist" Importance="high" />
    <Copy SourceFiles="appsettings.template.json" DestinationFiles="appsettings.json" />
  </Target>

  <Target Name="CopyAppsettingsDevelopmentTemplate" BeforeTargets="Build" Condition="!Exists('appsettings.Development.json')">
    <Message Text="Copying appsettings.Development.template.json to appsettings.Development.json because it doesn't exist" Importance="high" />
    <Copy SourceFiles="appsettings.Development.template.json" DestinationFiles="appsettings.Development.json" />
  </Target>
</Project><|MERGE_RESOLUTION|>--- conflicted
+++ resolved
@@ -17,7 +17,6 @@
   </ItemGroup>
 
   <ItemGroup>
-<<<<<<< HEAD
     <AdditionalFiles Include="umbraco\UmbracoBackOffice\AuthorizeUpgrade.cshtml" />
     <AdditionalFiles Include="umbraco\UmbracoBackOffice\Default.cshtml" />
     <AdditionalFiles Include="umbraco\UmbracoBackOffice\Preview.cshtml" />
@@ -26,9 +25,7 @@
     <AdditionalFiles Include="umbraco\UmbracoWebsite\NoNodes.cshtml" />
     <AdditionalFiles Include="umbraco\UmbracoWebsite\NotFound.cshtml" />
     <PackageReference Include="Microsoft.EntityFrameworkCore.Design" Version="7.0.7">
-=======
     <PackageReference Include="Microsoft.EntityFrameworkCore.Design" Version="8.0.0-preview.5.*">
->>>>>>> fe6cdb0f
       <PrivateAssets>all</PrivateAssets>
     </PackageReference>
   </ItemGroup>
