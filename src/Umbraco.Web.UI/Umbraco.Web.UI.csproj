﻿<Project Sdk="Microsoft.NET.Sdk.Web">
  <PropertyGroup>
    <RootNamespace>Umbraco.Cms.Web.UI</RootNamespace>
    <IsPackable>false</IsPackable>
    <EnablePackageValidation>false</EnablePackageValidation>
    <!-- Disable compression for static files, because MapStaticAssets() is not used anyway (yet) -->
    <CompressionEnabled>false</CompressionEnabled>
  </PropertyGroup>

  <PropertyGroup>
    <!--
<<<<<<< HEAD
      TODO: Fix the following warnings and remove overrides:
=======
      TODO: Fix and remove overrides:
>>>>>>> e6791246
      [SA1119] Correct unnecessary parenthesis
    -->
    <WarningsNotAsErrors>$(WarningsNotAsErrors),SA1119</WarningsNotAsErrors>
  </PropertyGroup>
<<<<<<< HEAD

=======
  
>>>>>>> e6791246
  <Import Project="..\Umbraco.Cms.Targets\buildTransitive\Umbraco.Cms.Targets.props" />
  <Import Project="..\Umbraco.Cms.Targets\buildTransitive\Umbraco.Cms.Targets.targets" />
  <ItemGroup>
    <ProjectReference Include="..\Umbraco.Cms\Umbraco.Cms.csproj" />
  </ItemGroup>

  <ItemGroup>
    <!-- Add design/build time support for EF Core migrations -->
    <PackageReference Include="Microsoft.EntityFrameworkCore.Design" PrivateAssets="all" />
    <!-- Explicit transitive references to avoid warnings on build - see https://github.com/dotnet/efcore/issues/35143-->
    <PackageReference Include="Microsoft.CodeAnalysis.Common" />
    <PackageReference Include="Microsoft.CodeAnalysis.CSharp.Workspaces" />
    <PackageReference Include="Microsoft.CodeAnalysis.Workspaces.Common" />
    <PackageReference Include="Microsoft.CodeAnalysis.Workspaces.MSBuild" />
  </ItemGroup>

  <ItemGroup>
    <!-- Hide the content files that come from the Microsoft.CodeAnalysis.Workspaces.Common package. -->
    <Content Update="$(NuGetPackageRoot)\microsoft.codeanalysis.workspaces.msbuild\**\**" Visible="false" />
  </ItemGroup>

  <ItemGroup>
    <!-- Ensure the AppLocalIcu setting is the same as the referenced ICU package version and changes are also done to the template project! -->
    <!-- Opt-in to app-local ICU to ensure consistent globalization APIs across different platforms -->
    <PackageReference Include="Microsoft.ICU.ICU4C.Runtime" VersionOverride="72.1.0.3" />
    <RuntimeHostConfigurationOption Include="System.Globalization.AppLocalIcu" Value="72.1.0.3" Condition="$(RuntimeIdentifier.StartsWith('linux')) or $(RuntimeIdentifier.StartsWith('win')) or ('$(RuntimeIdentifier)' == '' and !$([MSBuild]::IsOSPlatform('osx')))" />
  </ItemGroup>

  <PropertyGroup>
    <!-- Razor files are needed for the backoffice to work correctly -->
    <CopyRazorGenerateFilesToPublishDirectory>true</CopyRazorGenerateFilesToPublishDirectory>
  </PropertyGroup>

  <PropertyGroup>
    <!-- Remove RazorCompileOnBuild and RazorCompileOnPublish when not using ModelsMode InMemoryAuto -->
    <RazorCompileOnBuild>false</RazorCompileOnBuild>
    <RazorCompileOnPublish>false</RazorCompileOnPublish>
  </PropertyGroup>

  <ItemGroup>
    <_ContentIncludedByDefault Remove="umbraco\UmbracoInstall\Index.cshtml" />
    <_ContentIncludedByDefault Remove="umbraco\UmbracoLogin\Index.cshtml" />
    <_ContentIncludedByDefault Remove="umbraco\UmbracoBackOffice\Default.cshtml" />
  </ItemGroup>

  <Target Name="CopyAppsettingsTemplate" BeforeTargets="Build" Condition="!Exists('appsettings.json')">
    <Message Text="Copying appsettings.template.json to appsettings.json because it doesn't exist" Importance="high" />
    <Copy SourceFiles="appsettings.template.json" DestinationFiles="appsettings.json" />
  </Target>

  <Target Name="CopyAppsettingsDevelopmentTemplate" BeforeTargets="Build" Condition="!Exists('appsettings.Development.json')">
    <Message Text="Copying appsettings.Development.template.json to appsettings.Development.json because it doesn't exist" Importance="high" />
    <Copy SourceFiles="appsettings.Development.template.json" DestinationFiles="appsettings.Development.json" />
  </Target>
</Project><|MERGE_RESOLUTION|>--- conflicted
+++ resolved
@@ -9,20 +9,14 @@
 
   <PropertyGroup>
     <!--
-<<<<<<< HEAD
       TODO: Fix the following warnings and remove overrides:
-=======
       TODO: Fix and remove overrides:
->>>>>>> e6791246
       [SA1119] Correct unnecessary parenthesis
     -->
     <WarningsNotAsErrors>$(WarningsNotAsErrors),SA1119</WarningsNotAsErrors>
   </PropertyGroup>
-<<<<<<< HEAD
 
-=======
   
->>>>>>> e6791246
   <Import Project="..\Umbraco.Cms.Targets\buildTransitive\Umbraco.Cms.Targets.props" />
   <Import Project="..\Umbraco.Cms.Targets\buildTransitive\Umbraco.Cms.Targets.targets" />
   <ItemGroup>
