--- conflicted
+++ resolved
@@ -18,7 +18,6 @@
   </ItemGroup>
 
   <ItemGroup>
-<<<<<<< HEAD
     <AdditionalFiles Include="umbraco\UmbracoBackOffice\AuthorizeUpgrade.cshtml" />
     <AdditionalFiles Include="umbraco\UmbracoBackOffice\Default.cshtml" />
     <AdditionalFiles Include="umbraco\UmbracoBackOffice\Preview.cshtml" />
@@ -30,9 +29,7 @@
 
   <ItemGroup>
     <PackageReference Include="Microsoft.EntityFrameworkCore.Design" Version="8.0.0-preview.6.*">
-=======
     <PackageReference Include="Microsoft.EntityFrameworkCore.Design" Version="8.0.0-preview.7.*">
->>>>>>> 7eda978c
       <PrivateAssets>all</PrivateAssets>
     </PackageReference>
   </ItemGroup>
