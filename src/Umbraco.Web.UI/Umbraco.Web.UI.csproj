--- conflicted
+++ resolved
@@ -348,15 +348,12 @@
         <WebProjectProperties>
           <UseIIS>False</UseIIS>
           <AutoAssignPort>True</AutoAssignPort>
-<<<<<<< HEAD
           <DevelopmentServerPort>9000</DevelopmentServerPort>
           <DevelopmentServerVPath>/</DevelopmentServerVPath>
           <IISUrl>http://localhost:9000/</IISUrl>
-=======
           <DevelopmentServerPort>8400</DevelopmentServerPort>
           <DevelopmentServerVPath>/</DevelopmentServerVPath>
           <IISUrl>http://localhost:8400/</IISUrl>
->>>>>>> d747312e
           <NTLMAuthentication>False</NTLMAuthentication>
           <UseCustomServer>False</UseCustomServer>
           <CustomServerUrl>
