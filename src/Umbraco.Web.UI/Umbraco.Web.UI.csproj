--- conflicted
+++ resolved
@@ -12,7 +12,6 @@
   </ItemGroup>
 
   <ItemGroup>
-<<<<<<< HEAD
     <PackageReference Include="Microsoft.AspNetCore.Mvc.NewtonsoftJson" Version="6.0.5" />
     <PackageReference Include="Microsoft.SourceLink.GitHub" Version="1.1.1" PrivateAssets="all" />
     <PackageReference Include="Umbraco.Code" Version="2.0.0" PrivateAssets="all" />
@@ -21,8 +20,6 @@
   </ItemGroup>
 
   <ItemGroup>
-=======
->>>>>>> a745250d
     <!-- Opt-in to app-local ICU to ensure consistent globalization APIs across different platforms -->
     <PackageReference Include="Microsoft.ICU.ICU4C.Runtime" Version="68.2.0.9" />
     <RuntimeHostConfigurationOption Include="System.Globalization.AppLocalIcu" Value="68.2.0.9" Condition="$(RuntimeIdentifier.StartsWith('linux')) or $(RuntimeIdentifier.StartsWith('win')) or ('$(RuntimeIdentifier)' == '' and !$([MSBuild]::IsOSPlatform('osx')))" />
