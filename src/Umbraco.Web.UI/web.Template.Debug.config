--- conflicted
+++ resolved
@@ -1,136 +1,133 @@
-<?xml version="1.0"?>
-
-<configuration xmlns:xdt="http://schemas.microsoft.com/XML-Document-Transform">
-  <!--
-    CAREFUL!
-    ========
-    
-    ONLY edit this if a certain change NEEDS to go into the config file of EVERYBODY contributing to the project.
-    
-    After first build you will get your own web.config, which is no included in source control.
-    
-    In the web.config you can edit all you want, it won't be overwritten, but it WILL be altered by this transform file.
-    
-    The transforms in this file only apply to debugging, not to the web.config that will be released, see web.Template.Release.config for that
-    
-    2012-11-08 SJ - Add Medium trust for everybody so we'll see any MedTrust related errors early on
-  -->
-
-
-  <configSections>
-    <section name="Examine" xdt:Locator="Match(name)" xdt:Transform="SetAttributes(type)"/>
-    <section name="ExamineLuceneIndexSets" xdt:Locator="Match(name)" xdt:Transform="SetAttributes(type)"/>
-
-    <section name="BaseRestExtensions" xdt:Locator="Match(name)" xdt:Transform="Remove" />
-    <section name="FileSystemProviders" xdt:Locator="Match(name)" xdt:Transform="Remove" />
-
-    <sectionGroup name="system.web.webPages.razor" xdt:Locator="Match(name)" xdt:Transform="Remove" />
-
-    <sectionGroup name="umbracoConfiguration" xdt:Locator="Match(name)" xdt:Transform="Remove" />
-    <sectionGroup name="umbracoConfiguration" xdt:Transform="Insert">
-      <section name="settings" type="Umbraco.Core.Configuration.UmbracoSettings.UmbracoSettingsSection, Umbraco.Core" requirePermission="false" />
-      <section name="BaseRestExtensions" type="Umbraco.Core.Configuration.BaseRest.BaseRestSection, Umbraco.Core" requirePermission="false"/>
-      <section name="FileSystemProviders" type="Umbraco.Core.Configuration.FileSystemProvidersSection, Umbraco.Core" requirePermission="false"/>
-    </sectionGroup>
-
-  </configSections>
-
-  <BaseRestExtensions xdt:Transform="Remove" />
-  <FileSystemProviders xdt:Transform="Remove" />
-  <umbracoConfiguration xdt:Transform="Remove"/>
-  <umbracoConfiguration xdt:Transform="InsertBefore(/configuration/appSettings)">
-    <settings configSource="config\umbracoSettings.config" />
-    <BaseRestExtensions configSource="config\BaseRestExtensions.config" />
-    <FileSystemProviders configSource="config\FileSystemProviders.config" />
-  </umbracoConfiguration>
-
-  <appSettings>
-    <add key="umbracoDbDSN" xdt:Transform="Remove" xdt:Locator="Match(key)" />
-<<<<<<< HEAD
-=======
-    <add key="ValidationSettings:UnobtrusiveValidationMode" xdt:Transform="RemoveAll" xdt:Locator="Match(key)" />
->>>>>>> 9b43a86b
-    <add key="ValidationSettings:UnobtrusiveValidationMode" value="None" xdt:Locator="Match(key)" xdt:Transform="Insert" />
-  </appSettings>
-
-  <system.web>
-    <xhtmlConformance xdt:Transform="Remove"/>
-    <membership defaultProvider="UmbracoMembershipProvider">
-      <providers>
-        <add name="UmbracoMembershipProvider" defaultMemberTypeAlias="Member"
-             xdt:Locator="Condition(@defaultMemberTypeAlias='Another Type' and @name='UmbracoMembershipProvider')"
-             xdt:Transform="SetAttributes(defaultMemberTypeAlias)"/>
-      </providers>
-    </membership>
-
-    <httpRuntime targetFramework="4.5" xdt:Transform="SetAttributes(targetFramework)"/>
-
-    <compilation debug="true" targetFramework="4.5" xdt:Transform="SetAttributes(debug,targetFramework)">
-      <assemblies xdt:Transform="Remove"/>
-    </compilation>
-    <!-- We no longer support medium trust so just remove it -->
-    <trust xdt:Transform="Remove" />
-
-    <httpHandlers>
-      <add path="GoogleSpellChecker.ashx" xdt:Transform="Remove" xdt:Locator="Match(path)"  />
-    </httpHandlers>
-  </system.web>
-
-  <system.web.extensions xdt:Transform="Remove" />
-
-  <system.codedom xdt:Transform="Remove" />
-
-  <system.webServer>
-    <handlers>
-      <remove name="SpellChecker" xdt:Transform="Remove" xdt:Locator="Match(name)" />
-      <add name="SpellChecker" xdt:Transform="Remove" xdt:Locator="Match(name)"  />
-    </handlers>
-  </system.webServer>
-
-  <runtime>
-    <assemblyBinding xmlns="urn:schemas-microsoft-com:asm.v1">
-
-      <!-- Ensure correct version of MVC -->
-      <dependentAssembly xdt:Transform="Remove"
-												 xdt:Locator="Condition(_defaultNamespace:assemblyIdentity[@name='System.Web.Helpers']])"/>
-      <dependentAssembly xdt:Transform="Insert">
-        <assemblyIdentity name="System.Web.Helpers" publicKeyToken="31bf3856ad364e35" />
-        <bindingRedirect oldVersion="1.0.0.0-2.0.0.0" newVersion="2.0.0.0" />
-      </dependentAssembly>
-
-      <dependentAssembly xdt:Transform="Remove"
-												 xdt:Locator="Condition(_defaultNamespace:assemblyIdentity[@name='System.Web.Mvc']])"/>
-      <dependentAssembly xdt:Transform="Insert">
-        <assemblyIdentity name="System.Web.Mvc" publicKeyToken="31bf3856ad364e35" />
-        <bindingRedirect oldVersion="1.0.0.0-4.0.0.0" newVersion="4.0.0.0" />
-      </dependentAssembly>
-
-      <dependentAssembly xdt:Transform="Remove"
-												 xdt:Locator="Condition(_defaultNamespace:assemblyIdentity[@name='System.Web.WebPages']])"/>
-      <dependentAssembly xdt:Transform="Insert">
-        <assemblyIdentity name="System.Web.WebPages" publicKeyToken="31bf3856ad364e35" />
-        <bindingRedirect oldVersion="1.0.0.0-2.0.0.0" newVersion="2.0.0.0" />
-      </dependentAssembly>
-
-      <dependentAssembly xdt:Transform="Remove"
-												 xdt:Locator="Condition(_defaultNamespace:assemblyIdentity[@name='System.Web.WebPages.Razor']])"/>
-      <dependentAssembly xdt:Transform="Insert">
-        <assemblyIdentity name="System.Web.WebPages.Razor" publicKeyToken="31bf3856ad364e35" />
-        <bindingRedirect oldVersion="1.0.0.0-2.0.0.0" newVersion="2.0.0.0" />
-      </dependentAssembly>
-
-
-      <dependentAssembly  xdt:Transform="Remove"
-												 xdt:Locator="Condition(_defaultNamespace:assemblyIdentity[@name='HtmlAgilityPack']])"/>
-      <dependentAssembly xdt:Transform="Insert">
-        <assemblyIdentity name="HtmlAgilityPack" publicKeyToken="bd319b19eaf3b43a" culture="neutral" />
-        <bindingRedirect oldVersion="1.4.5.0-1.4.6.0" newVersion="1.4.6.0" />
-      </dependentAssembly>
-
-    </assemblyBinding>
-
-  </runtime>
-
-  <system.web.webPages.razor xdt:Transform="Remove" />
-  
+<?xml version="1.0"?>
+
+<configuration xmlns:xdt="http://schemas.microsoft.com/XML-Document-Transform">
+  <!--
+    CAREFUL!
+    ========
+    
+    ONLY edit this if a certain change NEEDS to go into the config file of EVERYBODY contributing to the project.
+    
+    After first build you will get your own web.config, which is no included in source control.
+    
+    In the web.config you can edit all you want, it won't be overwritten, but it WILL be altered by this transform file.
+    
+    The transforms in this file only apply to debugging, not to the web.config that will be released, see web.Template.Release.config for that
+    
+    2012-11-08 SJ - Add Medium trust for everybody so we'll see any MedTrust related errors early on
+  -->
+
+
+  <configSections>
+    <section name="Examine" xdt:Locator="Match(name)" xdt:Transform="SetAttributes(type)"/>
+    <section name="ExamineLuceneIndexSets" xdt:Locator="Match(name)" xdt:Transform="SetAttributes(type)"/>
+
+    <section name="BaseRestExtensions" xdt:Locator="Match(name)" xdt:Transform="Remove" />
+    <section name="FileSystemProviders" xdt:Locator="Match(name)" xdt:Transform="Remove" />
+
+    <sectionGroup name="system.web.webPages.razor" xdt:Locator="Match(name)" xdt:Transform="Remove" />
+
+    <sectionGroup name="umbracoConfiguration" xdt:Locator="Match(name)" xdt:Transform="Remove" />
+    <sectionGroup name="umbracoConfiguration" xdt:Transform="Insert">
+      <section name="settings" type="Umbraco.Core.Configuration.UmbracoSettings.UmbracoSettingsSection, Umbraco.Core" requirePermission="false" />
+      <section name="BaseRestExtensions" type="Umbraco.Core.Configuration.BaseRest.BaseRestSection, Umbraco.Core" requirePermission="false"/>
+      <section name="FileSystemProviders" type="Umbraco.Core.Configuration.FileSystemProvidersSection, Umbraco.Core" requirePermission="false"/>
+    </sectionGroup>
+
+  </configSections>
+
+  <BaseRestExtensions xdt:Transform="Remove" />
+  <FileSystemProviders xdt:Transform="Remove" />
+  <umbracoConfiguration xdt:Transform="Remove"/>
+  <umbracoConfiguration xdt:Transform="InsertBefore(/configuration/appSettings)">
+    <settings configSource="config\umbracoSettings.config" />
+    <BaseRestExtensions configSource="config\BaseRestExtensions.config" />
+    <FileSystemProviders configSource="config\FileSystemProviders.config" />
+  </umbracoConfiguration>
+
+  <appSettings>
+    <add key="umbracoDbDSN" xdt:Transform="Remove" xdt:Locator="Match(key)" />
+    <add key="ValidationSettings:UnobtrusiveValidationMode" xdt:Transform="RemoveAll" xdt:Locator="Match(key)" />
+    <add key="ValidationSettings:UnobtrusiveValidationMode" value="None" xdt:Locator="Match(key)" xdt:Transform="Insert" />
+  </appSettings>
+
+  <system.web>
+    <xhtmlConformance xdt:Transform="Remove"/>
+    <membership defaultProvider="UmbracoMembershipProvider">
+      <providers>
+        <add name="UmbracoMembershipProvider" defaultMemberTypeAlias="Member"
+             xdt:Locator="Condition(@defaultMemberTypeAlias='Another Type' and @name='UmbracoMembershipProvider')"
+             xdt:Transform="SetAttributes(defaultMemberTypeAlias)"/>
+      </providers>
+    </membership>
+
+    <httpRuntime targetFramework="4.5" xdt:Transform="SetAttributes(targetFramework)"/>
+
+    <compilation debug="true" targetFramework="4.5" xdt:Transform="SetAttributes(debug,targetFramework)">
+      <assemblies xdt:Transform="Remove"/>
+    </compilation>
+    <!-- We no longer support medium trust so just remove it -->
+    <trust xdt:Transform="Remove" />
+
+    <httpHandlers>
+      <add path="GoogleSpellChecker.ashx" xdt:Transform="Remove" xdt:Locator="Match(path)"  />
+    </httpHandlers>
+  </system.web>
+
+  <system.web.extensions xdt:Transform="Remove" />
+
+  <system.codedom xdt:Transform="Remove" />
+
+  <system.webServer>
+    <handlers>
+      <remove name="SpellChecker" xdt:Transform="Remove" xdt:Locator="Match(name)" />
+      <add name="SpellChecker" xdt:Transform="Remove" xdt:Locator="Match(name)"  />
+    </handlers>
+  </system.webServer>
+
+  <runtime>
+    <assemblyBinding xmlns="urn:schemas-microsoft-com:asm.v1">
+
+      <!-- Ensure correct version of MVC -->
+      <dependentAssembly xdt:Transform="Remove"
+												 xdt:Locator="Condition(_defaultNamespace:assemblyIdentity[@name='System.Web.Helpers']])"/>
+      <dependentAssembly xdt:Transform="Insert">
+        <assemblyIdentity name="System.Web.Helpers" publicKeyToken="31bf3856ad364e35" />
+        <bindingRedirect oldVersion="1.0.0.0-2.0.0.0" newVersion="2.0.0.0" />
+      </dependentAssembly>
+
+      <dependentAssembly xdt:Transform="Remove"
+												 xdt:Locator="Condition(_defaultNamespace:assemblyIdentity[@name='System.Web.Mvc']])"/>
+      <dependentAssembly xdt:Transform="Insert">
+        <assemblyIdentity name="System.Web.Mvc" publicKeyToken="31bf3856ad364e35" />
+        <bindingRedirect oldVersion="1.0.0.0-4.0.0.0" newVersion="4.0.0.0" />
+      </dependentAssembly>
+
+      <dependentAssembly xdt:Transform="Remove"
+												 xdt:Locator="Condition(_defaultNamespace:assemblyIdentity[@name='System.Web.WebPages']])"/>
+      <dependentAssembly xdt:Transform="Insert">
+        <assemblyIdentity name="System.Web.WebPages" publicKeyToken="31bf3856ad364e35" />
+        <bindingRedirect oldVersion="1.0.0.0-2.0.0.0" newVersion="2.0.0.0" />
+      </dependentAssembly>
+
+      <dependentAssembly xdt:Transform="Remove"
+												 xdt:Locator="Condition(_defaultNamespace:assemblyIdentity[@name='System.Web.WebPages.Razor']])"/>
+      <dependentAssembly xdt:Transform="Insert">
+        <assemblyIdentity name="System.Web.WebPages.Razor" publicKeyToken="31bf3856ad364e35" />
+        <bindingRedirect oldVersion="1.0.0.0-2.0.0.0" newVersion="2.0.0.0" />
+      </dependentAssembly>
+
+
+      <dependentAssembly  xdt:Transform="Remove"
+												 xdt:Locator="Condition(_defaultNamespace:assemblyIdentity[@name='HtmlAgilityPack']])"/>
+      <dependentAssembly xdt:Transform="Insert">
+        <assemblyIdentity name="HtmlAgilityPack" publicKeyToken="bd319b19eaf3b43a" culture="neutral" />
+        <bindingRedirect oldVersion="1.4.5.0-1.4.6.0" newVersion="1.4.6.0" />
+      </dependentAssembly>
+
+    </assemblyBinding>
+
+  </runtime>
+
+  <system.web.webPages.razor xdt:Transform="Remove" />
+  
 </configuration>