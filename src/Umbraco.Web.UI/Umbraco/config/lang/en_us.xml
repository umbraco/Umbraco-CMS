<?xml version="1.0" encoding="utf-8" standalone="yes"?>
<language alias="en_us" intName="English (US)" localName="English (US)" lcid="" culture="en-US">
  <creator>
    <name>The Umbraco community</name>
    <link>https://our.umbraco.com/documentation/Extending-Umbraco/Language-Files</link>
  </creator>
  <area alias="actions">
    <key alias="assignDomain">Culture and Hostnames</key>
    <key alias="auditTrail">Audit Trail</key>
    <key alias="browse">Browse Node</key>
    <key alias="changeDocType">Change Document Type</key>
    <key alias="copy">Copy</key>
    <key alias="create">Create</key>
    <key alias="export">Export</key>
    <key alias="createPackage">Create Package</key>
    <key alias="createGroup">Create group</key>
    <key alias="delete">Delete</key>
    <key alias="disable">Disable</key>
    <key alias="emptyRecycleBin">Empty recycle bin</key>
    <key alias="enable">Enable</key>
    <key alias="exportDocumentType">Export Document Type</key>
    <key alias="importDocumentType">Import Document Type</key>
    <key alias="importPackage">Import Package</key>
    <key alias="liveEdit">Edit in Canvas</key>
    <key alias="logout">Exit</key>
    <key alias="move">Move</key>
    <key alias="notify">Notifications</key>
    <key alias="protect">Public access</key>
    <key alias="publish">Publish</key>
    <key alias="unpublish">Unpublish</key>
    <key alias="refreshNode">Reload</key>
    <key alias="republish">Republish entire site</key>
    <key alias="rename" version="7.3.0">Rename</key>
    <key alias="restore" version="7.3.0">Restore</key>
    <key alias="SetPermissionsForThePage">Set permissions for the page %0%</key>
    <key alias="chooseWhereToCopy">Choose where to copy</key>
    <key alias="chooseWhereToMove">Choose where to move</key>
    <key alias="toInTheTreeStructureBelow">to in the tree structure below</key>
    <key alias="wasMovedTo">was moved to</key>
    <key alias="wasCopiedTo">was copied to</key>
    <key alias="rights">Permissions</key>
    <key alias="rollback">Rollback</key>
    <key alias="sendtopublish">Send To Publish</key>
    <key alias="sendToTranslate">Send To Translation</key>
    <key alias="setGroup">Set group</key>
    <key alias="sort">Sort</key>
    <key alias="translate">Translate</key>
    <key alias="update">Update</key>
    <key alias="setPermissions">Set permissions</key>
    <key alias="unlock">Unlock</key>
    <key alias="createblueprint">Create Content Template</key>
    <key alias="resendInvite">Resend Invitation</key>
  </area>
  <area alias="actionCategories">
    <key alias="content">Content</key>
    <key alias="administration">Administration</key>
    <key alias="structure">Structure</key>
    <key alias="other">Other</key>
  </area>
  <area alias="actionDescriptions">
    <key alias="assignDomain">Allow access to assign culture and hostnames</key>
    <key alias="auditTrail">Allow access to view a node's history log</key>
    <key alias="browse">Allow access to view a node</key>
    <key alias="changeDocType">Allow access to change document type for a node</key>
    <key alias="copy">Allow access to copy a node</key>
    <key alias="create">Allow access to create nodes</key>
    <key alias="delete">Allow access to delete nodes</key>
    <key alias="move">Allow access to move a node</key>
    <key alias="protect">Allow access to set and change public access for a node</key>
    <key alias="publish">Allow access to publish a node</key>
    <key alias="unpublish">Allow access to unpublish a node</key>
    <key alias="rights">Allow access to change permissions for a node</key>
    <key alias="rollback">Allow access to roll back a node to a previous state</key>
    <key alias="sendtopublish">Allow access to send a node for approval before publishing</key>
    <key alias="sendToTranslate">Allow access to send a node for translation</key>
    <key alias="sort">Allow access to change the sort order for nodes</key>
    <key alias="translate">Allow access to translate a node</key>
    <key alias="update">Allow access to save a node</key>
    <key alias="createblueprint">Allow access to create a Content Template</key>
  </area>
  <area alias="assignDomain">
    <key alias="permissionDenied">Permission denied.</key>
    <key alias="addNew">Add new Domain</key>
    <key alias="remove">remove</key>
    <key alias="invalidNode">Invalid node.</key>
    <key alias="invalidDomain">Invalid domain format.</key>
    <key alias="duplicateDomain">Domain has already been assigned.</key>
    <key alias="language">Language</key>
    <key alias="domain">Domain</key>
    <key alias="domainCreated">New domain '%0%' has been created</key>
    <key alias="domainDeleted">Domain '%0%' is deleted</key>
    <key alias="domainExists">Domain '%0%' has already been assigned</key>
    <key alias="domainUpdated">Domain '%0%' has been updated</key>
    <key alias="orEdit">Edit Current Domains</key>
    <key alias="domainHelp"><![CDATA[Valid domain names are: "example.com", "www.example.com", "example.com:8080" or
        "https://www.example.com/". One-level paths in domains are supported, eg. "example.com/en". However, they
        should be avoided. Better use the culture setting above.]]></key>
    <key alias="inherit">Inherit</key>
    <key alias="setLanguage">Culture</key>
    <key alias="setLanguageHelp"><![CDATA[Set the culture for nodes below the current node,<br /> or inherit culture from parent nodes. Will also apply<br />
      to the current node, unless a domain below applies too.]]></key>
    <key alias="setDomains">Domains</key>
  </area>
  <area alias="buttons">
    <key alias="clearSelection">Clear selection</key>
    <key alias="select">Select</key>
    <key alias="somethingElse">Do something else</key>
    <key alias="bold">Bold</key>
    <key alias="deindent">Cancel Paragraph Indent</key>
    <key alias="formFieldInsert">Insert form field</key>
    <key alias="graphicHeadline">Insert graphic headline</key>
    <key alias="htmlEdit">Edit Html</key>
    <key alias="indent">Indent Paragraph</key>
    <key alias="italic">Italic</key>
    <key alias="justifyCenter">Center</key>
    <key alias="justifyLeft">Justify Left</key>
    <key alias="justifyRight">Justify Right</key>
    <key alias="linkInsert">Insert Link</key>
    <key alias="linkLocal">Insert local link (anchor)</key>
    <key alias="listBullet">Bullet List</key>
    <key alias="listNumeric">Numeric List</key>
    <key alias="macroInsert">Insert macro</key>
    <key alias="pictureInsert">Insert picture</key>
    <key alias="publishAndClose">Publish and close</key>
    <key alias="publishDescendants">Publish with descendants</key>
    <key alias="relations">Edit relations</key>
    <key alias="returnToList">Return to list</key>
    <key alias="save">Save</key>
    <key alias="saveAndClose">Save and close</key>
    <key alias="saveAndPublish">Publish</key>
    <key alias="saveAndSchedule">Save and schedule</key>
    <key alias="saveToPublish">Send for approval</key>
    <key alias="saveListView">Save list view</key>
    <key alias="schedulePublish">Schedule</key>
    <key alias="showPage">Preview</key>
    <key alias="showPageDisabled">Preview is disabled because there's no template assigned</key>
    <key alias="styleChoose">Choose style</key>
    <key alias="styleShow">Show styles</key>
    <key alias="tableInsert">Insert table</key>
    <key alias="generateModelsAndClose">Generate models and close</key>
    <key alias="saveAndGenerateModels">Save and generate models</key>
    <key alias="undo">Undo</key>
    <key alias="redo">Redo</key>
    <key alias="rollback">Rollback</key>
    <key alias="deleteTag">Delete tag</key>
    <key alias="confirmActionCancel">Cancel</key>
    <key alias="confirmActionConfirm">Confirm</key>
  </area>
  <area alias="auditTrails">
    <key alias="atViewingFor">Viewing for</key>
    <key alias="delete">Content deleted</key>
    <key alias="unpublish">Content unpublished</key>
    <key alias="unpublishvariant">Content unpublished for languages: %0% </key>
    <key alias="publish">Content published</key>
    <key alias="publishvariant">Content published for languages: %0% </key>
    <key alias="save">Content saved</key>
    <key alias="savevariant">Content saved for languages: %0%</key>
    <key alias="move">Content moved</key>
    <key alias="copy">Content copied</key>
    <key alias="rollback">Content rolled back</key>
    <key alias="sendtopublish">Content sent for publishing</key>
    <key alias="sendtopublishvariant">Content sent for publishing for languages: %0%</key>
    <key alias="sort">Sort child items performed by user</key>
    <key alias="smallCopy">Copy</key>
    <key alias="smallPublish">Publish</key>
    <key alias="smallPublishVariant">Publish</key>
    <key alias="smallMove">Move</key>
    <key alias="smallSave">Save</key>
    <key alias="smallSaveVariant">Save</key>
    <key alias="smallDelete">Delete</key>
    <key alias="smallUnpublish">Unpublish</key>
    <key alias="smallUnpublishVariant">Unpublish</key>
    <key alias="smallRollBack">Rollback</key>
    <key alias="smallSendToPublish">Send To Publish</key>
    <key alias="smallSendToPublishVariant">Send To Publish</key>
    <key alias="smallSort">Sort</key>
    <key alias="historyIncludingVariants">History (all variants)</key>
  </area>
  <area alias="changeDocType">
    <key alias="changeDocTypeInstruction">To change the document type for the selected content, first select from the list of valid types for this location.</key>
    <key alias="changeDocTypeInstruction2">Then confirm and/or amend the mapping of properties from the current type to the new, and click Save.</key>
    <key alias="contentRepublished">The content has been re-published.</key>
    <key alias="currentProperty">Current Property</key>
    <key alias="currentType">Current type</key>
    <key alias="docTypeCannotBeChanged">The document type cannot be changed, as there are no alternatives valid for this location.  An alternative will be valid if it is allowed under the parent of the selected content item and that all existing child content items are allowed to be created under it.</key>
    <key alias="docTypeChanged">Document Type Changed</key>
    <key alias="mapProperties">Map Properties</key>
    <key alias="mapToProperty">Map to Property</key>
    <key alias="newTemplate">New Template</key>
    <key alias="newType">New Type</key>
    <key alias="none">none</key>
    <key alias="selectedContent">Content</key>
    <key alias="selectNewDocType">Select New Document Type</key>
    <key alias="successMessage">The document type of the selected content has been successfully changed to [new type] and the following properties mapped:</key>
    <key alias="to">to</key>
    <key alias="validationErrorPropertyWithMoreThanOneMapping">Could not complete property mapping as one or more properties have more than one mapping defined.</key>
    <key alias="validDocTypesNote">Only alternate types valid for the current location are displayed.</key>
  </area>
  <area alias="codefile">
    <key alias="createFolderFailedById">Failed to create a folder under parent with ID %0%</key>
    <key alias="createFolderFailedByName">Failed to create a folder under parent with name %0%</key>
    <key alias="createFolderIllegalChars">The folder name cannot contain illegal characters.</key>
    <key alias="deleteItemFailed">Failed to delete item: %0%</key>
  </area>
  <area alias="content">
    <key alias="isPublished" version="7.2">Is Published</key>
    <key alias="about">About this page</key>
    <key alias="alias">Alias</key>
    <key alias="alternativeTextHelp">(how would you describe the picture over the phone)</key>
    <key alias="alternativeUrls">Alternative Links</key>
    <key alias="clickToEdit">Click to edit this item</key>
    <key alias="createBy">Created by</key>
    <key alias="createByDesc" version="7.0">Original author</key>
    <key alias="updatedBy" version="7.0">Updated by</key>
    <key alias="createDate">Created</key>
    <key alias="createDateDesc" version="7.0">Date/time this document was created</key>
    <key alias="documentType">Document Type</key>
    <key alias="editing">Editing</key>
    <key alias="expireDate">Remove at</key>
    <key alias="itemChanged">This item has been changed after publication</key>
    <key alias="itemNotPublished">This item is not published</key>
    <key alias="lastPublished">Last published</key>
    <key alias="noItemsToShow">There are no items to show</key>
    <key alias="listViewNoItems" version="7.1.5">There are no items to show in the list.</key>
    <key alias="listViewNoContent">No child items have been added</key>
    <key alias="listViewNoMembers">No members have been added</key>
    <key alias="mediatype">Media Type</key>
    <key alias="mediaLinks">Link to media item(s)</key>
    <key alias="membergroup">Member Group</key>
    <key alias="memberrole">Role</key>
    <key alias="membertype">Member Type</key>
    <key alias="noChanges">No changes have been made</key>
    <key alias="noDate">No date chosen</key>
    <key alias="nodeName">Page title</key>
    <key alias="noMediaLink">This media item has no link</key>
    <key alias="noProperties">No content can be added for this item</key>
    <key alias="otherElements">Properties</key>
    <key alias="parentNotPublished">This document is published but is not visible because the parent '%0%' is unpublished</key>
    <key alias="parentCultureNotPublished">This culture is published but is not visible because it is unpublished on parent '%0%'</key>
    <key alias="parentNotPublishedAnomaly">This document is published but is not in the cache</key>
    <key alias="getUrlException">Could not get the url</key>
    <key alias="routeError">This document is published but its url would collide with content %0%</key>
    <key alias="routeErrorCannotRoute">This document is published but its url cannot be routed</key>
    <key alias="publish">Publish</key>
    <key alias="published">Published</key>
    <key alias="publishedPendingChanges">Published (pending changes)</key>&gt;
    <key alias="publishStatus">Publication Status</key>
    <key alias="publishDescendantsHelp"><![CDATA[Click <em>Publish with descendants</em> to publish <strong>%0%</strong> and all content items underneath and thereby making their content publicly available.]]></key>
    <key alias="publishDescendantsWithVariantsHelp"><![CDATA[Click <em>Publish with descendants</em> to publish <strong>the selected languages</strong> and the same languages of content items underneath and thereby making their content publicly available.]]></key>
    <key alias="releaseDate">Publish at</key>
    <key alias="unpublishDate">Unpublish at</key>
    <key alias="removeDate">Clear Date</key>
    <key alias="setDate">Set date</key>
    <key alias="sortDone">Sortorder is updated</key>
    <key alias="sortHelp">To sort the nodes, simply drag the nodes or click one of the column headers. You can select multiple nodes by holding the "shift" or "control" key while selecting</key>
    <key alias="statistics">Statistics</key>
    <key alias="titleOptional">Title (optional)</key>
    <key alias="altTextOptional">Alternative text (optional)</key>
    <key alias="type">Type</key>
    <key alias="unpublish">Unpublish</key>
    <key alias="unpublished">Draft</key>
    <key alias="notCreated">Not created</key>
    <key alias="updateDate">Last edited</key>
    <key alias="updateDateDesc" version="7.0">Date/time this document was edited</key>
    <key alias="uploadClear">Remove file(s)</key>
    <key alias="urls">Link to document</key>
    <key alias="memberof">Member of group(s)</key>
    <key alias="notmemberof">Not a member of group(s)</key>
    <key alias="childItems" version="7.0">Child items</key>
    <key alias="target" version="7.0">Target</key>
    <key alias="scheduledPublishServerTime">This translates to the following time on the server:</key>
    <key alias="scheduledPublishDocumentation"><![CDATA[<a href="https://our.umbraco.com/documentation/Getting-Started/Data/Scheduled-Publishing/#timezones" target="_blank">What does this mean?</a>]]></key><key alias="nestedContentDeleteItem">Are you sure you want to delete this item?</key><key alias="nestedContentEditorNotSupported">Property %0% uses editor %1% which is not supported by Nested Content.</key>
    <key alias="addTextBox">Add another text box</key>
    <key alias="removeTextBox">Remove this text box</key>
    <key alias="contentRoot">Content root</key>
    <key alias="includeUnpublished">Include drafts: also publish unpublished content items.</key>
    <key alias="isSensitiveValue">This value is hidden. If you need access to view this value please contact your website administrator.</key>
    <key alias="isSensitiveValue_short">This value is hidden.</key>
    <key alias="languagesToPublishForFirstTime">What languages would you like to publish? All languages with content are saved!</key>
    <key alias="languagesToPublish">What languages would you like to publish?</key>
    <key alias="languagesToSave">What languages would you like to save?</key>
    <key alias="languagesToSaveForFirstTime">All languages with content are saved on creation!</key>
    <key alias="languagesToSendForApproval">What languages would you like to send for approval?</key>
    <key alias="languagesToSchedule">What languages would you like to schedule?</key>
    <key alias="languagesToUnpublish">Select the languages to unpublish. Unpublishing a mandatory language will unpublish all languages.</key>
    <key alias="publishedLanguages">Published Languages</key>
    <key alias="unpublishedLanguages">Unpublished Languages</key>
    <key alias="unmodifiedLanguages">Unmodified Languages</key>
    <key alias="readyToPublish">Ready to Publish?</key>
    <key alias="readyToSave">Ready to Save?</key>
    <key alias="sendForApproval">Send for approval</key>
    <key alias="schedulePublishHelp">Select the date and time to publish and/or unpublish the content item.</key>
  </area>
  <area alias="blueprints">
    <key alias="createBlueprintFrom">Create a new Content Template from '%0%'</key>
    <key alias="blankBlueprint">Blank</key>
    <key alias="selectBlueprint">Select a Content Template</key>
    <key alias="createdBlueprintHeading">Content Template created</key>
    <key alias="createdBlueprintMessage">A Content Template was created from '%0%'</key>
    <key alias="duplicateBlueprintMessage">Another Content Template with the same name already exists</key>
    <key alias="blueprintDescription">A Content Template is pre-defined content that an editor can select to use as the basis for creating new content</key>
  </area>
  <area alias="media">
    <key alias="clickToUpload">Click to upload</key>
    <key alias="orClickHereToUpload">or click here to choose files</key>
        <key alias="dragFilesHereToUpload">You can drag files here to upload.</key>
    <key alias="disallowedFileType">Cannot upload this file, it does not have an approved file type</key>
    <key alias="maxFileSize">Max file size is</key>
    <key alias="mediaRoot">Media root</key>
    <key alias="moveFailed">Failed to move media</key>
    <key alias="moveToSameFolderFailed">Parent and destination folders cannot be the same</key>
    <key alias="copyFailed">Failed to copy media</key>
    <key alias="createFolderFailed">Failed to create a folder under parent id %0%</key>
    <key alias="renameFolderFailed">Failed to rename the folder with id %0%</key>
  </area>
  <area alias="member">
    <key alias="createNewMember">Create a new member</key>
    <key alias="allMembers">All Members</key>
    <key alias="memberGroupNoProperties">Member groups have no additional properties for editing.</key>
  </area>
  <area alias="create">
    <key alias="chooseNode">Where do you want to create the new %0%</key>
    <key alias="createUnder">Create an item under</key>
    <key alias="createContentBlueprint">Select the document type you want to make a content template for</key>
    <key alias="enterFolderName">Enter a folder name</key>
    <key alias="updateData">Choose a type and a title</key>
    <key alias="noDocumentTypes" version="7.0"><![CDATA[There are no allowed document types available. You must enable these in the settings section under <strong>"document types"</strong>.]]></key>
    <key alias="noMediaTypes" version="7.0"><![CDATA[There are no allowed media types available. You must enable these in the settings section under <strong>"media types"</strong>.]]></key>
    <key alias="documentTypeWithoutTemplate">Document Type without a template</key>
    <key alias="newFolder">New folder</key>
    <key alias="newDataType">New data type</key>
    <key alias="newJavascriptFile">New JavaScript file</key>
    <key alias="newEmptyPartialView">New empty partial view</key>
    <key alias="newPartialViewMacro">New partial view macro</key>
    <key alias="newPartialViewFromSnippet">New partial view from snippet</key>
    <key alias="newPartialViewMacroFromSnippet">New partial view macro from snippet</key>
    <key alias="newPartialViewMacroNoMacro">New partial view macro (without macro)</key>
    <key alias="newStyleSheetFile">New style sheet file</key>
    <key alias="newRteStyleSheetFile">New Rich Text Editor style sheet file</key>
  </area>
  <area alias="dashboard">
    <key alias="browser">Browse your website</key>
    <key alias="dontShowAgain">- Hide</key>
    <key alias="nothinghappens">If Umbraco isn't opening, you might need to allow popups from this site</key>
    <key alias="openinnew">has opened in a new window</key>
    <key alias="restart">Restart</key>
    <key alias="visit">Visit</key>
    <key alias="welcome">Welcome</key>
  </area>
  <area alias="prompt">
    <key alias="stay">Stay</key>
    <key alias="discardChanges">Discard changes</key>
    <key alias="unsavedChanges">You have unsaved changes</key>
    <key alias="unsavedChangesWarning">Are you sure you want to navigate away from this page? - you have unsaved changes</key>
    <key alias="confirmListViewPublish">Publishing will make the selected items visible on the site.</key>
    <key alias="confirmListViewUnpublish">Unpublishing will remove the selected items and all their descendants from the site.</key>
    <key alias="confirmUnpublish">Unpublishing will remove this page and all its descendants from the site.</key>
    <key alias="doctypeChangeWarning">You have unsaved changes. Making changes to the Document Type will discard the changes.</key>
  </area>
  <area alias="bulk">
    <key alias="done">Done</key>
    <key alias="deletedItem">Deleted %0% item</key>
    <key alias="deletedItems">Deleted %0% items</key>
    <key alias="deletedItemOfItem">Deleted %0% out of %1% item</key>
    <key alias="deletedItemOfItems">Deleted %0% out of %1% items</key>
    <key alias="publishedItem">Published %0% item</key>
    <key alias="publishedItems">Published %0% items</key>
    <key alias="publishedItemOfItem">Published %0% out of %1% item</key>
    <key alias="publishedItemOfItems">Published %0% out of %1% items</key>
    <key alias="unpublishedItem">Unpublished %0% item</key>
    <key alias="unpublishedItems">Unpublished %0% items</key>
    <key alias="unpublishedItemOfItem">Unpublished %0% out of %1% item</key>
    <key alias="unpublishedItemOfItems">Unpublished %0% out of %1% items</key>
    <key alias="movedItem">Moved %0% item</key>
    <key alias="movedItems">Moved %0% items</key>
    <key alias="movedItemOfItem">Moved %0% out of %1% item</key>
    <key alias="movedItemOfItems">Moved %0% out of %1% items</key>
    <key alias="copiedItem">Copied %0% item</key>
    <key alias="copiedItems">Copied %0% items</key>
    <key alias="copiedItemOfItem">Copied %0% out of %1% item</key>
    <key alias="copiedItemOfItems">Copied %0% out of %1% items</key>
  </area>
  <area alias="defaultdialogs">
    <key alias="nodeNameLinkPicker">Link title</key>
    <key alias="urlLinkPicker">Link</key>
    <key alias="anchorLinkPicker">Anchor / querystring</key>
    <key alias="anchorInsert">Name</key>
    <key alias="closeThisWindow">Close this window</key>
    <key alias="confirmdelete">Are you sure you want to delete</key>
    <key alias="confirmdisable">Are you sure you want to disable</key>
    <key alias="confirmlogout">Are you sure?</key>
    <key alias="confirmSure">Are you sure?</key>
    <key alias="cut">Cut</key>
    <key alias="editdictionary">Edit Dictionary Item</key>
    <key alias="editlanguage">Edit Language</key>
    <key alias="insertAnchor">Insert local link</key>
    <key alias="insertCharacter">Insert character</key>
    <key alias="insertgraphicheadline">Insert graphic headline</key>
    <key alias="insertimage">Insert picture</key>
    <key alias="insertlink">Insert link</key>
    <key alias="insertMacro">Click to add a Macro</key>
    <key alias="inserttable">Insert table</key>
    <key alias="languagedeletewarning">This will delete the language</key>
    <key alias="lastEdited">Last Edited</key>
    <key alias="link">Link</key>
    <key alias="linkinternal">Internal link:</key>
    <key alias="linklocaltip">When using local links, insert "#" in front of link</key>
    <key alias="linknewwindow">Open in new window?</key>
    <key alias="macroContainerSettings">Macro Settings</key>
    <key alias="macroDoesNotHaveProperties">This macro does not contain any properties you can edit</key>
    <key alias="paste">Paste</key>
    <key alias="permissionsEdit">Edit permissions for</key>
    <key alias="permissionsSet">Set permissions for</key>
    <key alias="permissionsSetForGroup">Set permissions for %0% for user group %1%</key>
    <key alias="permissionsHelp">Select the users groups you want to set permissions for</key>
    <key alias="recycleBinDeleting">The items in the recycle bin are now being deleted. Please do not close this window while this operation takes place</key>
    <key alias="recycleBinIsEmpty">The recycle bin is now empty</key>
    <key alias="recycleBinWarning">When items are deleted from the recycle bin, they will be gone forever</key>
    <key alias="regexSearchError"><![CDATA[<a target='_blank' href='http://regexlib.com'>regexlib.com</a>'s webservice is currently experiencing some problems, which we have no control over. We are very sorry for this inconvenience.]]></key>
    <key alias="regexSearchHelp">Search for a regular expression to add validation to a form field. Example: 'email, 'zip-code' 'url'</key>
    <key alias="removeMacro">Remove Macro</key>
    <key alias="requiredField">Required Field</key>
    <key alias="sitereindexed">Site is reindexed</key>
    <key alias="siterepublished">The website cache has been refreshed. All publish content is now up to date. While all unpublished content is still unpublished</key>
    <key alias="siterepublishHelp">The website cache will be refreshed. All published content will be updated, while unpublished content will stay unpublished.</key>
    <key alias="tableColumns">Number of columns</key>
    <key alias="tableRows">Number of rows</key>
    <key alias="thumbnailimageclickfororiginal">Click on the image to see full size</key>
    <key alias="treepicker">Pick item</key>
    <key alias="viewCacheItem">View Cache Item</key>
    <key alias="relateToOriginalLabel">Relate to original</key>
    <key alias="includeDescendants">Include descendants</key>
    <key alias="theFriendliestCommunity">The friendliest community</key>
    <key alias="linkToPage">Link to page</key>
    <key alias="openInNewWindow">Opens the linked document in a new window or tab</key>
    <key alias="linkToMedia">Link to media</key>
    <key alias="selectContentStartNode">Select content start node</key>
    <key alias="selectMedia">Select media</key>
    <key alias="selectIcon">Select icon</key>
    <key alias="selectItem">Select item</key>
    <key alias="selectLink">Select link</key>
    <key alias="selectMacro">Select macro</key>
    <key alias="selectContent">Select content</key>
    <key alias="selectMediaStartNode">Select media start node</key>
    <key alias="selectMember">Select member</key>
    <key alias="selectMemberGroup">Select member group</key>
    <key alias="selectNode">Select node</key>
    <key alias="selectSections">Select sections</key>
    <key alias="selectUsers">Select users</key>
    <key alias="noIconsFound">No icons were found</key>
    <key alias="noMacroParams">There are no parameters for this macro</key>
    <key alias="noMacros">There are no macros available to insert</key>
    <key alias="externalLoginProviders">External login providers</key>
    <key alias="exceptionDetail">Exception Details</key>
    <key alias="stacktrace">Stacktrace</key>
    <key alias="innerException">Inner Exception</key>
    <key alias="linkYour">Link your</key>
    <key alias="unLinkYour">Un-link your</key>
    <key alias="account">account</key>
    <key alias="selectEditor">Select editor</key>
    <key alias="selectSnippet">Select snippet</key>
    <key alias="variantdeletewarning">This will delete the node and all its languages. If you only want to delete one language go and unpublish it instead.</key>
  </area>
  <area alias="dictionaryItem">
    <key alias="description"><![CDATA[
      Edit the different language versions for the dictionary item '<em>%0%</em>' below<br/>You can add additional languages under the 'languages' in the menu on the left
   ]]></key>
    <key alias="displayName">Culture Name</key>
    <key alias="changeKeyError"><![CDATA[
      The key '%0%' already exists.
   ]]></key>
    <key alias="overviewTitle">Dictionary overview</key>
  </area>
  <area alias="placeholders">
    <key alias="username">Enter your username</key>
    <key alias="password">Enter your password</key>
    <key alias="confirmPassword">Confirm your password</key>
    <key alias="nameentity">Name the %0%...</key>
    <key alias="entername">Enter a name...</key>
    <key alias="enteremail">Enter an email...</key>
    <key alias="enterusername">Enter a username...</key>
    <key alias="label">Label...</key>
    <key alias="enterDescription">Enter a description...</key>
    <key alias="search">Type to search...</key>
    <key alias="filter">Type to filter...</key>
    <key alias="enterTags">Type to add tags (press enter after each tag)...</key>
    <key alias="email">Enter your email...</key>
    <key alias="enterMessage">Enter a message...</key>
    <key alias="usernameHint">Your username is usually your email</key>
    <key alias="anchor">#value or ?key=value</key>
        <key alias="enterAlias">Enter alias...</key>
        <key alias="generatingAlias">Generating alias...</key>
  </area>
  <area alias="editcontenttype">
    <key alias="allowedchildnodetypes">Allowed child node types</key>
    <key alias="create">Create</key>
    <key alias="deletetab">Delete tab</key>
    <key alias="description">Description</key>
    <key alias="newtab">New tab</key>
    <key alias="tab">Tab</key>
    <key alias="thumbnail">Thumbnail</key>
    <key alias="createListView" version="7.2">Create custom list view</key>
    <key alias="removeListView" version="7.2">Remove custom list view</key>
    <key alias="aliasAlreadyExists">A content type, media type or member type with this alias already exists</key>
  </area>
  <area alias="renamecontainer">
    <key alias="renamed">Renamed</key>
    <key alias="enterNewFolderName">Enter a new folder name here</key>
    <key alias="folderWasRenamed">%0% was renamed to %1%</key>
  </area>
  <area alias="editdatatype">
    <key alias="addPrevalue">Add prevalue</key>
    <key alias="dataBaseDatatype">Database datatype</key>
    <key alias="guid">Property editor GUID</key>
    <key alias="renderControl">Property editor</key>
    <key alias="rteButtons">Buttons</key>
    <key alias="rteEnableAdvancedSettings">Enable advanced settings for</key>
    <key alias="rteEnableContextMenu">Enable context menu</key>
    <key alias="rteMaximumDefaultImgSize">Maximum default size of inserted images</key>
    <key alias="rteRelatedStylesheets">Related stylesheets</key>
    <key alias="rteShowLabel">Show label</key>
    <key alias="rteWidthAndHeight">Width and height</key>
    <key alias="allPropTypes">All property types &amp; property data</key>
    <key alias="willBeDeleted">using this data type will be deleted permanently, please confirm you want to delete these as well</key>
    <key alias="yesDelete">Yes, delete</key>
    <key alias="andAllRelated">and all property types &amp; property data using this data type</key>
    <key alias="selectFolder">Select the folder to move</key>
    <key alias="inTheTree">to in the tree structure below</key>
    <key alias="wasMoved">was moved underneath</key>
  </area>
  <area alias="errorHandling">
    <key alias="errorButDataWasSaved">Your data has been saved, but before you can publish this page there are some errors you need to fix first:</key>
    <key alias="errorChangingProviderPassword">The current membership provider does not support changing password (EnablePasswordRetrieval need to be true)</key>
    <key alias="errorExistsWithoutTab">%0% already exists</key>
    <key alias="errorHeader">There were errors:</key>
    <key alias="errorHeaderWithoutTab">There were errors:</key>
    <key alias="errorInPasswordFormat">The password should be a minimum of %0% characters long and contain at least %1% non-alpha numeric character(s)</key>
    <key alias="errorIntegerWithoutTab">%0% must be an integer</key>
    <key alias="errorMandatory">The %0% field in the %1% tab is mandatory</key>
    <key alias="errorMandatoryWithoutTab">%0% is a mandatory field</key>
    <key alias="errorRegExp">%0% at %1% is not in a correct format</key>
    <key alias="errorRegExpWithoutTab">%0% is not in a correct format</key>
  </area>
  <area alias="errors">
    <key alias="receivedErrorFromServer">Received an error from the server</key>
    <key alias="dissallowedMediaType">The specified file type has been disallowed by the administrator</key>
    <key alias="codemirroriewarning">NOTE! Even though CodeMirror is enabled by configuration, it is disabled in Internet Explorer because it's not stable enough.</key>
    <key alias="contentTypeAliasAndNameNotNull">Please fill both alias and name on the new property type!</key>
    <key alias="filePermissionsError">There is a problem with read/write access to a specific file or folder</key>
    <key alias="macroErrorLoadingPartialView">Error loading Partial View script (file: %0%)</key>
    <key alias="macroErrorLoadingUsercontrol">Error loading userControl '%0%'</key>
    <key alias="missingTitle">Please enter a title</key>
    <key alias="missingType">Please choose a type</key>
    <key alias="pictureResizeBiggerThanOrg">You're about to make the picture larger than the original size. Are you sure that you want to proceed?</key>
    <key alias="startNodeDoesNotExists">Startnode deleted, please contact your administrator</key>
    <key alias="stylesMustMarkBeforeSelect">Please mark content before changing style</key>
    <key alias="stylesNoStylesOnPage">No active styles available</key>
    <key alias="tableColMergeLeft">Please place cursor at the left of the two cells you wish to merge</key>
    <key alias="tableSplitNotSplittable">You cannot split a cell that hasn't been merged.</key>
  </area>
  <area alias="general">
    <key alias="options">Options</key>
    <key alias="about">About</key>
    <key alias="action">Action</key>
    <key alias="actions">Actions</key>
    <key alias="add">Add</key>
    <key alias="alias">Alias</key>
    <key alias="all">All</key>
    <key alias="areyousure">Are you sure?</key>
    <key alias="back">Back</key>
    <key alias="border">Border</key>
    <key alias="by">by</key>
    <key alias="cancel">Cancel</key>
    <key alias="cellMargin">Cell margin</key>
    <key alias="choose">Choose</key>
    <key alias="close">Close</key>
    <key alias="closewindow">Close Window</key>
    <key alias="comment">Comment</key>
    <key alias="confirm">Confirm</key>
    <key alias="constrain">Constrain</key>
    <key alias="constrainProportions">Constrain proportions</key>
    <key alias="continue">Continue</key>
    <key alias="copy">Copy</key>
    <key alias="create">Create</key>
    <key alias="database">Database</key>
    <key alias="date">Date</key>
    <key alias="default">Default</key>
    <key alias="delete">Delete</key>
    <key alias="deleted">Deleted</key>
    <key alias="deleting">Deleting...</key>
    <key alias="design">Design</key>
    <key alias="dictionary">Dictionary</key>
    <key alias="dimensions">Dimensions</key>
    <key alias="down">Down</key>
    <key alias="download">Download</key>
    <key alias="edit">Edit</key>
    <key alias="edited">Edited</key>
    <key alias="elements">Elements</key>
    <key alias="email">Email</key>
    <key alias="error">Error</key>
    <key alias="findDocument">Find</key>
    <key alias="first">First</key>
    <key alias="general">General</key>
    <key alias="groups">Groups</key>
    <key alias="height">Height</key>
    <key alias="help">Help</key>
    <key alias="hide">Hide</key>
    <key alias="history">History</key>
    <key alias="icon">Icon</key>
    <key alias="id">Id</key>
    <key alias="import">Import</key>
    <key alias="info">Info</key>
    <key alias="innerMargin">Inner margin</key>
    <key alias="insert">Insert</key>
    <key alias="install">Install</key>
    <key alias="invalid">Invalid</key>
    <key alias="justify">Justify</key>
    <key alias="label">Label</key>
    <key alias="language">Language</key>
    <key alias="last">Last</key>
    <key alias="layout">Layout</key>
    <key alias="links">Links</key>
    <key alias="loading">Loading</key>
    <key alias="locked">Locked</key>
    <key alias="login">Login</key>
    <key alias="logoff">Log off</key>
    <key alias="logout">Logout</key>
    <key alias="macro">Macro</key>
    <key alias="mandatory">Mandatory</key>
    <key alias="message">Message</key>
    <key alias="move">Move</key>
    <key alias="name">Name</key>
    <key alias="new">New</key>
    <key alias="next">Next</key>
    <key alias="no">No</key>
    <key alias="of">of</key>
    <key alias="off">Off</key>
    <key alias="ok">OK</key>
    <key alias="open">Open</key>
    <key alias="on">On</key>
    <key alias="or">or</key>
    <key alias="orderBy">Order by</key>
    <key alias="password">Password</key>
    <key alias="path">Path</key>
    <key alias="pleasewait">One moment please...</key>
    <key alias="previous">Previous</key>
    <key alias="properties">Properties</key>
    <key alias="reciept">Email to receive form data</key>
    <key alias="recycleBin">Recycle Bin</key>
    <key alias="recycleBinEmpty">Your recycle bin is empty</key>
    <key alias="remaining">Remaining</key>
    <key alias="remove">Remove</key>
    <key alias="rename">Rename</key>
    <key alias="renew">Renew</key>
    <key alias="required" version="7.0">Required</key>
    <key alias="retrieve">Retrieve</key>
    <key alias="retry">Retry</key>
    <key alias="rights">Permissions</key>
    <key alias="scheduledPublishing">Scheduled Publishing</key>
    <key alias="search">Search</key>
    <key alias="searchNoResult">Sorry, we can not find what you are looking for.</key>
    <key alias="noItemsInList">No items have been added</key>
    <key alias="server">Server</key>
    <key alias="settings">Settings</key>
    <key alias="show">Show</key>
    <key alias="showPageOnSend">Show page on Send</key>
    <key alias="size">Size</key>
    <key alias="sort">Sort</key>
    <key alias="status">Status</key>
    <key alias="submit">Submit</key>
    <key alias="type">Type</key>
    <key alias="typeToSearch">Type to search...</key>
    <key alias="under">under</key>
    <key alias="up">Up</key>
    <key alias="update">Update</key>
    <key alias="upgrade">Upgrade</key>
    <key alias="upload">Upload</key>
    <key alias="url">Url</key>
    <key alias="user">User</key>
    <key alias="username">Username</key>
    <key alias="value">Value</key>
    <key alias="view">View</key>
    <key alias="welcome">Welcome...</key>
    <key alias="width">Width</key>
    <key alias="yes">Yes</key>
    <key alias="folder">Folder</key>
    <key alias="searchResults">Search results</key>
    <key alias="reorder">Reorder</key>
    <key alias="reorderDone">I am done reordering</key>
    <key alias="preview">Preview</key>
    <key alias="changePassword">Change password</key>
    <key alias="to">to</key>
    <key alias="listView">List view</key>
    <key alias="saving">Saving...</key>
    <key alias="current">current</key>
    <key alias="embed">Embed</key>
    <key alias="selected">selected</key>
    <key alias="includeFromsubFolders">Include subfolders in search</key>
  </area>
  <area alias="colors">
    <key alias="blue">Blue</key>
  </area>
  <area alias="shortcuts">
    <key alias="addTab">Add tab</key>
    <key alias="addProperty">Add property</key>
    <key alias="addEditor">Add editor</key>
    <key alias="addTemplate">Add template</key>
    <key alias="addChildNode">Add child node</key>
    <key alias="addChild">Add child</key>
    <key alias="editDataType">Edit data type</key>
    <key alias="navigateSections">Navigate sections</key>
    <key alias="shortcut">Shortcuts</key>
    <key alias="showShortcuts">show shortcuts</key>
    <key alias="toggleListView">Toggle list view</key>
    <key alias="toggleAllowAsRoot">Toggle allow as root</key>
    <key alias="commentLine">Comment/Uncomment lines</key>
    <key alias="removeLine">Remove line</key>
    <key alias="copyLineUp">Copy Lines Up</key>
    <key alias="copyLineDown">Copy Lines Down</key>
    <key alias="moveLineUp">Move Lines Up</key>
    <key alias="moveLineDown">Move Lines Down</key>
    <key alias="generalHeader">General</key>
    <key alias="editorHeader">Editor</key>
    <key alias="toggleAllowCultureVariants">Toggle allow culture variants</key>
  </area>
  <area alias="graphicheadline">
    <key alias="backgroundcolor">Background color</key>
    <key alias="bold">Bold</key>
    <key alias="color">Text color</key>
    <key alias="font">Font</key>
    <key alias="text">Text</key>
  </area>
  <area alias="headers">
    <key alias="page">Page</key>
  </area>
  <area alias="installer">
    <key alias="databaseErrorCannotConnect">The installer cannot connect to the database.</key>
    <key alias="databaseErrorWebConfig">Could not save the web.config file. Please modify the connection string manually.</key>
    <key alias="databaseFound">Your database has been found and is identified as</key>
    <key alias="databaseHeader">Database configuration</key>
    <key alias="databaseInstall"><![CDATA[
      Press the <strong>install</strong> button to install the Umbraco %0% database
    ]]></key>
    <key alias="databaseInstallDone"><![CDATA[Umbraco %0% has now been copied to your database. Press <strong>Next</strong> to proceed.]]></key>
    <key alias="databaseNotFound"><![CDATA[<p>Database not found! Please check that the information in the "connection string" of the "web.config" file is correct.</p>
              <p>To proceed, please edit the "web.config" file (using Visual Studio or your favourite text editor), scroll to the bottom, add the connection string for your database in the key named "UmbracoDbDSN" and save the file. </p>
              <p>
              Click the <strong>retry</strong> button when
              done.<br /><a href="https://our.umbraco.com/documentation/Using-Umbraco/Config-files/webconfig7" target="_blank">
			              More information on editing web.config here.</a></p>]]></key>
    <key alias="databaseText"><![CDATA[To complete this step, you must know some information regarding your database server ("connection string").<br />
        Please contact your ISP if necessary.
        If you're installing on a local machine or server you might need information from your system administrator.]]></key>
    <key alias="databaseUpgrade"><![CDATA[
      <p>
      Press the <strong>upgrade</strong> button to upgrade your database to Umbraco %0%</p>
      <p>
      Don't worry - no content will be deleted and everything will continue working afterwards!
      </p>
      ]]></key>
    <key alias="databaseUpgradeDone"><![CDATA[Your database has been upgraded to the final version %0%.<br/>Press <strong>Next</strong> to
      proceed. ]]></key>
    <key alias="databaseUpToDate"><![CDATA[Your current database is up-to-date!. Click <strong>next</strong> to continue the configuration wizard]]></key>
    <key alias="defaultUserChangePass"><![CDATA[<strong>The Default users' password needs to be changed!</strong>]]></key>
    <key alias="defaultUserDisabled"><![CDATA[<strong>The Default user has been disabled or has no access to Umbraco!</strong></p><p>No further actions needs to be taken. Click <b>Next</b> to proceed.]]></key>
    <key alias="defaultUserPassChanged"><![CDATA[<strong>The Default user's password has been successfully changed since the installation!</strong></p><p>No further actions needs to be taken. Click <strong>Next</strong> to proceed.]]></key>
    <key alias="defaultUserPasswordChanged">The password is changed!</key>
    <key alias="greatStart">Get a great start, watch our introduction videos</key>
    <key alias="licenseText">By clicking the next button (or modifying the umbracoConfigurationStatus in web.config), you accept the license for this software as specified in the box below. Notice that this Umbraco distribution consists of two different licenses, the open source MIT license for the framework and the Umbraco freeware license that covers the UI.</key>
    <key alias="None">Not installed yet.</key>
    <key alias="permissionsAffectedFolders">Affected files and folders</key>
    <key alias="permissionsAffectedFoldersMoreInfo">More information on setting up permissions for Umbraco here</key>
    <key alias="permissionsAffectedFoldersText">You need to grant ASP.NET modify permissions to the following files/folders</key>
    <key alias="permissionsAlmostPerfect"><![CDATA[<strong>Your permission settings are almost perfect!</strong><br /><br />
        You can run Umbraco without problems, but you will not be able to install packages which are recommended to take full advantage of Umbraco.]]></key>
    <key alias="permissionsHowtoResolve">How to Resolve</key>
    <key alias="permissionsHowtoResolveLink">Click here to read the text version</key>
    <key alias="permissionsHowtoResolveText"><![CDATA[Watch our <strong>video tutorial</strong> on setting up folder permissions for Umbraco or read the text version.]]></key>
    <key alias="permissionsMaybeAnIssue"><![CDATA[<strong>Your permission settings might be an issue!</strong>
      <br/><br />
      You can run Umbraco without problems, but you will not be able to create folders or install packages which are recommended to take full advantage of Umbraco.]]></key>
    <key alias="permissionsNotReady"><![CDATA[<strong>Your permission settings are not ready for Umbraco!</strong>
          <br /><br />
          In order to run Umbraco, you'll need to update your permission settings.]]></key>
    <key alias="permissionsPerfect"><![CDATA[<strong>Your permission settings are perfect!</strong><br /><br />
              You are ready to run Umbraco and install packages!]]></key>
    <key alias="permissionsResolveFolderIssues">Resolving folder issue</key>
    <key alias="permissionsResolveFolderIssuesLink">Follow this link for more information on problems with ASP.NET and creating folders</key>
    <key alias="permissionsSettingUpPermissions">Setting up folder permissions</key>
    <key alias="permissionsText"><![CDATA[
      Umbraco needs write/modify access to certain directories in order to store files like pictures and PDF's.
      It also stores temporary data (aka: cache) for enhancing the performance of your website.
    ]]></key>
    <key alias="runwayFromScratch">I want to start from scratch</key>
    <key alias="runwayFromScratchText"><![CDATA[
        Your website is completely empty at the moment, so that's perfect if you want to start from scratch and create your own document types and templates.
        (<a href="http://Umbraco.tv/documentation/videos/for-site-builders/foundation/document-types">learn how</a>)
        You can still choose to install Runway later on. Please go to the Developer section and choose Packages.
      ]]></key>
    <key alias="runwayHeader">You've just set up a clean Umbraco platform. What do you want to do next?</key>
    <key alias="runwayInstalled">Runway is installed</key>
    <key alias="runwayInstalledText"><![CDATA[
      You have the foundation in place. Select what modules you wish to install on top of it.<br />
      This is our list of recommended modules, check off the ones you would like to install, or view the <a href="#" onclick="toggleModules(); return false;" id="toggleModuleList">full list of modules</a>
      ]]></key>
    <key alias="runwayOnlyProUsers">Only recommended for experienced users</key>
    <key alias="runwaySimpleSite">I want to start with a simple website</key>
    <key alias="runwaySimpleSiteText"><![CDATA[
      <p>
      "Runway" is a simple website providing some basic document types and templates. The installer can set up Runway for you automatically,
        but you can easily edit, extend or remove it. It's not necessary and you can perfectly use Umbraco without it. However,
        Runway offers an easy foundation based on best practices to get you started faster than ever.
        If you choose to install Runway, you can optionally select basic building blocks called Runway Modules to enhance your Runway pages.
        </p>
        <small>
        <em>Included with Runway:</em> Home page, Getting Started page, Installing Modules page.<br />
        <em>Optional Modules:</em> Top Navigation, Sitemap, Contact, Gallery.
        </small>
      ]]></key>
    <key alias="runwayWhatIsRunway">What is Runway</key>
    <key alias="step1">Step 1/5 Accept license</key>
    <key alias="step2">Step 2/5: Database configuration</key>
    <key alias="step3">Step 3/5: Validating File Permissions</key>
    <key alias="step4">Step 4/5: Check Umbraco security</key>
    <key alias="step5">Step 5/5: Umbraco is ready to get you started</key>
    <key alias="thankYou">Thank you for choosing Umbraco</key>
    <key alias="theEndBrowseSite"><![CDATA[<h3>Browse your new site</h3>
You installed Runway, so why not see how your new website looks.]]></key>
    <key alias="theEndFurtherHelp"><![CDATA[<h3>Further help and information</h3>
Get help from our award winning community, browse the documentation or watch some free videos on how to build a simple site, how to use packages and a quick guide to the Umbraco terminology]]></key>
    <key alias="theEndHeader">Umbraco %0% is installed and ready for use</key>
    <key alias="theEndInstallFailed"><![CDATA[To finish the installation, you'll need to
        manually edit the <strong>/web.config file</strong> and update the AppSetting key <strong>UmbracoConfigurationStatus</strong> in the bottom to the value of <strong>'%0%'</strong>.]]></key>
    <key alias="theEndInstallSuccess"><![CDATA[You can get <strong>started instantly</strong> by clicking the "Launch Umbraco" button below. <br />If you are <strong>new to Umbraco</strong>,
you can find plenty of resources on our getting started pages.]]></key>
    <key alias="theEndOpenUmbraco"><![CDATA[<h3>Launch Umbraco</h3>
To manage your website, simply open the Umbraco back office and start adding content, updating the templates and stylesheets or add new functionality]]></key>
    <key alias="Unavailable">Connection to database failed.</key>
    <key alias="Version3">Umbraco Version 3</key>
    <key alias="Version4">Umbraco Version 4</key>
    <key alias="watch">Watch</key>
    <key alias="welcomeIntro"><![CDATA[This wizard will guide you through the process of configuring <strong>Umbraco %0%</strong> for a fresh install or upgrading from version 3.0.
                                <br /><br />
                                Press <strong>"next"</strong> to start the wizard.]]></key>
  </area>
  <area alias="language">
    <key alias="cultureCode">Culture Code</key>
    <key alias="displayName">Culture Name</key>
  </area>
  <area alias="lockout">
    <key alias="lockoutWillOccur">You've been idle and logout will automatically occur in</key>
    <key alias="renewSession">Renew now to save your work</key>
  </area>
  <area alias="login">
    <key alias="greeting0">Happy super Sunday</key>
    <key alias="greeting1">Happy manic Monday </key>
    <key alias="greeting2">Happy tubular Tuesday</key>
    <key alias="greeting3">Happy wonderful Wednesday</key>
    <key alias="greeting4">Happy thunderous Thursday</key>
    <key alias="greeting5">Happy funky Friday</key>
    <key alias="greeting6">Happy Caturday</key>
    <key alias="instruction">Log in below</key>
    <key alias="signInWith">Sign in with</key>
    <key alias="timeout">Session timed out</key>
    <key alias="bottomText"><![CDATA[<p style="text-align:right;">&copy; 2001 - %0% <br /><a href="http://umbraco.com" style="text-decoration: none" target="_blank">Umbraco.com</a></p> ]]></key>
    <key alias="forgottenPassword">Forgotten password?</key>
    <key alias="forgottenPasswordInstruction">An email will be sent to the address specified with a link to reset your password</key>
    <key alias="requestPasswordResetConfirmation">An email with password reset instructions will be sent to the specified address if it matched our records</key>
    <key alias="showPassword">Show password</key>
    <key alias="hidePassword">Hide password</key>
    <key alias="returnToLogin">Return to login form</key>
    <key alias="setPasswordInstruction">Please provide a new password</key>
    <key alias="setPasswordConfirmation">Your Password has been updated</key>
    <key alias="resetCodeExpired">The link you have clicked on is invalid or has expired</key>
    <key alias="resetPasswordEmailCopySubject">Umbraco: Reset Password</key>
    <key alias="resetPasswordEmailCopyFormat"><![CDATA[
        <html>
			<head>
				<meta name='viewport' content='width=device-width'>
				<meta http-equiv='Content-Type' content='text/html; charset=UTF-8'>
			</head>
			<body class='' style='font-family: sans-serif; -webkit-font-smoothing: antialiased; font-size: 14px; color: #392F54; line-height: 22px; -ms-text-size-adjust: 100%; -webkit-text-size-adjust: 100%; background: #1d1333; margin: 0; padding: 0;' bgcolor='#1d1333'>
				<style type='text/css'> @media only screen and (max-width: 620px) {table[class=body] h1 {font-size: 28px !important; margin-bottom: 10px !important; } table[class=body] .wrapper {padding: 32px !important; } table[class=body] .article {padding: 32px !important; } table[class=body] .content {padding: 24px !important; } table[class=body] .container {padding: 0 !important; width: 100% !important; } table[class=body] .main {border-left-width: 0 !important; border-radius: 0 !important; border-right-width: 0 !important; } table[class=body] .btn table {width: 100% !important; } table[class=body] .btn a {width: 100% !important; } table[class=body] .img-responsive {height: auto !important; max-width: 100% !important; width: auto !important; } } .btn-primary table td:hover {background-color: #34495e !important; } .btn-primary a:hover {background-color: #34495e !important; border-color: #34495e !important; } .btn  a:visited {color:#FFFFFF;} </style>
				<table border="0" cellpadding="0" cellspacing="0" class="body" style="border-collapse: separate; mso-table-lspace: 0pt; mso-table-rspace: 0pt; width: 100%; background: #1d1333;" bgcolor="#1d1333">
					<tr>
						<td style="font-family: sans-serif; font-size: 14px; vertical-align: top; padding: 24px;" valign="top">
							<table style="border-collapse: separate; mso-table-lspace: 0pt; mso-table-rspace: 0pt; width: 100%;">
								<tr>
									<td background="https://umbraco.com/umbraco/assets/img/application/logo.png" bgcolor="#1d1333" width="28" height="28" valign="top" style="font-family: sans-serif; font-size: 14px; vertical-align: top;">
										<!--[if gte mso 9]> <v:rect xmlns:v="urn:schemas-microsoft-com:vml" fill="true" stroke="false" style="width:30px;height:30px;"> <v:fill type="tile" src="https://umbraco.com/umbraco/assets/img/application/logo.png" color="#1d1333" /> <v:textbox inset="0,0,0,0"> <![endif]-->
										<div> </div>
										<!--[if gte mso 9]> </v:textbox> </v:rect> <![endif]-->
									</td>
									<td style="font-family: sans-serif; font-size: 14px; vertical-align: top;" valign="top"></td>
								</tr>
							</table>
						</td>
					</tr>
				</table>
				<table border='0' cellpadding='0' cellspacing='0' class='body' style='border-collapse: separate; mso-table-lspace: 0pt; mso-table-rspace: 0pt; width: 100%; background: #1d1333;' bgcolor='#1d1333'>
					<tr>
						<td style='font-family: sans-serif; font-size: 14px; vertical-align: top;' valign='top'> </td>
						<td class='container' style='font-family: sans-serif; font-size: 14px; vertical-align: top; display: block; max-width: 560px; width: 560px; margin: 0 auto; padding: 10px;' valign='top'>
							<div class='content' style='box-sizing: border-box; display: block; max-width: 560px; margin: 0 auto; padding: 10px;'>
								<br>
								<table class='main' style='border-collapse: separate; mso-table-lspace: 0pt; mso-table-rspace: 0pt; width: 100%; border-radius: 3px; background: #FFFFFF;' bgcolor='#FFFFFF'>
									<tr>
										<td class='wrapper' style='font-family: sans-serif; font-size: 14px; vertical-align: top; box-sizing: border-box; padding: 50px;' valign='top'>
											<table border='0' cellpadding='0' cellspacing='0' style='border-collapse: separate; mso-table-lspace: 0pt; mso-table-rspace: 0pt; width: 100%;'>
												<tr>
													<td style='line-height: 24px; font-family: sans-serif; font-size: 14px; vertical-align: top;' valign='top'>
														<h1 style='color: #392F54; font-family: sans-serif; font-weight: bold; line-height: 1.4; font-size: 24px; text-align: left; text-transform: capitalize; margin: 0 0 30px;' align='left'>
															Password reset requested
														</h1>
														<p style='color: #392F54; font-family: sans-serif; font-size: 14px; font-weight: normal; margin: 0 0 15px;'>
															Your username to login to the Umbraco back-office is: <strong>%0%</strong>
														</p>
														<p style='color: #392F54; font-family: sans-serif; font-size: 14px; font-weight: normal; margin: 0 0 15px;'>
															<table border='0' cellpadding='0' cellspacing='0' style='border-collapse: separate; mso-table-lspace: 0pt; mso-table-rspace: 0pt; width: auto;'>
																<tbody>
																	<tr>
																		<td style='font-family: sans-serif; font-size: 14px; vertical-align: top; border-radius: 5px; text-align: center; background: #35C786;' align='center' bgcolor='#35C786' valign='top'>
																			<a href='%1%' target='_blank' style='color: #FFFFFF; text-decoration: none; -ms-word-break: break-all; word-break: break-all; border-radius: 5px; box-sizing: border-box; cursor: pointer; display: inline-block; font-size: 14px; font-weight: bold; text-transform: capitalize; background: #35C786; margin: 0; padding: 12px 30px; border: 1px solid #35c786;'>
																				Click this link to reset your password
																			</a>
																		</td>
																	</tr>
																</tbody>
															</table>
														</p>
														<p style='max-width: 400px; display: block; color: #392F54; font-family: sans-serif; font-size: 14px; line-height: 20px; font-weight: normal; margin: 15px 0;'>If you cannot click on the link, copy and paste this URL into your browser window:</p>
															<table border='0' cellpadding='0' cellspacing='0'>
																<tr>
																	<td style='-ms-word-break: break-all; word-break: break-all; font-family: sans-serif; font-size: 11px; line-height:14px;'>
																		<font style="-ms-word-break: break-all; word-break: break-all; font-size: 11px; line-height:14px;">
																			<a style='-ms-word-break: break-all; word-break: break-all; color: #392F54; text-decoration: underline; font-size: 11px; line-height:15px;' href='%1%'>%1%</a>
																		</font>
																	</td>
																</tr>
															</table>
														</p>
													</td>
												</tr>
											</table>
										</td>
									</tr>
								</table>
								<br><br><br>
							</div>
						</td>
						<td style='font-family: sans-serif; font-size: 14px; vertical-align: top;' valign='top'> </td>
					</tr>
				</table>
			</body>
		</html>
	]]></key>
  </area>
  <area alias="main">
    <key alias="dashboard">Dashboard</key>
    <key alias="sections">Sections</key>
    <key alias="tree">Content</key>
  </area>
  <area alias="moveOrCopy">
    <key alias="choose">Choose page above...</key>
    <key alias="copyDone">%0% has been copied to %1%</key>
    <key alias="copyTo">Select where the document %0% should be copied to below</key>
    <key alias="moveDone">%0% has been moved to %1%</key>
    <key alias="moveTo">Select where the document %0% should be moved to below</key>
    <key alias="nodeSelected">has been selected as the root of your new content, click 'ok' below.</key>
    <key alias="noNodeSelected">No node selected yet, please select a node in the list above before clicking 'ok'</key>
    <key alias="notAllowedByContentType">The current node is not allowed under the chosen node because of its type</key>
    <key alias="notAllowedByPath">The current node cannot be moved to one of its subpages</key>
    <key alias="notAllowedAtRoot">The current node cannot exist at the root</key>
    <key alias="notValid">The action isn't allowed since you have insufficient permissions on 1 or more child documents.</key>
    <key alias="relateToOriginal">Relate copied items to original</key>
  </area>
  <area alias="notifications">
    <key alias="editNotifications"><![CDATA[Select your notification for <strong>%0%</strong>]]></key>
    <key alias="notificationsSavedFor">Notification settings saved for</key>
    <key alias="mailBody"><![CDATA[
      Hi %0%

      This is an automated mail to inform you that the task '%1%'
      has been performed on the page '%2%'
      by the user '%3%'

      Go to http://%4%/#/content/content/edit/%5% to edit.

      %6%

      Have a nice day!

      Cheers from the Umbraco robot
    ]]></key>
    <key alias="mailBodyVariantSummary">The following languages have been modified %0%</key>
    <key alias="mailBodyHtml"><![CDATA[
        <html>
			<head>
				<meta name='viewport' content='width=device-width'>
				<meta http-equiv='Content-Type' content='text/html; charset=UTF-8'>
			</head>
			<body class='' style='font-family: sans-serif; -webkit-font-smoothing: antialiased; font-size: 14px; color: #392F54; line-height: 22px; -ms-text-size-adjust: 100%; -webkit-text-size-adjust: 100%; background: #1d1333; margin: 0; padding: 0;' bgcolor='#1d1333'>
				<style type='text/css'> @media only screen and (max-width: 620px) {table[class=body] h1 {font-size: 28px !important; margin-bottom: 10px !important; } table[class=body] .wrapper {padding: 32px !important; } table[class=body] .article {padding: 32px !important; } table[class=body] .content {padding: 24px !important; } table[class=body] .container {padding: 0 !important; width: 100% !important; } table[class=body] .main {border-left-width: 0 !important; border-radius: 0 !important; border-right-width: 0 !important; } table[class=body] .btn table {width: 100% !important; } table[class=body] .btn a {width: 100% !important; } table[class=body] .img-responsive {height: auto !important; max-width: 100% !important; width: auto !important; } } .btn-primary table td:hover {background-color: #34495e !important; } .btn-primary a:hover {background-color: #34495e !important; border-color: #34495e !important; } .btn  a:visited {color:#FFFFFF;} </style>
				<table border="0" cellpadding="0" cellspacing="0" class="body" style="border-collapse: separate; mso-table-lspace: 0pt; mso-table-rspace: 0pt; width: 100%; background: #1d1333;" bgcolor="#1d1333">
					<tr>
						<td style="font-family: sans-serif; font-size: 14px; vertical-align: top; padding: 24px;" valign="top">
							<table style="border-collapse: separate; mso-table-lspace: 0pt; mso-table-rspace: 0pt; width: 100%;">
								<tr>
									<td background="https://umbraco.com/umbraco/assets/img/application/logo.png" bgcolor="#1d1333" width="28" height="28" valign="top" style="font-family: sans-serif; font-size: 14px; vertical-align: top;">
										<!--[if gte mso 9]> <v:rect xmlns:v="urn:schemas-microsoft-com:vml" fill="true" stroke="false" style="width:30px;height:30px;"> <v:fill type="tile" src="https://umbraco.com/umbraco/assets/img/application/logo.png" color="#1d1333" /> <v:textbox inset="0,0,0,0"> <![endif]-->
										<div> </div>
										<!--[if gte mso 9]> </v:textbox> </v:rect> <![endif]-->
									</td>
									<td style="font-family: sans-serif; font-size: 14px; vertical-align: top;" valign="top"></td>
								</tr>
							</table>
						</td>
					</tr>
				</table>
				<table border='0' cellpadding='0' cellspacing='0' class='body' style='border-collapse: separate; mso-table-lspace: 0pt; mso-table-rspace: 0pt; width: 100%; background: #1d1333;' bgcolor='#1d1333'>
					<tr>
						<td style='font-family: sans-serif; font-size: 14px; vertical-align: top;' valign='top'> </td>
						<td class='container' style='font-family: sans-serif; font-size: 14px; vertical-align: top; display: block; max-width: 560px; width: 560px; margin: 0 auto; padding: 10px;' valign='top'>
							<div class='content' style='box-sizing: border-box; display: block; max-width: 560px; margin: 0 auto; padding: 10px;'>
								<br>
								<table class='main' style='border-collapse: separate; mso-table-lspace: 0pt; mso-table-rspace: 0pt; width: 100%; border-radius: 3px; background: #FFFFFF;' bgcolor='#FFFFFF'>
									<tr>
										<td class='wrapper' style='font-family: sans-serif; font-size: 14px; vertical-align: top; box-sizing: border-box; padding: 50px;' valign='top'>
											<table border='0' cellpadding='0' cellspacing='0' style='border-collapse: separate; mso-table-lspace: 0pt; mso-table-rspace: 0pt; width: 100%;'>
												<tr>
													<td style='line-height: 24px; font-family: sans-serif; font-size: 14px; vertical-align: top;' valign='top'>
														<h1 style='color: #392F54; font-family: sans-serif; font-weight: bold; line-height: 1.4; font-size: 24px; text-align: left; text-transform: capitalize; margin: 0 0 30px;' align='left'>
															Hi %0%,
														</h1>
														<p style='color: #392F54; font-family: sans-serif; font-size: 14px; font-weight: normal; margin: 0 0 15px;'>
															This is an automated mail to inform you that the task <strong>'%1%'</strong> has been performed on the page <a style="color: #392F54; text-decoration: none; -ms-word-break: break-all; word-break: break-all;" href="http://%4%/#/content/content/edit/%5%"><strong>'%2%'</strong></a> by the user <strong>'%3%'</strong>
														</p>
														<table border='0' cellpadding='0' cellspacing='0' class='btn btn-primary' style='border-collapse: separate; mso-table-lspace: 0pt; mso-table-rspace: 0pt; width: 100%; box-sizing: border-box;'>
															<tbody>
																<tr>
																	<td align='left' style='font-family: sans-serif; font-size: 14px; vertical-align: top; padding-bottom: 15px;' valign='top'>
																		<table border='0' cellpadding='0' cellspacing='0' style='border-collapse: separate; mso-table-lspace: 0pt; mso-table-rspace: 0pt; width: auto;'><tbody><tr>
																			<td style='font-family: sans-serif; font-size: 14px; vertical-align: top; border-radius: 5px; text-align: center; background: #35C786;' align='center' bgcolor='#35C786' valign='top'>
																				<a href='http://%4%/#/content/content/edit/%5%' target='_blank' style='color: #FFFFFF; text-decoration: none; -ms-word-break: break-all; word-break: break-all; border-radius: 5px; box-sizing: border-box; cursor: pointer; display: inline-block; font-size: 14px; font-weight: bold; text-transform: capitalize; background: #35C786; margin: 0; padding: 12px 30px; border: 1px solid #35c786;'>EDIT</a> </td> </tr></tbody></table>
																	</td>
																</tr>
															</tbody>
														</table>
														<p style='color: #392F54; font-family: sans-serif; font-size: 14px; font-weight: normal; margin: 0 0 15px;'>
															<h3>Update summary:</h3>
															%6%
														</p>
														<p style='color: #392F54; font-family: sans-serif; font-size: 14px; font-weight: normal; margin: 0 0 15px;'>
															Have a nice day!<br /><br />
															Cheers from the Umbraco robot
														</p>
													</td>
												</tr>
											</table>
										</td>
									</tr>
								</table>
								<br><br><br>
							</div>
						</td>
						<td style='font-family: sans-serif; font-size: 14px; vertical-align: top;' valign='top'> </td>
					</tr>
				</table>
			</body>
		</html>
	]]></key>
    <key alias="mailBodyVariantHtmlSummary"><![CDATA[<p>The following languages have been modified:</p>
        %0%
    ]]></key>
    <key alias="mailSubject">[%0%] Notification about %1% performed on %2%</key>
    <key alias="notifications">Notifications</key>
  </area>
  <area alias="packager">
    <key alias="created">Created</key>
    <key alias="createPackage">Create package</key>
    <key alias="chooseLocalPackageText"><![CDATA[
      Choose Package from your machine, by clicking the Browse<br />
         button and locating the package. Umbraco packages usually have a ".umb" or ".zip" extension.
      ]]></key>
    <key alias="deletewarning">This will delete the package</key>
    <key alias="dropHere">Drop to upload</key>
    <key alias="orClickHereToUpload">or click here to choose package file</key>
    <key alias="uploadPackage">Upload package</key>
    <key alias="localPackageDescription">Install a local package by selecting it from your machine. Only install packages from sources you know and trust</key>
    <key alias="uploadAnother">Upload another package</key>
    <key alias="cancelAndUploadAnother">Cancel and upload another package</key>
    <key alias="packageLicense">License</key>
    <key alias="accept">I accept</key>
    <key alias="termsOfUse">terms of use</key>
    <key alias="packageInstall">Install package</key>
    <key alias="installed">Installed</key>
    <key alias="installedPackages">Installed packages</key>
    <key alias="installLocal">Install local</key>
    <key alias="installFinish">Finish</key>
    <key alias="noConfigurationView">This package has no configuration view</key>
    <key alias="noPackagesCreated">No packages have been created yet</key>
    <key alias="noPackages">You don’t have any packages installed</key>
    <key alias="noPackagesDescription"><![CDATA[You don’t have any packages installed. Either install a local package by selecting it from your machine, or browse through available packages using the <strong>'Packages'</strong> icon in the top right of your screen]]></key>
    <key alias="packageSearch">Search for packages</key>
    <key alias="packageSearchResults">Results for</key>
    <key alias="packageNoResults">We couldn’t find anything for</key>
    <key alias="packageNoResultsDescription">Please try searching for another package or browse through the categories</key>
    <key alias="packagesPopular">Popular</key>
    <key alias="packagesNew">New releases</key>
    <key alias="packageHas">has</key>
    <key alias="packageKarmaPoints">karma points</key>
    <key alias="packageInfo">Information</key>
    <key alias="packageOwner">Owner</key>
    <key alias="packageContrib">Contributors</key>
    <key alias="packageCreated">Created</key>
    <key alias="packageCurrentVersion">Current version</key>
    <key alias="packageNetVersion">.NET version</key>
    <key alias="packageDownloads">Downloads</key>
    <key alias="packageLikes">Likes</key>
    <key alias="packageCompatibility">Compatibility</key>
    <key alias="packageCompatibilityDescription">This package is compatible with the following versions of Umbraco, as reported by community members. Full compatability cannot be gauranteed for versions reported below 100%</key>
    <key alias="packageExternalSources">External sources</key>
    <key alias="packageAuthor">Author</key>
    <key alias="packageDocumentation">Documentation</key>
    <key alias="packageMetaData">Package meta data</key>
    <key alias="packageName">Package name</key>
    <key alias="packageNoItemsHeader">Package doesn't contain any items</key>
    <key alias="packageNoItemsText"><![CDATA[This package file doesn't contain any items to uninstall.<br/><br/>
      You can safely remove this from the system by clicking "uninstall package" below.]]></key>
    <key alias="packageOptions">Package options</key>
    <key alias="packageReadme">Package readme</key>
    <key alias="packageRepository">Package repository</key>
    <key alias="packageUninstallConfirm">Confirm package uninstall</key>
    <key alias="packageUninstalledHeader">Package was uninstalled</key>
    <key alias="packageUninstalledText">The package was successfully uninstalled</key>
    <key alias="packageUninstallHeader">Uninstall package</key>
    <key alias="packageUninstallText"><![CDATA[You can unselect items you do not wish to remove, at this time, below. When you click "confirm uninstall" all checked-off items will be removed.<br />
      <span style="color: Red; font-weight: bold;">Notice:</span> any documents, media etc depending on the items you remove, will stop working, and could lead to system instability,
      so uninstall with caution. If in doubt, contact the package author.]]></key>
    <key alias="packageVersion">Package version</key>
    <key alias="packageVersionUpgrade">Upgrading from version</key>
    <key alias="packageAlreadyInstalled">Package already installed</key>
    <key alias="targetVersionMismatch">This package cannot be installed, it requires a minimum Umbraco version of</key>
    <key alias="installStateUninstalling">Uninstalling...</key>
    <key alias="installStateDownloading">Downloading...</key>
    <key alias="installStateImporting">Importing...</key>
    <key alias="installStateInstalling">Installing...</key>
    <key alias="installStateRestarting">Restarting, please wait...</key>
    <key alias="installStateComplete">All done, your browser will now refresh, please wait...</key>
    <key alias="installStateCompleted">Please click 'Finish' to complete installation and reload the page.</key>
    <key alias="installStateUploading">Uploading package...</key>
  </area>
  <area alias="paste">
    <key alias="doNothing">Paste with full formatting (Not recommended)</key>
    <key alias="errorMessage">The text you're trying to paste contains special characters or formatting. This could be caused by copying text from Microsoft Word. Umbraco can remove special characters or formatting automatically, so the pasted content will be more suitable for the web.</key>
    <key alias="removeAll">Paste as raw text without any formatting at all</key>
    <key alias="removeSpecialFormattering">Paste, but remove formatting (Recommended)</key>
  </area>
  <area alias="publicAccess">
    <key alias="paGroups">Group based protection</key>
    <key alias="paGroupsHelp">If you want to grant access to all members of specific member groups</key>
    <key alias="paGroupsNoGroups">You need to create a member group before you can use group based authentication</key>
    <key alias="paErrorPage">Error Page</key>
    <key alias="paErrorPageHelp">Used when people are logged on, but do not have access</key>
    <key alias="paHowWould"><![CDATA[Choose how to restrict access to the page <strong>%0%</strong>]]></key>
    <key alias="paIsProtected"><![CDATA[<strong>%0%</strong> is now protected]]></key>
    <key alias="paIsRemoved"><![CDATA[Protection removed from <strong>%0%</strong>]]></key>
    <key alias="paLoginPage">Login Page</key>
    <key alias="paLoginPageHelp">Choose the page that contains the login form</key>
    <key alias="paRemoveProtection">Remove protection...</key>
    <key alias="paRemoveProtectionConfirm"><![CDATA[Are you sure you want to remove the protection from the page <strong>%0%</strong>?]]></key>
    <key alias="paSelectPages">Select the pages that contain login form and error messages</key>
    <key alias="paSelectGroups"><![CDATA[Select the groups who have access to the page <strong>%0%</strong>]]></key>
    <key alias="paSelectMembers"><![CDATA[Select the members who have access to the page <strong>%0%</strong>]]></key>
    <key alias="paMembers">Specific members protection</key>
    <key alias="paMembersHelp">If you wish to grant access to specific members</key>
  </area>
  <area alias="publish">
    <key alias="invalidPublishBranchPermissions">Insufficient user permissions to publish all descendant documents</key>
    <key alias="contentPublishedFailedIsTrashed"><![CDATA[
      %0% could not be published because the item is in the recycle bin.
    ]]></key>
    <key alias="contentPublishedFailedAwaitingRelease"><![CDATA[
      %0% could not be published because the item is scheduled for release.
    ]]></key>
    <key alias="contentPublishedFailedExpired"><![CDATA[
      %0% could not be published because the item has expired.
    ]]></key>
    <key alias="contentPublishedFailedInvalid"><![CDATA[
      %0% could not be published because some properties did not pass validation rules.
    ]]></key>
    <key alias="contentPublishedFailedByEvent"><![CDATA[
      %0% could not be published, a 3rd party add-in cancelled the action.
    ]]></key>
    <key alias="contentPublishedFailedByParent"><![CDATA[
      %0% can not be published, because a parent page is not published.
    ]]></key>
    <key alias="inProgress">Publishing in progress - please wait...</key>
    <key alias="inProgressCounter">%0% out of %1% pages have been published...</key>
    <key alias="nodePublish">%0% has been published</key>
    <key alias="nodePublishAll">%0% and subpages have been published</key>
    <key alias="publishAll">Publish %0% and all its subpages</key>
    <key alias="publishHelp"><![CDATA[Click <em>Publish</em> to publish <strong>%0%</strong> and thereby making its content publicly available.<br/><br />
      You can publish this page and all its subpages by checking <em>Include unpublished subpages</em> below.
      ]]></key>
  </area>
  <area alias="colorpicker">
    <key alias="noColors">You have not configured any approved colors</key>
  </area>
  <area alias="contentPicker">
    <key alias="pickedTrashedItem">You have picked a content item currently deleted or in the recycle bin</key>
    <key alias="pickedTrashedItems">You have picked content items currently deleted or in the recycle bin</key>
  </area>
  <area alias="mediaPicker">
    <key alias="pickedTrashedItem">You have picked a media item currently deleted or in the recycle bin</key>
    <key alias="pickedTrashedItems">You have picked media items currently deleted or in the recycle bin</key>
    <key alias="trashed">Trashed</key>
  </area>
  <area alias="relatedlinks">
    <key alias="enterExternal">enter external link</key>
    <key alias="chooseInternal">choose internal page</key>
    <key alias="caption">Caption</key>
    <key alias="link">Link</key>
    <key alias="newWindow">Open in new window</key>
    <key alias="captionPlaceholder">enter the display caption</key>
    <key alias="externalLinkPlaceholder">Enter the link</key>
  </area>
  <area alias="imagecropper">
        <key alias="reset">Reset crop</key>
    <key alias="saveCrop">Save crop</key>
    <key alias="addCrop">Add new crop</key>
        <key alias="updateEditCrop">Done</key>
        <key alias="undoEditCrop">Undo edits</key>
  </area>
  <area alias="rollback">
    <key alias="headline">Select a version to compare with the current version</key>
    <key alias="currentVersion">Current version</key>
    <key alias="diffHelp"><![CDATA[This shows the differences between the current version and the selected version<br /><del>Red</del> text will not be shown in the selected version. , <ins>green means added</ins>]]></key>
    <key alias="documentRolledBack">Document has been rolled back</key>
    <key alias="htmlHelp">This displays the selected version as HTML, if you wish to see the difference between 2 versions at the same time, use the diff view</key>
    <key alias="rollbackTo">Rollback to</key>
    <key alias="selectVersion">Select version</key>
    <key alias="view">View</key>
  </area>
  <area alias="scripts">
    <key alias="editscript">Edit script file</key>
  </area>
  <area alias="sections">
    <key alias="content">Content</key>
    <key alias="forms">Forms</key>
    <key alias="media">Media</key>
    <key alias="member">Members</key>
    <key alias="packages">Packages</key>
    <key alias="settings">Settings</key>
    <key alias="translation">Translation</key>
    <key alias="users">Users</key>
  </area>
  <area alias="help">
    <key alias="theBestUmbracoVideoTutorials">The best Umbraco video tutorials</key>
  </area>
  <area alias="settings">
    <key alias="defaulttemplate">Default template</key>
    <key alias="dictionary editor egenskab">Dictionary Key</key>
    <key alias="importDocumentTypeHelp">To import a document type, find the ".udt" file on your computer by clicking the "Browse" button and click "Import" (you'll be asked for confirmation on the next screen)</key>
    <key alias="newtabname">New Tab Title</key>
    <key alias="nodetype">Node type</key>
    <key alias="objecttype">Type</key>
    <key alias="stylesheet">Stylesheet</key>
    <key alias="script">Script</key>
    <key alias="stylesheet editor egenskab">Stylesheet property</key>
    <key alias="tab">Tab</key>
    <key alias="tabname">Tab Title</key>
    <key alias="tabs">Tabs</key>
    <key alias="contentTypeEnabled">Master Content Type enabled</key>
    <key alias="contentTypeUses">This Content Type uses</key>
    <key alias="asAContentMasterType">as a Master Content Type. Tabs from Master Content Types are not shown and can only be edited on the Master Content Type itself</key>
    <key alias="noPropertiesDefinedOnTab">No properties defined on this tab. Click on the "add a new property" link at the top to create a new property.</key>
    <key alias="createMatchingTemplate">Create matching template</key>
    <key alias="addIcon">Add icon</key>
  </area>
  <area alias="sort">
    <key alias="sortOrder">Sort order</key>
    <key alias="sortCreationDate">Creation date</key>
    <key alias="sortDone">Sorting complete.</key>
    <key alias="sortHelp">Drag the different items up or down below to set how they should be arranged. Or click the column headers to sort the entire collection of items</key>
    <key alias="sortPleaseWait"><![CDATA[Please wait. Items are being sorted, this can take a while.]]></key>
    <key alias="sortEmptyState">This node has no child nodes to sort</key>
  </area>
  <area alias="speechBubbles">
    <key alias="validationFailedHeader">Validation</key>
    <key alias="validationFailedMessage">Validation errors must be fixed before the item can be saved</key>
    <key alias="operationFailedHeader">Failed</key>
    <key alias="operationSavedHeader">Saved</key>
    <key alias="invalidUserPermissionsText">Insufficient user permissions, could not complete the operation</key>
    <key alias="operationCancelledHeader">Cancelled</key>
    <key alias="operationCancelledText">Operation was cancelled by a 3rd party add-in</key>
    <key alias="contentTypeDublicatePropertyType">Property type already exists</key>
    <key alias="contentTypePropertyTypeCreated">Property type created</key>
    <key alias="contentTypePropertyTypeCreatedText"><![CDATA[Name: %0% <br /> DataType: %1%]]></key>
    <key alias="contentTypePropertyTypeDeleted">Propertytype deleted</key>
    <key alias="contentTypeSavedHeader">Document Type saved</key>
    <key alias="contentTypeTabCreated">Tab created</key>
    <key alias="contentTypeTabDeleted">Tab deleted</key>
    <key alias="contentTypeTabDeletedText">Tab with id: %0% deleted</key>
    <key alias="cssErrorHeader">Stylesheet not saved</key>
    <key alias="cssSavedHeader">Stylesheet saved</key>
    <key alias="cssSavedText">Stylesheet saved without any errors</key>
    <key alias="dataTypeSaved">Datatype saved</key>
    <key alias="dictionaryItemSaved">Dictionary item saved</key>
    <key alias="editContentPublishedHeader">Content published</key>
    <key alias="editContentPublishedText">and is visible on the website</key>
    <key alias="editMultiContentPublishedText">%0% documents published and visible on the website</key>
    <key alias="editVariantPublishedText">%0% published and visible on the website</key>
    <key alias="editMultiVariantPublishedText">%0% documents published for languages %1% and visible on the website</key>
    <key alias="editContentSavedHeader">Content saved</key>
    <key alias="editContentSavedText">Remember to publish to make changes visible</key>
    <key alias="editContentScheduledSavedText">A schedule for publishing has been updated</key>
    <key alias="editVariantSavedText">%0% saved</key>
    <key alias="editContentSendToPublish">Sent For Approval</key>
    <key alias="editContentSendToPublishText">Changes have been sent for approval</key>
    <key alias="editVariantSendToPublishText">%0% changes have been sent for approval</key>
    <key alias="editMediaSaved">Media saved</key>
    <key alias="editMediaSavedText">Media saved without any errors</key>
    <key alias="editMemberSaved">Member saved</key>
    <key alias="editMemberGroupSaved">Member group saved</key>
    <key alias="editStylesheetPropertySaved">Stylesheet Property Saved</key>
    <key alias="editStylesheetSaved">Stylesheet saved</key>
    <key alias="editTemplateSaved">Template saved</key>
    <key alias="editUserError">Error saving user (check log)</key>
    <key alias="editUserSaved">User Saved</key>
    <key alias="editUserTypeSaved">User type saved</key>
    <key alias="editUserGroupSaved">User group saved</key>
    <key alias="fileErrorHeader">File not saved</key>
    <key alias="fileErrorText">file could not be saved. Please check file permissions</key>
    <key alias="fileSavedHeader">File saved</key>
    <key alias="fileSavedText">File saved without any errors</key>
    <key alias="languageSaved">Language saved</key>
    <key alias="mediaTypeSavedHeader">Media Type saved</key>
    <key alias="memberTypeSavedHeader">Member Type saved</key>
    <key alias="memberGroupSavedHeader">Member Group saved</key>
    <key alias="templateErrorHeader">Template not saved</key>
    <key alias="templateErrorText">Please make sure that you do not have 2 templates with the same alias</key>
    <key alias="templateSavedHeader">Template saved</key>
    <key alias="templateSavedText">Template saved without any errors!</key>
    <key alias="contentUnpublished">Content unpublished</key>
    <key alias="contentCultureUnpublished">Content variation %0% unpublished</key>
    <key alias="contentMandatoryCultureUnpublished">The mandatory language '%0%' was unpublished. All languages for this content item are now unpublished.</key>
    <key alias="partialViewSavedHeader">Partial view saved</key>
    <key alias="partialViewSavedText">Partial view saved without any errors!</key>
    <key alias="partialViewErrorHeader">Partial view not saved</key>
    <key alias="partialViewErrorText">An error occurred saving the file.</key>
    <key alias="permissionsSavedFor">Permissions saved for</key>
    <key alias="deleteUserGroupsSuccess">Deleted %0% user groups</key>
    <key alias="deleteUserGroupSuccess">%0% was deleted</key>
    <key alias="enableUsersSuccess">Enabled %0% users</key>
    <key alias="disableUsersSuccess">Disabled %0% users</key>
    <key alias="enableUserSuccess">%0% is now enabled</key>
    <key alias="disableUserSuccess">%0% is now disabled</key>
    <key alias="setUserGroupOnUsersSuccess">User groups have been set</key>
    <key alias="unlockUsersSuccess">Unlocked %0% users</key>
    <key alias="unlockUserSuccess">%0% is now unlocked</key>
    <key alias="memberExportedSuccess">Member was exported to file</key>
    <key alias="memberExportedError">An error occurred while exporting the member</key>
    <key alias="deleteUserSuccess">User %0% was deleted</key>
    <key alias="resendInviteHeader">Invite user</key>
    <key alias="resendInviteSuccess">Invitation has been re-sent to %0%</key>
    <key alias="contentReqCulturePublishError">Cannot publish the document since the required '%0%' is not published</key>
    <key alias="contentCultureValidationError">Validation failed for language '%0%'</key>
    <key alias="documentTypeExportedSuccess">Document type was exported to file</key>
    <key alias="documentTypeExportedError">An error occurred while exporting the document type</key>
    <key alias="scheduleErrReleaseDate1">The release date cannot be in the past</key>
    <key alias="scheduleErrReleaseDate2">Cannot schedule the document for publishing since the required '%0%' is not published</key>
    <key alias="scheduleErrReleaseDate3">Cannot schedule the document for publishing since the required '%0%' has a publish date later than a non mandatory language</key>
    <key alias="scheduleErrExpireDate1">The expire date cannot be in the past</key>
    <key alias="scheduleErrExpireDate2">The expire date cannot be before the release date</key>
  </area>
  <area alias="stylesheet">
    <key alias="addRule">Add style</key>
    <key alias="editRule">Edit style</key>
    <key alias="editorRules">Rich text editor styles</key>
    <key alias="editorRulesHelp">Define the styles that should be available in the rich text editor for this stylesheet</key>
    <key alias="editstylesheet">Edit stylesheet</key>
    <key alias="editstylesheetproperty">Edit stylesheet property</key>
    <key alias="nameHelp">The name displayed in the editor style selector</key>
    <key alias="preview">Preview</key>
    <key alias="previewHelp">How the text will look like in the rich text editor.</key>
    <key alias="selector">Selector</key>
    <key alias="selectorHelp">Uses CSS syntax, e.g. "h1" or ".redHeader"</key>
    <key alias="styles">Styles</key>
    <key alias="stylesHelp">The CSS that should be applied in the rich text editor, e.g. "color:red;"</key>
    <key alias="tabCode">Code</key>
    <key alias="tabRules">Rich Text Editor</key>   
  </area>
  <area alias="template">
    <key alias="deleteByIdFailed">Failed to delete template with ID %0%</key>
    <key alias="edittemplate">Edit template</key>
    <key alias="insertSections">Sections</key>
    <key alias="insertContentArea">Insert content area</key>
    <key alias="insertContentAreaPlaceHolder">Insert content area placeholder</key>
    <key alias="insert">Insert</key>
    <key alias="insertDesc">Choose what to insert into your template</key>
    <key alias="insertDictionaryItem">Dictionary item</key>
    <key alias="insertDictionaryItemDesc">A dictionary item is a placeholder for a translatable piece of text, which makes it easy to create designs for multilingual websites.</key>
    <key alias="insertMacro">Macro</key>
    <key alias="insertMacroDesc">
            A Macro is a configurable component which is great for
            reusable parts of your design, where you need the option to provide parameters,
            such as galleries, forms and lists.
        </key>
    <key alias="insertPageField">Value</key>
    <key alias="insertPageFieldDesc">Displays the value of a named field from the current page, with options to modify the value or fallback to alternative values.</key>
    <key alias="insertPartialView">Partial view</key>
    <key alias="insertPartialViewDesc">
            A partial view is a separate template file which can be rendered inside another
            template, it's great for reusing markup or for separating complex templates into separate files.
        </key>
    <key alias="mastertemplate">Master template</key>
    <key alias="noMaster">No master</key>
    <key alias="renderBody">Render child template</key>
    <key alias="renderBodyDesc"><![CDATA[
     Renders the contents of a child template, by inserting a
     <code>@RenderBody()</code> placeholder.
      ]]></key>
    <key alias="defineSection">Define a named section</key>
    <key alias="defineSectionDesc"><![CDATA[
         Defines a part of your template as a named section by wrapping it in
          <code>@section { ... }</code>. This can be rendered in a
          specific area of the parent of this template, by using <code>@RenderSection</code>.
      ]]></key>
    <key alias="renderSection">Render a named section</key>
    <key alias="renderSectionDesc"><![CDATA[
      Renders a named area of a child template, by inserting a <code>@RenderSection(name)</code> placeholder.
      This renders an area of a child template which is wrapped in a corresponding <code>@section [name]{ ... }</code> definition.
      ]]></key>
    <key alias="sectionName">Section Name</key>
    <key alias="sectionMandatory">Section is mandatory</key>
    <key alias="sectionMandatoryDesc">
            If mandatory, the child template must contain a <code>@section</code> definition, otherwise an error is shown.
        </key>
    <key alias="queryBuilder">Query builder</key>
    <key alias="itemsReturned">items returned, in</key>
    <key alias="iWant">I want</key>
    <key alias="allContent">all content</key>
    <key alias="contentOfType">content of type "%0%"</key>
    <key alias="from">from</key>
    <key alias="websiteRoot">my website</key>
    <key alias="where">where</key>
    <key alias="and">and</key>
    <key alias="is">is</key>
    <key alias="isNot">is not</key>
    <key alias="before">before</key>
    <key alias="beforeIncDate">before (including selected date)</key>
    <key alias="after">after</key>
    <key alias="afterIncDate">after (including selected date)</key>
    <key alias="equals">equals</key>
    <key alias="doesNotEqual">does not equal</key>
    <key alias="contains">contains</key>
    <key alias="doesNotContain">does not contain</key>
    <key alias="greaterThan">greater than</key>
    <key alias="greaterThanEqual">greater than or equal to</key>
    <key alias="lessThan">less than</key>
    <key alias="lessThanEqual">less than or equal to</key>
    <key alias="id">Id</key>
    <key alias="name">Name</key>
    <key alias="createdDate">Created Date</key>
    <key alias="lastUpdatedDate">Last Updated Date</key>
    <key alias="orderBy">order by</key>
    <key alias="ascending">ascending</key>
    <key alias="descending">descending</key>
    <key alias="template">Template</key>
  </area>
  <area alias="grid">
    <key alias="media">Image</key>
    <key alias="macro">Macro</key>
    <key alias="insertControl">Choose type of content</key>
    <key alias="chooseLayout">Choose a layout</key>
    <key alias="addRows">Add a row</key>
    <key alias="addElement">Add content</key>
    <key alias="dropElement">Drop content</key>
    <key alias="settingsApplied">Settings applied</key>
    <key alias="contentNotAllowed">This content is not allowed here</key>
    <key alias="contentAllowed">This content is allowed here</key>
    <key alias="clickToEmbed">Click to embed</key>
    <key alias="clickToInsertImage">Click to insert image</key>
    <key alias="placeholderImageCaption">Image caption...</key>
    <key alias="placeholderWriteHere">Write here...</key>
    <key alias="gridLayouts">Grid Layouts</key>
    <key alias="gridLayoutsDetail">Layouts are the overall work area for the grid editor, usually you only need one or two different layouts</key>
    <key alias="addGridLayout">Add Grid Layout</key>
    <key alias="addGridLayoutDetail">Adjust the layout by setting column widths and adding additional sections</key>
    <key alias="rowConfigurations">Row configurations</key>
    <key alias="rowConfigurationsDetail">Rows are predefined cells arranged horizontally</key>
    <key alias="addRowConfiguration">Add row configuration</key>
    <key alias="addRowConfigurationDetail">Adjust the row by setting cell widths and adding additional cells</key>
    <key alias="columns">Columns</key>
    <key alias="columnsDetails">Total combined number of columns in the grid layout</key>
    <key alias="settings">Settings</key>
    <key alias="settingsDetails">Configure what settings editors can change</key>
    <key alias="styles">Styles</key>
    <key alias="stylesDetails">Configure what styling editors can change</key>
    <key alias="allowAllEditors">Allow all editors</key>
    <key alias="allowAllRowConfigurations">Allow all row configurations</key>
    <key alias="maxItems">Maximum items</key>
    <key alias="maxItemsDescription">Leave blank or set to 0 for unlimited</key>
    <key alias="setAsDefault">Set as default</key>
    <key alias="chooseExtra">Choose extra</key>
    <key alias="chooseDefault">Choose default</key>
    <key alias="areAdded">are added</key>
  </area>
  <area alias="contentTypeEditor">
    <key alias="compositions">Compositions</key>
    <key alias="noTabs">You have not added any tabs</key>
    <key alias="addGroup">Add group</key>
    <key alias="inheritedFrom">Inherited from</key>
    <key alias="addProperty">Add property</key>
    <key alias="requiredLabel">Required label</key>
    <key alias="enableListViewHeading">Enable list view</key>
    <key alias="enableListViewDescription">Configures the content item to show a sortable and searchable list of its children, the children will not be shown in the tree</key>
    <key alias="allowedTemplatesHeading">Allowed Templates</key>
    <key alias="allowedTemplatesDescription">Choose which templates editors are allowed to use on content of this type</key>
    <key alias="allowAsRootHeading">Allow as root</key>
    <key alias="allowAsRootDescription">Allow editors to create content of this type in the root of the content tree</key>
    <key alias="childNodesHeading">Allowed child node types</key>
    <key alias="childNodesDescription">Allow content of the specified types to be created underneath content of this type</key>
    <key alias="chooseChildNode">Choose child node</key>
    <key alias="compositionsDescription">Inherit tabs and properties from an existing document type. New tabs will be added to the current document type or merged if a tab with an identical name exists.</key>
    <key alias="compositionInUse">This content type is used in a composition, and therefore cannot be composed itself.</key>
    <key alias="noAvailableCompositions">There are no content types available to use as a composition.</key>
    <key alias="availableEditors">Create new</key>
    <key alias="reuse">Use existing</key>
    <key alias="editorSettings">Editor settings</key>
    <key alias="configuration">Configuration</key>
    <key alias="yesDelete">Yes, delete</key>
    <key alias="movedUnderneath">was moved underneath</key>
    <key alias="copiedUnderneath">was copied underneath</key>
    <key alias="folderToMove">Select the folder to move</key>
    <key alias="folderToCopy">Select the folder to copy</key>
    <key alias="structureBelow">to in the tree structure below</key>
    <key alias="allDocumentTypes">All Document types</key>
    <key alias="allDocuments">All Documents</key>
    <key alias="allMediaItems">All media items</key>
    <key alias="usingThisDocument">using this document type will be deleted permanently, please confirm you want to delete these as well.</key>
    <key alias="usingThisMedia">using this media type will be deleted permanently, please confirm you want to delete these as well.</key>
    <key alias="usingThisMember">using this member type will be deleted permanently, please confirm you want to delete these as well</key>
    <key alias="andAllDocuments">and all documents using this type</key>
    <key alias="andAllMediaItems">and all media items using this type</key>
    <key alias="andAllMembers">and all members using this type</key>
    <key alias="memberCanEdit">Member can edit</key>
    <key alias="memberCanEditDescription">Allow this property value to be edited by the member on their profile page</key>
    <key alias="isSensitiveData">Is sensitive data</key>
    <key alias="isSensitiveDataDescription">Hide this property value from content editors that don't have access to view sensitive information</key>
    <key alias="showOnMemberProfile">Show on member profile</key>
    <key alias="showOnMemberProfileDescription">Allow this property value to be displayed on the member profile page</key>
    <key alias="tabHasNoSortOrder">tab has no sort order</key>
    <key alias="compositionUsageHeading">Where is this composition used?</key>
    <key alias="compositionUsageSpecification">This composition is currently used in the composition of the following content types:</key>
    <key alias="variantsHeading">Allow varying by culture</key>
    <key alias="variantsDescription">Allow editors to create content of this type in different languages</key>
    <key alias="allowVaryByCulture">Allow varying by culture</key>
    <key alias="elementHeading">Is an Element type</key>
    <key alias="elementDescription">An Element type is meant to be used for instance in Nested Content, and not in the tree</key>
    <key alias="elementDoesNotSupport">This is not applicable for an Element type</key>
  </area>
  <area alias="languages">
    <key alias="addLanguage">Add language</key>
    <key alias="mandatoryLanguage">Mandatory language</key>
    <key alias="mandatoryLanguageHelp">Properties on this language have to be filled out before the node can be published.</key>
    <key alias="defaultLanguage">Default language</key>
    <key alias="defaultLanguageHelp">An Umbraco site can only have one default language set.</key>
    <key alias="changingDefaultLanguageWarning">Switching default language may result in default content missing.</key>
    <key alias="fallsbackToLabel">Falls back to</key>
    <key alias="noFallbackLanguageOption">No fall back language</key>
    <key alias="fallbackLanguageDescription">To allow multi-lingual content to fall back to another language if not present in the requested language, select it here.</key>
    <key alias="fallbackLanguage">Fall back language</key>
  </area>
  <area alias="macro">
<<<<<<< HEAD
    <key alias="addParameter">Add parameter</key>
    <key alias="editParameter">Edit parameter</key>
    <key alias="parameters">Parameters</key>
    <key alias="parametersDescription">Define the parameters that should be available when using this macro.</key>
=======
    <key alias="parameters">Parameters</key>
>>>>>>> 36d7c261
  </area>
  <area alias="modelsBuilder">
    <key alias="buildingModels">Building models</key>
    <key alias="waitingMessage">this can take a bit of time, don't worry</key>
    <key alias="modelsGenerated">Models generated</key>
    <key alias="modelsGeneratedError">Models could not be generated</key>
    <key alias="modelsExceptionInUlog">Models generation has failed, see exception in U log</key>
  </area>
  <area alias="templateEditor">
    <key alias="addFallbackField">Add fallback field</key>
    <key alias="fallbackField">Fallback field</key>
    <key alias="addDefaultValue">Add default value</key>
    <key alias="defaultValue">Default value</key>
    <key alias="alternativeField">Fallback field</key>
    <key alias="alternativeText">Default value</key>
    <key alias="casing">Casing</key>
    <key alias="encoding">Encoding</key>
    <key alias="chooseField">Choose field</key>
    <key alias="convertLineBreaks">Convert line breaks</key>
    <key alias="convertLineBreaksDescription">Yes, convert line breaks</key>
    <key alias="convertLineBreaksHelp">Replaces line breaks with 'br' html tag</key>
    <key alias="customFields">Custom Fields</key>
    <key alias="dateOnly">Date only</key>
    <key alias="formatAndEncoding">Format and encoding</key>
    <key alias="formatAsDate">Format as date</key>
    <key alias="formatAsDateDescr">Format the value as a date, or a date with time, according to the active culture</key>
    <key alias="htmlEncode">HTML encode</key>
    <key alias="htmlEncodeHelp">Will replace special characters by their HTML equivalent.</key>
    <key alias="insertedAfter">Will be inserted after the field value</key>
    <key alias="insertedBefore">Will be inserted before the field value</key>
    <key alias="lowercase">Lowercase</key>
    <key alias="modifyOutput">Modify output</key>
    <key alias="none">None</key>
    <key alias="outputSample">Output sample</key>
    <key alias="postContent">Insert after field</key>
    <key alias="preContent">Insert before field</key>
    <key alias="recursive">Recursive</key>
    <key alias="recursiveDescr">Yes, make it recursive</key>
    <key alias="separator">Separator</key>
    <key alias="standardFields">Standard Fields</key>
    <key alias="uppercase">Uppercase</key>
    <key alias="urlEncode">URL encode</key>
    <key alias="urlEncodeHelp">Will format special characters in URLs</key>
    <key alias="usedIfAllEmpty">Will only be used when the field values above are empty</key>
    <key alias="usedIfEmpty">This field will only be used if the primary field is empty</key>
    <key alias="withTime">Date and time</key>
  </area>
  <area alias="translation">
    <key alias="details">Translation details</key>
    <key alias="DownloadXmlDTD">Download XML DTD</key>
    <key alias="fields">Fields</key>
    <key alias="includeSubpages">Include subpages</key>
    <key alias="mailBody"><![CDATA[
      Hi %0%

      This is an automated mail to inform you that the document '%1%'
      has been requested for translation into '%5%' by %2%.

      Go to http://%3%/translation/details.aspx?id=%4% to edit.

      Or log into Umbraco to get an overview of your translation tasks
      http://%3%

      Have a nice day!

      Cheers from the Umbraco robot
    ]]></key>
    <key alias="noTranslators">No translator users found. Please create a translator user before you start sending content to translation</key>
    <key alias="pageHasBeenSendToTranslation">The page '%0%' has been send to translation</key>
    <key alias="sendToTranslate">Send the page '%0%' to translation</key>
    <key alias="totalWords">Total words</key>
    <key alias="translateTo">Translate to</key>
    <key alias="translationDone">Translation completed.</key>
    <key alias="translationDoneHelp">You can preview the pages, you've just translated, by clicking below. If the original page is found, you will get a comparison of the 2 pages.</key>
    <key alias="translationFailed">Translation failed, the XML file might be corrupt</key>
    <key alias="translationOptions">Translation options</key>
    <key alias="translator">Translator</key>
    <key alias="uploadTranslationXml">Upload translation XML</key>
  </area>
  <area alias="treeHeaders">
    <key alias="content">Content</key>
    <key alias="contentBlueprints">Content Templates</key>
    <key alias="media">Media</key>
    <key alias="cacheBrowser">Cache Browser</key>
    <key alias="contentRecycleBin">Recycle Bin</key>
    <key alias="createdPackages">Created packages</key>
    <key alias="dataTypes">Data Types</key>
    <key alias="dictionary">Dictionary</key>
    <key alias="installedPackages">Installed packages</key>
    <key alias="installSkin">Install skin</key>
    <key alias="installStarterKit">Install starter kit</key>
    <key alias="languages">Languages</key>
    <key alias="localPackage">Install local package</key>
    <key alias="macros">Macros</key>
    <key alias="mediaTypes">Media Types</key>
    <key alias="member">Members</key>
    <key alias="memberGroups">Member Groups</key>
    <key alias="memberRoles">Member Roles</key>
    <key alias="memberTypes">Member Types</key>
    <key alias="documentTypes">Document Types</key>
    <key alias="relationTypes">Relation Types</key>
    <key alias="packager">Packages</key>
    <key alias="packages">Packages</key>
    <key alias="partialViews">Partial Views</key>
    <key alias="partialViewMacros">Partial View Macro Files</key>
    <key alias="repositories">Install from repository</key>
    <key alias="runway">Install Runway</key>
    <key alias="runwayModules">Runway modules</key>
    <key alias="scripting">Scripting Files</key>
    <key alias="scripts">Scripts</key>
    <key alias="stylesheets">Stylesheets</key>
    <key alias="templates">Templates</key>
    <key alias="logViewer">Log Viewer</key>
    <key alias="users">Users</key>
    <key alias="settingsGroup">Settings</key>
    <key alias="templatingGroup">Templating</key>
    <key alias="thirdPartyGroup">Third Party</key>
  </area>
  <area alias="update">
    <key alias="updateAvailable">New update ready</key>
    <key alias="updateDownloadText">%0% is ready, click here for download</key>
    <key alias="updateNoServer">No connection to server</key>
    <key alias="updateNoServerError">Error checking for update. Please review trace-stack for further information</key>
  </area>
  <area alias="user">
    <key alias="access">Access</key>
    <key alias="accessHelp">Based on the assigned groups and start nodes, the user has access to the following nodes</key>
    <key alias="assignAccess">Assign access</key>
    <key alias="administrators">Administrator</key>
    <key alias="categoryField">Category field</key>
    <key alias="createDate">User created</key>
    <key alias="changePassword">Change Your Password</key>
    <key alias="changePhoto">Change photo</key>
    <key alias="newPassword">New password</key>
    <key alias="noLockouts">hasn't been locked out</key>
    <key alias="noPasswordChange">The password hasn't been changed</key>
    <key alias="confirmNewPassword">Confirm new password</key>
    <key alias="changePasswordDescription">You can change your password for accessing the Umbraco Back Office by filling out the form below and click the 'Change Password' button</key>
    <key alias="contentChannel">Content Channel</key>
    <key alias="createAnotherUser">Create another user</key>
    <key alias="createUserHelp">Create new users to give them access to Umbraco. When a new user is created a password will be generated that you can share with the user.</key>
    <key alias="descriptionField">Description field</key>
    <key alias="disabled">Disable User</key>
    <key alias="documentType">Document Type</key>
    <key alias="editors">Editor</key>
    <key alias="excerptField">Excerpt field</key>
    <key alias="failedPasswordAttempts">Failed login attempts</key>
    <key alias="goToProfile">Go to user profile</key>
    <key alias="groupsHelp">Add groups to assign access and permissions</key>
    <key alias="inviteAnotherUser">Invite another user</key>
    <key alias="inviteUserHelp">Invite new users to give them access to Umbraco. An invite email will be sent to the user with information on how to log in to Umbraco. Invites last for 72 hours.</key>
    <key alias="language">Language</key>
    <key alias="languageHelp">Set the language you will see in menus and dialogs</key>
    <key alias="lastLockoutDate">Last lockout date</key>
    <key alias="lastLogin">Last login</key>
    <key alias="lastPasswordChangeDate">Password last changed</key>
    <key alias="loginname">Username</key>
    <key alias="mediastartnode">Media start node</key>
    <key alias="mediastartnodehelp">Limit the media library to a specific start node</key>
    <key alias="mediastartnodes">Media start nodes</key>
    <key alias="mediastartnodeshelp">Limit the media library to specific start nodes</key>
    <key alias="modules">Sections</key>
    <key alias="noConsole">Disable Umbraco Access</key>
    <key alias="noLogin">has not logged in yet</key>
    <key alias="oldPassword">Old password</key>
    <key alias="password">Password</key>
    <key alias="resetPassword">Reset password</key>
    <key alias="passwordChanged">Your password has been changed!</key>
    <key alias="passwordConfirm">Please confirm the new password</key>
    <key alias="passwordEnterNew">Enter your new password</key>
    <key alias="passwordIsBlank">Your new password cannot be blank!</key>
    <key alias="passwordCurrent">Current password</key>
    <key alias="passwordInvalid">Invalid current password</key>
    <key alias="passwordIsDifferent">There was a difference between the new password and the confirmed password. Please try again!</key>
    <key alias="passwordMismatch">The confirmed password doesn't match the new password!</key>
    <key alias="permissionReplaceChildren">Replace child node permissions</key>
    <key alias="permissionSelectedPages">You are currently modifying permissions for the pages:</key>
    <key alias="permissionSelectPages">Select pages to modify their permissions</key>
    <key alias="removePhoto">Remove photo</key>
    <key alias="permissionsDefault">Default permissions</key>
    <key alias="permissionsGranular">Granular permissions</key>
    <key alias="permissionsGranularHelp">Set permissions for specific nodes</key>
    <key alias="profile">Profile</key>
    <key alias="searchAllChildren">Search all children</key>
    <key alias="sectionsHelp">Add sections to give users access</key>
    <key alias="selectUserGroups">Select user groups</key>
    <key alias="noStartNode">No start node selected</key>
    <key alias="noStartNodes">No start nodes selected</key>
    <key alias="startnode">Content start node</key>
    <key alias="startnodehelp">Limit the content tree to a specific start node</key>
    <key alias="startnodes">Content start nodes</key>
    <key alias="startnodeshelp">Limit the content tree to specific start nodes</key>
    <key alias="updateDate">User last updated</key>
    <key alias="userCreated">has been created</key>
    <key alias="userCreatedSuccessHelp">The new user has successfully been created. To log in to Umbraco use the password below.</key>
    <key alias="userManagement">User management</key>
    <key alias="username">Name</key>
    <key alias="userPermissions">User permissions</key>
    <key alias="usergroup">User group</key>
    <key alias="userInvited">has been invited</key>
    <key alias="userInvitedSuccessHelp">An invitation has been sent to the new user with details about how to log in to Umbraco.</key>
    <key alias="userinviteWelcomeMessage">Hello there and welcome to Umbraco! In just 1 minute you’ll be good to go, we just need you to setup a password and add a picture for your avatar.</key>
    <key alias="userinviteExpiredMessage">Welcome to Umbraco! Unfortunately your invite has expired. Please contact your administrator and ask them to resend it.</key>
    <key alias="userinviteAvatarMessage">Uploading a photo of yourself will make it easy for other users to recognize you. Click the circle above to upload your photo.</key>
    <key alias="writer">Writer</key>
    <key alias="change">Change</key>
    <key alias="yourProfile" version="7.0">Your profile</key>
    <key alias="yourHistory" version="7.0">Your recent history</key>
    <key alias="sessionExpires" version="7.0">Session expires in</key>
    <key alias="inviteUser">Invite user</key>
    <key alias="createUser">Create user</key>
    <key alias="sendInvite">Send invite</key>
    <key alias="backToUsers">Back to users</key>
    <key alias="inviteEmailCopySubject">Umbraco: Invitation</key>
    <key alias="inviteEmailCopyFormat"><![CDATA[
        <html>
			<head>
				<meta name='viewport' content='width=device-width'>
				<meta http-equiv='Content-Type' content='text/html; charset=UTF-8'>
			</head>
			<body class='' style='font-family: sans-serif; -webkit-font-smoothing: antialiased; font-size: 14px; color: #392F54; line-height: 22px; -ms-text-size-adjust: 100%; -webkit-text-size-adjust: 100%; background: #1d1333; margin: 0; padding: 0;' bgcolor='#1d1333'>
				<style type='text/css'> @media only screen and (max-width: 620px) {table[class=body] h1 {font-size: 28px !important; margin-bottom: 10px !important; } table[class=body] .wrapper {padding: 32px !important; } table[class=body] .article {padding: 32px !important; } table[class=body] .content {padding: 24px !important; } table[class=body] .container {padding: 0 !important; width: 100% !important; } table[class=body] .main {border-left-width: 0 !important; border-radius: 0 !important; border-right-width: 0 !important; } table[class=body] .btn table {width: 100% !important; } table[class=body] .btn a {width: 100% !important; } table[class=body] .img-responsive {height: auto !important; max-width: 100% !important; width: auto !important; } } .btn-primary table td:hover {background-color: #34495e !important; } .btn-primary a:hover {background-color: #34495e !important; border-color: #34495e !important; } .btn  a:visited {color:#FFFFFF;} </style>
				<table border="0" cellpadding="0" cellspacing="0" class="body" style="border-collapse: separate; mso-table-lspace: 0pt; mso-table-rspace: 0pt; width: 100%; background: #1d1333;" bgcolor="#1d1333">
					<tr>
						<td style="font-family: sans-serif; font-size: 14px; vertical-align: top; padding: 24px;" valign="top">
							<table style="border-collapse: separate; mso-table-lspace: 0pt; mso-table-rspace: 0pt; width: 100%;">
								<tr>
									<td background="https://umbraco.com/umbraco/assets/img/application/logo.png" bgcolor="#1d1333" width="28" height="28" valign="top" style="font-family: sans-serif; font-size: 14px; vertical-align: top;">
										<!--[if gte mso 9]> <v:rect xmlns:v="urn:schemas-microsoft-com:vml" fill="true" stroke="false" style="width:30px;height:30px;"> <v:fill type="tile" src="https://umbraco.com/umbraco/assets/img/application/logo.png" color="#1d1333" /> <v:textbox inset="0,0,0,0"> <![endif]-->
										<div> </div>
										<!--[if gte mso 9]> </v:textbox> </v:rect> <![endif]-->
									</td>
									<td style="font-family: sans-serif; font-size: 14px; vertical-align: top;" valign="top"></td>
								</tr>
							</table>
						</td>
					</tr>
				</table>
				<table border='0' cellpadding='0' cellspacing='0' class='body' style='border-collapse: separate; mso-table-lspace: 0pt; mso-table-rspace: 0pt; width: 100%; background: #1d1333;' bgcolor='#1d1333'>
					<tr>
						<td style='font-family: sans-serif; font-size: 14px; vertical-align: top;' valign='top'> </td>
						<td class='container' style='font-family: sans-serif; font-size: 14px; vertical-align: top; display: block; max-width: 560px; width: 560px; margin: 0 auto; padding: 10px;' valign='top'>
							<div class='content' style='box-sizing: border-box; display: block; max-width: 560px; margin: 0 auto; padding: 10px;'>
								<br>
								<table class='main' style='border-collapse: separate; mso-table-lspace: 0pt; mso-table-rspace: 0pt; width: 100%; border-radius: 3px; background: #FFFFFF;' bgcolor='#FFFFFF'>
									<tr>
										<td class='wrapper' style='font-family: sans-serif; font-size: 14px; vertical-align: top; box-sizing: border-box; padding: 50px;' valign='top'>
											<table border='0' cellpadding='0' cellspacing='0' style='border-collapse: separate; mso-table-lspace: 0pt; mso-table-rspace: 0pt; width: 100%;'>
												<tr>
													<td style='line-height: 24px; font-family: sans-serif; font-size: 14px; vertical-align: top;' valign='top'>
														<h1 style='color: #392F54; font-family: sans-serif; font-weight: bold; line-height: 1.4; font-size: 24px; text-align: left; text-transform: capitalize; margin: 0 0 30px;' align='left'>
															Hi %0%,
														</h1>
														<p style='color: #392F54; font-family: sans-serif; font-size: 14px; font-weight: normal; margin: 0 0 15px;'>
															You have been invited by <a href="mailto:%4%" style="text-decoration: underline; color: #392F54; -ms-word-break: break-all; word-break: break-all;">%1%</a> to the Umbraco Back Office.
														</p>
														<p style='color: #392F54; font-family: sans-serif; font-size: 14px; font-weight: normal; margin: 0 0 15px;'>
															Message from <a href="mailto:%1%" style="text-decoration: none; color: #392F54; -ms-word-break: break-all; word-break: break-all;">%1%</a>:
															<br/>
															<em>%2%</em>
														</p>
														<table border='0' cellpadding='0' cellspacing='0' class='btn btn-primary' style='border-collapse: separate; mso-table-lspace: 0pt; mso-table-rspace: 0pt; width: 100%; box-sizing: border-box;'>
															<tbody>
																<tr>
																	<td align='left' style='font-family: sans-serif; font-size: 14px; vertical-align: top; padding-bottom: 15px;' valign='top'>
																		<table border='0' cellpadding='0' cellspacing='0' style='border-collapse: separate; mso-table-lspace: 0pt; mso-table-rspace: 0pt; width: auto;'>
																			<tbody>
																				<tr>
																					<td style='font-family: sans-serif; font-size: 14px; vertical-align: top; border-radius: 5px; text-align: center; background: #35C786;' align='center' bgcolor='#35C786' valign='top'>
																						<a href='%3%' target='_blank' style='color: #FFFFFF; text-decoration: none; -ms-word-break: break-all; word-break: break-all; border-radius: 5px; box-sizing: border-box; cursor: pointer; display: inline-block; font-size: 14px; font-weight: bold; text-transform: capitalize; background: #35C786; margin: 0; padding: 12px 30px; border: 1px solid #35c786;'>
																							Click this link to accept the invite
																						</a>
																					</td>
																				</tr>
																			</tbody>
																		</table>
																	</td>
																</tr>
															</tbody>
														</table>
														<p style='max-width: 400px; display: block; color: #392F54; font-family: sans-serif; font-size: 14px; line-height: 20px; font-weight: normal; margin: 15px 0;'>If you cannot click on the link, copy and paste this URL into your browser window:</p>
															<table border='0' cellpadding='0' cellspacing='0'>
																<tr>
																	<td style='-ms-word-break: break-all; word-break: break-all; font-family: sans-serif; font-size: 11px; line-height:14px;'>
																		<font style="-ms-word-break: break-all; word-break: break-all; font-size: 11px; line-height:14px;">
																			<a style='-ms-word-break: break-all; word-break: break-all; color: #392F54; text-decoration: underline; font-size: 11px; line-height:15px;' href='%3%'>%3%</a>
																		</font>
																	</td>
																</tr>
															</table>
														</p>
													</td>
												</tr>
											</table>
										</td>
									</tr>
								</table>
								<br><br><br>
							</div>
						</td>
						<td style='font-family: sans-serif; font-size: 14px; vertical-align: top;' valign='top'> </td>
					</tr>
				</table>
			</body>
    </html>]]></key>
    <key alias="invite">Invite</key>
    <key alias="defaultInvitationMessage">Resending invitation...</key>
    <key alias="deleteUser">Delete User</key>
    <key alias="deleteUserConfirmation">Are you sure you wish to delete this user account?</key>
  </area>
  <area alias="validation">
    <key alias="validation">Validation</key>
    <key alias="validateAsEmail">Validate as an email address</key>
    <key alias="validateAsNumber">Validate as a number</key>
    <key alias="validateAsUrl">Validate as a URL</key>
    <key alias="enterCustomValidation">...or enter a custom validation</key>
    <key alias="fieldIsMandatory">Field is mandatory</key>
    <key alias="validationRegExp">Enter a regular expression</key>
    <key alias="minCount">You need to add at least</key>
    <key alias="maxCount">You can only have</key>
    <key alias="items">items</key>
    <key alias="itemsSelected">items selected</key>
    <key alias="invalidDate">Invalid date</key>
    <key alias="invalidNumber">Not a number</key>
    <key alias="invalidEmail">Invalid email</key>
    <key alias="invalidNull">Value cannot be null</key>
    <key alias="invalidEmpty">Value cannot be empty</key>
    <key alias="invalidPattern">Value is invalid, it does not match the correct pattern</key>
  </area>
  <area alias="healthcheck">
    <!-- The following keys get these tokens passed in:
	     0: Current value
		   1: Recommended value
		   2: XPath
		   3: Configuration file path
	  -->
    <key alias="checkSuccessMessage">Value is set to the recommended value: '%0%'.</key>
    <key alias="rectifySuccessMessage">Value was set to '%1%' for XPath '%2%' in configuration file '%3%'.</key>
    <key alias="checkErrorMessageDifferentExpectedValue">Expected value '%1%' for '%2%' in configuration file '%3%', but found '%0%'.</key>
    <key alias="checkErrorMessageUnexpectedValue">Found unexpected value '%0%' for '%2%' in configuration file '%3%'.</key>
    <!-- The following keys get these tokens passed in:
	     0: Current value
		   1: Recommended value
	  -->
    <key alias="customErrorsCheckSuccessMessage">Custom errors are set to '%0%'.</key>
    <key alias="customErrorsCheckErrorMessage">Custom errors are currently set to '%0%'. It is recommended to set this to '%1%' before go live.</key>
    <key alias="customErrorsCheckRectifySuccessMessage">Custom errors successfully set to '%0%'.</key>
    <key alias="macroErrorModeCheckSuccessMessage">MacroErrors are set to '%0%'.</key>
    <key alias="macroErrorModeCheckErrorMessage">MacroErrors are set to '%0%' which will prevent some or all pages in your site from loading completely if there are any errors in macros. Rectifying this will set the value to '%1%'.</key>
    <key alias="macroErrorModeCheckRectifySuccessMessage">MacroErrors are now set to '%0%'.</key>
    <!-- The following keys get these tokens passed in:
	     0: Current value
		   1: Recommended value
		   2: Server version
	  -->
    <key alias="trySkipIisCustomErrorsCheckSuccessMessage">Try Skip IIS Custom Errors is set to '%0%' and you're using IIS version '%1%'.</key>
    <key alias="trySkipIisCustomErrorsCheckErrorMessage">Try Skip IIS Custom Errors is currently '%0%'. It is recommended to set this to '%1%' for your IIS version (%2%).</key>
    <key alias="trySkipIisCustomErrorsCheckRectifySuccessMessage">Try Skip IIS Custom Errors successfully set to '%0%'.</key>
    <!-- The following keys get predefined tokens passed in that are not all the same, like above -->
    <key alias="configurationServiceFileNotFound">File does not exist: '%0%'.</key>
    <key alias="configurationServiceNodeNotFound"><![CDATA[Unable to find <strong>'%0%'</strong> in config file <strong>'%1%'</strong>.]]></key>
    <key alias="configurationServiceError">There was an error, check log for full error: %0%.</key>
    <key alias="databaseSchemaValidationCheckDatabaseOk">Database - The database schema is correct for this version of Umbraco</key>
    <key alias="databaseSchemaValidationCheckDatabaseErrors">%0% problems were detected with your database schema (Check the log for details)</key>
    <key alias="databaseSchemaValidationCheckDatabaseLogMessage">Some errors were detected while validating the database schema against the current version of Umbraco.</key>
    <key alias="httpsCheckValidCertificate">Your website's certificate is valid.</key>
    <key alias="httpsCheckInvalidCertificate">Certificate validation error: '%0%'</key>
    <key alias="httpsCheckExpiredCertificate">Your website's SSL certificate has expired.</key>
    <key alias="httpsCheckExpiringCertificate">Your website's SSL certificate is expiring in %0% days.</key>
    <key alias="healthCheckInvalidUrl">Error pinging the URL %0% - '%1%'</key>
    <key alias="httpsCheckIsCurrentSchemeHttps">You are currently %0% viewing the site using the HTTPS scheme.</key>
    <key alias="httpsCheckConfigurationRectifyNotPossible">The appSetting 'umbracoUseSSL' is set to 'false' in your web.config file. Once you access this site using the HTTPS scheme, that should be set to 'true'.</key>
    <key alias="httpsCheckConfigurationCheckResult">The appSetting 'umbracoUseSSL' is set to '%0%' in your web.config file, your cookies are %1% marked as secure.</key>
    <key alias="httpsCheckEnableHttpsError">Could not update the 'umbracoUseSSL' setting in your web.config file. Error: %0%</key>
    <!-- The following keys don't get tokens passed in -->
    <key alias="httpsCheckEnableHttpsButton">Enable HTTPS</key>
    <key alias="httpsCheckEnableHttpsDescription">Sets umbracoSSL setting to true in the appSettings of the web.config file.</key>
    <key alias="httpsCheckEnableHttpsSuccess">The appSetting 'umbracoUseSSL' is now set to 'true' in your web.config file, your cookies will be marked as secure.</key>
    <key alias="rectifyButton">Fix</key>
    <key alias="cannotRectifyShouldNotEqual">Cannot fix a check with a value comparison type of 'ShouldNotEqual'.</key>
    <key alias="cannotRectifyShouldEqualWithValue">Cannot fix a check with a value comparison type of 'ShouldEqual' with a provided value.</key>
    <key alias="valueToRectifyNotProvided">Value to fix check not provided.</key>
    <key alias="compilationDebugCheckSuccessMessage">Debug compilation mode is disabled.</key>
    <key alias="compilationDebugCheckErrorMessage">Debug compilation mode is currently enabled. It is recommended to disable this setting before go live.</key>
    <key alias="compilationDebugCheckRectifySuccessMessage">Debug compilation mode successfully disabled.</key>
    <key alias="traceModeCheckSuccessMessage">Trace mode is disabled.</key>
    <key alias="traceModeCheckErrorMessage">Trace mode is currently enabled. It is recommended to disable this setting before go live.</key>
    <key alias="traceModeCheckRectifySuccessMessage">Trace mode successfully disabled.</key>
    <key alias="folderPermissionsCheckMessage">All folders have the correct permissions set.</key>
    <!-- The following keys get these tokens passed in:
	    0: Comma delimitted list of failed folder paths
  	-->
    <key alias="requiredFolderPermissionFailed"><![CDATA[The following folders must be set up with modify permissions but could not be acccessed: <strong>%0%</strong>.]]></key>
    <key alias="optionalFolderPermissionFailed"><![CDATA[The following folders must be set up with modify permissions for certain Umbraco operations to function but could not be acccessed: <strong>%0%</strong>. If they aren't being written to no action need be taken.]]></key>
    <key alias="filePermissionsCheckMessage">All files have the correct permissions set.</key>
    <!-- The following keys get these tokens passed in:
	    0: Comma delimitted list of failed folder paths
  	-->
    <key alias="requiredFilePermissionFailed"><![CDATA[The following files must be set up with write permissions but could not be acccessed: <strong>%0%</strong>.]]></key>
    <key alias="optionalFilePermissionFailed"><![CDATA[The following files must be set up with write permissions for certain Umbraco operations to function but could not be acccessed: <strong>%0%</strong>. If they aren't being written to no action need be taken.]]></key>
    <key alias="clickJackingCheckHeaderFound"><![CDATA[The header or meta-tag <strong>X-Frame-Options</strong> used to control whether a site can be IFRAMEd by another was found.]]></key>
    <key alias="clickJackingCheckHeaderNotFound"><![CDATA[The header or meta-tag <strong>X-Frame-Options</strong> used to control whether a site can be IFRAMEd by another was not found.]]></key>
    <key alias="setHeaderInConfig">Set Header in Config</key>
    <key alias="clickJackingSetHeaderInConfigDescription">Adds a value to the httpProtocol/customHeaders section of web.config to prevent the site being IFRAMEd by other websites.</key>
    <key alias="clickJackingSetHeaderInConfigSuccess">A setting to create a header preventing IFRAMEing of the site by other websites has been added to your web.config file.</key>
    <key alias="setHeaderInConfigError">Could not update web.config file. Error: %0%</key>
    <key alias="noSniffCheckHeaderFound"><![CDATA[The header or meta-tag <strong>X-Content-Type-Options</strong> used to protect against MIME sniffing vulnerabilities was found.]]></key>
    <key alias="noSniffCheckHeaderNotFound"><![CDATA[The header or meta-tag <strong>X-Content-Type-Options</strong> used to protect against MIME sniffing vulnerabilities was not found.]]></key>
    <key alias="noSniffSetHeaderInConfigDescription">Adds a value to the httpProtocol/customHeaders section of web.config to protect against MIME sniffing vulnerabilities.</key>
    <key alias="noSniffSetHeaderInConfigSuccess">A setting to create a header protecting against MIME sniffing vulnerabilities has been added to your web.config file.</key>
    <key alias="hSTSCheckHeaderFound"><![CDATA[The header <strong>Strict-Transport-Security</strong>, also known as the HSTS-header, was found.]]></key>
    <key alias="hSTSCheckHeaderNotFound"><![CDATA[The header <strong>Strict-Transport-Security</strong> was not found.]]></key>
    <key alias="hSTSSetHeaderInConfigDescription">Adds the header 'Strict-Transport-Security' with the value 'max-age=10886400; preload' to the httpProtocol/customHeaders section of web.config. Use this fix only if you will have your domains running with https for the next 18 weeks (minimum).</key>
    <key alias="hSTSSetHeaderInConfigSuccess">The HSTS header has been added to your web.config file.</key>
    <key alias="xssProtectionCheckHeaderFound"><![CDATA[The header <strong>X-XSS-Protection</strong> was found.]]></key>
    <key alias="xssProtectionCheckHeaderNotFound"><![CDATA[The header <strong>X-XSS-Protection</strong> was not found.]]></key>
    <key alias="xssProtectionSetHeaderInConfigDescription">Adds the header 'X-XSS-Protection' with the value '1; mode=block' to the httpProtocol/customHeaders section of web.config. </key>
    <key alias="xssProtectionSetHeaderInConfigSuccess">The X-XSS-Protection header has been added to your web.config file.</key>
    <!-- The following key get these tokens passed in:
	    0: Comma delimitted list of headers found
  	-->
    <key alias="excessiveHeadersFound"><![CDATA[The following headers revealing information about the website technology were found: <strong>%0%</strong>.]]></key>
    <key alias="excessiveHeadersNotFound">No headers revealing information about the website technology were found.</key>
    <key alias="smtpMailSettingsNotFound">In the Web.config file, system.net/mailsettings could not be found.</key>
    <key alias="smtpMailSettingsHostNotConfigured">In the Web.config file system.net/mailsettings section, the host is not configured.</key>
    <key alias="smtpMailSettingsConnectionSuccess">SMTP settings are configured correctly and the service is operating as expected.</key>
    <key alias="smtpMailSettingsConnectionFail">The SMTP server configured with host '%0%' and port '%1%' could not be reached. Please check to ensure the SMTP settings in the Web.config file system.net/mailsettings are correct.</key>
    <key alias="notificationEmailsCheckSuccessMessage"><![CDATA[Notification email has been set to <strong>%0%</strong>.]]></key>
    <key alias="notificationEmailsCheckErrorMessage"><![CDATA[Notification email is still set to the default value of <strong>%0%</strong>.]]></key>
    <key alias="scheduledHealthCheckEmailBody"><![CDATA[<html><body><p>Results of the scheduled Umbraco Health Checks run on %0% at %1% are as follows:</p>%2%</body></html>]]></key>
    <key alias="scheduledHealthCheckEmailSubject">Umbraco Health Check Status: %0%</key>
  </area>
  <area alias="redirectUrls">
    <key alias="disableUrlTracker">Disable URL tracker</key>
    <key alias="enableUrlTracker">Enable URL tracker</key>
    <key alias="culture">Culture</key>
    <key alias="originalUrl">Original URL</key>
    <key alias="redirectedTo">Redirected To</key>
    <key alias="redirectUrlManagement">Redirect Url Management</key>
    <key alias="panelInformation">The following URLs redirect to this content item:</key>
    <key alias="noRedirects">No redirects have been made</key>
    <key alias="noRedirectsDescription">When a published page gets renamed or moved a redirect will automatically be made to the new page.</key>
    <key alias="removeButton">Remove</key>
    <key alias="confirmRemove">Are you sure you want to remove the redirect from '%0%' to '%1%'?</key>
    <key alias="redirectRemoved">Redirect URL removed.</key>
    <key alias="redirectRemoveError">Error removing redirect URL.</key>
    <key alias="confirmDisable">Are you sure you want to disable the URL tracker?</key>
    <key alias="disabledConfirm">URL tracker has now been disabled.</key>
    <key alias="disableError">Error disabling the URL tracker, more information can be found in your log file.</key>
    <key alias="enabledConfirm">URL tracker has now been enabled.</key>
    <key alias="enableError">Error enabling the URL tracker, more information can be found in your log file.</key>
  </area>
  <area alias="emptyStates">
    <key alias="emptyDictionaryTree">No Dictionary items to choose from</key>
  </area>
  <area alias="textbox">
    <key alias="characters_left">characters left</key>
  </area>
  <area alias="recycleBin">
    <key alias="contentTrashed">Trashed content with Id: {0} related to original parent content with Id: {1}</key>
    <key alias="mediaTrashed">Trashed media with Id: {0} related to original parent media item with Id: {1}</key>
    <key alias="itemCannotBeRestored">Cannot automatically restore this item</key>
    <key alias="itemCannotBeRestoredHelpText">There is no location where this item can be automatically restored. You can move the item manually using the tree below.</key>
    <key alias="wasRestored">was restored under</key>
  </area>
  <area alias="relationType">
    <key alias="direction">Direction</key>
    <key alias="parentToChild">Parent to child</key>
    <key alias="bidirectional">Bidirectional</key>
    <key alias="parent">Parent</key>
    <key alias="child">Child</key>
    <key alias="count">Count</key>
    <key alias="relations">Relations</key>
    <key alias="created">Created</key>
    <key alias="comment">Comment</key>
    <key alias="name">Name</key>
    <key alias="tabRelationType">Relation Type</key>
    <key alias="tabRelations">Relations</key>
  </area>
  <area alias="dashboardTabs">
    <key alias="contentIntro">Getting Started</key>
    <key alias="contentRedirectManager">Redirect URL Management</key>
    <key alias="mediaFolderBrowser">Content</key>
    <key alias="settingsWelcome">Welcome</key>
    <key alias="settingsExamine">Examine Management</key>
    <key alias="settingsPublishedStatus">Published Status</key>
    <key alias="settingsModelsBuilder">Models Builder</key>
    <key alias="settingsHealthCheck">Health Check</key>
    <key alias="memberIntro">Getting Started</key>
    <key alias="formsInstall">Install Umbraco Forms</key>
  </area>
</language><|MERGE_RESOLUTION|>--- conflicted
+++ resolved
@@ -1574,14 +1574,10 @@
     <key alias="fallbackLanguage">Fall back language</key>
   </area>
   <area alias="macro">
-<<<<<<< HEAD
     <key alias="addParameter">Add parameter</key>
     <key alias="editParameter">Edit parameter</key>
     <key alias="parameters">Parameters</key>
     <key alias="parametersDescription">Define the parameters that should be available when using this macro.</key>
-=======
-    <key alias="parameters">Parameters</key>
->>>>>>> 36d7c261
   </area>
   <area alias="modelsBuilder">
     <key alias="buildingModels">Building models</key>
