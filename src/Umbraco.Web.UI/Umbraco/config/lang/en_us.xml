<?xml version="1.0" encoding="utf-8" standalone="yes"?>
<language alias="en_us" intName="English (US)" localName="English (US)" lcid="" culture="en-US">
<<<<<<< HEAD
    <creator>
        <name>The Umbraco community</name>
        <link>https://our.umbraco.com/documentation/Extending-Umbraco/Language-Files</link>
    </creator>
    <area alias="actions">
        <key alias="assignDomain">Culture and Hostnames</key>
        <key alias="auditTrail">Audit Trail</key>
        <key alias="browse">Browse Node</key>
        <key alias="changeDocType">Change Document Type</key>
        <key alias="copy">Copy</key>
        <key alias="create">Create</key>
        <key alias="export">Export</key>
        <key alias="createPackage">Create Package</key>
        <key alias="createGroup">Create group</key>
        <key alias="delete">Delete</key>
        <key alias="disable">Disable</key>
        <key alias="emptyRecycleBin">Empty recycle bin</key>
        <key alias="enable">Enable</key>
        <key alias="exportDocumentType">Export Document Type</key>
        <key alias="importDocumentType">Import Document Type</key>
        <key alias="importPackage">Import Package</key>
        <key alias="liveEdit">Edit in Canvas</key>
        <key alias="logout">Exit</key>
        <key alias="move">Move</key>
        <key alias="notify">Notifications</key>
        <key alias="protect">Public access</key>
        <key alias="publish">Publish</key>
        <key alias="unpublish">Unpublish</key>
        <key alias="refreshNode">Reload</key>
        <key alias="republish">Republish entire site</key>
        <key alias="rename" version="7.3.0">Rename</key>
        <key alias="restore" version="7.3.0">Restore</key>
        <key alias="SetPermissionsForThePage">Set permissions for the page %0%</key>
        <key alias="chooseWhereToCopy">Choose where to copy</key>
        <key alias="chooseWhereToMove">Choose where to move</key>
        <key alias="toInTheTreeStructureBelow">to in the tree structure below</key>
        <key alias="wasMovedTo">was moved to</key>
        <key alias="wasCopiedTo">was copied to</key>
        <key alias="rights">Permissions</key>
        <key alias="rollback">Rollback</key>
        <key alias="sendtopublish">Send To Publish</key>
        <key alias="sendToTranslate">Send To Translation</key>
        <key alias="setGroup">Set group</key>
        <key alias="sort">Sort</key>
        <key alias="translate">Translate</key>
        <key alias="update">Update</key>
        <key alias="setPermissions">Set permissions</key>
        <key alias="unlock">Unlock</key>
        <key alias="createblueprint">Create Content Template</key>
        <key alias="resendInvite">Resend Invitation</key>
    </area>
    <area alias="actionCategories">
        <key alias="content">Content</key>
        <key alias="administration">Administration</key>
        <key alias="structure">Structure</key>
        <key alias="other">Other</key>
    </area>
    <area alias="actionDescriptions">
        <key alias="assignDomain">Allow access to assign culture and hostnames</key>
        <key alias="auditTrail">Allow access to view a node's history log</key>
        <key alias="browse">Allow access to view a node</key>
        <key alias="changeDocType">Allow access to change document type for a node</key>
        <key alias="copy">Allow access to copy a node</key>
        <key alias="create">Allow access to create nodes</key>
        <key alias="delete">Allow access to delete nodes</key>
        <key alias="move">Allow access to move a node</key>
        <key alias="protect">Allow access to set and change public access for a node</key>
        <key alias="publish">Allow access to publish a node</key>
        <key alias="unpublish">Allow access to unpublish a node</key>
        <key alias="rights">Allow access to change permissions for a node</key>
        <key alias="rollback">Allow access to roll back a node to a previous state</key>
        <key alias="sendtopublish">Allow access to send a node for approval before publishing</key>
        <key alias="sendToTranslate">Allow access to send a node for translation</key>
        <key alias="sort">Allow access to change the sort order for nodes</key>
        <key alias="translate">Allow access to translate a node</key>
        <key alias="update">Allow access to save a node</key>
        <key alias="createblueprint">Allow access to create a Content Template</key>
    </area>
    <area alias="apps">
        <key alias="umbContent">Content</key>
        <key alias="umbInfo">Info</key>
    </area>
    <area alias="assignDomain">
        <key alias="permissionDenied">Permission denied.</key>
        <key alias="addNew">Add new Domain</key>
        <key alias="remove">remove</key>
        <key alias="invalidNode">Invalid node.</key>
        <key alias="invalidDomain">One or more domains have an invalid format.</key>
        <key alias="duplicateDomain">Domain has already been assigned.</key>
        <key alias="language">Language</key>
        <key alias="domain">Domain</key>
        <key alias="domainCreated">New domain '%0%' has been created</key>
        <key alias="domainDeleted">Domain '%0%' is deleted</key>
        <key alias="domainExists">Domain '%0%' has already been assigned</key>
        <key alias="domainUpdated">Domain '%0%' has been updated</key>
        <key alias="orEdit">Edit Current Domains</key>
        <key alias="domainHelpWithVariants">
            <![CDATA[Valid domain names are: "example.com", "www.example.com", "example.com:8080", or "https://www.example.com/".
     Furthermore also one-level paths in domains are supported, eg. "example.com/en" or "/en".]]>
        </key>
        <key alias="inherit">Inherit</key>
        <key alias="setLanguage">Culture</key>
        <key alias="setLanguageHelp">
            <![CDATA[Set the culture for nodes below the current node,<br /> or inherit culture from parent nodes. Will also apply<br />
      to the current node, unless a domain below applies too.]]>
        </key>
        <key alias="setDomains">Domains</key>
    </area>
    <area alias="buttons">
        <key alias="clearSelection">Clear selection</key>
        <key alias="select">Select</key>
        <key alias="somethingElse">Do something else</key>
        <key alias="bold">Bold</key>
        <key alias="deindent">Cancel Paragraph Indent</key>
        <key alias="formFieldInsert">Insert form field</key>
        <key alias="graphicHeadline">Insert graphic headline</key>
        <key alias="htmlEdit">Edit Html</key>
        <key alias="indent">Indent Paragraph</key>
        <key alias="italic">Italic</key>
        <key alias="justifyCenter">Center</key>
        <key alias="justifyLeft">Justify Left</key>
        <key alias="justifyRight">Justify Right</key>
        <key alias="linkInsert">Insert Link</key>
        <key alias="linkLocal">Insert local link (anchor)</key>
        <key alias="listBullet">Bullet List</key>
        <key alias="listNumeric">Numeric List</key>
        <key alias="macroInsert">Insert macro</key>
        <key alias="pictureInsert">Insert picture</key>
        <key alias="publishAndClose">Publish and close</key>
        <key alias="publishDescendants">Publish with descendants</key>
        <key alias="relations">Edit relations</key>
        <key alias="returnToList">Return to list</key>
        <key alias="save">Save</key>
        <key alias="saveAndClose">Save and close</key>
        <key alias="saveAndPublish">Save and publish</key>
        <key alias="saveAndSchedule">Save and schedule</key>
        <key alias="saveToPublish">Send for approval</key>
        <key alias="saveListView">Save list view</key>
        <key alias="schedulePublish">Schedule</key>
        <key alias="showPage">Preview</key>
        <key alias="showPageDisabled">Preview is disabled because there's no template assigned</key>
        <key alias="styleChoose">Choose style</key>
        <key alias="styleShow">Show styles</key>
        <key alias="tableInsert">Insert table</key>
        <key alias="generateModelsAndClose">Generate models and close</key>
        <key alias="saveAndGenerateModels">Save and generate models</key>
        <key alias="undo">Undo</key>
        <key alias="redo">Redo</key>
        <key alias="rollback">Rollback</key>
        <key alias="deleteTag">Delete tag</key>
        <key alias="confirmActionCancel">Cancel</key>
        <key alias="confirmActionConfirm">Confirm</key>
    </area>
    <area alias="auditTrails">
        <key alias="atViewingFor">Viewing for</key>
        <key alias="delete">Content deleted</key>
        <key alias="unpublish">Content unpublished</key>
        <key alias="unpublishvariant">Content unpublished for languages: %0% </key>
        <key alias="publish">Content published</key>
        <key alias="publishvariant">Content published for languages: %0% </key>
        <key alias="save">Content saved</key>
        <key alias="savevariant">Content saved for languages: %0%</key>
        <key alias="move">Content moved</key>
        <key alias="copy">Content copied</key>
        <key alias="rollback">Content rolled back</key>
        <key alias="sendtopublish">Content sent for publishing</key>
        <key alias="sendtopublishvariant">Content sent for publishing for languages: %0%</key>
        <key alias="sort">Sort child items performed by user</key>
        <key alias="smallCopy">Copy</key>
        <key alias="smallPublish">Publish</key>
        <key alias="smallPublishVariant">Publish</key>
        <key alias="smallMove">Move</key>
        <key alias="smallSave">Save</key>
        <key alias="smallSaveVariant">Save</key>
        <key alias="smallDelete">Delete</key>
        <key alias="smallUnpublish">Unpublish</key>
        <key alias="smallUnpublishVariant">Unpublish</key>
        <key alias="smallRollBack">Rollback</key>
        <key alias="smallSendToPublish">Send To Publish</key>
        <key alias="smallSendToPublishVariant">Send To Publish</key>
        <key alias="smallSort">Sort</key>
        <key alias="historyIncludingVariants">History (all variants)</key>
    </area>
    <area alias="changeDocType">
        <key alias="changeDocTypeInstruction">To change the document type for the selected content, first select from the list of valid types for this location.</key>
        <key alias="changeDocTypeInstruction2">Then confirm and/or amend the mapping of properties from the current type to the new, and click Save.</key>
        <key alias="contentRepublished">The content has been re-published.</key>
        <key alias="currentProperty">Current Property</key>
        <key alias="currentType">Current type</key>
        <key alias="docTypeCannotBeChanged">The document type cannot be changed, as there are no alternatives valid for this location.  An alternative will be valid if it is allowed under the parent of the selected content item and that all existing child content items are allowed to be created under it.</key>
        <key alias="docTypeChanged">Document Type Changed</key>
        <key alias="mapProperties">Map Properties</key>
        <key alias="mapToProperty">Map to Property</key>
        <key alias="newTemplate">New Template</key>
        <key alias="newType">New Type</key>
        <key alias="none">none</key>
        <key alias="selectedContent">Content</key>
        <key alias="selectNewDocType">Select New Document Type</key>
        <key alias="successMessage">The document type of the selected content has been successfully changed to [new type] and the following properties mapped:</key>
        <key alias="to">to</key>
        <key alias="validationErrorPropertyWithMoreThanOneMapping">Could not complete property mapping as one or more properties have more than one mapping defined.</key>
        <key alias="validDocTypesNote">Only alternate types valid for the current location are displayed.</key>
    </area>
    <area alias="codefile">
        <key alias="createFolderFailedById">Failed to create a folder under parent with ID %0%</key>
        <key alias="createFolderFailedByName">Failed to create a folder under parent with name %0%</key>
        <key alias="createFolderIllegalChars">The folder name cannot contain illegal characters.</key>
        <key alias="deleteItemFailed">Failed to delete item: %0%</key>
    </area>
    <area alias="content">
        <key alias="isPublished" version="7.2">Is Published</key>
        <key alias="about">About this page</key>
        <key alias="alias">Alias</key>
        <key alias="alternativeTextHelp">(how would you describe the picture over the phone)</key>
        <key alias="alternativeUrls">Alternative Links</key>
        <key alias="clickToEdit">Click to edit this item</key>
        <key alias="createBy">Created by</key>
        <key alias="createByDesc" version="7.0">Original author</key>
        <key alias="updatedBy" version="7.0">Updated by</key>
        <key alias="createDate">Created</key>
        <key alias="createDateDesc" version="7.0">Date/time this document was created</key>
        <key alias="documentType">Document Type</key>
        <key alias="editing">Editing</key>
        <key alias="expireDate">Remove at</key>
        <key alias="itemChanged">This item has been changed after publication</key>
        <key alias="itemNotPublished">This item is not published</key>
        <key alias="lastPublished">Last published</key>
        <key alias="noItemsToShow">There are no items to show</key>
        <key alias="listViewNoItems" version="7.1.5">There are no items to show in the list.</key>
        <key alias="listViewNoContent">No child items have been added</key>
        <key alias="listViewNoMembers">No members have been added</key>
        <key alias="mediatype">Media Type</key>
        <key alias="mediaLinks">Link to media item(s)</key>
        <key alias="membergroup">Member Group</key>
        <key alias="memberrole">Role</key>
        <key alias="membertype">Member Type</key>
        <key alias="noChanges">No changes have been made</key>
        <key alias="noDate">No date chosen</key>
        <key alias="nodeName">Page title</key>
        <key alias="noMediaLink">This media item has no link</key>
        <key alias="noProperties">No content can be added for this item</key>
        <key alias="otherElements">Properties</key>
        <key alias="parentNotPublished">This document is published but is not visible because the parent '%0%' is unpublished</key>
        <key alias="parentCultureNotPublished">This culture is published but is not visible because it is unpublished on parent '%0%'</key>
        <key alias="parentNotPublishedAnomaly">This document is published but is not in the cache</key>
        <key alias="getUrlException">Could not get the url</key>
        <key alias="routeError">This document is published but its url would collide with content %0%</key>
        <key alias="routeErrorCannotRoute">This document is published but its url cannot be routed</key>
        <key alias="publish">Publish</key>
        <key alias="published">Published</key>
        <key alias="publishedPendingChanges">Published (pending changes)</key>&gt;
        <key alias="publishStatus">Publication Status</key>
        <key alias="publishDescendantsHelp"><![CDATA[Click <em>Publish with descendants</em> to publish <strong>%0%</strong> and all content items underneath and thereby making their content publicly available.]]></key>
        <key alias="publishDescendantsWithVariantsHelp"><![CDATA[Click <em>Publish with descendants</em> to publish <strong>the selected languages</strong> and the same languages of content items underneath and thereby making their content publicly available.]]></key>
        <key alias="releaseDate">Publish at</key>
        <key alias="unpublishDate">Unpublish at</key>
        <key alias="removeDate">Clear Date</key>
        <key alias="setDate">Set date</key>
        <key alias="sortDone">Sortorder is updated</key>
        <key alias="sortHelp">To sort the nodes, simply drag the nodes or click one of the column headers. You can select multiple nodes by holding the "shift" or "control" key while selecting</key>
        <key alias="statistics">Statistics</key>
        <key alias="titleOptional">Title (optional)</key>
        <key alias="altTextOptional">Alternative text (optional)</key>
        <key alias="type">Type</key>
        <key alias="unpublish">Unpublish</key>
        <key alias="unpublished">Draft</key>
        <key alias="notCreated">Not created</key>
        <key alias="updateDate">Last edited</key>
        <key alias="updateDateDesc" version="7.0">Date/time this document was edited</key>
        <key alias="uploadClear">Remove file(s)</key>
        <key alias="urls">Link to document</key>
        <key alias="memberof">Member of group(s)</key>
        <key alias="notmemberof">Not a member of group(s)</key>
        <key alias="childItems" version="7.0">Child items</key>
        <key alias="target" version="7.0">Target</key>
        <key alias="scheduledPublishServerTime">This translates to the following time on the server:</key>
        <key alias="scheduledPublishDocumentation"><![CDATA[<a href="https://our.umbraco.com/documentation/Getting-Started/Data/Scheduled-Publishing/#timezones" target="_blank">What does this mean?</a>]]></key>
        <key alias="nestedContentDeleteItem">Are you sure you want to delete this item?</key>
        <key alias="nestedContentEditorNotSupported">Property %0% uses editor %1% which is not supported by Nested Content.</key>
        <key alias="nestedContentNoContentTypes">No content types are configured for this property.</key>
        <key alias="nestedContentAddElementType">Add element type</key>
        <key alias="nestedContentSelectElementTypeModalTitle">Select element type</key>
        <key alias="addTextBox">Add another text box</key>
        <key alias="removeTextBox">Remove this text box</key>
        <key alias="contentRoot">Content root</key>
        <key alias="includeUnpublished">Include drafts: also publish unpublished content items.</key>
        <key alias="isSensitiveValue">This value is hidden. If you need access to view this value please contact your website administrator.</key>
        <key alias="isSensitiveValue_short">This value is hidden.</key>
        <key alias="languagesToPublishForFirstTime">What languages would you like to publish? All languages with content are saved!</key>
        <key alias="languagesToPublish">What languages would you like to publish?</key>
        <key alias="languagesToSave">What languages would you like to save?</key>
        <key alias="languagesToSaveForFirstTime">All languages with content are saved on creation!</key>
        <key alias="languagesToSendForApproval">What languages would you like to send for approval?</key>
        <key alias="languagesToSchedule">What languages would you like to schedule?</key>
        <key alias="languagesToUnpublish">Select the languages to unpublish. Unpublishing a mandatory language will unpublish all languages.</key>
        <key alias="publishedLanguages">Published Languages</key>
        <key alias="unpublishedLanguages">Unpublished Languages</key>
        <key alias="unmodifiedLanguages">Unmodified Languages</key>
        <key alias="untouchedLanguagesForFirstTime">These languages haven't been created</key>
        <key alias="readyToPublish">Ready to Publish?</key>
        <key alias="readyToSave">Ready to Save?</key>
        <key alias="sendForApproval">Send for approval</key>
        <key alias="schedulePublishHelp">Select the date and time to publish and/or unpublish the content item.</key>
    </area>
    <area alias="blueprints">
        <key alias="createBlueprintFrom">Create a new Content Template from '%0%'</key>
        <key alias="blankBlueprint">Blank</key>
        <key alias="selectBlueprint">Select a Content Template</key>
        <key alias="createdBlueprintHeading">Content Template created</key>
        <key alias="createdBlueprintMessage">A Content Template was created from '%0%'</key>
        <key alias="duplicateBlueprintMessage">Another Content Template with the same name already exists</key>
        <key alias="blueprintDescription">A Content Template is pre-defined content that an editor can select to use as the basis for creating new content</key>
    </area>
    <area alias="media">
        <key alias="clickToUpload">Click to upload</key>
        <key alias="orClickHereToUpload">or click here to choose files</key>
        <key alias="dragFilesHereToUpload">You can drag files here to upload.</key>
        <key alias="disallowedFileType">Cannot upload this file, it does not have an approved file type</key>
        <key alias="maxFileSize">Max file size is</key>
        <key alias="mediaRoot">Media root</key>
        <key alias="moveFailed">Failed to move media</key>
        <key alias="moveToSameFolderFailed">Parent and destination folders cannot be the same</key>
        <key alias="copyFailed">Failed to copy media</key>
        <key alias="createFolderFailed">Failed to create a folder under parent id %0%</key>
        <key alias="renameFolderFailed">Failed to rename the folder with id %0%</key>
    </area>
    <area alias="member">
        <key alias="createNewMember">Create a new member</key>
        <key alias="allMembers">All Members</key>
        <key alias="memberGroupNoProperties">Member groups have no additional properties for editing.</key>
    </area>
    <area alias="create">
        <key alias="chooseNode">Where do you want to create the new %0%</key>
        <key alias="createUnder">Create an item under</key>
        <key alias="createContentBlueprint">Select the document type you want to make a content template for</key>
        <key alias="enterFolderName">Enter a folder name</key>
        <key alias="updateData">Choose a type and a title</key>
        <key alias="noDocumentTypes" version="7.0"><![CDATA[There are no allowed document types available. You must enable these in the settings section under <strong>"document types"</strong>.]]></key>
        <key alias="noMediaTypes" version="7.0"><![CDATA[There are no allowed media types available. You must enable these in the settings section under <strong>"media types"</strong>.]]></key>
        <key alias="documentTypeWithoutTemplate">Document Type without a template</key>
        <key alias="newFolder">New folder</key>
        <key alias="newDataType">New data type</key>
        <key alias="newJavascriptFile">New JavaScript file</key>
        <key alias="newEmptyPartialView">New empty partial view</key>
        <key alias="newPartialViewMacro">New partial view macro</key>
        <key alias="newPartialViewFromSnippet">New partial view from snippet</key>
        <key alias="newPartialViewMacroFromSnippet">New partial view macro from snippet</key>
        <key alias="newPartialViewMacroNoMacro">New partial view macro (without macro)</key>
        <key alias="newStyleSheetFile">New style sheet file</key>
        <key alias="newRteStyleSheetFile">New Rich Text Editor style sheet file</key>
    </area>
    <area alias="dashboard">
        <key alias="browser">Browse your website</key>
        <key alias="dontShowAgain">- Hide</key>
        <key alias="nothinghappens">If Umbraco isn't opening, you might need to allow popups from this site</key>
        <key alias="openinnew">has opened in a new window</key>
        <key alias="restart">Restart</key>
        <key alias="visit">Visit</key>
        <key alias="welcome">Welcome</key>
    </area>
    <area alias="prompt">
        <key alias="stay">Stay</key>
        <key alias="discardChanges">Discard changes</key>
        <key alias="unsavedChanges">You have unsaved changes</key>
        <key alias="unsavedChangesWarning">Are you sure you want to navigate away from this page? - you have unsaved changes</key>
        <key alias="confirmListViewPublish">Publishing will make the selected items visible on the site.</key>
        <key alias="confirmListViewUnpublish">Unpublishing will remove the selected items and all their descendants from the site.</key>
        <key alias="confirmUnpublish">Unpublishing will remove this page and all its descendants from the site.</key>
        <key alias="doctypeChangeWarning">You have unsaved changes. Making changes to the Document Type will discard the changes.</key>
    </area>
    <area alias="bulk">
        <key alias="done">Done</key>
        <key alias="deletedItem">Deleted %0% item</key>
        <key alias="deletedItems">Deleted %0% items</key>
        <key alias="deletedItemOfItem">Deleted %0% out of %1% item</key>
        <key alias="deletedItemOfItems">Deleted %0% out of %1% items</key>
        <key alias="publishedItem">Published %0% item</key>
        <key alias="publishedItems">Published %0% items</key>
        <key alias="publishedItemOfItem">Published %0% out of %1% item</key>
        <key alias="publishedItemOfItems">Published %0% out of %1% items</key>
        <key alias="unpublishedItem">Unpublished %0% item</key>
        <key alias="unpublishedItems">Unpublished %0% items</key>
        <key alias="unpublishedItemOfItem">Unpublished %0% out of %1% item</key>
        <key alias="unpublishedItemOfItems">Unpublished %0% out of %1% items</key>
        <key alias="movedItem">Moved %0% item</key>
        <key alias="movedItems">Moved %0% items</key>
        <key alias="movedItemOfItem">Moved %0% out of %1% item</key>
        <key alias="movedItemOfItems">Moved %0% out of %1% items</key>
        <key alias="copiedItem">Copied %0% item</key>
        <key alias="copiedItems">Copied %0% items</key>
        <key alias="copiedItemOfItem">Copied %0% out of %1% item</key>
        <key alias="copiedItemOfItems">Copied %0% out of %1% items</key>
    </area>
    <area alias="defaultdialogs">
        <key alias="nodeNameLinkPicker">Link title</key>
        <key alias="urlLinkPicker">Link</key>
        <key alias="anchorLinkPicker">Anchor / querystring</key>
        <key alias="anchorInsert">Name</key>
        <key alias="closeThisWindow">Close this window</key>
        <key alias="confirmdelete">Are you sure you want to delete</key>
        <key alias="confirmdisable">Are you sure you want to disable</key>
        <key alias="confirmlogout">Are you sure?</key>
        <key alias="confirmSure">Are you sure?</key>
        <key alias="cut">Cut</key>
        <key alias="editdictionary">Edit Dictionary Item</key>
        <key alias="editlanguage">Edit Language</key>
        <key alias="insertAnchor">Insert local link</key>
        <key alias="insertCharacter">Insert character</key>
        <key alias="insertgraphicheadline">Insert graphic headline</key>
        <key alias="insertimage">Insert picture</key>
        <key alias="insertlink">Insert link</key>
        <key alias="insertMacro">Click to add a Macro</key>
        <key alias="inserttable">Insert table</key>
        <key alias="languagedeletewarning">This will delete the language</key>
        <key alias="lastEdited">Last Edited</key>
        <key alias="link">Link</key>
        <key alias="linkinternal">Internal link:</key>
        <key alias="linklocaltip">When using local links, insert "#" in front of link</key>
        <key alias="linknewwindow">Open in new window?</key>
        <key alias="macroContainerSettings">Macro Settings</key>
        <key alias="macroDoesNotHaveProperties">This macro does not contain any properties you can edit</key>
        <key alias="paste">Paste</key>
        <key alias="permissionsEdit">Edit permissions for</key>
        <key alias="permissionsSet">Set permissions for</key>
        <key alias="permissionsSetForGroup">Set permissions for %0% for user group %1%</key>
        <key alias="permissionsHelp">Select the users groups you want to set permissions for</key>
        <key alias="recycleBinDeleting">The items in the recycle bin are now being deleted. Please do not close this window while this operation takes place</key>
        <key alias="recycleBinIsEmpty">The recycle bin is now empty</key>
        <key alias="recycleBinWarning">When items are deleted from the recycle bin, they will be gone forever</key>
        <key alias="regexSearchError"><![CDATA[<a target='_blank' href='http://regexlib.com'>regexlib.com</a>'s webservice is currently experiencing some problems, which we have no control over. We are very sorry for this inconvenience.]]></key>
        <key alias="regexSearchHelp">Search for a regular expression to add validation to a form field. Example: 'email, 'zip-code' 'url'</key>
        <key alias="removeMacro">Remove Macro</key>
        <key alias="requiredField">Required Field</key>
        <key alias="sitereindexed">Site is reindexed</key>
        <key alias="siterepublished">The website cache has been refreshed. All publish content is now up to date. While all unpublished content is still unpublished</key>
        <key alias="siterepublishHelp">The website cache will be refreshed. All published content will be updated, while unpublished content will stay unpublished.</key>
        <key alias="tableColumns">Number of columns</key>
        <key alias="tableRows">Number of rows</key>
        <key alias="thumbnailimageclickfororiginal">Click on the image to see full size</key>
        <key alias="treepicker">Pick item</key>
        <key alias="viewCacheItem">View Cache Item</key>
        <key alias="relateToOriginalLabel">Relate to original</key>
        <key alias="includeDescendants">Include descendants</key>
        <key alias="theFriendliestCommunity">The friendliest community</key>
        <key alias="linkToPage">Link to page</key>
        <key alias="openInNewWindow">Opens the linked document in a new window or tab</key>
        <key alias="linkToMedia">Link to media</key>
        <key alias="selectContentStartNode">Select content start node</key>
        <key alias="selectMedia">Select media</key>
        <key alias="selectIcon">Select icon</key>
        <key alias="selectItem">Select item</key>
        <key alias="selectLink">Select link</key>
        <key alias="selectMacro">Select macro</key>
        <key alias="selectContent">Select content</key>
        <key alias="selectMediaStartNode">Select media start node</key>
        <key alias="selectMember">Select member</key>
        <key alias="selectMemberGroup">Select member group</key>
        <key alias="selectNode">Select node</key>
        <key alias="selectSections">Select sections</key>
        <key alias="selectUsers">Select users</key>
        <key alias="noIconsFound">No icons were found</key>
        <key alias="noMacroParams">There are no parameters for this macro</key>
        <key alias="noMacros">There are no macros available to insert</key>
        <key alias="externalLoginProviders">External login providers</key>
        <key alias="exceptionDetail">Exception Details</key>
        <key alias="stacktrace">Stacktrace</key>
        <key alias="innerException">Inner Exception</key>
        <key alias="linkYour">Link your</key>
        <key alias="unLinkYour">Un-link your</key>
        <key alias="account">account</key>
        <key alias="selectEditor">Select editor</key>
        <key alias="selectSnippet">Select snippet</key>
        <key alias="variantdeletewarning">This will delete the node and all its languages. If you only want to delete one language go and unpublish it instead.</key>
    </area>
    <area alias="dictionary">
        <key alias="noItems">There are no dictionary items.</key>
    </area>
    <area alias="dictionaryItem">
        <key alias="description">
            <![CDATA[
      Edit the different language versions for the dictionary item '<em>%0%</em>' below<br/>You can add additional languages under the 'languages' in the menu on the left
   ]]>
        </key>
        <key alias="displayName">Culture Name</key>
        <key alias="changeKeyError">
            <![CDATA[
=======
  <creator>
    <name>The Umbraco community</name>
    <link>https://our.umbraco.com/documentation/Extending-Umbraco/Language-Files</link>
  </creator>
  <area alias="actions">
    <key alias="assignDomain">Culture and Hostnames</key>
    <key alias="auditTrail">Audit Trail</key>
    <key alias="browse">Browse Node</key>
    <key alias="changeDocType">Change Document Type</key>
    <key alias="copy">Copy</key>
    <key alias="create">Create</key>
    <key alias="export">Export</key>
    <key alias="createPackage">Create Package</key>
    <key alias="createGroup">Create group</key>
    <key alias="delete">Delete</key>
    <key alias="disable">Disable</key>
    <key alias="emptyRecycleBin">Empty recycle bin</key>
    <key alias="enable">Enable</key>
    <key alias="exportDocumentType">Export Document Type</key>
    <key alias="importDocumentType">Import Document Type</key>
    <key alias="importPackage">Import Package</key>
    <key alias="liveEdit">Edit in Canvas</key>
    <key alias="logout">Exit</key>
    <key alias="move">Move</key>
    <key alias="notify">Notifications</key>
    <key alias="protect">Public access</key>
    <key alias="publish">Publish</key>
    <key alias="unpublish">Unpublish</key>
    <key alias="refreshNode">Reload</key>
    <key alias="republish">Republish entire site</key>
    <key alias="rename" version="7.3.0">Rename</key>
    <key alias="restore" version="7.3.0">Restore</key>
    <key alias="SetPermissionsForThePage">Set permissions for the page %0%</key>
    <key alias="chooseWhereToCopy">Choose where to copy</key>
    <key alias="chooseWhereToMove">Choose where to move</key>
    <key alias="toInTheTreeStructureBelow">to in the tree structure below</key>
    <key alias="wasMovedTo">was moved to</key>
    <key alias="wasCopiedTo">was copied to</key>
    <key alias="rights">Permissions</key>
    <key alias="rollback">Rollback</key>
    <key alias="sendtopublish">Send To Publish</key>
    <key alias="sendToTranslate">Send To Translation</key>
    <key alias="setGroup">Set group</key>
    <key alias="sort">Sort</key>
    <key alias="translate">Translate</key>
    <key alias="update">Update</key>
    <key alias="setPermissions">Set permissions</key>
    <key alias="unlock">Unlock</key>
    <key alias="createblueprint">Create Content Template</key>
    <key alias="resendInvite">Resend Invitation</key>
  </area>
  <area alias="actionCategories">
    <key alias="content">Content</key>
    <key alias="administration">Administration</key>
    <key alias="structure">Structure</key>
    <key alias="other">Other</key>
  </area>
  <area alias="actionDescriptions">
    <key alias="assignDomain">Allow access to assign culture and hostnames</key>
    <key alias="auditTrail">Allow access to view a node's history log</key>
    <key alias="browse">Allow access to view a node</key>
    <key alias="changeDocType">Allow access to change document type for a node</key>
    <key alias="copy">Allow access to copy a node</key>
    <key alias="create">Allow access to create nodes</key>
    <key alias="delete">Allow access to delete nodes</key>
    <key alias="move">Allow access to move a node</key>
    <key alias="protect">Allow access to set and change public access for a node</key>
    <key alias="publish">Allow access to publish a node</key>
    <key alias="unpublish">Allow access to unpublish a node</key>
    <key alias="rights">Allow access to change permissions for a node</key>
    <key alias="rollback">Allow access to roll back a node to a previous state</key>
    <key alias="sendtopublish">Allow access to send a node for approval before publishing</key>
    <key alias="sendToTranslate">Allow access to send a node for translation</key>
    <key alias="sort">Allow access to change the sort order for nodes</key>
    <key alias="translate">Allow access to translate a node</key>
    <key alias="update">Allow access to save a node</key>
    <key alias="createblueprint">Allow access to create a Content Template</key>
  </area>
  <area alias="apps">
    <key alias="umbContent">Content</key>
    <key alias="umbInfo">Info</key>
  </area>
  <area alias="assignDomain">
    <key alias="permissionDenied">Permission denied.</key>
    <key alias="addNew">Add new Domain</key>
    <key alias="remove">remove</key>
    <key alias="invalidNode">Invalid node.</key>
    <key alias="invalidDomain">One or more domains have an invalid format.</key>
    <key alias="duplicateDomain">Domain has already been assigned.</key>
    <key alias="language">Language</key>
    <key alias="domain">Domain</key>
    <key alias="domainCreated">New domain '%0%' has been created</key>
    <key alias="domainDeleted">Domain '%0%' is deleted</key>
    <key alias="domainExists">Domain '%0%' has already been assigned</key>
    <key alias="domainUpdated">Domain '%0%' has been updated</key>
    <key alias="orEdit">Edit Current Domains</key>
    <key alias="domainHelpWithVariants">
    	<![CDATA[Valid domain names are: "example.com", "www.example.com", "example.com:8080", or "https://www.example.com/".
     Furthermore also one-level paths in domains are supported, eg. "example.com/en" or "/en".]]></key>
    <key alias="inherit">Inherit</key>
    <key alias="setLanguage">Culture</key>
    <key alias="setLanguageHelp"><![CDATA[Set the culture for nodes below the current node,<br /> or inherit culture from parent nodes. Will also apply<br />
      to the current node, unless a domain below applies too.]]></key>
    <key alias="setDomains">Domains</key>
  </area>
  <area alias="buttons">
    <key alias="clearSelection">Clear selection</key>
    <key alias="select">Select</key>
    <key alias="somethingElse">Do something else</key>
    <key alias="bold">Bold</key>
    <key alias="deindent">Cancel Paragraph Indent</key>
    <key alias="formFieldInsert">Insert form field</key>
    <key alias="graphicHeadline">Insert graphic headline</key>
    <key alias="htmlEdit">Edit Html</key>
    <key alias="indent">Indent Paragraph</key>
    <key alias="italic">Italic</key>
    <key alias="justifyCenter">Center</key>
    <key alias="justifyLeft">Justify Left</key>
    <key alias="justifyRight">Justify Right</key>
    <key alias="linkInsert">Insert Link</key>
    <key alias="linkLocal">Insert local link (anchor)</key>
    <key alias="listBullet">Bullet List</key>
    <key alias="listNumeric">Numeric List</key>
    <key alias="macroInsert">Insert macro</key>
    <key alias="pictureInsert">Insert picture</key>
    <key alias="publishAndClose">Publish and close</key>
    <key alias="publishDescendants">Publish with descendants</key>
    <key alias="relations">Edit relations</key>
    <key alias="returnToList">Return to list</key>
    <key alias="save">Save</key>
    <key alias="saveAndClose">Save and close</key>
    <key alias="saveAndPublish">Save and publish</key>
    <key alias="saveAndSchedule">Save and schedule</key>
    <key alias="saveToPublish">Send for approval</key>
    <key alias="saveListView">Save list view</key>
    <key alias="schedulePublish">Schedule</key>
    <key alias="showPage">Preview</key>
    <key alias="showPageDisabled">Preview is disabled because there's no template assigned</key>
    <key alias="styleChoose">Choose style</key>
    <key alias="styleShow">Show styles</key>
    <key alias="tableInsert">Insert table</key>
    <key alias="generateModelsAndClose">Generate models and close</key>
    <key alias="saveAndGenerateModels">Save and generate models</key>
    <key alias="undo">Undo</key>
    <key alias="redo">Redo</key>
    <key alias="rollback">Rollback</key>
    <key alias="deleteTag">Delete tag</key>
    <key alias="confirmActionCancel">Cancel</key>
    <key alias="confirmActionConfirm">Confirm</key>
  </area>
  <area alias="auditTrails">
    <key alias="atViewingFor">Viewing for</key>
    <key alias="delete">Content deleted</key>
    <key alias="unpublish">Content unpublished</key>
    <key alias="unpublishvariant">Content unpublished for languages: %0% </key>
    <key alias="publish">Content published</key>
    <key alias="publishvariant">Content published for languages: %0% </key>
    <key alias="save">Content saved</key>
    <key alias="savevariant">Content saved for languages: %0%</key>
    <key alias="move">Content moved</key>
    <key alias="copy">Content copied</key>
    <key alias="rollback">Content rolled back</key>
    <key alias="sendtopublish">Content sent for publishing</key>
    <key alias="sendtopublishvariant">Content sent for publishing for languages: %0%</key>
    <key alias="sort">Sort child items performed by user</key>
    <key alias="smallCopy">Copy</key>
    <key alias="smallPublish">Publish</key>
    <key alias="smallPublishVariant">Publish</key>
    <key alias="smallMove">Move</key>
    <key alias="smallSave">Save</key>
    <key alias="smallSaveVariant">Save</key>
    <key alias="smallDelete">Delete</key>
    <key alias="smallUnpublish">Unpublish</key>
    <key alias="smallUnpublishVariant">Unpublish</key>
    <key alias="smallRollBack">Rollback</key>
    <key alias="smallSendToPublish">Send To Publish</key>
    <key alias="smallSendToPublishVariant">Send To Publish</key>
    <key alias="smallSort">Sort</key>
    <key alias="historyIncludingVariants">History (all variants)</key>
  </area>
  <area alias="changeDocType">
    <key alias="changeDocTypeInstruction">To change the document type for the selected content, first select from the list of valid types for this location.</key>
    <key alias="changeDocTypeInstruction2">Then confirm and/or amend the mapping of properties from the current type to the new, and click Save.</key>
    <key alias="contentRepublished">The content has been re-published.</key>
    <key alias="currentProperty">Current Property</key>
    <key alias="currentType">Current type</key>
    <key alias="docTypeCannotBeChanged">The document type cannot be changed, as there are no alternatives valid for this location.  An alternative will be valid if it is allowed under the parent of the selected content item and that all existing child content items are allowed to be created under it.</key>
    <key alias="docTypeChanged">Document Type Changed</key>
    <key alias="mapProperties">Map Properties</key>
    <key alias="mapToProperty">Map to Property</key>
    <key alias="newTemplate">New Template</key>
    <key alias="newType">New Type</key>
    <key alias="none">none</key>
    <key alias="selectedContent">Content</key>
    <key alias="selectNewDocType">Select New Document Type</key>
    <key alias="successMessage">The document type of the selected content has been successfully changed to [new type] and the following properties mapped:</key>
    <key alias="to">to</key>
    <key alias="validationErrorPropertyWithMoreThanOneMapping">Could not complete property mapping as one or more properties have more than one mapping defined.</key>
    <key alias="validDocTypesNote">Only alternate types valid for the current location are displayed.</key>
  </area>
  <area alias="codefile">
    <key alias="createFolderFailedById">Failed to create a folder under parent with ID %0%</key>
    <key alias="createFolderFailedByName">Failed to create a folder under parent with name %0%</key>
    <key alias="createFolderIllegalChars">The folder name cannot contain illegal characters.</key>
    <key alias="deleteItemFailed">Failed to delete item: %0%</key>
  </area>
  <area alias="content">
    <key alias="isPublished" version="7.2">Is Published</key>
    <key alias="about">About this page</key>
    <key alias="alias">Alias</key>
    <key alias="alternativeTextHelp">(how would you describe the picture over the phone)</key>
    <key alias="alternativeUrls">Alternative Links</key>
    <key alias="clickToEdit">Click to edit this item</key>
    <key alias="createBy">Created by</key>
    <key alias="createByDesc" version="7.0">Original author</key>
    <key alias="updatedBy" version="7.0">Updated by</key>
    <key alias="createDate">Created</key>
    <key alias="createDateDesc" version="7.0">Date/time this document was created</key>
    <key alias="documentType">Document Type</key>
    <key alias="editing">Editing</key>
    <key alias="expireDate">Remove at</key>
    <key alias="itemChanged">This item has been changed after publication</key>
    <key alias="itemNotPublished">This item is not published</key>
    <key alias="lastPublished">Last published</key>
    <key alias="noItemsToShow">There are no items to show</key>
    <key alias="listViewNoItems" version="7.1.5">There are no items to show in the list.</key>
    <key alias="listViewNoContent">No child items have been added</key>
    <key alias="listViewNoMembers">No members have been added</key>
    <key alias="mediatype">Media Type</key>
    <key alias="mediaLinks">Link to media item(s)</key>
    <key alias="membergroup">Member Group</key>
    <key alias="memberrole">Role</key>
    <key alias="membertype">Member Type</key>
    <key alias="noChanges">No changes have been made</key>
    <key alias="noDate">No date chosen</key>
    <key alias="nodeName">Page title</key>
    <key alias="noMediaLink">This media item has no link</key>
    <key alias="noProperties">No content can be added for this item</key>
    <key alias="otherElements">Properties</key>
    <key alias="parentNotPublished">This document is published but is not visible because the parent '%0%' is unpublished</key>
    <key alias="parentCultureNotPublished">This culture is published but is not visible because it is unpublished on parent '%0%'</key>
    <key alias="parentNotPublishedAnomaly">This document is published but is not in the cache</key>
    <key alias="getUrlException">Could not get the url</key>
    <key alias="routeError">This document is published but its url would collide with content %0%</key>
    <key alias="routeErrorCannotRoute">This document is published but its url cannot be routed</key>
    <key alias="publish">Publish</key>
    <key alias="published">Published</key>
    <key alias="publishedPendingChanges">Published (pending changes)</key>&gt;
    <key alias="publishStatus">Publication Status</key>
    <key alias="publishDescendantsHelp"><![CDATA[Click <em>Publish with descendants</em> to publish <strong>%0%</strong> and all content items underneath and thereby making their content publicly available.]]></key>
    <key alias="publishDescendantsWithVariantsHelp"><![CDATA[Click <em>Publish with descendants</em> to publish <strong>the selected languages</strong> and the same languages of content items underneath and thereby making their content publicly available.]]></key>
    <key alias="releaseDate">Publish at</key>
    <key alias="unpublishDate">Unpublish at</key>
    <key alias="removeDate">Clear Date</key>
    <key alias="setDate">Set date</key>
    <key alias="sortDone">Sortorder is updated</key>
    <key alias="sortHelp">To sort the nodes, simply drag the nodes or click one of the column headers. You can select multiple nodes by holding the "shift" or "control" key while selecting</key>
    <key alias="statistics">Statistics</key>
    <key alias="titleOptional">Title (optional)</key>
    <key alias="altTextOptional">Alternative text (optional)</key>
    <key alias="type">Type</key>
    <key alias="unpublish">Unpublish</key>
    <key alias="unpublished">Draft</key>
    <key alias="notCreated">Not created</key>
    <key alias="updateDate">Last edited</key>
    <key alias="updateDateDesc" version="7.0">Date/time this document was edited</key>
    <key alias="uploadClear">Remove file(s)</key>
    <key alias="urls">Link to document</key>
    <key alias="memberof">Member of group(s)</key>
    <key alias="notmemberof">Not a member of group(s)</key>
    <key alias="childItems" version="7.0">Child items</key>
    <key alias="target" version="7.0">Target</key>
    <key alias="scheduledPublishServerTime">This translates to the following time on the server:</key>
    <key alias="scheduledPublishDocumentation"><![CDATA[<a href="https://our.umbraco.com/documentation/Getting-Started/Data/Scheduled-Publishing/#timezones" target="_blank">What does this mean?</a>]]></key>
    <key alias="nestedContentDeleteItem">Are you sure you want to delete this item?</key>
    <key alias="nestedContentEditorNotSupported">Property %0% uses editor %1% which is not supported by Nested Content.</key>
    <key alias="nestedContentNoContentTypes">No content types are configured for this property.</key>
    <key alias="addTextBox">Add another text box</key>
    <key alias="removeTextBox">Remove this text box</key>
    <key alias="contentRoot">Content root</key>
    <key alias="includeUnpublished">Include drafts: also publish unpublished content items.</key>
    <key alias="isSensitiveValue">This value is hidden. If you need access to view this value please contact your website administrator.</key>
    <key alias="isSensitiveValue_short">This value is hidden.</key>
    <key alias="languagesToPublishForFirstTime">What languages would you like to publish? All languages with content are saved!</key>
    <key alias="languagesToPublish">What languages would you like to publish?</key>
    <key alias="languagesToSave">What languages would you like to save?</key>
    <key alias="languagesToSaveForFirstTime">All languages with content are saved on creation!</key>
    <key alias="languagesToSendForApproval">What languages would you like to send for approval?</key>
    <key alias="languagesToSchedule">What languages would you like to schedule?</key>
    <key alias="languagesToUnpublish">Select the languages to unpublish. Unpublishing a mandatory language will unpublish all languages.</key>
    <key alias="publishedLanguages">Published Languages</key>
    <key alias="unpublishedLanguages">Unpublished Languages</key>
    <key alias="unmodifiedLanguages">Unmodified Languages</key>
    <key alias="untouchedLanguagesForFirstTime">These languages haven't been created</key>
    <key alias="readyToPublish">Ready to Publish?</key>
    <key alias="readyToSave">Ready to Save?</key>
    <key alias="sendForApproval">Send for approval</key>
    <key alias="schedulePublishHelp">Select the date and time to publish and/or unpublish the content item.</key>
    <key alias="createEmpty">Create new</key>
    <key alias="createFromClipboard">Paste from clipboard</key>
  </area>
  <area alias="blueprints">
    <key alias="createBlueprintFrom">Create a new Content Template from '%0%'</key>
    <key alias="blankBlueprint">Blank</key>
    <key alias="selectBlueprint">Select a Content Template</key>
    <key alias="createdBlueprintHeading">Content Template created</key>
    <key alias="createdBlueprintMessage">A Content Template was created from '%0%'</key>
    <key alias="duplicateBlueprintMessage">Another Content Template with the same name already exists</key>
    <key alias="blueprintDescription">A Content Template is predefined content that an editor can select to use as the basis for creating new content</key>
  </area>
  <area alias="media">
    <key alias="clickToUpload">Click to upload</key>
    <key alias="orClickHereToUpload">or click here to choose files</key>
        <key alias="dragFilesHereToUpload">You can drag files here to upload.</key>
    <key alias="disallowedFileType">Cannot upload this file, it does not have an approved file type</key>
    <key alias="maxFileSize">Max file size is</key>
    <key alias="mediaRoot">Media root</key>
    <key alias="moveFailed">Failed to move media</key>
    <key alias="moveToSameFolderFailed">Parent and destination folders cannot be the same</key>
    <key alias="copyFailed">Failed to copy media</key>
    <key alias="createFolderFailed">Failed to create a folder under parent id %0%</key>
    <key alias="renameFolderFailed">Failed to rename the folder with id %0%</key>
    <key alias="dragAndDropYourFilesIntoTheArea">Drag and drop your file(s) into the area</key>
  </area>
  <area alias="member">
    <key alias="createNewMember">Create a new member</key>
    <key alias="allMembers">All Members</key>
    <key alias="memberGroupNoProperties">Member groups have no additional properties for editing.</key>
  </area>
  <area alias="create">
    <key alias="chooseNode">Where do you want to create the new %0%</key>
    <key alias="createUnder">Create an item under</key>
    <key alias="createContentBlueprint">Select the document type you want to make a content template for</key>
    <key alias="enterFolderName">Enter a folder name</key>
    <key alias="updateData">Choose a type and a title</key>
    <key alias="noDocumentTypes" version="7.0"><![CDATA[There are no allowed document types available for creating content here. You must enable these in <strong>Document Types</strong> within the <strong>Settings</strong> section, by editing the <strong>Allowed child node types</strong> under <strong>Permissions</strong>.]]></key>
    <key alias="noDocumentTypesWithNoSettingsAccess">The selected page in the content tree doesn't allow for any pages to be created below it.</key>
    <key alias="noDocumentTypesEditPermissions">Edit permissions for this document type</key>
    <key alias="noMediaTypes" version="7.0"><![CDATA[There are no allowed media types available for creating media here. You must enable these in <strong>Media Types Types</strong> within the <strong>Settings</strong> section, by editing the <strong>Allowed child node types</strong> under <strong>Permissions</strong>.]]></key>
    <key alias="noMediaTypesWithNoSettingsAccess">The selected media in the tree doesn't allow for any other media to be created below it.</key>
    <key alias="noMediaTypesEditPermissions">Edit permissions for this media type</key>    <key alias="documentTypeWithoutTemplate">Document Type without a template</key>
    <key alias="newFolder">New folder</key>
    <key alias="newDataType">New data type</key>
    <key alias="newJavascriptFile">New JavaScript file</key>
    <key alias="newEmptyPartialView">New empty partial view</key>
    <key alias="newPartialViewMacro">New partial view macro</key>
    <key alias="newPartialViewFromSnippet">New partial view from snippet</key>
    <key alias="newPartialViewMacroFromSnippet">New partial view macro from snippet</key>
    <key alias="newPartialViewMacroNoMacro">New partial view macro (without macro)</key>
    <key alias="newStyleSheetFile">New style sheet file</key>
    <key alias="newRteStyleSheetFile">New Rich Text Editor style sheet file</key>
  </area>
  <area alias="dashboard">
    <key alias="browser">Browse your website</key>
    <key alias="dontShowAgain">- Hide</key>
    <key alias="nothinghappens">If Umbraco isn't opening, you might need to allow popups from this site</key>
    <key alias="openinnew">has opened in a new window</key>
    <key alias="restart">Restart</key>
    <key alias="visit">Visit</key>
    <key alias="welcome">Welcome</key>
  </area>
  <area alias="prompt">
    <key alias="stay">Stay</key>
    <key alias="discardChanges">Discard changes</key>
    <key alias="unsavedChanges">You have unsaved changes</key>
    <key alias="unsavedChangesWarning">Are you sure you want to navigate away from this page? - you have unsaved changes</key>
    <key alias="confirmListViewPublish">Publishing will make the selected items visible on the site.</key>
    <key alias="confirmListViewUnpublish">Unpublishing will remove the selected items and all their descendants from the site.</key>
    <key alias="confirmUnpublish">Unpublishing will remove this page and all its descendants from the site.</key>
    <key alias="doctypeChangeWarning">You have unsaved changes. Making changes to the Document Type will discard the changes.</key>
  </area>
  <area alias="bulk">
    <key alias="done">Done</key>
    <key alias="deletedItem">Deleted %0% item</key>
    <key alias="deletedItems">Deleted %0% items</key>
    <key alias="deletedItemOfItem">Deleted %0% out of %1% item</key>
    <key alias="deletedItemOfItems">Deleted %0% out of %1% items</key>
    <key alias="publishedItem">Published %0% item</key>
    <key alias="publishedItems">Published %0% items</key>
    <key alias="publishedItemOfItem">Published %0% out of %1% item</key>
    <key alias="publishedItemOfItems">Published %0% out of %1% items</key>
    <key alias="unpublishedItem">Unpublished %0% item</key>
    <key alias="unpublishedItems">Unpublished %0% items</key>
    <key alias="unpublishedItemOfItem">Unpublished %0% out of %1% item</key>
    <key alias="unpublishedItemOfItems">Unpublished %0% out of %1% items</key>
    <key alias="movedItem">Moved %0% item</key>
    <key alias="movedItems">Moved %0% items</key>
    <key alias="movedItemOfItem">Moved %0% out of %1% item</key>
    <key alias="movedItemOfItems">Moved %0% out of %1% items</key>
    <key alias="copiedItem">Copied %0% item</key>
    <key alias="copiedItems">Copied %0% items</key>
    <key alias="copiedItemOfItem">Copied %0% out of %1% item</key>
    <key alias="copiedItemOfItems">Copied %0% out of %1% items</key>
  </area>
  <area alias="defaultdialogs">
    <key alias="nodeNameLinkPicker">Link title</key>
    <key alias="urlLinkPicker">Link</key>
    <key alias="anchorLinkPicker">Anchor / querystring</key>
    <key alias="anchorInsert">Name</key>
    <key alias="closeThisWindow">Close this window</key>
    <key alias="confirmdelete">Are you sure you want to delete</key>
    <key alias="confirmdisable">Are you sure you want to disable</key>
    <key alias="confirmlogout">Are you sure?</key>
    <key alias="confirmSure">Are you sure?</key>
    <key alias="cut">Cut</key>
    <key alias="editdictionary">Edit Dictionary Item</key>
    <key alias="editlanguage">Edit Language</key>
    <key alias="insertAnchor">Insert local link</key>
    <key alias="insertCharacter">Insert character</key>
    <key alias="insertgraphicheadline">Insert graphic headline</key>
    <key alias="insertimage">Insert picture</key>
    <key alias="insertlink">Insert link</key>
    <key alias="insertMacro">Click to add a Macro</key>
    <key alias="inserttable">Insert table</key>
    <key alias="languagedeletewarning">This will delete the language</key>
    <key alias="lastEdited">Last Edited</key>
    <key alias="link">Link</key>
    <key alias="linkinternal">Internal link:</key>
    <key alias="linklocaltip">When using local links, insert "#" in front of link</key>
    <key alias="linknewwindow">Open in new window?</key>
    <key alias="macroContainerSettings">Macro Settings</key>
    <key alias="macroDoesNotHaveProperties">This macro does not contain any properties you can edit</key>
    <key alias="paste">Paste</key>
    <key alias="permissionsEdit">Edit permissions for</key>
    <key alias="permissionsSet">Set permissions for</key>
    <key alias="permissionsSetForGroup">Set permissions for %0% for user group %1%</key>
    <key alias="permissionsHelp">Select the users groups you want to set permissions for</key>
    <key alias="recycleBinDeleting">The items in the recycle bin are now being deleted. Please do not close this window while this operation takes place</key>
    <key alias="recycleBinIsEmpty">The recycle bin is now empty</key>
    <key alias="recycleBinWarning">When items are deleted from the recycle bin, they will be gone forever</key>
    <key alias="regexSearchError"><![CDATA[<a target='_blank' href='http://regexlib.com'>regexlib.com</a>'s webservice is currently experiencing some problems, which we have no control over. We are very sorry for this inconvenience.]]></key>
    <key alias="regexSearchHelp">Search for a regular expression to add validation to a form field. Example: 'email, 'zip-code' 'url'</key>
    <key alias="removeMacro">Remove Macro</key>
    <key alias="requiredField">Required Field</key>
    <key alias="sitereindexed">Site is reindexed</key>
    <key alias="siterepublished">The website cache has been refreshed. All publish content is now up to date. While all unpublished content is still unpublished</key>
    <key alias="siterepublishHelp">The website cache will be refreshed. All published content will be updated, while unpublished content will stay unpublished.</key>
    <key alias="tableColumns">Number of columns</key>
    <key alias="tableRows">Number of rows</key>
    <key alias="thumbnailimageclickfororiginal">Click on the image to see full size</key>
    <key alias="treepicker">Pick item</key>
    <key alias="viewCacheItem">View Cache Item</key>
    <key alias="relateToOriginalLabel">Relate to original</key>
    <key alias="includeDescendants">Include descendants</key>
    <key alias="theFriendliestCommunity">The friendliest community</key>
    <key alias="linkToPage">Link to page</key>
    <key alias="openInNewWindow">Opens the linked document in a new window or tab</key>
    <key alias="linkToMedia">Link to media</key>
    <key alias="selectContentStartNode">Select content start node</key>
    <key alias="selectMedia">Select media</key>
    <key alias="selectIcon">Select icon</key>
    <key alias="selectItem">Select item</key>
    <key alias="selectLink">Select link</key>
    <key alias="selectMacro">Select macro</key>
    <key alias="selectContent">Select content</key>
    <key alias="selectContentType">Select content type</key>
    <key alias="selectMediaStartNode">Select media start node</key>
    <key alias="selectMember">Select member</key>
    <key alias="selectMemberGroup">Select member group</key>
    <key alias="selectNode">Select node</key>
    <key alias="selectSections">Select sections</key>
    <key alias="selectUsers">Select users</key>
    <key alias="noIconsFound">No icons were found</key>
    <key alias="noMacroParams">There are no parameters for this macro</key>
    <key alias="noMacros">There are no macros available to insert</key>
    <key alias="externalLoginProviders">External login providers</key>
    <key alias="exceptionDetail">Exception Details</key>
    <key alias="stacktrace">Stacktrace</key>
    <key alias="innerException">Inner Exception</key>
    <key alias="linkYour">Link your</key>
    <key alias="unLinkYour">Un-link your</key>
    <key alias="account">account</key>
    <key alias="selectEditor">Select editor</key>
    <key alias="selectSnippet">Select snippet</key>
    <key alias="variantdeletewarning">This will delete the node and all its languages. If you only want to delete one language go and unpublish it instead.</key>
  </area>
  <area alias="dictionary">
    <key alias="noItems">There are no dictionary items.</key>
  </area>
  <area alias="dictionaryItem">
    <key alias="description"><![CDATA[
      Edit the different language versions for the dictionary item '<em>%0%</em>' below
   ]]></key>
    <key alias="displayName">Culture Name</key>
    <key alias="changeKeyError"><![CDATA[
>>>>>>> e4f19f71
      The key '%0%' already exists.
   ]]>
        </key>
        <key alias="overviewTitle">Dictionary overview</key>
    </area>
    <area alias="examineManagement">
        <key alias="configuredSearchers">Configured Searchers</key>
        <key alias="configuredSearchersDescription">Shows properties and tools for any configured Searcher (i.e. such as a multi-index searcher)</key>
        <key alias="fieldValues">Field values</key>
        <key alias="healthStatus">Health status</key>
        <key alias="healthStatusDescription">The health status of the index and if it can be read</key>
        <key alias="indexers">Indexers</key>
        <key alias="indexInfo">Index info</key>
        <key alias="indexInfoDescription">Lists the properties of the index</key>
        <key alias="manageIndexes">Manage Examine's indexes</key>
        <key alias="manageIndexesDescription">Allows you to view the details of each index and provides some tools for managing the indexes</key>
        <key alias="rebuildIndex">Rebuild index</key>
        <key alias="rebuildIndexWarning">
            <![CDATA[
      This will cause the index to be rebuilt.<br />
      Depending on how much content there is in your site this could take a while.<br />
      It is not recommended to rebuild an index during times of high website traffic or when editors are editing content.
     ]]>
<<<<<<< HEAD
        </key>
        <key alias="searchers">Searchers</key>
        <key alias="searchDescription">Search the index and view the results</key>
        <key alias="tools">Tools</key>
        <key alias="toolsDescription">Tools to manage the index</key>
    </area>
    <area alias="placeholders">
        <key alias="username">Enter your username</key>
        <key alias="password">Enter your password</key>
        <key alias="confirmPassword">Confirm your password</key>
        <key alias="nameentity">Name the %0%...</key>
        <key alias="entername">Enter a name...</key>
        <key alias="enteremail">Enter an email...</key>
        <key alias="enterusername">Enter a username...</key>
        <key alias="label">Label...</key>
        <key alias="enterDescription">Enter a description...</key>
        <key alias="search">Type to search...</key>
        <key alias="filter">Type to filter...</key>
        <key alias="enterTags">Type to add tags (press enter after each tag)...</key>
        <key alias="email">Enter your email</key>
        <key alias="enterMessage">Enter a message...</key>
        <key alias="usernameHint">Your username is usually your email</key>
        <key alias="anchor">#value or ?key=value</key>
        <key alias="enterAlias">Enter alias...</key>
        <key alias="generatingAlias">Generating alias...</key>
    </area>
    <area alias="editcontenttype">
        <key alias="createListView" version="7.2">Create custom list view</key>
        <key alias="removeListView" version="7.2">Remove custom list view</key>
        <key alias="aliasAlreadyExists">A content type, media type or member type with this alias already exists</key>
    </area>
    <area alias="renamecontainer">
        <key alias="renamed">Renamed</key>
        <key alias="enterNewFolderName">Enter a new folder name here</key>
        <key alias="folderWasRenamed">%0% was renamed to %1%</key>
    </area>
    <area alias="editdatatype">
        <key alias="addPrevalue">Add prevalue</key>
        <key alias="dataBaseDatatype">Database datatype</key>
        <key alias="guid">Property editor GUID</key>
        <key alias="renderControl">Property editor</key>
        <key alias="rteButtons">Buttons</key>
        <key alias="rteEnableAdvancedSettings">Enable advanced settings for</key>
        <key alias="rteEnableContextMenu">Enable context menu</key>
        <key alias="rteMaximumDefaultImgSize">Maximum default size of inserted images</key>
        <key alias="rteRelatedStylesheets">Related stylesheets</key>
        <key alias="rteShowLabel">Show label</key>
        <key alias="rteWidthAndHeight">Width and height</key>
        <key alias="allPropTypes">All property types &amp; property data</key>
        <key alias="willBeDeleted">using this data type will be deleted permanently, please confirm you want to delete these as well</key>
        <key alias="yesDelete">Yes, delete</key>
        <key alias="andAllRelated">and all property types &amp; property data using this data type</key>
        <key alias="selectFolder">Select the folder to move</key>
        <key alias="inTheTree">to in the tree structure below</key>
        <key alias="wasMoved">was moved underneath</key>
    </area>
    <area alias="errorHandling">
        <key alias="errorButDataWasSaved">Your data has been saved, but before you can publish this page there are some errors you need to fix first:</key>
        <key alias="errorChangingProviderPassword">The current membership provider does not support changing password (EnablePasswordRetrieval need to be true)</key>
        <key alias="errorExistsWithoutTab">%0% already exists</key>
        <key alias="errorHeader">There were errors:</key>
        <key alias="errorHeaderWithoutTab">There were errors:</key>
        <key alias="errorInPasswordFormat">The password should be a minimum of %0% characters long and contain at least %1% non-alpha numeric character(s)</key>
        <key alias="errorIntegerWithoutTab">%0% must be an integer</key>
        <key alias="errorMandatory">The %0% field in the %1% tab is mandatory</key>
        <key alias="errorMandatoryWithoutTab">%0% is a mandatory field</key>
        <key alias="errorRegExp">%0% at %1% is not in a correct format</key>
        <key alias="errorRegExpWithoutTab">%0% is not in a correct format</key>
    </area>
    <area alias="errors">
        <key alias="receivedErrorFromServer">Received an error from the server</key>
        <key alias="dissallowedMediaType">The specified file type has been disallowed by the administrator</key>
        <key alias="codemirroriewarning">NOTE! Even though CodeMirror is enabled by configuration, it is disabled in Internet Explorer because it's not stable enough.</key>
        <key alias="contentTypeAliasAndNameNotNull">Please fill both alias and name on the new property type!</key>
        <key alias="filePermissionsError">There is a problem with read/write access to a specific file or folder</key>
        <key alias="macroErrorLoadingPartialView">Error loading Partial View script (file: %0%)</key>
        <key alias="missingTitle">Please enter a title</key>
        <key alias="missingType">Please choose a type</key>
        <key alias="pictureResizeBiggerThanOrg">You're about to make the picture larger than the original size. Are you sure that you want to proceed?</key>
        <key alias="startNodeDoesNotExists">Startnode deleted, please contact your administrator</key>
        <key alias="stylesMustMarkBeforeSelect">Please mark content before changing style</key>
        <key alias="stylesNoStylesOnPage">No active styles available</key>
        <key alias="tableColMergeLeft">Please place cursor at the left of the two cells you wish to merge</key>
        <key alias="tableSplitNotSplittable">You cannot split a cell that hasn't been merged.</key>
    </area>
    <area alias="general">
        <key alias="options">Options</key>
        <key alias="about">About</key>
        <key alias="action">Action</key>
        <key alias="actions">Actions</key>
        <key alias="add">Add</key>
        <key alias="alias">Alias</key>
        <key alias="all">All</key>
        <key alias="areyousure">Are you sure?</key>
        <key alias="back">Back</key>
        <key alias="backToOverview">Back to overview</key>
        <key alias="border">Border</key>
        <key alias="by">by</key>
        <key alias="cancel">Cancel</key>
        <key alias="cellMargin">Cell margin</key>
        <key alias="choose">Choose</key>
        <key alias="close">Close</key>
        <key alias="closewindow">Close Window</key>
        <key alias="comment">Comment</key>
        <key alias="confirm">Confirm</key>
        <key alias="constrain">Constrain</key>
        <key alias="constrainProportions">Constrain proportions</key>
        <key alias="content">Content</key>
        <key alias="continue">Continue</key>
        <key alias="copy">Copy</key>
        <key alias="create">Create</key>
        <key alias="database">Database</key>
        <key alias="date">Date</key>
        <key alias="default">Default</key>
        <key alias="delete">Delete</key>
        <key alias="deleted">Deleted</key>
        <key alias="deleting">Deleting...</key>
        <key alias="design">Design</key>
        <key alias="dictionary">Dictionary</key>
        <key alias="dimensions">Dimensions</key>
        <key alias="down">Down</key>
        <key alias="download">Download</key>
        <key alias="edit">Edit</key>
        <key alias="edited">Edited</key>
        <key alias="elements">Elements</key>
        <key alias="email">Email</key>
        <key alias="error">Error</key>
        <key alias="field">Field</key>
        <key alias="findDocument">Find</key>
        <key alias="first">First</key>
        <key alias="general">General</key>
        <key alias="groups">Groups</key>
        <key alias="group">Group</key>
        <key alias="height">Height</key>
        <key alias="help">Help</key>
        <key alias="hide">Hide</key>
        <key alias="history">History</key>
        <key alias="icon">Icon</key>
        <key alias="id">Id</key>
        <key alias="import">Import</key>
        <key alias="includeFromsubFolders">Include subfolders in search</key>
        <key alias="info">Info</key>
        <key alias="innerMargin">Inner margin</key>
        <key alias="insert">Insert</key>
        <key alias="install">Install</key>
        <key alias="invalid">Invalid</key>
        <key alias="justify">Justify</key>
        <key alias="label">Label</key>
        <key alias="language">Language</key>
        <key alias="last">Last</key>
        <key alias="layout">Layout</key>
        <key alias="links">Links</key>
        <key alias="loading">Loading</key>
        <key alias="locked">Locked</key>
        <key alias="login">Login</key>
        <key alias="logoff">Log off</key>
        <key alias="logout">Logout</key>
        <key alias="macro">Macro</key>
        <key alias="mandatory">Mandatory</key>
        <key alias="message">Message</key>
        <key alias="move">Move</key>
        <key alias="name">Name</key>
        <key alias="new">New</key>
        <key alias="next">Next</key>
        <key alias="no">No</key>
        <key alias="of">of</key>
        <key alias="off">Off</key>
        <key alias="ok">OK</key>
        <key alias="open">Open</key>
        <key alias="on">On</key>
        <key alias="or">or</key>
        <key alias="orderBy">Order by</key>
        <key alias="password">Password</key>
        <key alias="path">Path</key>
        <key alias="pleasewait">One moment please...</key>
        <key alias="previous">Previous</key>
        <key alias="properties">Properties</key>
        <key alias="rebuild">Rebuild</key>
        <key alias="reciept">Email to receive form data</key>
        <key alias="recycleBin">Recycle Bin</key>
        <key alias="recycleBinEmpty">Your recycle bin is empty</key>
        <key alias="reload">Reload</key>
        <key alias="remaining">Remaining</key>
        <key alias="remove">Remove</key>
        <key alias="rename">Rename</key>
        <key alias="renew">Renew</key>
        <key alias="required" version="7.0">Required</key>
        <key alias="retrieve">Retrieve</key>
        <key alias="retry">Retry</key>
        <key alias="rights">Permissions</key>
        <key alias="scheduledPublishing">Scheduled Publishing</key>
        <key alias="search">Search</key>
        <key alias="searchNoResult">Sorry, we can not find what you are looking for.</key>
        <key alias="noItemsInList">No items have been added</key>
        <key alias="server">Server</key>
        <key alias="settings">Settings</key>
        <key alias="show">Show</key>
        <key alias="showPageOnSend">Show page on Send</key>
        <key alias="size">Size</key>
        <key alias="sort">Sort</key>
        <key alias="status">Status</key>
        <key alias="submit">Submit</key>
        <key alias="type">Type</key>
        <key alias="typeToSearch">Type to search...</key>
        <key alias="under">under</key>
        <key alias="up">Up</key>
        <key alias="update">Update</key>
        <key alias="upgrade">Upgrade</key>
        <key alias="upload">Upload</key>
        <key alias="url">Url</key>
        <key alias="user">User</key>
        <key alias="username">Username</key>
        <key alias="value">Value</key>
        <key alias="view">View</key>
        <key alias="welcome">Welcome...</key>
        <key alias="width">Width</key>
        <key alias="yes">Yes</key>
        <key alias="folder">Folder</key>
        <key alias="searchResults">Search results</key>
        <key alias="reorder">Reorder</key>
        <key alias="reorderDone">I am done reordering</key>
        <key alias="preview">Preview</key>
        <key alias="changePassword">Change password</key>
        <key alias="to">to</key>
        <key alias="listView">List view</key>
        <key alias="saving">Saving...</key>
        <key alias="current">current</key>
        <key alias="embed">Embed</key>
        <key alias="selected">selected</key>
    </area>
    <area alias="colors">
        <key alias="blue">Blue</key>
    </area>
    <area alias="shortcuts">
        <key alias="addGroup">Add group</key>
        <key alias="addProperty">Add property</key>
        <key alias="addEditor">Add editor</key>
        <key alias="addTemplate">Add template</key>
        <key alias="addChildNode">Add child node</key>
        <key alias="addChild">Add child</key>
        <key alias="editDataType">Edit data type</key>
        <key alias="navigateSections">Navigate sections</key>
        <key alias="shortcut">Shortcuts</key>
        <key alias="showShortcuts">show shortcuts</key>
        <key alias="toggleListView">Toggle list view</key>
        <key alias="toggleAllowAsRoot">Toggle allow as root</key>
        <key alias="commentLine">Comment/Uncomment lines</key>
        <key alias="removeLine">Remove line</key>
        <key alias="copyLineUp">Copy Lines Up</key>
        <key alias="copyLineDown">Copy Lines Down</key>
        <key alias="moveLineUp">Move Lines Up</key>
        <key alias="moveLineDown">Move Lines Down</key>
        <key alias="generalHeader">General</key>
        <key alias="editorHeader">Editor</key>
        <key alias="toggleAllowCultureVariants">Toggle allow culture variants</key>
    </area>
    <area alias="graphicheadline">
        <key alias="backgroundcolor">Background color</key>
        <key alias="bold">Bold</key>
        <key alias="color">Text color</key>
        <key alias="font">Font</key>
        <key alias="text">Text</key>
    </area>
    <area alias="headers">
        <key alias="page">Page</key>
    </area>
    <area alias="installer">
        <key alias="databaseErrorCannotConnect">The installer cannot connect to the database.</key>
        <key alias="databaseErrorWebConfig">Could not save the web.config file. Please modify the connection string manually.</key>
        <key alias="databaseFound">Your database has been found and is identified as</key>
        <key alias="databaseHeader">Database configuration</key>
        <key alias="databaseInstall">
            <![CDATA[
=======
    </key>
    <key alias="searchers">Searchers</key>
    <key alias="searchDescription">Search the index and view the results</key>
    <key alias="tools">Tools</key>
    <key alias="toolsDescription">Tools to manage the index</key>
  </area>
  <area alias="placeholders">
    <key alias="username">Enter your username</key>
    <key alias="password">Enter your password</key>
    <key alias="confirmPassword">Confirm your password</key>
    <key alias="nameentity">Name the %0%...</key>
    <key alias="entername">Enter a name...</key>
    <key alias="enteremail">Enter an email...</key>
    <key alias="enterusername">Enter a username...</key>
    <key alias="label">Label...</key>
    <key alias="enterDescription">Enter a description...</key>
    <key alias="search">Type to search...</key>
    <key alias="filter">Type to filter...</key>
    <key alias="enterTags">Type to add tags (press enter after each tag)...</key>
    <key alias="email">Enter your email</key>
    <key alias="enterMessage">Enter a message...</key>
    <key alias="usernameHint">Your username is usually your email</key>
    <key alias="anchor">#value or ?key=value</key>
    <key alias="enterAlias">Enter alias...</key>
    <key alias="generatingAlias">Generating alias...</key>
    <key alias="a11yCreateItem">Create item</key>
    <key alias="a11yEdit">Edit</key>
    <key alias="a11yName">Name</key>
  </area>
  <area alias="editcontenttype">
    <key alias="createListView" version="7.2">Create custom list view</key>
    <key alias="removeListView" version="7.2">Remove custom list view</key>
    <key alias="aliasAlreadyExists">A content type, media type or member type with this alias already exists</key>
  </area>
  <area alias="renamecontainer">
    <key alias="renamed">Renamed</key>
    <key alias="enterNewFolderName">Enter a new folder name here</key>
    <key alias="folderWasRenamed">%0% was renamed to %1%</key>
  </area>
  <area alias="editdatatype">
    <key alias="addPrevalue">Add prevalue</key>
    <key alias="dataBaseDatatype">Database datatype</key>
    <key alias="guid">Property editor GUID</key>
    <key alias="renderControl">Property editor</key>
    <key alias="rteButtons">Buttons</key>
    <key alias="rteEnableAdvancedSettings">Enable advanced settings for</key>
    <key alias="rteEnableContextMenu">Enable context menu</key>
    <key alias="rteMaximumDefaultImgSize">Maximum default size of inserted images</key>
    <key alias="rteRelatedStylesheets">Related stylesheets</key>
    <key alias="rteShowLabel">Show label</key>
    <key alias="rteWidthAndHeight">Width and height</key>
    <key alias="allPropTypes">All property types &amp; property data</key>
    <key alias="willBeDeleted">using this data type will be deleted permanently, please confirm you want to delete these as well</key>
    <key alias="yesDelete">Yes, delete</key>
    <key alias="andAllRelated">and all property types &amp; property data using this data type</key>
    <key alias="selectFolder">Select the folder to move</key>
    <key alias="inTheTree">to in the tree structure below</key>
    <key alias="wasMoved">was moved underneath</key>
  </area>
  <area alias="errorHandling">
    <key alias="errorButDataWasSaved">Your data has been saved, but before you can publish this page there are some errors you need to fix first:</key>
    <key alias="errorChangingProviderPassword">The current membership provider does not support changing password (EnablePasswordRetrieval need to be true)</key>
    <key alias="errorExistsWithoutTab">%0% already exists</key>
    <key alias="errorHeader">There were errors:</key>
    <key alias="errorHeaderWithoutTab">There were errors:</key>
    <key alias="errorInPasswordFormat">The password should be a minimum of %0% characters long and contain at least %1% non-alpha numeric character(s)</key>
    <key alias="errorIntegerWithoutTab">%0% must be an integer</key>
    <key alias="errorMandatory">The %0% field in the %1% tab is mandatory</key>
    <key alias="errorMandatoryWithoutTab">%0% is a mandatory field</key>
    <key alias="errorRegExp">%0% at %1% is not in a correct format</key>
    <key alias="errorRegExpWithoutTab">%0% is not in a correct format</key>
  </area>
  <area alias="errors">
    <key alias="receivedErrorFromServer">Received an error from the server</key>
    <key alias="dissallowedMediaType">The specified file type has been disallowed by the administrator</key>
    <key alias="codemirroriewarning">NOTE! Even though CodeMirror is enabled by configuration, it is disabled in Internet Explorer because it's not stable enough.</key>
    <key alias="contentTypeAliasAndNameNotNull">Please fill both alias and name on the new property type!</key>
    <key alias="filePermissionsError">There is a problem with read/write access to a specific file or folder</key>
    <key alias="macroErrorLoadingPartialView">Error loading Partial View script (file: %0%)</key>
    <key alias="missingTitle">Please enter a title</key>
    <key alias="missingType">Please choose a type</key>
    <key alias="pictureResizeBiggerThanOrg">You're about to make the picture larger than the original size. Are you sure that you want to proceed?</key>
    <key alias="startNodeDoesNotExists">Startnode deleted, please contact your administrator</key>
    <key alias="stylesMustMarkBeforeSelect">Please mark content before changing style</key>
    <key alias="stylesNoStylesOnPage">No active styles available</key>
    <key alias="tableColMergeLeft">Please place cursor at the left of the two cells you wish to merge</key>
    <key alias="tableSplitNotSplittable">You cannot split a cell that hasn't been merged.</key>
  </area>
  <area alias="general">
    <key alias="options">Options</key>
    <key alias="about">About</key>
    <key alias="action">Action</key>
    <key alias="actions">Actions</key>
    <key alias="add">Add</key>
    <key alias="alias">Alias</key>
    <key alias="all">All</key>
    <key alias="areyousure">Are you sure?</key>
    <key alias="back">Back</key>
    <key alias="backToOverview">Back to overview</key>
    <key alias="border">Border</key>
    <key alias="by">by</key>
    <key alias="cancel">Cancel</key>
    <key alias="cellMargin">Cell margin</key>
    <key alias="choose">Choose</key>
    <key alias="close">Close</key>
    <key alias="closewindow">Close Window</key>
    <key alias="comment">Comment</key>
    <key alias="confirm">Confirm</key>
    <key alias="constrain">Constrain</key>
    <key alias="constrainProportions">Constrain proportions</key>
    <key alias="content">Content</key>
    <key alias="continue">Continue</key>
    <key alias="copy">Copy</key>
    <key alias="create">Create</key>
    <key alias="database">Database</key>
    <key alias="date">Date</key>
    <key alias="default">Default</key>
    <key alias="delete">Delete</key>
    <key alias="deleted">Deleted</key>
    <key alias="deleting">Deleting...</key>
    <key alias="design">Design</key>
    <key alias="dictionary">Dictionary</key>
    <key alias="dimensions">Dimensions</key>
    <key alias="down">Down</key>
    <key alias="download">Download</key>
    <key alias="edit">Edit</key>
    <key alias="edited">Edited</key>
    <key alias="elements">Elements</key>
    <key alias="email">Email</key>
    <key alias="error">Error</key>
    <key alias="field">Field</key>
    <key alias="findDocument">Find</key>
    <key alias="first">First</key>
    <key alias="general">General</key>
    <key alias="groups">Groups</key>
    <key alias="group">Group</key>
    <key alias="height">Height</key>
    <key alias="help">Help</key>
    <key alias="hide">Hide</key>
    <key alias="history">History</key>
    <key alias="icon">Icon</key>
    <key alias="id">Id</key>
    <key alias="import">Import</key>
    <key alias="includeFromsubFolders">Include subfolders in search</key>
    <key alias="info">Info</key>
    <key alias="innerMargin">Inner margin</key>
    <key alias="insert">Insert</key>
    <key alias="install">Install</key>
    <key alias="invalid">Invalid</key>
    <key alias="justify">Justify</key>
    <key alias="label">Label</key>
    <key alias="language">Language</key>
    <key alias="last">Last</key>
    <key alias="layout">Layout</key>
    <key alias="links">Links</key>
    <key alias="loading">Loading</key>
    <key alias="locked">Locked</key>
    <key alias="login">Login</key>
    <key alias="logoff">Log off</key>
    <key alias="logout">Logout</key>
    <key alias="macro">Macro</key>
    <key alias="mandatory">Mandatory</key>
    <key alias="message">Message</key>
    <key alias="move">Move</key>
    <key alias="name">Name</key>
    <key alias="new">New</key>
    <key alias="next">Next</key>
    <key alias="no">No</key>
    <key alias="of">of</key>
    <key alias="off">Off</key>
    <key alias="ok">OK</key>
    <key alias="open">Open</key>
    <key alias="on">On</key>
    <key alias="or">or</key>
    <key alias="orderBy">Order by</key>
    <key alias="password">Password</key>
    <key alias="path">Path</key>
    <key alias="pleasewait">One moment please...</key>
    <key alias="previous">Previous</key>
    <key alias="properties">Properties</key>
    <key alias="rebuild">Rebuild</key>
    <key alias="reciept">Email to receive form data</key>
    <key alias="recycleBin">Recycle Bin</key>
    <key alias="recycleBinEmpty">Your recycle bin is empty</key>
    <key alias="reload">Reload</key>
    <key alias="remaining">Remaining</key>
    <key alias="remove">Remove</key>
    <key alias="rename">Rename</key>
    <key alias="renew">Renew</key>
    <key alias="required" version="7.0">Required</key>
    <key alias="retrieve">Retrieve</key>
    <key alias="retry">Retry</key>
    <key alias="rights">Permissions</key>
    <key alias="scheduledPublishing">Scheduled Publishing</key>
    <key alias="search">Search</key>
    <key alias="searchNoResult">Sorry, we can not find what you are looking for.</key>
    <key alias="noItemsInList">No items have been added</key>
    <key alias="server">Server</key>
    <key alias="settings">Settings</key>
    <key alias="show">Show</key>
    <key alias="showPageOnSend">Show page on Send</key>
    <key alias="size">Size</key>
    <key alias="sort">Sort</key>
    <key alias="status">Status</key>
    <key alias="submit">Submit</key>
    <key alias="type">Type</key>
    <key alias="typeToSearch">Type to search...</key>
    <key alias="under">under</key>
    <key alias="up">Up</key>
    <key alias="update">Update</key>
    <key alias="upgrade">Upgrade</key>
    <key alias="upload">Upload</key>
    <key alias="url">Url</key>
    <key alias="user">User</key>
    <key alias="username">Username</key>
    <key alias="value">Value</key>
    <key alias="view">View</key>
    <key alias="welcome">Welcome...</key>
    <key alias="width">Width</key>
    <key alias="yes">Yes</key>
    <key alias="folder">Folder</key>
    <key alias="searchResults">Search results</key>
    <key alias="reorder">Reorder</key>
    <key alias="reorderDone">I am done reordering</key>
    <key alias="preview">Preview</key>
    <key alias="changePassword">Change password</key>
    <key alias="to">to</key>
    <key alias="listView">List view</key>
    <key alias="saving">Saving...</key>
    <key alias="current">current</key>
    <key alias="embed">Embed</key>
    <key alias="selected">selected</key>
  </area>
  <area alias="colors">
    <key alias="blue">Blue</key>
  </area>
  <area alias="shortcuts">
    <key alias="addGroup">Add group</key>
    <key alias="addProperty">Add property</key>
    <key alias="addEditor">Add editor</key>
    <key alias="addTemplate">Add template</key>
    <key alias="addChildNode">Add child node</key>
    <key alias="addChild">Add child</key>
    <key alias="editDataType">Edit data type</key>
    <key alias="navigateSections">Navigate sections</key>
    <key alias="shortcut">Shortcuts</key>
    <key alias="showShortcuts">show shortcuts</key>
    <key alias="toggleListView">Toggle list view</key>
    <key alias="toggleAllowAsRoot">Toggle allow as root</key>
    <key alias="commentLine">Comment/Uncomment lines</key>
    <key alias="removeLine">Remove line</key>
    <key alias="copyLineUp">Copy Lines Up</key>
    <key alias="copyLineDown">Copy Lines Down</key>
    <key alias="moveLineUp">Move Lines Up</key>
    <key alias="moveLineDown">Move Lines Down</key>
    <key alias="generalHeader">General</key>
    <key alias="editorHeader">Editor</key>
    <key alias="toggleAllowCultureVariants">Toggle allow culture variants</key>
  </area>
  <area alias="graphicheadline">
    <key alias="backgroundcolor">Background color</key>
    <key alias="bold">Bold</key>
    <key alias="color">Text color</key>
    <key alias="font">Font</key>
    <key alias="text">Text</key>
  </area>
  <area alias="headers">
    <key alias="page">Page</key>
  </area>
  <area alias="installer">
    <key alias="databaseErrorCannotConnect">The installer cannot connect to the database.</key>
    <key alias="databaseErrorWebConfig">Could not save the web.config file. Please modify the connection string manually.</key>
    <key alias="databaseFound">Your database has been found and is identified as</key>
    <key alias="databaseHeader">Database configuration</key>
    <key alias="databaseInstall"><![CDATA[
>>>>>>> e4f19f71
      Press the <strong>install</strong> button to install the Umbraco %0% database
    ]]>
        </key>
        <key alias="databaseInstallDone"><![CDATA[Umbraco %0% has now been copied to your database. Press <strong>Next</strong> to proceed.]]></key>
        <key alias="databaseNotFound">
            <![CDATA[<p>Database not found! Please check that the information in the "connection string" of the "web.config" file is correct.</p>
              <p>To proceed, please edit the "web.config" file (using Visual Studio or your favourite text editor), scroll to the bottom, add the connection string for your database in the key named "UmbracoDbDSN" and save the file. </p>
              <p>
              Click the <strong>retry</strong> button when
              done.<br /><a href="https://our.umbraco.com/documentation/Using-Umbraco/Config-files/webconfig7" target="_blank">
			              More information on editing web.config here.</a></p>]]>
        </key>
        <key alias="databaseText">
            <![CDATA[To complete this step, you must know some information regarding your database server ("connection string").<br />
        Please contact your ISP if necessary.
        If you're installing on a local machine or server you might need information from your system administrator.]]>
        </key>
        <key alias="databaseUpgrade">
            <![CDATA[
      <p>
      Press the <strong>upgrade</strong> button to upgrade your database to Umbraco %0%</p>
      <p>
      Don't worry - no content will be deleted and everything will continue working afterwards!
      </p>
      ]]>
        </key>
        <key alias="databaseUpgradeDone">
            <![CDATA[Your database has been upgraded to the final version %0%.<br/>Press <strong>Next</strong> to
      proceed. ]]>
        </key>
        <key alias="databaseUpToDate"><![CDATA[Your current database is up-to-date!. Click <strong>next</strong> to continue the configuration wizard]]></key>
        <key alias="defaultUserChangePass"><![CDATA[<strong>The Default users' password needs to be changed!</strong>]]></key>
        <key alias="defaultUserDisabled"><![CDATA[<strong>The Default user has been disabled or has no access to Umbraco!</strong></p><p>No further actions needs to be taken. Click <b>Next</b> to proceed.]]></key>
        <key alias="defaultUserPassChanged"><![CDATA[<strong>The Default user's password has been successfully changed since the installation!</strong></p><p>No further actions needs to be taken. Click <strong>Next</strong> to proceed.]]></key>
        <key alias="defaultUserPasswordChanged">The password is changed!</key>
        <key alias="greatStart">Get a great start, watch our introduction videos</key>
        <key alias="licenseText">By clicking the next button (or modifying the umbracoConfigurationStatus in web.config), you accept the license for this software as specified in the box below. Notice that this Umbraco distribution consists of two different licenses, the open source MIT license for the framework and the Umbraco freeware license that covers the UI.</key>
        <key alias="None">Not installed yet.</key>
        <key alias="permissionsAffectedFolders">Affected files and folders</key>
        <key alias="permissionsAffectedFoldersMoreInfo">More information on setting up permissions for Umbraco here</key>
        <key alias="permissionsAffectedFoldersText">You need to grant ASP.NET modify permissions to the following files/folders</key>
        <key alias="permissionsAlmostPerfect">
            <![CDATA[<strong>Your permission settings are almost perfect!</strong><br /><br />
        You can run Umbraco without problems, but you will not be able to install packages which are recommended to take full advantage of Umbraco.]]>
        </key>
        <key alias="permissionsHowtoResolve">How to Resolve</key>
        <key alias="permissionsHowtoResolveLink">Click here to read the text version</key>
        <key alias="permissionsHowtoResolveText"><![CDATA[Watch our <strong>video tutorial</strong> on setting up folder permissions for Umbraco or read the text version.]]></key>
        <key alias="permissionsMaybeAnIssue">
            <![CDATA[<strong>Your permission settings might be an issue!</strong>
      <br/><br />
      You can run Umbraco without problems, but you will not be able to create folders or install packages which are recommended to take full advantage of Umbraco.]]>
        </key>
        <key alias="permissionsNotReady">
            <![CDATA[<strong>Your permission settings are not ready for Umbraco!</strong>
          <br /><br />
          In order to run Umbraco, you'll need to update your permission settings.]]>
        </key>
        <key alias="permissionsPerfect">
            <![CDATA[<strong>Your permission settings are perfect!</strong><br /><br />
              You are ready to run Umbraco and install packages!]]>
        </key>
        <key alias="permissionsResolveFolderIssues">Resolving folder issue</key>
        <key alias="permissionsResolveFolderIssuesLink">Follow this link for more information on problems with ASP.NET and creating folders</key>
        <key alias="permissionsSettingUpPermissions">Setting up folder permissions</key>
        <key alias="permissionsText">
            <![CDATA[
      Umbraco needs write/modify access to certain directories in order to store files like pictures and PDF's.
      It also stores temporary data (aka: cache) for enhancing the performance of your website.
    ]]>
        </key>
        <key alias="runwayFromScratch">I want to start from scratch</key>
        <key alias="runwayFromScratchText">
            <![CDATA[
        Your website is completely empty at the moment, so that's perfect if you want to start from scratch and create your own document types and templates.
        (<a href="http://Umbraco.tv/documentation/videos/for-site-builders/foundation/document-types">learn how</a>)
        You can still choose to install Runway later on. Please go to the Developer section and choose Packages.
      ]]>
        </key>
        <key alias="runwayHeader">You've just set up a clean Umbraco platform. What do you want to do next?</key>
        <key alias="runwayInstalled">Runway is installed</key>
        <key alias="runwayInstalledText">
            <![CDATA[
      You have the foundation in place. Select what modules you wish to install on top of it.<br />
      This is our list of recommended modules, check off the ones you would like to install, or view the <a href="#" onclick="toggleModules(); return false;" id="toggleModuleList">full list of modules</a>
      ]]>
        </key>
        <key alias="runwayOnlyProUsers">Only recommended for experienced users</key>
        <key alias="runwaySimpleSite">I want to start with a simple website</key>
        <key alias="runwaySimpleSiteText">
            <![CDATA[
      <p>
      "Runway" is a simple website providing some basic document types and templates. The installer can set up Runway for you automatically,
        but you can easily edit, extend or remove it. It's not necessary and you can perfectly use Umbraco without it. However,
        Runway offers an easy foundation based on best practices to get you started faster than ever.
        If you choose to install Runway, you can optionally select basic building blocks called Runway Modules to enhance your Runway pages.
        </p>
        <small>
        <em>Included with Runway:</em> Home page, Getting Started page, Installing Modules page.<br />
        <em>Optional Modules:</em> Top Navigation, Sitemap, Contact, Gallery.
        </small>
      ]]>
        </key>
        <key alias="runwayWhatIsRunway">What is Runway</key>
        <key alias="step1">Step 1/5 Accept license</key>
        <key alias="step2">Step 2/5: Database configuration</key>
        <key alias="step3">Step 3/5: Validating File Permissions</key>
        <key alias="step4">Step 4/5: Check Umbraco security</key>
        <key alias="step5">Step 5/5: Umbraco is ready to get you started</key>
        <key alias="thankYou">Thank you for choosing Umbraco</key>
        <key alias="theEndBrowseSite">
            <![CDATA[<h3>Browse your new site</h3>
You installed Runway, so why not see how your new website looks.]]>
        </key>
        <key alias="theEndFurtherHelp">
            <![CDATA[<h3>Further help and information</h3>
Get help from our award winning community, browse the documentation or watch some free videos on how to build a simple site, how to use packages and a quick guide to the Umbraco terminology]]>
        </key>
        <key alias="theEndHeader">Umbraco %0% is installed and ready for use</key>
        <key alias="theEndInstallFailed">
            <![CDATA[To finish the installation, you'll need to
        manually edit the <strong>/web.config file</strong> and update the AppSetting key <strong>UmbracoConfigurationStatus</strong> in the bottom to the value of <strong>'%0%'</strong>.]]>
        </key>
        <key alias="theEndInstallSuccess">
            <![CDATA[You can get <strong>started instantly</strong> by clicking the "Launch Umbraco" button below. <br />If you are <strong>new to Umbraco</strong>,
you can find plenty of resources on our getting started pages.]]>
        </key>
        <key alias="theEndOpenUmbraco">
            <![CDATA[<h3>Launch Umbraco</h3>
To manage your website, simply open the Umbraco back office and start adding content, updating the templates and stylesheets or add new functionality]]>
        </key>
        <key alias="Unavailable">Connection to database failed.</key>
        <key alias="Version3">Umbraco Version 3</key>
        <key alias="Version4">Umbraco Version 4</key>
        <key alias="watch">Watch</key>
        <key alias="welcomeIntro">
            <![CDATA[This wizard will guide you through the process of configuring <strong>Umbraco %0%</strong> for a fresh install or upgrading from version 3.0.
                                <br /><br />
                                Press <strong>"next"</strong> to start the wizard.]]>
        </key>
    </area>
    <area alias="language">
        <key alias="cultureCode">Culture Code</key>
        <key alias="displayName">Culture Name</key>
    </area>
    <area alias="lockout">
        <key alias="lockoutWillOccur">You've been idle and logout will automatically occur in</key>
        <key alias="renewSession">Renew now to save your work</key>
    </area>
    <area alias="login">
        <key alias="greeting0">Happy super Sunday</key>
        <key alias="greeting1">Happy manic Monday </key>
        <key alias="greeting2">Happy tubular Tuesday</key>
        <key alias="greeting3">Happy wonderful Wednesday</key>
        <key alias="greeting4">Happy thunderous Thursday</key>
        <key alias="greeting5">Happy funky Friday</key>
        <key alias="greeting6">Happy Caturday</key>
        <key alias="instruction">Log in below</key>
        <key alias="signInWith">Sign in with</key>
        <key alias="timeout">Session timed out</key>
        <key alias="bottomText"><![CDATA[<p style="text-align:right;">&copy; 2001 - %0% <br /><a href="http://umbraco.com" style="text-decoration: none" target="_blank">Umbraco.com</a></p> ]]></key>
        <key alias="forgottenPassword">Forgotten password?</key>
        <key alias="forgottenPasswordInstruction">An email will be sent to the address specified with a link to reset your password</key>
        <key alias="requestPasswordResetConfirmation">An email with password reset instructions will be sent to the specified address if it matched our records</key>
        <key alias="showPassword">Show password</key>
        <key alias="hidePassword">Hide password</key>
        <key alias="returnToLogin">Return to login form</key>
        <key alias="setPasswordInstruction">Please provide a new password</key>
        <key alias="setPasswordConfirmation">Your Password has been updated</key>
        <key alias="resetCodeExpired">The link you have clicked on is invalid or has expired</key>
        <key alias="resetPasswordEmailCopySubject">Umbraco: Reset Password</key>
        <key alias="resetPasswordEmailCopyFormat">
            <![CDATA[
        <html>
			<head>
				<meta name='viewport' content='width=device-width'>
				<meta http-equiv='Content-Type' content='text/html; charset=UTF-8'>
			</head>
			<body class='' style='font-family: sans-serif; -webkit-font-smoothing: antialiased; font-size: 14px; color: #392F54; line-height: 22px; -ms-text-size-adjust: 100%; -webkit-text-size-adjust: 100%; background: #1d1333; margin: 0; padding: 0;' bgcolor='#1d1333'>
				<style type='text/css'> @media only screen and (max-width: 620px) {table[class=body] h1 {font-size: 28px !important; margin-bottom: 10px !important; } table[class=body] .wrapper {padding: 32px !important; } table[class=body] .article {padding: 32px !important; } table[class=body] .content {padding: 24px !important; } table[class=body] .container {padding: 0 !important; width: 100% !important; } table[class=body] .main {border-left-width: 0 !important; border-radius: 0 !important; border-right-width: 0 !important; } table[class=body] .btn table {width: 100% !important; } table[class=body] .btn a {width: 100% !important; } table[class=body] .img-responsive {height: auto !important; max-width: 100% !important; width: auto !important; } } .btn-primary table td:hover {background-color: #34495e !important; } .btn-primary a:hover {background-color: #34495e !important; border-color: #34495e !important; } .btn  a:visited {color:#FFFFFF;} </style>
				<table border="0" cellpadding="0" cellspacing="0" class="body" style="border-collapse: separate; mso-table-lspace: 0pt; mso-table-rspace: 0pt; width: 100%; background: #1d1333;" bgcolor="#1d1333">
					<tr>
						<td style="font-family: sans-serif; font-size: 14px; vertical-align: top; padding: 24px;" valign="top">
							<table style="border-collapse: separate; mso-table-lspace: 0pt; mso-table-rspace: 0pt; width: 100%;">
								<tr>
									<td background="https://umbraco.com/umbraco/assets/img/application/logo.png" bgcolor="#1d1333" width="28" height="28" valign="top" style="font-family: sans-serif; font-size: 14px; vertical-align: top;">
										<!--[if gte mso 9]> <v:rect xmlns:v="urn:schemas-microsoft-com:vml" fill="true" stroke="false" style="width:30px;height:30px;"> <v:fill type="tile" src="https://umbraco.com/umbraco/assets/img/application/logo.png" color="#1d1333" /> <v:textbox inset="0,0,0,0"> <![endif]-->
										<div> </div>
										<!--[if gte mso 9]> </v:textbox> </v:rect> <![endif]-->
									</td>
									<td style="font-family: sans-serif; font-size: 14px; vertical-align: top;" valign="top"></td>
								</tr>
							</table>
						</td>
					</tr>
				</table>
				<table border='0' cellpadding='0' cellspacing='0' class='body' style='border-collapse: separate; mso-table-lspace: 0pt; mso-table-rspace: 0pt; width: 100%; background: #1d1333;' bgcolor='#1d1333'>
					<tr>
						<td style='font-family: sans-serif; font-size: 14px; vertical-align: top;' valign='top'> </td>
						<td class='container' style='font-family: sans-serif; font-size: 14px; vertical-align: top; display: block; max-width: 560px; width: 560px; margin: 0 auto; padding: 10px;' valign='top'>
							<div class='content' style='box-sizing: border-box; display: block; max-width: 560px; margin: 0 auto; padding: 10px;'>
								<br>
								<table class='main' style='border-collapse: separate; mso-table-lspace: 0pt; mso-table-rspace: 0pt; width: 100%; border-radius: 3px; background: #FFFFFF;' bgcolor='#FFFFFF'>
									<tr>
										<td class='wrapper' style='font-family: sans-serif; font-size: 14px; vertical-align: top; box-sizing: border-box; padding: 50px;' valign='top'>
											<table border='0' cellpadding='0' cellspacing='0' style='border-collapse: separate; mso-table-lspace: 0pt; mso-table-rspace: 0pt; width: 100%;'>
												<tr>
													<td style='line-height: 24px; font-family: sans-serif; font-size: 14px; vertical-align: top;' valign='top'>
														<h1 style='color: #392F54; font-family: sans-serif; font-weight: bold; line-height: 1.4; font-size: 24px; text-align: left; text-transform: capitalize; margin: 0 0 30px;' align='left'>
															Password reset requested
														</h1>
														<p style='color: #392F54; font-family: sans-serif; font-size: 14px; font-weight: normal; margin: 0 0 15px;'>
															Your username to login to the Umbraco back-office is: <strong>%0%</strong>
														</p>
														<p style='color: #392F54; font-family: sans-serif; font-size: 14px; font-weight: normal; margin: 0 0 15px;'>
															<table border='0' cellpadding='0' cellspacing='0' style='border-collapse: separate; mso-table-lspace: 0pt; mso-table-rspace: 0pt; width: auto;'>
																<tbody>
																	<tr>
																		<td style='font-family: sans-serif; font-size: 14px; vertical-align: top; border-radius: 5px; text-align: center; background: #35C786;' align='center' bgcolor='#35C786' valign='top'>
																			<a href='%1%' target='_blank' style='color: #FFFFFF; text-decoration: none; -ms-word-break: break-all; word-break: break-all; border-radius: 5px; box-sizing: border-box; cursor: pointer; display: inline-block; font-size: 14px; font-weight: bold; text-transform: capitalize; background: #35C786; margin: 0; padding: 12px 30px; border: 1px solid #35c786;'>
																				Click this link to reset your password
																			</a>
																		</td>
																	</tr>
																</tbody>
															</table>
														</p>
														<p style='max-width: 400px; display: block; color: #392F54; font-family: sans-serif; font-size: 14px; line-height: 20px; font-weight: normal; margin: 15px 0;'>If you cannot click on the link, copy and paste this URL into your browser window:</p>
															<table border='0' cellpadding='0' cellspacing='0'>
																<tr>
																	<td style='-ms-word-break: break-all; word-break: break-all; font-family: sans-serif; font-size: 11px; line-height:14px;'>
																		<font style="-ms-word-break: break-all; word-break: break-all; font-size: 11px; line-height:14px;">
																			<a style='-ms-word-break: break-all; word-break: break-all; color: #392F54; text-decoration: underline; font-size: 11px; line-height:15px;' href='%1%'>%1%</a>
																		</font>
																	</td>
																</tr>
															</table>
														</p>
													</td>
												</tr>
											</table>
										</td>
									</tr>
								</table>
								<br><br><br>
							</div>
						</td>
						<td style='font-family: sans-serif; font-size: 14px; vertical-align: top;' valign='top'> </td>
					</tr>
				</table>
			</body>
		</html>
	]]>
        </key>
    </area>
    <area alias="main">
        <key alias="dashboard">Dashboard</key>
        <key alias="sections">Sections</key>
        <key alias="tree">Content</key>
    </area>
    <area alias="moveOrCopy">
        <key alias="choose">Choose page above...</key>
        <key alias="copyDone">%0% has been copied to %1%</key>
        <key alias="copyTo">Select where the document %0% should be copied to below</key>
        <key alias="moveDone">%0% has been moved to %1%</key>
        <key alias="moveTo">Select where the document %0% should be moved to below</key>
        <key alias="nodeSelected">has been selected as the root of your new content, click 'ok' below.</key>
        <key alias="noNodeSelected">No node selected yet, please select a node in the list above before clicking 'ok'</key>
        <key alias="notAllowedByContentType">The current node is not allowed under the chosen node because of its type</key>
        <key alias="notAllowedByPath">The current node cannot be moved to one of its subpages</key>
        <key alias="notAllowedAtRoot">The current node cannot exist at the root</key>
        <key alias="notValid">The action isn't allowed since you have insufficient permissions on 1 or more child documents.</key>
        <key alias="relateToOriginal">Relate copied items to original</key>
    </area>
    <area alias="notifications">
        <key alias="editNotifications"><![CDATA[Select your notification for <strong>%0%</strong>]]></key>
        <key alias="notificationsSavedFor">Notification settings saved for</key>
        <key alias="mailBody">
            <![CDATA[
      Hi %0%

      This is an automated mail to inform you that the task '%1%'
      has been performed on the page '%2%'
      by the user '%3%'

      Go to http://%4%/#/content/content/edit/%5% to edit.

      %6%

      Have a nice day!

      Cheers from the Umbraco robot
    ]]>
        </key>
        <key alias="mailBodyVariantSummary">The following languages have been modified %0%</key>
        <key alias="mailBodyHtml">
            <![CDATA[
        <html>
			<head>
				<meta name='viewport' content='width=device-width'>
				<meta http-equiv='Content-Type' content='text/html; charset=UTF-8'>
			</head>
			<body class='' style='font-family: sans-serif; -webkit-font-smoothing: antialiased; font-size: 14px; color: #392F54; line-height: 22px; -ms-text-size-adjust: 100%; -webkit-text-size-adjust: 100%; background: #1d1333; margin: 0; padding: 0;' bgcolor='#1d1333'>
				<style type='text/css'> @media only screen and (max-width: 620px) {table[class=body] h1 {font-size: 28px !important; margin-bottom: 10px !important; } table[class=body] .wrapper {padding: 32px !important; } table[class=body] .article {padding: 32px !important; } table[class=body] .content {padding: 24px !important; } table[class=body] .container {padding: 0 !important; width: 100% !important; } table[class=body] .main {border-left-width: 0 !important; border-radius: 0 !important; border-right-width: 0 !important; } table[class=body] .btn table {width: 100% !important; } table[class=body] .btn a {width: 100% !important; } table[class=body] .img-responsive {height: auto !important; max-width: 100% !important; width: auto !important; } } .btn-primary table td:hover {background-color: #34495e !important; } .btn-primary a:hover {background-color: #34495e !important; border-color: #34495e !important; } .btn  a:visited {color:#FFFFFF;} </style>
				<table border="0" cellpadding="0" cellspacing="0" class="body" style="border-collapse: separate; mso-table-lspace: 0pt; mso-table-rspace: 0pt; width: 100%; background: #1d1333;" bgcolor="#1d1333">
					<tr>
						<td style="font-family: sans-serif; font-size: 14px; vertical-align: top; padding: 24px;" valign="top">
							<table style="border-collapse: separate; mso-table-lspace: 0pt; mso-table-rspace: 0pt; width: 100%;">
								<tr>
									<td background="https://umbraco.com/umbraco/assets/img/application/logo.png" bgcolor="#1d1333" width="28" height="28" valign="top" style="font-family: sans-serif; font-size: 14px; vertical-align: top;">
										<!--[if gte mso 9]> <v:rect xmlns:v="urn:schemas-microsoft-com:vml" fill="true" stroke="false" style="width:30px;height:30px;"> <v:fill type="tile" src="https://umbraco.com/umbraco/assets/img/application/logo.png" color="#1d1333" /> <v:textbox inset="0,0,0,0"> <![endif]-->
										<div> </div>
										<!--[if gte mso 9]> </v:textbox> </v:rect> <![endif]-->
									</td>
									<td style="font-family: sans-serif; font-size: 14px; vertical-align: top;" valign="top"></td>
								</tr>
							</table>
						</td>
					</tr>
				</table>
				<table border='0' cellpadding='0' cellspacing='0' class='body' style='border-collapse: separate; mso-table-lspace: 0pt; mso-table-rspace: 0pt; width: 100%; background: #1d1333;' bgcolor='#1d1333'>
					<tr>
						<td style='font-family: sans-serif; font-size: 14px; vertical-align: top;' valign='top'> </td>
						<td class='container' style='font-family: sans-serif; font-size: 14px; vertical-align: top; display: block; max-width: 560px; width: 560px; margin: 0 auto; padding: 10px;' valign='top'>
							<div class='content' style='box-sizing: border-box; display: block; max-width: 560px; margin: 0 auto; padding: 10px;'>
								<br>
								<table class='main' style='border-collapse: separate; mso-table-lspace: 0pt; mso-table-rspace: 0pt; width: 100%; border-radius: 3px; background: #FFFFFF;' bgcolor='#FFFFFF'>
									<tr>
										<td class='wrapper' style='font-family: sans-serif; font-size: 14px; vertical-align: top; box-sizing: border-box; padding: 50px;' valign='top'>
											<table border='0' cellpadding='0' cellspacing='0' style='border-collapse: separate; mso-table-lspace: 0pt; mso-table-rspace: 0pt; width: 100%;'>
												<tr>
													<td style='line-height: 24px; font-family: sans-serif; font-size: 14px; vertical-align: top;' valign='top'>
														<h1 style='color: #392F54; font-family: sans-serif; font-weight: bold; line-height: 1.4; font-size: 24px; text-align: left; text-transform: capitalize; margin: 0 0 30px;' align='left'>
															Hi %0%,
														</h1>
														<p style='color: #392F54; font-family: sans-serif; font-size: 14px; font-weight: normal; margin: 0 0 15px;'>
															This is an automated mail to inform you that the task <strong>'%1%'</strong> has been performed on the page <a style="color: #392F54; text-decoration: none; -ms-word-break: break-all; word-break: break-all;" href="http://%4%/#/content/content/edit/%5%"><strong>'%2%'</strong></a> by the user <strong>'%3%'</strong>
														</p>
														<table border='0' cellpadding='0' cellspacing='0' class='btn btn-primary' style='border-collapse: separate; mso-table-lspace: 0pt; mso-table-rspace: 0pt; width: 100%; box-sizing: border-box;'>
															<tbody>
																<tr>
																	<td align='left' style='font-family: sans-serif; font-size: 14px; vertical-align: top; padding-bottom: 15px;' valign='top'>
																		<table border='0' cellpadding='0' cellspacing='0' style='border-collapse: separate; mso-table-lspace: 0pt; mso-table-rspace: 0pt; width: auto;'><tbody><tr>
																			<td style='font-family: sans-serif; font-size: 14px; vertical-align: top; border-radius: 5px; text-align: center; background: #35C786;' align='center' bgcolor='#35C786' valign='top'>
																				<a href='http://%4%/#/content/content/edit/%5%' target='_blank' style='color: #FFFFFF; text-decoration: none; -ms-word-break: break-all; word-break: break-all; border-radius: 5px; box-sizing: border-box; cursor: pointer; display: inline-block; font-size: 14px; font-weight: bold; text-transform: capitalize; background: #35C786; margin: 0; padding: 12px 30px; border: 1px solid #35c786;'>EDIT</a> </td> </tr></tbody></table>
																	</td>
																</tr>
															</tbody>
														</table>
														<p style='color: #392F54; font-family: sans-serif; font-size: 14px; font-weight: normal; margin: 0 0 15px;'>
															<h3>Update summary:</h3>
															%6%
														</p>
														<p style='color: #392F54; font-family: sans-serif; font-size: 14px; font-weight: normal; margin: 0 0 15px;'>
															Have a nice day!<br /><br />
															Cheers from the Umbraco robot
														</p>
													</td>
												</tr>
											</table>
										</td>
									</tr>
								</table>
								<br><br><br>
							</div>
						</td>
						<td style='font-family: sans-serif; font-size: 14px; vertical-align: top;' valign='top'> </td>
					</tr>
				</table>
			</body>
		</html>
	]]>
        </key>
        <key alias="mailBodyVariantHtmlSummary">
            <![CDATA[<p>The following languages have been modified:</p>
        %0%
    ]]>
        </key>
        <key alias="mailSubject">[%0%] Notification about %1% performed on %2%</key>
        <key alias="notifications">Notifications</key>
    </area>
    <area alias="packager">
        <key alias="actions">Actions</key>
        <key alias="created">Created</key>
        <key alias="createPackage">Create package</key>
        <key alias="chooseLocalPackageText">
            <![CDATA[
      Choose Package from your machine, by clicking the Browse<br />
         button and locating the package. Umbraco packages usually have a ".umb" or ".zip" extension.
      ]]>
        </key>
        <key alias="deletewarning">This will delete the package</key>
        <key alias="dropHere">Drop to upload</key>
        <key alias="includeAllChildNodes">Include all child nodes</key>
        <key alias="orClickHereToUpload">or click here to choose package file</key>
        <key alias="uploadPackage">Upload package</key>
        <key alias="localPackageDescription">Install a local package by selecting it from your machine. Only install packages from sources you know and trust</key>
        <key alias="uploadAnother">Upload another package</key>
        <key alias="cancelAndUploadAnother">Cancel and upload another package</key>
        <key alias="accept">I accept</key>
        <key alias="termsOfUse">terms of use</key>
        <key alias="pathToFile">Path to file</key>
        <key alias="pathToFileDescription">Absolute path to file (ie: /bin/umbraco.bin)</key>
        <key alias="installed">Installed</key>
        <key alias="installedPackages">Installed packages</key>
        <key alias="installLocal">Install local</key>
        <key alias="installFinish">Finish</key>
        <key alias="noConfigurationView">This package has no configuration view</key>
        <key alias="noPackagesCreated">No packages have been created yet</key>
        <key alias="noPackages">You don’t have any packages installed</key>
        <key alias="noPackagesDescription"><![CDATA[You don’t have any packages installed. Either install a local package by selecting it from your machine, or browse through available packages using the <strong>'Packages'</strong> icon in the top right of your screen]]></key>
        <key alias="packageActions">Package Actions</key>
        <key alias="packageAuthorUrl">Author URL</key>
        <key alias="packageContent">Package Content</key>
        <key alias="packageFiles">Package Files</key>
        <key alias="packageIconUrl">Icon URL</key>
        <key alias="packageInstall">Install package</key>
        <key alias="packageLicense">License</key>
        <key alias="packageLicenseUrl">License URL</key>
        <key alias="packageProperties">Package Properties</key>
        <key alias="packageSearch">Search for packages</key>
        <key alias="packageSearchResults">Results for</key>
        <key alias="packageNoResults">We couldn’t find anything for</key>
        <key alias="packageNoResultsDescription">Please try searching for another package or browse through the categories</key>
        <key alias="packagesPopular">Popular</key>
        <key alias="packagesNew">New releases</key>
        <key alias="packageHas">has</key>
        <key alias="packageKarmaPoints">karma points</key>
        <key alias="packageInfo">Information</key>
        <key alias="packageOwner">Owner</key>
        <key alias="packageContrib">Contributors</key>
        <key alias="packageCreated">Created</key>
        <key alias="packageCurrentVersion">Current version</key>
        <key alias="packageNetVersion">.NET version</key>
        <key alias="packageDownloads">Downloads</key>
        <key alias="packageLikes">Likes</key>
        <key alias="packageCompatibility">Compatibility</key>
        <key alias="packageCompatibilityDescription">This package is compatible with the following versions of Umbraco, as reported by community members. Full compatability cannot be guaranteed for versions reported below 100%</key>
        <key alias="packageExternalSources">External sources</key>
        <key alias="packageAuthor">Author</key>
        <key alias="packageDocumentation">Documentation</key>
        <key alias="packageMetaData">Package meta data</key>
        <key alias="packageName">Package name</key>
        <key alias="packageNoItemsHeader">Package doesn't contain any items</key>
        <key alias="packageNoItemsText">
            <![CDATA[This package file doesn't contain any items to uninstall.<br/><br/>
      You can safely remove this from the system by clicking "uninstall package" below.]]>
        </key>
        <key alias="packageOptions">Package options</key>
        <key alias="packageReadme">Package readme</key>
        <key alias="packageRepository">Package repository</key>
        <key alias="packageUninstallConfirm">Confirm package uninstall</key>
        <key alias="packageUninstalledHeader">Package was uninstalled</key>
        <key alias="packageUninstalledText">The package was successfully uninstalled</key>
        <key alias="packageUninstallHeader">Uninstall package</key>
        <key alias="packageUninstallText">
            <![CDATA[You can unselect items you do not wish to remove, at this time, below. When you click "confirm uninstall" all checked-off items will be removed.<br />
      <span style="color: Red; font-weight: bold;">Notice:</span> any documents, media etc depending on the items you remove, will stop working, and could lead to system instability,
      so uninstall with caution. If in doubt, contact the package author.]]>
        </key>
        <key alias="packageVersion">Package version</key>
        <key alias="packageVersionUpgrade">Upgrading from version</key>
        <key alias="packageAlreadyInstalled">Package already installed</key>
        <key alias="targetVersionMismatch">This package cannot be installed, it requires a minimum Umbraco version of</key>
        <key alias="installStateUninstalling">Uninstalling...</key>
        <key alias="installStateDownloading">Downloading...</key>
        <key alias="installStateImporting">Importing...</key>
        <key alias="installStateInstalling">Installing...</key>
        <key alias="installStateRestarting">Restarting, please wait...</key>
        <key alias="installStateComplete">All done, your browser will now refresh, please wait...</key>
        <key alias="installStateCompleted">Please click 'Finish' to complete installation and reload the page.</key>
        <key alias="installStateUploading">Uploading package...</key>
    </area>
    <area alias="paste">
        <key alias="doNothing">Paste with full formatting (Not recommended)</key>
        <key alias="errorMessage">The text you're trying to paste contains special characters or formatting. This could be caused by copying text from Microsoft Word. Umbraco can remove special characters or formatting automatically, so the pasted content will be more suitable for the web.</key>
        <key alias="removeAll">Paste as raw text without any formatting at all</key>
        <key alias="removeSpecialFormattering">Paste, but remove formatting (Recommended)</key>
    </area>
    <area alias="publicAccess">
        <key alias="paGroups">Group based protection</key>
        <key alias="paGroupsHelp">If you want to grant access to all members of specific member groups</key>
        <key alias="paGroupsNoGroups">You need to create a member group before you can use group based authentication</key>
        <key alias="paErrorPage">Error Page</key>
        <key alias="paErrorPageHelp">Used when people are logged on, but do not have access</key>
        <key alias="paHowWould"><![CDATA[Choose how to restrict access to the page <strong>%0%</strong>]]></key>
        <key alias="paIsProtected"><![CDATA[<strong>%0%</strong> is now protected]]></key>
        <key alias="paIsRemoved"><![CDATA[Protection removed from <strong>%0%</strong>]]></key>
        <key alias="paLoginPage">Login Page</key>
        <key alias="paLoginPageHelp">Choose the page that contains the login form</key>
        <key alias="paRemoveProtection">Remove protection...</key>
        <key alias="paRemoveProtectionConfirm"><![CDATA[Are you sure you want to remove the protection from the page <strong>%0%</strong>?]]></key>
        <key alias="paSelectPages">Select the pages that contain login form and error messages</key>
        <key alias="paSelectGroups"><![CDATA[Select the groups who have access to the page <strong>%0%</strong>]]></key>
        <key alias="paSelectMembers"><![CDATA[Select the members who have access to the page <strong>%0%</strong>]]></key>
        <key alias="paMembers">Specific members protection</key>
        <key alias="paMembersHelp">If you wish to grant access to specific members</key>
    </area>
    <area alias="publish">
        <key alias="invalidPublishBranchPermissions">Insufficient user permissions to publish all descendant documents</key>
        <key alias="contentPublishedFailedIsTrashed">
            <![CDATA[
      %0% could not be published because the item is in the recycle bin.
    ]]>
        </key>
        <key alias="contentPublishedFailedAwaitingRelease">
            <![CDATA[
      %0% could not be published because the item is scheduled for release.
    ]]>
        </key>
        <key alias="contentPublishedFailedExpired">
            <![CDATA[
      %0% could not be published because the item has expired.
    ]]>
        </key>
        <key alias="contentPublishedFailedInvalid">
            <![CDATA[
      %0% could not be published because some properties did not pass validation rules.
    ]]>
        </key>
        <key alias="contentPublishedFailedByEvent">
            <![CDATA[
      %0% could not be published, a 3rd party add-in cancelled the action.
    ]]>
        </key>
        <key alias="contentPublishedFailedByParent">
            <![CDATA[
      %0% can not be published, because a parent page is not published.
    ]]>
        </key>
        <key alias="contentPublishedFailedByMissingName"><![CDATA[%0% can not be published, because its missing a name.]]></key>
        <key alias="contentPublishedFailedReqCultureValidationError">Validation failed for required language '%0%'. This language was saved but not published.</key>
        <key alias="inProgress">Publishing in progress - please wait...</key>
        <key alias="inProgressCounter">%0% out of %1% pages have been published...</key>
        <key alias="nodePublish">%0% has been published</key>
        <key alias="nodePublishAll">%0% and subpages have been published</key>
        <key alias="publishAll">Publish %0% and all its subpages</key>
        <key alias="publishHelp">
            <![CDATA[Click <em>Publish</em> to publish <strong>%0%</strong> and thereby making its content publicly available.<br/><br />
      You can publish this page and all its subpages by checking <em>Include unpublished subpages</em> below.
      ]]>
        </key>
    </area>
    <area alias="colorpicker">
        <key alias="noColors">You have not configured any approved colors</key>
    </area>
    <area alias="contentPicker">
        <key alias="allowedItemTypes">You can only select items of type(s): %0%</key>
        <key alias="pickedTrashedItem">You have picked a content item currently deleted or in the recycle bin</key>
        <key alias="pickedTrashedItems">You have picked content items currently deleted or in the recycle bin</key>
    </area>
    <area alias="mediaPicker">
        <key alias="pickedTrashedItem">You have picked a media item currently deleted or in the recycle bin</key>
        <key alias="pickedTrashedItems">You have picked media items currently deleted or in the recycle bin</key>
        <key alias="trashed">Trashed</key>
    </area>
    <area alias="relatedlinks">
        <key alias="enterExternal">enter external link</key>
        <key alias="chooseInternal">choose internal page</key>
        <key alias="caption">Caption</key>
        <key alias="link">Link</key>
        <key alias="newWindow">Open in new window</key>
        <key alias="captionPlaceholder">enter the display caption</key>
        <key alias="externalLinkPlaceholder">Enter the link</key>
    </area>
    <area alias="imagecropper">
        <key alias="reset">Reset crop</key>
        <key alias="saveCrop">Save crop</key>
        <key alias="addCrop">Add new crop</key>
        <key alias="updateEditCrop">Done</key>
        <key alias="undoEditCrop">Undo edits</key>
<<<<<<< HEAD
    </area>
    <area alias="rollback">
        <key alias="headline">Select a version to compare with the current version</key>
        <key alias="currentVersion">Current version</key>
        <key alias="diffHelp"><![CDATA[This shows the differences between the current version and the selected version<br /><del>Red</del> text will not be shown in the selected version. , <ins>green means added</ins>]]></key>
        <key alias="documentRolledBack">Document has been rolled back</key>
        <key alias="htmlHelp">This displays the selected version as HTML, if you wish to see the difference between 2 versions at the same time, use the diff view</key>
        <key alias="rollbackTo">Rollback to</key>
        <key alias="selectVersion">Select version</key>
        <key alias="view">View</key>
    </area>
    <area alias="scripts">
        <key alias="editscript">Edit script file</key>
    </area>
    <area alias="sections">
        <key alias="content">Content</key>
        <key alias="forms">Forms</key>
        <key alias="media">Media</key>
        <key alias="member">Members</key>
        <key alias="packages">Packages</key>
        <key alias="settings">Settings</key>
        <key alias="translation">Translation</key>
        <key alias="users">Users</key>
    </area>
    <area alias="help">
        <key alias="theBestUmbracoVideoTutorials">The best Umbraco video tutorials</key>
    </area>
    <area alias="settings">
        <key alias="defaulttemplate">Default template</key>
        <key alias="importDocumentTypeHelp">To import a document type, find the ".udt" file on your computer by clicking the "Browse" button and click "Import" (you'll be asked for confirmation on the next screen)</key>
        <key alias="newtabname">New Tab Title</key>
        <key alias="nodetype">Node type</key>
        <key alias="objecttype">Type</key>
        <key alias="stylesheet">Stylesheet</key>
        <key alias="script">Script</key>
        <key alias="tab">Tab</key>
        <key alias="tabname">Tab Title</key>
        <key alias="tabs">Tabs</key>
        <key alias="contentTypeEnabled">Master Content Type enabled</key>
        <key alias="contentTypeUses">This Content Type uses</key>
        <key alias="asAContentMasterType">as a Master Content Type. Tabs from Master Content Types are not shown and can only be edited on the Master Content Type itself</key>
        <key alias="noPropertiesDefinedOnTab">No properties defined on this tab. Click on the "add a new property" link at the top to create a new property.</key>
        <key alias="createMatchingTemplate">Create matching template</key>
        <key alias="addIcon">Add icon</key>
    </area>
    <area alias="sort">
        <key alias="sortOrder">Sort order</key>
        <key alias="sortCreationDate">Creation date</key>
        <key alias="sortDone">Sorting complete.</key>
        <key alias="sortHelp">Drag the different items up or down below to set how they should be arranged. Or click the column headers to sort the entire collection of items</key>
        <key alias="sortPleaseWait"><![CDATA[Please wait. Items are being sorted, this can take a while.]]></key>
        <key alias="sortEmptyState">This node has no child nodes to sort</key>
    </area>
    <area alias="speechBubbles">
        <key alias="validationFailedHeader">Validation</key>
        <key alias="validationFailedMessage">Validation errors must be fixed before the item can be saved</key>
        <key alias="operationFailedHeader">Failed</key>
        <key alias="operationSavedHeader">Saved</key>
        <key alias="invalidUserPermissionsText">Insufficient user permissions, could not complete the operation</key>
        <key alias="operationCancelledHeader">Cancelled</key>
        <key alias="operationCancelledText">Operation was cancelled by a 3rd party add-in</key>
        <key alias="contentTypeDublicatePropertyType">Property type already exists</key>
        <key alias="contentTypePropertyTypeCreated">Property type created</key>
        <key alias="contentTypePropertyTypeCreatedText"><![CDATA[Name: %0% <br /> DataType: %1%]]></key>
        <key alias="contentTypePropertyTypeDeleted">Propertytype deleted</key>
        <key alias="contentTypeSavedHeader">Document Type saved</key>
        <key alias="contentTypeTabCreated">Tab created</key>
        <key alias="contentTypeTabDeleted">Tab deleted</key>
        <key alias="contentTypeTabDeletedText">Tab with id: %0% deleted</key>
        <key alias="cssErrorHeader">Stylesheet not saved</key>
        <key alias="cssSavedHeader">Stylesheet saved</key>
        <key alias="cssSavedText">Stylesheet saved without any errors</key>
        <key alias="dataTypeSaved">Datatype saved</key>
        <key alias="dictionaryItemSaved">Dictionary item saved</key>
        <key alias="editContentPublishedHeader">Content published</key>
        <key alias="editContentPublishedText">and is visible on the website</key>
        <key alias="editMultiContentPublishedText">%0% documents published and visible on the website</key>
        <key alias="editVariantPublishedText">%0% published and visible on the website</key>
        <key alias="editMultiVariantPublishedText">%0% documents published for languages %1% and visible on the website</key>
        <key alias="editContentSavedHeader">Content saved</key>
        <key alias="editContentSavedText">Remember to publish to make changes visible</key>
        <key alias="editContentScheduledSavedText">A schedule for publishing has been updated</key>
        <key alias="editVariantSavedText">%0% saved</key>
        <key alias="editContentSendToPublish">Sent For Approval</key>
        <key alias="editContentSendToPublishText">Changes have been sent for approval</key>
        <key alias="editVariantSendToPublishText">%0% changes have been sent for approval</key>
        <key alias="editMediaSaved">Media saved</key>
        <key alias="editMediaSavedText">Media saved without any errors</key>
        <key alias="editMemberSaved">Member saved</key>
        <key alias="editMemberGroupSaved">Member group saved</key>
        <key alias="editStylesheetPropertySaved">Stylesheet Property Saved</key>
        <key alias="editStylesheetSaved">Stylesheet saved</key>
        <key alias="editTemplateSaved">Template saved</key>
        <key alias="editUserError">Error saving user (check log)</key>
        <key alias="editUserSaved">User Saved</key>
        <key alias="editUserTypeSaved">User type saved</key>
        <key alias="editUserGroupSaved">User group saved</key>
        <key alias="fileErrorHeader">File not saved</key>
        <key alias="fileErrorText">file could not be saved. Please check file permissions</key>
        <key alias="fileSavedHeader">File saved</key>
        <key alias="fileSavedText">File saved without any errors</key>
        <key alias="languageSaved">Language saved</key>
        <key alias="mediaTypeSavedHeader">Media Type saved</key>
        <key alias="memberTypeSavedHeader">Member Type saved</key>
        <key alias="memberGroupSavedHeader">Member Group saved</key>
        <key alias="templateErrorHeader">Template not saved</key>
        <key alias="templateErrorText">Please make sure that you do not have 2 templates with the same alias</key>
        <key alias="templateSavedHeader">Template saved</key>
        <key alias="templateSavedText">Template saved without any errors!</key>
        <key alias="contentUnpublished">Content unpublished</key>
        <key alias="contentCultureUnpublished">Content variation %0% unpublished</key>
        <key alias="contentMandatoryCultureUnpublished">The mandatory language '%0%' was unpublished. All languages for this content item are now unpublished.</key>
        <key alias="partialViewSavedHeader">Partial view saved</key>
        <key alias="partialViewSavedText">Partial view saved without any errors!</key>
        <key alias="partialViewErrorHeader">Partial view not saved</key>
        <key alias="partialViewErrorText">An error occurred saving the file.</key>
        <key alias="permissionsSavedFor">Permissions saved for</key>
        <key alias="deleteUserGroupsSuccess">Deleted %0% user groups</key>
        <key alias="deleteUserGroupSuccess">%0% was deleted</key>
        <key alias="enableUsersSuccess">Enabled %0% users</key>
        <key alias="disableUsersSuccess">Disabled %0% users</key>
        <key alias="enableUserSuccess">%0% is now enabled</key>
        <key alias="disableUserSuccess">%0% is now disabled</key>
        <key alias="setUserGroupOnUsersSuccess">User groups have been set</key>
        <key alias="unlockUsersSuccess">Unlocked %0% users</key>
        <key alias="unlockUserSuccess">%0% is now unlocked</key>
        <key alias="memberExportedSuccess">Member was exported to file</key>
        <key alias="memberExportedError">An error occurred while exporting the member</key>
        <key alias="deleteUserSuccess">User %0% was deleted</key>
        <key alias="resendInviteHeader">Invite user</key>
        <key alias="resendInviteSuccess">Invitation has been re-sent to %0%</key>
        <key alias="contentReqCulturePublishError">Cannot publish the document since the required '%0%' is not published</key>
        <key alias="contentCultureValidationError">Validation failed for language '%0%'</key>
        <key alias="documentTypeExportedSuccess">Document type was exported to file</key>
        <key alias="documentTypeExportedError">An error occurred while exporting the document type</key>
        <key alias="scheduleErrReleaseDate1">The release date cannot be in the past</key>
        <key alias="scheduleErrReleaseDate2">Cannot schedule the document for publishing since the required '%0%' is not published</key>
        <key alias="scheduleErrReleaseDate3">Cannot schedule the document for publishing since the required '%0%' has a publish date later than a non mandatory language</key>
        <key alias="scheduleErrExpireDate1">The expire date cannot be in the past</key>
        <key alias="scheduleErrExpireDate2">The expire date cannot be before the release date</key>
    </area>
    <area alias="stylesheet">
        <key alias="addRule">Add style</key>
        <key alias="editRule">Edit style</key>
        <key alias="editorRules">Rich text editor styles</key>
        <key alias="editorRulesHelp">Define the styles that should be available in the rich text editor for this stylesheet</key>
        <key alias="editstylesheet">Edit stylesheet</key>
        <key alias="editstylesheetproperty">Edit stylesheet property</key>
        <key alias="nameHelp">The name displayed in the editor style selector</key>
        <key alias="preview">Preview</key>
        <key alias="previewHelp">How the text will look like in the rich text editor.</key>
        <key alias="selector">Selector</key>
        <key alias="selectorHelp">Uses CSS syntax, e.g. "h1" or ".redHeader"</key>
        <key alias="styles">Styles</key>
        <key alias="stylesHelp">The CSS that should be applied in the rich text editor, e.g. "color:red;"</key>
        <key alias="tabCode">Code</key>
        <key alias="tabRules">Rich Text Editor</key>
    </area>
    <area alias="template">
        <key alias="deleteByIdFailed">Failed to delete template with ID %0%</key>
        <key alias="edittemplate">Edit template</key>
        <key alias="insertSections">Sections</key>
        <key alias="insertContentArea">Insert content area</key>
        <key alias="insertContentAreaPlaceHolder">Insert content area placeholder</key>
        <key alias="insert">Insert</key>
        <key alias="insertDesc">Choose what to insert into your template</key>
        <key alias="insertDictionaryItem">Dictionary item</key>
        <key alias="insertDictionaryItemDesc">A dictionary item is a placeholder for a translatable piece of text, which makes it easy to create designs for multilingual websites.</key>
        <key alias="insertMacro">Macro</key>
        <key alias="insertMacroDesc">
=======
  </area>
  <area alias="rollback">
    <key alias="headline">Select a version to compare with the current version</key>
    <key alias="currentVersion">Current version</key>
    <key alias="diffHelp"><![CDATA[This shows the differences between the current version and the selected version<br /><del>Red</del> text will not be shown in the selected version. , <ins>green means added</ins>]]></key>
    <key alias="documentRolledBack">Document has been rolled back</key>
    <key alias="htmlHelp">This displays the selected version as HTML, if you wish to see the difference between 2 versions at the same time, use the diff view</key>
    <key alias="rollbackTo">Rollback to</key>
    <key alias="selectVersion">Select version</key>
    <key alias="view">View</key>
  </area>
  <area alias="scripts">
    <key alias="editscript">Edit script file</key>
  </area>
  <area alias="sections">
    <key alias="content">Content</key>
    <key alias="forms">Forms</key>
    <key alias="media">Media</key>
    <key alias="member">Members</key>
    <key alias="packages">Packages</key>
    <key alias="settings">Settings</key>
    <key alias="translation">Translation</key>
    <key alias="users">Users</key>
  </area>
  <area alias="help">
    <key alias="theBestUmbracoVideoTutorials">The best Umbraco video tutorials</key>
  </area>
  <area alias="settings">
    <key alias="defaulttemplate">Default template</key>
    <key alias="importDocumentTypeHelp">To import a document type, find the ".udt" file on your computer by clicking the "Browse" button and click "Import" (you'll be asked for confirmation on the next screen)</key>
    <key alias="newtabname">New Tab Title</key>
    <key alias="nodetype">Node type</key>
    <key alias="objecttype">Type</key>
    <key alias="stylesheet">Stylesheet</key>
    <key alias="script">Script</key>
    <key alias="tab">Tab</key>
    <key alias="tabname">Tab Title</key>
    <key alias="tabs">Tabs</key>
    <key alias="contentTypeEnabled">Master Content Type enabled</key>
    <key alias="contentTypeUses">This Content Type uses</key>
    <key alias="asAContentMasterType">as a Master Content Type. Tabs from Master Content Types are not shown and can only be edited on the Master Content Type itself</key>
    <key alias="noPropertiesDefinedOnTab">No properties defined on this tab. Click on the "add a new property" link at the top to create a new property.</key>
    <key alias="createMatchingTemplate">Create matching template</key>
    <key alias="addIcon">Add icon</key>
  </area>
  <area alias="sort">
    <key alias="sortOrder">Sort order</key>
    <key alias="sortCreationDate">Creation date</key>
    <key alias="sortDone">Sorting complete.</key>
    <key alias="sortHelp">Drag the different items up or down below to set how they should be arranged. Or click the column headers to sort the entire collection of items</key>
    <key alias="sortPleaseWait"><![CDATA[Please wait. Items are being sorted, this can take a while.]]></key>
    <key alias="sortEmptyState">This node has no child nodes to sort</key>
  </area>
  <area alias="speechBubbles">
    <key alias="validationFailedHeader">Validation</key>
    <key alias="validationFailedMessage">Validation errors must be fixed before the item can be saved</key>
    <key alias="operationFailedHeader">Failed</key>
    <key alias="operationSavedHeader">Saved</key>
    <key alias="invalidUserPermissionsText">Insufficient user permissions, could not complete the operation</key>
    <key alias="operationCancelledHeader">Cancelled</key>
    <key alias="operationCancelledText">Operation was cancelled by a 3rd party add-in</key>
    <key alias="contentTypeDublicatePropertyType">Property type already exists</key>
    <key alias="contentTypePropertyTypeCreated">Property type created</key>
    <key alias="contentTypePropertyTypeCreatedText"><![CDATA[Name: %0% <br /> DataType: %1%]]></key>
    <key alias="contentTypePropertyTypeDeleted">Propertytype deleted</key>
    <key alias="contentTypeSavedHeader">Document Type saved</key>
    <key alias="contentTypeTabCreated">Tab created</key>
    <key alias="contentTypeTabDeleted">Tab deleted</key>
    <key alias="contentTypeTabDeletedText">Tab with id: %0% deleted</key>
    <key alias="cssErrorHeader">Stylesheet not saved</key>
    <key alias="cssSavedHeader">Stylesheet saved</key>
    <key alias="cssSavedText">Stylesheet saved without any errors</key>
    <key alias="dataTypeSaved">Datatype saved</key>
    <key alias="dictionaryItemSaved">Dictionary item saved</key>
    <key alias="editContentPublishedHeader">Content published</key>
    <key alias="editContentPublishedText">and is visible on the website</key>
    <key alias="editMultiContentPublishedText">%0% documents published and visible on the website</key>
    <key alias="editVariantPublishedText">%0% published and visible on the website</key>
    <key alias="editMultiVariantPublishedText">%0% documents published for languages %1% and visible on the website</key>
    <key alias="editContentSavedHeader">Content saved</key>
    <key alias="editContentSavedText">Remember to publish to make changes visible</key>
    <key alias="editContentScheduledSavedText">A schedule for publishing has been updated</key>
    <key alias="editVariantSavedText">%0% saved</key>
    <key alias="editContentSendToPublish">Sent For Approval</key>
    <key alias="editContentSendToPublishText">Changes have been sent for approval</key>
    <key alias="editVariantSendToPublishText">%0% changes have been sent for approval</key>
    <key alias="editMediaSaved">Media saved</key>
    <key alias="editMediaSavedText">Media saved without any errors</key>
    <key alias="editMemberSaved">Member saved</key>
    <key alias="editMemberGroupSaved">Member group saved</key>
    <key alias="editStylesheetPropertySaved">Stylesheet Property Saved</key>
    <key alias="editStylesheetSaved">Stylesheet saved</key>
    <key alias="editTemplateSaved">Template saved</key>
    <key alias="editUserError">Error saving user (check log)</key>
    <key alias="editUserSaved">User Saved</key>
    <key alias="editUserTypeSaved">User type saved</key>
    <key alias="editUserGroupSaved">User group saved</key>
    <key alias="fileErrorHeader">File not saved</key>
    <key alias="fileErrorText">file could not be saved. Please check file permissions</key>
    <key alias="fileSavedHeader">File saved</key>
    <key alias="fileSavedText">File saved without any errors</key>
    <key alias="languageSaved">Language saved</key>
    <key alias="mediaTypeSavedHeader">Media Type saved</key>
    <key alias="memberTypeSavedHeader">Member Type saved</key>
    <key alias="memberGroupSavedHeader">Member Group saved</key>
    <key alias="templateErrorHeader">Template not saved</key>
    <key alias="templateErrorText">Please make sure that you do not have 2 templates with the same alias</key>
    <key alias="templateSavedHeader">Template saved</key>
    <key alias="templateSavedText">Template saved without any errors!</key>
    <key alias="contentUnpublished">Content unpublished</key>
    <key alias="contentCultureUnpublished">Content variation %0% unpublished</key>
    <key alias="contentMandatoryCultureUnpublished">The mandatory language '%0%' was unpublished. All languages for this content item are now unpublished.</key>
    <key alias="partialViewSavedHeader">Partial view saved</key>
    <key alias="partialViewSavedText">Partial view saved without any errors!</key>
    <key alias="partialViewErrorHeader">Partial view not saved</key>
    <key alias="partialViewErrorText">An error occurred saving the file.</key>
    <key alias="permissionsSavedFor">Permissions saved for</key>
    <key alias="deleteUserGroupsSuccess">Deleted %0% user groups</key>
    <key alias="deleteUserGroupSuccess">%0% was deleted</key>
    <key alias="enableUsersSuccess">Enabled %0% users</key>
    <key alias="disableUsersSuccess">Disabled %0% users</key>
    <key alias="enableUserSuccess">%0% is now enabled</key>
    <key alias="disableUserSuccess">%0% is now disabled</key>
    <key alias="setUserGroupOnUsersSuccess">User groups have been set</key>
    <key alias="unlockUsersSuccess">Unlocked %0% users</key>
    <key alias="unlockUserSuccess">%0% is now unlocked</key>
    <key alias="memberExportedSuccess">Member was exported to file</key>
    <key alias="memberExportedError">An error occurred while exporting the member</key>
    <key alias="deleteUserSuccess">User %0% was deleted</key>
    <key alias="resendInviteHeader">Invite user</key>
    <key alias="resendInviteSuccess">Invitation has been re-sent to %0%</key>
    <key alias="contentReqCulturePublishError">Cannot publish the document since the required '%0%' is not published</key>
    <key alias="contentCultureValidationError">Validation failed for language '%0%'</key>
    <key alias="documentTypeExportedSuccess">Document type was exported to file</key>
    <key alias="documentTypeExportedError">An error occurred while exporting the document type</key>
    <key alias="scheduleErrReleaseDate1">The release date cannot be in the past</key>
    <key alias="scheduleErrReleaseDate2">Cannot schedule the document for publishing since the required '%0%' is not published</key>
    <key alias="scheduleErrReleaseDate3">Cannot schedule the document for publishing since the required '%0%' has a publish date later than a non mandatory language</key>
    <key alias="scheduleErrExpireDate1">The expire date cannot be in the past</key>
    <key alias="scheduleErrExpireDate2">The expire date cannot be before the release date</key>
  </area>
  <area alias="stylesheet">
    <key alias="addRule">Add style</key>
    <key alias="editRule">Edit style</key>
    <key alias="editorRules">Rich text editor styles</key>
    <key alias="editorRulesHelp">Define the styles that should be available in the rich text editor for this stylesheet</key>
    <key alias="editstylesheet">Edit stylesheet</key>
    <key alias="editstylesheetproperty">Edit stylesheet property</key>
    <key alias="nameHelp">The name displayed in the editor style selector</key>
    <key alias="preview">Preview</key>
    <key alias="previewHelp">How the text will look like in the rich text editor.</key>
    <key alias="selector">Selector</key>
    <key alias="selectorHelp">Uses CSS syntax, e.g. "h1" or ".redHeader"</key>
    <key alias="styles">Styles</key>
    <key alias="stylesHelp">The CSS that should be applied in the rich text editor, e.g. "color:red;"</key>
    <key alias="tabCode">Code</key>
    <key alias="tabRules">Rich Text Editor</key>
  </area>
  <area alias="template">
    <key alias="deleteByIdFailed">Failed to delete template with ID %0%</key>
    <key alias="edittemplate">Edit template</key>
    <key alias="insertSections">Sections</key>
    <key alias="insertContentArea">Insert content area</key>
    <key alias="insertContentAreaPlaceHolder">Insert content area placeholder</key>
    <key alias="insert">Insert</key>
    <key alias="insertDesc">Choose what to insert into your template</key>
    <key alias="insertDictionaryItem">Dictionary item</key>
    <key alias="insertDictionaryItemDesc">A dictionary item is a placeholder for a translatable piece of text, which makes it easy to create designs for multilingual websites.</key>
    <key alias="insertMacro">Macro</key>
    <key alias="insertMacroDesc">
>>>>>>> e4f19f71
            A Macro is a configurable component which is great for
            reusable parts of your design, where you need the option to provide parameters,
            such as galleries, forms and lists.
        </key>
        <key alias="insertPageField">Value</key>
        <key alias="insertPageFieldDesc">Displays the value of a named field from the current page, with options to modify the value or fallback to alternative values.</key>
        <key alias="insertPartialView">Partial view</key>
        <key alias="insertPartialViewDesc">
            A partial view is a separate template file which can be rendered inside another
            template, it's great for reusing markup or for separating complex templates into separate files.
        </key>
        <key alias="mastertemplate">Master template</key>
        <key alias="noMaster">No master</key>
        <key alias="renderBody">Render child template</key>
        <key alias="renderBodyDesc">
            <![CDATA[
     Renders the contents of a child template, by inserting a
     <code>@RenderBody()</code> placeholder.
      ]]>
        </key>
        <key alias="defineSection">Define a named section</key>
        <key alias="defineSectionDesc">
            <![CDATA[
         Defines a part of your template as a named section by wrapping it in
          <code>@section { ... }</code>. This can be rendered in a
          specific area of the parent of this template, by using <code>@RenderSection</code>.
      ]]>
        </key>
        <key alias="renderSection">Render a named section</key>
        <key alias="renderSectionDesc">
            <![CDATA[
      Renders a named area of a child template, by inserting a <code>@RenderSection(name)</code> placeholder.
      This renders an area of a child template which is wrapped in a corresponding <code>@section [name]{ ... }</code> definition.
      ]]>
        </key>
        <key alias="sectionName">Section Name</key>
        <key alias="sectionMandatory">Section is mandatory</key>
        <key alias="sectionMandatoryDesc">
            If mandatory, the child template must contain a <code>@section</code> definition, otherwise an error is shown.
        </key>
<<<<<<< HEAD
        <key alias="queryBuilder">Query builder</key>
        <key alias="itemsReturned">items returned, in</key>
        <key alias="iWant">I want</key>
        <key alias="allContent">all content</key>
        <key alias="contentOfType">content of type "%0%"</key>
        <key alias="from">from</key>
        <key alias="websiteRoot">my website</key>
        <key alias="where">where</key>
        <key alias="and">and</key>
        <key alias="is">is</key>
        <key alias="isNot">is not</key>
        <key alias="before">before</key>
        <key alias="beforeIncDate">before (including selected date)</key>
        <key alias="after">after</key>
        <key alias="afterIncDate">after (including selected date)</key>
        <key alias="equals">equals</key>
        <key alias="doesNotEqual">does not equal</key>
        <key alias="contains">contains</key>
        <key alias="doesNotContain">does not contain</key>
        <key alias="greaterThan">greater than</key>
        <key alias="greaterThanEqual">greater than or equal to</key>
        <key alias="lessThan">less than</key>
        <key alias="lessThanEqual">less than or equal to</key>
        <key alias="id">Id</key>
        <key alias="name">Name</key>
        <key alias="createdDate">Created Date</key>
        <key alias="lastUpdatedDate">Last Updated Date</key>
        <key alias="orderBy">order by</key>
        <key alias="ascending">ascending</key>
        <key alias="descending">descending</key>
        <key alias="template">Template</key>
    </area>
    <area alias="grid">
        <key alias="media">Image</key>
        <key alias="macro">Macro</key>
        <key alias="insertControl">Choose type of content</key>
        <key alias="chooseLayout">Choose a layout</key>
        <key alias="addRows">Add a row</key>
        <key alias="addElement">Add content</key>
        <key alias="dropElement">Drop content</key>
        <key alias="settingsApplied">Settings applied</key>
        <key alias="contentNotAllowed">This content is not allowed here</key>
        <key alias="contentAllowed">This content is allowed here</key>
        <key alias="clickToEmbed">Click to embed</key>
        <key alias="clickToInsertImage">Click to insert image</key>
        <key alias="placeholderImageCaption">Image caption...</key>
        <key alias="placeholderWriteHere">Write here...</key>
        <key alias="gridLayouts">Grid Layouts</key>
        <key alias="gridLayoutsDetail">Layouts are the overall work area for the grid editor, usually you only need one or two different layouts</key>
        <key alias="addGridLayout">Add Grid Layout</key>
        <key alias="addGridLayoutDetail">Adjust the layout by setting column widths and adding additional sections</key>
        <key alias="rowConfigurations">Row configurations</key>
        <key alias="rowConfigurationsDetail">Rows are predefined cells arranged horizontally</key>
        <key alias="addRowConfiguration">Add row configuration</key>
        <key alias="addRowConfigurationDetail">Adjust the row by setting cell widths and adding additional cells</key>
        <key alias="columns">Columns</key>
        <key alias="columnsDetails">Total combined number of columns in the grid layout</key>
        <key alias="settings">Settings</key>
        <key alias="settingsDetails">Configure what settings editors can change</key>
        <key alias="styles">Styles</key>
        <key alias="stylesDetails">Configure what styling editors can change</key>
        <key alias="allowAllEditors">Allow all editors</key>
        <key alias="allowAllRowConfigurations">Allow all row configurations</key>
        <key alias="maxItems">Maximum items</key>
        <key alias="maxItemsDescription">Leave blank or set to 0 for unlimited</key>
        <key alias="setAsDefault">Set as default</key>
        <key alias="chooseExtra">Choose extra</key>
        <key alias="chooseDefault">Choose default</key>
        <key alias="areAdded">are added</key>
    </area>
    <area alias="contentTypeEditor">
        <key alias="compositions">Compositions</key>
        <key alias="group">Group</key>
        <key alias="noGroups">You have not added any groups</key>
        <key alias="addGroup">Add group</key>
        <key alias="inheritedFrom">Inherited from</key>
        <key alias="addProperty">Add property</key>
        <key alias="requiredLabel">Required label</key>
        <key alias="enableListViewHeading">Enable list view</key>
        <key alias="enableListViewDescription">Configures the content item to show a sortable and searchable list of its children, the children will not be shown in the tree</key>
        <key alias="allowedTemplatesHeading">Allowed Templates</key>
        <key alias="allowedTemplatesDescription">Choose which templates editors are allowed to use on content of this type</key>
        <key alias="allowAsRootHeading">Allow as root</key>
        <key alias="allowAsRootDescription">Allow editors to create content of this type in the root of the content tree</key>
        <key alias="childNodesHeading">Allowed child node types</key>
        <key alias="childNodesDescription">Allow content of the specified types to be created underneath content of this type</key>
        <key alias="chooseChildNode">Choose child node</key>
        <key alias="compositionsDescription">Inherit tabs and properties from an existing document type. New tabs will be added to the current document type or merged if a tab with an identical name exists.</key>
        <key alias="compositionInUse">This content type is used in a composition, and therefore cannot be composed itself.</key>
        <key alias="noAvailableCompositions">There are no content types available to use as a composition.</key>
        <key alias="availableEditors">Create new</key>
        <key alias="reuse">Use existing</key>
        <key alias="editorSettings">Editor settings</key>
        <key alias="configuration">Configuration</key>
        <key alias="yesDelete">Yes, delete</key>
        <key alias="movedUnderneath">was moved underneath</key>
        <key alias="copiedUnderneath">was copied underneath</key>
        <key alias="folderToMove">Select the folder to move</key>
        <key alias="folderToCopy">Select the folder to copy</key>
        <key alias="structureBelow">to in the tree structure below</key>
        <key alias="allDocumentTypes">All Document types</key>
        <key alias="allDocuments">All Documents</key>
        <key alias="allMediaItems">All media items</key>
        <key alias="usingThisDocument">using this document type will be deleted permanently, please confirm you want to delete these as well.</key>
        <key alias="usingThisMedia">using this media type will be deleted permanently, please confirm you want to delete these as well.</key>
        <key alias="usingThisMember">using this member type will be deleted permanently, please confirm you want to delete these as well</key>
        <key alias="andAllDocuments">and all documents using this type</key>
        <key alias="andAllMediaItems">and all media items using this type</key>
        <key alias="andAllMembers">and all members using this type</key>
        <key alias="memberCanEdit">Member can edit</key>
        <key alias="memberCanEditDescription">Allow this property value to be edited by the member on their profile page</key>
        <key alias="isSensitiveData">Is sensitive data</key>
        <key alias="isSensitiveDataDescription">Hide this property value from content editors that don't have access to view sensitive information</key>
        <key alias="showOnMemberProfile">Show on member profile</key>
        <key alias="showOnMemberProfileDescription">Allow this property value to be displayed on the member profile page</key>
        <key alias="tabHasNoSortOrder">tab has no sort order</key>
        <key alias="compositionUsageHeading">Where is this composition used?</key>
        <key alias="compositionUsageSpecification">This composition is currently used in the composition of the following content types:</key>
        <key alias="variantsHeading">Allow varying by culture</key>
        <key alias="variantsDescription">Allow editors to create content of this type in different languages</key>
        <key alias="allowVaryByCulture">Allow varying by culture</key>
        <key alias="elementType">Element type</key>
        <key alias="elementHeading">Is an Element type</key>
        <key alias="elementDescription">An Element type is meant to be used for instance in Nested Content, and not in the tree</key>
        <key alias="elementDoesNotSupport">This is not applicable for an Element type</key>
    </area>
    <area alias="languages">
        <key alias="addLanguage">Add language</key>
        <key alias="mandatoryLanguage">Mandatory language</key>
        <key alias="mandatoryLanguageHelp">Properties on this language have to be filled out before the node can be published.</key>
        <key alias="defaultLanguage">Default language</key>
        <key alias="defaultLanguageHelp">An Umbraco site can only have one default language set.</key>
        <key alias="changingDefaultLanguageWarning">Switching default language may result in default content missing.</key>
        <key alias="fallsbackToLabel">Falls back to</key>
        <key alias="noFallbackLanguageOption">No fall back language</key>
        <key alias="fallbackLanguageDescription">To allow multi-lingual content to fall back to another language if not present in the requested language, select it here.</key>
        <key alias="fallbackLanguage">Fall back language</key>
    </area>
    <area alias="macro">
        <key alias="addParameter">Add parameter</key>
        <key alias="editParameter">Edit parameter</key>
        <key alias="enterMacroName">Enter macro name</key>
        <key alias="parameters">Parameters</key>
        <key alias="parametersDescription">Define the parameters that should be available when using this macro.</key>
        <key alias="selectViewFile">Select partial view macro file</key>
    </area>
    <area alias="modelsBuilder">
        <key alias="buildingModels">Building models</key>
        <key alias="waitingMessage">this can take a bit of time, don't worry</key>
        <key alias="modelsGenerated">Models generated</key>
        <key alias="modelsGeneratedError">Models could not be generated</key>
        <key alias="modelsExceptionInUlog">Models generation has failed, see exception in U log</key>
    </area>
    <area alias="templateEditor">
        <key alias="addFallbackField">Add fallback field</key>
        <key alias="fallbackField">Fallback field</key>
        <key alias="addDefaultValue">Add default value</key>
        <key alias="defaultValue">Default value</key>
        <key alias="alternativeField">Fallback field</key>
        <key alias="alternativeText">Default value</key>
        <key alias="casing">Casing</key>
        <key alias="encoding">Encoding</key>
        <key alias="chooseField">Choose field</key>
        <key alias="convertLineBreaks">Convert line breaks</key>
        <key alias="convertLineBreaksDescription">Yes, convert line breaks</key>
        <key alias="convertLineBreaksHelp">Replaces line breaks with 'br' html tag</key>
        <key alias="customFields">Custom Fields</key>
        <key alias="dateOnly">Date only</key>
        <key alias="formatAndEncoding">Format and encoding</key>
        <key alias="formatAsDate">Format as date</key>
        <key alias="formatAsDateDescr">Format the value as a date, or a date with time, according to the active culture</key>
        <key alias="htmlEncode">HTML encode</key>
        <key alias="htmlEncodeHelp">Will replace special characters by their HTML equivalent.</key>
        <key alias="insertedAfter">Will be inserted after the field value</key>
        <key alias="insertedBefore">Will be inserted before the field value</key>
        <key alias="lowercase">Lowercase</key>
        <key alias="modifyOutput">Modify output</key>
        <key alias="none">None</key>
        <key alias="outputSample">Output sample</key>
        <key alias="postContent">Insert after field</key>
        <key alias="preContent">Insert before field</key>
        <key alias="recursive">Recursive</key>
        <key alias="recursiveDescr">Yes, make it recursive</key>
        <key alias="separator">Separator</key>
        <key alias="standardFields">Standard Fields</key>
        <key alias="uppercase">Uppercase</key>
        <key alias="urlEncode">URL encode</key>
        <key alias="urlEncodeHelp">Will format special characters in URLs</key>
        <key alias="usedIfAllEmpty">Will only be used when the field values above are empty</key>
        <key alias="usedIfEmpty">This field will only be used if the primary field is empty</key>
        <key alias="withTime">Date and time</key>
    </area>
    <area alias="translation">
        <key alias="details">Translation details</key>
        <key alias="DownloadXmlDTD">Download XML DTD</key>
        <key alias="fields">Fields</key>
        <key alias="includeSubpages">Include subpages</key>
        <key alias="mailBody">
            <![CDATA[
=======
    <key alias="queryBuilder">Query builder</key>
    <key alias="itemsReturned">items returned, in</key>
    <key alias="iWant">I want</key>
    <key alias="allContent">all content</key>
    <key alias="contentOfType">content of type "%0%"</key>
    <key alias="from">from</key>
    <key alias="websiteRoot">my website</key>
    <key alias="where">where</key>
    <key alias="and">and</key>
    <key alias="is">is</key>
    <key alias="isNot">is not</key>
    <key alias="before">before</key>
    <key alias="beforeIncDate">before (including selected date)</key>
    <key alias="after">after</key>
    <key alias="afterIncDate">after (including selected date)</key>
    <key alias="equals">equals</key>
    <key alias="doesNotEqual">does not equal</key>
    <key alias="contains">contains</key>
    <key alias="doesNotContain">does not contain</key>
    <key alias="greaterThan">greater than</key>
    <key alias="greaterThanEqual">greater than or equal to</key>
    <key alias="lessThan">less than</key>
    <key alias="lessThanEqual">less than or equal to</key>
    <key alias="id">Id</key>
    <key alias="name">Name</key>
    <key alias="createdDate">Created Date</key>
    <key alias="lastUpdatedDate">Last Updated Date</key>
    <key alias="orderBy">order by</key>
    <key alias="ascending">ascending</key>
    <key alias="descending">descending</key>
    <key alias="template">Template</key>
  </area>
  <area alias="grid">
    <key alias="media">Image</key>
    <key alias="macro">Macro</key>
    <key alias="insertControl">Choose type of content</key>
    <key alias="chooseLayout">Choose a layout</key>
    <key alias="addRows">Add a row</key>
    <key alias="addElement">Add content</key>
    <key alias="dropElement">Drop content</key>
    <key alias="settingsApplied">Settings applied</key>
    <key alias="contentNotAllowed">This content is not allowed here</key>
    <key alias="contentAllowed">This content is allowed here</key>
    <key alias="clickToEmbed">Click to embed</key>
    <key alias="clickToInsertImage">Click to insert image</key>
    <key alias="placeholderImageCaption">Image caption...</key>
    <key alias="placeholderWriteHere">Write here...</key>
    <key alias="gridLayouts">Grid Layouts</key>
    <key alias="gridLayoutsDetail">Layouts are the overall work area for the grid editor, usually you only need one or two different layouts</key>
    <key alias="addGridLayout">Add Grid Layout</key>
    <key alias="addGridLayoutDetail">Adjust the layout by setting column widths and adding additional sections</key>
    <key alias="rowConfigurations">Row configurations</key>
    <key alias="rowConfigurationsDetail">Rows are predefined cells arranged horizontally</key>
    <key alias="addRowConfiguration">Add row configuration</key>
    <key alias="addRowConfigurationDetail">Adjust the row by setting cell widths and adding additional cells</key>
    <key alias="columns">Columns</key>
    <key alias="columnsDetails">Total combined number of columns in the grid layout</key>
    <key alias="settings">Settings</key>
    <key alias="settingsDetails">Configure what settings editors can change</key>
    <key alias="styles">Styles</key>
    <key alias="stylesDetails">Configure what styling editors can change</key>
    <key alias="allowAllEditors">Allow all editors</key>
    <key alias="allowAllRowConfigurations">Allow all row configurations</key>
    <key alias="maxItems">Maximum items</key>
    <key alias="maxItemsDescription">Leave blank or set to 0 for unlimited</key>
    <key alias="setAsDefault">Set as default</key>
    <key alias="chooseExtra">Choose extra</key>
    <key alias="chooseDefault">Choose default</key>
    <key alias="areAdded">are added</key>
  </area>
  <area alias="contentTypeEditor">
    <key alias="compositions">Compositions</key>
    <key alias="group">Group</key>
    <key alias="noGroups">You have not added any groups</key>
    <key alias="addGroup">Add group</key>
    <key alias="inheritedFrom">Inherited from</key>
    <key alias="addProperty">Add property</key>
    <key alias="requiredLabel">Required label</key>
    <key alias="enableListViewHeading">Enable list view</key>
    <key alias="enableListViewDescription">Configures the content item to show a sortable and searchable list of its children, the children will not be shown in the tree</key>
    <key alias="allowedTemplatesHeading">Allowed Templates</key>
    <key alias="allowedTemplatesDescription">Choose which templates editors are allowed to use on content of this type</key>
    <key alias="allowAsRootHeading">Allow as root</key>
    <key alias="allowAsRootDescription">Allow editors to create content of this type in the root of the content tree</key>
    <key alias="childNodesHeading">Allowed child node types</key>
    <key alias="childNodesDescription">Allow content of the specified types to be created underneath content of this type</key>
    <key alias="chooseChildNode">Choose child node</key>
    <key alias="compositionsDescription">Inherit tabs and properties from an existing document type. New tabs will be added to the current document type or merged if a tab with an identical name exists.</key>
    <key alias="compositionInUse">This content type is used in a composition, and therefore cannot be composed itself.</key>
    <key alias="noAvailableCompositions">There are no content types available to use as a composition.</key>
    <key alias="availableEditors">Create new</key>
    <key alias="reuse">Use existing</key>
    <key alias="editorSettings">Editor settings</key>
    <key alias="configuration">Configuration</key>
    <key alias="yesDelete">Yes, delete</key>
    <key alias="movedUnderneath">was moved underneath</key>
    <key alias="copiedUnderneath">was copied underneath</key>
    <key alias="folderToMove">Select the folder to move</key>
    <key alias="folderToCopy">Select the folder to copy</key>
    <key alias="structureBelow">to in the tree structure below</key>
    <key alias="allDocumentTypes">All Document types</key>
    <key alias="allDocuments">All Documents</key>
    <key alias="allMediaItems">All media items</key>
    <key alias="usingThisDocument">using this document type will be deleted permanently, please confirm you want to delete these as well.</key>
    <key alias="usingThisMedia">using this media type will be deleted permanently, please confirm you want to delete these as well.</key>
    <key alias="usingThisMember">using this member type will be deleted permanently, please confirm you want to delete these as well</key>
    <key alias="andAllDocuments">and all documents using this type</key>
    <key alias="andAllMediaItems">and all media items using this type</key>
    <key alias="andAllMembers">and all members using this type</key>
    <key alias="memberCanEdit">Member can edit</key>
    <key alias="memberCanEditDescription">Allow this property value to be edited by the member on their profile page</key>
    <key alias="isSensitiveData">Is sensitive data</key>
    <key alias="isSensitiveDataDescription">Hide this property value from content editors that don't have access to view sensitive information</key>
    <key alias="showOnMemberProfile">Show on member profile</key>
    <key alias="showOnMemberProfileDescription">Allow this property value to be displayed on the member profile page</key>
    <key alias="tabHasNoSortOrder">tab has no sort order</key>
    <key alias="compositionUsageHeading">Where is this composition used?</key>
    <key alias="compositionUsageSpecification">This composition is currently used in the composition of the following content types:</key>
    <key alias="variantsHeading">Allow varying by culture</key>
    <key alias="variantsDescription">Allow editors to create content of this type in different languages</key>
    <key alias="allowVaryByCulture">Allow varying by culture</key>
    <key alias="elementType">Element type</key>
    <key alias="elementHeading">Is an Element type</key>
    <key alias="elementDescription">An Element type is meant to be used for instance in Nested Content, and not in the tree</key>
    <key alias="elementDoesNotSupport">This is not applicable for an Element type</key>
    <key alias="propertyHasChanges">You have made changes to this property. Are you sure you want to discard them?</key>
  </area>
  <area alias="languages">
    <key alias="addLanguage">Add language</key>
    <key alias="mandatoryLanguage">Mandatory language</key>
    <key alias="mandatoryLanguageHelp">Properties on this language have to be filled out before the node can be published.</key>
    <key alias="defaultLanguage">Default language</key>
    <key alias="defaultLanguageHelp">An Umbraco site can only have one default language set.</key>
    <key alias="changingDefaultLanguageWarning">Switching default language may result in default content missing.</key>
    <key alias="fallsbackToLabel">Falls back to</key>
    <key alias="noFallbackLanguageOption">No fall back language</key>
    <key alias="fallbackLanguageDescription">To allow multi-lingual content to fall back to another language if not present in the requested language, select it here.</key>
    <key alias="fallbackLanguage">Fall back language</key>
  </area>
  <area alias="macro">
    <key alias="addParameter">Add parameter</key>
    <key alias="editParameter">Edit parameter</key>
    <key alias="enterMacroName">Enter macro name</key>
    <key alias="parameters">Parameters</key>
    <key alias="parametersDescription">Define the parameters that should be available when using this macro.</key>
    <key alias="selectViewFile">Select partial view macro file</key>
  </area>
  <area alias="modelsBuilder">
    <key alias="buildingModels">Building models</key>
    <key alias="waitingMessage">this can take a bit of time, don't worry</key>
    <key alias="modelsGenerated">Models generated</key>
    <key alias="modelsGeneratedError">Models could not be generated</key>
    <key alias="modelsExceptionInUlog">Models generation has failed, see exception in U log</key>
  </area>
  <area alias="templateEditor">
    <key alias="addFallbackField">Add fallback field</key>
    <key alias="fallbackField">Fallback field</key>
    <key alias="addDefaultValue">Add default value</key>
    <key alias="defaultValue">Default value</key>
    <key alias="alternativeField">Fallback field</key>
    <key alias="alternativeText">Default value</key>
    <key alias="casing">Casing</key>
    <key alias="encoding">Encoding</key>
    <key alias="chooseField">Choose field</key>
    <key alias="convertLineBreaks">Convert line breaks</key>
    <key alias="convertLineBreaksDescription">Yes, convert line breaks</key>
    <key alias="convertLineBreaksHelp">Replaces line breaks with 'br' html tag</key>
    <key alias="customFields">Custom Fields</key>
    <key alias="dateOnly">Date only</key>
    <key alias="formatAndEncoding">Format and encoding</key>
    <key alias="formatAsDate">Format as date</key>
    <key alias="formatAsDateDescr">Format the value as a date, or a date with time, according to the active culture</key>
    <key alias="htmlEncode">HTML encode</key>
    <key alias="htmlEncodeHelp">Will replace special characters by their HTML equivalent.</key>
    <key alias="insertedAfter">Will be inserted after the field value</key>
    <key alias="insertedBefore">Will be inserted before the field value</key>
    <key alias="lowercase">Lowercase</key>
    <key alias="modifyOutput">Modify output</key>
    <key alias="none">None</key>
    <key alias="outputSample">Output sample</key>
    <key alias="postContent">Insert after field</key>
    <key alias="preContent">Insert before field</key>
    <key alias="recursive">Recursive</key>
    <key alias="recursiveDescr">Yes, make it recursive</key>
    <key alias="separator">Separator</key>
    <key alias="standardFields">Standard Fields</key>
    <key alias="uppercase">Uppercase</key>
    <key alias="urlEncode">URL encode</key>
    <key alias="urlEncodeHelp">Will format special characters in URLs</key>
    <key alias="usedIfAllEmpty">Will only be used when the field values above are empty</key>
    <key alias="usedIfEmpty">This field will only be used if the primary field is empty</key>
    <key alias="withTime">Date and time</key>
  </area>
  <area alias="translation">
    <key alias="details">Translation details</key>
    <key alias="DownloadXmlDTD">Download XML DTD</key>
    <key alias="fields">Fields</key>
    <key alias="includeSubpages">Include subpages</key>
    <key alias="mailBody"><![CDATA[
>>>>>>> e4f19f71
      Hi %0%

      This is an automated mail to inform you that the document '%1%'
      has been requested for translation into '%5%' by %2%.

      Go to http://%3%/translation/details.aspx?id=%4% to edit.

      Or log into Umbraco to get an overview of your translation tasks
      http://%3%

      Have a nice day!

      Cheers from the Umbraco robot
    ]]>
        </key>
        <key alias="noTranslators">No translator users found. Please create a translator user before you start sending content to translation</key>
        <key alias="pageHasBeenSendToTranslation">The page '%0%' has been send to translation</key>
        <key alias="sendToTranslate">Send the page '%0%' to translation</key>
        <key alias="totalWords">Total words</key>
        <key alias="translateTo">Translate to</key>
        <key alias="translationDone">Translation completed.</key>
        <key alias="translationDoneHelp">You can preview the pages, you've just translated, by clicking below. If the original page is found, you will get a comparison of the 2 pages.</key>
        <key alias="translationFailed">Translation failed, the XML file might be corrupt</key>
        <key alias="translationOptions">Translation options</key>
        <key alias="translator">Translator</key>
        <key alias="uploadTranslationXml">Upload translation XML</key>
    </area>
    <area alias="treeHeaders">
        <key alias="content">Content</key>
        <key alias="contentBlueprints">Content Templates</key>
        <key alias="media">Media</key>
        <key alias="cacheBrowser">Cache Browser</key>
        <key alias="contentRecycleBin">Recycle Bin</key>
        <key alias="createdPackages">Created packages</key>
        <key alias="dataTypes">Data Types</key>
        <key alias="dictionary">Dictionary</key>
        <key alias="installedPackages">Installed packages</key>
        <key alias="installSkin">Install skin</key>
        <key alias="installStarterKit">Install starter kit</key>
        <key alias="languages">Languages</key>
        <key alias="localPackage">Install local package</key>
        <key alias="macros">Macros</key>
        <key alias="mediaTypes">Media Types</key>
        <key alias="member">Members</key>
        <key alias="memberGroups">Member Groups</key>
        <key alias="memberRoles">Member Roles</key>
        <key alias="memberTypes">Member Types</key>
        <key alias="documentTypes">Document Types</key>
        <key alias="relationTypes">Relation Types</key>
        <key alias="packager">Packages</key>
        <key alias="packages">Packages</key>
        <key alias="partialViews">Partial Views</key>
        <key alias="partialViewMacros">Partial View Macro Files</key>
        <key alias="repositories">Install from repository</key>
        <key alias="runway">Install Runway</key>
        <key alias="runwayModules">Runway modules</key>
        <key alias="scripting">Scripting Files</key>
        <key alias="scripts">Scripts</key>
        <key alias="stylesheets">Stylesheets</key>
        <key alias="templates">Templates</key>
        <key alias="logViewer">Log Viewer</key>
        <key alias="users">Users</key>
        <key alias="settingsGroup">Settings</key>
        <key alias="templatingGroup">Templating</key>
        <key alias="thirdPartyGroup">Third Party</key>
    </area>
    <area alias="update">
        <key alias="updateAvailable">New update ready</key>
        <key alias="updateDownloadText">%0% is ready, click here for download</key>
        <key alias="updateNoServer">No connection to server</key>
        <key alias="updateNoServerError">Error checking for update. Please review trace-stack for further information</key>
    </area>
    <area alias="user">
        <key alias="access">Access</key>
        <key alias="accessHelp">Based on the assigned groups and start nodes, the user has access to the following nodes</key>
        <key alias="assignAccess">Assign access</key>
        <key alias="administrators">Administrator</key>
        <key alias="categoryField">Category field</key>
        <key alias="createDate">User created</key>
        <key alias="changePassword">Change Your Password</key>
        <key alias="changePhoto">Change photo</key>
        <key alias="newPassword">New password</key>
        <key alias="noLockouts">hasn't been locked out</key>
        <key alias="noPasswordChange">The password hasn't been changed</key>
        <key alias="confirmNewPassword">Confirm new password</key>
        <key alias="changePasswordDescription">You can change your password for accessing the Umbraco Back Office by filling out the form below and click the 'Change Password' button</key>
        <key alias="contentChannel">Content Channel</key>
        <key alias="createAnotherUser">Create another user</key>
        <key alias="createUserHelp">Create new users to give them access to Umbraco. When a new user is created a password will be generated that you can share with the user.</key>
        <key alias="descriptionField">Description field</key>
        <key alias="disabled">Disable User</key>
        <key alias="documentType">Document Type</key>
        <key alias="editors">Editor</key>
        <key alias="excerptField">Excerpt field</key>
        <key alias="failedPasswordAttempts">Failed login attempts</key>
        <key alias="goToProfile">Go to user profile</key>
        <key alias="groupsHelp">Add groups to assign access and permissions</key>
        <key alias="inviteAnotherUser">Invite another user</key>
        <key alias="inviteUserHelp">Invite new users to give them access to Umbraco. An invite email will be sent to the user with information on how to log in to Umbraco. Invites last for 72 hours.</key>
        <key alias="language">Language</key>
        <key alias="languageHelp">Set the language you will see in menus and dialogs</key>
        <key alias="lastLockoutDate">Last lockout date</key>
        <key alias="lastLogin">Last login</key>
        <key alias="lastPasswordChangeDate">Password last changed</key>
        <key alias="loginname">Username</key>
        <key alias="mediastartnode">Media start node</key>
        <key alias="mediastartnodehelp">Limit the media library to a specific start node</key>
        <key alias="mediastartnodes">Media start nodes</key>
        <key alias="mediastartnodeshelp">Limit the media library to specific start nodes</key>
        <key alias="modules">Sections</key>
        <key alias="noConsole">Disable Umbraco Access</key>
        <key alias="noLogin">has not logged in yet</key>
        <key alias="oldPassword">Old password</key>
        <key alias="password">Password</key>
        <key alias="resetPassword">Reset password</key>
        <key alias="passwordChanged">Your password has been changed!</key>
        <key alias="passwordConfirm">Please confirm the new password</key>
        <key alias="passwordEnterNew">Enter your new password</key>
        <key alias="passwordIsBlank">Your new password cannot be blank!</key>
        <key alias="passwordCurrent">Current password</key>
        <key alias="passwordInvalid">Invalid current password</key>
        <key alias="passwordIsDifferent">There was a difference between the new password and the confirmed password. Please try again!</key>
        <key alias="passwordMismatch">The confirmed password doesn't match the new password!</key>
        <key alias="permissionReplaceChildren">Replace child node permissions</key>
        <key alias="permissionSelectedPages">You are currently modifying permissions for the pages:</key>
        <key alias="permissionSelectPages">Select pages to modify their permissions</key>
        <key alias="removePhoto">Remove photo</key>
        <key alias="permissionsDefault">Default permissions</key>
        <key alias="permissionsGranular">Granular permissions</key>
        <key alias="permissionsGranularHelp">Set permissions for specific nodes</key>
        <key alias="profile">Profile</key>
        <key alias="searchAllChildren">Search all children</key>
        <key alias="sectionsHelp">Add sections to give users access</key>
        <key alias="selectUserGroups">Select user groups</key>
        <key alias="noStartNode">No start node selected</key>
        <key alias="noStartNodes">No start nodes selected</key>
        <key alias="startnode">Content start node</key>
        <key alias="startnodehelp">Limit the content tree to a specific start node</key>
        <key alias="startnodes">Content start nodes</key>
        <key alias="startnodeshelp">Limit the content tree to specific start nodes</key>
        <key alias="updateDate">User last updated</key>
        <key alias="userCreated">has been created</key>
        <key alias="userCreatedSuccessHelp">The new user has successfully been created. To log in to Umbraco use the password below.</key>
        <key alias="userManagement">User management</key>
        <key alias="username">Name</key>
        <key alias="userPermissions">User permissions</key>
        <key alias="usergroup">User group</key>
        <key alias="userInvited">has been invited</key>
        <key alias="userInvitedSuccessHelp">An invitation has been sent to the new user with details about how to log in to Umbraco.</key>
        <key alias="userinviteWelcomeMessage">Hello there and welcome to Umbraco! In just 1 minute you’ll be good to go, we just need you to setup a password and add a picture for your avatar.</key>
        <key alias="userinviteExpiredMessage">Welcome to Umbraco! Unfortunately your invite has expired. Please contact your administrator and ask them to resend it.</key>
        <key alias="userinviteAvatarMessage">Uploading a photo of yourself will make it easy for other users to recognize you. Click the circle above to upload your photo.</key>
        <key alias="writer">Writer</key>
        <key alias="change">Change</key>
        <key alias="yourProfile" version="7.0">Your profile</key>
        <key alias="yourHistory" version="7.0">Your recent history</key>
        <key alias="sessionExpires" version="7.0">Session expires in</key>
        <key alias="inviteUser">Invite user</key>
        <key alias="createUser">Create user</key>
        <key alias="sendInvite">Send invite</key>
        <key alias="backToUsers">Back to users</key>
        <key alias="inviteEmailCopySubject">Umbraco: Invitation</key>
        <key alias="inviteEmailCopyFormat">
            <![CDATA[
        <html>
			<head>
				<meta name='viewport' content='width=device-width'>
				<meta http-equiv='Content-Type' content='text/html; charset=UTF-8'>
			</head>
			<body class='' style='font-family: sans-serif; -webkit-font-smoothing: antialiased; font-size: 14px; color: #392F54; line-height: 22px; -ms-text-size-adjust: 100%; -webkit-text-size-adjust: 100%; background: #1d1333; margin: 0; padding: 0;' bgcolor='#1d1333'>
				<style type='text/css'> @media only screen and (max-width: 620px) {table[class=body] h1 {font-size: 28px !important; margin-bottom: 10px !important; } table[class=body] .wrapper {padding: 32px !important; } table[class=body] .article {padding: 32px !important; } table[class=body] .content {padding: 24px !important; } table[class=body] .container {padding: 0 !important; width: 100% !important; } table[class=body] .main {border-left-width: 0 !important; border-radius: 0 !important; border-right-width: 0 !important; } table[class=body] .btn table {width: 100% !important; } table[class=body] .btn a {width: 100% !important; } table[class=body] .img-responsive {height: auto !important; max-width: 100% !important; width: auto !important; } } .btn-primary table td:hover {background-color: #34495e !important; } .btn-primary a:hover {background-color: #34495e !important; border-color: #34495e !important; } .btn  a:visited {color:#FFFFFF;} </style>
				<table border="0" cellpadding="0" cellspacing="0" class="body" style="border-collapse: separate; mso-table-lspace: 0pt; mso-table-rspace: 0pt; width: 100%; background: #1d1333;" bgcolor="#1d1333">
					<tr>
						<td style="font-family: sans-serif; font-size: 14px; vertical-align: top; padding: 24px;" valign="top">
							<table style="border-collapse: separate; mso-table-lspace: 0pt; mso-table-rspace: 0pt; width: 100%;">
								<tr>
									<td background="https://umbraco.com/umbraco/assets/img/application/logo.png" bgcolor="#1d1333" width="28" height="28" valign="top" style="font-family: sans-serif; font-size: 14px; vertical-align: top;">
										<!--[if gte mso 9]> <v:rect xmlns:v="urn:schemas-microsoft-com:vml" fill="true" stroke="false" style="width:30px;height:30px;"> <v:fill type="tile" src="https://umbraco.com/umbraco/assets/img/application/logo.png" color="#1d1333" /> <v:textbox inset="0,0,0,0"> <![endif]-->
										<div> </div>
										<!--[if gte mso 9]> </v:textbox> </v:rect> <![endif]-->
									</td>
									<td style="font-family: sans-serif; font-size: 14px; vertical-align: top;" valign="top"></td>
								</tr>
							</table>
						</td>
					</tr>
				</table>
				<table border='0' cellpadding='0' cellspacing='0' class='body' style='border-collapse: separate; mso-table-lspace: 0pt; mso-table-rspace: 0pt; width: 100%; background: #1d1333;' bgcolor='#1d1333'>
					<tr>
						<td style='font-family: sans-serif; font-size: 14px; vertical-align: top;' valign='top'> </td>
						<td class='container' style='font-family: sans-serif; font-size: 14px; vertical-align: top; display: block; max-width: 560px; width: 560px; margin: 0 auto; padding: 10px;' valign='top'>
							<div class='content' style='box-sizing: border-box; display: block; max-width: 560px; margin: 0 auto; padding: 10px;'>
								<br>
								<table class='main' style='border-collapse: separate; mso-table-lspace: 0pt; mso-table-rspace: 0pt; width: 100%; border-radius: 3px; background: #FFFFFF;' bgcolor='#FFFFFF'>
									<tr>
										<td class='wrapper' style='font-family: sans-serif; font-size: 14px; vertical-align: top; box-sizing: border-box; padding: 50px;' valign='top'>
											<table border='0' cellpadding='0' cellspacing='0' style='border-collapse: separate; mso-table-lspace: 0pt; mso-table-rspace: 0pt; width: 100%;'>
												<tr>
													<td style='line-height: 24px; font-family: sans-serif; font-size: 14px; vertical-align: top;' valign='top'>
														<h1 style='color: #392F54; font-family: sans-serif; font-weight: bold; line-height: 1.4; font-size: 24px; text-align: left; text-transform: capitalize; margin: 0 0 30px;' align='left'>
															Hi %0%,
														</h1>
														<p style='color: #392F54; font-family: sans-serif; font-size: 14px; font-weight: normal; margin: 0 0 15px;'>
															You have been invited by <a href="mailto:%4%" style="text-decoration: underline; color: #392F54; -ms-word-break: break-all; word-break: break-all;">%1%</a> to the Umbraco Back Office.
														</p>
														<p style='color: #392F54; font-family: sans-serif; font-size: 14px; font-weight: normal; margin: 0 0 15px;'>
															Message from <a href="mailto:%1%" style="text-decoration: none; color: #392F54; -ms-word-break: break-all; word-break: break-all;">%1%</a>:
															<br/>
															<em>%2%</em>
														</p>
														<table border='0' cellpadding='0' cellspacing='0' class='btn btn-primary' style='border-collapse: separate; mso-table-lspace: 0pt; mso-table-rspace: 0pt; width: 100%; box-sizing: border-box;'>
															<tbody>
																<tr>
																	<td align='left' style='font-family: sans-serif; font-size: 14px; vertical-align: top; padding-bottom: 15px;' valign='top'>
																		<table border='0' cellpadding='0' cellspacing='0' style='border-collapse: separate; mso-table-lspace: 0pt; mso-table-rspace: 0pt; width: auto;'>
																			<tbody>
																				<tr>
																					<td style='font-family: sans-serif; font-size: 14px; vertical-align: top; border-radius: 5px; text-align: center; background: #35C786;' align='center' bgcolor='#35C786' valign='top'>
																						<a href='%3%' target='_blank' style='color: #FFFFFF; text-decoration: none; -ms-word-break: break-all; word-break: break-all; border-radius: 5px; box-sizing: border-box; cursor: pointer; display: inline-block; font-size: 14px; font-weight: bold; text-transform: capitalize; background: #35C786; margin: 0; padding: 12px 30px; border: 1px solid #35c786;'>
																							Click this link to accept the invite
																						</a>
																					</td>
																				</tr>
																			</tbody>
																		</table>
																	</td>
																</tr>
															</tbody>
														</table>
														<p style='max-width: 400px; display: block; color: #392F54; font-family: sans-serif; font-size: 14px; line-height: 20px; font-weight: normal; margin: 15px 0;'>If you cannot click on the link, copy and paste this URL into your browser window:</p>
															<table border='0' cellpadding='0' cellspacing='0'>
																<tr>
																	<td style='-ms-word-break: break-all; word-break: break-all; font-family: sans-serif; font-size: 11px; line-height:14px;'>
																		<font style="-ms-word-break: break-all; word-break: break-all; font-size: 11px; line-height:14px;">
																			<a style='-ms-word-break: break-all; word-break: break-all; color: #392F54; text-decoration: underline; font-size: 11px; line-height:15px;' href='%3%'>%3%</a>
																		</font>
																	</td>
																</tr>
															</table>
														</p>
													</td>
												</tr>
											</table>
										</td>
									</tr>
								</table>
								<br><br><br>
							</div>
						</td>
						<td style='font-family: sans-serif; font-size: 14px; vertical-align: top;' valign='top'> </td>
					</tr>
				</table>
			</body>
    </html>]]>
        </key>
        <key alias="invite">Invite</key>
        <key alias="defaultInvitationMessage">Resending invitation...</key>
        <key alias="deleteUser">Delete User</key>
        <key alias="deleteUserConfirmation">Are you sure you wish to delete this user account?</key>
        <key alias="stateAll">All</key>
        <key alias="stateActive">Active</key>
        <key alias="stateDisabled">Disabled</key>
        <key alias="stateLockedOut">Locked out</key>
        <key alias="stateInvited">Invited</key>
        <key alias="stateInactive">Inactive</key>
        <key alias="sortNameAscending">Name (A-Z)</key>
        <key alias="sortNameDescending">Name (Z-A)</key>
        <key alias="sortCreateDateAscending">Newest</key>
        <key alias="sortCreateDateDescending">Oldest</key>
        <key alias="sortLastLoginDateDescending">Last login</key>
    </area>
    <area alias="validation">
        <key alias="validation">Validation</key>
        <key alias="validateAsEmail">Validate as an email address</key>
        <key alias="validateAsNumber">Validate as a number</key>
        <key alias="validateAsUrl">Validate as a URL</key>
        <key alias="enterCustomValidation">...or enter a custom validation</key>
        <key alias="fieldIsMandatory">Field is mandatory</key>
        <key alias="validationRegExp">Enter a regular expression</key>
        <key alias="minCount">You need to add at least</key>
        <key alias="maxCount">You can only have</key>
        <key alias="items">items</key>
        <key alias="itemsSelected">items selected</key>
        <key alias="invalidDate">Invalid date</key>
        <key alias="invalidNumber">Not a number</key>
        <key alias="invalidEmail">Invalid email</key>
        <key alias="invalidNull">Value cannot be null</key>
        <key alias="invalidEmpty">Value cannot be empty</key>
        <key alias="invalidPattern">Value is invalid, it does not match the correct pattern</key>
        <key alias="customValidation">Custom validation</key>
    </area>
    <area alias="healthcheck">
        <!-- The following keys get these tokens passed in:
	     0: Current value
		   1: Recommended value
		   2: XPath
		   3: Configuration file path
	  -->
        <key alias="checkSuccessMessage">Value is set to the recommended value: '%0%'.</key>
        <key alias="rectifySuccessMessage">Value was set to '%1%' for XPath '%2%' in configuration file '%3%'.</key>
        <key alias="checkErrorMessageDifferentExpectedValue">Expected value '%1%' for '%2%' in configuration file '%3%', but found '%0%'.</key>
        <key alias="checkErrorMessageUnexpectedValue">Found unexpected value '%0%' for '%2%' in configuration file '%3%'.</key>
        <!-- The following keys get these tokens passed in:
	     0: Current value
		   1: Recommended value
	  -->
        <key alias="customErrorsCheckSuccessMessage">Custom errors are set to '%0%'.</key>
        <key alias="customErrorsCheckErrorMessage">Custom errors are currently set to '%0%'. It is recommended to set this to '%1%' before go live.</key>
        <key alias="customErrorsCheckRectifySuccessMessage">Custom errors successfully set to '%0%'.</key>
        <key alias="macroErrorModeCheckSuccessMessage">MacroErrors are set to '%0%'.</key>
        <key alias="macroErrorModeCheckErrorMessage">MacroErrors are set to '%0%' which will prevent some or all pages in your site from loading completely if there are any errors in macros. Rectifying this will set the value to '%1%'.</key>
        <key alias="macroErrorModeCheckRectifySuccessMessage">MacroErrors are now set to '%0%'.</key>
        <!-- The following keys get these tokens passed in:
	     0: Current value
		   1: Recommended value
		   2: Server version
	  -->
        <key alias="trySkipIisCustomErrorsCheckSuccessMessage">Try Skip IIS Custom Errors is set to '%0%' and you're using IIS version '%1%'.</key>
        <key alias="trySkipIisCustomErrorsCheckErrorMessage">Try Skip IIS Custom Errors is currently '%0%'. It is recommended to set this to '%1%' for your IIS version (%2%).</key>
        <key alias="trySkipIisCustomErrorsCheckRectifySuccessMessage">Try Skip IIS Custom Errors successfully set to '%0%'.</key>
        <!-- The following keys get predefined tokens passed in that are not all the same, like above -->
        <key alias="configurationServiceFileNotFound">File does not exist: '%0%'.</key>
        <key alias="configurationServiceNodeNotFound"><![CDATA[Unable to find <strong>'%0%'</strong> in config file <strong>'%1%'</strong>.]]></key>
        <key alias="configurationServiceError">There was an error, check log for full error: %0%.</key>
        <key alias="databaseSchemaValidationCheckDatabaseOk">Database - The database schema is correct for this version of Umbraco</key>
        <key alias="databaseSchemaValidationCheckDatabaseErrors">%0% problems were detected with your database schema (Check the log for details)</key>
        <key alias="databaseSchemaValidationCheckDatabaseLogMessage">Some errors were detected while validating the database schema against the current version of Umbraco.</key>
        <key alias="httpsCheckValidCertificate">Your website's certificate is valid.</key>
        <key alias="httpsCheckInvalidCertificate">Certificate validation error: '%0%'</key>
        <key alias="httpsCheckExpiredCertificate">Your website's SSL certificate has expired.</key>
        <key alias="httpsCheckExpiringCertificate">Your website's SSL certificate is expiring in %0% days.</key>
        <key alias="healthCheckInvalidUrl">Error pinging the URL %0% - '%1%'</key>
        <key alias="httpsCheckIsCurrentSchemeHttps">You are currently %0% viewing the site using the HTTPS scheme.</key>
        <key alias="httpsCheckConfigurationRectifyNotPossible">The appSetting 'Umbraco.Core.UseHttps' is set to 'false' in your web.config file. Once you access this site using the HTTPS scheme, that should be set to 'true'.</key>
        <key alias="httpsCheckConfigurationCheckResult">The appSetting 'Umbraco.Core.UseHttps' is set to '%0%' in your web.config file, your cookies are %1% marked as secure.</key>
        <key alias="httpsCheckEnableHttpsError">Could not update the 'Umbraco.Core.UseHttps' setting in your web.config file. Error: %0%</key>
        <!-- The following keys don't get tokens passed in -->
        <key alias="httpsCheckEnableHttpsButton">Enable HTTPS</key>
        <key alias="httpsCheckEnableHttpsDescription">Sets umbracoSSL setting to true in the appSettings of the web.config file.</key>
        <key alias="httpsCheckEnableHttpsSuccess">The appSetting 'Umbraco.Core.UseHttps' is now set to 'true' in your web.config file, your cookies will be marked as secure.</key>
        <key alias="rectifyButton">Fix</key>
        <key alias="cannotRectifyShouldNotEqual">Cannot fix a check with a value comparison type of 'ShouldNotEqual'.</key>
        <key alias="cannotRectifyShouldEqualWithValue">Cannot fix a check with a value comparison type of 'ShouldEqual' with a provided value.</key>
        <key alias="valueToRectifyNotProvided">Value to fix check not provided.</key>
        <key alias="compilationDebugCheckSuccessMessage">Debug compilation mode is disabled.</key>
        <key alias="compilationDebugCheckErrorMessage">Debug compilation mode is currently enabled. It is recommended to disable this setting before go live.</key>
        <key alias="compilationDebugCheckRectifySuccessMessage">Debug compilation mode successfully disabled.</key>
        <key alias="traceModeCheckSuccessMessage">Trace mode is disabled.</key>
        <key alias="traceModeCheckErrorMessage">Trace mode is currently enabled. It is recommended to disable this setting before go live.</key>
        <key alias="traceModeCheckRectifySuccessMessage">Trace mode successfully disabled.</key>
        <key alias="folderPermissionsCheckMessage">All folders have the correct permissions set.</key>
        <!-- The following keys get these tokens passed in:
	    0: Comma delimitted list of failed folder paths
  	-->
        <key alias="requiredFolderPermissionFailed"><![CDATA[The following folders must be set up with modify permissions but could not be acccessed: <strong>%0%</strong>.]]></key>
        <key alias="optionalFolderPermissionFailed"><![CDATA[The following folders must be set up with modify permissions for certain Umbraco operations to function but could not be acccessed: <strong>%0%</strong>. If they aren't being written to no action need be taken.]]></key>
        <key alias="filePermissionsCheckMessage">All files have the correct permissions set.</key>
        <!-- The following keys get these tokens passed in:
	    0: Comma delimitted list of failed folder paths
  	-->
<<<<<<< HEAD
        <key alias="requiredFilePermissionFailed"><![CDATA[The following files must be set up with write permissions but could not be acccessed: <strong>%0%</strong>.]]></key>
        <key alias="optionalFilePermissionFailed"><![CDATA[The following files must be set up with write permissions for certain Umbraco operations to function but could not be acccessed: <strong>%0%</strong>. If they aren't being written to no action need be taken.]]></key>
        <key alias="clickJackingCheckHeaderFound"><![CDATA[The header or meta-tag <strong>X-Frame-Options</strong> used to control whether a site can be IFRAMEd by another was found.]]></key>
        <key alias="clickJackingCheckHeaderNotFound"><![CDATA[The header or meta-tag <strong>X-Frame-Options</strong> used to control whether a site can be IFRAMEd by another was not found.]]></key>
        <key alias="setHeaderInConfig">Set Header in Config</key>
        <key alias="clickJackingSetHeaderInConfigDescription">Adds a value to the httpProtocol/customHeaders section of web.config to prevent the site being IFRAMEd by other websites.</key>
        <key alias="clickJackingSetHeaderInConfigSuccess">A setting to create a header preventing IFRAMEing of the site by other websites has been added to your web.config file.</key>
        <key alias="setHeaderInConfigError">Could not update web.config file. Error: %0%</key>
        <key alias="noSniffCheckHeaderFound"><![CDATA[The header or meta-tag <strong>X-Content-Type-Options</strong> used to protect against MIME sniffing vulnerabilities was found.]]></key>
        <key alias="noSniffCheckHeaderNotFound"><![CDATA[The header or meta-tag <strong>X-Content-Type-Options</strong> used to protect against MIME sniffing vulnerabilities was not found.]]></key>
        <key alias="noSniffSetHeaderInConfigDescription">Adds a value to the httpProtocol/customHeaders section of web.config to protect against MIME sniffing vulnerabilities.</key>
        <key alias="noSniffSetHeaderInConfigSuccess">A setting to create a header protecting against MIME sniffing vulnerabilities has been added to your web.config file.</key>
        <key alias="hSTSCheckHeaderFound"><![CDATA[The header <strong>Strict-Transport-Security</strong>, also known as the HSTS-header, was found.]]></key>
        <key alias="hSTSCheckHeaderNotFound"><![CDATA[The header <strong>Strict-Transport-Security</strong> was not found.]]></key>
        <key alias="hSTSSetHeaderInConfigDescription">Adds the header 'Strict-Transport-Security' with the value 'max-age=10886400; preload' to the httpProtocol/customHeaders section of web.config. Use this fix only if you will have your domains running with https for the next 18 weeks (minimum).</key>
        <key alias="hSTSSetHeaderInConfigSuccess">The HSTS header has been added to your web.config file.</key>
        <key alias="xssProtectionCheckHeaderFound"><![CDATA[The header <strong>X-XSS-Protection</strong> was found.]]></key>
        <key alias="xssProtectionCheckHeaderNotFound"><![CDATA[The header <strong>X-XSS-Protection</strong> was not found.]]></key>
        <key alias="xssProtectionSetHeaderInConfigDescription">Adds the header 'X-XSS-Protection' with the value '1; mode=block' to the httpProtocol/customHeaders section of web.config. </key>
        <key alias="xssProtectionSetHeaderInConfigSuccess">The X-XSS-Protection header has been added to your web.config file.</key>
        <!-- The following key get these tokens passed in:
	    0: Comma delimitted list of headers found
  	-->
        <key alias="excessiveHeadersFound"><![CDATA[The following headers revealing information about the website technology were found: <strong>%0%</strong>.]]></key>
        <key alias="excessiveHeadersNotFound">No headers revealing information about the website technology were found.</key>
        <key alias="smtpMailSettingsNotFound">In the Web.config file, system.net/mailsettings could not be found.</key>
        <key alias="smtpMailSettingsHostNotConfigured">In the Web.config file system.net/mailsettings section, the host is not configured.</key>
        <key alias="smtpMailSettingsConnectionSuccess">SMTP settings are configured correctly and the service is operating as expected.</key>
        <key alias="smtpMailSettingsConnectionFail">The SMTP server configured with host '%0%' and port '%1%' could not be reached. Please check to ensure the SMTP settings in the Web.config file system.net/mailsettings are correct.</key>
        <key alias="notificationEmailsCheckSuccessMessage"><![CDATA[Notification email has been set to <strong>%0%</strong>.]]></key>
        <key alias="notificationEmailsCheckErrorMessage"><![CDATA[Notification email is still set to the default value of <strong>%0%</strong>.]]></key>
        <key alias="scheduledHealthCheckEmailBody"><![CDATA[<html><body><p>Results of the scheduled Umbraco Health Checks run on %0% at %1% are as follows:</p>%2%</body></html>]]></key>
        <key alias="scheduledHealthCheckEmailSubject">Umbraco Health Check Status: %0%</key>
    </area>
    <area alias="redirectUrls">
        <key alias="disableUrlTracker">Disable URL tracker</key>
        <key alias="enableUrlTracker">Enable URL tracker</key>
        <key alias="culture">Culture</key>
        <key alias="originalUrl">Original URL</key>
        <key alias="redirectedTo">Redirected To</key>
        <key alias="redirectUrlManagement">Redirect Url Management</key>
        <key alias="panelInformation">The following URLs redirect to this content item:</key>
        <key alias="noRedirects">No redirects have been made</key>
        <key alias="noRedirectsDescription">When a published page gets renamed or moved a redirect will automatically be made to the new page.</key>
        <key alias="confirmRemove">Are you sure you want to remove the redirect from '%0%' to '%1%'?</key>
        <key alias="redirectRemoved">Redirect URL removed.</key>
        <key alias="redirectRemoveError">Error removing redirect URL.</key>
        <key alias="redirectRemoveWarning">This will remove the redirect</key>
        <key alias="confirmDisable">Are you sure you want to disable the URL tracker?</key>
        <key alias="disabledConfirm">URL tracker has now been disabled.</key>
        <key alias="disableError">Error disabling the URL tracker, more information can be found in your log file.</key>
        <key alias="enabledConfirm">URL tracker has now been enabled.</key>
        <key alias="enableError">Error enabling the URL tracker, more information can be found in your log file.</key>
    </area>
    <area alias="emptyStates">
        <key alias="emptyDictionaryTree">No Dictionary items to choose from</key>
    </area>
    <area alias="textbox">
        <key alias="characters_left"><![CDATA[<strong>%0%</strong> characters left.]]></key>
        <key alias="characters_exceed"><![CDATA[Maximum %0% characters, <strong>%1%</strong> too many.]]></key>
    </area>
    <area alias="recycleBin">
        <key alias="contentTrashed">Trashed content with Id: {0} related to original parent content with Id: {1}</key>
        <key alias="mediaTrashed">Trashed media with Id: {0} related to original parent media item with Id: {1}</key>
        <key alias="itemCannotBeRestored">Cannot automatically restore this item</key>
        <key alias="itemCannotBeRestoredHelpText">There is no location where this item can be automatically restored. You can move the item manually using the tree below.</key>
        <key alias="wasRestored">was restored under</key>
    </area>
    <area alias="relationType">
        <key alias="direction">Direction</key>
        <key alias="parentToChild">Parent to child</key>
        <key alias="bidirectional">Bidirectional</key>
        <key alias="parent">Parent</key>
        <key alias="child">Child</key>
        <key alias="count">Count</key>
        <key alias="relations">Relations</key>
        <key alias="created">Created</key>
        <key alias="comment">Comment</key>
        <key alias="name">Name</key>
        <key alias="noRelations">No relations for this relation type.</key>
        <key alias="tabRelationType">Relation Type</key>
        <key alias="tabRelations">Relations</key>
    </area>
    <area alias="dashboardTabs">
        <key alias="contentIntro">Getting Started</key>
        <key alias="contentRedirectManager">Redirect URL Management</key>
        <key alias="mediaFolderBrowser">Content</key>
        <key alias="settingsWelcome">Welcome</key>
        <key alias="settingsExamine">Examine Management</key>
        <key alias="settingsPublishedStatus">Published Status</key>
        <key alias="settingsModelsBuilder">Models Builder</key>
        <key alias="settingsHealthCheck">Health Check</key>
        <key alias="memberIntro">Getting Started</key>
        <key alias="formsInstall">Install Umbraco Forms</key>
    </area>
=======
    <key alias="requiredFilePermissionFailed"><![CDATA[The following files must be set up with write permissions but could not be acccessed: <strong>%0%</strong>.]]></key>
    <key alias="optionalFilePermissionFailed"><![CDATA[The following files must be set up with write permissions for certain Umbraco operations to function but could not be acccessed: <strong>%0%</strong>. If they aren't being written to no action need be taken.]]></key>
    <key alias="clickJackingCheckHeaderFound"><![CDATA[The header or meta-tag <strong>X-Frame-Options</strong> used to control whether a site can be IFRAMEd by another was found.]]></key>
    <key alias="clickJackingCheckHeaderNotFound"><![CDATA[The header or meta-tag <strong>X-Frame-Options</strong> used to control whether a site can be IFRAMEd by another was not found.]]></key>
    <key alias="setHeaderInConfig">Set Header in Config</key>
    <key alias="clickJackingSetHeaderInConfigDescription">Adds a value to the httpProtocol/customHeaders section of web.config to prevent the site being IFRAMEd by other websites.</key>
    <key alias="clickJackingSetHeaderInConfigSuccess">A setting to create a header preventing IFRAMEing of the site by other websites has been added to your web.config file.</key>
    <key alias="setHeaderInConfigError">Could not update web.config file. Error: %0%</key>
    <key alias="noSniffCheckHeaderFound"><![CDATA[The header or meta-tag <strong>X-Content-Type-Options</strong> used to protect against MIME sniffing vulnerabilities was found.]]></key>
    <key alias="noSniffCheckHeaderNotFound"><![CDATA[The header or meta-tag <strong>X-Content-Type-Options</strong> used to protect against MIME sniffing vulnerabilities was not found.]]></key>
    <key alias="noSniffSetHeaderInConfigDescription">Adds a value to the httpProtocol/customHeaders section of web.config to protect against MIME sniffing vulnerabilities.</key>
    <key alias="noSniffSetHeaderInConfigSuccess">A setting to create a header protecting against MIME sniffing vulnerabilities has been added to your web.config file.</key>
    <key alias="hSTSCheckHeaderFound"><![CDATA[The header <strong>Strict-Transport-Security</strong>, also known as the HSTS-header, was found.]]></key>
    <key alias="hSTSCheckHeaderNotFound"><![CDATA[The header <strong>Strict-Transport-Security</strong> was not found.]]></key>
    <key alias="hSTSSetHeaderInConfigDescription">Adds the header 'Strict-Transport-Security' with the value 'max-age=10886400' to the httpProtocol/customHeaders section of web.config. Use this fix only if you will have your domains running with https for the next 18 weeks (minimum).</key>
    <key alias="hSTSSetHeaderInConfigSuccess">The HSTS header has been added to your web.config file.</key>
    <key alias="xssProtectionCheckHeaderFound"><![CDATA[The header <strong>X-XSS-Protection</strong> was found.]]></key>
    <key alias="xssProtectionCheckHeaderNotFound"><![CDATA[The header <strong>X-XSS-Protection</strong> was not found.]]></key>
    <key alias="xssProtectionSetHeaderInConfigDescription">Adds the header 'X-XSS-Protection' with the value '1; mode=block' to the httpProtocol/customHeaders section of web.config. </key>
    <key alias="xssProtectionSetHeaderInConfigSuccess">The X-XSS-Protection header has been added to your web.config file.</key>
    <!-- The following key get these tokens passed in:
	    0: Comma delimitted list of headers found
  	-->
    <key alias="excessiveHeadersFound"><![CDATA[The following headers revealing information about the website technology were found: <strong>%0%</strong>.]]></key>
    <key alias="excessiveHeadersNotFound">No headers revealing information about the website technology were found.</key>
    <key alias="smtpMailSettingsNotFound">In the Web.config file, system.net/mailsettings could not be found.</key>
    <key alias="smtpMailSettingsHostNotConfigured">In the Web.config file system.net/mailsettings section, the host is not configured.</key>
    <key alias="smtpMailSettingsConnectionSuccess">SMTP settings are configured correctly and the service is operating as expected.</key>
    <key alias="smtpMailSettingsConnectionFail">The SMTP server configured with host '%0%' and port '%1%' could not be reached. Please check to ensure the SMTP settings in the Web.config file system.net/mailsettings are correct.</key>
    <key alias="notificationEmailsCheckSuccessMessage"><![CDATA[Notification email has been set to <strong>%0%</strong>.]]></key>
    <key alias="notificationEmailsCheckErrorMessage"><![CDATA[Notification email is still set to the default value of <strong>%0%</strong>.]]></key>
    <key alias="scheduledHealthCheckEmailBody"><![CDATA[<html><body><p>Results of the scheduled Umbraco Health Checks run on %0% at %1% are as follows:</p>%2%</body></html>]]></key>
    <key alias="scheduledHealthCheckEmailSubject">Umbraco Health Check Status: %0%</key>
  </area>
  <area alias="redirectUrls">
    <key alias="disableUrlTracker">Disable URL tracker</key>
    <key alias="enableUrlTracker">Enable URL tracker</key>
    <key alias="culture">Culture</key>
    <key alias="originalUrl">Original URL</key>
    <key alias="redirectedTo">Redirected To</key>
    <key alias="redirectUrlManagement">Redirect Url Management</key>
    <key alias="panelInformation">The following URLs redirect to this content item:</key>
    <key alias="noRedirects">No redirects have been made</key>
    <key alias="noRedirectsDescription">When a published page gets renamed or moved a redirect will automatically be made to the new page.</key>
    <key alias="confirmRemove">Are you sure you want to remove the redirect from '%0%' to '%1%'?</key>
    <key alias="redirectRemoved">Redirect URL removed.</key>
    <key alias="redirectRemoveError">Error removing redirect URL.</key>
    <key alias="redirectRemoveWarning">This will remove the redirect</key>
    <key alias="confirmDisable">Are you sure you want to disable the URL tracker?</key>
    <key alias="disabledConfirm">URL tracker has now been disabled.</key>
    <key alias="disableError">Error disabling the URL tracker, more information can be found in your log file.</key>
    <key alias="enabledConfirm">URL tracker has now been enabled.</key>
    <key alias="enableError">Error enabling the URL tracker, more information can be found in your log file.</key>
  </area>
  <area alias="emptyStates">
    <key alias="emptyDictionaryTree">No Dictionary items to choose from</key>
  </area>
  <area alias="textbox">
    <key alias="characters_left"><![CDATA[<strong>%0%</strong> characters left.]]></key>
    <key alias="characters_exceed"><![CDATA[Maximum %0% characters, <strong>%1%</strong> too many.]]></key>
  </area>
  <area alias="recycleBin">
    <key alias="contentTrashed">Trashed content with Id: {0} related to original parent content with Id: {1}</key>
    <key alias="mediaTrashed">Trashed media with Id: {0} related to original parent media item with Id: {1}</key>
    <key alias="itemCannotBeRestored">Cannot automatically restore this item</key>
    <key alias="itemCannotBeRestoredHelpText">There is no location where this item can be automatically restored. You can move the item manually using the tree below.</key>
    <key alias="wasRestored">was restored under</key>
  </area>
  <area alias="relationType">
    <key alias="direction">Direction</key>
    <key alias="parentToChild">Parent to child</key>
    <key alias="bidirectional">Bidirectional</key>
    <key alias="parent">Parent</key>
    <key alias="child">Child</key>
    <key alias="count">Count</key>
    <key alias="relations">Relations</key>
    <key alias="created">Created</key>
    <key alias="comment">Comment</key>
    <key alias="name">Name</key>
    <key alias="noRelations">No relations for this relation type.</key>
    <key alias="tabRelationType">Relation Type</key>
    <key alias="tabRelations">Relations</key>
  </area>
  <area alias="dashboardTabs">
    <key alias="contentIntro">Getting Started</key>
    <key alias="contentRedirectManager">Redirect URL Management</key>
    <key alias="mediaFolderBrowser">Content</key>
    <key alias="settingsWelcome">Welcome</key>
    <key alias="settingsExamine">Examine Management</key>
    <key alias="settingsPublishedStatus">Published Status</key>
    <key alias="settingsModelsBuilder">Models Builder</key>
    <key alias="settingsHealthCheck">Health Check</key>
    <key alias="settingsProfiler">Profiling</key>
    <key alias="memberIntro">Getting Started</key>
    <key alias="formsInstall">Install Umbraco Forms</key>
  </area>
  <area alias="visuallyHiddenTexts">
    <key alias="goBack">Go back</key>
  </area>
>>>>>>> e4f19f71
</language><|MERGE_RESOLUTION|>--- conflicted
+++ resolved
@@ -1,6 +1,5 @@
 <?xml version="1.0" encoding="utf-8" standalone="yes"?>
 <language alias="en_us" intName="English (US)" localName="English (US)" lcid="" culture="en-US">
-<<<<<<< HEAD
     <creator>
         <name>The Umbraco community</name>
         <link>https://our.umbraco.com/documentation/Extending-Umbraco/Language-Files</link>
@@ -304,6 +303,8 @@
         <key alias="readyToSave">Ready to Save?</key>
         <key alias="sendForApproval">Send for approval</key>
         <key alias="schedulePublishHelp">Select the date and time to publish and/or unpublish the content item.</key>
+    <key alias="createEmpty">Create new</key>
+    <key alias="createFromClipboard">Paste from clipboard</key>
     </area>
     <area alias="blueprints">
         <key alias="createBlueprintFrom">Create a new Content Template from '%0%'</key>
@@ -312,7 +313,7 @@
         <key alias="createdBlueprintHeading">Content Template created</key>
         <key alias="createdBlueprintMessage">A Content Template was created from '%0%'</key>
         <key alias="duplicateBlueprintMessage">Another Content Template with the same name already exists</key>
-        <key alias="blueprintDescription">A Content Template is pre-defined content that an editor can select to use as the basis for creating new content</key>
+    <key alias="blueprintDescription">A Content Template is predefined content that an editor can select to use as the basis for creating new content</key>
     </area>
     <area alias="media">
         <key alias="clickToUpload">Click to upload</key>
@@ -326,6 +327,7 @@
         <key alias="copyFailed">Failed to copy media</key>
         <key alias="createFolderFailed">Failed to create a folder under parent id %0%</key>
         <key alias="renameFolderFailed">Failed to rename the folder with id %0%</key>
+    <key alias="dragAndDropYourFilesIntoTheArea">Drag and drop your file(s) into the area</key>
     </area>
     <area alias="member">
         <key alias="createNewMember">Create a new member</key>
@@ -338,9 +340,12 @@
         <key alias="createContentBlueprint">Select the document type you want to make a content template for</key>
         <key alias="enterFolderName">Enter a folder name</key>
         <key alias="updateData">Choose a type and a title</key>
-        <key alias="noDocumentTypes" version="7.0"><![CDATA[There are no allowed document types available. You must enable these in the settings section under <strong>"document types"</strong>.]]></key>
-        <key alias="noMediaTypes" version="7.0"><![CDATA[There are no allowed media types available. You must enable these in the settings section under <strong>"media types"</strong>.]]></key>
-        <key alias="documentTypeWithoutTemplate">Document Type without a template</key>
+    <key alias="noDocumentTypes" version="7.0"><![CDATA[There are no allowed document types available for creating content here. You must enable these in <strong>Document Types</strong> within the <strong>Settings</strong> section, by editing the <strong>Allowed child node types</strong> under <strong>Permissions</strong>.]]></key>
+    <key alias="noDocumentTypesWithNoSettingsAccess">The selected page in the content tree doesn't allow for any pages to be created below it.</key>
+    <key alias="noDocumentTypesEditPermissions">Edit permissions for this document type</key>
+    <key alias="noMediaTypes" version="7.0"><![CDATA[There are no allowed media types available for creating media here. You must enable these in <strong>Media Types Types</strong> within the <strong>Settings</strong> section, by editing the <strong>Allowed child node types</strong> under <strong>Permissions</strong>.]]></key>
+    <key alias="noMediaTypesWithNoSettingsAccess">The selected media in the tree doesn't allow for any other media to be created below it.</key>
+    <key alias="noMediaTypesEditPermissions">Edit permissions for this media type</key>    <key alias="documentTypeWithoutTemplate">Document Type without a template</key>
         <key alias="newFolder">New folder</key>
         <key alias="newDataType">New data type</key>
         <key alias="newJavascriptFile">New JavaScript file</key>
@@ -455,6 +460,7 @@
         <key alias="selectLink">Select link</key>
         <key alias="selectMacro">Select macro</key>
         <key alias="selectContent">Select content</key>
+    <key alias="selectContentType">Select content type</key>
         <key alias="selectMediaStartNode">Select media start node</key>
         <key alias="selectMember">Select member</key>
         <key alias="selectMemberGroup">Select member group</key>
@@ -481,499 +487,12 @@
     <area alias="dictionaryItem">
         <key alias="description">
             <![CDATA[
-      Edit the different language versions for the dictionary item '<em>%0%</em>' below<br/>You can add additional languages under the 'languages' in the menu on the left
+      Edit the different language versions for the dictionary item '<em>%0%</em>' below
    ]]>
         </key>
         <key alias="displayName">Culture Name</key>
         <key alias="changeKeyError">
             <![CDATA[
-=======
-  <creator>
-    <name>The Umbraco community</name>
-    <link>https://our.umbraco.com/documentation/Extending-Umbraco/Language-Files</link>
-  </creator>
-  <area alias="actions">
-    <key alias="assignDomain">Culture and Hostnames</key>
-    <key alias="auditTrail">Audit Trail</key>
-    <key alias="browse">Browse Node</key>
-    <key alias="changeDocType">Change Document Type</key>
-    <key alias="copy">Copy</key>
-    <key alias="create">Create</key>
-    <key alias="export">Export</key>
-    <key alias="createPackage">Create Package</key>
-    <key alias="createGroup">Create group</key>
-    <key alias="delete">Delete</key>
-    <key alias="disable">Disable</key>
-    <key alias="emptyRecycleBin">Empty recycle bin</key>
-    <key alias="enable">Enable</key>
-    <key alias="exportDocumentType">Export Document Type</key>
-    <key alias="importDocumentType">Import Document Type</key>
-    <key alias="importPackage">Import Package</key>
-    <key alias="liveEdit">Edit in Canvas</key>
-    <key alias="logout">Exit</key>
-    <key alias="move">Move</key>
-    <key alias="notify">Notifications</key>
-    <key alias="protect">Public access</key>
-    <key alias="publish">Publish</key>
-    <key alias="unpublish">Unpublish</key>
-    <key alias="refreshNode">Reload</key>
-    <key alias="republish">Republish entire site</key>
-    <key alias="rename" version="7.3.0">Rename</key>
-    <key alias="restore" version="7.3.0">Restore</key>
-    <key alias="SetPermissionsForThePage">Set permissions for the page %0%</key>
-    <key alias="chooseWhereToCopy">Choose where to copy</key>
-    <key alias="chooseWhereToMove">Choose where to move</key>
-    <key alias="toInTheTreeStructureBelow">to in the tree structure below</key>
-    <key alias="wasMovedTo">was moved to</key>
-    <key alias="wasCopiedTo">was copied to</key>
-    <key alias="rights">Permissions</key>
-    <key alias="rollback">Rollback</key>
-    <key alias="sendtopublish">Send To Publish</key>
-    <key alias="sendToTranslate">Send To Translation</key>
-    <key alias="setGroup">Set group</key>
-    <key alias="sort">Sort</key>
-    <key alias="translate">Translate</key>
-    <key alias="update">Update</key>
-    <key alias="setPermissions">Set permissions</key>
-    <key alias="unlock">Unlock</key>
-    <key alias="createblueprint">Create Content Template</key>
-    <key alias="resendInvite">Resend Invitation</key>
-  </area>
-  <area alias="actionCategories">
-    <key alias="content">Content</key>
-    <key alias="administration">Administration</key>
-    <key alias="structure">Structure</key>
-    <key alias="other">Other</key>
-  </area>
-  <area alias="actionDescriptions">
-    <key alias="assignDomain">Allow access to assign culture and hostnames</key>
-    <key alias="auditTrail">Allow access to view a node's history log</key>
-    <key alias="browse">Allow access to view a node</key>
-    <key alias="changeDocType">Allow access to change document type for a node</key>
-    <key alias="copy">Allow access to copy a node</key>
-    <key alias="create">Allow access to create nodes</key>
-    <key alias="delete">Allow access to delete nodes</key>
-    <key alias="move">Allow access to move a node</key>
-    <key alias="protect">Allow access to set and change public access for a node</key>
-    <key alias="publish">Allow access to publish a node</key>
-    <key alias="unpublish">Allow access to unpublish a node</key>
-    <key alias="rights">Allow access to change permissions for a node</key>
-    <key alias="rollback">Allow access to roll back a node to a previous state</key>
-    <key alias="sendtopublish">Allow access to send a node for approval before publishing</key>
-    <key alias="sendToTranslate">Allow access to send a node for translation</key>
-    <key alias="sort">Allow access to change the sort order for nodes</key>
-    <key alias="translate">Allow access to translate a node</key>
-    <key alias="update">Allow access to save a node</key>
-    <key alias="createblueprint">Allow access to create a Content Template</key>
-  </area>
-  <area alias="apps">
-    <key alias="umbContent">Content</key>
-    <key alias="umbInfo">Info</key>
-  </area>
-  <area alias="assignDomain">
-    <key alias="permissionDenied">Permission denied.</key>
-    <key alias="addNew">Add new Domain</key>
-    <key alias="remove">remove</key>
-    <key alias="invalidNode">Invalid node.</key>
-    <key alias="invalidDomain">One or more domains have an invalid format.</key>
-    <key alias="duplicateDomain">Domain has already been assigned.</key>
-    <key alias="language">Language</key>
-    <key alias="domain">Domain</key>
-    <key alias="domainCreated">New domain '%0%' has been created</key>
-    <key alias="domainDeleted">Domain '%0%' is deleted</key>
-    <key alias="domainExists">Domain '%0%' has already been assigned</key>
-    <key alias="domainUpdated">Domain '%0%' has been updated</key>
-    <key alias="orEdit">Edit Current Domains</key>
-    <key alias="domainHelpWithVariants">
-    	<![CDATA[Valid domain names are: "example.com", "www.example.com", "example.com:8080", or "https://www.example.com/".
-     Furthermore also one-level paths in domains are supported, eg. "example.com/en" or "/en".]]></key>
-    <key alias="inherit">Inherit</key>
-    <key alias="setLanguage">Culture</key>
-    <key alias="setLanguageHelp"><![CDATA[Set the culture for nodes below the current node,<br /> or inherit culture from parent nodes. Will also apply<br />
-      to the current node, unless a domain below applies too.]]></key>
-    <key alias="setDomains">Domains</key>
-  </area>
-  <area alias="buttons">
-    <key alias="clearSelection">Clear selection</key>
-    <key alias="select">Select</key>
-    <key alias="somethingElse">Do something else</key>
-    <key alias="bold">Bold</key>
-    <key alias="deindent">Cancel Paragraph Indent</key>
-    <key alias="formFieldInsert">Insert form field</key>
-    <key alias="graphicHeadline">Insert graphic headline</key>
-    <key alias="htmlEdit">Edit Html</key>
-    <key alias="indent">Indent Paragraph</key>
-    <key alias="italic">Italic</key>
-    <key alias="justifyCenter">Center</key>
-    <key alias="justifyLeft">Justify Left</key>
-    <key alias="justifyRight">Justify Right</key>
-    <key alias="linkInsert">Insert Link</key>
-    <key alias="linkLocal">Insert local link (anchor)</key>
-    <key alias="listBullet">Bullet List</key>
-    <key alias="listNumeric">Numeric List</key>
-    <key alias="macroInsert">Insert macro</key>
-    <key alias="pictureInsert">Insert picture</key>
-    <key alias="publishAndClose">Publish and close</key>
-    <key alias="publishDescendants">Publish with descendants</key>
-    <key alias="relations">Edit relations</key>
-    <key alias="returnToList">Return to list</key>
-    <key alias="save">Save</key>
-    <key alias="saveAndClose">Save and close</key>
-    <key alias="saveAndPublish">Save and publish</key>
-    <key alias="saveAndSchedule">Save and schedule</key>
-    <key alias="saveToPublish">Send for approval</key>
-    <key alias="saveListView">Save list view</key>
-    <key alias="schedulePublish">Schedule</key>
-    <key alias="showPage">Preview</key>
-    <key alias="showPageDisabled">Preview is disabled because there's no template assigned</key>
-    <key alias="styleChoose">Choose style</key>
-    <key alias="styleShow">Show styles</key>
-    <key alias="tableInsert">Insert table</key>
-    <key alias="generateModelsAndClose">Generate models and close</key>
-    <key alias="saveAndGenerateModels">Save and generate models</key>
-    <key alias="undo">Undo</key>
-    <key alias="redo">Redo</key>
-    <key alias="rollback">Rollback</key>
-    <key alias="deleteTag">Delete tag</key>
-    <key alias="confirmActionCancel">Cancel</key>
-    <key alias="confirmActionConfirm">Confirm</key>
-  </area>
-  <area alias="auditTrails">
-    <key alias="atViewingFor">Viewing for</key>
-    <key alias="delete">Content deleted</key>
-    <key alias="unpublish">Content unpublished</key>
-    <key alias="unpublishvariant">Content unpublished for languages: %0% </key>
-    <key alias="publish">Content published</key>
-    <key alias="publishvariant">Content published for languages: %0% </key>
-    <key alias="save">Content saved</key>
-    <key alias="savevariant">Content saved for languages: %0%</key>
-    <key alias="move">Content moved</key>
-    <key alias="copy">Content copied</key>
-    <key alias="rollback">Content rolled back</key>
-    <key alias="sendtopublish">Content sent for publishing</key>
-    <key alias="sendtopublishvariant">Content sent for publishing for languages: %0%</key>
-    <key alias="sort">Sort child items performed by user</key>
-    <key alias="smallCopy">Copy</key>
-    <key alias="smallPublish">Publish</key>
-    <key alias="smallPublishVariant">Publish</key>
-    <key alias="smallMove">Move</key>
-    <key alias="smallSave">Save</key>
-    <key alias="smallSaveVariant">Save</key>
-    <key alias="smallDelete">Delete</key>
-    <key alias="smallUnpublish">Unpublish</key>
-    <key alias="smallUnpublishVariant">Unpublish</key>
-    <key alias="smallRollBack">Rollback</key>
-    <key alias="smallSendToPublish">Send To Publish</key>
-    <key alias="smallSendToPublishVariant">Send To Publish</key>
-    <key alias="smallSort">Sort</key>
-    <key alias="historyIncludingVariants">History (all variants)</key>
-  </area>
-  <area alias="changeDocType">
-    <key alias="changeDocTypeInstruction">To change the document type for the selected content, first select from the list of valid types for this location.</key>
-    <key alias="changeDocTypeInstruction2">Then confirm and/or amend the mapping of properties from the current type to the new, and click Save.</key>
-    <key alias="contentRepublished">The content has been re-published.</key>
-    <key alias="currentProperty">Current Property</key>
-    <key alias="currentType">Current type</key>
-    <key alias="docTypeCannotBeChanged">The document type cannot be changed, as there are no alternatives valid for this location.  An alternative will be valid if it is allowed under the parent of the selected content item and that all existing child content items are allowed to be created under it.</key>
-    <key alias="docTypeChanged">Document Type Changed</key>
-    <key alias="mapProperties">Map Properties</key>
-    <key alias="mapToProperty">Map to Property</key>
-    <key alias="newTemplate">New Template</key>
-    <key alias="newType">New Type</key>
-    <key alias="none">none</key>
-    <key alias="selectedContent">Content</key>
-    <key alias="selectNewDocType">Select New Document Type</key>
-    <key alias="successMessage">The document type of the selected content has been successfully changed to [new type] and the following properties mapped:</key>
-    <key alias="to">to</key>
-    <key alias="validationErrorPropertyWithMoreThanOneMapping">Could not complete property mapping as one or more properties have more than one mapping defined.</key>
-    <key alias="validDocTypesNote">Only alternate types valid for the current location are displayed.</key>
-  </area>
-  <area alias="codefile">
-    <key alias="createFolderFailedById">Failed to create a folder under parent with ID %0%</key>
-    <key alias="createFolderFailedByName">Failed to create a folder under parent with name %0%</key>
-    <key alias="createFolderIllegalChars">The folder name cannot contain illegal characters.</key>
-    <key alias="deleteItemFailed">Failed to delete item: %0%</key>
-  </area>
-  <area alias="content">
-    <key alias="isPublished" version="7.2">Is Published</key>
-    <key alias="about">About this page</key>
-    <key alias="alias">Alias</key>
-    <key alias="alternativeTextHelp">(how would you describe the picture over the phone)</key>
-    <key alias="alternativeUrls">Alternative Links</key>
-    <key alias="clickToEdit">Click to edit this item</key>
-    <key alias="createBy">Created by</key>
-    <key alias="createByDesc" version="7.0">Original author</key>
-    <key alias="updatedBy" version="7.0">Updated by</key>
-    <key alias="createDate">Created</key>
-    <key alias="createDateDesc" version="7.0">Date/time this document was created</key>
-    <key alias="documentType">Document Type</key>
-    <key alias="editing">Editing</key>
-    <key alias="expireDate">Remove at</key>
-    <key alias="itemChanged">This item has been changed after publication</key>
-    <key alias="itemNotPublished">This item is not published</key>
-    <key alias="lastPublished">Last published</key>
-    <key alias="noItemsToShow">There are no items to show</key>
-    <key alias="listViewNoItems" version="7.1.5">There are no items to show in the list.</key>
-    <key alias="listViewNoContent">No child items have been added</key>
-    <key alias="listViewNoMembers">No members have been added</key>
-    <key alias="mediatype">Media Type</key>
-    <key alias="mediaLinks">Link to media item(s)</key>
-    <key alias="membergroup">Member Group</key>
-    <key alias="memberrole">Role</key>
-    <key alias="membertype">Member Type</key>
-    <key alias="noChanges">No changes have been made</key>
-    <key alias="noDate">No date chosen</key>
-    <key alias="nodeName">Page title</key>
-    <key alias="noMediaLink">This media item has no link</key>
-    <key alias="noProperties">No content can be added for this item</key>
-    <key alias="otherElements">Properties</key>
-    <key alias="parentNotPublished">This document is published but is not visible because the parent '%0%' is unpublished</key>
-    <key alias="parentCultureNotPublished">This culture is published but is not visible because it is unpublished on parent '%0%'</key>
-    <key alias="parentNotPublishedAnomaly">This document is published but is not in the cache</key>
-    <key alias="getUrlException">Could not get the url</key>
-    <key alias="routeError">This document is published but its url would collide with content %0%</key>
-    <key alias="routeErrorCannotRoute">This document is published but its url cannot be routed</key>
-    <key alias="publish">Publish</key>
-    <key alias="published">Published</key>
-    <key alias="publishedPendingChanges">Published (pending changes)</key>&gt;
-    <key alias="publishStatus">Publication Status</key>
-    <key alias="publishDescendantsHelp"><![CDATA[Click <em>Publish with descendants</em> to publish <strong>%0%</strong> and all content items underneath and thereby making their content publicly available.]]></key>
-    <key alias="publishDescendantsWithVariantsHelp"><![CDATA[Click <em>Publish with descendants</em> to publish <strong>the selected languages</strong> and the same languages of content items underneath and thereby making their content publicly available.]]></key>
-    <key alias="releaseDate">Publish at</key>
-    <key alias="unpublishDate">Unpublish at</key>
-    <key alias="removeDate">Clear Date</key>
-    <key alias="setDate">Set date</key>
-    <key alias="sortDone">Sortorder is updated</key>
-    <key alias="sortHelp">To sort the nodes, simply drag the nodes or click one of the column headers. You can select multiple nodes by holding the "shift" or "control" key while selecting</key>
-    <key alias="statistics">Statistics</key>
-    <key alias="titleOptional">Title (optional)</key>
-    <key alias="altTextOptional">Alternative text (optional)</key>
-    <key alias="type">Type</key>
-    <key alias="unpublish">Unpublish</key>
-    <key alias="unpublished">Draft</key>
-    <key alias="notCreated">Not created</key>
-    <key alias="updateDate">Last edited</key>
-    <key alias="updateDateDesc" version="7.0">Date/time this document was edited</key>
-    <key alias="uploadClear">Remove file(s)</key>
-    <key alias="urls">Link to document</key>
-    <key alias="memberof">Member of group(s)</key>
-    <key alias="notmemberof">Not a member of group(s)</key>
-    <key alias="childItems" version="7.0">Child items</key>
-    <key alias="target" version="7.0">Target</key>
-    <key alias="scheduledPublishServerTime">This translates to the following time on the server:</key>
-    <key alias="scheduledPublishDocumentation"><![CDATA[<a href="https://our.umbraco.com/documentation/Getting-Started/Data/Scheduled-Publishing/#timezones" target="_blank">What does this mean?</a>]]></key>
-    <key alias="nestedContentDeleteItem">Are you sure you want to delete this item?</key>
-    <key alias="nestedContentEditorNotSupported">Property %0% uses editor %1% which is not supported by Nested Content.</key>
-    <key alias="nestedContentNoContentTypes">No content types are configured for this property.</key>
-    <key alias="addTextBox">Add another text box</key>
-    <key alias="removeTextBox">Remove this text box</key>
-    <key alias="contentRoot">Content root</key>
-    <key alias="includeUnpublished">Include drafts: also publish unpublished content items.</key>
-    <key alias="isSensitiveValue">This value is hidden. If you need access to view this value please contact your website administrator.</key>
-    <key alias="isSensitiveValue_short">This value is hidden.</key>
-    <key alias="languagesToPublishForFirstTime">What languages would you like to publish? All languages with content are saved!</key>
-    <key alias="languagesToPublish">What languages would you like to publish?</key>
-    <key alias="languagesToSave">What languages would you like to save?</key>
-    <key alias="languagesToSaveForFirstTime">All languages with content are saved on creation!</key>
-    <key alias="languagesToSendForApproval">What languages would you like to send for approval?</key>
-    <key alias="languagesToSchedule">What languages would you like to schedule?</key>
-    <key alias="languagesToUnpublish">Select the languages to unpublish. Unpublishing a mandatory language will unpublish all languages.</key>
-    <key alias="publishedLanguages">Published Languages</key>
-    <key alias="unpublishedLanguages">Unpublished Languages</key>
-    <key alias="unmodifiedLanguages">Unmodified Languages</key>
-    <key alias="untouchedLanguagesForFirstTime">These languages haven't been created</key>
-    <key alias="readyToPublish">Ready to Publish?</key>
-    <key alias="readyToSave">Ready to Save?</key>
-    <key alias="sendForApproval">Send for approval</key>
-    <key alias="schedulePublishHelp">Select the date and time to publish and/or unpublish the content item.</key>
-    <key alias="createEmpty">Create new</key>
-    <key alias="createFromClipboard">Paste from clipboard</key>
-  </area>
-  <area alias="blueprints">
-    <key alias="createBlueprintFrom">Create a new Content Template from '%0%'</key>
-    <key alias="blankBlueprint">Blank</key>
-    <key alias="selectBlueprint">Select a Content Template</key>
-    <key alias="createdBlueprintHeading">Content Template created</key>
-    <key alias="createdBlueprintMessage">A Content Template was created from '%0%'</key>
-    <key alias="duplicateBlueprintMessage">Another Content Template with the same name already exists</key>
-    <key alias="blueprintDescription">A Content Template is predefined content that an editor can select to use as the basis for creating new content</key>
-  </area>
-  <area alias="media">
-    <key alias="clickToUpload">Click to upload</key>
-    <key alias="orClickHereToUpload">or click here to choose files</key>
-        <key alias="dragFilesHereToUpload">You can drag files here to upload.</key>
-    <key alias="disallowedFileType">Cannot upload this file, it does not have an approved file type</key>
-    <key alias="maxFileSize">Max file size is</key>
-    <key alias="mediaRoot">Media root</key>
-    <key alias="moveFailed">Failed to move media</key>
-    <key alias="moveToSameFolderFailed">Parent and destination folders cannot be the same</key>
-    <key alias="copyFailed">Failed to copy media</key>
-    <key alias="createFolderFailed">Failed to create a folder under parent id %0%</key>
-    <key alias="renameFolderFailed">Failed to rename the folder with id %0%</key>
-    <key alias="dragAndDropYourFilesIntoTheArea">Drag and drop your file(s) into the area</key>
-  </area>
-  <area alias="member">
-    <key alias="createNewMember">Create a new member</key>
-    <key alias="allMembers">All Members</key>
-    <key alias="memberGroupNoProperties">Member groups have no additional properties for editing.</key>
-  </area>
-  <area alias="create">
-    <key alias="chooseNode">Where do you want to create the new %0%</key>
-    <key alias="createUnder">Create an item under</key>
-    <key alias="createContentBlueprint">Select the document type you want to make a content template for</key>
-    <key alias="enterFolderName">Enter a folder name</key>
-    <key alias="updateData">Choose a type and a title</key>
-    <key alias="noDocumentTypes" version="7.0"><![CDATA[There are no allowed document types available for creating content here. You must enable these in <strong>Document Types</strong> within the <strong>Settings</strong> section, by editing the <strong>Allowed child node types</strong> under <strong>Permissions</strong>.]]></key>
-    <key alias="noDocumentTypesWithNoSettingsAccess">The selected page in the content tree doesn't allow for any pages to be created below it.</key>
-    <key alias="noDocumentTypesEditPermissions">Edit permissions for this document type</key>
-    <key alias="noMediaTypes" version="7.0"><![CDATA[There are no allowed media types available for creating media here. You must enable these in <strong>Media Types Types</strong> within the <strong>Settings</strong> section, by editing the <strong>Allowed child node types</strong> under <strong>Permissions</strong>.]]></key>
-    <key alias="noMediaTypesWithNoSettingsAccess">The selected media in the tree doesn't allow for any other media to be created below it.</key>
-    <key alias="noMediaTypesEditPermissions">Edit permissions for this media type</key>    <key alias="documentTypeWithoutTemplate">Document Type without a template</key>
-    <key alias="newFolder">New folder</key>
-    <key alias="newDataType">New data type</key>
-    <key alias="newJavascriptFile">New JavaScript file</key>
-    <key alias="newEmptyPartialView">New empty partial view</key>
-    <key alias="newPartialViewMacro">New partial view macro</key>
-    <key alias="newPartialViewFromSnippet">New partial view from snippet</key>
-    <key alias="newPartialViewMacroFromSnippet">New partial view macro from snippet</key>
-    <key alias="newPartialViewMacroNoMacro">New partial view macro (without macro)</key>
-    <key alias="newStyleSheetFile">New style sheet file</key>
-    <key alias="newRteStyleSheetFile">New Rich Text Editor style sheet file</key>
-  </area>
-  <area alias="dashboard">
-    <key alias="browser">Browse your website</key>
-    <key alias="dontShowAgain">- Hide</key>
-    <key alias="nothinghappens">If Umbraco isn't opening, you might need to allow popups from this site</key>
-    <key alias="openinnew">has opened in a new window</key>
-    <key alias="restart">Restart</key>
-    <key alias="visit">Visit</key>
-    <key alias="welcome">Welcome</key>
-  </area>
-  <area alias="prompt">
-    <key alias="stay">Stay</key>
-    <key alias="discardChanges">Discard changes</key>
-    <key alias="unsavedChanges">You have unsaved changes</key>
-    <key alias="unsavedChangesWarning">Are you sure you want to navigate away from this page? - you have unsaved changes</key>
-    <key alias="confirmListViewPublish">Publishing will make the selected items visible on the site.</key>
-    <key alias="confirmListViewUnpublish">Unpublishing will remove the selected items and all their descendants from the site.</key>
-    <key alias="confirmUnpublish">Unpublishing will remove this page and all its descendants from the site.</key>
-    <key alias="doctypeChangeWarning">You have unsaved changes. Making changes to the Document Type will discard the changes.</key>
-  </area>
-  <area alias="bulk">
-    <key alias="done">Done</key>
-    <key alias="deletedItem">Deleted %0% item</key>
-    <key alias="deletedItems">Deleted %0% items</key>
-    <key alias="deletedItemOfItem">Deleted %0% out of %1% item</key>
-    <key alias="deletedItemOfItems">Deleted %0% out of %1% items</key>
-    <key alias="publishedItem">Published %0% item</key>
-    <key alias="publishedItems">Published %0% items</key>
-    <key alias="publishedItemOfItem">Published %0% out of %1% item</key>
-    <key alias="publishedItemOfItems">Published %0% out of %1% items</key>
-    <key alias="unpublishedItem">Unpublished %0% item</key>
-    <key alias="unpublishedItems">Unpublished %0% items</key>
-    <key alias="unpublishedItemOfItem">Unpublished %0% out of %1% item</key>
-    <key alias="unpublishedItemOfItems">Unpublished %0% out of %1% items</key>
-    <key alias="movedItem">Moved %0% item</key>
-    <key alias="movedItems">Moved %0% items</key>
-    <key alias="movedItemOfItem">Moved %0% out of %1% item</key>
-    <key alias="movedItemOfItems">Moved %0% out of %1% items</key>
-    <key alias="copiedItem">Copied %0% item</key>
-    <key alias="copiedItems">Copied %0% items</key>
-    <key alias="copiedItemOfItem">Copied %0% out of %1% item</key>
-    <key alias="copiedItemOfItems">Copied %0% out of %1% items</key>
-  </area>
-  <area alias="defaultdialogs">
-    <key alias="nodeNameLinkPicker">Link title</key>
-    <key alias="urlLinkPicker">Link</key>
-    <key alias="anchorLinkPicker">Anchor / querystring</key>
-    <key alias="anchorInsert">Name</key>
-    <key alias="closeThisWindow">Close this window</key>
-    <key alias="confirmdelete">Are you sure you want to delete</key>
-    <key alias="confirmdisable">Are you sure you want to disable</key>
-    <key alias="confirmlogout">Are you sure?</key>
-    <key alias="confirmSure">Are you sure?</key>
-    <key alias="cut">Cut</key>
-    <key alias="editdictionary">Edit Dictionary Item</key>
-    <key alias="editlanguage">Edit Language</key>
-    <key alias="insertAnchor">Insert local link</key>
-    <key alias="insertCharacter">Insert character</key>
-    <key alias="insertgraphicheadline">Insert graphic headline</key>
-    <key alias="insertimage">Insert picture</key>
-    <key alias="insertlink">Insert link</key>
-    <key alias="insertMacro">Click to add a Macro</key>
-    <key alias="inserttable">Insert table</key>
-    <key alias="languagedeletewarning">This will delete the language</key>
-    <key alias="lastEdited">Last Edited</key>
-    <key alias="link">Link</key>
-    <key alias="linkinternal">Internal link:</key>
-    <key alias="linklocaltip">When using local links, insert "#" in front of link</key>
-    <key alias="linknewwindow">Open in new window?</key>
-    <key alias="macroContainerSettings">Macro Settings</key>
-    <key alias="macroDoesNotHaveProperties">This macro does not contain any properties you can edit</key>
-    <key alias="paste">Paste</key>
-    <key alias="permissionsEdit">Edit permissions for</key>
-    <key alias="permissionsSet">Set permissions for</key>
-    <key alias="permissionsSetForGroup">Set permissions for %0% for user group %1%</key>
-    <key alias="permissionsHelp">Select the users groups you want to set permissions for</key>
-    <key alias="recycleBinDeleting">The items in the recycle bin are now being deleted. Please do not close this window while this operation takes place</key>
-    <key alias="recycleBinIsEmpty">The recycle bin is now empty</key>
-    <key alias="recycleBinWarning">When items are deleted from the recycle bin, they will be gone forever</key>
-    <key alias="regexSearchError"><![CDATA[<a target='_blank' href='http://regexlib.com'>regexlib.com</a>'s webservice is currently experiencing some problems, which we have no control over. We are very sorry for this inconvenience.]]></key>
-    <key alias="regexSearchHelp">Search for a regular expression to add validation to a form field. Example: 'email, 'zip-code' 'url'</key>
-    <key alias="removeMacro">Remove Macro</key>
-    <key alias="requiredField">Required Field</key>
-    <key alias="sitereindexed">Site is reindexed</key>
-    <key alias="siterepublished">The website cache has been refreshed. All publish content is now up to date. While all unpublished content is still unpublished</key>
-    <key alias="siterepublishHelp">The website cache will be refreshed. All published content will be updated, while unpublished content will stay unpublished.</key>
-    <key alias="tableColumns">Number of columns</key>
-    <key alias="tableRows">Number of rows</key>
-    <key alias="thumbnailimageclickfororiginal">Click on the image to see full size</key>
-    <key alias="treepicker">Pick item</key>
-    <key alias="viewCacheItem">View Cache Item</key>
-    <key alias="relateToOriginalLabel">Relate to original</key>
-    <key alias="includeDescendants">Include descendants</key>
-    <key alias="theFriendliestCommunity">The friendliest community</key>
-    <key alias="linkToPage">Link to page</key>
-    <key alias="openInNewWindow">Opens the linked document in a new window or tab</key>
-    <key alias="linkToMedia">Link to media</key>
-    <key alias="selectContentStartNode">Select content start node</key>
-    <key alias="selectMedia">Select media</key>
-    <key alias="selectIcon">Select icon</key>
-    <key alias="selectItem">Select item</key>
-    <key alias="selectLink">Select link</key>
-    <key alias="selectMacro">Select macro</key>
-    <key alias="selectContent">Select content</key>
-    <key alias="selectContentType">Select content type</key>
-    <key alias="selectMediaStartNode">Select media start node</key>
-    <key alias="selectMember">Select member</key>
-    <key alias="selectMemberGroup">Select member group</key>
-    <key alias="selectNode">Select node</key>
-    <key alias="selectSections">Select sections</key>
-    <key alias="selectUsers">Select users</key>
-    <key alias="noIconsFound">No icons were found</key>
-    <key alias="noMacroParams">There are no parameters for this macro</key>
-    <key alias="noMacros">There are no macros available to insert</key>
-    <key alias="externalLoginProviders">External login providers</key>
-    <key alias="exceptionDetail">Exception Details</key>
-    <key alias="stacktrace">Stacktrace</key>
-    <key alias="innerException">Inner Exception</key>
-    <key alias="linkYour">Link your</key>
-    <key alias="unLinkYour">Un-link your</key>
-    <key alias="account">account</key>
-    <key alias="selectEditor">Select editor</key>
-    <key alias="selectSnippet">Select snippet</key>
-    <key alias="variantdeletewarning">This will delete the node and all its languages. If you only want to delete one language go and unpublish it instead.</key>
-  </area>
-  <area alias="dictionary">
-    <key alias="noItems">There are no dictionary items.</key>
-  </area>
-  <area alias="dictionaryItem">
-    <key alias="description"><![CDATA[
-      Edit the different language versions for the dictionary item '<em>%0%</em>' below
-   ]]></key>
-    <key alias="displayName">Culture Name</key>
-    <key alias="changeKeyError"><![CDATA[
->>>>>>> e4f19f71
       The key '%0%' already exists.
    ]]>
         </key>
@@ -997,7 +516,6 @@
       Depending on how much content there is in your site this could take a while.<br />
       It is not recommended to rebuild an index during times of high website traffic or when editors are editing content.
      ]]>
-<<<<<<< HEAD
         </key>
         <key alias="searchers">Searchers</key>
         <key alias="searchDescription">Search the index and view the results</key>
@@ -1023,6 +541,9 @@
         <key alias="anchor">#value or ?key=value</key>
         <key alias="enterAlias">Enter alias...</key>
         <key alias="generatingAlias">Generating alias...</key>
+    <key alias="a11yCreateItem">Create item</key>
+    <key alias="a11yEdit">Edit</key>
+    <key alias="a11yName">Name</key>
     </area>
     <area alias="editcontenttype">
         <key alias="createListView" version="7.2">Create custom list view</key>
@@ -1271,283 +792,6 @@
         <key alias="databaseHeader">Database configuration</key>
         <key alias="databaseInstall">
             <![CDATA[
-=======
-    </key>
-    <key alias="searchers">Searchers</key>
-    <key alias="searchDescription">Search the index and view the results</key>
-    <key alias="tools">Tools</key>
-    <key alias="toolsDescription">Tools to manage the index</key>
-  </area>
-  <area alias="placeholders">
-    <key alias="username">Enter your username</key>
-    <key alias="password">Enter your password</key>
-    <key alias="confirmPassword">Confirm your password</key>
-    <key alias="nameentity">Name the %0%...</key>
-    <key alias="entername">Enter a name...</key>
-    <key alias="enteremail">Enter an email...</key>
-    <key alias="enterusername">Enter a username...</key>
-    <key alias="label">Label...</key>
-    <key alias="enterDescription">Enter a description...</key>
-    <key alias="search">Type to search...</key>
-    <key alias="filter">Type to filter...</key>
-    <key alias="enterTags">Type to add tags (press enter after each tag)...</key>
-    <key alias="email">Enter your email</key>
-    <key alias="enterMessage">Enter a message...</key>
-    <key alias="usernameHint">Your username is usually your email</key>
-    <key alias="anchor">#value or ?key=value</key>
-    <key alias="enterAlias">Enter alias...</key>
-    <key alias="generatingAlias">Generating alias...</key>
-    <key alias="a11yCreateItem">Create item</key>
-    <key alias="a11yEdit">Edit</key>
-    <key alias="a11yName">Name</key>
-  </area>
-  <area alias="editcontenttype">
-    <key alias="createListView" version="7.2">Create custom list view</key>
-    <key alias="removeListView" version="7.2">Remove custom list view</key>
-    <key alias="aliasAlreadyExists">A content type, media type or member type with this alias already exists</key>
-  </area>
-  <area alias="renamecontainer">
-    <key alias="renamed">Renamed</key>
-    <key alias="enterNewFolderName">Enter a new folder name here</key>
-    <key alias="folderWasRenamed">%0% was renamed to %1%</key>
-  </area>
-  <area alias="editdatatype">
-    <key alias="addPrevalue">Add prevalue</key>
-    <key alias="dataBaseDatatype">Database datatype</key>
-    <key alias="guid">Property editor GUID</key>
-    <key alias="renderControl">Property editor</key>
-    <key alias="rteButtons">Buttons</key>
-    <key alias="rteEnableAdvancedSettings">Enable advanced settings for</key>
-    <key alias="rteEnableContextMenu">Enable context menu</key>
-    <key alias="rteMaximumDefaultImgSize">Maximum default size of inserted images</key>
-    <key alias="rteRelatedStylesheets">Related stylesheets</key>
-    <key alias="rteShowLabel">Show label</key>
-    <key alias="rteWidthAndHeight">Width and height</key>
-    <key alias="allPropTypes">All property types &amp; property data</key>
-    <key alias="willBeDeleted">using this data type will be deleted permanently, please confirm you want to delete these as well</key>
-    <key alias="yesDelete">Yes, delete</key>
-    <key alias="andAllRelated">and all property types &amp; property data using this data type</key>
-    <key alias="selectFolder">Select the folder to move</key>
-    <key alias="inTheTree">to in the tree structure below</key>
-    <key alias="wasMoved">was moved underneath</key>
-  </area>
-  <area alias="errorHandling">
-    <key alias="errorButDataWasSaved">Your data has been saved, but before you can publish this page there are some errors you need to fix first:</key>
-    <key alias="errorChangingProviderPassword">The current membership provider does not support changing password (EnablePasswordRetrieval need to be true)</key>
-    <key alias="errorExistsWithoutTab">%0% already exists</key>
-    <key alias="errorHeader">There were errors:</key>
-    <key alias="errorHeaderWithoutTab">There were errors:</key>
-    <key alias="errorInPasswordFormat">The password should be a minimum of %0% characters long and contain at least %1% non-alpha numeric character(s)</key>
-    <key alias="errorIntegerWithoutTab">%0% must be an integer</key>
-    <key alias="errorMandatory">The %0% field in the %1% tab is mandatory</key>
-    <key alias="errorMandatoryWithoutTab">%0% is a mandatory field</key>
-    <key alias="errorRegExp">%0% at %1% is not in a correct format</key>
-    <key alias="errorRegExpWithoutTab">%0% is not in a correct format</key>
-  </area>
-  <area alias="errors">
-    <key alias="receivedErrorFromServer">Received an error from the server</key>
-    <key alias="dissallowedMediaType">The specified file type has been disallowed by the administrator</key>
-    <key alias="codemirroriewarning">NOTE! Even though CodeMirror is enabled by configuration, it is disabled in Internet Explorer because it's not stable enough.</key>
-    <key alias="contentTypeAliasAndNameNotNull">Please fill both alias and name on the new property type!</key>
-    <key alias="filePermissionsError">There is a problem with read/write access to a specific file or folder</key>
-    <key alias="macroErrorLoadingPartialView">Error loading Partial View script (file: %0%)</key>
-    <key alias="missingTitle">Please enter a title</key>
-    <key alias="missingType">Please choose a type</key>
-    <key alias="pictureResizeBiggerThanOrg">You're about to make the picture larger than the original size. Are you sure that you want to proceed?</key>
-    <key alias="startNodeDoesNotExists">Startnode deleted, please contact your administrator</key>
-    <key alias="stylesMustMarkBeforeSelect">Please mark content before changing style</key>
-    <key alias="stylesNoStylesOnPage">No active styles available</key>
-    <key alias="tableColMergeLeft">Please place cursor at the left of the two cells you wish to merge</key>
-    <key alias="tableSplitNotSplittable">You cannot split a cell that hasn't been merged.</key>
-  </area>
-  <area alias="general">
-    <key alias="options">Options</key>
-    <key alias="about">About</key>
-    <key alias="action">Action</key>
-    <key alias="actions">Actions</key>
-    <key alias="add">Add</key>
-    <key alias="alias">Alias</key>
-    <key alias="all">All</key>
-    <key alias="areyousure">Are you sure?</key>
-    <key alias="back">Back</key>
-    <key alias="backToOverview">Back to overview</key>
-    <key alias="border">Border</key>
-    <key alias="by">by</key>
-    <key alias="cancel">Cancel</key>
-    <key alias="cellMargin">Cell margin</key>
-    <key alias="choose">Choose</key>
-    <key alias="close">Close</key>
-    <key alias="closewindow">Close Window</key>
-    <key alias="comment">Comment</key>
-    <key alias="confirm">Confirm</key>
-    <key alias="constrain">Constrain</key>
-    <key alias="constrainProportions">Constrain proportions</key>
-    <key alias="content">Content</key>
-    <key alias="continue">Continue</key>
-    <key alias="copy">Copy</key>
-    <key alias="create">Create</key>
-    <key alias="database">Database</key>
-    <key alias="date">Date</key>
-    <key alias="default">Default</key>
-    <key alias="delete">Delete</key>
-    <key alias="deleted">Deleted</key>
-    <key alias="deleting">Deleting...</key>
-    <key alias="design">Design</key>
-    <key alias="dictionary">Dictionary</key>
-    <key alias="dimensions">Dimensions</key>
-    <key alias="down">Down</key>
-    <key alias="download">Download</key>
-    <key alias="edit">Edit</key>
-    <key alias="edited">Edited</key>
-    <key alias="elements">Elements</key>
-    <key alias="email">Email</key>
-    <key alias="error">Error</key>
-    <key alias="field">Field</key>
-    <key alias="findDocument">Find</key>
-    <key alias="first">First</key>
-    <key alias="general">General</key>
-    <key alias="groups">Groups</key>
-    <key alias="group">Group</key>
-    <key alias="height">Height</key>
-    <key alias="help">Help</key>
-    <key alias="hide">Hide</key>
-    <key alias="history">History</key>
-    <key alias="icon">Icon</key>
-    <key alias="id">Id</key>
-    <key alias="import">Import</key>
-    <key alias="includeFromsubFolders">Include subfolders in search</key>
-    <key alias="info">Info</key>
-    <key alias="innerMargin">Inner margin</key>
-    <key alias="insert">Insert</key>
-    <key alias="install">Install</key>
-    <key alias="invalid">Invalid</key>
-    <key alias="justify">Justify</key>
-    <key alias="label">Label</key>
-    <key alias="language">Language</key>
-    <key alias="last">Last</key>
-    <key alias="layout">Layout</key>
-    <key alias="links">Links</key>
-    <key alias="loading">Loading</key>
-    <key alias="locked">Locked</key>
-    <key alias="login">Login</key>
-    <key alias="logoff">Log off</key>
-    <key alias="logout">Logout</key>
-    <key alias="macro">Macro</key>
-    <key alias="mandatory">Mandatory</key>
-    <key alias="message">Message</key>
-    <key alias="move">Move</key>
-    <key alias="name">Name</key>
-    <key alias="new">New</key>
-    <key alias="next">Next</key>
-    <key alias="no">No</key>
-    <key alias="of">of</key>
-    <key alias="off">Off</key>
-    <key alias="ok">OK</key>
-    <key alias="open">Open</key>
-    <key alias="on">On</key>
-    <key alias="or">or</key>
-    <key alias="orderBy">Order by</key>
-    <key alias="password">Password</key>
-    <key alias="path">Path</key>
-    <key alias="pleasewait">One moment please...</key>
-    <key alias="previous">Previous</key>
-    <key alias="properties">Properties</key>
-    <key alias="rebuild">Rebuild</key>
-    <key alias="reciept">Email to receive form data</key>
-    <key alias="recycleBin">Recycle Bin</key>
-    <key alias="recycleBinEmpty">Your recycle bin is empty</key>
-    <key alias="reload">Reload</key>
-    <key alias="remaining">Remaining</key>
-    <key alias="remove">Remove</key>
-    <key alias="rename">Rename</key>
-    <key alias="renew">Renew</key>
-    <key alias="required" version="7.0">Required</key>
-    <key alias="retrieve">Retrieve</key>
-    <key alias="retry">Retry</key>
-    <key alias="rights">Permissions</key>
-    <key alias="scheduledPublishing">Scheduled Publishing</key>
-    <key alias="search">Search</key>
-    <key alias="searchNoResult">Sorry, we can not find what you are looking for.</key>
-    <key alias="noItemsInList">No items have been added</key>
-    <key alias="server">Server</key>
-    <key alias="settings">Settings</key>
-    <key alias="show">Show</key>
-    <key alias="showPageOnSend">Show page on Send</key>
-    <key alias="size">Size</key>
-    <key alias="sort">Sort</key>
-    <key alias="status">Status</key>
-    <key alias="submit">Submit</key>
-    <key alias="type">Type</key>
-    <key alias="typeToSearch">Type to search...</key>
-    <key alias="under">under</key>
-    <key alias="up">Up</key>
-    <key alias="update">Update</key>
-    <key alias="upgrade">Upgrade</key>
-    <key alias="upload">Upload</key>
-    <key alias="url">Url</key>
-    <key alias="user">User</key>
-    <key alias="username">Username</key>
-    <key alias="value">Value</key>
-    <key alias="view">View</key>
-    <key alias="welcome">Welcome...</key>
-    <key alias="width">Width</key>
-    <key alias="yes">Yes</key>
-    <key alias="folder">Folder</key>
-    <key alias="searchResults">Search results</key>
-    <key alias="reorder">Reorder</key>
-    <key alias="reorderDone">I am done reordering</key>
-    <key alias="preview">Preview</key>
-    <key alias="changePassword">Change password</key>
-    <key alias="to">to</key>
-    <key alias="listView">List view</key>
-    <key alias="saving">Saving...</key>
-    <key alias="current">current</key>
-    <key alias="embed">Embed</key>
-    <key alias="selected">selected</key>
-  </area>
-  <area alias="colors">
-    <key alias="blue">Blue</key>
-  </area>
-  <area alias="shortcuts">
-    <key alias="addGroup">Add group</key>
-    <key alias="addProperty">Add property</key>
-    <key alias="addEditor">Add editor</key>
-    <key alias="addTemplate">Add template</key>
-    <key alias="addChildNode">Add child node</key>
-    <key alias="addChild">Add child</key>
-    <key alias="editDataType">Edit data type</key>
-    <key alias="navigateSections">Navigate sections</key>
-    <key alias="shortcut">Shortcuts</key>
-    <key alias="showShortcuts">show shortcuts</key>
-    <key alias="toggleListView">Toggle list view</key>
-    <key alias="toggleAllowAsRoot">Toggle allow as root</key>
-    <key alias="commentLine">Comment/Uncomment lines</key>
-    <key alias="removeLine">Remove line</key>
-    <key alias="copyLineUp">Copy Lines Up</key>
-    <key alias="copyLineDown">Copy Lines Down</key>
-    <key alias="moveLineUp">Move Lines Up</key>
-    <key alias="moveLineDown">Move Lines Down</key>
-    <key alias="generalHeader">General</key>
-    <key alias="editorHeader">Editor</key>
-    <key alias="toggleAllowCultureVariants">Toggle allow culture variants</key>
-  </area>
-  <area alias="graphicheadline">
-    <key alias="backgroundcolor">Background color</key>
-    <key alias="bold">Bold</key>
-    <key alias="color">Text color</key>
-    <key alias="font">Font</key>
-    <key alias="text">Text</key>
-  </area>
-  <area alias="headers">
-    <key alias="page">Page</key>
-  </area>
-  <area alias="installer">
-    <key alias="databaseErrorCannotConnect">The installer cannot connect to the database.</key>
-    <key alias="databaseErrorWebConfig">Could not save the web.config file. Please modify the connection string manually.</key>
-    <key alias="databaseFound">Your database has been found and is identified as</key>
-    <key alias="databaseHeader">Database configuration</key>
-    <key alias="databaseInstall"><![CDATA[
->>>>>>> e4f19f71
       Press the <strong>install</strong> button to install the Umbraco %0% database
     ]]>
         </key>
@@ -2119,7 +1363,6 @@
         <key alias="addCrop">Add new crop</key>
         <key alias="updateEditCrop">Done</key>
         <key alias="undoEditCrop">Undo edits</key>
-<<<<<<< HEAD
     </area>
     <area alias="rollback">
         <key alias="headline">Select a version to compare with the current version</key>
@@ -2251,7 +1494,7 @@
         <key alias="deleteUserSuccess">User %0% was deleted</key>
         <key alias="resendInviteHeader">Invite user</key>
         <key alias="resendInviteSuccess">Invitation has been re-sent to %0%</key>
-        <key alias="contentReqCulturePublishError">Cannot publish the document since the required '%0%' is not published</key>
+    <key alias="contentReqCulturePublishError">Cannot publish the document since the required '%0%' is not published</key>    
         <key alias="contentCultureValidationError">Validation failed for language '%0%'</key>
         <key alias="documentTypeExportedSuccess">Document type was exported to file</key>
         <key alias="documentTypeExportedError">An error occurred while exporting the document type</key>
@@ -2290,178 +1533,6 @@
         <key alias="insertDictionaryItemDesc">A dictionary item is a placeholder for a translatable piece of text, which makes it easy to create designs for multilingual websites.</key>
         <key alias="insertMacro">Macro</key>
         <key alias="insertMacroDesc">
-=======
-  </area>
-  <area alias="rollback">
-    <key alias="headline">Select a version to compare with the current version</key>
-    <key alias="currentVersion">Current version</key>
-    <key alias="diffHelp"><![CDATA[This shows the differences between the current version and the selected version<br /><del>Red</del> text will not be shown in the selected version. , <ins>green means added</ins>]]></key>
-    <key alias="documentRolledBack">Document has been rolled back</key>
-    <key alias="htmlHelp">This displays the selected version as HTML, if you wish to see the difference between 2 versions at the same time, use the diff view</key>
-    <key alias="rollbackTo">Rollback to</key>
-    <key alias="selectVersion">Select version</key>
-    <key alias="view">View</key>
-  </area>
-  <area alias="scripts">
-    <key alias="editscript">Edit script file</key>
-  </area>
-  <area alias="sections">
-    <key alias="content">Content</key>
-    <key alias="forms">Forms</key>
-    <key alias="media">Media</key>
-    <key alias="member">Members</key>
-    <key alias="packages">Packages</key>
-    <key alias="settings">Settings</key>
-    <key alias="translation">Translation</key>
-    <key alias="users">Users</key>
-  </area>
-  <area alias="help">
-    <key alias="theBestUmbracoVideoTutorials">The best Umbraco video tutorials</key>
-  </area>
-  <area alias="settings">
-    <key alias="defaulttemplate">Default template</key>
-    <key alias="importDocumentTypeHelp">To import a document type, find the ".udt" file on your computer by clicking the "Browse" button and click "Import" (you'll be asked for confirmation on the next screen)</key>
-    <key alias="newtabname">New Tab Title</key>
-    <key alias="nodetype">Node type</key>
-    <key alias="objecttype">Type</key>
-    <key alias="stylesheet">Stylesheet</key>
-    <key alias="script">Script</key>
-    <key alias="tab">Tab</key>
-    <key alias="tabname">Tab Title</key>
-    <key alias="tabs">Tabs</key>
-    <key alias="contentTypeEnabled">Master Content Type enabled</key>
-    <key alias="contentTypeUses">This Content Type uses</key>
-    <key alias="asAContentMasterType">as a Master Content Type. Tabs from Master Content Types are not shown and can only be edited on the Master Content Type itself</key>
-    <key alias="noPropertiesDefinedOnTab">No properties defined on this tab. Click on the "add a new property" link at the top to create a new property.</key>
-    <key alias="createMatchingTemplate">Create matching template</key>
-    <key alias="addIcon">Add icon</key>
-  </area>
-  <area alias="sort">
-    <key alias="sortOrder">Sort order</key>
-    <key alias="sortCreationDate">Creation date</key>
-    <key alias="sortDone">Sorting complete.</key>
-    <key alias="sortHelp">Drag the different items up or down below to set how they should be arranged. Or click the column headers to sort the entire collection of items</key>
-    <key alias="sortPleaseWait"><![CDATA[Please wait. Items are being sorted, this can take a while.]]></key>
-    <key alias="sortEmptyState">This node has no child nodes to sort</key>
-  </area>
-  <area alias="speechBubbles">
-    <key alias="validationFailedHeader">Validation</key>
-    <key alias="validationFailedMessage">Validation errors must be fixed before the item can be saved</key>
-    <key alias="operationFailedHeader">Failed</key>
-    <key alias="operationSavedHeader">Saved</key>
-    <key alias="invalidUserPermissionsText">Insufficient user permissions, could not complete the operation</key>
-    <key alias="operationCancelledHeader">Cancelled</key>
-    <key alias="operationCancelledText">Operation was cancelled by a 3rd party add-in</key>
-    <key alias="contentTypeDublicatePropertyType">Property type already exists</key>
-    <key alias="contentTypePropertyTypeCreated">Property type created</key>
-    <key alias="contentTypePropertyTypeCreatedText"><![CDATA[Name: %0% <br /> DataType: %1%]]></key>
-    <key alias="contentTypePropertyTypeDeleted">Propertytype deleted</key>
-    <key alias="contentTypeSavedHeader">Document Type saved</key>
-    <key alias="contentTypeTabCreated">Tab created</key>
-    <key alias="contentTypeTabDeleted">Tab deleted</key>
-    <key alias="contentTypeTabDeletedText">Tab with id: %0% deleted</key>
-    <key alias="cssErrorHeader">Stylesheet not saved</key>
-    <key alias="cssSavedHeader">Stylesheet saved</key>
-    <key alias="cssSavedText">Stylesheet saved without any errors</key>
-    <key alias="dataTypeSaved">Datatype saved</key>
-    <key alias="dictionaryItemSaved">Dictionary item saved</key>
-    <key alias="editContentPublishedHeader">Content published</key>
-    <key alias="editContentPublishedText">and is visible on the website</key>
-    <key alias="editMultiContentPublishedText">%0% documents published and visible on the website</key>
-    <key alias="editVariantPublishedText">%0% published and visible on the website</key>
-    <key alias="editMultiVariantPublishedText">%0% documents published for languages %1% and visible on the website</key>
-    <key alias="editContentSavedHeader">Content saved</key>
-    <key alias="editContentSavedText">Remember to publish to make changes visible</key>
-    <key alias="editContentScheduledSavedText">A schedule for publishing has been updated</key>
-    <key alias="editVariantSavedText">%0% saved</key>
-    <key alias="editContentSendToPublish">Sent For Approval</key>
-    <key alias="editContentSendToPublishText">Changes have been sent for approval</key>
-    <key alias="editVariantSendToPublishText">%0% changes have been sent for approval</key>
-    <key alias="editMediaSaved">Media saved</key>
-    <key alias="editMediaSavedText">Media saved without any errors</key>
-    <key alias="editMemberSaved">Member saved</key>
-    <key alias="editMemberGroupSaved">Member group saved</key>
-    <key alias="editStylesheetPropertySaved">Stylesheet Property Saved</key>
-    <key alias="editStylesheetSaved">Stylesheet saved</key>
-    <key alias="editTemplateSaved">Template saved</key>
-    <key alias="editUserError">Error saving user (check log)</key>
-    <key alias="editUserSaved">User Saved</key>
-    <key alias="editUserTypeSaved">User type saved</key>
-    <key alias="editUserGroupSaved">User group saved</key>
-    <key alias="fileErrorHeader">File not saved</key>
-    <key alias="fileErrorText">file could not be saved. Please check file permissions</key>
-    <key alias="fileSavedHeader">File saved</key>
-    <key alias="fileSavedText">File saved without any errors</key>
-    <key alias="languageSaved">Language saved</key>
-    <key alias="mediaTypeSavedHeader">Media Type saved</key>
-    <key alias="memberTypeSavedHeader">Member Type saved</key>
-    <key alias="memberGroupSavedHeader">Member Group saved</key>
-    <key alias="templateErrorHeader">Template not saved</key>
-    <key alias="templateErrorText">Please make sure that you do not have 2 templates with the same alias</key>
-    <key alias="templateSavedHeader">Template saved</key>
-    <key alias="templateSavedText">Template saved without any errors!</key>
-    <key alias="contentUnpublished">Content unpublished</key>
-    <key alias="contentCultureUnpublished">Content variation %0% unpublished</key>
-    <key alias="contentMandatoryCultureUnpublished">The mandatory language '%0%' was unpublished. All languages for this content item are now unpublished.</key>
-    <key alias="partialViewSavedHeader">Partial view saved</key>
-    <key alias="partialViewSavedText">Partial view saved without any errors!</key>
-    <key alias="partialViewErrorHeader">Partial view not saved</key>
-    <key alias="partialViewErrorText">An error occurred saving the file.</key>
-    <key alias="permissionsSavedFor">Permissions saved for</key>
-    <key alias="deleteUserGroupsSuccess">Deleted %0% user groups</key>
-    <key alias="deleteUserGroupSuccess">%0% was deleted</key>
-    <key alias="enableUsersSuccess">Enabled %0% users</key>
-    <key alias="disableUsersSuccess">Disabled %0% users</key>
-    <key alias="enableUserSuccess">%0% is now enabled</key>
-    <key alias="disableUserSuccess">%0% is now disabled</key>
-    <key alias="setUserGroupOnUsersSuccess">User groups have been set</key>
-    <key alias="unlockUsersSuccess">Unlocked %0% users</key>
-    <key alias="unlockUserSuccess">%0% is now unlocked</key>
-    <key alias="memberExportedSuccess">Member was exported to file</key>
-    <key alias="memberExportedError">An error occurred while exporting the member</key>
-    <key alias="deleteUserSuccess">User %0% was deleted</key>
-    <key alias="resendInviteHeader">Invite user</key>
-    <key alias="resendInviteSuccess">Invitation has been re-sent to %0%</key>
-    <key alias="contentReqCulturePublishError">Cannot publish the document since the required '%0%' is not published</key>
-    <key alias="contentCultureValidationError">Validation failed for language '%0%'</key>
-    <key alias="documentTypeExportedSuccess">Document type was exported to file</key>
-    <key alias="documentTypeExportedError">An error occurred while exporting the document type</key>
-    <key alias="scheduleErrReleaseDate1">The release date cannot be in the past</key>
-    <key alias="scheduleErrReleaseDate2">Cannot schedule the document for publishing since the required '%0%' is not published</key>
-    <key alias="scheduleErrReleaseDate3">Cannot schedule the document for publishing since the required '%0%' has a publish date later than a non mandatory language</key>
-    <key alias="scheduleErrExpireDate1">The expire date cannot be in the past</key>
-    <key alias="scheduleErrExpireDate2">The expire date cannot be before the release date</key>
-  </area>
-  <area alias="stylesheet">
-    <key alias="addRule">Add style</key>
-    <key alias="editRule">Edit style</key>
-    <key alias="editorRules">Rich text editor styles</key>
-    <key alias="editorRulesHelp">Define the styles that should be available in the rich text editor for this stylesheet</key>
-    <key alias="editstylesheet">Edit stylesheet</key>
-    <key alias="editstylesheetproperty">Edit stylesheet property</key>
-    <key alias="nameHelp">The name displayed in the editor style selector</key>
-    <key alias="preview">Preview</key>
-    <key alias="previewHelp">How the text will look like in the rich text editor.</key>
-    <key alias="selector">Selector</key>
-    <key alias="selectorHelp">Uses CSS syntax, e.g. "h1" or ".redHeader"</key>
-    <key alias="styles">Styles</key>
-    <key alias="stylesHelp">The CSS that should be applied in the rich text editor, e.g. "color:red;"</key>
-    <key alias="tabCode">Code</key>
-    <key alias="tabRules">Rich Text Editor</key>
-  </area>
-  <area alias="template">
-    <key alias="deleteByIdFailed">Failed to delete template with ID %0%</key>
-    <key alias="edittemplate">Edit template</key>
-    <key alias="insertSections">Sections</key>
-    <key alias="insertContentArea">Insert content area</key>
-    <key alias="insertContentAreaPlaceHolder">Insert content area placeholder</key>
-    <key alias="insert">Insert</key>
-    <key alias="insertDesc">Choose what to insert into your template</key>
-    <key alias="insertDictionaryItem">Dictionary item</key>
-    <key alias="insertDictionaryItemDesc">A dictionary item is a placeholder for a translatable piece of text, which makes it easy to create designs for multilingual websites.</key>
-    <key alias="insertMacro">Macro</key>
-    <key alias="insertMacroDesc">
->>>>>>> e4f19f71
             A Macro is a configurable component which is great for
             reusable parts of your design, where you need the option to provide parameters,
             such as galleries, forms and lists.
@@ -2502,7 +1573,6 @@
         <key alias="sectionMandatoryDesc">
             If mandatory, the child template must contain a <code>@section</code> definition, otherwise an error is shown.
         </key>
-<<<<<<< HEAD
         <key alias="queryBuilder">Query builder</key>
         <key alias="itemsReturned">items returned, in</key>
         <key alias="iWant">I want</key>
@@ -2628,6 +1698,7 @@
         <key alias="elementHeading">Is an Element type</key>
         <key alias="elementDescription">An Element type is meant to be used for instance in Nested Content, and not in the tree</key>
         <key alias="elementDoesNotSupport">This is not applicable for an Element type</key>
+    <key alias="propertyHasChanges">You have made changes to this property. Are you sure you want to discard them?</key>
     </area>
     <area alias="languages">
         <key alias="addLanguage">Add language</key>
@@ -2702,207 +1773,6 @@
         <key alias="includeSubpages">Include subpages</key>
         <key alias="mailBody">
             <![CDATA[
-=======
-    <key alias="queryBuilder">Query builder</key>
-    <key alias="itemsReturned">items returned, in</key>
-    <key alias="iWant">I want</key>
-    <key alias="allContent">all content</key>
-    <key alias="contentOfType">content of type "%0%"</key>
-    <key alias="from">from</key>
-    <key alias="websiteRoot">my website</key>
-    <key alias="where">where</key>
-    <key alias="and">and</key>
-    <key alias="is">is</key>
-    <key alias="isNot">is not</key>
-    <key alias="before">before</key>
-    <key alias="beforeIncDate">before (including selected date)</key>
-    <key alias="after">after</key>
-    <key alias="afterIncDate">after (including selected date)</key>
-    <key alias="equals">equals</key>
-    <key alias="doesNotEqual">does not equal</key>
-    <key alias="contains">contains</key>
-    <key alias="doesNotContain">does not contain</key>
-    <key alias="greaterThan">greater than</key>
-    <key alias="greaterThanEqual">greater than or equal to</key>
-    <key alias="lessThan">less than</key>
-    <key alias="lessThanEqual">less than or equal to</key>
-    <key alias="id">Id</key>
-    <key alias="name">Name</key>
-    <key alias="createdDate">Created Date</key>
-    <key alias="lastUpdatedDate">Last Updated Date</key>
-    <key alias="orderBy">order by</key>
-    <key alias="ascending">ascending</key>
-    <key alias="descending">descending</key>
-    <key alias="template">Template</key>
-  </area>
-  <area alias="grid">
-    <key alias="media">Image</key>
-    <key alias="macro">Macro</key>
-    <key alias="insertControl">Choose type of content</key>
-    <key alias="chooseLayout">Choose a layout</key>
-    <key alias="addRows">Add a row</key>
-    <key alias="addElement">Add content</key>
-    <key alias="dropElement">Drop content</key>
-    <key alias="settingsApplied">Settings applied</key>
-    <key alias="contentNotAllowed">This content is not allowed here</key>
-    <key alias="contentAllowed">This content is allowed here</key>
-    <key alias="clickToEmbed">Click to embed</key>
-    <key alias="clickToInsertImage">Click to insert image</key>
-    <key alias="placeholderImageCaption">Image caption...</key>
-    <key alias="placeholderWriteHere">Write here...</key>
-    <key alias="gridLayouts">Grid Layouts</key>
-    <key alias="gridLayoutsDetail">Layouts are the overall work area for the grid editor, usually you only need one or two different layouts</key>
-    <key alias="addGridLayout">Add Grid Layout</key>
-    <key alias="addGridLayoutDetail">Adjust the layout by setting column widths and adding additional sections</key>
-    <key alias="rowConfigurations">Row configurations</key>
-    <key alias="rowConfigurationsDetail">Rows are predefined cells arranged horizontally</key>
-    <key alias="addRowConfiguration">Add row configuration</key>
-    <key alias="addRowConfigurationDetail">Adjust the row by setting cell widths and adding additional cells</key>
-    <key alias="columns">Columns</key>
-    <key alias="columnsDetails">Total combined number of columns in the grid layout</key>
-    <key alias="settings">Settings</key>
-    <key alias="settingsDetails">Configure what settings editors can change</key>
-    <key alias="styles">Styles</key>
-    <key alias="stylesDetails">Configure what styling editors can change</key>
-    <key alias="allowAllEditors">Allow all editors</key>
-    <key alias="allowAllRowConfigurations">Allow all row configurations</key>
-    <key alias="maxItems">Maximum items</key>
-    <key alias="maxItemsDescription">Leave blank or set to 0 for unlimited</key>
-    <key alias="setAsDefault">Set as default</key>
-    <key alias="chooseExtra">Choose extra</key>
-    <key alias="chooseDefault">Choose default</key>
-    <key alias="areAdded">are added</key>
-  </area>
-  <area alias="contentTypeEditor">
-    <key alias="compositions">Compositions</key>
-    <key alias="group">Group</key>
-    <key alias="noGroups">You have not added any groups</key>
-    <key alias="addGroup">Add group</key>
-    <key alias="inheritedFrom">Inherited from</key>
-    <key alias="addProperty">Add property</key>
-    <key alias="requiredLabel">Required label</key>
-    <key alias="enableListViewHeading">Enable list view</key>
-    <key alias="enableListViewDescription">Configures the content item to show a sortable and searchable list of its children, the children will not be shown in the tree</key>
-    <key alias="allowedTemplatesHeading">Allowed Templates</key>
-    <key alias="allowedTemplatesDescription">Choose which templates editors are allowed to use on content of this type</key>
-    <key alias="allowAsRootHeading">Allow as root</key>
-    <key alias="allowAsRootDescription">Allow editors to create content of this type in the root of the content tree</key>
-    <key alias="childNodesHeading">Allowed child node types</key>
-    <key alias="childNodesDescription">Allow content of the specified types to be created underneath content of this type</key>
-    <key alias="chooseChildNode">Choose child node</key>
-    <key alias="compositionsDescription">Inherit tabs and properties from an existing document type. New tabs will be added to the current document type or merged if a tab with an identical name exists.</key>
-    <key alias="compositionInUse">This content type is used in a composition, and therefore cannot be composed itself.</key>
-    <key alias="noAvailableCompositions">There are no content types available to use as a composition.</key>
-    <key alias="availableEditors">Create new</key>
-    <key alias="reuse">Use existing</key>
-    <key alias="editorSettings">Editor settings</key>
-    <key alias="configuration">Configuration</key>
-    <key alias="yesDelete">Yes, delete</key>
-    <key alias="movedUnderneath">was moved underneath</key>
-    <key alias="copiedUnderneath">was copied underneath</key>
-    <key alias="folderToMove">Select the folder to move</key>
-    <key alias="folderToCopy">Select the folder to copy</key>
-    <key alias="structureBelow">to in the tree structure below</key>
-    <key alias="allDocumentTypes">All Document types</key>
-    <key alias="allDocuments">All Documents</key>
-    <key alias="allMediaItems">All media items</key>
-    <key alias="usingThisDocument">using this document type will be deleted permanently, please confirm you want to delete these as well.</key>
-    <key alias="usingThisMedia">using this media type will be deleted permanently, please confirm you want to delete these as well.</key>
-    <key alias="usingThisMember">using this member type will be deleted permanently, please confirm you want to delete these as well</key>
-    <key alias="andAllDocuments">and all documents using this type</key>
-    <key alias="andAllMediaItems">and all media items using this type</key>
-    <key alias="andAllMembers">and all members using this type</key>
-    <key alias="memberCanEdit">Member can edit</key>
-    <key alias="memberCanEditDescription">Allow this property value to be edited by the member on their profile page</key>
-    <key alias="isSensitiveData">Is sensitive data</key>
-    <key alias="isSensitiveDataDescription">Hide this property value from content editors that don't have access to view sensitive information</key>
-    <key alias="showOnMemberProfile">Show on member profile</key>
-    <key alias="showOnMemberProfileDescription">Allow this property value to be displayed on the member profile page</key>
-    <key alias="tabHasNoSortOrder">tab has no sort order</key>
-    <key alias="compositionUsageHeading">Where is this composition used?</key>
-    <key alias="compositionUsageSpecification">This composition is currently used in the composition of the following content types:</key>
-    <key alias="variantsHeading">Allow varying by culture</key>
-    <key alias="variantsDescription">Allow editors to create content of this type in different languages</key>
-    <key alias="allowVaryByCulture">Allow varying by culture</key>
-    <key alias="elementType">Element type</key>
-    <key alias="elementHeading">Is an Element type</key>
-    <key alias="elementDescription">An Element type is meant to be used for instance in Nested Content, and not in the tree</key>
-    <key alias="elementDoesNotSupport">This is not applicable for an Element type</key>
-    <key alias="propertyHasChanges">You have made changes to this property. Are you sure you want to discard them?</key>
-  </area>
-  <area alias="languages">
-    <key alias="addLanguage">Add language</key>
-    <key alias="mandatoryLanguage">Mandatory language</key>
-    <key alias="mandatoryLanguageHelp">Properties on this language have to be filled out before the node can be published.</key>
-    <key alias="defaultLanguage">Default language</key>
-    <key alias="defaultLanguageHelp">An Umbraco site can only have one default language set.</key>
-    <key alias="changingDefaultLanguageWarning">Switching default language may result in default content missing.</key>
-    <key alias="fallsbackToLabel">Falls back to</key>
-    <key alias="noFallbackLanguageOption">No fall back language</key>
-    <key alias="fallbackLanguageDescription">To allow multi-lingual content to fall back to another language if not present in the requested language, select it here.</key>
-    <key alias="fallbackLanguage">Fall back language</key>
-  </area>
-  <area alias="macro">
-    <key alias="addParameter">Add parameter</key>
-    <key alias="editParameter">Edit parameter</key>
-    <key alias="enterMacroName">Enter macro name</key>
-    <key alias="parameters">Parameters</key>
-    <key alias="parametersDescription">Define the parameters that should be available when using this macro.</key>
-    <key alias="selectViewFile">Select partial view macro file</key>
-  </area>
-  <area alias="modelsBuilder">
-    <key alias="buildingModels">Building models</key>
-    <key alias="waitingMessage">this can take a bit of time, don't worry</key>
-    <key alias="modelsGenerated">Models generated</key>
-    <key alias="modelsGeneratedError">Models could not be generated</key>
-    <key alias="modelsExceptionInUlog">Models generation has failed, see exception in U log</key>
-  </area>
-  <area alias="templateEditor">
-    <key alias="addFallbackField">Add fallback field</key>
-    <key alias="fallbackField">Fallback field</key>
-    <key alias="addDefaultValue">Add default value</key>
-    <key alias="defaultValue">Default value</key>
-    <key alias="alternativeField">Fallback field</key>
-    <key alias="alternativeText">Default value</key>
-    <key alias="casing">Casing</key>
-    <key alias="encoding">Encoding</key>
-    <key alias="chooseField">Choose field</key>
-    <key alias="convertLineBreaks">Convert line breaks</key>
-    <key alias="convertLineBreaksDescription">Yes, convert line breaks</key>
-    <key alias="convertLineBreaksHelp">Replaces line breaks with 'br' html tag</key>
-    <key alias="customFields">Custom Fields</key>
-    <key alias="dateOnly">Date only</key>
-    <key alias="formatAndEncoding">Format and encoding</key>
-    <key alias="formatAsDate">Format as date</key>
-    <key alias="formatAsDateDescr">Format the value as a date, or a date with time, according to the active culture</key>
-    <key alias="htmlEncode">HTML encode</key>
-    <key alias="htmlEncodeHelp">Will replace special characters by their HTML equivalent.</key>
-    <key alias="insertedAfter">Will be inserted after the field value</key>
-    <key alias="insertedBefore">Will be inserted before the field value</key>
-    <key alias="lowercase">Lowercase</key>
-    <key alias="modifyOutput">Modify output</key>
-    <key alias="none">None</key>
-    <key alias="outputSample">Output sample</key>
-    <key alias="postContent">Insert after field</key>
-    <key alias="preContent">Insert before field</key>
-    <key alias="recursive">Recursive</key>
-    <key alias="recursiveDescr">Yes, make it recursive</key>
-    <key alias="separator">Separator</key>
-    <key alias="standardFields">Standard Fields</key>
-    <key alias="uppercase">Uppercase</key>
-    <key alias="urlEncode">URL encode</key>
-    <key alias="urlEncodeHelp">Will format special characters in URLs</key>
-    <key alias="usedIfAllEmpty">Will only be used when the field values above are empty</key>
-    <key alias="usedIfEmpty">This field will only be used if the primary field is empty</key>
-    <key alias="withTime">Date and time</key>
-  </area>
-  <area alias="translation">
-    <key alias="details">Translation details</key>
-    <key alias="DownloadXmlDTD">Download XML DTD</key>
-    <key alias="fields">Fields</key>
-    <key alias="includeSubpages">Include subpages</key>
-    <key alias="mailBody"><![CDATA[
->>>>>>> e4f19f71
       Hi %0%
 
       This is an automated mail to inform you that the document '%1%'
@@ -3263,7 +2133,6 @@
         <!-- The following keys get these tokens passed in:
 	    0: Comma delimitted list of failed folder paths
   	-->
-<<<<<<< HEAD
         <key alias="requiredFilePermissionFailed"><![CDATA[The following files must be set up with write permissions but could not be acccessed: <strong>%0%</strong>.]]></key>
         <key alias="optionalFilePermissionFailed"><![CDATA[The following files must be set up with write permissions for certain Umbraco operations to function but could not be acccessed: <strong>%0%</strong>. If they aren't being written to no action need be taken.]]></key>
         <key alias="clickJackingCheckHeaderFound"><![CDATA[The header or meta-tag <strong>X-Frame-Options</strong> used to control whether a site can be IFRAMEd by another was found.]]></key>
@@ -3278,7 +2147,7 @@
         <key alias="noSniffSetHeaderInConfigSuccess">A setting to create a header protecting against MIME sniffing vulnerabilities has been added to your web.config file.</key>
         <key alias="hSTSCheckHeaderFound"><![CDATA[The header <strong>Strict-Transport-Security</strong>, also known as the HSTS-header, was found.]]></key>
         <key alias="hSTSCheckHeaderNotFound"><![CDATA[The header <strong>Strict-Transport-Security</strong> was not found.]]></key>
-        <key alias="hSTSSetHeaderInConfigDescription">Adds the header 'Strict-Transport-Security' with the value 'max-age=10886400; preload' to the httpProtocol/customHeaders section of web.config. Use this fix only if you will have your domains running with https for the next 18 weeks (minimum).</key>
+    <key alias="hSTSSetHeaderInConfigDescription">Adds the header 'Strict-Transport-Security' with the value 'max-age=10886400' to the httpProtocol/customHeaders section of web.config. Use this fix only if you will have your domains running with https for the next 18 weeks (minimum).</key>
         <key alias="hSTSSetHeaderInConfigSuccess">The HSTS header has been added to your web.config file.</key>
         <key alias="xssProtectionCheckHeaderFound"><![CDATA[The header <strong>X-XSS-Protection</strong> was found.]]></key>
         <key alias="xssProtectionCheckHeaderNotFound"><![CDATA[The header <strong>X-XSS-Protection</strong> was not found.]]></key>
@@ -3356,108 +2225,11 @@
         <key alias="settingsPublishedStatus">Published Status</key>
         <key alias="settingsModelsBuilder">Models Builder</key>
         <key alias="settingsHealthCheck">Health Check</key>
+    <key alias="settingsProfiler">Profiling</key>
         <key alias="memberIntro">Getting Started</key>
         <key alias="formsInstall">Install Umbraco Forms</key>
     </area>
-=======
-    <key alias="requiredFilePermissionFailed"><![CDATA[The following files must be set up with write permissions but could not be acccessed: <strong>%0%</strong>.]]></key>
-    <key alias="optionalFilePermissionFailed"><![CDATA[The following files must be set up with write permissions for certain Umbraco operations to function but could not be acccessed: <strong>%0%</strong>. If they aren't being written to no action need be taken.]]></key>
-    <key alias="clickJackingCheckHeaderFound"><![CDATA[The header or meta-tag <strong>X-Frame-Options</strong> used to control whether a site can be IFRAMEd by another was found.]]></key>
-    <key alias="clickJackingCheckHeaderNotFound"><![CDATA[The header or meta-tag <strong>X-Frame-Options</strong> used to control whether a site can be IFRAMEd by another was not found.]]></key>
-    <key alias="setHeaderInConfig">Set Header in Config</key>
-    <key alias="clickJackingSetHeaderInConfigDescription">Adds a value to the httpProtocol/customHeaders section of web.config to prevent the site being IFRAMEd by other websites.</key>
-    <key alias="clickJackingSetHeaderInConfigSuccess">A setting to create a header preventing IFRAMEing of the site by other websites has been added to your web.config file.</key>
-    <key alias="setHeaderInConfigError">Could not update web.config file. Error: %0%</key>
-    <key alias="noSniffCheckHeaderFound"><![CDATA[The header or meta-tag <strong>X-Content-Type-Options</strong> used to protect against MIME sniffing vulnerabilities was found.]]></key>
-    <key alias="noSniffCheckHeaderNotFound"><![CDATA[The header or meta-tag <strong>X-Content-Type-Options</strong> used to protect against MIME sniffing vulnerabilities was not found.]]></key>
-    <key alias="noSniffSetHeaderInConfigDescription">Adds a value to the httpProtocol/customHeaders section of web.config to protect against MIME sniffing vulnerabilities.</key>
-    <key alias="noSniffSetHeaderInConfigSuccess">A setting to create a header protecting against MIME sniffing vulnerabilities has been added to your web.config file.</key>
-    <key alias="hSTSCheckHeaderFound"><![CDATA[The header <strong>Strict-Transport-Security</strong>, also known as the HSTS-header, was found.]]></key>
-    <key alias="hSTSCheckHeaderNotFound"><![CDATA[The header <strong>Strict-Transport-Security</strong> was not found.]]></key>
-    <key alias="hSTSSetHeaderInConfigDescription">Adds the header 'Strict-Transport-Security' with the value 'max-age=10886400' to the httpProtocol/customHeaders section of web.config. Use this fix only if you will have your domains running with https for the next 18 weeks (minimum).</key>
-    <key alias="hSTSSetHeaderInConfigSuccess">The HSTS header has been added to your web.config file.</key>
-    <key alias="xssProtectionCheckHeaderFound"><![CDATA[The header <strong>X-XSS-Protection</strong> was found.]]></key>
-    <key alias="xssProtectionCheckHeaderNotFound"><![CDATA[The header <strong>X-XSS-Protection</strong> was not found.]]></key>
-    <key alias="xssProtectionSetHeaderInConfigDescription">Adds the header 'X-XSS-Protection' with the value '1; mode=block' to the httpProtocol/customHeaders section of web.config. </key>
-    <key alias="xssProtectionSetHeaderInConfigSuccess">The X-XSS-Protection header has been added to your web.config file.</key>
-    <!-- The following key get these tokens passed in:
-	    0: Comma delimitted list of headers found
-  	-->
-    <key alias="excessiveHeadersFound"><![CDATA[The following headers revealing information about the website technology were found: <strong>%0%</strong>.]]></key>
-    <key alias="excessiveHeadersNotFound">No headers revealing information about the website technology were found.</key>
-    <key alias="smtpMailSettingsNotFound">In the Web.config file, system.net/mailsettings could not be found.</key>
-    <key alias="smtpMailSettingsHostNotConfigured">In the Web.config file system.net/mailsettings section, the host is not configured.</key>
-    <key alias="smtpMailSettingsConnectionSuccess">SMTP settings are configured correctly and the service is operating as expected.</key>
-    <key alias="smtpMailSettingsConnectionFail">The SMTP server configured with host '%0%' and port '%1%' could not be reached. Please check to ensure the SMTP settings in the Web.config file system.net/mailsettings are correct.</key>
-    <key alias="notificationEmailsCheckSuccessMessage"><![CDATA[Notification email has been set to <strong>%0%</strong>.]]></key>
-    <key alias="notificationEmailsCheckErrorMessage"><![CDATA[Notification email is still set to the default value of <strong>%0%</strong>.]]></key>
-    <key alias="scheduledHealthCheckEmailBody"><![CDATA[<html><body><p>Results of the scheduled Umbraco Health Checks run on %0% at %1% are as follows:</p>%2%</body></html>]]></key>
-    <key alias="scheduledHealthCheckEmailSubject">Umbraco Health Check Status: %0%</key>
-  </area>
-  <area alias="redirectUrls">
-    <key alias="disableUrlTracker">Disable URL tracker</key>
-    <key alias="enableUrlTracker">Enable URL tracker</key>
-    <key alias="culture">Culture</key>
-    <key alias="originalUrl">Original URL</key>
-    <key alias="redirectedTo">Redirected To</key>
-    <key alias="redirectUrlManagement">Redirect Url Management</key>
-    <key alias="panelInformation">The following URLs redirect to this content item:</key>
-    <key alias="noRedirects">No redirects have been made</key>
-    <key alias="noRedirectsDescription">When a published page gets renamed or moved a redirect will automatically be made to the new page.</key>
-    <key alias="confirmRemove">Are you sure you want to remove the redirect from '%0%' to '%1%'?</key>
-    <key alias="redirectRemoved">Redirect URL removed.</key>
-    <key alias="redirectRemoveError">Error removing redirect URL.</key>
-    <key alias="redirectRemoveWarning">This will remove the redirect</key>
-    <key alias="confirmDisable">Are you sure you want to disable the URL tracker?</key>
-    <key alias="disabledConfirm">URL tracker has now been disabled.</key>
-    <key alias="disableError">Error disabling the URL tracker, more information can be found in your log file.</key>
-    <key alias="enabledConfirm">URL tracker has now been enabled.</key>
-    <key alias="enableError">Error enabling the URL tracker, more information can be found in your log file.</key>
-  </area>
-  <area alias="emptyStates">
-    <key alias="emptyDictionaryTree">No Dictionary items to choose from</key>
-  </area>
-  <area alias="textbox">
-    <key alias="characters_left"><![CDATA[<strong>%0%</strong> characters left.]]></key>
-    <key alias="characters_exceed"><![CDATA[Maximum %0% characters, <strong>%1%</strong> too many.]]></key>
-  </area>
-  <area alias="recycleBin">
-    <key alias="contentTrashed">Trashed content with Id: {0} related to original parent content with Id: {1}</key>
-    <key alias="mediaTrashed">Trashed media with Id: {0} related to original parent media item with Id: {1}</key>
-    <key alias="itemCannotBeRestored">Cannot automatically restore this item</key>
-    <key alias="itemCannotBeRestoredHelpText">There is no location where this item can be automatically restored. You can move the item manually using the tree below.</key>
-    <key alias="wasRestored">was restored under</key>
-  </area>
-  <area alias="relationType">
-    <key alias="direction">Direction</key>
-    <key alias="parentToChild">Parent to child</key>
-    <key alias="bidirectional">Bidirectional</key>
-    <key alias="parent">Parent</key>
-    <key alias="child">Child</key>
-    <key alias="count">Count</key>
-    <key alias="relations">Relations</key>
-    <key alias="created">Created</key>
-    <key alias="comment">Comment</key>
-    <key alias="name">Name</key>
-    <key alias="noRelations">No relations for this relation type.</key>
-    <key alias="tabRelationType">Relation Type</key>
-    <key alias="tabRelations">Relations</key>
-  </area>
-  <area alias="dashboardTabs">
-    <key alias="contentIntro">Getting Started</key>
-    <key alias="contentRedirectManager">Redirect URL Management</key>
-    <key alias="mediaFolderBrowser">Content</key>
-    <key alias="settingsWelcome">Welcome</key>
-    <key alias="settingsExamine">Examine Management</key>
-    <key alias="settingsPublishedStatus">Published Status</key>
-    <key alias="settingsModelsBuilder">Models Builder</key>
-    <key alias="settingsHealthCheck">Health Check</key>
-    <key alias="settingsProfiler">Profiling</key>
-    <key alias="memberIntro">Getting Started</key>
-    <key alias="formsInstall">Install Umbraco Forms</key>
-  </area>
   <area alias="visuallyHiddenTexts">
     <key alias="goBack">Go back</key>
   </area>
->>>>>>> e4f19f71
 </language>