<?xml version="1.0" encoding="utf-8" standalone="yes"?>
<language alias="en_us" intName="English (US)" localName="English (US)" lcid="" culture="en-US">
  <creator>
    <name>The Umbraco community</name>
    <link>https://our.umbraco.com/documentation/Extending-Umbraco/Language-Files</link>
  </creator>
  <area alias="actions">
    <key alias="assignDomain">Culture and Hostnames</key>
    <key alias="auditTrail">Audit Trail</key>
    <key alias="browse">Browse Node</key>
    <key alias="changeDocType">Change Document Type</key>
    <key alias="copy">Copy</key>
    <key alias="create">Create</key>
    <key alias="export">Export</key>
    <key alias="createPackage">Create Package</key>
    <key alias="createGroup">Create group</key>
    <key alias="delete">Delete</key>
    <key alias="disable">Disable</key>
    <key alias="emptyRecycleBin">Empty recycle bin</key>
    <key alias="enable">Enable</key>
    <key alias="exportDocumentType">Export Document Type</key>
    <key alias="importDocumentType">Import Document Type</key>
    <key alias="importPackage">Import Package</key>
    <key alias="liveEdit">Edit in Canvas</key>
    <key alias="logout">Exit</key>
    <key alias="move">Move</key>
    <key alias="notify">Notifications</key>
    <key alias="protect">Public access</key>
    <key alias="publish">Publish</key>
    <key alias="unpublish">Unpublish</key>
    <key alias="refreshNode">Reload</key>
    <key alias="republish">Republish entire site</key>
    <key alias="rename" version="7.3.0">Rename</key>
    <key alias="restore" version="7.3.0">Restore</key>
    <key alias="SetPermissionsForThePage">Set permissions for the page %0%</key>
    <key alias="chooseWhereToCopy">Choose where to copy</key>
    <key alias="chooseWhereToMove">Choose where to move</key>
    <key alias="toInTheTreeStructureBelow">to in the tree structure below</key>
    <key alias="wasMovedTo">was moved to</key>
    <key alias="wasCopiedTo">was copied to</key>
    <key alias="wasDeleted">was deleted</key>
    <key alias="rights">Permissions</key>
    <key alias="rollback">Rollback</key>
    <key alias="sendtopublish">Send To Publish</key>
    <key alias="sendToTranslate">Send To Translation</key>
    <key alias="setGroup">Set group</key>
    <key alias="sort">Sort</key>
    <key alias="translate">Translate</key>
    <key alias="update">Update</key>
    <key alias="setPermissions">Set permissions</key>
    <key alias="unlock">Unlock</key>
    <key alias="createblueprint">Create Content Template</key>
    <key alias="resendInvite">Resend Invitation</key>
  </area>
  <area alias="actionCategories">
    <key alias="content">Content</key>
    <key alias="administration">Administration</key>
    <key alias="structure">Structure</key>
    <key alias="other">Other</key>
  </area>
  <area alias="actionDescriptions">
    <key alias="assignDomain">Allow access to assign culture and hostnames</key>
    <key alias="auditTrail">Allow access to view a node's history log</key>
    <key alias="browse">Allow access to view a node</key>
    <key alias="changeDocType">Allow access to change document type for a node</key>
    <key alias="copy">Allow access to copy a node</key>
    <key alias="create">Allow access to create nodes</key>
    <key alias="delete">Allow access to delete nodes</key>
    <key alias="move">Allow access to move a node</key>
    <key alias="protect">Allow access to set and change public access for a node</key>
    <key alias="publish">Allow access to publish a node</key>
    <key alias="unpublish">Allow access to unpublish a node</key>
    <key alias="rights">Allow access to change permissions for a node</key>
    <key alias="rollback">Allow access to roll back a node to a previous state</key>
    <key alias="sendtopublish">Allow access to send a node for approval before publishing</key>
    <key alias="sendToTranslate">Allow access to send a node for translation</key>
    <key alias="sort">Allow access to change the sort order for nodes</key>
    <key alias="translate">Allow access to translate a node</key>
    <key alias="update">Allow access to save a node</key>
    <key alias="createblueprint">Allow access to create a Content Template</key>
  </area>
  <area alias="apps">
    <key alias="umbContent">Content</key>
    <key alias="umbInfo">Info</key>
  </area>
  <area alias="assignDomain">
    <key alias="permissionDenied">Permission denied.</key>
    <key alias="addNew">Add new Domain</key>
    <key alias="remove">remove</key>
    <key alias="invalidNode">Invalid node.</key>
    <key alias="invalidDomain">One or more domains have an invalid format.</key>
    <key alias="duplicateDomain">Domain has already been assigned.</key>
    <key alias="language">Language</key>
    <key alias="domain">Domain</key>
    <key alias="domainCreated">New domain '%0%' has been created</key>
    <key alias="domainDeleted">Domain '%0%' is deleted</key>
    <key alias="domainExists">Domain '%0%' has already been assigned</key>
    <key alias="domainUpdated">Domain '%0%' has been updated</key>
    <key alias="orEdit">Edit Current Domains</key>
    <key alias="domainHelpWithVariants">
    	<![CDATA[Valid domain names are: "example.com", "www.example.com", "example.com:8080", or "https://www.example.com/".
     Furthermore also one-level paths in domains are supported, eg. "example.com/en" or "/en".]]></key>
    <key alias="inherit">Inherit</key>
    <key alias="setLanguage">Culture</key>
    <key alias="setLanguageHelp"><![CDATA[Set the culture for nodes below the current node,<br /> or inherit culture from parent nodes. Will also apply<br />
      to the current node, unless a domain below applies too.]]></key>
    <key alias="setDomains">Domains</key>
  </area>
  <area alias="buttons">
    <key alias="clearSelection">Clear selection</key>
    <key alias="select">Select</key>
    <key alias="somethingElse">Do something else</key>
    <key alias="bold">Bold</key>
    <key alias="deindent">Cancel Paragraph Indent</key>
    <key alias="formFieldInsert">Insert form field</key>
    <key alias="graphicHeadline">Insert graphic headline</key>
    <key alias="htmlEdit">Edit Html</key>
    <key alias="indent">Indent Paragraph</key>
    <key alias="italic">Italic</key>
    <key alias="justifyCenter">Center</key>
    <key alias="justifyLeft">Justify Left</key>
    <key alias="justifyRight">Justify Right</key>
    <key alias="linkInsert">Insert Link</key>
    <key alias="linkLocal">Insert local link (anchor)</key>
    <key alias="listBullet">Bullet List</key>
    <key alias="listNumeric">Numeric List</key>
    <key alias="macroInsert">Insert macro</key>
    <key alias="pictureInsert">Insert picture</key>
    <key alias="publishAndClose">Publish and close</key>
    <key alias="publishDescendants">Publish with descendants</key>
    <key alias="relations">Edit relations</key>
    <key alias="returnToList">Return to list</key>
    <key alias="save">Save</key>
    <key alias="saveAndClose">Save and close</key>
    <key alias="saveAndPublish">Save and publish</key>
    <key alias="saveAndSchedule">Save and schedule</key>
    <key alias="saveToPublish">Send for approval</key>
    <key alias="saveListView">Save list view</key>
    <key alias="schedulePublish">Schedule</key>
    <key alias="showPage">Preview</key>
    <key alias="showPageDisabled">Preview is disabled because there's no template assigned</key>
    <key alias="styleChoose">Choose style</key>
    <key alias="styleShow">Show styles</key>
    <key alias="tableInsert">Insert table</key>
    <key alias="generateModelsAndClose">Generate models and close</key>
    <key alias="saveAndGenerateModels">Save and generate models</key>
    <key alias="undo">Undo</key>
    <key alias="redo">Redo</key>
    <key alias="rollback">Rollback</key>
    <key alias="deleteTag">Delete tag</key>
    <key alias="confirmActionCancel">Cancel</key>
    <key alias="confirmActionConfirm">Confirm</key>
	<key alias="morePublishingOptions">More publishing options</key>
  </area>
  <area alias="auditTrails">
    <key alias="atViewingFor">Viewing for</key>
    <key alias="delete">Content deleted</key>
    <key alias="unpublish">Content unpublished</key>
    <key alias="unpublishvariant">Content unpublished for languages: %0% </key>
    <key alias="publish">Content published</key>
    <key alias="publishvariant">Content published for languages: %0% </key>
    <key alias="save">Content saved</key>
    <key alias="savevariant">Content saved for languages: %0%</key>
    <key alias="move">Content moved</key>
    <key alias="copy">Content copied</key>
    <key alias="rollback">Content rolled back</key>
    <key alias="sendtopublish">Content sent for publishing</key>
    <key alias="sendtopublishvariant">Content sent for publishing for languages: %0%</key>
    <key alias="sort">Sort child items performed by user</key>
    <key alias="smallCopy">Copy</key>
    <key alias="smallPublish">Publish</key>
    <key alias="smallPublishVariant">Publish</key>
    <key alias="smallMove">Move</key>
    <key alias="smallSave">Save</key>
    <key alias="smallSaveVariant">Save</key>
    <key alias="smallDelete">Delete</key>
    <key alias="smallUnpublish">Unpublish</key>
    <key alias="smallUnpublishVariant">Unpublish</key>
    <key alias="smallRollBack">Rollback</key>
    <key alias="smallSendToPublish">Send To Publish</key>
    <key alias="smallSendToPublishVariant">Send To Publish</key>
    <key alias="smallSort">Sort</key>
    <key alias="historyIncludingVariants">History (all variants)</key>
  </area>
  <area alias="changeDocType">
    <key alias="changeDocTypeInstruction">To change the document type for the selected content, first select from the list of valid types for this location.</key>
    <key alias="changeDocTypeInstruction2">Then confirm and/or amend the mapping of properties from the current type to the new, and click Save.</key>
    <key alias="contentRepublished">The content has been re-published.</key>
    <key alias="currentProperty">Current Property</key>
    <key alias="currentType">Current type</key>
    <key alias="docTypeCannotBeChanged">The document type cannot be changed, as there are no alternatives valid for this location.  An alternative will be valid if it is allowed under the parent of the selected content item and that all existing child content items are allowed to be created under it.</key>
    <key alias="docTypeChanged">Document Type Changed</key>
    <key alias="mapProperties">Map Properties</key>
    <key alias="mapToProperty">Map to Property</key>
    <key alias="newTemplate">New Template</key>
    <key alias="newType">New Type</key>
    <key alias="none">none</key>
    <key alias="selectedContent">Content</key>
    <key alias="selectNewDocType">Select New Document Type</key>
    <key alias="successMessage">The document type of the selected content has been successfully changed to [new type] and the following properties mapped:</key>
    <key alias="to">to</key>
    <key alias="validationErrorPropertyWithMoreThanOneMapping">Could not complete property mapping as one or more properties have more than one mapping defined.</key>
    <key alias="validDocTypesNote">Only alternate types valid for the current location are displayed.</key>
  </area>
  <area alias="codefile">
    <key alias="createFolderFailedById">Failed to create a folder under parent with ID %0%</key>
    <key alias="createFolderFailedByName">Failed to create a folder under parent with name %0%</key>
    <key alias="createFolderIllegalChars">The folder name cannot contain illegal characters.</key>
    <key alias="deleteItemFailed">Failed to delete item: %0%</key>
  </area>
  <area alias="content">
    <key alias="isPublished" version="7.2">Is Published</key>
    <key alias="about">About this page</key>
    <key alias="alias">Alias</key>
    <key alias="alternativeTextHelp">(how would you describe the picture over the phone)</key>
    <key alias="alternativeUrls">Alternative Links</key>
    <key alias="clickToEdit">Click to edit this item</key>
    <key alias="createBy">Created by</key>
    <key alias="createByDesc" version="7.0">Original author</key>
    <key alias="updatedBy" version="7.0">Updated by</key>
    <key alias="createDate">Created</key>
    <key alias="createDateDesc" version="7.0">Date/time this document was created</key>
    <key alias="documentType">Document Type</key>
    <key alias="editing">Editing</key>
    <key alias="expireDate">Remove at</key>
    <key alias="itemChanged">This item has been changed after publication</key>
    <key alias="itemNotPublished">This item is not published</key>
    <key alias="lastPublished">Last published</key>
    <key alias="noItemsToShow">There are no items to show</key>
    <key alias="listViewNoItems" version="7.1.5">There are no items to show in the list.</key>
    <key alias="listViewNoContent">No child items have been added</key>
    <key alias="listViewNoMembers">No members have been added</key>
    <key alias="mediatype">Media Type</key>
    <key alias="mediaLinks">Link to media item(s)</key>
    <key alias="membergroup">Member Group</key>
    <key alias="memberrole">Role</key>
    <key alias="membertype">Member Type</key>
    <key alias="noChanges">No changes have been made</key>
    <key alias="noDate">No date chosen</key>
    <key alias="nodeName">Page title</key>
    <key alias="noMediaLink">This media item has no link</key>
    <key alias="noProperties">No content can be added for this item</key>
    <key alias="otherElements">Properties</key>
    <key alias="parentNotPublished">This document is published but is not visible because the parent '%0%' is unpublished</key>
    <key alias="parentCultureNotPublished">This culture is published but is not visible because it is unpublished on parent '%0%'</key>
    <key alias="parentNotPublishedAnomaly">This document is published but is not in the cache</key>
    <key alias="getUrlException">Could not get the url</key>
    <key alias="routeError">This document is published but its url would collide with content %0%</key>
    <key alias="routeErrorCannotRoute">This document is published but its url cannot be routed</key>
    <key alias="publish">Publish</key>
    <key alias="published">Published</key>
    <key alias="publishedPendingChanges">Published (pending changes)</key>&gt;
    <key alias="publishStatus">Publication Status</key>
    <key alias="publishDescendantsHelp"><![CDATA[Click <em>Publish with descendants</em> to publish <strong>%0%</strong> and all content items underneath and thereby making their content publicly available.]]></key>
    <key alias="publishDescendantsWithVariantsHelp"><![CDATA[Click <em>Publish with descendants</em> to publish <strong>the selected languages</strong> and the same languages of content items underneath and thereby making their content publicly available.]]></key>
    <key alias="releaseDate">Publish at</key>
    <key alias="unpublishDate">Unpublish at</key>
    <key alias="removeDate">Clear Date</key>
    <key alias="setDate">Set date</key>
    <key alias="sortDone">Sortorder is updated</key>
    <key alias="sortHelp">To sort the nodes, simply drag the nodes or click one of the column headers. You can select multiple nodes by holding the "shift" or "control" key while selecting</key>
    <key alias="statistics">Statistics</key>
    <key alias="titleOptional">Title (optional)</key>
    <key alias="altTextOptional">Alternative text (optional)</key>
    <key alias="type">Type</key>
    <key alias="unpublish">Unpublish</key>
    <key alias="unpublished">Draft</key>
    <key alias="notCreated">Not created</key>
    <key alias="updateDate">Last edited</key>
    <key alias="updateDateDesc" version="7.0">Date/time this document was edited</key>
    <key alias="uploadClear">Remove file(s)</key>
    <key alias="urls">Link to document</key>
    <key alias="memberof">Member of group(s)</key>
    <key alias="notmemberof">Not a member of group(s)</key>
    <key alias="childItems" version="7.0">Child items</key>
    <key alias="target" version="7.0">Target</key>
    <key alias="scheduledPublishServerTime">This translates to the following time on the server:</key>
    <key alias="scheduledPublishDocumentation"><![CDATA[<a href="https://our.umbraco.com/documentation/Getting-Started/Data/Scheduled-Publishing/#timezones" target="_blank">What does this mean?</a>]]></key>
    <key alias="nestedContentDeleteItem">Are you sure you want to delete this item?</key>
    <key alias="nestedContentEditorNotSupported">Property %0% uses editor %1% which is not supported by Nested Content.</key>
    <key alias="nestedContentNoContentTypes">No content types are configured for this property.</key>
    <key alias="nestedContentAddElementType">Add element type</key>
    <key alias="nestedContentSelectElementTypeModalTitle">Select element type</key>	
    <key alias="addTextBox">Add another text box</key>
    <key alias="removeTextBox">Remove this text box</key>
    <key alias="contentRoot">Content root</key>
    <key alias="includeUnpublished">Include drafts: also publish unpublished content items.</key>
    <key alias="isSensitiveValue">This value is hidden. If you need access to view this value please contact your website administrator.</key>
    <key alias="isSensitiveValue_short">This value is hidden.</key>
    <key alias="languagesToPublishForFirstTime">What languages would you like to publish? All languages with content are saved!</key>
    <key alias="languagesToPublish">What languages would you like to publish?</key>
    <key alias="languagesToSave">What languages would you like to save?</key>
    <key alias="languagesToSaveForFirstTime">All languages with content are saved on creation!</key>
    <key alias="languagesToSendForApproval">What languages would you like to send for approval?</key>
    <key alias="languagesToSchedule">What languages would you like to schedule?</key>
    <key alias="languagesToUnpublish">Select the languages to unpublish. Unpublishing a mandatory language will unpublish all languages.</key>
    <key alias="publishedLanguages">Published Languages</key>
    <key alias="unpublishedLanguages">Unpublished Languages</key>
    <key alias="unmodifiedLanguages">Unmodified Languages</key>
    <key alias="untouchedLanguagesForFirstTime">These languages haven't been created</key>
    <key alias="readyToPublish">Ready to Publish?</key>
    <key alias="readyToSave">Ready to Save?</key>
    <key alias="sendForApproval">Send for approval</key>
    <key alias="schedulePublishHelp">Select the date and time to publish and/or unpublish the content item.</key>
    <key alias="createEmpty">Create new</key>
    <key alias="createFromClipboard">Paste from clipboard</key>
  </area>
  <area alias="blueprints">
    <key alias="createBlueprintFrom">Create a new Content Template from '%0%'</key>
    <key alias="blankBlueprint">Blank</key>
    <key alias="selectBlueprint">Select a Content Template</key>
    <key alias="createdBlueprintHeading">Content Template created</key>
    <key alias="createdBlueprintMessage">A Content Template was created from '%0%'</key>
    <key alias="duplicateBlueprintMessage">Another Content Template with the same name already exists</key>
    <key alias="blueprintDescription">A Content Template is predefined content that an editor can select to use as the basis for creating new content</key>
  </area>
  <area alias="media">
    <key alias="clickToUpload">Click to upload</key>
    <key alias="orClickHereToUpload">or click here to choose files</key>
        <key alias="dragFilesHereToUpload">You can drag files here to upload.</key>
    <key alias="disallowedFileType">Cannot upload this file, it does not have an approved file type</key>
    <key alias="maxFileSize">Max file size is</key>
    <key alias="mediaRoot">Media root</key>
    <key alias="moveFailed">Failed to move media</key>
    <key alias="moveToSameFolderFailed">Parent and destination folders cannot be the same</key>
    <key alias="copyFailed">Failed to copy media</key>
    <key alias="createFolderFailed">Failed to create a folder under parent id %0%</key>
    <key alias="renameFolderFailed">Failed to rename the folder with id %0%</key>
    <key alias="dragAndDropYourFilesIntoTheArea">Drag and drop your file(s) into the area</key>
  </area>
  <area alias="member">
    <key alias="createNewMember">Create a new member</key>
    <key alias="allMembers">All Members</key>
    <key alias="memberGroupNoProperties">Member groups have no additional properties for editing.</key>
  </area>
  <area alias="create">
    <key alias="chooseNode">Where do you want to create the new %0%</key>
    <key alias="createUnder">Create an item under</key>
    <key alias="createContentBlueprint">Select the document type you want to make a content template for</key>
    <key alias="enterFolderName">Enter a folder name</key>
    <key alias="updateData">Choose a type and a title</key>
    <key alias="noDocumentTypes" version="7.0"><![CDATA[There are no allowed document types available for creating content here. You must enable these in <strong>Document Types</strong> within the <strong>Settings</strong> section, by editing the <strong>Allowed child node types</strong> under <strong>Permissions</strong>.]]></key>
    <key alias="noDocumentTypesAtRoot"><![CDATA[There are no document types available for creating content here. You must create these in <strong>Document Types</strong> within the <strong>Settings</strong> section.]]></key>
    <key alias="noDocumentTypesWithNoSettingsAccess">The selected page in the content tree doesn't allow for any pages to be created below it.</key>
    <key alias="noDocumentTypesEditPermissions">Edit permissions for this document type</key>
    <key alias="noDocumentTypesCreateNew">Create a new document type</key>
    <key alias="noDocumentTypesAllowedAtRoot"><![CDATA[There are no allowed document types available for creating content here. You must enable these in <strong>Document Types</strong> within the <strong>Settings</strong> section, by changing the <strong>Allow as root</strong> option under <strong>Permissions</strong>.]]></key>
    <key alias="noMediaTypes" version="7.0"><![CDATA[There are no allowed media types available for creating media here. You must enable these in <strong>Media Types Types</strong> within the <strong>Settings</strong> section, by editing the <strong>Allowed child node types</strong> under <strong>Permissions</strong>.]]></key>
    <key alias="noMediaTypesWithNoSettingsAccess">The selected media in the tree doesn't allow for any other media to be created below it.</key>
    <key alias="noMediaTypesEditPermissions">Edit permissions for this media type</key>    <key alias="documentTypeWithoutTemplate">Document Type without a template</key>
    <key alias="newFolder">New folder</key>
    <key alias="newDataType">New data type</key>
    <key alias="newJavascriptFile">New JavaScript file</key>
    <key alias="newEmptyPartialView">New empty partial view</key>
    <key alias="newPartialViewMacro">New partial view macro</key>
    <key alias="newPartialViewFromSnippet">New partial view from snippet</key>
    <key alias="newPartialViewMacroFromSnippet">New partial view macro from snippet</key>
    <key alias="newPartialViewMacroNoMacro">New partial view macro (without macro)</key>
    <key alias="newStyleSheetFile">New style sheet file</key>
    <key alias="newRteStyleSheetFile">New Rich Text Editor style sheet file</key>
  </area>
  <area alias="dashboard">
    <key alias="browser">Browse your website</key>
    <key alias="dontShowAgain">- Hide</key>
    <key alias="nothinghappens">If Umbraco isn't opening, you might need to allow popups from this site</key>
    <key alias="openinnew">has opened in a new window</key>
    <key alias="restart">Restart</key>
    <key alias="visit">Visit</key>
    <key alias="welcome">Welcome</key>
  </area>
  <area alias="prompt">
    <key alias="stay">Stay</key>
    <key alias="discardChanges">Discard changes</key>
    <key alias="unsavedChanges">You have unsaved changes</key>
    <key alias="unsavedChangesWarning">Are you sure you want to navigate away from this page? - you have unsaved changes</key>
    <key alias="confirmListViewPublish">Publishing will make the selected items visible on the site.</key>
    <key alias="confirmListViewUnpublish">Unpublishing will remove the selected items and all their descendants from the site.</key>
    <key alias="confirmUnpublish">Unpublishing will remove this page and all its descendants from the site.</key>
    <key alias="doctypeChangeWarning">You have unsaved changes. Making changes to the Document Type will discard the changes.</key>
  </area>
  <area alias="bulk">
    <key alias="done">Done</key>
    <key alias="deletedItem">Deleted %0% item</key>
    <key alias="deletedItems">Deleted %0% items</key>
    <key alias="deletedItemOfItem">Deleted %0% out of %1% item</key>
    <key alias="deletedItemOfItems">Deleted %0% out of %1% items</key>
    <key alias="publishedItem">Published %0% item</key>
    <key alias="publishedItems">Published %0% items</key>
    <key alias="publishedItemOfItem">Published %0% out of %1% item</key>
    <key alias="publishedItemOfItems">Published %0% out of %1% items</key>
    <key alias="unpublishedItem">Unpublished %0% item</key>
    <key alias="unpublishedItems">Unpublished %0% items</key>
    <key alias="unpublishedItemOfItem">Unpublished %0% out of %1% item</key>
    <key alias="unpublishedItemOfItems">Unpublished %0% out of %1% items</key>
    <key alias="movedItem">Moved %0% item</key>
    <key alias="movedItems">Moved %0% items</key>
    <key alias="movedItemOfItem">Moved %0% out of %1% item</key>
    <key alias="movedItemOfItems">Moved %0% out of %1% items</key>
    <key alias="copiedItem">Copied %0% item</key>
    <key alias="copiedItems">Copied %0% items</key>
    <key alias="copiedItemOfItem">Copied %0% out of %1% item</key>
    <key alias="copiedItemOfItems">Copied %0% out of %1% items</key>
  </area>
  <area alias="defaultdialogs">
    <key alias="nodeNameLinkPicker">Link title</key>
    <key alias="urlLinkPicker">Link</key>
    <key alias="anchorLinkPicker">Anchor / querystring</key>
    <key alias="anchorInsert">Name</key>
    <key alias="closeThisWindow">Close this window</key>
    <key alias="confirmdelete">Are you sure you want to delete</key>
    <key alias="confirmdisable">Are you sure you want to disable</key>
    <key alias="confirmlogout">Are you sure?</key>
    <key alias="confirmSure">Are you sure?</key>
    <key alias="cut">Cut</key>
    <key alias="editdictionary">Edit Dictionary Item</key>
    <key alias="editlanguage">Edit Language</key>
    <key alias="editSelectedMedia">Edit selected media</key>
    <key alias="insertAnchor">Insert local link</key>
    <key alias="insertCharacter">Insert character</key>
    <key alias="insertgraphicheadline">Insert graphic headline</key>
    <key alias="insertimage">Insert picture</key>
    <key alias="insertlink">Insert link</key>
    <key alias="insertMacro">Click to add a Macro</key>
    <key alias="inserttable">Insert table</key>
    <key alias="languagedeletewarning">This will delete the language</key>
    <key alias="languageChangeWarning">Changing the culture for a language may be an expensive operation and will result in the content cache and indexes being rebuilt</key>
    <key alias="lastEdited">Last Edited</key>
    <key alias="link">Link</key>
    <key alias="linkinternal">Internal link:</key>
    <key alias="linklocaltip">When using local links, insert "#" in front of link</key>
    <key alias="linknewwindow">Open in new window?</key>
    <key alias="macroContainerSettings">Macro Settings</key>
    <key alias="macroDoesNotHaveProperties">This macro does not contain any properties you can edit</key>
    <key alias="paste">Paste</key>
    <key alias="permissionsEdit">Edit permissions for</key>
    <key alias="permissionsSet">Set permissions for</key>
    <key alias="permissionsSetForGroup">Set permissions for %0% for user group %1%</key>
    <key alias="permissionsHelp">Select the users groups you want to set permissions for</key>
    <key alias="recycleBinDeleting">The items in the recycle bin are now being deleted. Please do not close this window while this operation takes place</key>
    <key alias="recycleBinIsEmpty">The recycle bin is now empty</key>
    <key alias="recycleBinWarning">When items are deleted from the recycle bin, they will be gone forever</key>
    <key alias="regexSearchError"><![CDATA[<a target='_blank' href='http://regexlib.com'>regexlib.com</a>'s webservice is currently experiencing some problems, which we have no control over. We are very sorry for this inconvenience.]]></key>
    <key alias="regexSearchHelp">Search for a regular expression to add validation to a form field. Example: 'email, 'zip-code' 'url'</key>
    <key alias="removeMacro">Remove Macro</key>
    <key alias="requiredField">Required Field</key>
    <key alias="sitereindexed">Site is reindexed</key>
    <key alias="siterepublished">The website cache has been refreshed. All publish content is now up to date. While all unpublished content is still unpublished</key>
    <key alias="siterepublishHelp">The website cache will be refreshed. All published content will be updated, while unpublished content will stay unpublished.</key>
    <key alias="tableColumns">Number of columns</key>
    <key alias="tableRows">Number of rows</key>
    <key alias="thumbnailimageclickfororiginal">Click on the image to see full size</key>
    <key alias="treepicker">Pick item</key>
    <key alias="viewCacheItem">View Cache Item</key>
    <key alias="relateToOriginalLabel">Relate to original</key>
    <key alias="includeDescendants">Include descendants</key>
    <key alias="theFriendliestCommunity">The friendliest community</key>
    <key alias="linkToPage">Link to page</key>
    <key alias="openInNewWindow">Opens the linked document in a new window or tab</key>
    <key alias="linkToMedia">Link to media</key>
    <key alias="selectContentStartNode">Select content start node</key>
    <key alias="selectMedia">Select media</key>
    <key alias="selectMediaType">Select media type</key>
    <key alias="selectIcon">Select icon</key>
    <key alias="selectItem">Select item</key>
    <key alias="selectLink">Select link</key>
    <key alias="selectMacro">Select macro</key>
    <key alias="selectContent">Select content</key>
    <key alias="selectContentType">Select content type</key>
    <key alias="selectMediaStartNode">Select media start node</key>
    <key alias="selectMember">Select member</key>
    <key alias="selectMemberGroup">Select member group</key>
    <key alias="selectMemberType">Select member type</key>
    <key alias="selectNode">Select node</key>
    <key alias="selectSections">Select sections</key>
    <key alias="selectUsers">Select users</key>
    <key alias="noIconsFound">No icons were found</key>
    <key alias="noMacroParams">There are no parameters for this macro</key>
    <key alias="noMacros">There are no macros available to insert</key>
    <key alias="externalLoginProviders">External login providers</key>
    <key alias="exceptionDetail">Exception Details</key>
    <key alias="stacktrace">Stacktrace</key>
    <key alias="innerException">Inner Exception</key>
    <key alias="linkYour">Link your</key>
    <key alias="unLinkYour">Un-link your</key>
    <key alias="account">account</key>
    <key alias="selectEditor">Select editor</key>
    <key alias="selectSnippet">Select snippet</key>
    <key alias="variantdeletewarning">This will delete the node and all its languages. If you only want to delete one language go and unpublish it instead.</key>
  </area>
  <area alias="dictionary">
    <key alias="noItems">There are no dictionary items.</key>
  </area>
  <area alias="dictionaryItem">
    <key alias="description"><![CDATA[
      Edit the different language versions for the dictionary item '<em>%0%</em>' below
   ]]></key>
    <key alias="displayName">Culture Name</key>
    <key alias="changeKeyError"><![CDATA[
      The key '%0%' already exists.
   ]]></key>
    <key alias="overviewTitle">Dictionary overview</key>
  </area>
  <area alias="examineManagement">
    <key alias="configuredSearchers">Configured Searchers</key>
    <key alias="configuredSearchersDescription">Shows properties and tools for any configured Searcher (i.e. such as a multi-index searcher)</key>
    <key alias="fieldValues">Field values</key>
    <key alias="healthStatus">Health status</key>
    <key alias="healthStatusDescription">The health status of the index and if it can be read</key>
    <key alias="indexers">Indexers</key>
    <key alias="indexInfo">Index info</key>
    <key alias="indexInfoDescription">Lists the properties of the index</key>
    <key alias="manageIndexes">Manage Examine's indexes</key>
    <key alias="manageIndexesDescription">Allows you to view the details of each index and provides some tools for managing the indexes</key>
    <key alias="rebuildIndex">Rebuild index</key>
    <key alias="rebuildIndexWarning"><![CDATA[
      This will cause the index to be rebuilt.<br />
      Depending on how much content there is in your site this could take a while.<br />
      It is not recommended to rebuild an index during times of high website traffic or when editors are editing content.
     ]]>
    </key>
    <key alias="searchers">Searchers</key>
    <key alias="searchDescription">Search the index and view the results</key>
    <key alias="tools">Tools</key>
      <key alias="fields">fields</key>
      <key alias="toolsDescription">Tools to manage the index</key>
  </area>
  <area alias="placeholders">
    <key alias="username">Enter your username</key>
    <key alias="password">Enter your password</key>
    <key alias="confirmPassword">Confirm your password</key>
    <key alias="nameentity">Name the %0%...</key>
    <key alias="entername">Enter a name...</key>
    <key alias="enteremail">Enter an email...</key>
    <key alias="enterusername">Enter a username...</key>
    <key alias="label">Label...</key>
    <key alias="enterDescription">Enter a description...</key>
    <key alias="search">Type to search...</key>
    <key alias="filter">Type to filter...</key>
    <key alias="enterTags">Type to add tags (press enter after each tag)...</key>
    <key alias="email">Enter your email</key>
    <key alias="enterMessage">Enter a message...</key>
    <key alias="usernameHint">Your username is usually your email</key>
    <key alias="anchor">#value or ?key=value</key>
    <key alias="enterAlias">Enter alias...</key>
    <key alias="generatingAlias">Generating alias...</key>
    <key alias="a11yCreateItem">Create item</key>
      <key alias="a11yCreate">Create</key>
    <key alias="a11yEdit">Edit</key>
    <key alias="a11yName">Name</key>
  </area>
  <area alias="editcontenttype">
    <key alias="createListView" version="7.2">Create custom list view</key>
    <key alias="removeListView" version="7.2">Remove custom list view</key>
    <key alias="aliasAlreadyExists">A content type, media type or member type with this alias already exists</key>
  </area>
  <area alias="renamecontainer">
    <key alias="renamed">Renamed</key>
    <key alias="enterNewFolderName">Enter a new folder name here</key>
    <key alias="folderWasRenamed">%0% was renamed to %1%</key>
  </area>
  <area alias="editdatatype">
    <key alias="addPrevalue">Add prevalue</key>
    <key alias="dataBaseDatatype">Database datatype</key>
    <key alias="guid">Property editor GUID</key>
    <key alias="renderControl">Property editor</key>
    <key alias="rteButtons">Buttons</key>
    <key alias="rteEnableAdvancedSettings">Enable advanced settings for</key>
    <key alias="rteEnableContextMenu">Enable context menu</key>
    <key alias="rteMaximumDefaultImgSize">Maximum default size of inserted images</key>
    <key alias="rteRelatedStylesheets">Related stylesheets</key>
    <key alias="rteShowLabel">Show label</key>
    <key alias="rteWidthAndHeight">Width and height</key>
    <key alias="allPropTypes">All property types &amp; property data</key>
    <key alias="willBeDeleted">using this data type will be deleted permanently, please confirm you want to delete these as well</key>
    <key alias="yesDelete">Yes, delete</key>
    <key alias="andAllRelated">and all property types &amp; property data using this data type</key>
    <key alias="selectFolder">Select the folder to move</key>
    <key alias="inTheTree">to in the tree structure below</key>
    <key alias="wasMoved">was moved underneath</key>
    <key alias="hasReferencesDeleteConsequence"><![CDATA[Deleting <strong>%0%</strong> will delete the properties and their data from the following items]]></key>
    <key alias="acceptDeleteConsequence">I understand this action will delete the properties and data based on this Data Type</key>
  </area>
  <area alias="errorHandling">
    <key alias="errorButDataWasSaved">Your data has been saved, but before you can publish this page there are some errors you need to fix first:</key>
    <key alias="errorChangingProviderPassword">The current membership provider does not support changing password (EnablePasswordRetrieval need to be true)</key>
    <key alias="errorExistsWithoutTab">%0% already exists</key>
    <key alias="errorHeader">There were errors:</key>
    <key alias="errorHeaderWithoutTab">There were errors:</key>
    <key alias="errorInPasswordFormat">The password should be a minimum of %0% characters long and contain at least %1% non-alpha numeric character(s)</key>
    <key alias="errorIntegerWithoutTab">%0% must be an integer</key>
    <key alias="errorMandatory">The %0% field in the %1% tab is mandatory</key>
    <key alias="errorMandatoryWithoutTab">%0% is a mandatory field</key>
    <key alias="errorRegExp">%0% at %1% is not in a correct format</key>
    <key alias="errorRegExpWithoutTab">%0% is not in a correct format</key>
  </area>
  <area alias="errors">
    <key alias="receivedErrorFromServer">Received an error from the server</key>
    <key alias="dissallowedMediaType">The specified file type has been disallowed by the administrator</key>
    <key alias="codemirroriewarning">NOTE! Even though CodeMirror is enabled by configuration, it is disabled in Internet Explorer because it's not stable enough.</key>
    <key alias="contentTypeAliasAndNameNotNull">Please fill both alias and name on the new property type!</key>
    <key alias="filePermissionsError">There is a problem with read/write access to a specific file or folder</key>
    <key alias="macroErrorLoadingPartialView">Error loading Partial View script (file: %0%)</key>
    <key alias="missingTitle">Please enter a title</key>
    <key alias="missingType">Please choose a type</key>
    <key alias="pictureResizeBiggerThanOrg">You're about to make the picture larger than the original size. Are you sure that you want to proceed?</key>
    <key alias="startNodeDoesNotExists">Startnode deleted, please contact your administrator</key>
    <key alias="stylesMustMarkBeforeSelect">Please mark content before changing style</key>
    <key alias="stylesNoStylesOnPage">No active styles available</key>
    <key alias="tableColMergeLeft">Please place cursor at the left of the two cells you wish to merge</key>
    <key alias="tableSplitNotSplittable">You cannot split a cell that hasn't been merged.</key>
    <key alias="propertyHasErrors">This property is invalid</key>
  </area>
  <area alias="general">
    <key alias="options">Options</key>
    <key alias="about">About</key>
    <key alias="action">Action</key>
    <key alias="actions">Actions</key>
    <key alias="add">Add</key>
    <key alias="alias">Alias</key>
    <key alias="all">All</key>
    <key alias="areyousure">Are you sure?</key>
    <key alias="back">Back</key>
    <key alias="backToOverview">Back to overview</key>
    <key alias="border">Border</key>
    <key alias="by">by</key>
    <key alias="cancel">Cancel</key>
    <key alias="cellMargin">Cell margin</key>
    <key alias="choose">Choose</key>
    <key alias="close">Close</key>
    <key alias="closewindow">Close Window</key>
    <key alias="comment">Comment</key>
    <key alias="confirm">Confirm</key>
    <key alias="constrain">Constrain</key>
    <key alias="constrainProportions">Constrain proportions</key>
    <key alias="content">Content</key>
    <key alias="continue">Continue</key>
    <key alias="copy">Copy</key>
    <key alias="create">Create</key>
    <key alias="database">Database</key>
    <key alias="date">Date</key>
    <key alias="default">Default</key>
    <key alias="delete">Delete</key>
    <key alias="deleted">Deleted</key>
    <key alias="deleting">Deleting...</key>
    <key alias="design">Design</key>
    <key alias="dictionary">Dictionary</key>
    <key alias="dimensions">Dimensions</key>
    <key alias="down">Down</key>
    <key alias="download">Download</key>
    <key alias="edit">Edit</key>
    <key alias="edited">Edited</key>
    <key alias="elements">Elements</key>
    <key alias="email">Email</key>
    <key alias="error">Error</key>
    <key alias="field">Field</key>
    <key alias="findDocument">Find</key>
    <key alias="first">First</key>
    <key alias="focalPoint">Focal point</key>
    <key alias="general">General</key>
    <key alias="groups">Groups</key>
    <key alias="group">Group</key>
    <key alias="height">Height</key>
    <key alias="help">Help</key>
    <key alias="hide">Hide</key>
    <key alias="history">History</key>
    <key alias="icon">Icon</key>
    <key alias="id">Id</key>
    <key alias="import">Import</key>
    <key alias="includeFromsubFolders">Include subfolders in search</key>
    <key alias="info">Info</key>
    <key alias="innerMargin">Inner margin</key>
    <key alias="insert">Insert</key>
    <key alias="install">Install</key>
    <key alias="invalid">Invalid</key>
    <key alias="justify">Justify</key>
    <key alias="label">Label</key>
    <key alias="language">Language</key>
    <key alias="last">Last</key>
    <key alias="layout">Layout</key>
    <key alias="links">Links</key>
    <key alias="loading">Loading</key>
    <key alias="locked">Locked</key>
    <key alias="login">Login</key>
    <key alias="logoff">Log off</key>
    <key alias="logout">Logout</key>
    <key alias="macro">Macro</key>
    <key alias="mandatory">Mandatory</key>
    <key alias="message">Message</key>
    <key alias="move">Move</key>
    <key alias="name">Name</key>
    <key alias="new">New</key>
    <key alias="next">Next</key>
    <key alias="no">No</key>
    <key alias="of">of</key>
    <key alias="off">Off</key>
    <key alias="ok">OK</key>
    <key alias="open">Open</key>
    <key alias="on">On</key>
    <key alias="or">or</key>
    <key alias="orderBy">Order by</key>
    <key alias="password">Password</key>
    <key alias="path">Path</key>
    <key alias="pleasewait">One moment please...</key>
    <key alias="previous">Previous</key>
    <key alias="properties">Properties</key>
    <key alias="rebuild">Rebuild</key>
    <key alias="reciept">Email to receive form data</key>
    <key alias="recycleBin">Recycle Bin</key>
    <key alias="recycleBinEmpty">Your recycle bin is empty</key>
    <key alias="reload">Reload</key>
    <key alias="remaining">Remaining</key>
    <key alias="remove">Remove</key>
    <key alias="rename">Rename</key>
    <key alias="renew">Renew</key>
    <key alias="required" version="7.0">Required</key>
    <key alias="retrieve">Retrieve</key>
    <key alias="retry">Retry</key>
    <key alias="rights">Permissions</key>
    <key alias="scheduledPublishing">Scheduled Publishing</key>
    <key alias="search">Search</key>
    <key alias="searchNoResult">Sorry, we can not find what you are looking for.</key>
    <key alias="noItemsInList">No items have been added</key>
    <key alias="server">Server</key>
    <key alias="settings">Settings</key>
    <key alias="show">Show</key>
    <key alias="showPageOnSend">Show page on Send</key>
    <key alias="size">Size</key>
    <key alias="sort">Sort</key>
    <key alias="status">Status</key>
    <key alias="submit">Submit</key>
    <key alias="type">Type</key>
    <key alias="typeToSearch">Type to search...</key>
    <key alias="under">under</key>
    <key alias="up">Up</key>
    <key alias="update">Update</key>
    <key alias="upgrade">Upgrade</key>
    <key alias="upload">Upload</key>
    <key alias="url">Url</key>
    <key alias="user">User</key>
    <key alias="username">Username</key>
    <key alias="value">Value</key>
    <key alias="view">View</key>
    <key alias="welcome">Welcome...</key>
    <key alias="width">Width</key>
    <key alias="yes">Yes</key>
    <key alias="folder">Folder</key>
    <key alias="searchResults">Search results</key>
    <key alias="reorder">Reorder</key>
    <key alias="reorderDone">I am done reordering</key>
    <key alias="preview">Preview</key>
    <key alias="changePassword">Change password</key>
    <key alias="to">to</key>
    <key alias="listView">List view</key>
    <key alias="saving">Saving...</key>
    <key alias="current">current</key>
    <key alias="embed">Embed</key>
    <key alias="selected">selected</key>
  </area>
  <area alias="colors">
    <key alias="blue">Blue</key>
  </area>
  <area alias="shortcuts">
    <key alias="addGroup">Add group</key>
    <key alias="addProperty">Add property</key>
    <key alias="addEditor">Add editor</key>
    <key alias="addTemplate">Add template</key>
    <key alias="addChildNode">Add child node</key>
    <key alias="addChild">Add child</key>
    <key alias="editDataType">Edit data type</key>
    <key alias="navigateSections">Navigate sections</key>
    <key alias="shortcut">Shortcuts</key>
    <key alias="showShortcuts">show shortcuts</key>
    <key alias="toggleListView">Toggle list view</key>
    <key alias="toggleAllowAsRoot">Toggle allow as root</key>
    <key alias="commentLine">Comment/Uncomment lines</key>
    <key alias="removeLine">Remove line</key>
    <key alias="copyLineUp">Copy Lines Up</key>
    <key alias="copyLineDown">Copy Lines Down</key>
    <key alias="moveLineUp">Move Lines Up</key>
    <key alias="moveLineDown">Move Lines Down</key>
    <key alias="generalHeader">General</key>
    <key alias="editorHeader">Editor</key>
    <key alias="toggleAllowCultureVariants">Toggle allow culture variants</key>
  </area>
  <area alias="graphicheadline">
    <key alias="backgroundcolor">Background color</key>
    <key alias="bold">Bold</key>
    <key alias="color">Text color</key>
    <key alias="font">Font</key>
    <key alias="text">Text</key>
  </area>
  <area alias="headers">
    <key alias="page">Page</key>
  </area>
  <area alias="installer">
    <key alias="databaseErrorCannotConnect">The installer cannot connect to the database.</key>
    <key alias="databaseErrorWebConfig">Could not save the web.config file. Please modify the connection string manually.</key>
    <key alias="databaseFound">Your database has been found and is identified as</key>
    <key alias="databaseHeader">Database configuration</key>
    <key alias="databaseInstall"><![CDATA[
      Press the <strong>install</strong> button to install the Umbraco %0% database
    ]]></key>
    <key alias="databaseInstallDone"><![CDATA[Umbraco %0% has now been copied to your database. Press <strong>Next</strong> to proceed.]]></key>
    <key alias="databaseNotFound"><![CDATA[<p>Database not found! Please check that the information in the "connection string" of the "web.config" file is correct.</p>
              <p>To proceed, please edit the "web.config" file (using Visual Studio or your favourite text editor), scroll to the bottom, add the connection string for your database in the key named "UmbracoDbDSN" and save the file. </p>
              <p>
              Click the <strong>retry</strong> button when
              done.<br /><a href="https://our.umbraco.com/documentation/Using-Umbraco/Config-files/webconfig7" target="_blank">
			              More information on editing web.config here.</a></p>]]></key>
    <key alias="databaseText"><![CDATA[To complete this step, you must know some information regarding your database server ("connection string").<br />
        Please contact your ISP if necessary.
        If you're installing on a local machine or server you might need information from your system administrator.]]></key>
    <key alias="databaseUpgrade"><![CDATA[
      <p>
      Press the <strong>upgrade</strong> button to upgrade your database to Umbraco %0%</p>
      <p>
      Don't worry - no content will be deleted and everything will continue working afterwards!
      </p>
      ]]></key>
    <key alias="databaseUpgradeDone"><![CDATA[Your database has been upgraded to the final version %0%.<br/>Press <strong>Next</strong> to
      proceed. ]]></key>
    <key alias="databaseUpToDate"><![CDATA[Your current database is up-to-date!. Click <strong>next</strong> to continue the configuration wizard]]></key>
    <key alias="defaultUserChangePass"><![CDATA[<strong>The Default users' password needs to be changed!</strong>]]></key>
    <key alias="defaultUserDisabled"><![CDATA[<strong>The Default user has been disabled or has no access to Umbraco!</strong></p><p>No further actions needs to be taken. Click <b>Next</b> to proceed.]]></key>
    <key alias="defaultUserPassChanged"><![CDATA[<strong>The Default user's password has been successfully changed since the installation!</strong></p><p>No further actions needs to be taken. Click <strong>Next</strong> to proceed.]]></key>
    <key alias="defaultUserPasswordChanged">The password is changed!</key>
    <key alias="greatStart">Get a great start, watch our introduction videos</key>
    <key alias="licenseText">By clicking the next button (or modifying the umbracoConfigurationStatus in web.config), you accept the license for this software as specified in the box below. Notice that this Umbraco distribution consists of two different licenses, the open source MIT license for the framework and the Umbraco freeware license that covers the UI.</key>
    <key alias="None">Not installed yet.</key>
    <key alias="permissionsAffectedFolders">Affected files and folders</key>
    <key alias="permissionsAffectedFoldersMoreInfo">More information on setting up permissions for Umbraco here</key>
    <key alias="permissionsAffectedFoldersText">You need to grant ASP.NET modify permissions to the following files/folders</key>
    <key alias="permissionsAlmostPerfect"><![CDATA[<strong>Your permission settings are almost perfect!</strong><br /><br />
        You can run Umbraco without problems, but you will not be able to install packages which are recommended to take full advantage of Umbraco.]]></key>
    <key alias="permissionsHowtoResolve">How to Resolve</key>
    <key alias="permissionsHowtoResolveLink">Click here to read the text version</key>
    <key alias="permissionsHowtoResolveText"><![CDATA[Watch our <strong>video tutorial</strong> on setting up folder permissions for Umbraco or read the text version.]]></key>
    <key alias="permissionsMaybeAnIssue"><![CDATA[<strong>Your permission settings might be an issue!</strong>
      <br/><br />
      You can run Umbraco without problems, but you will not be able to create folders or install packages which are recommended to take full advantage of Umbraco.]]></key>
    <key alias="permissionsNotReady"><![CDATA[<strong>Your permission settings are not ready for Umbraco!</strong>
          <br /><br />
          In order to run Umbraco, you'll need to update your permission settings.]]></key>
    <key alias="permissionsPerfect"><![CDATA[<strong>Your permission settings are perfect!</strong><br /><br />
              You are ready to run Umbraco and install packages!]]></key>
    <key alias="permissionsResolveFolderIssues">Resolving folder issue</key>
    <key alias="permissionsResolveFolderIssuesLink">Follow this link for more information on problems with ASP.NET and creating folders</key>
    <key alias="permissionsSettingUpPermissions">Setting up folder permissions</key>
    <key alias="permissionsText"><![CDATA[
      Umbraco needs write/modify access to certain directories in order to store files like pictures and PDF's.
      It also stores temporary data (aka: cache) for enhancing the performance of your website.
    ]]></key>
    <key alias="runwayFromScratch">I want to start from scratch</key>
    <key alias="runwayFromScratchText"><![CDATA[
        Your website is completely empty at the moment, so that's perfect if you want to start from scratch and create your own document types and templates.
        (<a href="http://Umbraco.tv/documentation/videos/for-site-builders/foundation/document-types">learn how</a>)
        You can still choose to install Runway later on. Please go to the Developer section and choose Packages.
      ]]></key>
    <key alias="runwayHeader">You've just set up a clean Umbraco platform. What do you want to do next?</key>
    <key alias="runwayInstalled">Runway is installed</key>
    <key alias="runwayInstalledText"><![CDATA[
      You have the foundation in place. Select what modules you wish to install on top of it.<br />
      This is our list of recommended modules, check off the ones you would like to install, or view the <a href="#" onclick="toggleModules(); return false;" id="toggleModuleList">full list of modules</a>
      ]]></key>
    <key alias="runwayOnlyProUsers">Only recommended for experienced users</key>
    <key alias="runwaySimpleSite">I want to start with a simple website</key>
    <key alias="runwaySimpleSiteText"><![CDATA[
      <p>
      "Runway" is a simple website providing some basic document types and templates. The installer can set up Runway for you automatically,
        but you can easily edit, extend or remove it. It's not necessary and you can perfectly use Umbraco without it. However,
        Runway offers an easy foundation based on best practices to get you started faster than ever.
        If you choose to install Runway, you can optionally select basic building blocks called Runway Modules to enhance your Runway pages.
        </p>
        <small>
        <em>Included with Runway:</em> Home page, Getting Started page, Installing Modules page.<br />
        <em>Optional Modules:</em> Top Navigation, Sitemap, Contact, Gallery.
        </small>
      ]]></key>
    <key alias="runwayWhatIsRunway">What is Runway</key>
    <key alias="step1">Step 1/5 Accept license</key>
    <key alias="step2">Step 2/5: Database configuration</key>
    <key alias="step3">Step 3/5: Validating File Permissions</key>
    <key alias="step4">Step 4/5: Check Umbraco security</key>
    <key alias="step5">Step 5/5: Umbraco is ready to get you started</key>
    <key alias="thankYou">Thank you for choosing Umbraco</key>
    <key alias="theEndBrowseSite"><![CDATA[<h3>Browse your new site</h3>
You installed Runway, so why not see how your new website looks.]]></key>
    <key alias="theEndFurtherHelp"><![CDATA[<h3>Further help and information</h3>
Get help from our award winning community, browse the documentation or watch some free videos on how to build a simple site, how to use packages and a quick guide to the Umbraco terminology]]></key>
    <key alias="theEndHeader">Umbraco %0% is installed and ready for use</key>
    <key alias="theEndInstallFailed"><![CDATA[To finish the installation, you'll need to
        manually edit the <strong>/web.config file</strong> and update the AppSetting key <strong>UmbracoConfigurationStatus</strong> in the bottom to the value of <strong>'%0%'</strong>.]]></key>
    <key alias="theEndInstallSuccess"><![CDATA[You can get <strong>started instantly</strong> by clicking the "Launch Umbraco" button below. <br />If you are <strong>new to Umbraco</strong>,
you can find plenty of resources on our getting started pages.]]></key>
    <key alias="theEndOpenUmbraco"><![CDATA[<h3>Launch Umbraco</h3>
To manage your website, simply open the Umbraco back office and start adding content, updating the templates and stylesheets or add new functionality]]></key>
    <key alias="Unavailable">Connection to database failed.</key>
    <key alias="Version3">Umbraco Version 3</key>
    <key alias="Version4">Umbraco Version 4</key>
    <key alias="watch">Watch</key>
    <key alias="welcomeIntro"><![CDATA[This wizard will guide you through the process of configuring <strong>Umbraco %0%</strong> for a fresh install or upgrading from version 3.0.
                                <br /><br />
                                Press <strong>"next"</strong> to start the wizard.]]></key>
  </area>
  <area alias="language">
    <key alias="cultureCode">Culture Code</key>
    <key alias="displayName">Culture Name</key>
  </area>
  <area alias="lockout">
    <key alias="lockoutWillOccur">You've been idle and logout will automatically occur in</key>
    <key alias="renewSession">Renew now to save your work</key>
  </area>
  <area alias="login">
    <key alias="greeting0">Happy super Sunday</key>
    <key alias="greeting1">Happy manic Monday </key>
    <key alias="greeting2">Happy tubular Tuesday</key>
    <key alias="greeting3">Happy wonderful Wednesday</key>
    <key alias="greeting4">Happy thunderous Thursday</key>
    <key alias="greeting5">Happy funky Friday</key>
    <key alias="greeting6">Happy Caturday</key>
    <key alias="instruction">Log in below</key>
    <key alias="signInWith">Sign in with</key>
    <key alias="timeout">Session timed out</key>
    <key alias="bottomText"><![CDATA[<p style="text-align:right;">&copy; 2001 - %0% <br /><a href="http://umbraco.com" style="text-decoration: none" target="_blank">Umbraco.com</a></p> ]]></key>
    <key alias="forgottenPassword">Forgotten password?</key>
    <key alias="forgottenPasswordInstruction">An email will be sent to the address specified with a link to reset your password</key>
    <key alias="requestPasswordResetConfirmation">An email with password reset instructions will be sent to the specified address if it matched our records</key>
    <key alias="showPassword">Show password</key>
    <key alias="hidePassword">Hide password</key>
    <key alias="returnToLogin">Return to login form</key>
    <key alias="setPasswordInstruction">Please provide a new password</key>
    <key alias="setPasswordConfirmation">Your Password has been updated</key>
    <key alias="resetCodeExpired">The link you have clicked on is invalid or has expired</key>
    <key alias="resetPasswordEmailCopySubject">Umbraco: Reset Password</key>
    <key alias="resetPasswordEmailCopyFormat"><![CDATA[
        <html>
			<head>
				<meta name='viewport' content='width=device-width'>
				<meta http-equiv='Content-Type' content='text/html; charset=UTF-8'>
			</head>
			<body class='' style='font-family: sans-serif; -webkit-font-smoothing: antialiased; font-size: 14px; color: #392F54; line-height: 22px; -ms-text-size-adjust: 100%; -webkit-text-size-adjust: 100%; background: #1d1333; margin: 0; padding: 0;' bgcolor='#1d1333'>
				<style type='text/css'> @media only screen and (max-width: 620px) {table[class=body] h1 {font-size: 28px !important; margin-bottom: 10px !important; } table[class=body] .wrapper {padding: 32px !important; } table[class=body] .article {padding: 32px !important; } table[class=body] .content {padding: 24px !important; } table[class=body] .container {padding: 0 !important; width: 100% !important; } table[class=body] .main {border-left-width: 0 !important; border-radius: 0 !important; border-right-width: 0 !important; } table[class=body] .btn table {width: 100% !important; } table[class=body] .btn a {width: 100% !important; } table[class=body] .img-responsive {height: auto !important; max-width: 100% !important; width: auto !important; } } .btn-primary table td:hover {background-color: #34495e !important; } .btn-primary a:hover {background-color: #34495e !important; border-color: #34495e !important; } .btn  a:visited {color:#FFFFFF;} </style>
				<table border="0" cellpadding="0" cellspacing="0" class="body" style="border-collapse: separate; mso-table-lspace: 0pt; mso-table-rspace: 0pt; width: 100%; background: #1d1333;" bgcolor="#1d1333">
					<tr>
						<td style="font-family: sans-serif; font-size: 14px; vertical-align: top; padding: 24px;" valign="top">
							<table style="border-collapse: separate; mso-table-lspace: 0pt; mso-table-rspace: 0pt; width: 100%;">
								<tr>
									<td background="https://umbraco.com/umbraco/assets/img/application/logo.png" bgcolor="#1d1333" width="28" height="28" valign="top" style="font-family: sans-serif; font-size: 14px; vertical-align: top;">
										<!--[if gte mso 9]> <v:rect xmlns:v="urn:schemas-microsoft-com:vml" fill="true" stroke="false" style="width:30px;height:30px;"> <v:fill type="tile" src="https://umbraco.com/umbraco/assets/img/application/logo.png" color="#1d1333" /> <v:textbox inset="0,0,0,0"> <![endif]-->
										<div> </div>
										<!--[if gte mso 9]> </v:textbox> </v:rect> <![endif]-->
									</td>
									<td style="font-family: sans-serif; font-size: 14px; vertical-align: top;" valign="top"></td>
								</tr>
							</table>
						</td>
					</tr>
				</table>
				<table border='0' cellpadding='0' cellspacing='0' class='body' style='border-collapse: separate; mso-table-lspace: 0pt; mso-table-rspace: 0pt; width: 100%; background: #1d1333;' bgcolor='#1d1333'>
					<tr>
						<td style='font-family: sans-serif; font-size: 14px; vertical-align: top;' valign='top'> </td>
						<td class='container' style='font-family: sans-serif; font-size: 14px; vertical-align: top; display: block; max-width: 560px; width: 560px; margin: 0 auto; padding: 10px;' valign='top'>
							<div class='content' style='box-sizing: border-box; display: block; max-width: 560px; margin: 0 auto; padding: 10px;'>
								<br>
								<table class='main' style='border-collapse: separate; mso-table-lspace: 0pt; mso-table-rspace: 0pt; width: 100%; border-radius: 3px; background: #FFFFFF;' bgcolor='#FFFFFF'>
									<tr>
										<td class='wrapper' style='font-family: sans-serif; font-size: 14px; vertical-align: top; box-sizing: border-box; padding: 50px;' valign='top'>
											<table border='0' cellpadding='0' cellspacing='0' style='border-collapse: separate; mso-table-lspace: 0pt; mso-table-rspace: 0pt; width: 100%;'>
												<tr>
													<td style='line-height: 24px; font-family: sans-serif; font-size: 14px; vertical-align: top;' valign='top'>
														<h1 style='color: #392F54; font-family: sans-serif; font-weight: bold; line-height: 1.4; font-size: 24px; text-align: left; text-transform: capitalize; margin: 0 0 30px;' align='left'>
															Password reset requested
														</h1>
														<p style='color: #392F54; font-family: sans-serif; font-size: 14px; font-weight: normal; margin: 0 0 15px;'>
															Your username to login to the Umbraco back-office is: <strong>%0%</strong>
														</p>
														<p style='color: #392F54; font-family: sans-serif; font-size: 14px; font-weight: normal; margin: 0 0 15px;'>
															<table border='0' cellpadding='0' cellspacing='0' style='border-collapse: separate; mso-table-lspace: 0pt; mso-table-rspace: 0pt; width: auto;'>
																<tbody>
																	<tr>
																		<td style='font-family: sans-serif; font-size: 14px; vertical-align: top; border-radius: 5px; text-align: center; background: #35C786;' align='center' bgcolor='#35C786' valign='top'>
																			<a href='%1%' target='_blank' style='color: #FFFFFF; text-decoration: none; -ms-word-break: break-all; word-break: break-all; border-radius: 5px; box-sizing: border-box; cursor: pointer; display: inline-block; font-size: 14px; font-weight: bold; text-transform: capitalize; background: #35C786; margin: 0; padding: 12px 30px; border: 1px solid #35c786;'>
																				Click this link to reset your password
																			</a>
																		</td>
																	</tr>
																</tbody>
															</table>
														</p>
														<p style='max-width: 400px; display: block; color: #392F54; font-family: sans-serif; font-size: 14px; line-height: 20px; font-weight: normal; margin: 15px 0;'>If you cannot click on the link, copy and paste this URL into your browser window:</p>
															<table border='0' cellpadding='0' cellspacing='0'>
																<tr>
																	<td style='-ms-word-break: break-all; word-break: break-all; font-family: sans-serif; font-size: 11px; line-height:14px;'>
																		<font style="-ms-word-break: break-all; word-break: break-all; font-size: 11px; line-height:14px;">
																			<a style='-ms-word-break: break-all; word-break: break-all; color: #392F54; text-decoration: underline; font-size: 11px; line-height:15px;' href='%1%'>%1%</a>
																		</font>
																	</td>
																</tr>
															</table>
														</p>
													</td>
												</tr>
											</table>
										</td>
									</tr>
								</table>
								<br><br><br>
							</div>
						</td>
						<td style='font-family: sans-serif; font-size: 14px; vertical-align: top;' valign='top'> </td>
					</tr>
				</table>
			</body>
		</html>
	]]></key>
  </area>
  <area alias="main">
    <key alias="dashboard">Dashboard</key>
    <key alias="sections">Sections</key>
    <key alias="tree">Content</key>
  </area>
  <area alias="moveOrCopy">
    <key alias="choose">Choose page above...</key>
    <key alias="copyDone">%0% has been copied to %1%</key>
    <key alias="copyTo">Select where the document %0% should be copied to below</key>
    <key alias="moveDone">%0% has been moved to %1%</key>
    <key alias="moveTo">Select where the document %0% should be moved to below</key>
    <key alias="nodeSelected">has been selected as the root of your new content, click 'ok' below.</key>
    <key alias="noNodeSelected">No node selected yet, please select a node in the list above before clicking 'ok'</key>
    <key alias="notAllowedByContentType">The current node is not allowed under the chosen node because of its type</key>
    <key alias="notAllowedByPath">The current node cannot be moved to one of its subpages</key>
    <key alias="notAllowedAtRoot">The current node cannot exist at the root</key>
    <key alias="notValid">The action isn't allowed since you have insufficient permissions on 1 or more child documents.</key>
    <key alias="relateToOriginal">Relate copied items to original</key>
  </area>
  <area alias="notifications">
    <key alias="editNotifications"><![CDATA[Select your notification for <strong>%0%</strong>]]></key>
    <key alias="notificationsSavedFor">Notification settings saved for</key>
    <key alias="mailBody"><![CDATA[
      Hi %0%

      This is an automated mail to inform you that the task '%1%'
      has been performed on the page '%2%'
      by the user '%3%'

      Go to http://%4%/#/content/content/edit/%5% to edit.

      %6%

      Have a nice day!

      Cheers from the Umbraco robot
    ]]></key>
    <key alias="mailBodyVariantSummary">The following languages have been modified %0%</key>
    <key alias="mailBodyHtml"><![CDATA[
        <html>
			<head>
				<meta name='viewport' content='width=device-width'>
				<meta http-equiv='Content-Type' content='text/html; charset=UTF-8'>
			</head>
			<body class='' style='font-family: sans-serif; -webkit-font-smoothing: antialiased; font-size: 14px; color: #392F54; line-height: 22px; -ms-text-size-adjust: 100%; -webkit-text-size-adjust: 100%; background: #1d1333; margin: 0; padding: 0;' bgcolor='#1d1333'>
				<style type='text/css'> @media only screen and (max-width: 620px) {table[class=body] h1 {font-size: 28px !important; margin-bottom: 10px !important; } table[class=body] .wrapper {padding: 32px !important; } table[class=body] .article {padding: 32px !important; } table[class=body] .content {padding: 24px !important; } table[class=body] .container {padding: 0 !important; width: 100% !important; } table[class=body] .main {border-left-width: 0 !important; border-radius: 0 !important; border-right-width: 0 !important; } table[class=body] .btn table {width: 100% !important; } table[class=body] .btn a {width: 100% !important; } table[class=body] .img-responsive {height: auto !important; max-width: 100% !important; width: auto !important; } } .btn-primary table td:hover {background-color: #34495e !important; } .btn-primary a:hover {background-color: #34495e !important; border-color: #34495e !important; } .btn  a:visited {color:#FFFFFF;} </style>
				<table border="0" cellpadding="0" cellspacing="0" class="body" style="border-collapse: separate; mso-table-lspace: 0pt; mso-table-rspace: 0pt; width: 100%; background: #1d1333;" bgcolor="#1d1333">
					<tr>
						<td style="font-family: sans-serif; font-size: 14px; vertical-align: top; padding: 24px;" valign="top">
							<table style="border-collapse: separate; mso-table-lspace: 0pt; mso-table-rspace: 0pt; width: 100%;">
								<tr>
									<td background="https://umbraco.com/umbraco/assets/img/application/logo.png" bgcolor="#1d1333" width="28" height="28" valign="top" style="font-family: sans-serif; font-size: 14px; vertical-align: top;">
										<!--[if gte mso 9]> <v:rect xmlns:v="urn:schemas-microsoft-com:vml" fill="true" stroke="false" style="width:30px;height:30px;"> <v:fill type="tile" src="https://umbraco.com/umbraco/assets/img/application/logo.png" color="#1d1333" /> <v:textbox inset="0,0,0,0"> <![endif]-->
										<div> </div>
										<!--[if gte mso 9]> </v:textbox> </v:rect> <![endif]-->
									</td>
									<td style="font-family: sans-serif; font-size: 14px; vertical-align: top;" valign="top"></td>
								</tr>
							</table>
						</td>
					</tr>
				</table>
				<table border='0' cellpadding='0' cellspacing='0' class='body' style='border-collapse: separate; mso-table-lspace: 0pt; mso-table-rspace: 0pt; width: 100%; background: #1d1333;' bgcolor='#1d1333'>
					<tr>
						<td style='font-family: sans-serif; font-size: 14px; vertical-align: top;' valign='top'> </td>
						<td class='container' style='font-family: sans-serif; font-size: 14px; vertical-align: top; display: block; max-width: 560px; width: 560px; margin: 0 auto; padding: 10px;' valign='top'>
							<div class='content' style='box-sizing: border-box; display: block; max-width: 560px; margin: 0 auto; padding: 10px;'>
								<br>
								<table class='main' style='border-collapse: separate; mso-table-lspace: 0pt; mso-table-rspace: 0pt; width: 100%; border-radius: 3px; background: #FFFFFF;' bgcolor='#FFFFFF'>
									<tr>
										<td class='wrapper' style='font-family: sans-serif; font-size: 14px; vertical-align: top; box-sizing: border-box; padding: 50px;' valign='top'>
											<table border='0' cellpadding='0' cellspacing='0' style='border-collapse: separate; mso-table-lspace: 0pt; mso-table-rspace: 0pt; width: 100%;'>
												<tr>
													<td style='line-height: 24px; font-family: sans-serif; font-size: 14px; vertical-align: top;' valign='top'>
														<h1 style='color: #392F54; font-family: sans-serif; font-weight: bold; line-height: 1.4; font-size: 24px; text-align: left; text-transform: capitalize; margin: 0 0 30px;' align='left'>
															Hi %0%,
														</h1>
														<p style='color: #392F54; font-family: sans-serif; font-size: 14px; font-weight: normal; margin: 0 0 15px;'>
															This is an automated mail to inform you that the task <strong>'%1%'</strong> has been performed on the page <a style="color: #392F54; text-decoration: none; -ms-word-break: break-all; word-break: break-all;" href="http://%4%/#/content/content/edit/%5%"><strong>'%2%'</strong></a> by the user <strong>'%3%'</strong>
														</p>
														<table border='0' cellpadding='0' cellspacing='0' class='btn btn-primary' style='border-collapse: separate; mso-table-lspace: 0pt; mso-table-rspace: 0pt; width: 100%; box-sizing: border-box;'>
															<tbody>
																<tr>
																	<td align='left' style='font-family: sans-serif; font-size: 14px; vertical-align: top; padding-bottom: 15px;' valign='top'>
																		<table border='0' cellpadding='0' cellspacing='0' style='border-collapse: separate; mso-table-lspace: 0pt; mso-table-rspace: 0pt; width: auto;'><tbody><tr>
																			<td style='font-family: sans-serif; font-size: 14px; vertical-align: top; border-radius: 5px; text-align: center; background: #35C786;' align='center' bgcolor='#35C786' valign='top'>
																				<a href='http://%4%/#/content/content/edit/%5%' target='_blank' style='color: #FFFFFF; text-decoration: none; -ms-word-break: break-all; word-break: break-all; border-radius: 5px; box-sizing: border-box; cursor: pointer; display: inline-block; font-size: 14px; font-weight: bold; text-transform: capitalize; background: #35C786; margin: 0; padding: 12px 30px; border: 1px solid #35c786;'>EDIT</a> </td> </tr></tbody></table>
																	</td>
																</tr>
															</tbody>
														</table>
														<p style='color: #392F54; font-family: sans-serif; font-size: 14px; font-weight: normal; margin: 0 0 15px;'>
															<h3>Update summary:</h3>
															%6%
														</p>
														<p style='color: #392F54; font-family: sans-serif; font-size: 14px; font-weight: normal; margin: 0 0 15px;'>
															Have a nice day!<br /><br />
															Cheers from the Umbraco robot
														</p>
													</td>
												</tr>
											</table>
										</td>
									</tr>
								</table>
								<br><br><br>
							</div>
						</td>
						<td style='font-family: sans-serif; font-size: 14px; vertical-align: top;' valign='top'> </td>
					</tr>
				</table>
			</body>
		</html>
	]]></key>
    <key alias="mailBodyVariantHtmlSummary"><![CDATA[<p>The following languages have been modified:</p>
        %0%
    ]]></key>
    <key alias="mailSubject">[%0%] Notification about %1% performed on %2%</key>
    <key alias="notifications">Notifications</key>
  </area>
  <area alias="packager">
    <key alias="actions">Actions</key>
    <key alias="created">Created</key>
    <key alias="createPackage">Create package</key>
    <key alias="chooseLocalPackageText"><![CDATA[
      Choose Package from your machine, by clicking the Browse<br />
         button and locating the package. Umbraco packages usually have a ".umb" or ".zip" extension.
      ]]></key>
    <key alias="deletewarning">This will delete the package</key>
    <key alias="dropHere">Drop to upload</key>
    <key alias="includeAllChildNodes">Include all child nodes</key>
    <key alias="orClickHereToUpload">or click here to choose package file</key>
    <key alias="uploadPackage">Upload package</key>
    <key alias="localPackageDescription">Install a local package by selecting it from your machine. Only install packages from sources you know and trust</key>
    <key alias="uploadAnother">Upload another package</key>
    <key alias="cancelAndUploadAnother">Cancel and upload another package</key>
    <key alias="accept">I accept</key>
    <key alias="termsOfUse">terms of use</key>
    <key alias="pathToFile">Path to file</key>
    <key alias="pathToFileDescription">Absolute path to file (ie: /bin/umbraco.bin)</key>
    <key alias="installed">Installed</key>
    <key alias="installedPackages">Installed packages</key>
    <key alias="installLocal">Install local</key>
    <key alias="installFinish">Finish</key>
    <key alias="noConfigurationView">This package has no configuration view</key>
    <key alias="noPackagesCreated">No packages have been created yet</key>
    <key alias="noPackages">You don’t have any packages installed</key>
    <key alias="noPackagesDescription"><![CDATA[You don’t have any packages installed. Either install a local package by selecting it from your machine, or browse through available packages using the <strong>'Packages'</strong> icon in the top right of your screen]]></key>
    <key alias="packageActions">Package Actions</key>
    <key alias="packageAuthorUrl">Author URL</key>
    <key alias="packageContent">Package Content</key>
    <key alias="packageFiles">Package Files</key>
    <key alias="packageIconUrl">Icon URL</key>
    <key alias="packageInstall">Install package</key>
    <key alias="packageLicense">License</key>
    <key alias="packageLicenseUrl">License URL</key>
    <key alias="packageProperties">Package Properties</key>
    <key alias="packageSearch">Search for packages</key>
    <key alias="packageSearchResults">Results for</key>
    <key alias="packageNoResults">We couldn’t find anything for</key>
    <key alias="packageNoResultsDescription">Please try searching for another package or browse through the categories</key>
    <key alias="packagesPopular">Popular</key>
    <key alias="packagesNew">New releases</key>
    <key alias="packageHas">has</key>
    <key alias="packageKarmaPoints">karma points</key>
    <key alias="packageInfo">Information</key>
    <key alias="packageOwner">Owner</key>
    <key alias="packageContrib">Contributors</key>
    <key alias="packageCreated">Created</key>
    <key alias="packageCurrentVersion">Current version</key>
    <key alias="packageNetVersion">.NET version</key>
    <key alias="packageDownloads">Downloads</key>
    <key alias="packageLikes">Likes</key>
    <key alias="packageCompatibility">Compatibility</key>
    <key alias="packageCompatibilityDescription">This package is compatible with the following versions of Umbraco, as reported by community members. Full compatability cannot be guaranteed for versions reported below 100%</key>
    <key alias="packageExternalSources">External sources</key>
    <key alias="packageAuthor">Author</key>
    <key alias="packageDocumentation">Documentation</key>
    <key alias="packageMetaData">Package meta data</key>
    <key alias="packageName">Package name</key>
    <key alias="packageNoItemsHeader">Package doesn't contain any items</key>
    <key alias="packageNoItemsText"><![CDATA[This package file doesn't contain any items to uninstall.<br/><br/>
      You can safely remove this from the system by clicking "uninstall package" below.]]></key>
    <key alias="packageOptions">Package options</key>
    <key alias="packageReadme">Package readme</key>
    <key alias="packageRepository">Package repository</key>
    <key alias="packageUninstallConfirm">Confirm package uninstall</key>
    <key alias="packageUninstalledHeader">Package was uninstalled</key>
    <key alias="packageUninstalledText">The package was successfully uninstalled</key>
    <key alias="packageUninstallHeader">Uninstall package</key>
    <key alias="packageUninstallText"><![CDATA[You can unselect items you do not wish to remove, at this time, below. When you click "confirm uninstall" all checked-off items will be removed.<br />
      <span style="color: Red; font-weight: bold;">Notice:</span> any documents, media etc depending on the items you remove, will stop working, and could lead to system instability,
      so uninstall with caution. If in doubt, contact the package author.]]></key>
    <key alias="packageVersion">Package version</key>
    <key alias="packageVersionUpgrade">Upgrading from version</key>
    <key alias="packageAlreadyInstalled">Package already installed</key>
    <key alias="targetVersionMismatch">This package cannot be installed, it requires a minimum Umbraco version of</key>
    <key alias="installStateUninstalling">Uninstalling...</key>
    <key alias="installStateDownloading">Downloading...</key>
    <key alias="installStateImporting">Importing...</key>
    <key alias="installStateInstalling">Installing...</key>
    <key alias="installStateRestarting">Restarting, please wait...</key>
    <key alias="installStateComplete">All done, your browser will now refresh, please wait...</key>
    <key alias="installStateCompleted">Please click 'Finish' to complete installation and reload the page.</key>
    <key alias="installStateUploading">Uploading package...</key>
  </area>
  <area alias="paste">
    <key alias="doNothing">Paste with full formatting (Not recommended)</key>
    <key alias="errorMessage">The text you're trying to paste contains special characters or formatting. This could be caused by copying text from Microsoft Word. Umbraco can remove special characters or formatting automatically, so the pasted content will be more suitable for the web.</key>
    <key alias="removeAll">Paste as raw text without any formatting at all</key>
    <key alias="removeSpecialFormattering">Paste, but remove formatting (Recommended)</key>
  </area>
  <area alias="publicAccess">
    <key alias="paGroups">Group based protection</key>
    <key alias="paGroupsHelp">If you want to grant access to all members of specific member groups</key>
    <key alias="paGroupsNoGroups">You need to create a member group before you can use group based authentication</key>
    <key alias="paErrorPage">Error Page</key>
    <key alias="paErrorPageHelp">Used when people are logged on, but do not have access</key>
    <key alias="paHowWould"><![CDATA[Choose how to restrict access to the page <strong>%0%</strong>]]></key>
    <key alias="paIsProtected"><![CDATA[<strong>%0%</strong> is now protected]]></key>
    <key alias="paIsRemoved"><![CDATA[Protection removed from <strong>%0%</strong>]]></key>
    <key alias="paLoginPage">Login Page</key>
    <key alias="paLoginPageHelp">Choose the page that contains the login form</key>
    <key alias="paRemoveProtection">Remove protection...</key>
    <key alias="paRemoveProtectionConfirm"><![CDATA[Are you sure you want to remove the protection from the page <strong>%0%</strong>?]]></key>
    <key alias="paSelectPages">Select the pages that contain login form and error messages</key>
    <key alias="paSelectGroups"><![CDATA[Select the groups who have access to the page <strong>%0%</strong>]]></key>
    <key alias="paSelectMembers"><![CDATA[Select the members who have access to the page <strong>%0%</strong>]]></key>
    <key alias="paMembers">Specific members protection</key>
    <key alias="paMembersHelp">If you wish to grant access to specific members</key>
  </area>
  <area alias="publish">
    <key alias="invalidPublishBranchPermissions">Insufficient user permissions to publish all descendant documents</key>
    <key alias="contentPublishedFailedIsTrashed"><![CDATA[
      %0% could not be published because the item is in the recycle bin.
    ]]></key>
    <key alias="contentPublishedFailedAwaitingRelease"><![CDATA[
      %0% could not be published because the item is scheduled for release.
    ]]></key>
    <key alias="contentPublishedFailedExpired"><![CDATA[
      %0% could not be published because the item has expired.
    ]]></key>
    <key alias="contentPublishedFailedInvalid"><![CDATA[
      %0% could not be published because some properties did not pass validation rules.
    ]]></key>
    <key alias="contentPublishedFailedByEvent"><![CDATA[
      %0% could not be published, a 3rd party add-in cancelled the action.
    ]]></key>
    <key alias="contentPublishedFailedByParent"><![CDATA[
      %0% can not be published, because a parent page is not published.
    ]]></key>
    <key alias="contentPublishedFailedByMissingName"><![CDATA[%0% can not be published, because its missing a name.]]></key>
    <key alias="contentPublishedFailedReqCultureValidationError">Validation failed for required language '%0%'. This language was saved but not published.</key>
    <key alias="inProgress">Publishing in progress - please wait...</key>
    <key alias="inProgressCounter">%0% out of %1% pages have been published...</key>
    <key alias="nodePublish">%0% has been published</key>
    <key alias="nodePublishAll">%0% and subpages have been published</key>
    <key alias="publishAll">Publish %0% and all its subpages</key>
    <key alias="publishHelp"><![CDATA[Click <em>Publish</em> to publish <strong>%0%</strong> and thereby making its content publicly available.<br/><br />
      You can publish this page and all its subpages by checking <em>Include unpublished subpages</em> below.
      ]]></key>
  </area>
  <area alias="colorpicker">
    <key alias="noColors">You have not configured any approved colors</key>
  </area>
  <area alias="contentPicker">
    <key alias="allowedItemTypes">You can only select items of type(s): %0%</key>
    <key alias="pickedTrashedItem">You have picked a content item currently deleted or in the recycle bin</key>
    <key alias="pickedTrashedItems">You have picked content items currently deleted or in the recycle bin</key>
  </area>
  <area alias="mediaPicker">
    <key alias="deletedItem">Deleted item</key>
    <key alias="pickedTrashedItem">You have picked a media item currently deleted or in the recycle bin</key>
    <key alias="pickedTrashedItems">You have picked media items currently deleted or in the recycle bin</key>
    <key alias="trashed">Trashed</key>
  </area>
  <area alias="relatedlinks">
    <key alias="enterExternal">enter external link</key>
    <key alias="chooseInternal">choose internal page</key>
    <key alias="caption">Caption</key>
    <key alias="link">Link</key>
    <key alias="newWindow">Open in new window</key>
    <key alias="captionPlaceholder">enter the display caption</key>
    <key alias="externalLinkPlaceholder">Enter the link</key>
  </area>
  <area alias="imagecropper">
        <key alias="reset">Reset crop</key>
    <key alias="saveCrop">Save crop</key>
    <key alias="addCrop">Add new crop</key>
        <key alias="updateEditCrop">Done</key>
        <key alias="undoEditCrop">Undo edits</key>
  </area>
  <area alias="rollback">
    <key alias="headline">Select a version to compare with the current version</key>
    <key alias="currentVersion">Current version</key>
    <key alias="diffHelp"><![CDATA[This shows the differences between the current version and the selected version<br /><del>Red</del> text will not be shown in the selected version. , <ins>green means added</ins>]]></key>
    <key alias="documentRolledBack">Document has been rolled back</key>
    <key alias="htmlHelp">This displays the selected version as HTML, if you wish to see the difference between 2 versions at the same time, use the diff view</key>
    <key alias="rollbackTo">Rollback to</key>
    <key alias="selectVersion">Select version</key>
    <key alias="view">View</key>
  </area>
  <area alias="scripts">
    <key alias="editscript">Edit script file</key>
  </area>
  <area alias="sections">
    <key alias="content">Content</key>
    <key alias="forms">Forms</key>
    <key alias="media">Media</key>
    <key alias="member">Members</key>
    <key alias="packages">Packages</key>
    <key alias="settings">Settings</key>
    <key alias="translation">Translation</key>
    <key alias="users">Users</key>
  </area>
  <area alias="help">
    <key alias="theBestUmbracoVideoTutorials">The best Umbraco video tutorials</key>
  </area>
  <area alias="settings">
    <key alias="defaulttemplate">Default template</key>
    <key alias="importDocumentTypeHelp">To import a document type, find the ".udt" file on your computer by clicking the "Browse" button and click "Import" (you'll be asked for confirmation on the next screen)</key>
    <key alias="newtabname">New Tab Title</key>
    <key alias="nodetype">Node type</key>
    <key alias="objecttype">Type</key>
    <key alias="stylesheet">Stylesheet</key>
    <key alias="script">Script</key>
    <key alias="tab">Tab</key>
    <key alias="tabname">Tab Title</key>
    <key alias="tabs">Tabs</key>
    <key alias="contentTypeEnabled">Master Content Type enabled</key>
    <key alias="contentTypeUses">This Content Type uses</key>
    <key alias="asAContentMasterType">as a Master Content Type. Tabs from Master Content Types are not shown and can only be edited on the Master Content Type itself</key>
    <key alias="noPropertiesDefinedOnTab">No properties defined on this tab. Click on the "add a new property" link at the top to create a new property.</key>
    <key alias="createMatchingTemplate">Create matching template</key>
    <key alias="addIcon">Add icon</key>
  </area>
  <area alias="sort">
    <key alias="sortOrder">Sort order</key>
    <key alias="sortCreationDate">Creation date</key>
    <key alias="sortDone">Sorting complete.</key>
    <key alias="sortHelp">Drag the different items up or down below to set how they should be arranged. Or click the column headers to sort the entire collection of items</key>
    <key alias="sortPleaseWait"><![CDATA[Please wait. Items are being sorted, this can take a while.]]></key>
    <key alias="sortEmptyState">This node has no child nodes to sort</key>
  </area>
  <area alias="speechBubbles">
    <key alias="validationFailedHeader">Validation</key>
    <key alias="validationFailedMessage">Validation errors must be fixed before the item can be saved</key>
    <key alias="operationFailedHeader">Failed</key>
    <key alias="operationSavedHeader">Saved</key>
    <key alias="invalidUserPermissionsText">Insufficient user permissions, could not complete the operation</key>
    <key alias="operationCancelledHeader">Cancelled</key>
    <key alias="operationCancelledText">Operation was cancelled by a 3rd party add-in</key>
    <key alias="contentTypeDublicatePropertyType">Property type already exists</key>
    <key alias="contentTypePropertyTypeCreated">Property type created</key>
    <key alias="contentTypePropertyTypeCreatedText"><![CDATA[Name: %0% <br /> DataType: %1%]]></key>
    <key alias="contentTypePropertyTypeDeleted">Propertytype deleted</key>
    <key alias="contentTypeSavedHeader">Document Type saved</key>
    <key alias="contentTypeTabCreated">Tab created</key>
    <key alias="contentTypeTabDeleted">Tab deleted</key>
    <key alias="contentTypeTabDeletedText">Tab with id: %0% deleted</key>
    <key alias="cssErrorHeader">Stylesheet not saved</key>
    <key alias="cssSavedHeader">Stylesheet saved</key>
    <key alias="cssSavedText">Stylesheet saved without any errors</key>
    <key alias="dataTypeSaved">Datatype saved</key>
    <key alias="dictionaryItemSaved">Dictionary item saved</key>
    <key alias="editContentPublishedHeader">Content published</key>
    <key alias="editContentPublishedText">and is visible on the website</key>
    <key alias="editMultiContentPublishedText">%0% documents published and visible on the website</key>
    <key alias="editVariantPublishedText">%0% published and visible on the website</key>
    <key alias="editMultiVariantPublishedText">%0% documents published for languages %1% and visible on the website</key>
    <key alias="editContentSavedHeader">Content saved</key>
    <key alias="editContentSavedText">Remember to publish to make changes visible</key>
    <key alias="editContentScheduledSavedText">A schedule for publishing has been updated</key>
    <key alias="editVariantSavedText">%0% saved</key>
    <key alias="editContentSendToPublish">Sent For Approval</key>
    <key alias="editContentSendToPublishText">Changes have been sent for approval</key>
    <key alias="editVariantSendToPublishText">%0% changes have been sent for approval</key>
    <key alias="editMediaSaved">Media saved</key>
    <key alias="editMediaSavedText">Media saved without any errors</key>
    <key alias="editMemberSaved">Member saved</key>
    <key alias="editMemberGroupSaved">Member group saved</key>
    <key alias="editStylesheetPropertySaved">Stylesheet Property Saved</key>
    <key alias="editStylesheetSaved">Stylesheet saved</key>
    <key alias="editTemplateSaved">Template saved</key>
    <key alias="editUserError">Error saving user (check log)</key>
    <key alias="editUserSaved">User Saved</key>
    <key alias="editUserTypeSaved">User type saved</key>
    <key alias="editUserGroupSaved">User group saved</key>
    <key alias="fileErrorHeader">File not saved</key>
    <key alias="fileErrorText">file could not be saved. Please check file permissions</key>
    <key alias="fileSavedHeader">File saved</key>
    <key alias="fileSavedText">File saved without any errors</key>
    <key alias="languageSaved">Language saved</key>
    <key alias="mediaTypeSavedHeader">Media Type saved</key>
    <key alias="memberTypeSavedHeader">Member Type saved</key>
    <key alias="memberGroupSavedHeader">Member Group saved</key>
    <key alias="templateErrorHeader">Template not saved</key>
    <key alias="templateErrorText">Please make sure that you do not have 2 templates with the same alias</key>
    <key alias="templateSavedHeader">Template saved</key>
    <key alias="templateSavedText">Template saved without any errors!</key>
    <key alias="contentUnpublished">Content unpublished</key>
    <key alias="contentCultureUnpublished">Content variation %0% unpublished</key>
    <key alias="contentMandatoryCultureUnpublished">The mandatory language '%0%' was unpublished. All languages for this content item are now unpublished.</key>
    <key alias="partialViewSavedHeader">Partial view saved</key>
    <key alias="partialViewSavedText">Partial view saved without any errors!</key>
    <key alias="partialViewErrorHeader">Partial view not saved</key>
    <key alias="partialViewErrorText">An error occurred saving the file.</key>
    <key alias="permissionsSavedFor">Permissions saved for</key>
    <key alias="deleteUserGroupsSuccess">Deleted %0% user groups</key>
    <key alias="deleteUserGroupSuccess">%0% was deleted</key>
    <key alias="enableUsersSuccess">Enabled %0% users</key>
    <key alias="disableUsersSuccess">Disabled %0% users</key>
    <key alias="enableUserSuccess">%0% is now enabled</key>
    <key alias="disableUserSuccess">%0% is now disabled</key>
    <key alias="setUserGroupOnUsersSuccess">User groups have been set</key>
    <key alias="unlockUsersSuccess">Unlocked %0% users</key>
    <key alias="unlockUserSuccess">%0% is now unlocked</key>
    <key alias="memberExportedSuccess">Member was exported to file</key>
    <key alias="memberExportedError">An error occurred while exporting the member</key>
    <key alias="deleteUserSuccess">User %0% was deleted</key>
    <key alias="resendInviteHeader">Invite user</key>
    <key alias="resendInviteSuccess">Invitation has been re-sent to %0%</key>
    <key alias="contentReqCulturePublishError">Cannot publish the document since the required '%0%' is not published</key>
    <key alias="contentCultureValidationError">Validation failed for language '%0%'</key>
    <key alias="documentTypeExportedSuccess">Document type was exported to file</key>
    <key alias="documentTypeExportedError">An error occurred while exporting the document type</key>
    <key alias="scheduleErrReleaseDate1">The release date cannot be in the past</key>
    <key alias="scheduleErrReleaseDate2">Cannot schedule the document for publishing since the required '%0%' is not published</key>
    <key alias="scheduleErrReleaseDate3">Cannot schedule the document for publishing since the required '%0%' has a publish date later than a non mandatory language</key>
    <key alias="scheduleErrExpireDate1">The expire date cannot be in the past</key>
    <key alias="scheduleErrExpireDate2">The expire date cannot be before the release date</key>
  </area>
  <area alias="stylesheet">
    <key alias="addRule">Add style</key>
    <key alias="editRule">Edit style</key>
    <key alias="editorRules">Rich text editor styles</key>
    <key alias="editorRulesHelp">Define the styles that should be available in the rich text editor for this stylesheet</key>
    <key alias="editstylesheet">Edit stylesheet</key>
    <key alias="editstylesheetproperty">Edit stylesheet property</key>
    <key alias="nameHelp">The name displayed in the editor style selector</key>
    <key alias="preview">Preview</key>
    <key alias="previewHelp">How the text will look like in the rich text editor.</key>
    <key alias="selector">Selector</key>
    <key alias="selectorHelp">Uses CSS syntax, e.g. "h1" or ".redHeader"</key>
    <key alias="styles">Styles</key>
    <key alias="stylesHelp">The CSS that should be applied in the rich text editor, e.g. "color:red;"</key>
    <key alias="tabCode">Code</key>
    <key alias="tabRules">Rich Text Editor</key>
  </area>
  <area alias="template">
    <key alias="deleteByIdFailed">Failed to delete template with ID %0%</key>
    <key alias="edittemplate">Edit template</key>
    <key alias="insertSections">Sections</key>
    <key alias="insertContentArea">Insert content area</key>
    <key alias="insertContentAreaPlaceHolder">Insert content area placeholder</key>
    <key alias="insert">Insert</key>
    <key alias="insertDesc">Choose what to insert into your template</key>
    <key alias="insertDictionaryItem">Dictionary item</key>
    <key alias="insertDictionaryItemDesc">A dictionary item is a placeholder for a translatable piece of text, which makes it easy to create designs for multilingual websites.</key>
    <key alias="insertMacro">Macro</key>
    <key alias="insertMacroDesc">
            A Macro is a configurable component which is great for
            reusable parts of your design, where you need the option to provide parameters,
            such as galleries, forms and lists.
        </key>
    <key alias="insertPageField">Value</key>
    <key alias="insertPageFieldDesc">Displays the value of a named field from the current page, with options to modify the value or fallback to alternative values.</key>
    <key alias="insertPartialView">Partial view</key>
    <key alias="insertPartialViewDesc">
            A partial view is a separate template file which can be rendered inside another
            template, it's great for reusing markup or for separating complex templates into separate files.
        </key>
    <key alias="mastertemplate">Master template</key>
    <key alias="noMaster">No master</key>
    <key alias="renderBody">Render child template</key>
    <key alias="renderBodyDesc"><![CDATA[
     Renders the contents of a child template, by inserting a
     <code>@RenderBody()</code> placeholder.
      ]]></key>
    <key alias="defineSection">Define a named section</key>
    <key alias="defineSectionDesc"><![CDATA[
         Defines a part of your template as a named section by wrapping it in
          <code>@section { ... }</code>. This can be rendered in a
          specific area of the parent of this template, by using <code>@RenderSection</code>.
      ]]></key>
    <key alias="renderSection">Render a named section</key>
    <key alias="renderSectionDesc"><![CDATA[
      Renders a named area of a child template, by inserting a <code>@RenderSection(name)</code> placeholder.
      This renders an area of a child template which is wrapped in a corresponding <code>@section [name]{ ... }</code> definition.
      ]]></key>
    <key alias="sectionName">Section Name</key>
    <key alias="sectionMandatory">Section is mandatory</key>
    <key alias="sectionMandatoryDesc">
            If mandatory, the child template must contain a <code>@section</code> definition, otherwise an error is shown.
        </key>
    <key alias="queryBuilder">Query builder</key>
    <key alias="itemsReturned">items returned, in</key>
    <key alias="copyToClipboard">copy to clipboard</key>
    <key alias="iWant">I want</key>
    <key alias="allContent">all content</key>
    <key alias="contentOfType">content of type "%0%"</key>
    <key alias="from">from</key>
    <key alias="websiteRoot">my website</key>
    <key alias="where">where</key>
    <key alias="and">and</key>
    <key alias="is">is</key>
    <key alias="isNot">is not</key>
    <key alias="before">before</key>
    <key alias="beforeIncDate">before (including selected date)</key>
    <key alias="after">after</key>
    <key alias="afterIncDate">after (including selected date)</key>
    <key alias="equals">equals</key>
    <key alias="doesNotEqual">does not equal</key>
    <key alias="contains">contains</key>
    <key alias="doesNotContain">does not contain</key>
    <key alias="greaterThan">greater than</key>
    <key alias="greaterThanEqual">greater than or equal to</key>
    <key alias="lessThan">less than</key>
    <key alias="lessThanEqual">less than or equal to</key>
    <key alias="id">Id</key>
    <key alias="name">Name</key>
    <key alias="createdDate">Created Date</key>
    <key alias="lastUpdatedDate">Last Updated Date</key>
    <key alias="orderBy">order by</key>
    <key alias="ascending">ascending</key>
    <key alias="descending">descending</key>
    <key alias="template">Template</key>
  </area>
  <area alias="grid">
    <key alias="media">Image</key>
    <key alias="macro">Macro</key>
    <key alias="insertControl">Choose type of content</key>
    <key alias="chooseLayout">Choose a layout</key>
    <key alias="addRows">Add a row</key>
    <key alias="addElement">Add content</key>
    <key alias="dropElement">Drop content</key>
    <key alias="settingsApplied">Settings applied</key>
    <key alias="contentNotAllowed">This content is not allowed here</key>
    <key alias="contentAllowed">This content is allowed here</key>
    <key alias="clickToEmbed">Click to embed</key>
    <key alias="clickToInsertImage">Click to insert image</key>
    <key alias="placeholderImageCaption">Image caption...</key>
    <key alias="placeholderWriteHere">Write here...</key>
    <key alias="gridLayouts">Grid Layouts</key>
    <key alias="gridLayoutsDetail">Layouts are the overall work area for the grid editor, usually you only need one or two different layouts</key>
    <key alias="addGridLayout">Add Grid Layout</key>
    <key alias="addGridLayoutDetail">Adjust the layout by setting column widths and adding additional sections</key>
    <key alias="rowConfigurations">Row configurations</key>
    <key alias="rowConfigurationsDetail">Rows are predefined cells arranged horizontally</key>
    <key alias="addRowConfiguration">Add row configuration</key>
    <key alias="addRowConfigurationDetail">Adjust the row by setting cell widths and adding additional cells</key>
    <key alias="columns">Columns</key>
    <key alias="columnsDetails">Total combined number of columns in the grid layout</key>
    <key alias="settings">Settings</key>
    <key alias="settingsDetails">Configure what settings editors can change</key>
    <key alias="styles">Styles</key>
    <key alias="stylesDetails">Configure what styling editors can change</key>
    <key alias="allowAllEditors">Allow all editors</key>
    <key alias="allowAllRowConfigurations">Allow all row configurations</key>
    <key alias="maxItems">Maximum items</key>
    <key alias="maxItemsDescription">Leave blank or set to 0 for unlimited</key>
    <key alias="setAsDefault">Set as default</key>
    <key alias="chooseExtra">Choose extra</key>
    <key alias="chooseDefault">Choose default</key>
    <key alias="areAdded">are added</key>
  </area>
  <area alias="contentTypeEditor">
    <key alias="compositions">Compositions</key>
    <key alias="group">Group</key>
    <key alias="noGroups">You have not added any groups</key>
    <key alias="addGroup">Add group</key>
    <key alias="inheritedFrom">Inherited from</key>
    <key alias="addProperty">Add property</key>
    <key alias="requiredLabel">Required label</key>
    <key alias="enableListViewHeading">Enable list view</key>
    <key alias="enableListViewDescription">Configures the content item to show a sortable and searchable list of its children, the children will not be shown in the tree</key>
    <key alias="allowedTemplatesHeading">Allowed Templates</key>
    <key alias="allowedTemplatesDescription">Choose which templates editors are allowed to use on content of this type</key>
    <key alias="allowAsRootHeading">Allow as root</key>
    <key alias="allowAsRootDescription">Allow editors to create content of this type in the root of the content tree.</key>
    <key alias="childNodesHeading">Allowed child node types</key>
    <key alias="childNodesDescription">Allow content of the specified types to be created underneath content of this type.</key>
    <key alias="chooseChildNode">Choose child node</key>
    <key alias="compositionsDescription">Inherit tabs and properties from an existing document type. New tabs will be added to the current document type or merged if a tab with an identical name exists.</key>
    <key alias="compositionInUse">This content type is used in a composition, and therefore cannot be composed itself.</key>
    <key alias="noAvailableCompositions">There are no content types available to use as a composition.</key>
    <key alias="compositionRemoveWarning">Removing a composition will delete all the associated property data. Once you save the document type there's no way back.</key>
    <key alias="availableEditors">Create new</key>
    <key alias="reuse">Use existing</key>
    <key alias="editorSettings">Editor settings</key>
    <key alias="configuration">Configuration</key>
    <key alias="yesDelete">Yes, delete</key>
    <key alias="movedUnderneath">was moved underneath</key>
    <key alias="copiedUnderneath">was copied underneath</key>
    <key alias="folderToMove">Select the folder to move</key>
    <key alias="folderToCopy">Select the folder to copy</key>
    <key alias="structureBelow">to in the tree structure below</key>
    <key alias="allDocumentTypes">All Document types</key>
    <key alias="allDocuments">All Documents</key>
    <key alias="allMediaItems">All media items</key>
    <key alias="usingThisDocument">using this document type will be deleted permanently, please confirm you want to delete these as well.</key>
    <key alias="usingThisMedia">using this media type will be deleted permanently, please confirm you want to delete these as well.</key>
    <key alias="usingThisMember">using this member type will be deleted permanently, please confirm you want to delete these as well</key>
    <key alias="andAllDocuments">and all documents using this type</key>
    <key alias="andAllMediaItems">and all media items using this type</key>
    <key alias="andAllMembers">and all members using this type</key>
    <key alias="memberCanEdit">Member can edit</key>
    <key alias="memberCanEditDescription">Allow this property value to be edited by the member on their profile page</key>
    <key alias="isSensitiveData">Is sensitive data</key>
    <key alias="isSensitiveDataDescription">Hide this property value from content editors that don't have access to view sensitive information</key>
    <key alias="showOnMemberProfile">Show on member profile</key>
    <key alias="showOnMemberProfileDescription">Allow this property value to be displayed on the member profile page</key>
    <key alias="tabHasNoSortOrder">tab has no sort order</key>
    <key alias="compositionUsageHeading">Where is this composition used?</key>
    <key alias="compositionUsageSpecification">This composition is currently used in the composition of the following content types:</key>
    <key alias="variantsHeading">Allow varying by culture</key>
    <key alias="variantsDescription">Allow editors to create content of this type in different languages.</key>
    <key alias="allowVaryByCulture">Allow varying by culture</key>
    <key alias="elementType">Element type</key>
    <key alias="elementHeading">Is an Element type</key>
    <key alias="elementDescription">An Element type is meant to be used for instance in Nested Content, and not in the tree.</key>
    <key alias="elementDoesNotSupport">This is not applicable for an Element type</key>
    <key alias="propertyHasChanges">You have made changes to this property. Are you sure you want to discard them?</key>
  </area>
  <area alias="languages">
    <key alias="addLanguage">Add language</key>
    <key alias="mandatoryLanguage">Mandatory language</key>
    <key alias="mandatoryLanguageHelp">Properties on this language have to be filled out before the node can be published.</key>
    <key alias="defaultLanguage">Default language</key>
    <key alias="defaultLanguageHelp">An Umbraco site can only have one default language set.</key>
    <key alias="changingDefaultLanguageWarning">Switching default language may result in default content missing.</key>
    <key alias="fallsbackToLabel">Falls back to</key>
    <key alias="noFallbackLanguageOption">No fall back language</key>
    <key alias="fallbackLanguageDescription">To allow multi-lingual content to fall back to another language if not present in the requested language, select it here.</key>
    <key alias="fallbackLanguage">Fall back language</key>
  </area>
  <area alias="macro">
    <key alias="addParameter">Add parameter</key>
    <key alias="editParameter">Edit parameter</key>
    <key alias="enterMacroName">Enter macro name</key>
    <key alias="parameters">Parameters</key>
    <key alias="parametersDescription">Define the parameters that should be available when using this macro.</key>
    <key alias="selectViewFile">Select partial view macro file</key>
  </area>
  <area alias="modelsBuilder">
    <key alias="buildingModels">Building models</key>
    <key alias="waitingMessage">this can take a bit of time, don't worry</key>
    <key alias="modelsGenerated">Models generated</key>
    <key alias="modelsGeneratedError">Models could not be generated</key>
    <key alias="modelsExceptionInUlog">Models generation has failed, see exception in U log</key>
  </area>
  <area alias="templateEditor">
    <key alias="addFallbackField">Add fallback field</key>
    <key alias="fallbackField">Fallback field</key>
    <key alias="addDefaultValue">Add default value</key>
    <key alias="defaultValue">Default value</key>
    <key alias="alternativeField">Fallback field</key>
    <key alias="alternativeText">Default value</key>
    <key alias="casing">Casing</key>
    <key alias="encoding">Encoding</key>
    <key alias="chooseField">Choose field</key>
    <key alias="convertLineBreaks">Convert line breaks</key>
    <key alias="convertLineBreaksDescription">Yes, convert line breaks</key>
    <key alias="convertLineBreaksHelp">Replaces line breaks with 'br' html tag</key>
    <key alias="customFields">Custom Fields</key>
    <key alias="dateOnly">Date only</key>
    <key alias="formatAndEncoding">Format and encoding</key>
    <key alias="formatAsDate">Format as date</key>
    <key alias="formatAsDateDescr">Format the value as a date, or a date with time, according to the active culture</key>
    <key alias="htmlEncode">HTML encode</key>
    <key alias="htmlEncodeHelp">Will replace special characters by their HTML equivalent.</key>
    <key alias="insertedAfter">Will be inserted after the field value</key>
    <key alias="insertedBefore">Will be inserted before the field value</key>
    <key alias="lowercase">Lowercase</key>
    <key alias="modifyOutput">Modify output</key>
    <key alias="none">None</key>
    <key alias="outputSample">Output sample</key>
    <key alias="postContent">Insert after field</key>
    <key alias="preContent">Insert before field</key>
    <key alias="recursive">Recursive</key>
    <key alias="recursiveDescr">Yes, make it recursive</key>
    <key alias="separator">Separator</key>
    <key alias="standardFields">Standard Fields</key>
    <key alias="uppercase">Uppercase</key>
    <key alias="urlEncode">URL encode</key>
    <key alias="urlEncodeHelp">Will format special characters in URLs</key>
    <key alias="usedIfAllEmpty">Will only be used when the field values above are empty</key>
    <key alias="usedIfEmpty">This field will only be used if the primary field is empty</key>
    <key alias="withTime">Date and time</key>
  </area>
  <area alias="translation">
    <key alias="details">Translation details</key>
    <key alias="DownloadXmlDTD">Download XML DTD</key>
    <key alias="fields">Fields</key>
    <key alias="includeSubpages">Include subpages</key>
    <key alias="mailBody"><![CDATA[
      Hi %0%

      This is an automated mail to inform you that the document '%1%'
      has been requested for translation into '%5%' by %2%.

      Go to http://%3%/translation/details.aspx?id=%4% to edit.

      Or log into Umbraco to get an overview of your translation tasks
      http://%3%

      Have a nice day!

      Cheers from the Umbraco robot
    ]]></key>
    <key alias="noTranslators">No translator users found. Please create a translator user before you start sending content to translation</key>
    <key alias="pageHasBeenSendToTranslation">The page '%0%' has been send to translation</key>
    <key alias="sendToTranslate">Send the page '%0%' to translation</key>
    <key alias="totalWords">Total words</key>
    <key alias="translateTo">Translate to</key>
    <key alias="translationDone">Translation completed.</key>
    <key alias="translationDoneHelp">You can preview the pages, you've just translated, by clicking below. If the original page is found, you will get a comparison of the 2 pages.</key>
    <key alias="translationFailed">Translation failed, the XML file might be corrupt</key>
    <key alias="translationOptions">Translation options</key>
    <key alias="translator">Translator</key>
    <key alias="uploadTranslationXml">Upload translation XML</key>
  </area>
  <area alias="treeHeaders">
    <key alias="content">Content</key>
    <key alias="contentBlueprints">Content Templates</key>
    <key alias="media">Media</key>
    <key alias="cacheBrowser">Cache Browser</key>
    <key alias="contentRecycleBin">Recycle Bin</key>
    <key alias="createdPackages">Created packages</key>
    <key alias="dataTypes">Data Types</key>
    <key alias="dictionary">Dictionary</key>
    <key alias="installedPackages">Installed packages</key>
    <key alias="installSkin">Install skin</key>
    <key alias="installStarterKit">Install starter kit</key>
    <key alias="languages">Languages</key>
    <key alias="localPackage">Install local package</key>
    <key alias="macros">Macros</key>
    <key alias="mediaTypes">Media Types</key>
    <key alias="member">Members</key>
    <key alias="memberGroups">Member Groups</key>
    <key alias="memberRoles">Member Roles</key>
    <key alias="memberTypes">Member Types</key>
    <key alias="documentTypes">Document Types</key>
    <key alias="relationTypes">Relation Types</key>
    <key alias="packager">Packages</key>
    <key alias="packages">Packages</key>
    <key alias="partialViews">Partial Views</key>
    <key alias="partialViewMacros">Partial View Macro Files</key>
    <key alias="repositories">Install from repository</key>
    <key alias="runway">Install Runway</key>
    <key alias="runwayModules">Runway modules</key>
    <key alias="scripting">Scripting Files</key>
    <key alias="scripts">Scripts</key>
    <key alias="stylesheets">Stylesheets</key>
    <key alias="templates">Templates</key>
    <key alias="logViewer">Log Viewer</key>
    <key alias="users">Users</key>
    <key alias="settingsGroup">Settings</key>
    <key alias="templatingGroup">Templating</key>
    <key alias="thirdPartyGroup">Third Party</key>
  </area>
  <area alias="update">
    <key alias="updateAvailable">New update ready</key>
    <key alias="updateDownloadText">%0% is ready, click here for download</key>
    <key alias="updateNoServer">No connection to server</key>
    <key alias="updateNoServerError">Error checking for update. Please review trace-stack for further information</key>
  </area>
  <area alias="user">
    <key alias="access">Access</key>
    <key alias="accessHelp">Based on the assigned groups and start nodes, the user has access to the following nodes</key>
    <key alias="assignAccess">Assign access</key>
    <key alias="administrators">Administrator</key>
    <key alias="categoryField">Category field</key>
    <key alias="createDate">User created</key>
    <key alias="changePassword">Change Your Password</key>
    <key alias="changePhoto">Change photo</key>
    <key alias="newPassword">New password</key>
    <key alias="noLockouts">hasn't been locked out</key>
    <key alias="noPasswordChange">The password hasn't been changed</key>
    <key alias="confirmNewPassword">Confirm new password</key>
    <key alias="changePasswordDescription">You can change your password for accessing the Umbraco Back Office by filling out the form below and click the 'Change Password' button</key>
    <key alias="contentChannel">Content Channel</key>
    <key alias="createAnotherUser">Create another user</key>
    <key alias="createUserHelp">Create new users to give them access to Umbraco. When a new user is created a password will be generated that you can share with the user.</key>
    <key alias="descriptionField">Description field</key>
    <key alias="disabled">Disable User</key>
    <key alias="documentType">Document Type</key>
    <key alias="editors">Editor</key>
    <key alias="excerptField">Excerpt field</key>
    <key alias="failedPasswordAttempts">Failed login attempts</key>
    <key alias="goToProfile">Go to user profile</key>
    <key alias="groupsHelp">Add groups to assign access and permissions</key>
    <key alias="inviteAnotherUser">Invite another user</key>
    <key alias="inviteUserHelp">Invite new users to give them access to Umbraco. An invite email will be sent to the user with information on how to log in to Umbraco. Invites last for 72 hours.</key>
    <key alias="language">Language</key>
    <key alias="languageHelp">Set the language you will see in menus and dialogs</key>
    <key alias="lastLockoutDate">Last lockout date</key>
    <key alias="lastLogin">Last login</key>
    <key alias="lastPasswordChangeDate">Password last changed</key>
    <key alias="loginname">Username</key>
    <key alias="mediastartnode">Media start node</key>
    <key alias="mediastartnodehelp">Limit the media library to a specific start node</key>
    <key alias="mediastartnodes">Media start nodes</key>
    <key alias="mediastartnodeshelp">Limit the media library to specific start nodes</key>
    <key alias="modules">Sections</key>
    <key alias="noConsole">Disable Umbraco Access</key>
    <key alias="noLogin">has not logged in yet</key>
    <key alias="oldPassword">Old password</key>
    <key alias="password">Password</key>
    <key alias="resetPassword">Reset password</key>
    <key alias="passwordChanged">Your password has been changed!</key>
    <key alias="passwordConfirm">Please confirm the new password</key>
    <key alias="passwordEnterNew">Enter your new password</key>
    <key alias="passwordIsBlank">Your new password cannot be blank!</key>
    <key alias="passwordCurrent">Current password</key>
    <key alias="passwordInvalid">Invalid current password</key>
    <key alias="passwordIsDifferent">There was a difference between the new password and the confirmed password. Please try again!</key>
    <key alias="passwordMismatch">The confirmed password doesn't match the new password!</key>
    <key alias="permissionReplaceChildren">Replace child node permissions</key>
    <key alias="permissionSelectedPages">You are currently modifying permissions for the pages:</key>
    <key alias="permissionSelectPages">Select pages to modify their permissions</key>
    <key alias="removePhoto">Remove photo</key>
    <key alias="permissionsDefault">Default permissions</key>
    <key alias="permissionsGranular">Granular permissions</key>
    <key alias="permissionsGranularHelp">Set permissions for specific nodes</key>
    <key alias="profile">Profile</key>
    <key alias="searchAllChildren">Search all children</key>
    <key alias="sectionsHelp">Add sections to give users access</key>
    <key alias="selectUserGroups">Select user groups</key>
    <key alias="noStartNode">No start node selected</key>
    <key alias="noStartNodes">No start nodes selected</key>
    <key alias="startnode">Content start node</key>
    <key alias="startnodehelp">Limit the content tree to a specific start node</key>
    <key alias="startnodes">Content start nodes</key>
    <key alias="startnodeshelp">Limit the content tree to specific start nodes</key>
    <key alias="updateDate">User last updated</key>
    <key alias="userCreated">has been created</key>
    <key alias="userCreatedSuccessHelp">The new user has successfully been created. To log in to Umbraco use the password below.</key>
    <key alias="userManagement">User management</key>
    <key alias="username">Name</key>
    <key alias="userPermissions">User permissions</key>
    <key alias="usergroup">User group</key>
    <key alias="userInvited">has been invited</key>
    <key alias="userInvitedSuccessHelp">An invitation has been sent to the new user with details about how to log in to Umbraco.</key>
    <key alias="userinviteWelcomeMessage">Hello there and welcome to Umbraco! In just 1 minute you’ll be good to go, we just need you to setup a password and add a picture for your avatar.</key>
    <key alias="userinviteExpiredMessage">Welcome to Umbraco! Unfortunately your invite has expired. Please contact your administrator and ask them to resend it.</key>
    <key alias="userinviteAvatarMessage">Uploading a photo of yourself will make it easy for other users to recognize you. Click the circle above to upload your photo.</key>
    <key alias="writer">Writer</key>
    <key alias="change">Change</key>
    <key alias="yourProfile" version="7.0">Your profile</key>
    <key alias="yourHistory" version="7.0">Your recent history</key>
    <key alias="sessionExpires" version="7.0">Session expires in</key>
    <key alias="inviteUser">Invite user</key>
    <key alias="createUser">Create user</key>
    <key alias="sendInvite">Send invite</key>
    <key alias="backToUsers">Back to users</key>
    <key alias="inviteEmailCopySubject">Umbraco: Invitation</key>
    <key alias="inviteEmailCopyFormat"><![CDATA[
        <html>
			<head>
				<meta name='viewport' content='width=device-width'>
				<meta http-equiv='Content-Type' content='text/html; charset=UTF-8'>
			</head>
			<body class='' style='font-family: sans-serif; -webkit-font-smoothing: antialiased; font-size: 14px; color: #392F54; line-height: 22px; -ms-text-size-adjust: 100%; -webkit-text-size-adjust: 100%; background: #1d1333; margin: 0; padding: 0;' bgcolor='#1d1333'>
				<style type='text/css'> @media only screen and (max-width: 620px) {table[class=body] h1 {font-size: 28px !important; margin-bottom: 10px !important; } table[class=body] .wrapper {padding: 32px !important; } table[class=body] .article {padding: 32px !important; } table[class=body] .content {padding: 24px !important; } table[class=body] .container {padding: 0 !important; width: 100% !important; } table[class=body] .main {border-left-width: 0 !important; border-radius: 0 !important; border-right-width: 0 !important; } table[class=body] .btn table {width: 100% !important; } table[class=body] .btn a {width: 100% !important; } table[class=body] .img-responsive {height: auto !important; max-width: 100% !important; width: auto !important; } } .btn-primary table td:hover {background-color: #34495e !important; } .btn-primary a:hover {background-color: #34495e !important; border-color: #34495e !important; } .btn  a:visited {color:#FFFFFF;} </style>
				<table border="0" cellpadding="0" cellspacing="0" class="body" style="border-collapse: separate; mso-table-lspace: 0pt; mso-table-rspace: 0pt; width: 100%; background: #1d1333;" bgcolor="#1d1333">
					<tr>
						<td style="font-family: sans-serif; font-size: 14px; vertical-align: top; padding: 24px;" valign="top">
							<table style="border-collapse: separate; mso-table-lspace: 0pt; mso-table-rspace: 0pt; width: 100%;">
								<tr>
									<td background="https://umbraco.com/umbraco/assets/img/application/logo.png" bgcolor="#1d1333" width="28" height="28" valign="top" style="font-family: sans-serif; font-size: 14px; vertical-align: top;">
										<!--[if gte mso 9]> <v:rect xmlns:v="urn:schemas-microsoft-com:vml" fill="true" stroke="false" style="width:30px;height:30px;"> <v:fill type="tile" src="https://umbraco.com/umbraco/assets/img/application/logo.png" color="#1d1333" /> <v:textbox inset="0,0,0,0"> <![endif]-->
										<div> </div>
										<!--[if gte mso 9]> </v:textbox> </v:rect> <![endif]-->
									</td>
									<td style="font-family: sans-serif; font-size: 14px; vertical-align: top;" valign="top"></td>
								</tr>
							</table>
						</td>
					</tr>
				</table>
				<table border='0' cellpadding='0' cellspacing='0' class='body' style='border-collapse: separate; mso-table-lspace: 0pt; mso-table-rspace: 0pt; width: 100%; background: #1d1333;' bgcolor='#1d1333'>
					<tr>
						<td style='font-family: sans-serif; font-size: 14px; vertical-align: top;' valign='top'> </td>
						<td class='container' style='font-family: sans-serif; font-size: 14px; vertical-align: top; display: block; max-width: 560px; width: 560px; margin: 0 auto; padding: 10px;' valign='top'>
							<div class='content' style='box-sizing: border-box; display: block; max-width: 560px; margin: 0 auto; padding: 10px;'>
								<br>
								<table class='main' style='border-collapse: separate; mso-table-lspace: 0pt; mso-table-rspace: 0pt; width: 100%; border-radius: 3px; background: #FFFFFF;' bgcolor='#FFFFFF'>
									<tr>
										<td class='wrapper' style='font-family: sans-serif; font-size: 14px; vertical-align: top; box-sizing: border-box; padding: 50px;' valign='top'>
											<table border='0' cellpadding='0' cellspacing='0' style='border-collapse: separate; mso-table-lspace: 0pt; mso-table-rspace: 0pt; width: 100%;'>
												<tr>
													<td style='line-height: 24px; font-family: sans-serif; font-size: 14px; vertical-align: top;' valign='top'>
														<h1 style='color: #392F54; font-family: sans-serif; font-weight: bold; line-height: 1.4; font-size: 24px; text-align: left; text-transform: capitalize; margin: 0 0 30px;' align='left'>
															Hi %0%,
														</h1>
														<p style='color: #392F54; font-family: sans-serif; font-size: 14px; font-weight: normal; margin: 0 0 15px;'>
															You have been invited by <a href="mailto:%4%" style="text-decoration: underline; color: #392F54; -ms-word-break: break-all; word-break: break-all;">%1%</a> to the Umbraco Back Office.
														</p>
														<p style='color: #392F54; font-family: sans-serif; font-size: 14px; font-weight: normal; margin: 0 0 15px;'>
															Message from <a href="mailto:%1%" style="text-decoration: none; color: #392F54; -ms-word-break: break-all; word-break: break-all;">%1%</a>:
															<br/>
															<em>%2%</em>
														</p>
														<table border='0' cellpadding='0' cellspacing='0' class='btn btn-primary' style='border-collapse: separate; mso-table-lspace: 0pt; mso-table-rspace: 0pt; width: 100%; box-sizing: border-box;'>
															<tbody>
																<tr>
																	<td align='left' style='font-family: sans-serif; font-size: 14px; vertical-align: top; padding-bottom: 15px;' valign='top'>
																		<table border='0' cellpadding='0' cellspacing='0' style='border-collapse: separate; mso-table-lspace: 0pt; mso-table-rspace: 0pt; width: auto;'>
																			<tbody>
																				<tr>
																					<td style='font-family: sans-serif; font-size: 14px; vertical-align: top; border-radius: 5px; text-align: center; background: #35C786;' align='center' bgcolor='#35C786' valign='top'>
																						<a href='%3%' target='_blank' style='color: #FFFFFF; text-decoration: none; -ms-word-break: break-all; word-break: break-all; border-radius: 5px; box-sizing: border-box; cursor: pointer; display: inline-block; font-size: 14px; font-weight: bold; text-transform: capitalize; background: #35C786; margin: 0; padding: 12px 30px; border: 1px solid #35c786;'>
																							Click this link to accept the invite
																						</a>
																					</td>
																				</tr>
																			</tbody>
																		</table>
																	</td>
																</tr>
															</tbody>
														</table>
														<p style='max-width: 400px; display: block; color: #392F54; font-family: sans-serif; font-size: 14px; line-height: 20px; font-weight: normal; margin: 15px 0;'>If you cannot click on the link, copy and paste this URL into your browser window:</p>
															<table border='0' cellpadding='0' cellspacing='0'>
																<tr>
																	<td style='-ms-word-break: break-all; word-break: break-all; font-family: sans-serif; font-size: 11px; line-height:14px;'>
																		<font style="-ms-word-break: break-all; word-break: break-all; font-size: 11px; line-height:14px;">
																			<a style='-ms-word-break: break-all; word-break: break-all; color: #392F54; text-decoration: underline; font-size: 11px; line-height:15px;' href='%3%'>%3%</a>
																		</font>
																	</td>
																</tr>
															</table>
														</p>
													</td>
												</tr>
											</table>
										</td>
									</tr>
								</table>
								<br><br><br>
							</div>
						</td>
						<td style='font-family: sans-serif; font-size: 14px; vertical-align: top;' valign='top'> </td>
					</tr>
				</table>
			</body>
    </html>]]></key>
    <key alias="invite">Invite</key>
    <key alias="defaultInvitationMessage">Resending invitation...</key>
    <key alias="deleteUser">Delete User</key>
    <key alias="deleteUserConfirmation">Are you sure you wish to delete this user account?</key>
    <key alias="stateAll">All</key>
    <key alias="stateActive">Active</key>
    <key alias="stateDisabled">Disabled</key>
    <key alias="stateLockedOut">Locked out</key>
    <key alias="stateInvited">Invited</key>
    <key alias="stateInactive">Inactive</key>
    <key alias="sortNameAscending">Name (A-Z)</key>
    <key alias="sortNameDescending">Name (Z-A)</key>
    <key alias="sortCreateDateAscending">Newest</key>
    <key alias="sortCreateDateDescending">Oldest</key>
    <key alias="sortLastLoginDateDescending">Last login</key>
  </area>
  <area alias="validation">
    <key alias="validation">Validation</key>
    <key alias="validateAsEmail">Validate as an email address</key>
    <key alias="validateAsNumber">Validate as a number</key>
    <key alias="validateAsUrl">Validate as a URL</key>
    <key alias="enterCustomValidation">...or enter a custom validation</key>
    <key alias="fieldIsMandatory">Field is mandatory</key>
    <key alias="validationRegExp">Enter a regular expression</key>
    <key alias="minCount">You need to add at least</key>
    <key alias="maxCount">You can only have</key>
    <key alias="items">items</key>
    <key alias="itemsSelected">items selected</key>
    <key alias="invalidDate">Invalid date</key>
    <key alias="invalidNumber">Not a number</key>
    <key alias="invalidEmail">Invalid email</key>
    <key alias="invalidNull">Value cannot be null</key>
    <key alias="invalidEmpty">Value cannot be empty</key>
    <key alias="invalidPattern">Value is invalid, it does not match the correct pattern</key>
    <key alias="customValidation">Custom validation</key>
  </area>
  <area alias="healthcheck">
    <!-- The following keys get these tokens passed in:
	     0: Current value
		   1: Recommended value
		   2: XPath
		   3: Configuration file path
	  -->
    <key alias="checkSuccessMessage">Value is set to the recommended value: '%0%'.</key>
    <key alias="rectifySuccessMessage">Value was set to '%1%' for XPath '%2%' in configuration file '%3%'.</key>
    <key alias="checkErrorMessageDifferentExpectedValue">Expected value '%1%' for '%2%' in configuration file '%3%', but found '%0%'.</key>
    <key alias="checkErrorMessageUnexpectedValue">Found unexpected value '%0%' for '%2%' in configuration file '%3%'.</key>
    <!-- The following keys get these tokens passed in:
	     0: Current value
		   1: Recommended value
	  -->
    <key alias="customErrorsCheckSuccessMessage">Custom errors are set to '%0%'.</key>
    <key alias="customErrorsCheckErrorMessage">Custom errors are currently set to '%0%'. It is recommended to set this to '%1%' before go live.</key>
    <key alias="customErrorsCheckRectifySuccessMessage">Custom errors successfully set to '%0%'.</key>
    <key alias="macroErrorModeCheckSuccessMessage">MacroErrors are set to '%0%'.</key>
    <key alias="macroErrorModeCheckErrorMessage">MacroErrors are set to '%0%' which will prevent some or all pages in your site from loading completely if there are any errors in macros. Rectifying this will set the value to '%1%'.</key>
    <key alias="macroErrorModeCheckRectifySuccessMessage">MacroErrors are now set to '%0%'.</key>
    <!-- The following keys get these tokens passed in:
	     0: Current value
		   1: Recommended value
		   2: Server version
	  -->
    <key alias="trySkipIisCustomErrorsCheckSuccessMessage">Try Skip IIS Custom Errors is set to '%0%' and you're using IIS version '%1%'.</key>
    <key alias="trySkipIisCustomErrorsCheckErrorMessage">Try Skip IIS Custom Errors is currently '%0%'. It is recommended to set this to '%1%' for your IIS version (%2%).</key>
    <key alias="trySkipIisCustomErrorsCheckRectifySuccessMessage">Try Skip IIS Custom Errors successfully set to '%0%'.</key>
    <!-- The following keys get predefined tokens passed in that are not all the same, like above -->
    <key alias="configurationServiceFileNotFound">File does not exist: '%0%'.</key>
    <key alias="configurationServiceNodeNotFound"><![CDATA[Unable to find <strong>'%0%'</strong> in config file <strong>'%1%'</strong>.]]></key>
    <key alias="configurationServiceError">There was an error, check log for full error: %0%.</key>
    <key alias="databaseSchemaValidationCheckDatabaseOk">Database - The database schema is correct for this version of Umbraco</key>
    <key alias="databaseSchemaValidationCheckDatabaseErrors">%0% problems were detected with your database schema (Check the log for details)</key>
    <key alias="databaseSchemaValidationCheckDatabaseLogMessage">Some errors were detected while validating the database schema against the current version of Umbraco.</key>
    <key alias="httpsCheckValidCertificate">Your website's certificate is valid.</key>
    <key alias="httpsCheckInvalidCertificate">Certificate validation error: '%0%'</key>
    <key alias="httpsCheckExpiredCertificate">Your website's SSL certificate has expired.</key>
    <key alias="httpsCheckExpiringCertificate">Your website's SSL certificate is expiring in %0% days.</key>
    <key alias="healthCheckInvalidUrl">Error pinging the URL %0% - '%1%'</key>
    <key alias="httpsCheckIsCurrentSchemeHttps">You are currently %0% viewing the site using the HTTPS scheme.</key>
    <key alias="httpsCheckConfigurationRectifyNotPossible">The appSetting 'Umbraco.Core.UseHttps' is set to 'false' in your web.config file. Once you access this site using the HTTPS scheme, that should be set to 'true'.</key>
    <key alias="httpsCheckConfigurationCheckResult">The appSetting 'Umbraco.Core.UseHttps' is set to '%0%' in your web.config file, your cookies are %1% marked as secure.</key>
    <key alias="httpsCheckEnableHttpsError">Could not update the 'Umbraco.Core.UseHttps' setting in your web.config file. Error: %0%</key>
    <!-- The following keys don't get tokens passed in -->
    <key alias="httpsCheckEnableHttpsButton">Enable HTTPS</key>
    <key alias="httpsCheckEnableHttpsDescription">Sets umbracoSSL setting to true in the appSettings of the web.config file.</key>
    <key alias="httpsCheckEnableHttpsSuccess">The appSetting 'Umbraco.Core.UseHttps' is now set to 'true' in your web.config file, your cookies will be marked as secure.</key>
    <key alias="rectifyButton">Fix</key>
    <key alias="cannotRectifyShouldNotEqual">Cannot fix a check with a value comparison type of 'ShouldNotEqual'.</key>
    <key alias="cannotRectifyShouldEqualWithValue">Cannot fix a check with a value comparison type of 'ShouldEqual' with a provided value.</key>
    <key alias="valueToRectifyNotProvided">Value to fix check not provided.</key>
    <key alias="compilationDebugCheckSuccessMessage">Debug compilation mode is disabled.</key>
    <key alias="compilationDebugCheckErrorMessage">Debug compilation mode is currently enabled. It is recommended to disable this setting before go live.</key>
    <key alias="compilationDebugCheckRectifySuccessMessage">Debug compilation mode successfully disabled.</key>
    <key alias="traceModeCheckSuccessMessage">Trace mode is disabled.</key>
    <key alias="traceModeCheckErrorMessage">Trace mode is currently enabled. It is recommended to disable this setting before go live.</key>
    <key alias="traceModeCheckRectifySuccessMessage">Trace mode successfully disabled.</key>
    <key alias="folderPermissionsCheckMessage">All folders have the correct permissions set.</key>
    <!-- The following keys get these tokens passed in:
	    0: Comma delimitted list of failed folder paths
  	-->
    <key alias="requiredFolderPermissionFailed"><![CDATA[The following folders must be set up with modify permissions but could not be acccessed: <strong>%0%</strong>.]]></key>
    <key alias="optionalFolderPermissionFailed"><![CDATA[The following folders must be set up with modify permissions for certain Umbraco operations to function but could not be acccessed: <strong>%0%</strong>. If they aren't being written to no action need be taken.]]></key>
    <key alias="filePermissionsCheckMessage">All files have the correct permissions set.</key>
    <!-- The following keys get these tokens passed in:
	    0: Comma delimitted list of failed folder paths
  	-->
    <key alias="requiredFilePermissionFailed"><![CDATA[The following files must be set up with write permissions but could not be acccessed: <strong>%0%</strong>.]]></key>
    <key alias="optionalFilePermissionFailed"><![CDATA[The following files must be set up with write permissions for certain Umbraco operations to function but could not be acccessed: <strong>%0%</strong>. If they aren't being written to no action need be taken.]]></key>
    <key alias="clickJackingCheckHeaderFound"><![CDATA[The header or meta-tag <strong>X-Frame-Options</strong> used to control whether a site can be IFRAMEd by another was found.]]></key>
    <key alias="clickJackingCheckHeaderNotFound"><![CDATA[The header or meta-tag <strong>X-Frame-Options</strong> used to control whether a site can be IFRAMEd by another was not found.]]></key>
    <key alias="setHeaderInConfig">Set Header in Config</key>
    <key alias="clickJackingSetHeaderInConfigDescription">Adds a value to the httpProtocol/customHeaders section of web.config to prevent the site being IFRAMEd by other websites.</key>
    <key alias="clickJackingSetHeaderInConfigSuccess">A setting to create a header preventing IFRAMEing of the site by other websites has been added to your web.config file.</key>
    <key alias="setHeaderInConfigError">Could not update web.config file. Error: %0%</key>
    <key alias="noSniffCheckHeaderFound"><![CDATA[The header or meta-tag <strong>X-Content-Type-Options</strong> used to protect against MIME sniffing vulnerabilities was found.]]></key>
    <key alias="noSniffCheckHeaderNotFound"><![CDATA[The header or meta-tag <strong>X-Content-Type-Options</strong> used to protect against MIME sniffing vulnerabilities was not found.]]></key>
    <key alias="noSniffSetHeaderInConfigDescription">Adds a value to the httpProtocol/customHeaders section of web.config to protect against MIME sniffing vulnerabilities.</key>
    <key alias="noSniffSetHeaderInConfigSuccess">A setting to create a header protecting against MIME sniffing vulnerabilities has been added to your web.config file.</key>
    <key alias="hSTSCheckHeaderFound"><![CDATA[The header <strong>Strict-Transport-Security</strong>, also known as the HSTS-header, was found.]]></key>
    <key alias="hSTSCheckHeaderNotFound"><![CDATA[The header <strong>Strict-Transport-Security</strong> was not found.]]></key>
    <key alias="hSTSSetHeaderInConfigDescription">Adds the header 'Strict-Transport-Security' with the value 'max-age=10886400' to the httpProtocol/customHeaders section of web.config. Use this fix only if you will have your domains running with https for the next 18 weeks (minimum).</key>
    <key alias="hSTSSetHeaderInConfigSuccess">The HSTS header has been added to your web.config file.</key>
    <key alias="xssProtectionCheckHeaderFound"><![CDATA[The header <strong>X-XSS-Protection</strong> was found.]]></key>
    <key alias="xssProtectionCheckHeaderNotFound"><![CDATA[The header <strong>X-XSS-Protection</strong> was not found.]]></key>
    <key alias="xssProtectionSetHeaderInConfigDescription">Adds the header 'X-XSS-Protection' with the value '1; mode=block' to the httpProtocol/customHeaders section of web.config. </key>
    <key alias="xssProtectionSetHeaderInConfigSuccess">The X-XSS-Protection header has been added to your web.config file.</key>
    <!-- The following key get these tokens passed in:
	    0: Comma delimitted list of headers found
  	-->
    <key alias="excessiveHeadersFound"><![CDATA[The following headers revealing information about the website technology were found: <strong>%0%</strong>.]]></key>
    <key alias="excessiveHeadersNotFound">No headers revealing information about the website technology were found.</key>
    <key alias="smtpMailSettingsNotFound">In the Web.config file, system.net/mailsettings could not be found.</key>
    <key alias="smtpMailSettingsHostNotConfigured">In the Web.config file system.net/mailsettings section, the host is not configured.</key>
    <key alias="smtpMailSettingsConnectionSuccess">SMTP settings are configured correctly and the service is operating as expected.</key>
    <key alias="smtpMailSettingsConnectionFail">The SMTP server configured with host '%0%' and port '%1%' could not be reached. Please check to ensure the SMTP settings in the Web.config file system.net/mailsettings are correct.</key>
    <key alias="notificationEmailsCheckSuccessMessage"><![CDATA[Notification email has been set to <strong>%0%</strong>.]]></key>
    <key alias="notificationEmailsCheckErrorMessage"><![CDATA[Notification email is still set to the default value of <strong>%0%</strong>.]]></key>
    <key alias="scheduledHealthCheckEmailBody"><![CDATA[<html><body><p>Results of the scheduled Umbraco Health Checks run on %0% at %1% are as follows:</p>%2%</body></html>]]></key>
    <key alias="scheduledHealthCheckEmailSubject">Umbraco Health Check Status: %0%</key>
  </area>
  <area alias="redirectUrls">
    <key alias="disableUrlTracker">Disable URL tracker</key>
    <key alias="enableUrlTracker">Enable URL tracker</key>
    <key alias="culture">Culture</key>
    <key alias="originalUrl">Original URL</key>
    <key alias="redirectedTo">Redirected To</key>
    <key alias="redirectUrlManagement">Redirect Url Management</key>
    <key alias="panelInformation">The following URLs redirect to this content item:</key>
    <key alias="noRedirects">No redirects have been made</key>
    <key alias="noRedirectsDescription">When a published page gets renamed or moved a redirect will automatically be made to the new page.</key>
    <key alias="confirmRemove">Are you sure you want to remove the redirect from '%0%' to '%1%'?</key>
    <key alias="redirectRemoved">Redirect URL removed.</key>
    <key alias="redirectRemoveError">Error removing redirect URL.</key>
    <key alias="redirectRemoveWarning">This will remove the redirect</key>
    <key alias="confirmDisable">Are you sure you want to disable the URL tracker?</key>
    <key alias="disabledConfirm">URL tracker has now been disabled.</key>
    <key alias="disableError">Error disabling the URL tracker, more information can be found in your log file.</key>
    <key alias="enabledConfirm">URL tracker has now been enabled.</key>
    <key alias="enableError">Error enabling the URL tracker, more information can be found in your log file.</key>
  </area>
  <area alias="emptyStates">
    <key alias="emptyDictionaryTree">No Dictionary items to choose from</key>
  </area>
  <area alias="textbox">
    <key alias="characters_left"><![CDATA[<strong>%0%</strong> characters left.]]></key>
    <key alias="characters_exceed"><![CDATA[Maximum %0% characters, <strong>%1%</strong> too many.]]></key>
  </area>
  <area alias="recycleBin">
    <key alias="contentTrashed">Trashed content with Id: {0} related to original parent content with Id: {1}</key>
    <key alias="mediaTrashed">Trashed media with Id: {0} related to original parent media item with Id: {1}</key>
    <key alias="itemCannotBeRestored">Cannot automatically restore this item</key>
    <key alias="itemCannotBeRestoredHelpText">There is no location where this item can be automatically restored. You can move the item manually using the tree below.</key>
    <key alias="wasRestored">was restored under</key>
  </area>
  <area alias="relationType">
    <key alias="direction">Direction</key>
    <key alias="parentToChild">Parent to child</key>
    <key alias="bidirectional">Bidirectional</key>
    <key alias="parent">Parent</key>
    <key alias="child">Child</key>
    <key alias="count">Count</key>
    <key alias="relations">Relations</key>
    <key alias="created">Created</key>
    <key alias="comment">Comment</key>
    <key alias="name">Name</key>
    <key alias="noRelations">No relations for this relation type.</key>
    <key alias="tabRelationType">Relation Type</key>
    <key alias="tabRelations">Relations</key>
  </area>
  <area alias="dashboardTabs">
    <key alias="contentIntro">Getting Started</key>
    <key alias="contentRedirectManager">Redirect URL Management</key>
    <key alias="mediaFolderBrowser">Content</key>
    <key alias="settingsWelcome">Welcome</key>
    <key alias="settingsExamine">Examine Management</key>
    <key alias="settingsPublishedStatus">Published Status</key>
    <key alias="settingsModelsBuilder">Models Builder</key>
    <key alias="settingsHealthCheck">Health Check</key>
    <key alias="settingsProfiler">Profiling</key>
    <key alias="memberIntro">Getting Started</key>
    <key alias="formsInstall">Install Umbraco Forms</key>
  </area>
  <area alias="visuallyHiddenTexts">
    <key alias="goBack">Go back</key>
    <key alias="activeListLayout">Active layout:</key>
    <key alias="jumpTo">Jump to</key>
    <key alias="group">group</key>
    <key alias="passed">passed</key>
    <key alias="warning">warning</key>
    <key alias="failed">failed</key>
    <key alias="suggestion">suggestion</key>
    <key alias="checkPassed">Check passed</key>
    <key alias="checkFailed">Check failed</key>
    <key alias="openBackofficeSearch">Open backoffice search</key>
    <key alias="openCloseBackofficeHelp">Open/Close backoffice help</key>
    <key alias="openCloseBackofficeProfileOptions">Open/Close your profile options</key>
<<<<<<< HEAD
      <key alias="currentLanguage">Current language</key>
      <key alias="switchLanguage">Switch language to</key>
      <key alias="newPartialView">Partial View</key>
      <key alias="newPartialViewMacro">Partial View Macro</key>
      <key alias="newMember">Member</key>
      <area alias="references">
          <key alias="tabName">References</key>
          <key alias="DataTypeNoReferences">This Data Type has no references.</key>
          <key alias="labelUsedByDocumentTypes">Used in Document Types</key>
          <key alias="noDocumentTypes">No references to Document Types.</key>
          <key alias="labelUsedByMediaTypes">Used in Media Types</key>
          <key alias="noMediaTypes">No references to Media Types.</key>
          <key alias="labelUsedByMemberTypes">Used in  Member Types</key>
          <key alias="noMemberTypes">No references to Member Types.</key>
          <key alias="usedByProperties">Used by</key>
      </area>
=======
    <key alias="openContextMenu">Open context menu for</key>
    <key alias="currentLanguage">Current language</key>
    <key alias="switchLanguage">Switch language to</key>
    <key alias="createNewFolder">Create new folder</key>
  </area>
  <area alias="references">
    <key alias="tabName">References</key>
    <key alias="DataTypeNoReferences">This Data Type has no references.</key>
    <key alias="labelUsedByDocumentTypes">Used in Document Types</key>
    <key alias="noDocumentTypes">No references to Document Types.</key>
    <key alias="labelUsedByMediaTypes">Used in Media Types</key>
    <key alias="noMediaTypes">No references to Media Types.</key>
    <key alias="labelUsedByMemberTypes">Used in  Member Types</key>
    <key alias="noMemberTypes">No references to Member Types.</key>
    <key alias="usedByProperties">Used by</key>
>>>>>>> c314ab1e
  </area>
</language>
<|MERGE_RESOLUTION|>--- conflicted
+++ resolved
@@ -2177,7 +2177,6 @@
     <key alias="openBackofficeSearch">Open backoffice search</key>
     <key alias="openCloseBackofficeHelp">Open/Close backoffice help</key>
     <key alias="openCloseBackofficeProfileOptions">Open/Close your profile options</key>
-<<<<<<< HEAD
       <key alias="currentLanguage">Current language</key>
       <key alias="switchLanguage">Switch language to</key>
       <key alias="newPartialView">Partial View</key>
@@ -2194,22 +2193,5 @@
           <key alias="noMemberTypes">No references to Member Types.</key>
           <key alias="usedByProperties">Used by</key>
       </area>
-=======
-    <key alias="openContextMenu">Open context menu for</key>
-    <key alias="currentLanguage">Current language</key>
-    <key alias="switchLanguage">Switch language to</key>
-    <key alias="createNewFolder">Create new folder</key>
-  </area>
-  <area alias="references">
-    <key alias="tabName">References</key>
-    <key alias="DataTypeNoReferences">This Data Type has no references.</key>
-    <key alias="labelUsedByDocumentTypes">Used in Document Types</key>
-    <key alias="noDocumentTypes">No references to Document Types.</key>
-    <key alias="labelUsedByMediaTypes">Used in Media Types</key>
-    <key alias="noMediaTypes">No references to Media Types.</key>
-    <key alias="labelUsedByMemberTypes">Used in  Member Types</key>
-    <key alias="noMemberTypes">No references to Member Types.</key>
-    <key alias="usedByProperties">Used by</key>
->>>>>>> c314ab1e
-  </area>
-</language>
+  </area>
+</language>