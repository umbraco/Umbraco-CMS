<<<<<<< HEAD
<?xml version="1.0" encoding="utf-8" standalone="yes"?>
<language alias="en_us" intName="English (US)" localName="English (US)" lcid="" culture="en-US">
  <creator>
    <name>The Umbraco community</name>
    <link>https://our.umbraco.com/documentation/Extending-Umbraco/Language-Files</link>
  </creator>
  <area alias="actions">
    <key alias="assignDomain">Culture and Hostnames</key>
    <key alias="auditTrail">Audit Trail</key>
    <key alias="browse">Browse Node</key>
    <key alias="changeDocType">Change Document Type</key>
    <key alias="changeDataType">Change Data Type</key>
    <key alias="copy">Copy</key>
    <key alias="create">Create</key>
    <key alias="export">Export</key>
    <key alias="createPackage">Create Package</key>
    <key alias="createGroup">Create group</key>
    <key alias="delete">Delete</key>
    <key alias="disable">Disable</key>
    <key alias="editSettings">Edit settings</key>
    <key alias="emptyRecycleBin">Empty recycle bin</key>
    <key alias="enable">Enable</key>
    <key alias="exportDocumentType">Export Document Type</key>
    <key alias="importDocumentType">Import Document Type</key>
    <key alias="importPackage">Import Package</key>
    <key alias="liveEdit">Edit in Canvas</key>
    <key alias="logout">Exit</key>
    <key alias="move">Move</key>
    <key alias="notify">Notifications</key>
    <key alias="protect">Public access</key>
    <key alias="publish">Publish</key>
    <key alias="unpublish">Unpublish</key>
    <key alias="refreshNode">Reload</key>
    <key alias="republish">Republish entire site</key>
    <key alias="remove">Remove</key>
    <key alias="rename" version="7.3.0">Rename</key>
    <key alias="restore" version="7.3.0">Restore</key>
    <key alias="SetPermissionsForThePage">Set permissions for the page %0%</key>
    <key alias="chooseWhereToCopy">Choose where to copy</key>
    <key alias="chooseWhereToMove">Choose where to move</key>
    <key alias="toInTheTreeStructureBelow">to in the tree structure below</key>
    <key alias="infiniteEditorChooseWhereToCopy">Choose where to copy the selected item(s)</key>
    <key alias="infiniteEditorChooseWhereToMove">Choose where to move the selected item(s)</key>
    <key alias="wasMovedTo">was moved to</key>
    <key alias="wasCopiedTo">was copied to</key>
    <key alias="wasDeleted">was deleted</key>
    <key alias="rights">Permissions</key>
    <key alias="rollback">Rollback</key>
    <key alias="sendtopublish">Send To Publish</key>
    <key alias="sendToTranslate">Send To Translation</key>
    <key alias="setGroup">Set group</key>
    <key alias="sort">Sort</key>
    <key alias="translate">Translate</key>
    <key alias="update">Update</key>
    <key alias="setPermissions">Set permissions</key>
    <key alias="unlock">Unlock</key>
    <key alias="createblueprint">Create Content Template</key>
    <key alias="resendInvite">Resend Invitation</key>
  </area>
  <area alias="actionCategories">
    <key alias="content">Content</key>
    <key alias="administration">Administration</key>
    <key alias="structure">Structure</key>
    <key alias="other">Other</key>
  </area>
  <area alias="actionDescriptions">
    <key alias="assignDomain">Allow access to assign culture and hostnames</key>
    <key alias="auditTrail">Allow access to view a node's history log</key>
    <key alias="browse">Allow access to view a node</key>
    <key alias="changeDocType">Allow access to change document type for a node</key>
    <key alias="copy">Allow access to copy a node</key>
    <key alias="create">Allow access to create nodes</key>
    <key alias="delete">Allow access to delete nodes</key>
    <key alias="move">Allow access to move a node</key>
    <key alias="protect">Allow access to set and change public access for a node</key>
    <key alias="publish">Allow access to publish a node</key>
    <key alias="unpublish">Allow access to unpublish a node</key>
    <key alias="rights">Allow access to change permissions for a node</key>
    <key alias="rollback">Allow access to roll back a node to a previous state</key>
    <key alias="sendtopublish">Allow access to send a node for approval before publishing</key>
    <key alias="sendToTranslate">Allow access to send a node for translation</key>
    <key alias="sort">Allow access to change the sort order for nodes</key>
    <key alias="translate">Allow access to translate a node</key>
    <key alias="update">Allow access to save a node</key>
    <key alias="createblueprint">Allow access to create a Content Template</key>
  </area>
  <area alias="apps">
    <key alias="umbContent">Content</key>
    <key alias="umbInfo">Info</key>
  </area>
  <area alias="assignDomain">
    <key alias="permissionDenied">Permission denied.</key>
    <key alias="addNew">Add new Domain</key>
    <key alias="remove">remove</key>
    <key alias="invalidNode">Invalid node.</key>
    <key alias="invalidDomain">One or more domains have an invalid format.</key>
    <key alias="duplicateDomain">Domain has already been assigned.</key>
    <key alias="language">Language</key>
    <key alias="domain">Domain</key>
    <key alias="domainCreated">New domain '%0%' has been created</key>
    <key alias="domainDeleted">Domain '%0%' is deleted</key>
    <key alias="domainExists">Domain '%0%' has already been assigned</key>
    <key alias="domainUpdated">Domain '%0%' has been updated</key>
    <key alias="orEdit">Edit Current Domains</key>
    <key alias="domainHelpWithVariants">
    	<![CDATA[Valid domain names are: "example.com", "www.example.com", "example.com:8080", or "https://www.example.com/".
     Furthermore also one-level paths in domains are supported, eg. "example.com/en" or "/en".]]></key>
    <key alias="inherit">Inherit</key>
    <key alias="setLanguage">Culture</key>
    <key alias="setLanguageHelp"><![CDATA[Set the culture for nodes below the current node,<br /> or inherit culture from parent nodes. Will also apply<br />
      to the current node, unless a domain below applies too.]]></key>
    <key alias="setDomains">Domains</key>
  </area>
  <area alias="buttons">
    <key alias="clearSelection">Clear selection</key>
    <key alias="select">Select</key>
    <key alias="somethingElse">Do something else</key>
    <key alias="bold">Bold</key>
    <key alias="deindent">Cancel Paragraph Indent</key>
    <key alias="formFieldInsert">Insert form field</key>
    <key alias="graphicHeadline">Insert graphic headline</key>
    <key alias="htmlEdit">Edit Html</key>
    <key alias="indent">Indent Paragraph</key>
    <key alias="italic">Italic</key>
    <key alias="justifyCenter">Center</key>
    <key alias="justifyLeft">Justify Left</key>
    <key alias="justifyRight">Justify Right</key>
    <key alias="linkInsert">Insert Link</key>
    <key alias="linkLocal">Insert local link (anchor)</key>
    <key alias="listBullet">Bullet List</key>
    <key alias="listNumeric">Numeric List</key>
    <key alias="macroInsert">Insert macro</key>
    <key alias="pictureInsert">Insert picture</key>
    <key alias="publishAndClose">Publish and close</key>
    <key alias="publishDescendants">Publish with descendants</key>
    <key alias="relations">Edit relations</key>
    <key alias="returnToList">Return to list</key>
    <key alias="save">Save</key>
    <key alias="saveAndClose">Save and close</key>
    <key alias="saveAndPublish">Save and publish</key>
    <key alias="saveAndSchedule">Save and schedule</key>
    <key alias="saveToPublish">Send for approval</key>
    <key alias="saveListView">Save list view</key>
    <key alias="schedulePublish">Schedule</key>
    <key alias="showPage">Preview</key>
    <key alias="saveAndPreview">Save and preview</key>
    <key alias="showPageDisabled">Preview is disabled because there's no template assigned</key>
    <key alias="styleChoose">Choose style</key>
    <key alias="styleShow">Show styles</key>
    <key alias="tableInsert">Insert table</key>
    <key alias="generateModelsAndClose">Generate models and close</key>
    <key alias="saveAndGenerateModels">Save and generate models</key>
    <key alias="undo">Undo</key>
    <key alias="redo">Redo</key>
    <key alias="rollback">Rollback</key>
    <key alias="deleteTag">Delete tag</key>
    <key alias="confirmActionCancel">Cancel</key>
    <key alias="confirmActionConfirm">Confirm</key>
	<key alias="morePublishingOptions">More publishing options</key>
    <key alias="submitChanges">Submit</key>
    <key alias="submitChangesAndClose">Submit and close</key>
  </area>
  <area alias="auditTrails">
    <key alias="atViewingFor">Viewing for</key>
    <key alias="delete">Content deleted</key>
    <key alias="unpublish">Content unpublished</key>
    <key alias="unpublishvariant">Content unpublished for languages: %0% </key>
    <key alias="publish">Content published</key>
    <key alias="publishvariant">Content published for languages: %0% </key>
    <key alias="save">Content saved</key>
    <key alias="savevariant">Content saved for languages: %0%</key>
    <key alias="move">Content moved</key>
    <key alias="copy">Content copied</key>
    <key alias="rollback">Content rolled back</key>
    <key alias="sendtopublish">Content sent for publishing</key>
    <key alias="sendtopublishvariant">Content sent for publishing for languages: %0%</key>
    <key alias="sort">Sort child items performed by user</key>
    <key alias="custom">%0%</key>
    <key alias="smallCopy">Copy</key>
    <key alias="smallPublish">Publish</key>
    <key alias="smallPublishVariant">Publish</key>
    <key alias="smallMove">Move</key>
    <key alias="smallSave">Save</key>
    <key alias="smallSaveVariant">Save</key>
    <key alias="smallDelete">Delete</key>
    <key alias="smallUnpublish">Unpublish</key>
    <key alias="smallUnpublishVariant">Unpublish</key>
    <key alias="smallRollBack">Rollback</key>
    <key alias="smallSendToPublish">Send To Publish</key>
    <key alias="smallSendToPublishVariant">Send To Publish</key>
    <key alias="smallSort">Sort</key>
    <key alias="smallCustom">Custom</key>
    <key alias="historyIncludingVariants">History (all variants)</key>
  </area>
  <area alias="changeDocType">
    <key alias="changeDocTypeInstruction">To change the document type for the selected content, first select from the list of valid types for this location.</key>
    <key alias="changeDocTypeInstruction2">Then confirm and/or amend the mapping of properties from the current type to the new, and click Save.</key>
    <key alias="contentRepublished">The content has been re-published.</key>
    <key alias="currentProperty">Current Property</key>
    <key alias="currentType">Current type</key>
    <key alias="docTypeCannotBeChanged">The document type cannot be changed, as there are no alternatives valid for this location.  An alternative will be valid if it is allowed under the parent of the selected content item and that all existing child content items are allowed to be created under it.</key>
    <key alias="docTypeChanged">Document Type Changed</key>
    <key alias="mapProperties">Map Properties</key>
    <key alias="mapToProperty">Map to Property</key>
    <key alias="newTemplate">New Template</key>
    <key alias="newType">New Type</key>
    <key alias="none">none</key>
    <key alias="selectedContent">Content</key>
    <key alias="selectNewDocType">Select New Document Type</key>
    <key alias="successMessage">The document type of the selected content has been successfully changed to [new type] and the following properties mapped:</key>
    <key alias="to">to</key>
    <key alias="validationErrorPropertyWithMoreThanOneMapping">Could not complete property mapping as one or more properties have more than one mapping defined.</key>
    <key alias="validDocTypesNote">Only alternate types valid for the current location are displayed.</key>
  </area>
  <area alias="codefile">
    <key alias="createFolderFailedById">Failed to create a folder under parent with ID %0%</key>
    <key alias="createFolderFailedByName">Failed to create a folder under parent with name %0%</key>
    <key alias="createFolderIllegalChars">The folder name cannot contain illegal characters.</key>
    <key alias="deleteItemFailed">Failed to delete item: %0%</key>
  </area>
  <area alias="content">
    <key alias="isPublished" version="7.2">Is Published</key>
    <key alias="about">About this page</key>
    <key alias="alias">Alias</key>
    <key alias="alternativeTextHelp">(how would you describe the picture over the phone)</key>
    <key alias="alternativeUrls">Alternative Links</key>
    <key alias="clickToEdit">Click to edit this item</key>
    <key alias="createBy">Created by</key>
    <key alias="createByDesc" version="7.0">Original author</key>
    <key alias="updatedBy" version="7.0">Updated by</key>
    <key alias="createDate">Created</key>
    <key alias="createDateDesc" version="7.0">Date/time this document was created</key>
    <key alias="documentType">Document Type</key>
    <key alias="editing">Editing</key>
    <key alias="expireDate">Remove at</key>
    <key alias="itemChanged">This item has been changed after publication</key>
    <key alias="itemNotPublished">This item is not published</key>
    <key alias="lastPublished">Last published</key>
    <key alias="noItemsToShow">There are no items to show</key>
    <key alias="listViewNoItems" version="7.1.5">There are no items to show in the list.</key>
    <key alias="listViewNoContent">No child items have been added</key>
    <key alias="listViewNoMembers">No members have been added</key>
    <key alias="mediatype">Media Type</key>
    <key alias="mediaLinks">Link to media item(s)</key>
    <key alias="membergroup">Member Group</key>
    <key alias="memberrole">Role</key>
    <key alias="membertype">Member Type</key>
    <key alias="noChanges">No changes have been made</key>
    <key alias="noDate">No date chosen</key>
    <key alias="nodeName">Page title</key>
    <key alias="noMediaLink">This media item has no link</key>
    <key alias="noProperties">No content can be added for this item</key>
    <key alias="otherElements">Properties</key>
    <key alias="parentNotPublished">This document is published but is not visible because the parent '%0%' is unpublished</key>
    <key alias="parentCultureNotPublished">This culture is published but is not visible because it is unpublished on parent '%0%'</key>
    <key alias="parentNotPublishedAnomaly">This document is published but is not in the cache</key>
    <key alias="getUrlException">Could not get the URL</key>
    <key alias="routeError">This document is published but its URL would collide with content %0%</key>
    <key alias="routeErrorCannotRoute">This document is published but its URL cannot be routed</key>
    <key alias="publish">Publish</key>
    <key alias="published">Published</key>
    <key alias="publishedPendingChanges">Published (pending changes)</key>&gt;
    <key alias="publishStatus">Publication Status</key>
    <key alias="publishDescendantsHelp"><![CDATA[Publish <strong>%0%</strong> and all content items underneath and thereby making their content publicly available.]]></key>
    <key alias="publishDescendantsWithVariantsHelp"><![CDATA[Publish variants and variants of same type underneath and thereby making their content publicly available.]]></key>
    <key alias="releaseDate">Publish at</key>
    <key alias="unpublishDate">Unpublish at</key>
    <key alias="removeDate">Clear Date</key>
    <key alias="setDate">Set date</key>
    <key alias="sortDone">Sortorder is updated</key>
    <key alias="sortHelp">To sort the nodes, simply drag the nodes or click one of the column headers. You can select multiple nodes by holding the "shift" or "control" key while selecting</key>
    <key alias="statistics">Statistics</key>
    <key alias="titleOptional">Title (optional)</key>
    <key alias="altTextOptional">Alternative text (optional)</key>
    <key alias="type">Type</key>
    <key alias="unpublish">Unpublish</key>
    <key alias="unpublished">Draft</key>
    <key alias="notCreated">Not created</key>
    <key alias="updateDate">Last edited</key>
    <key alias="updateDateDesc" version="7.0">Date/time this document was edited</key>
    <key alias="uploadClear">Remove file(s)</key>
	<key alias="uploadClearImageContext">Click here to remove the image from the media item</key>
    <key alias="uploadClearFileContext">Click here to remove the file from the media item</key>
    <key alias="urls">Link to document</key>
    <key alias="memberof">Member of group(s)</key>
    <key alias="notmemberof">Not a member of group(s)</key>
    <key alias="childItems" version="7.0">Child items</key>
    <key alias="target" version="7.0">Target</key>
    <key alias="scheduledPublishServerTime">This translates to the following time on the server:</key>
    <key alias="scheduledPublishDocumentation"><![CDATA[<a href="https://our.umbraco.com/documentation/Getting-Started/Data/Scheduled-Publishing/#timezones" target="_blank">What does this mean?</a>]]></key>
    <key alias="nestedContentDeleteItem">Are you sure you want to delete this item?</key>
    <key alias="nestedContentDeleteAllItems">Are you sure you want to delete all items?</key>
    <key alias="nestedContentEditorNotSupported">Property %0% uses editor %1% which is not supported by Nested Content.</key>
    <key alias="nestedContentNoContentTypes">No content types are configured for this property.</key>
    <key alias="nestedContentAddElementType">Add element type</key>
    <key alias="nestedContentSelectElementTypeModalTitle">Select element type</key>
    <key alias="nestedContentGroupHelpText">Select the group whose properties should be displayed. If left blank, the first group on the element type will be used.</key>
    <key alias="nestedContentTemplateHelpTextPart1">Enter an angular expression to evaluate against each item for its name. Use</key>
    <key alias="nestedContentTemplateHelpTextPart2">to display the item index</key>
    <key alias="addTextBox">Add another text box</key>
    <key alias="removeTextBox">Remove this text box</key>
    <key alias="contentRoot">Content root</key>
    <key alias="includeUnpublished">Include unpublished content items.</key>
    <key alias="isSensitiveValue">This value is hidden. If you need access to view this value please contact your website administrator.</key>
    <key alias="isSensitiveValue_short">This value is hidden.</key>
    <key alias="languagesToPublishForFirstTime">What languages would you like to publish? All languages with content are saved!</key>
    <key alias="languagesToPublish">What languages would you like to publish?</key>
    <key alias="languagesToSave">What languages would you like to save?</key>
    <key alias="languagesToSaveForFirstTime">All languages with content are saved on creation!</key>
    <key alias="languagesToSendForApproval">What languages would you like to send for approval?</key>
    <key alias="languagesToSchedule">What languages would you like to schedule?</key>
    <key alias="languagesToUnpublish">Select the languages to unpublish. Unpublishing a mandatory language will unpublish all languages.</key>
    <key alias="publishedLanguages">Published Languages</key>
    <key alias="unpublishedLanguages">Unpublished Languages</key>
    <key alias="unmodifiedLanguages">Unmodified Languages</key>
    <key alias="untouchedLanguagesForFirstTime">These languages haven't been created</key>

    <key alias="variantsWillBeSaved">All new variants will be saved.</key>
    <key alias="variantsToPublish">Which variants would you like to publish?</key>
    <key alias="variantsToSave">Choose which variants to be saved.</key>
    <key alias="variantsToSendForApproval">Pick variants to send for approval.</key>
    <key alias="variantsToSchedule">Set scheduled publishing...</key>
    <key alias="variantsToUnpublish">Select the variants to unpublish. Unpublishing a mandatory language will unpublish all variants.</key>
    <key alias="publishRequiresVariants">The following variants is required for publishing to take place:</key>

    <key alias="notReadyToPublish">We are not ready to Publish</key>
    <key alias="readyToPublish">Ready to publish?</key>
    <key alias="readyToSave">Ready to Save?</key>
    <key alias="sendForApproval">Send for approval</key>
    <key alias="schedulePublishHelp">Select the date and time to publish and/or unpublish the content item.</key>
    <key alias="createEmpty">Create new</key>
    <key alias="createFromClipboard">Paste from clipboard</key>
    <key alias="nodeIsInTrash">This item is in the Recycle Bin</key>
  </area>
  <area alias="blueprints">
    <key alias="createBlueprintFrom">Create a new Content Template from '%0%'</key>
    <key alias="blankBlueprint">Blank</key>
    <key alias="selectBlueprint">Select a Content Template</key>
    <key alias="createdBlueprintHeading">Content Template created</key>
    <key alias="createdBlueprintMessage">A Content Template was created from '%0%'</key>
    <key alias="duplicateBlueprintMessage">Another Content Template with the same name already exists</key>
    <key alias="blueprintDescription">A Content Template is predefined content that an editor can select to use as the basis for creating new content</key>
  </area>
  <area alias="media">
    <key alias="clickToUpload">Click to upload</key>
    <key alias="orClickHereToUpload">or click here to choose files</key>
        <key alias="dragFilesHereToUpload">You can drag files here to upload.</key>
    <key alias="disallowedFileType">Cannot upload this file, it does not have an approved file type</key>
    <key alias="maxFileSize">Max file size is</key>
    <key alias="mediaRoot">Media root</key>
    <key alias="moveFailed">Failed to move media</key>
    <key alias="moveToSameFolderFailed">Parent and destination folders cannot be the same</key>
    <key alias="copyFailed">Failed to copy media</key>
    <key alias="createFolderFailed">Failed to create a folder under parent id %0%</key>
    <key alias="renameFolderFailed">Failed to rename the folder with id %0%</key>
    <key alias="dragAndDropYourFilesIntoTheArea">Drag and drop your file(s) into the area</key>
    <key alias="uploadNotAllowed">Upload is not allowed in this location.</key>
  </area>
  <area alias="member">
    <key alias="createNewMember">Create a new member</key>
    <key alias="allMembers">All Members</key>
    <key alias="memberGroupNoProperties">Member groups have no additional properties for editing.</key>
  </area>
  <area alias="create">
    <key alias="chooseNode">Where do you want to create the new %0%</key>
    <key alias="createUnder">Create an item under</key>
    <key alias="createContentBlueprint">Select the document type you want to make a content template for</key>
    <key alias="enterFolderName">Enter a folder name</key>
    <key alias="updateData">Choose a type and a title</key>
    <key alias="noDocumentTypes" version="7.0"><![CDATA[There are no allowed document types available for creating content here. You must enable these in <strong>Document Types</strong> within the <strong>Settings</strong> section, by editing the <strong>Allowed child node types</strong> under <strong>Permissions</strong>.]]></key>
    <key alias="noDocumentTypesAtRoot"><![CDATA[There are no document types available for creating content here. You must create these in <strong>Document Types</strong> within the <strong>Settings</strong> section.]]></key>
    <key alias="noDocumentTypesWithNoSettingsAccess">The selected page in the content tree doesn't allow for any pages to be created below it.</key>
    <key alias="noDocumentTypesEditPermissions">Edit permissions for this document type</key>
    <key alias="noDocumentTypesCreateNew">Create a new document type</key>
    <key alias="noDocumentTypesAllowedAtRoot"><![CDATA[There are no allowed document types available for creating content here. You must enable these in <strong>Document Types</strong> within the <strong>Settings</strong> section, by changing the <strong>Allow as root</strong> option under <strong>Permissions</strong>.]]></key>
    <key alias="noMediaTypes" version="7.0"><![CDATA[There are no allowed media types available for creating media here. You must enable these in <strong>Media Types Types</strong> within the <strong>Settings</strong> section, by editing the <strong>Allowed child node types</strong> under <strong>Permissions</strong>.]]></key>
    <key alias="noMediaTypesWithNoSettingsAccess">The selected media in the tree doesn't allow for any other media to be created below it.</key>
    <key alias="noMediaTypesEditPermissions">Edit permissions for this media type</key>
    <key alias="documentTypeWithoutTemplate">Document Type without a template</key>
    <key alias="newFolder">New folder</key>
    <key alias="newDataType">New data type</key>
    <key alias="newJavascriptFile">New JavaScript file</key>
    <key alias="newEmptyPartialView">New empty partial view</key>
    <key alias="newPartialViewMacro">New partial view macro</key>
    <key alias="newPartialViewFromSnippet">New partial view from snippet</key>
    <key alias="newPartialViewMacroFromSnippet">New partial view macro from snippet</key>
    <key alias="newPartialViewMacroNoMacro">New partial view macro (without macro)</key>
    <key alias="newStyleSheetFile">New style sheet file</key>
    <key alias="newRteStyleSheetFile">New Rich Text Editor style sheet file</key>
  </area>
  <area alias="dashboard">
    <key alias="browser">Browse your website</key>
    <key alias="dontShowAgain">- Hide</key>
    <key alias="nothinghappens">If Umbraco isn't opening, you might need to allow popups from this site</key>
    <key alias="openinnew">has opened in a new window</key>
    <key alias="restart">Restart</key>
    <key alias="visit">Visit</key>
    <key alias="welcome">Welcome</key>
  </area>
  <area alias="prompt">
    <key alias="stay">Stay</key>
    <key alias="discardChanges">Discard changes</key>
    <key alias="unsavedChanges">You have unsaved changes</key>
    <key alias="unsavedChangesWarning">Are you sure you want to navigate away from this page? - you have unsaved changes</key>
    <key alias="confirmListViewPublish">Publishing will make the selected items visible on the site.</key>
    <key alias="confirmListViewUnpublish">Unpublishing will remove the selected items and all their descendants from the site.</key>
    <key alias="confirmUnpublish">Unpublishing will remove this page and all its descendants from the site.</key>
    <key alias="doctypeChangeWarning">You have unsaved changes. Making changes to the Document Type will discard the changes.</key>
  </area>
  <area alias="bulk">
    <key alias="done">Done</key>
    <key alias="deletedItem">Deleted %0% item</key>
    <key alias="deletedItems">Deleted %0% items</key>
    <key alias="deletedItemOfItem">Deleted %0% out of %1% item</key>
    <key alias="deletedItemOfItems">Deleted %0% out of %1% items</key>
    <key alias="publishedItem">Published %0% item</key>
    <key alias="publishedItems">Published %0% items</key>
    <key alias="publishedItemOfItem">Published %0% out of %1% item</key>
    <key alias="publishedItemOfItems">Published %0% out of %1% items</key>
    <key alias="unpublishedItem">Unpublished %0% item</key>
    <key alias="unpublishedItems">Unpublished %0% items</key>
    <key alias="unpublishedItemOfItem">Unpublished %0% out of %1% item</key>
    <key alias="unpublishedItemOfItems">Unpublished %0% out of %1% items</key>
    <key alias="movedItem">Moved %0% item</key>
    <key alias="movedItems">Moved %0% items</key>
    <key alias="movedItemOfItem">Moved %0% out of %1% item</key>
    <key alias="movedItemOfItems">Moved %0% out of %1% items</key>
    <key alias="copiedItem">Copied %0% item</key>
    <key alias="copiedItems">Copied %0% items</key>
    <key alias="copiedItemOfItem">Copied %0% out of %1% item</key>
    <key alias="copiedItemOfItems">Copied %0% out of %1% items</key>
  </area>
  <area alias="defaultdialogs">
    <key alias="nodeNameLinkPicker">Link title</key>
    <key alias="urlLinkPicker">Link</key>
    <key alias="anchorLinkPicker">Anchor / querystring</key>
    <key alias="anchorInsert">Name</key>
    <key alias="closeThisWindow">Close this window</key>
    <key alias="confirmdelete">Are you sure you want to delete</key>
    <key alias="confirmdisable">Are you sure you want to disable</key>
    <key alias="confirmremove">Are you sure you want to remove</key>
    <key alias="confirmremoveusageof"><![CDATA[Are you sure you want to remove the usage of <b>%0%</b>]]></key>
    <key alias="confirmremovereferenceto"><![CDATA[Are you sure you want to remove the reference to <b>%0%</b>]]></key>
    <key alias="confirmlogout">Are you sure?</key>
    <key alias="confirmSure">Are you sure?</key>
    <key alias="cut">Cut</key>
    <key alias="editdictionary">Edit Dictionary Item</key>
    <key alias="editlanguage">Edit Language</key>
    <key alias="editSelectedMedia">Edit selected media</key>
    <key alias="insertAnchor">Insert local link</key>
    <key alias="insertCharacter">Insert character</key>
    <key alias="insertgraphicheadline">Insert graphic headline</key>
    <key alias="insertimage">Insert picture</key>
    <key alias="insertlink">Insert link</key>
    <key alias="insertMacro">Click to add a Macro</key>
    <key alias="inserttable">Insert table</key>
    <key alias="languagedeletewarning">This will delete the language</key>
    <key alias="languageChangeWarning">Changing the culture for a language may be an expensive operation and will result in the content cache and indexes being rebuilt</key>
    <key alias="lastEdited">Last Edited</key>
    <key alias="link">Link</key>
    <key alias="linkinternal">Internal link:</key>
    <key alias="linklocaltip">When using local links, insert "#" in front of link</key>
    <key alias="linknewwindow">Open in new window?</key>
	<key alias="macroContainerSettings">Macro Settings</key>
    <key alias="macroDoesNotHaveProperties">This macro does not contain any properties you can edit</key>
    <key alias="paste">Paste</key>
    <key alias="permissionsEdit">Edit permissions for</key>
    <key alias="permissionsSet">Set permissions for</key>
    <key alias="permissionsSetForGroup">Set permissions for %0% for user group %1%</key>
    <key alias="permissionsHelp">Select the users groups you want to set permissions for</key>
    <key alias="recycleBinDeleting">The items in the recycle bin are now being deleted. Please do not close this window while this operation takes place</key>
    <key alias="recycleBinIsEmpty">The recycle bin is now empty</key>
    <key alias="recycleBinWarning">When items are deleted from the recycle bin, they will be gone forever</key>
    <key alias="regexSearchError"><![CDATA[<a target='_blank' href='http://regexlib.com'>regexlib.com</a>'s webservice is currently experiencing some problems, which we have no control over. We are very sorry for this inconvenience.]]></key>
    <key alias="regexSearchHelp">Search for a regular expression to add validation to a form field. Example: 'email, 'zip-code', 'URL'.</key>
    <key alias="removeMacro">Remove Macro</key>
    <key alias="requiredField">Required Field</key>
    <key alias="sitereindexed">Site is reindexed</key>
    <key alias="siterepublished">The website cache has been refreshed. All publish content is now up to date. While all unpublished content is still unpublished</key>
    <key alias="siterepublishHelp">The website cache will be refreshed. All published content will be updated, while unpublished content will stay unpublished.</key>
    <key alias="tableColumns">Number of columns</key>
    <key alias="tableRows">Number of rows</key>
    <key alias="thumbnailimageclickfororiginal">Click on the image to see full size</key>
    <key alias="treepicker">Pick item</key>
    <key alias="viewCacheItem">View Cache Item</key>
    <key alias="relateToOriginalLabel">Relate to original</key>
    <key alias="includeDescendants">Include descendants</key>
    <key alias="theFriendliestCommunity">The friendliest community</key>
    <key alias="linkToPage">Link to page</key>
    <key alias="openInNewWindow">Opens the linked document in a new window or tab</key>
    <key alias="linkToMedia">Link to media</key>
    <key alias="selectContentStartNode">Select content start node</key>
    <key alias="selectMedia">Select media</key>
    <key alias="selectMediaType">Select media type</key>
    <key alias="selectIcon">Select icon</key>
    <key alias="selectItem">Select item</key>
    <key alias="selectLink">Select link</key>
    <key alias="selectMacro">Select macro</key>
    <key alias="selectContent">Select content</key>
    <key alias="selectContentType">Select content type</key>
    <key alias="selectMediaStartNode">Select media start node</key>
    <key alias="selectMember">Select member</key>
    <key alias="selectMemberGroup">Select member group</key>
    <key alias="selectMemberType">Select member type</key>
    <key alias="selectNode">Select node</key>
    <key alias="selectSections">Select sections</key>
    <key alias="selectUser">Select user</key>
    <key alias="selectUsers">Select users</key>
    <key alias="noIconsFound">No icons were found</key>
    <key alias="noMacroParams">There are no parameters for this macro</key>
    <key alias="noMacros">There are no macros available to insert</key>
    <key alias="externalLoginProviders">External login providers</key>
    <key alias="exceptionDetail">Exception Details</key>
    <key alias="stacktrace">Stacktrace</key>
    <key alias="innerException">Inner Exception</key>
    <key alias="linkYour">Link your</key>
    <key alias="unLinkYour">Un-link your</key>
    <key alias="account">account</key>
    <key alias="selectEditor">Select editor</key>
    <key alias="selectEditorConfiguration">Select configuration</key>
    <key alias="selectSnippet">Select snippet</key>
    <key alias="variantdeletewarning">This will delete the node and all its languages. If you only want to delete one language, you should unpublish the node in that language instead.</key>
    <key alias="propertyuserpickerremovewarning"><![CDATA[This will remove the user <b>%0%</b>.]]></key>
    <key alias="userremovewarning"><![CDATA[This will remove the user <b>%0%</b> from the <b>%1%</b> group]]></key>
    <key alias="yesRemove">Yes, remove</key>
  </area>
  <area alias="dictionary">
    <key alias="noItems">There are no dictionary items.</key>
  </area>
  <area alias="dictionaryItem">
    <key alias="description"><![CDATA[
      Edit the different language versions for the dictionary item '<em>%0%</em>' below
   ]]></key>
    <key alias="displayName">Culture Name</key>
    <key alias="changeKeyError"><![CDATA[
      The key '%0%' already exists.
   ]]></key>
    <key alias="overviewTitle">Dictionary overview</key>
  </area>
  <area alias="examineManagement">
    <key alias="configuredSearchers">Configured Searchers</key>
    <key alias="configuredSearchersDescription">Shows properties and tools for any configured Searcher (i.e. such as a multi-index searcher)</key>
    <key alias="fieldValues">Field values</key>
    <key alias="healthStatus">Health status</key>
    <key alias="healthStatusDescription">The health status of the index and if it can be read</key>
    <key alias="indexers">Indexers</key>
    <key alias="indexInfo">Index info</key>
    <key alias="indexInfoDescription">Lists the properties of the index</key>
    <key alias="manageIndexes">Manage Examine's indexes</key>
    <key alias="manageIndexesDescription">Allows you to view the details of each index and provides some tools for managing the indexes</key>
    <key alias="rebuildIndex">Rebuild index</key>
    <key alias="rebuildIndexWarning"><![CDATA[
      This will cause the index to be rebuilt.<br />
      Depending on how much content there is in your site this could take a while.<br />
      It is not recommended to rebuild an index during times of high website traffic or when editors are editing content.
     ]]>
    </key>
    <key alias="searchers">Searchers</key>
    <key alias="searchDescription">Search the index and view the results</key>
    <key alias="tools">Tools</key>
    <key alias="toolsDescription">Tools to manage the index</key>
    <key alias="fields">fields</key>
    <key alias="indexCannotRead">The index cannot be read and will need to be rebuilt</key>
    <key alias="processIsTakingLonger">The process is taking longer than expected, check the umbraco log to see if there have been any errors during this operation</key>
    <key alias="indexCannotRebuild">This index cannot be rebuilt because it has no assigned</key>
    <key alias="iIndexPopulator">IIndexPopulator</key>
  </area>
  <area alias="placeholders">
    <key alias="username">Enter your username</key>
    <key alias="password">Enter your password</key>
    <key alias="confirmPassword">Confirm your password</key>
    <key alias="nameentity">Name the %0%...</key>
    <key alias="entername">Enter a name...</key>
    <key alias="enteremail">Enter an email...</key>
    <key alias="enterusername">Enter a username...</key>
    <key alias="label">Label...</key>
    <key alias="enterDescription">Enter a description...</key>
    <key alias="search">Type to search...</key>
    <key alias="filter">Type to filter...</key>
    <key alias="enterTags">Type to add tags (press enter after each tag)...</key>
    <key alias="email">Enter your email</key>
    <key alias="enterMessage">Enter a message...</key>
    <key alias="usernameHint">Your username is usually your email</key>
    <key alias="anchor">#value or ?key=value</key>
    <key alias="enterAlias">Enter alias...</key>
    <key alias="generatingAlias">Generating alias...</key>
    <key alias="a11yCreateItem">Create item</key>
    <key alias="a11yEdit">Edit</key>
    <key alias="a11yName">Name</key>
  </area>
  <area alias="editcontenttype">
    <key alias="createListView" version="7.2">Create custom list view</key>
    <key alias="removeListView" version="7.2">Remove custom list view</key>
    <key alias="aliasAlreadyExists">A content type, media type or member type with this alias already exists</key>
  </area>
  <area alias="renamecontainer">
    <key alias="renamed">Renamed</key>
    <key alias="enterNewFolderName">Enter a new folder name here</key>
    <key alias="folderWasRenamed">%0% was renamed to %1%</key>
  </area>
  <area alias="editdatatype">
    <key alias="addPrevalue">Add prevalue</key>
    <key alias="dataBaseDatatype">Database datatype</key>
    <key alias="guid">Property editor GUID</key>
    <key alias="renderControl">Property editor</key>
    <key alias="rteButtons">Buttons</key>
    <key alias="rteEnableAdvancedSettings">Enable advanced settings for</key>
    <key alias="rteEnableContextMenu">Enable context menu</key>
    <key alias="rteMaximumDefaultImgSize">Maximum default size of inserted images</key>
    <key alias="rteRelatedStylesheets">Related stylesheets</key>
    <key alias="rteShowLabel">Show label</key>
    <key alias="rteWidthAndHeight">Width and height</key>
    <key alias="allPropTypes">All property types &amp; property data</key>
    <key alias="willBeDeleted">using this data type will be deleted permanently, please confirm you want to delete these as well</key>
    <key alias="yesDelete">Yes, delete</key>
    <key alias="andAllRelated">and all property types &amp; property data using this data type</key>
    <key alias="selectFolder">Select the folder to move</key>
    <key alias="inTheTree">to in the tree structure below</key>
    <key alias="wasMoved">was moved underneath</key>
    <key alias="hasReferencesDeleteConsequence"><![CDATA[Deleting <strong>%0%</strong> will delete the properties and their data from the following items]]></key>
    <key alias="acceptDeleteConsequence">I understand this action will delete the properties and data based on this Data Type</key>
  </area>
  <area alias="errorHandling">
    <key alias="errorButDataWasSaved">Your data has been saved, but before you can publish this page there are some errors you need to fix first:</key>
    <key alias="errorChangingProviderPassword">The current membership provider does not support changing password (EnablePasswordRetrieval need to be true)</key>
    <key alias="errorExistsWithoutTab">%0% already exists</key>
    <key alias="errorHeader">There were errors:</key>
    <key alias="errorHeaderWithoutTab">There were errors:</key>
    <key alias="errorInPasswordFormat">The password should be a minimum of %0% characters long and contain at least %1% non-alpha numeric character(s)</key>
    <key alias="errorIntegerWithoutTab">%0% must be an integer</key>
    <key alias="errorMandatory">The %0% field in the %1% tab is mandatory</key>
    <key alias="errorMandatoryWithoutTab">%0% is a mandatory field</key>
    <key alias="errorRegExp">%0% at %1% is not in a correct format</key>
    <key alias="errorRegExpWithoutTab">%0% is not in a correct format</key>
  </area>
  <area alias="errors">
    <key alias="receivedErrorFromServer">Received an error from the server</key>
    <key alias="dissallowedMediaType">The specified file type has been disallowed by the administrator</key>
    <key alias="codemirroriewarning">NOTE! Even though CodeMirror is enabled by configuration, it is disabled in Internet Explorer because it's not stable enough.</key>
    <key alias="contentTypeAliasAndNameNotNull">Please fill both alias and name on the new property type!</key>
    <key alias="filePermissionsError">There is a problem with read/write access to a specific file or folder</key>
    <key alias="macroErrorLoadingPartialView">Error loading Partial View script (file: %0%)</key>
    <key alias="missingTitle">Please enter a title</key>
    <key alias="missingType">Please choose a type</key>
    <key alias="pictureResizeBiggerThanOrg">You're about to make the picture larger than the original size. Are you sure that you want to proceed?</key>
    <key alias="startNodeDoesNotExists">Startnode deleted, please contact your administrator</key>
    <key alias="stylesMustMarkBeforeSelect">Please mark content before changing style</key>
    <key alias="stylesNoStylesOnPage">No active styles available</key>
    <key alias="tableColMergeLeft">Please place cursor at the left of the two cells you wish to merge</key>
    <key alias="tableSplitNotSplittable">You cannot split a cell that hasn't been merged.</key>
    <key alias="propertyHasErrors">This property is invalid</key>
    <key alias="errorPropertyEditorNotSupportedInElementTypes">Property '%0%' uses editor '%1%' which is not supported in Element Types.</key>
  </area>
  <area alias="general">
    <key alias="options">Options</key>
    <key alias="about">About</key>
    <key alias="action">Action</key>
    <key alias="actions">Actions</key>
    <key alias="add">Add</key>
    <key alias="alias">Alias</key>
    <key alias="all">All</key>
    <key alias="areyousure">Are you sure?</key>
    <key alias="back">Back</key>
    <key alias="backToOverview">Back to overview</key>
    <key alias="border">Border</key>
    <key alias="by">by</key>
    <key alias="cancel">Cancel</key>
    <key alias="cellMargin">Cell margin</key>
    <key alias="choose">Choose</key>
    <key alias="clear">Clear</key>
    <key alias="close">Close</key>
    <key alias="closewindow">Close Window</key>
    <key alias="comment">Comment</key>
    <key alias="confirm">Confirm</key>
    <key alias="constrain">Constrain</key>
    <key alias="constrainProportions">Constrain proportions</key>
    <key alias="content">Content</key>
    <key alias="continue">Continue</key>
    <key alias="copy">Copy</key>
    <key alias="create">Create</key>
    <key alias="cropSection">Crop section</key>
    <key alias="database">Database</key>
    <key alias="date">Date</key>
    <key alias="default">Default</key>
    <key alias="delete">Delete</key>
    <key alias="deleted">Deleted</key>
    <key alias="deleting">Deleting...</key>
    <key alias="design">Design</key>
    <key alias="dictionary">Dictionary</key>
    <key alias="dimensions">Dimensions</key>
    <key alias="discard">Discard</key>
    <key alias="down">Down</key>
    <key alias="download">Download</key>
    <key alias="edit">Edit</key>
    <key alias="edited">Edited</key>
    <key alias="elements">Elements</key>
    <key alias="email">Email</key>
    <key alias="error">Error</key>
    <key alias="field">Field</key>
    <key alias="findDocument">Find</key>
    <key alias="first">First</key>
    <key alias="focalPoint">Focal point</key>
    <key alias="general">General</key>
    <key alias="groups">Groups</key>
    <key alias="group">Group</key>
    <key alias="height">Height</key>
    <key alias="help">Help</key>
    <key alias="hide">Hide</key>
    <key alias="history">History</key>
    <key alias="icon">Icon</key>
    <key alias="id">Id</key>
    <key alias="import">Import</key>
    <key alias="includeFromsubFolders">Include subfolders in search</key>
    <key alias="excludeFromSubFolders">Search only this folder</key>
    <key alias="info">Info</key>
    <key alias="innerMargin">Inner margin</key>
    <key alias="insert">Insert</key>
    <key alias="install">Install</key>
    <key alias="invalid">Invalid</key>
    <key alias="justify">Justify</key>
    <key alias="label">Label</key>
    <key alias="language">Language</key>
    <key alias="last">Last</key>
    <key alias="layout">Layout</key>
    <key alias="links">Links</key>
    <key alias="loading">Loading</key>
    <key alias="locked">Locked</key>
    <key alias="login">Login</key>
    <key alias="logoff">Log off</key>
    <key alias="logout">Logout</key>
    <key alias="macro">Macro</key>
    <key alias="mandatory">Mandatory</key>
    <key alias="message">Message</key>
    <key alias="move">Move</key>
    <key alias="name">Name</key>
    <key alias="new">New</key>
    <key alias="next">Next</key>
    <key alias="no">No</key>
    <key alias="of">of</key>
    <key alias="off">Off</key>
    <key alias="ok">OK</key>
    <key alias="open">Open</key>
    <key alias="on">On</key>
    <key alias="or">or</key>
    <key alias="orderBy">Order by</key>
    <key alias="password">Password</key>
    <key alias="path">Path</key>
    <key alias="pleasewait">One moment please...</key>
    <key alias="previous">Previous</key>
    <key alias="properties">Properties</key>
    <key alias="rebuild">Rebuild</key>
    <key alias="reciept">Email to receive form data</key>
    <key alias="recycleBin">Recycle Bin</key>
    <key alias="recycleBinEmpty">Your recycle bin is empty</key>
    <key alias="reload">Reload</key>
    <key alias="remaining">Remaining</key>
    <key alias="remove">Remove</key>
    <key alias="rename">Rename</key>
    <key alias="renew">Renew</key>
    <key alias="required" version="7.0">Required</key>
    <key alias="retrieve">Retrieve</key>
    <key alias="retry">Retry</key>
    <key alias="rights">Permissions</key>
    <key alias="scheduledPublishing">Scheduled Publishing</key>
    <key alias="search">Search</key>
    <key alias="searchNoResult">Sorry, we can not find what you are looking for.</key>
    <key alias="noItemsInList">No items have been added</key>
    <key alias="server">Server</key>
    <key alias="settings">Settings</key>
    <key alias="show">Show</key>
    <key alias="showPageOnSend">Show page on Send</key>
    <key alias="size">Size</key>
    <key alias="sort">Sort</key>
    <key alias="status">Status</key>
    <key alias="submit">Submit</key>
    <key alias="success">Success</key>
    <key alias="type">Type</key>
    <key alias="typeToSearch">Type to search...</key>
    <key alias="under">under</key>
    <key alias="up">Up</key>
    <key alias="update">Update</key>
    <key alias="upgrade">Upgrade</key>
    <key alias="upload">Upload</key>
    <key alias="url">URL</key>
    <key alias="user">User</key>
    <key alias="username">Username</key>
    <key alias="value">Value</key>
    <key alias="view">View</key>
    <key alias="welcome">Welcome...</key>
    <key alias="width">Width</key>
    <key alias="yes">Yes</key>
    <key alias="folder">Folder</key>
    <key alias="searchResults">Search results</key>
    <key alias="reorder">Reorder</key>
    <key alias="reorderDone">I am done reordering</key>
    <key alias="preview">Preview</key>
    <key alias="changePassword">Change password</key>
    <key alias="to">to</key>
    <key alias="listView">List view</key>
    <key alias="saving">Saving...</key>
    <key alias="current">current</key>
    <key alias="embed">Embed</key>
    <key alias="selected">selected</key>
    <key alias="other">Other</key>
    <key alias="articles">Articles</key>
    <key alias="videos">Videos</key>
    <key alias="clear">Clear</key>
    <key alias="installing">Installing</key>
  </area>
  <area alias="colors">
    <key alias="blue">Blue</key>
  </area>
  <area alias="shortcuts">
    <key alias="addGroup">Add group</key>
    <key alias="addProperty">Add property</key>
    <key alias="addEditor">Add editor</key>
    <key alias="addTemplate">Add template</key>
    <key alias="addChildNode">Add child node</key>
    <key alias="addChild">Add child</key>
    <key alias="editDataType">Edit data type</key>
    <key alias="navigateSections">Navigate sections</key>
    <key alias="shortcut">Shortcuts</key>
    <key alias="showShortcuts">show shortcuts</key>
    <key alias="toggleListView">Toggle list view</key>
    <key alias="toggleAllowAsRoot">Toggle allow as root</key>
    <key alias="commentLine">Comment/Uncomment lines</key>
    <key alias="removeLine">Remove line</key>
    <key alias="copyLineUp">Copy Lines Up</key>
    <key alias="copyLineDown">Copy Lines Down</key>
    <key alias="moveLineUp">Move Lines Up</key>
    <key alias="moveLineDown">Move Lines Down</key>
    <key alias="generalHeader">General</key>
    <key alias="editorHeader">Editor</key>
    <key alias="toggleAllowCultureVariants">Toggle allow culture variants</key>
    <key alias="toggleAllowSegmentVariants">Toggle allow segmentation</key>
  </area>
  <area alias="graphicheadline">
    <key alias="backgroundcolor">Background color</key>
    <key alias="bold">Bold</key>
    <key alias="color">Text color</key>
    <key alias="font">Font</key>
    <key alias="text">Text</key>
  </area>
  <area alias="headers">
    <key alias="page">Page</key>
  </area>
  <area alias="installer">
    <key alias="databaseErrorCannotConnect">The installer cannot connect to the database.</key>
    <key alias="databaseErrorWebConfig">Could not save the web.config file. Please modify the connection string manually.</key>
    <key alias="databaseFound">Your database has been found and is identified as</key>
    <key alias="databaseHeader">Database configuration</key>
    <key alias="databaseInstall"><![CDATA[
      Press the <strong>install</strong> button to install the Umbraco %0% database
    ]]></key>
    <key alias="databaseInstallDone"><![CDATA[Umbraco %0% has now been copied to your database. Press <strong>Next</strong> to proceed.]]></key>
    <key alias="databaseNotFound"><![CDATA[<p>Database not found! Please check that the information in the "connection string" of the "web.config" file is correct.</p>
              <p>To proceed, please edit the "web.config" file (using Visual Studio or your favourite text editor), scroll to the bottom, add the connection string for your database in the key named "UmbracoDbDSN" and save the file. </p>
              <p>
              Click the <strong>retry</strong> button when
              done.<br /><a href="https://our.umbraco.com/documentation/Using-Umbraco/Config-files/webconfig7" target="_blank">
			              More information on editing web.config here.</a></p>]]></key>
    <key alias="databaseText"><![CDATA[To complete this step, you must know some information regarding your database server ("connection string").<br />
        Please contact your ISP if necessary.
        If you're installing on a local machine or server you might need information from your system administrator.]]></key>
    <key alias="databaseUpgrade"><![CDATA[
      <p>
      Press the <strong>upgrade</strong> button to upgrade your database to Umbraco %0%</p>
      <p>
      Don't worry - no content will be deleted and everything will continue working afterwards!
      </p>
      ]]></key>
    <key alias="databaseUpgradeDone"><![CDATA[Your database has been upgraded to the final version %0%.<br/>Press <strong>Next</strong> to
      proceed. ]]></key>
    <key alias="databaseUpToDate"><![CDATA[Your current database is up-to-date!. Click <strong>next</strong> to continue the configuration wizard]]></key>
    <key alias="defaultUserChangePass"><![CDATA[<strong>The Default users' password needs to be changed!</strong>]]></key>
    <key alias="defaultUserDisabled"><![CDATA[<strong>The Default user has been disabled or has no access to Umbraco!</strong></p><p>No further actions needs to be taken. Click <b>Next</b> to proceed.]]></key>
    <key alias="defaultUserPassChanged"><![CDATA[<strong>The Default user's password has been successfully changed since the installation!</strong></p><p>No further actions needs to be taken. Click <strong>Next</strong> to proceed.]]></key>
    <key alias="defaultUserPasswordChanged">The password is changed!</key>
    <key alias="greatStart">Get a great start, watch our introduction videos</key>
    <key alias="licenseText">By clicking the next button (or modifying the umbracoConfigurationStatus in web.config), you accept the license for this software as specified in the box below. Notice that this Umbraco distribution consists of two different licenses, the open source MIT license for the framework and the Umbraco freeware license that covers the UI.</key>
    <key alias="None">Not installed yet.</key>
    <key alias="permissionsAffectedFolders">Affected files and folders</key>
    <key alias="permissionsAffectedFoldersMoreInfo">More information on setting up permissions for Umbraco here</key>
    <key alias="permissionsAffectedFoldersText">You need to grant ASP.NET modify permissions to the following files/folders</key>
    <key alias="permissionsAlmostPerfect"><![CDATA[<strong>Your permission settings are almost perfect!</strong><br /><br />
        You can run Umbraco without problems, but you will not be able to install packages which are recommended to take full advantage of Umbraco.]]></key>
    <key alias="permissionsHowtoResolve">How to Resolve</key>
    <key alias="permissionsHowtoResolveLink">Click here to read the text version</key>
    <key alias="permissionsHowtoResolveText"><![CDATA[Watch our <strong>video tutorial</strong> on setting up folder permissions for Umbraco or read the text version.]]></key>
    <key alias="permissionsMaybeAnIssue"><![CDATA[<strong>Your permission settings might be an issue!</strong>
      <br/><br />
      You can run Umbraco without problems, but you will not be able to create folders or install packages which are recommended to take full advantage of Umbraco.]]></key>
    <key alias="permissionsNotReady"><![CDATA[<strong>Your permission settings are not ready for Umbraco!</strong>
          <br /><br />
          In order to run Umbraco, you'll need to update your permission settings.]]></key>
    <key alias="permissionsPerfect"><![CDATA[<strong>Your permission settings are perfect!</strong><br /><br />
              You are ready to run Umbraco and install packages!]]></key>
    <key alias="permissionsResolveFolderIssues">Resolving folder issue</key>
    <key alias="permissionsResolveFolderIssuesLink">Follow this link for more information on problems with ASP.NET and creating folders</key>
    <key alias="permissionsSettingUpPermissions">Setting up folder permissions</key>
    <key alias="permissionsText"><![CDATA[
      Umbraco needs write/modify access to certain directories in order to store files like pictures and PDF's.
      It also stores temporary data (aka: cache) for enhancing the performance of your website.
    ]]></key>
    <key alias="runwayFromScratch">I want to start from scratch</key>
    <key alias="runwayFromScratchText"><![CDATA[
        Your website is completely empty at the moment, so that's perfect if you want to start from scratch and create your own document types and templates.
        (<a href="http://Umbraco.tv/documentation/videos/for-site-builders/foundation/document-types">learn how</a>)
        You can still choose to install Runway later on. Please go to the Developer section and choose Packages.
      ]]></key>
    <key alias="runwayHeader">You've just set up a clean Umbraco platform. What do you want to do next?</key>
    <key alias="runwayInstalled">Runway is installed</key>
    <key alias="runwayInstalledText"><![CDATA[
      You have the foundation in place. Select what modules you wish to install on top of it.<br />
      This is our list of recommended modules, check off the ones you would like to install, or view the <a href="#" onclick="toggleModules(); return false;" id="toggleModuleList">full list of modules</a>
      ]]></key>
    <key alias="runwayOnlyProUsers">Only recommended for experienced users</key>
    <key alias="runwaySimpleSite">I want to start with a simple website</key>
    <key alias="runwaySimpleSiteText"><![CDATA[
      <p>
      "Runway" is a simple website providing some basic document types and templates. The installer can set up Runway for you automatically,
        but you can easily edit, extend or remove it. It's not necessary and you can perfectly use Umbraco without it. However,
        Runway offers an easy foundation based on best practices to get you started faster than ever.
        If you choose to install Runway, you can optionally select basic building blocks called Runway Modules to enhance your Runway pages.
        </p>
        <small>
        <em>Included with Runway:</em> Home page, Getting Started page, Installing Modules page.<br />
        <em>Optional Modules:</em> Top Navigation, Sitemap, Contact, Gallery.
        </small>
      ]]></key>
    <key alias="runwayWhatIsRunway">What is Runway</key>
    <key alias="step1">Step 1/5 Accept license</key>
    <key alias="step2">Step 2/5: Database configuration</key>
    <key alias="step3">Step 3/5: Validating File Permissions</key>
    <key alias="step4">Step 4/5: Check Umbraco security</key>
    <key alias="step5">Step 5/5: Umbraco is ready to get you started</key>
    <key alias="thankYou">Thank you for choosing Umbraco</key>
    <key alias="theEndBrowseSite"><![CDATA[<h3>Browse your new site</h3>
You installed Runway, so why not see how your new website looks.]]></key>
    <key alias="theEndFurtherHelp"><![CDATA[<h3>Further help and information</h3>
Get help from our award winning community, browse the documentation or watch some free videos on how to build a simple site, how to use packages and a quick guide to the Umbraco terminology]]></key>
    <key alias="theEndHeader">Umbraco %0% is installed and ready for use</key>
    <key alias="theEndInstallFailed"><![CDATA[To finish the installation, you'll need to
        manually edit the <strong>/web.config file</strong> and update the AppSetting key <strong>UmbracoConfigurationStatus</strong> in the bottom to the value of <strong>'%0%'</strong>.]]></key>
    <key alias="theEndInstallSuccess"><![CDATA[You can get <strong>started instantly</strong> by clicking the "Launch Umbraco" button below. <br />If you are <strong>new to Umbraco</strong>,
you can find plenty of resources on our getting started pages.]]></key>
    <key alias="theEndOpenUmbraco"><![CDATA[<h3>Launch Umbraco</h3>
To manage your website, simply open the Umbraco back office and start adding content, updating the templates and stylesheets or add new functionality]]></key>
    <key alias="Unavailable">Connection to database failed.</key>
    <key alias="Version3">Umbraco Version 3</key>
    <key alias="Version4">Umbraco Version 4</key>
    <key alias="watch">Watch</key>
    <key alias="welcomeIntro"><![CDATA[This wizard will guide you through the process of configuring <strong>Umbraco %0%</strong> for a fresh install or upgrading from version 3.0.
                                <br /><br />
                                Press <strong>"next"</strong> to start the wizard.]]></key>
  </area>
  <area alias="language">
    <key alias="cultureCode">Culture Code</key>
    <key alias="displayName">Culture Name</key>
  </area>
  <area alias="lockout">
    <key alias="lockoutWillOccur">You've been idle and logout will automatically occur in</key>
    <key alias="renewSession">Renew now to save your work</key>
  </area>
  <area alias="login">
    <key alias="greeting0">Happy super Sunday</key>
    <key alias="greeting1">Happy manic Monday </key>
    <key alias="greeting2">Happy tubular Tuesday</key>
    <key alias="greeting3">Happy wonderful Wednesday</key>
    <key alias="greeting4">Happy thunderous Thursday</key>
    <key alias="greeting5">Happy funky Friday</key>
    <key alias="greeting6">Happy Caturday</key>
    <key alias="instruction">Log in below</key>
    <key alias="signInWith">Sign in with</key>
    <key alias="timeout">Session timed out</key>
    <key alias="bottomText"><![CDATA[<p style="text-align:right;">&copy; 2001 - %0% <br /><a href="http://umbraco.com" style="text-decoration: none" target="_blank">Umbraco.com</a></p> ]]></key>
    <key alias="forgottenPassword">Forgotten password?</key>
    <key alias="forgottenPasswordInstruction">An email will be sent to the address specified with a link to reset your password</key>
    <key alias="requestPasswordResetConfirmation">An email with password reset instructions will be sent to the specified address if it matched our records</key>
    <key alias="showPassword">Show password</key>
    <key alias="hidePassword">Hide password</key>
    <key alias="returnToLogin">Return to login form</key>
    <key alias="setPasswordInstruction">Please provide a new password</key>
    <key alias="setPasswordConfirmation">Your Password has been updated</key>
    <key alias="resetCodeExpired">The link you have clicked on is invalid or has expired</key>
    <key alias="resetPasswordEmailCopySubject">Umbraco: Reset Password</key>
    <key alias="resetPasswordEmailCopyFormat"><![CDATA[
        <html>
			<head>
				<meta name='viewport' content='width=device-width'>
				<meta http-equiv='Content-Type' content='text/html; charset=UTF-8'>
			</head>
			<body class='' style='font-family: sans-serif; -webkit-font-smoothing: antialiased; font-size: 14px; color: #392F54; line-height: 22px; -ms-text-size-adjust: 100%; -webkit-text-size-adjust: 100%; background: #1d1333; margin: 0; padding: 0;' bgcolor='#1d1333'>
				<style type='text/css'> @media only screen and (max-width: 620px) {table[class=body] h1 {font-size: 28px !important; margin-bottom: 10px !important; } table[class=body] .wrapper {padding: 32px !important; } table[class=body] .article {padding: 32px !important; } table[class=body] .content {padding: 24px !important; } table[class=body] .container {padding: 0 !important; width: 100% !important; } table[class=body] .main {border-left-width: 0 !important; border-radius: 0 !important; border-right-width: 0 !important; } table[class=body] .btn table {width: 100% !important; } table[class=body] .btn a {width: 100% !important; } table[class=body] .img-responsive {height: auto !important; max-width: 100% !important; width: auto !important; } } .btn-primary table td:hover {background-color: #34495e !important; } .btn-primary a:hover {background-color: #34495e !important; border-color: #34495e !important; } .btn  a:visited {color:#FFFFFF;} </style>
				<table border="0" cellpadding="0" cellspacing="0" class="body" style="border-collapse: separate; mso-table-lspace: 0pt; mso-table-rspace: 0pt; width: 100%; background: #1d1333;" bgcolor="#1d1333">
					<tr>
						<td style="font-family: sans-serif; font-size: 14px; vertical-align: top; padding: 24px;" valign="top">
							<table style="border-collapse: separate; mso-table-lspace: 0pt; mso-table-rspace: 0pt; width: 100%;">
								<tr>
									<td background="https://umbraco.com/umbraco/assets/img/application/logo.png" bgcolor="#1d1333" width="28" height="28" valign="top" style="font-family: sans-serif; font-size: 14px; vertical-align: top;">
										<!--[if gte mso 9]> <v:rect xmlns:v="urn:schemas-microsoft-com:vml" fill="true" stroke="false" style="width:30px;height:30px;"> <v:fill type="tile" src="https://umbraco.com/umbraco/assets/img/application/logo.png" color="#1d1333" /> <v:textbox inset="0,0,0,0"> <![endif]-->
										<div> </div>
										<!--[if gte mso 9]> </v:textbox> </v:rect> <![endif]-->
									</td>
									<td style="font-family: sans-serif; font-size: 14px; vertical-align: top;" valign="top"></td>
								</tr>
							</table>
						</td>
					</tr>
				</table>
				<table border='0' cellpadding='0' cellspacing='0' class='body' style='border-collapse: separate; mso-table-lspace: 0pt; mso-table-rspace: 0pt; width: 100%; background: #1d1333;' bgcolor='#1d1333'>
					<tr>
						<td style='font-family: sans-serif; font-size: 14px; vertical-align: top;' valign='top'> </td>
						<td class='container' style='font-family: sans-serif; font-size: 14px; vertical-align: top; display: block; max-width: 560px; width: 560px; margin: 0 auto; padding: 10px;' valign='top'>
							<div class='content' style='box-sizing: border-box; display: block; max-width: 560px; margin: 0 auto; padding: 10px;'>
								<br>
								<table class='main' style='border-collapse: separate; mso-table-lspace: 0pt; mso-table-rspace: 0pt; width: 100%; border-radius: 3px; background: #FFFFFF;' bgcolor='#FFFFFF'>
									<tr>
										<td class='wrapper' style='font-family: sans-serif; font-size: 14px; vertical-align: top; box-sizing: border-box; padding: 50px;' valign='top'>
											<table border='0' cellpadding='0' cellspacing='0' style='border-collapse: separate; mso-table-lspace: 0pt; mso-table-rspace: 0pt; width: 100%;'>
												<tr>
													<td style='line-height: 24px; font-family: sans-serif; font-size: 14px; vertical-align: top;' valign='top'>
														<h1 style='color: #392F54; font-family: sans-serif; font-weight: bold; line-height: 1.4; font-size: 24px; text-align: left; text-transform: capitalize; margin: 0 0 30px;' align='left'>
															Password reset requested
														</h1>
														<p style='color: #392F54; font-family: sans-serif; font-size: 14px; font-weight: normal; margin: 0 0 15px;'>
															Your username to login to the Umbraco back-office is: <strong>%0%</strong>
														</p>
														<p style='color: #392F54; font-family: sans-serif; font-size: 14px; font-weight: normal; margin: 0 0 15px;'>
															<table border='0' cellpadding='0' cellspacing='0' style='border-collapse: separate; mso-table-lspace: 0pt; mso-table-rspace: 0pt; width: auto;'>
																<tbody>
																	<tr>
																		<td style='font-family: sans-serif; font-size: 14px; vertical-align: top; border-radius: 5px; text-align: center; background: #35C786;' align='center' bgcolor='#35C786' valign='top'>
																			<a href='%1%' target='_blank' style='color: #FFFFFF; text-decoration: none; -ms-word-break: break-all; word-break: break-all; border-radius: 5px; box-sizing: border-box; cursor: pointer; display: inline-block; font-size: 14px; font-weight: bold; text-transform: capitalize; background: #35C786; margin: 0; padding: 12px 30px; border: 1px solid #35c786;'>
																				Click this link to reset your password
																			</a>
																		</td>
																	</tr>
																</tbody>
															</table>
														</p>
														<p style='max-width: 400px; display: block; color: #392F54; font-family: sans-serif; font-size: 14px; line-height: 20px; font-weight: normal; margin: 15px 0;'>If you cannot click on the link, copy and paste this URL into your browser window:</p>
															<table border='0' cellpadding='0' cellspacing='0'>
																<tr>
																	<td style='-ms-word-break: break-all; word-break: break-all; font-family: sans-serif; font-size: 11px; line-height:14px;'>
																		<font style="-ms-word-break: break-all; word-break: break-all; font-size: 11px; line-height:14px;">
																			<a style='-ms-word-break: break-all; word-break: break-all; color: #392F54; text-decoration: underline; font-size: 11px; line-height:15px;' href='%1%'>%1%</a>
																		</font>
																	</td>
																</tr>
															</table>
														</p>
													</td>
												</tr>
											</table>
										</td>
									</tr>
								</table>
								<br><br><br>
							</div>
						</td>
						<td style='font-family: sans-serif; font-size: 14px; vertical-align: top;' valign='top'> </td>
					</tr>
				</table>
			</body>
		</html>
	]]></key>
  </area>
  <area alias="main">
    <key alias="dashboard">Dashboard</key>
    <key alias="sections">Sections</key>
    <key alias="tree">Content</key>
  </area>
  <area alias="moveOrCopy">
    <key alias="choose">Choose page above...</key>
    <key alias="copyDone">%0% has been copied to %1%</key>
    <key alias="copyTo">Select where the document %0% should be copied to below</key>
    <key alias="moveDone">%0% has been moved to %1%</key>
    <key alias="moveTo">Select where the document %0% should be moved to below</key>
    <key alias="nodeSelected">has been selected as the root of your new content, click 'ok' below.</key>
    <key alias="noNodeSelected">No node selected yet, please select a node in the list above before clicking 'ok'</key>
    <key alias="notAllowedByContentType">The current node is not allowed under the chosen node because of its type</key>
    <key alias="notAllowedByPath">The current node cannot be moved to one of its subpages</key>
    <key alias="notAllowedAtRoot">The current node cannot exist at the root</key>
    <key alias="notValid">The action isn't allowed since you have insufficient permissions on 1 or more child documents.</key>
    <key alias="relateToOriginal">Relate copied items to original</key>
  </area>
  <area alias="notifications">
    <key alias="editNotifications"><![CDATA[Select your notification for <strong>%0%</strong>]]></key>
    <key alias="notificationsSavedFor">Notification settings saved for</key>
    <key alias="mailBody"><![CDATA[
      Hi %0%

      This is an automated mail to inform you that the task '%1%'
      has been performed on the page '%2%'
      by the user '%3%'

      Go to http://%4%/#/content/content/edit/%5% to edit.

      %6%

      Have a nice day!

      Cheers from the Umbraco robot
    ]]></key>
    <key alias="mailBodyVariantSummary">The following languages have been modified %0%</key>
    <key alias="mailBodyHtml"><![CDATA[
        <html>
			<head>
				<meta name='viewport' content='width=device-width'>
				<meta http-equiv='Content-Type' content='text/html; charset=UTF-8'>
			</head>
			<body class='' style='font-family: sans-serif; -webkit-font-smoothing: antialiased; font-size: 14px; color: #392F54; line-height: 22px; -ms-text-size-adjust: 100%; -webkit-text-size-adjust: 100%; background: #1d1333; margin: 0; padding: 0;' bgcolor='#1d1333'>
				<style type='text/css'> @media only screen and (max-width: 620px) {table[class=body] h1 {font-size: 28px !important; margin-bottom: 10px !important; } table[class=body] .wrapper {padding: 32px !important; } table[class=body] .article {padding: 32px !important; } table[class=body] .content {padding: 24px !important; } table[class=body] .container {padding: 0 !important; width: 100% !important; } table[class=body] .main {border-left-width: 0 !important; border-radius: 0 !important; border-right-width: 0 !important; } table[class=body] .btn table {width: 100% !important; } table[class=body] .btn a {width: 100% !important; } table[class=body] .img-responsive {height: auto !important; max-width: 100% !important; width: auto !important; } } .btn-primary table td:hover {background-color: #34495e !important; } .btn-primary a:hover {background-color: #34495e !important; border-color: #34495e !important; } .btn  a:visited {color:#FFFFFF;} </style>
				<table border="0" cellpadding="0" cellspacing="0" class="body" style="border-collapse: separate; mso-table-lspace: 0pt; mso-table-rspace: 0pt; width: 100%; background: #1d1333;" bgcolor="#1d1333">
					<tr>
						<td style="font-family: sans-serif; font-size: 14px; vertical-align: top; padding: 24px;" valign="top">
							<table style="border-collapse: separate; mso-table-lspace: 0pt; mso-table-rspace: 0pt; width: 100%;">
								<tr>
									<td background="https://umbraco.com/umbraco/assets/img/application/logo.png" bgcolor="#1d1333" width="28" height="28" valign="top" style="font-family: sans-serif; font-size: 14px; vertical-align: top;">
										<!--[if gte mso 9]> <v:rect xmlns:v="urn:schemas-microsoft-com:vml" fill="true" stroke="false" style="width:30px;height:30px;"> <v:fill type="tile" src="https://umbraco.com/umbraco/assets/img/application/logo.png" color="#1d1333" /> <v:textbox inset="0,0,0,0"> <![endif]-->
										<div> </div>
										<!--[if gte mso 9]> </v:textbox> </v:rect> <![endif]-->
									</td>
									<td style="font-family: sans-serif; font-size: 14px; vertical-align: top;" valign="top"></td>
								</tr>
							</table>
						</td>
					</tr>
				</table>
				<table border='0' cellpadding='0' cellspacing='0' class='body' style='border-collapse: separate; mso-table-lspace: 0pt; mso-table-rspace: 0pt; width: 100%; background: #1d1333;' bgcolor='#1d1333'>
					<tr>
						<td style='font-family: sans-serif; font-size: 14px; vertical-align: top;' valign='top'> </td>
						<td class='container' style='font-family: sans-serif; font-size: 14px; vertical-align: top; display: block; max-width: 560px; width: 560px; margin: 0 auto; padding: 10px;' valign='top'>
							<div class='content' style='box-sizing: border-box; display: block; max-width: 560px; margin: 0 auto; padding: 10px;'>
								<br>
								<table class='main' style='border-collapse: separate; mso-table-lspace: 0pt; mso-table-rspace: 0pt; width: 100%; border-radius: 3px; background: #FFFFFF;' bgcolor='#FFFFFF'>
									<tr>
										<td class='wrapper' style='font-family: sans-serif; font-size: 14px; vertical-align: top; box-sizing: border-box; padding: 50px;' valign='top'>
											<table border='0' cellpadding='0' cellspacing='0' style='border-collapse: separate; mso-table-lspace: 0pt; mso-table-rspace: 0pt; width: 100%;'>
												<tr>
													<td style='line-height: 24px; font-family: sans-serif; font-size: 14px; vertical-align: top;' valign='top'>
														<h1 style='color: #392F54; font-family: sans-serif; font-weight: bold; line-height: 1.4; font-size: 24px; text-align: left; text-transform: capitalize; margin: 0 0 30px;' align='left'>
															Hi %0%,
														</h1>
														<p style='color: #392F54; font-family: sans-serif; font-size: 14px; font-weight: normal; margin: 0 0 15px;'>
															This is an automated mail to inform you that the task <strong>'%1%'</strong> has been performed on the page <a style="color: #392F54; text-decoration: none; -ms-word-break: break-all; word-break: break-all;" href="http://%4%/#/content/content/edit/%5%"><strong>'%2%'</strong></a> by the user <strong>'%3%'</strong>
														</p>
														<table border='0' cellpadding='0' cellspacing='0' class='btn btn-primary' style='border-collapse: separate; mso-table-lspace: 0pt; mso-table-rspace: 0pt; width: 100%; box-sizing: border-box;'>
															<tbody>
																<tr>
																	<td align='left' style='font-family: sans-serif; font-size: 14px; vertical-align: top; padding-bottom: 15px;' valign='top'>
																		<table border='0' cellpadding='0' cellspacing='0' style='border-collapse: separate; mso-table-lspace: 0pt; mso-table-rspace: 0pt; width: auto;'><tbody><tr>
																			<td style='font-family: sans-serif; font-size: 14px; vertical-align: top; border-radius: 5px; text-align: center; background: #35C786;' align='center' bgcolor='#35C786' valign='top'>
																				<a href='http://%4%/#/content/content/edit/%5%' target='_blank' style='color: #FFFFFF; text-decoration: none; -ms-word-break: break-all; word-break: break-all; border-radius: 5px; box-sizing: border-box; cursor: pointer; display: inline-block; font-size: 14px; font-weight: bold; text-transform: capitalize; background: #35C786; margin: 0; padding: 12px 30px; border: 1px solid #35c786;'>EDIT</a> </td> </tr></tbody></table>
																	</td>
																</tr>
															</tbody>
														</table>
														<p style='color: #392F54; font-family: sans-serif; font-size: 14px; font-weight: normal; margin: 0 0 15px;'>
															<h3>Update summary:</h3>
															%6%
														</p>
														<p style='color: #392F54; font-family: sans-serif; font-size: 14px; font-weight: normal; margin: 0 0 15px;'>
															Have a nice day!<br /><br />
															Cheers from the Umbraco robot
														</p>
													</td>
												</tr>
											</table>
										</td>
									</tr>
								</table>
								<br><br><br>
							</div>
						</td>
						<td style='font-family: sans-serif; font-size: 14px; vertical-align: top;' valign='top'> </td>
					</tr>
				</table>
			</body>
		</html>
	]]></key>
    <key alias="mailBodyVariantHtmlSummary"><![CDATA[<p>The following languages have been modified:</p>
        %0%
    ]]></key>
    <key alias="mailSubject">[%0%] Notification about %1% performed on %2%</key>
    <key alias="notifications">Notifications</key>
  </area>
  <area alias="packager">
    <key alias="actions">Actions</key>
    <key alias="created">Created</key>
    <key alias="createPackage">Create package</key>
    <key alias="chooseLocalPackageText"><![CDATA[
      Choose Package from your machine, by clicking the Browse<br />
         button and locating the package. Umbraco packages usually have a ".umb" or ".zip" extension.
      ]]></key>
    <key alias="deletewarning">This will delete the package</key>
    <key alias="dropHere">Drop to upload</key>
    <key alias="includeAllChildNodes">Include all child nodes</key>
    <key alias="orClickHereToUpload">or click here to choose package file</key>
    <key alias="uploadPackage">Upload package</key>
    <key alias="localPackageDescription">Install a local package by selecting it from your machine. Only install packages from sources you know and trust</key>
    <key alias="uploadAnother">Upload another package</key>
    <key alias="cancelAndUploadAnother">Cancel and upload another package</key>
    <key alias="accept">I accept</key>
    <key alias="termsOfUse">terms of use</key>
    <key alias="pathToFile">Path to file</key>
    <key alias="pathToFileDescription">Absolute path to file (ie: /bin/umbraco.bin)</key>
    <key alias="installed">Installed</key>
    <key alias="installedPackages">Installed packages</key>
    <key alias="installLocal">Install local</key>
    <key alias="installFinish">Finish</key>
    <key alias="noConfigurationView">This package has no configuration view</key>
    <key alias="noPackagesCreated">No packages have been created yet</key>
    <key alias="noPackages">You don’t have any packages installed</key>
    <key alias="noPackagesDescription"><![CDATA[You don’t have any packages installed. Either install a local package by selecting it from your machine, or browse through available packages using the <strong>'Packages'</strong> icon in the top right of your screen]]></key>
    <key alias="packageActions">Package Actions</key>
    <key alias="packageAuthorUrl">Author URL</key>
    <key alias="packageContent">Package Content</key>
    <key alias="packageFiles">Package Files</key>
    <key alias="packageIconUrl">Icon URL</key>
    <key alias="packageInstall">Install package</key>
    <key alias="packageLicense">License</key>
    <key alias="packageLicenseUrl">License URL</key>
    <key alias="packageProperties">Package Properties</key>
    <key alias="packageSearch">Search for packages</key>
    <key alias="packageSearchResults">Results for</key>
    <key alias="packageNoResults">We couldn’t find anything for</key>
    <key alias="packageNoResultsDescription">Please try searching for another package or browse through the categories</key>
    <key alias="packagesPopular">Popular</key>
    <key alias="packagesNew">New releases</key>
    <key alias="packageHas">has</key>
    <key alias="packageKarmaPoints">karma points</key>
    <key alias="packageInfo">Information</key>
    <key alias="packageOwner">Owner</key>
    <key alias="packageContrib">Contributors</key>
    <key alias="packageCreated">Created</key>
    <key alias="packageCurrentVersion">Current version</key>
    <key alias="packageNetVersion">.NET version</key>
    <key alias="packageDownloads">Downloads</key>
    <key alias="packageLikes">Likes</key>
    <key alias="packageCompatibility">Compatibility</key>
    <key alias="packageCompatibilityDescription">This package is compatible with the following versions of Umbraco, as reported by community members. Full compatability cannot be guaranteed for versions reported below 100%</key>
    <key alias="packageExternalSources">External sources</key>
    <key alias="packageAuthor">Author</key>
    <key alias="packageDocumentation">Documentation</key>
    <key alias="packageMetaData">Package meta data</key>
    <key alias="packageName">Package name</key>
    <key alias="packageNoItemsHeader">Package doesn't contain any items</key>
    <key alias="packageNoItemsText"><![CDATA[This package file doesn't contain any items to uninstall.<br/><br/>
      You can safely remove this from the system by clicking "uninstall package" below.]]></key>
    <key alias="packageOptions">Package options</key>
    <key alias="packageReadme">Package readme</key>
    <key alias="packageRepository">Package repository</key>
    <key alias="packageUninstallConfirm">Confirm package uninstall</key>
    <key alias="packageUninstalledHeader">Package was uninstalled</key>
    <key alias="packageUninstalledText">The package was successfully uninstalled</key>
    <key alias="packageUninstallHeader">Uninstall package</key>
    <key alias="packageUninstallText"><![CDATA[You can unselect items you do not wish to remove, at this time, below. When you click "confirm uninstall" all checked-off items will be removed.<br />
      <span style="color: Red; font-weight: bold;">Notice:</span> any documents, media etc depending on the items you remove, will stop working, and could lead to system instability,
      so uninstall with caution. If in doubt, contact the package author.]]></key>
    <key alias="packageVersion">Package version</key>
    <key alias="packageVersionUpgrade">Upgrading from version</key>
    <key alias="packageAlreadyInstalled">Package already installed</key>
    <key alias="targetVersionMismatch">This package cannot be installed, it requires a minimum Umbraco version of</key>
    <key alias="installStateUninstalling">Uninstalling...</key>
    <key alias="installStateDownloading">Downloading...</key>
    <key alias="installStateImporting">Importing...</key>
    <key alias="installStateInstalling">Installing...</key>
    <key alias="installStateRestarting">Restarting, please wait...</key>
    <key alias="installStateComplete">All done, your browser will now refresh, please wait...</key>
    <key alias="installStateCompleted">Please click 'Finish' to complete installation and reload the page.</key>
    <key alias="installStateUploading">Uploading package...</key>
  </area>
  <area alias="paste">
    <key alias="doNothing">Paste with full formatting (Not recommended)</key>
    <key alias="errorMessage">The text you're trying to paste contains special characters or formatting. This could be caused by copying text from Microsoft Word. Umbraco can remove special characters or formatting automatically, so the pasted content will be more suitable for the web.</key>
    <key alias="removeAll">Paste as raw text without any formatting at all</key>
    <key alias="removeSpecialFormattering">Paste, but remove formatting (Recommended)</key>
  </area>
  <area alias="publicAccess">
    <key alias="paGroups">Group based protection</key>
    <key alias="paGroupsHelp">If you want to grant access to all members of specific member groups</key>
    <key alias="paGroupsNoGroups">You need to create a member group before you can use group based authentication</key>
    <key alias="paErrorPage">Error Page</key>
    <key alias="paErrorPageHelp">Used when people are logged on, but do not have access</key>
    <key alias="paHowWould"><![CDATA[Choose how to restrict access to the page <strong>%0%</strong>]]></key>
    <key alias="paIsProtected"><![CDATA[<strong>%0%</strong> is now protected]]></key>
    <key alias="paIsRemoved"><![CDATA[Protection removed from <strong>%0%</strong>]]></key>
    <key alias="paLoginPage">Login Page</key>
    <key alias="paLoginPageHelp">Choose the page that contains the login form</key>
    <key alias="paRemoveProtection">Remove protection...</key>
    <key alias="paRemoveProtectionConfirm"><![CDATA[Are you sure you want to remove the protection from the page <strong>%0%</strong>?]]></key>
    <key alias="paSelectPages">Select the pages that contain login form and error messages</key>
    <key alias="paSelectGroups"><![CDATA[Select the groups who have access to the page <strong>%0%</strong>]]></key>
    <key alias="paSelectMembers"><![CDATA[Select the members who have access to the page <strong>%0%</strong>]]></key>
    <key alias="paMembers">Specific members protection</key>
    <key alias="paMembersHelp">If you wish to grant access to specific members</key>
  </area>
  <area alias="publish">
    <key alias="invalidPublishBranchPermissions">Insufficient user permissions to publish all descendant documents</key>
    <key alias="contentPublishedFailedIsTrashed"><![CDATA[
      %0% could not be published because the item is in the recycle bin.
    ]]></key>
    <key alias="contentPublishedFailedAwaitingRelease"><![CDATA[
      %0% could not be published because the item is scheduled for release.
    ]]></key>
    <key alias="contentPublishedFailedExpired"><![CDATA[
      %0% could not be published because the item has expired.
    ]]></key>
    <key alias="contentPublishedFailedInvalid"><![CDATA[
      %0% could not be published because some properties did not pass validation rules.
    ]]></key>
    <key alias="contentPublishedFailedByEvent"><![CDATA[
      %0% could not be published, a 3rd party add-in cancelled the action.
    ]]></key>
    <key alias="contentPublishedFailedByParent"><![CDATA[
      %0% can not be published, because a parent page is not published.
    ]]></key>
    <key alias="contentPublishedFailedByMissingName"><![CDATA[%0% can not be published, because its missing a name.]]></key>
    <key alias="contentPublishedFailedReqCultureValidationError">Validation failed for required language '%0%'. This language was saved but not published.</key>
    <key alias="inProgress">Publishing in progress - please wait...</key>
    <key alias="inProgressCounter">%0% out of %1% pages have been published...</key>
    <key alias="nodePublish">%0% has been published</key>
    <key alias="nodePublishAll">%0% and subpages have been published</key>
    <key alias="publishAll">Publish %0% and all its subpages</key>
    <key alias="publishHelp"><![CDATA[Click <em>Publish</em> to publish <strong>%0%</strong> and thereby making its content publicly available.<br/><br />
      You can publish this page and all its subpages by checking <em>Include unpublished subpages</em> below.
      ]]></key>
  </area>
  <area alias="colorpicker">
    <key alias="noColors">You have not configured any approved colors</key>
  </area>
  <area alias="contentPicker">
    <key alias="allowedItemTypes">You can only select items of type(s): %0%</key>
    <key alias="pickedTrashedItem">You have picked a content item currently deleted or in the recycle bin</key>
    <key alias="pickedTrashedItems">You have picked content items currently deleted or in the recycle bin</key>
  </area>
  <area alias="mediaPicker">
    <key alias="deletedItem">Deleted item</key>
    <key alias="pickedTrashedItem">You have picked a media item currently deleted or in the recycle bin</key>
    <key alias="pickedTrashedItems">You have picked media items currently deleted or in the recycle bin</key>
    <key alias="trashed">Trashed</key>
  </area>
  <area alias="relatedlinks">
    <key alias="enterExternal">enter external link</key>
    <key alias="chooseInternal">choose internal page</key>
    <key alias="caption">Caption</key>
    <key alias="link">Link</key>
    <key alias="newWindow">Open in new window</key>
    <key alias="captionPlaceholder">enter the display caption</key>
    <key alias="externalLinkPlaceholder">Enter the link</key>
  </area>
  <area alias="imagecropper">
    <key alias="reset">Reset crop</key>
    <key alias="saveCrop">Save crop</key>
    <key alias="addCrop">Add new crop</key>
    <key alias="updateEditCrop">Done</key>
    <key alias="undoEditCrop">Undo edits</key>
    <key alias="customCrop">User defined</key>
  </area>
  <area alias="rollback">
    <key alias="changes">Changes</key>
    <key alias="created">Created</key>
    <key alias="headline">Select a version to compare with the current version</key>
    <key alias="currentVersion">Current version</key>
    <key alias="diffHelp"><![CDATA[This shows the differences between the current version and the selected version<br /><del>Red</del> text will not be shown in the selected version. , <ins>green means added</ins>]]></key>
    <key alias="documentRolledBack">Document has been rolled back</key>
    <key alias="headline">Select a version to compare with the current version</key>
    <key alias="htmlHelp">This displays the selected version as HTML, if you wish to see the difference between 2 versions at the same time, use the diff view</key>
    <key alias="rollbackTo">Rollback to</key>
    <key alias="selectVersion">Select version</key>
    <key alias="view">View</key>
  </area>
  <area alias="scripts">
    <key alias="editscript">Edit script file</key>
  </area>
  <area alias="sections">
    <key alias="content">Content</key>
    <key alias="forms">Forms</key>
    <key alias="media">Media</key>
    <key alias="member">Members</key>
    <key alias="packages">Packages</key>
    <key alias="settings">Settings</key>
    <key alias="translation">Translation</key>
    <key alias="users">Users</key>
  </area>
  <area alias="help">
    <key alias="tours">Tours</key>
    <key alias="theBestUmbracoVideoTutorials">The best Umbraco video tutorials</key>
    <key alias="umbracoForum">Visit our.umbraco.com</key>
    <key alias="umbracoTv">Visit umbraco.tv</key>
  </area>
  <area alias="settings">
    <key alias="defaulttemplate">Default template</key>
    <key alias="importDocumentTypeHelp">To import a document type, find the ".udt" file on your computer by clicking the "Browse" button and click "Import" (you'll be asked for confirmation on the next screen)</key>
    <key alias="newtabname">New Tab Title</key>
    <key alias="nodetype">Node type</key>
    <key alias="objecttype">Type</key>
    <key alias="stylesheet">Stylesheet</key>
    <key alias="script">Script</key>
    <key alias="tab">Tab</key>
    <key alias="tabname">Tab Title</key>
    <key alias="tabs">Tabs</key>
    <key alias="contentTypeEnabled">Master Content Type enabled</key>
    <key alias="contentTypeUses">This Content Type uses</key>
    <key alias="asAContentMasterType">as a Master Content Type. Tabs from Master Content Types are not shown and can only be edited on the Master Content Type itself</key>
    <key alias="noPropertiesDefinedOnTab">No properties defined on this tab. Click on the "add a new property" link at the top to create a new property.</key>
    <key alias="createMatchingTemplate">Create matching template</key>
    <key alias="addIcon">Add icon</key>
  </area>
  <area alias="sort">
    <key alias="sortOrder">Sort order</key>
    <key alias="sortCreationDate">Creation date</key>
    <key alias="sortDone">Sorting complete.</key>
    <key alias="sortHelp">Drag the different items up or down below to set how they should be arranged. Or click the column headers to sort the entire collection of items</key>
    <key alias="sortPleaseWait"><![CDATA[Please wait. Items are being sorted, this can take a while.]]></key>
    <key alias="sortEmptyState">This node has no child nodes to sort</key>
  </area>
  <area alias="speechBubbles">
    <key alias="validationFailedHeader">Validation</key>
    <key alias="validationFailedMessage">Validation errors must be fixed before the item can be saved</key>
    <key alias="operationFailedHeader">Failed</key>
    <key alias="operationSavedHeader">Saved</key>
    <key alias="invalidUserPermissionsText">Insufficient user permissions, could not complete the operation</key>
    <key alias="operationCancelledHeader">Cancelled</key>
    <key alias="operationCancelledText">Operation was cancelled by a 3rd party add-in</key>
    <key alias="contentTypeDublicatePropertyType">Property type already exists</key>
    <key alias="contentTypePropertyTypeCreated">Property type created</key>
    <key alias="contentTypePropertyTypeCreatedText"><![CDATA[Name: %0% <br /> DataType: %1%]]></key>
    <key alias="contentTypePropertyTypeDeleted">Propertytype deleted</key>
    <key alias="contentTypeSavedHeader">Document Type saved</key>
    <key alias="contentTypeTabCreated">Tab created</key>
    <key alias="contentTypeTabDeleted">Tab deleted</key>
    <key alias="contentTypeTabDeletedText">Tab with id: %0% deleted</key>
    <key alias="cssErrorHeader">Stylesheet not saved</key>
    <key alias="cssSavedHeader">Stylesheet saved</key>
    <key alias="cssSavedText">Stylesheet saved without any errors</key>
    <key alias="dataTypeSaved">Datatype saved</key>
    <key alias="dictionaryItemSaved">Dictionary item saved</key>
    <key alias="editContentPublishedHeader">Content published</key>
    <key alias="editContentPublishedText">and is visible on the website</key>
    <key alias="editMultiContentPublishedText">%0% documents published and visible on the website</key>
    <key alias="editVariantPublishedText">%0% published and visible on the website</key>
    <key alias="editMultiVariantPublishedText">%0% documents published for languages %1% and visible on the website</key>
    <key alias="editContentSavedHeader">Content saved</key>
    <key alias="editContentSavedText">Remember to publish to make changes visible</key>
    <key alias="editContentScheduledSavedText">A schedule for publishing has been updated</key>
    <key alias="editVariantSavedText">%0% saved</key>
    <key alias="editContentSendToPublish">Sent For Approval</key>
    <key alias="editContentSendToPublishText">Changes have been sent for approval</key>
    <key alias="editVariantSendToPublishText">%0% changes have been sent for approval</key>
    <key alias="editMediaSaved">Media saved</key>
    <key alias="editMediaSavedText">Media saved without any errors</key>
    <key alias="editMemberSaved">Member saved</key>
    <key alias="editMemberGroupSaved">Member group saved</key>
    <key alias="editStylesheetPropertySaved">Stylesheet Property Saved</key>
    <key alias="editStylesheetSaved">Stylesheet saved</key>
    <key alias="editTemplateSaved">Template saved</key>
    <key alias="editUserError">Error saving user (check log)</key>
    <key alias="editUserSaved">User Saved</key>
    <key alias="editUserTypeSaved">User type saved</key>
    <key alias="editUserGroupSaved">User group saved</key>
    <key alias="editCulturesAndHostnamesSaved">Cultures and hostnames saved</key>
    <key alias="editCulturesAndHostnamesError">Error saving cultures and hostnames</key>
    <key alias="fileErrorHeader">File not saved</key>
    <key alias="fileErrorText">file could not be saved. Please check file permissions</key>
    <key alias="fileSavedHeader">File saved</key>
    <key alias="fileSavedText">File saved without any errors</key>
    <key alias="languageSaved">Language saved</key>
    <key alias="mediaTypeSavedHeader">Media Type saved</key>
    <key alias="memberTypeSavedHeader">Member Type saved</key>
    <key alias="memberGroupSavedHeader">Member Group saved</key>
    <key alias="templateErrorHeader">Template not saved</key>
    <key alias="templateErrorText">Please make sure that you do not have 2 templates with the same alias</key>
    <key alias="templateSavedHeader">Template saved</key>
    <key alias="templateSavedText">Template saved without any errors!</key>
    <key alias="contentUnpublished">Content unpublished</key>
    <key alias="contentCultureUnpublished">Content variation %0% unpublished</key>
    <key alias="contentMandatoryCultureUnpublished">The mandatory language '%0%' was unpublished. All languages for this content item are now unpublished.</key>
    <key alias="partialViewSavedHeader">Partial view saved</key>
    <key alias="partialViewSavedText">Partial view saved without any errors!</key>
    <key alias="partialViewErrorHeader">Partial view not saved</key>
    <key alias="partialViewErrorText">An error occurred saving the file.</key>
    <key alias="permissionsSavedFor">Permissions saved for</key>
    <key alias="deleteUserGroupsSuccess">Deleted %0% user groups</key>
    <key alias="deleteUserGroupSuccess">%0% was deleted</key>
    <key alias="enableUsersSuccess">Enabled %0% users</key>
    <key alias="disableUsersSuccess">Disabled %0% users</key>
    <key alias="enableUserSuccess">%0% is now enabled</key>
    <key alias="disableUserSuccess">%0% is now disabled</key>
    <key alias="setUserGroupOnUsersSuccess">User groups have been set</key>
    <key alias="unlockUsersSuccess">Unlocked %0% users</key>
    <key alias="unlockUserSuccess">%0% is now unlocked</key>
    <key alias="memberExportedSuccess">Member was exported to file</key>
    <key alias="memberExportedError">An error occurred while exporting the member</key>
    <key alias="deleteUserSuccess">User %0% was deleted</key>
    <key alias="resendInviteHeader">Invite user</key>
    <key alias="resendInviteSuccess">Invitation has been re-sent to %0%</key>
    <key alias="contentReqCulturePublishError">Cannot publish the document since the required '%0%' is not published</key>
    <key alias="contentCultureValidationError">Validation failed for language '%0%'</key>
    <key alias="documentTypeExportedSuccess">Document type was exported to file</key>
    <key alias="documentTypeExportedError">An error occurred while exporting the document type</key>
    <key alias="scheduleErrReleaseDate1">The release date cannot be in the past</key>
    <key alias="scheduleErrReleaseDate2">Cannot schedule the document for publishing since the required '%0%' is not published</key>
    <key alias="scheduleErrReleaseDate3">Cannot schedule the document for publishing since the required '%0%' has a publish date later than a non mandatory language</key>
    <key alias="scheduleErrExpireDate1">The expire date cannot be in the past</key>
    <key alias="scheduleErrExpireDate2">The expire date cannot be before the release date</key>
  </area>
  <area alias="stylesheet">
    <key alias="addRule">Add style</key>
    <key alias="editRule">Edit style</key>
    <key alias="editorRules">Rich text editor styles</key>
    <key alias="editorRulesHelp">Define the styles that should be available in the rich text editor for this stylesheet</key>
    <key alias="editstylesheet">Edit stylesheet</key>
    <key alias="editstylesheetproperty">Edit stylesheet property</key>
    <key alias="nameHelp">The name displayed in the editor style selector</key>
    <key alias="preview">Preview</key>
    <key alias="previewHelp">How the text will look like in the rich text editor.</key>
    <key alias="selector">Selector</key>
    <key alias="selectorHelp">Uses CSS syntax, e.g. "h1" or ".redHeader"</key>
    <key alias="styles">Styles</key>
    <key alias="stylesHelp">The CSS that should be applied in the rich text editor, e.g. "color:red;"</key>
    <key alias="tabCode">Code</key>
    <key alias="tabRules">Rich Text Editor</key>
  </area>
  <area alias="template">
    <key alias="deleteByIdFailed">Failed to delete template with ID %0%</key>
    <key alias="edittemplate">Edit template</key>
    <key alias="insertSections">Sections</key>
    <key alias="insertContentArea">Insert content area</key>
    <key alias="insertContentAreaPlaceHolder">Insert content area placeholder</key>
    <key alias="insert">Insert</key>
    <key alias="insertDesc">Choose what to insert into your template</key>
    <key alias="insertDictionaryItem">Dictionary item</key>
    <key alias="insertDictionaryItemDesc">A dictionary item is a placeholder for a translatable piece of text, which makes it easy to create designs for multilingual websites.</key>
    <key alias="insertMacro">Macro</key>
    <key alias="insertMacroDesc">
            A Macro is a configurable component which is great for
            reusable parts of your design, where you need the option to provide parameters,
            such as galleries, forms and lists.
        </key>
    <key alias="insertPageField">Value</key>
    <key alias="insertPageFieldDesc">Displays the value of a named field from the current page, with options to modify the value or fallback to alternative values.</key>
    <key alias="insertPartialView">Partial view</key>
    <key alias="insertPartialViewDesc">
            A partial view is a separate template file which can be rendered inside another
            template, it's great for reusing markup or for separating complex templates into separate files.
        </key>
    <key alias="mastertemplate">Master template</key>
    <key alias="noMaster">No master</key>
    <key alias="renderBody">Render child template</key>
    <key alias="renderBodyDesc"><![CDATA[
     Renders the contents of a child template, by inserting a
     <code>@RenderBody()</code> placeholder.
      ]]></key>
    <key alias="defineSection">Define a named section</key>
    <key alias="defineSectionDesc"><![CDATA[
         Defines a part of your template as a named section by wrapping it in
          <code>@section { ... }</code>. This can be rendered in a
          specific area of the parent of this template, by using <code>@RenderSection</code>.
      ]]></key>
    <key alias="renderSection">Render a named section</key>
    <key alias="renderSectionDesc"><![CDATA[
      Renders a named area of a child template, by inserting a <code>@RenderSection(name)</code> placeholder.
      This renders an area of a child template which is wrapped in a corresponding <code>@section [name]{ ... }</code> definition.
      ]]></key>
    <key alias="sectionName">Section Name</key>
    <key alias="sectionMandatory">Section is mandatory</key>
    <key alias="sectionMandatoryDesc">
            If mandatory, the child template must contain a <code>@section</code> definition, otherwise an error is shown.
        </key>
    <key alias="queryBuilder">Query builder</key>
    <key alias="itemsReturned">items returned, in</key>
    <key alias="copyToClipboard">copy to clipboard</key>
    <key alias="iWant">I want</key>
    <key alias="allContent">all content</key>
    <key alias="contentOfType">content of type "%0%"</key>
    <key alias="from">from</key>
    <key alias="websiteRoot">my website</key>
    <key alias="where">where</key>
    <key alias="and">and</key>
    <key alias="is">is</key>
    <key alias="isNot">is not</key>
    <key alias="before">before</key>
    <key alias="beforeIncDate">before (including selected date)</key>
    <key alias="after">after</key>
    <key alias="afterIncDate">after (including selected date)</key>
    <key alias="equals">equals</key>
    <key alias="doesNotEqual">does not equal</key>
    <key alias="contains">contains</key>
    <key alias="doesNotContain">does not contain</key>
    <key alias="greaterThan">greater than</key>
    <key alias="greaterThanEqual">greater than or equal to</key>
    <key alias="lessThan">less than</key>
    <key alias="lessThanEqual">less than or equal to</key>
    <key alias="id">Id</key>
    <key alias="name">Name</key>
    <key alias="createdDate">Created Date</key>
    <key alias="lastUpdatedDate">Last Updated Date</key>
    <key alias="orderBy">order by</key>
    <key alias="ascending">ascending</key>
    <key alias="descending">descending</key>
    <key alias="template">Template</key>
  </area>
  <area alias="grid">
    <key alias="media">Image</key>
    <key alias="macro">Macro</key>
    <key alias="insertControl">Choose type of content</key>
    <key alias="chooseLayout">Choose a layout</key>
    <key alias="addRows">Add a row</key>
    <key alias="addElement">Add content</key>
    <key alias="dropElement">Drop content</key>
    <key alias="settingsApplied">Settings applied</key>
    <key alias="contentNotAllowed">This content is not allowed here</key>
    <key alias="contentAllowed">This content is allowed here</key>
    <key alias="clickToEmbed">Click to embed</key>
    <key alias="clickToInsertImage">Click to insert image</key>
    <key alias="placeholderImageCaption">Image caption...</key>
    <key alias="placeholderWriteHere">Write here...</key>
    <key alias="gridLayouts">Grid Layouts</key>
    <key alias="gridLayoutsDetail">Layouts are the overall work area for the grid editor, usually you only need one or two different layouts</key>
    <key alias="addGridLayout">Add Grid Layout</key>
    <key alias="editGridLayout">Edit Grid Layout</key>
    <key alias="addGridLayoutDetail">Adjust the layout by setting column widths and adding additional sections</key>
    <key alias="rowConfigurations">Row configurations</key>
    <key alias="rowConfigurationsDetail">Rows are predefined cells arranged horizontally</key>
    <key alias="addRowConfiguration">Add row configuration</key>
    <key alias="editRowConfiguration">Edit row configuration</key>
    <key alias="addRowConfigurationDetail">Adjust the row by setting cell widths and adding additional cells</key>
    <key alias="noConfiguration">No further configuration available</key>
    <key alias="columns">Columns</key>
    <key alias="columnsDetails">Total combined number of columns in the grid layout</key>
    <key alias="settings">Settings</key>
    <key alias="settingsDetails">Configure what settings editors can change</key>
    <key alias="styles">Styles</key>
    <key alias="stylesDetails">Configure what styling editors can change</key>
    <key alias="allowAllEditors">Allow all editors</key>
    <key alias="allowAllRowConfigurations">Allow all row configurations</key>
    <key alias="maxItems">Maximum items</key>
    <key alias="maxItemsDescription">Leave blank or set to 0 for unlimited</key>
    <key alias="setAsDefault">Set as default</key>
    <key alias="chooseExtra">Choose extra</key>
    <key alias="chooseDefault">Choose default</key>
    <key alias="areAdded">are added</key>
        <key alias="warning">Warning</key>
        <key alias="youAreDeleting">You are deleting the row configuration</key>
        <key alias="deletingARow">
            Deleting a row configuration name will result in loss of data for any existing content that is based on this configuration.
        </key>
  </area>
  <area alias="contentTypeEditor">
    <key alias="compositions">Compositions</key>
    <key alias="group">Group</key>
    <key alias="noGroups">You have not added any groups</key>
    <key alias="addGroup">Add group</key>
    <key alias="inheritedFrom">Inherited from</key>
    <key alias="addProperty">Add property</key>
    <key alias="requiredLabel">Required label</key>
    <key alias="enableListViewHeading">Enable list view</key>
    <key alias="enableListViewDescription">Configures the content item to show a sortable and searchable list of its children, the children will not be shown in the tree</key>
    <key alias="allowedTemplatesHeading">Allowed Templates</key>
    <key alias="allowedTemplatesDescription">Choose which templates editors are allowed to use on content of this type</key>
    <key alias="allowAsRootHeading">Allow as root</key>
    <key alias="allowAsRootDescription">Allow editors to create content of this type in the root of the content tree.</key>
    <key alias="childNodesHeading">Allowed child node types</key>
    <key alias="childNodesDescription">Allow content of the specified types to be created underneath content of this type.</key>
    <key alias="chooseChildNode">Choose child node</key>
    <key alias="compositionsDescription">Inherit tabs and properties from an existing document type. New tabs will be added to the current document type or merged if a tab with an identical name exists.</key>
    <key alias="compositionInUse">This content type is used in a composition, and therefore cannot be composed itself.</key>
    <key alias="noAvailableCompositions">There are no content types available to use as a composition.</key>
    <key alias="compositionRemoveWarning">Removing a composition will delete all the associated property data. Once you save the document type there's no way back.</key>
    <key alias="availableEditors">Create new</key>
    <key alias="reuse">Use existing</key>
    <key alias="editorSettings">Editor settings</key>
    <key alias="searchResultSettings">Available configurations</key>
    <key alias="searchResultEditors">Create a new configuration</key>
    <key alias="configuration">Configuration</key>
    <key alias="yesDelete">Yes, delete</key>
    <key alias="movedUnderneath">was moved underneath</key>
    <key alias="copiedUnderneath">was copied underneath</key>
    <key alias="folderToMove">Select the folder to move</key>
    <key alias="folderToCopy">Select the folder to copy</key>
    <key alias="structureBelow">to in the tree structure below</key>
    <key alias="allDocumentTypes">All Document types</key>
    <key alias="allDocuments">All Documents</key>
    <key alias="allMediaItems">All media items</key>
    <key alias="usingThisDocument">using this document type will be deleted permanently, please confirm you want to delete these as well.</key>
    <key alias="usingThisMedia">using this media type will be deleted permanently, please confirm you want to delete these as well.</key>
    <key alias="usingThisMember">using this member type will be deleted permanently, please confirm you want to delete these as well</key>
    <key alias="andAllDocuments">and all documents using this type</key>
    <key alias="andAllMediaItems">and all media items using this type</key>
    <key alias="andAllMembers">and all members using this type</key>
    <key alias="memberCanEdit">Member can edit</key>
    <key alias="memberCanEditDescription">Allow this property value to be edited by the member on their profile page</key>
    <key alias="isSensitiveData">Is sensitive data</key>
    <key alias="isSensitiveDataDescription">Hide this property value from content editors that don't have access to view sensitive information</key>
    <key alias="showOnMemberProfile">Show on member profile</key>
    <key alias="showOnMemberProfileDescription">Allow this property value to be displayed on the member profile page</key>
    <key alias="tabHasNoSortOrder">tab has no sort order</key>
    <key alias="compositionUsageHeading">Where is this composition used?</key>
    <key alias="compositionUsageSpecification">This composition is currently used in the composition of the following content types:</key>
    <key alias="variantsHeading">Allow variations</key>
    <key alias="cultureVariantHeading">Allow vary by culture</key>
    <key alias="segmentVariantHeading">Allow segmentation</key>
    <key alias="cultureVariantLabel">Vary by culture</key>
    <key alias="segmentVariantLabel">Vary by segments</key>
    <key alias="variantsDescription">Allow editors to create content of this type in different languages.</key>
    <key alias="cultureVariantDescription">Allow editors to create content of different languages.</key>
    <key alias="segmentVariantDescription">Allow editors to create segments of this content.</key>
    <key alias="allowVaryByCulture">Allow varying by culture</key>
    <key alias="allowVaryBySegment">Allow segmentation</key>
    <key alias="elementType">Element type</key>
    <key alias="elementHeading">Is an element type</key>
    <key alias="elementDescription">An element type is meant to be used for instance in Nested Content, and not in the tree.</key>
    <key alias="elementCannotToggle">A document type cannot be changed to an element type once it has been used to create one or more content items.</key>
    <key alias="elementDoesNotSupport">This is not applicable for an element type</key>
    <key alias="propertyHasChanges">You have made changes to this property. Are you sure you want to discard them?</key>
  </area>
  <area alias="languages">
    <key alias="addLanguage">Add language</key>
    <key alias="culture">ISO code</key>
    <key alias="mandatoryLanguage">Mandatory language</key>
    <key alias="mandatoryLanguageHelp">Properties on this language have to be filled out before the node can be published.</key>
    <key alias="defaultLanguage">Default language</key>
    <key alias="defaultLanguageHelp">An Umbraco site can only have one default language set.</key>
    <key alias="changingDefaultLanguageWarning">Switching default language may result in default content missing.</key>
    <key alias="fallsbackToLabel">Falls back to</key>
    <key alias="noFallbackLanguageOption">No fall back language</key>
    <key alias="fallbackLanguageDescription">To allow multi-lingual content to fall back to another language if not present in the requested language, select it here.</key>
    <key alias="fallbackLanguage">Fall back language</key>
    <key alias="none">none</key>
  </area>
  <area alias="macro">
    <key alias="addParameter">Add parameter</key>
    <key alias="editParameter">Edit parameter</key>
    <key alias="enterMacroName">Enter macro name</key>
    <key alias="parameters">Parameters</key>
    <key alias="parametersDescription">Define the parameters that should be available when using this macro.</key>
    <key alias="selectViewFile">Select partial view macro file</key>
  </area>
  <area alias="modelsBuilder">
    <key alias="buildingModels">Building models</key>
    <key alias="waitingMessage">this can take a bit of time, don't worry</key>
    <key alias="modelsGenerated">Models generated</key>
    <key alias="modelsGeneratedError">Models could not be generated</key>
    <key alias="modelsExceptionInUlog">Models generation has failed, see exception in U log</key>
  </area>
  <area alias="templateEditor">
    <key alias="addFallbackField">Add fallback field</key>
    <key alias="fallbackField">Fallback field</key>
    <key alias="addDefaultValue">Add default value</key>
    <key alias="defaultValue">Default value</key>
    <key alias="alternativeField">Fallback field</key>
    <key alias="alternativeText">Default value</key>
    <key alias="casing">Casing</key>
    <key alias="encoding">Encoding</key>
    <key alias="chooseField">Choose field</key>
    <key alias="convertLineBreaks">Convert line breaks</key>
    <key alias="convertLineBreaksDescription">Yes, convert line breaks</key>
    <key alias="convertLineBreaksHelp">Replaces line breaks with 'br' html tag</key>
    <key alias="customFields">Custom Fields</key>
    <key alias="dateOnly">Date only</key>
    <key alias="formatAndEncoding">Format and encoding</key>
    <key alias="formatAsDate">Format as date</key>
    <key alias="formatAsDateDescr">Format the value as a date, or a date with time, according to the active culture</key>
    <key alias="htmlEncode">HTML encode</key>
    <key alias="htmlEncodeHelp">Will replace special characters by their HTML equivalent.</key>
    <key alias="insertedAfter">Will be inserted after the field value</key>
    <key alias="insertedBefore">Will be inserted before the field value</key>
    <key alias="lowercase">Lowercase</key>
    <key alias="modifyOutput">Modify output</key>
    <key alias="none">None</key>
    <key alias="outputSample">Output sample</key>
    <key alias="postContent">Insert after field</key>
    <key alias="preContent">Insert before field</key>
    <key alias="recursive">Recursive</key>
    <key alias="recursiveDescr">Yes, make it recursive</key>
    <key alias="separator">Separator</key>
    <key alias="standardFields">Standard Fields</key>
    <key alias="uppercase">Uppercase</key>
    <key alias="urlEncode">URL encode</key>
    <key alias="urlEncodeHelp">Will format special characters in URLs</key>
    <key alias="usedIfAllEmpty">Will only be used when the field values above are empty</key>
    <key alias="usedIfEmpty">This field will only be used if the primary field is empty</key>
    <key alias="withTime">Date and time</key>
  </area>
  <area alias="translation">
    <key alias="details">Translation details</key>
    <key alias="DownloadXmlDTD">Download XML DTD</key>
    <key alias="fields">Fields</key>
    <key alias="includeSubpages">Include subpages</key>
    <key alias="mailBody"><![CDATA[
      Hi %0%

      This is an automated mail to inform you that the document '%1%'
      has been requested for translation into '%5%' by %2%.

      Go to http://%3%/translation/details.aspx?id=%4% to edit.

      Or log into Umbraco to get an overview of your translation tasks
      http://%3%

      Have a nice day!

      Cheers from the Umbraco robot
    ]]></key>
    <key alias="noTranslators">No translator users found. Please create a translator user before you start sending content to translation</key>
    <key alias="pageHasBeenSendToTranslation">The page '%0%' has been send to translation</key>
    <key alias="sendToTranslate">Send the page '%0%' to translation</key>
    <key alias="totalWords">Total words</key>
    <key alias="translateTo">Translate to</key>
    <key alias="translationDone">Translation completed.</key>
    <key alias="translationDoneHelp">You can preview the pages, you've just translated, by clicking below. If the original page is found, you will get a comparison of the 2 pages.</key>
    <key alias="translationFailed">Translation failed, the XML file might be corrupt</key>
    <key alias="translationOptions">Translation options</key>
    <key alias="translator">Translator</key>
    <key alias="uploadTranslationXml">Upload translation XML</key>
  </area>
  <area alias="treeHeaders">
    <key alias="content">Content</key>
    <key alias="contentBlueprints">Content Templates</key>
    <key alias="media">Media</key>
    <key alias="cacheBrowser">Cache Browser</key>
    <key alias="contentRecycleBin">Recycle Bin</key>
    <key alias="createdPackages">Created packages</key>
    <key alias="dataTypes">Data Types</key>
    <key alias="dictionary">Dictionary</key>
    <key alias="installedPackages">Installed packages</key>
    <key alias="installSkin">Install skin</key>
    <key alias="installStarterKit">Install starter kit</key>
    <key alias="languages">Languages</key>
    <key alias="localPackage">Install local package</key>
    <key alias="macros">Macros</key>
    <key alias="mediaTypes">Media Types</key>
    <key alias="member">Members</key>
    <key alias="memberGroups">Member Groups</key>
    <key alias="memberRoles">Member Roles</key>
    <key alias="memberTypes">Member Types</key>
    <key alias="documentTypes">Document Types</key>
    <key alias="relationTypes">Relation Types</key>
    <key alias="packager">Packages</key>
    <key alias="packages">Packages</key>
    <key alias="partialViews">Partial Views</key>
    <key alias="partialViewMacros">Partial View Macro Files</key>
    <key alias="repositories">Install from repository</key>
    <key alias="runway">Install Runway</key>
    <key alias="runwayModules">Runway modules</key>
    <key alias="scripting">Scripting Files</key>
    <key alias="scripts">Scripts</key>
    <key alias="stylesheets">Stylesheets</key>
    <key alias="templates">Templates</key>
    <key alias="logViewer">Log Viewer</key>
    <key alias="users">Users</key>
    <key alias="settingsGroup">Settings</key>
    <key alias="templatingGroup">Templating</key>
    <key alias="thirdPartyGroup">Third Party</key>
  </area>
  <area alias="update">
    <key alias="updateAvailable">New update ready</key>
    <key alias="updateDownloadText">%0% is ready, click here for download</key>
    <key alias="updateNoServer">No connection to server</key>
    <key alias="updateNoServerError">Error checking for update. Please review trace-stack for further information</key>
  </area>
  <area alias="user">
    <key alias="access">Access</key>
    <key alias="accessHelp">Based on the assigned groups and start nodes, the user has access to the following nodes</key>
    <key alias="assignAccess">Assign access</key>
    <key alias="administrators">Administrator</key>
    <key alias="categoryField">Category field</key>
    <key alias="createDate">User created</key>
    <key alias="changePassword">Change your password</key>
    <key alias="changePhoto">Change photo</key>
    <key alias="newPassword">New password</key>
    <key alias="noLockouts">hasn't been locked out</key>
    <key alias="noPasswordChange">The password hasn't been changed</key>
    <key alias="confirmNewPassword">Confirm new password</key>
    <key alias="changePasswordDescription">You can change your password for accessing the Umbraco Back Office by filling out the form below and click the 'Change Password' button</key>
    <key alias="contentChannel">Content Channel</key>
    <key alias="createAnotherUser">Create another user</key>
    <key alias="createUserHelp">Create new users to give them access to Umbraco. When a new user is created a password will be generated that you can share with the user.</key>
    <key alias="descriptionField">Description field</key>
    <key alias="disabled">Disable User</key>
    <key alias="documentType">Document Type</key>
    <key alias="editors">Editor</key>
    <key alias="excerptField">Excerpt field</key>
    <key alias="failedPasswordAttempts">Failed login attempts</key>
    <key alias="goToProfile">Go to user profile</key>
    <key alias="groupsHelp">Add groups to assign access and permissions</key>
    <key alias="inviteAnotherUser">Invite another user</key>
    <key alias="inviteUserHelp">Invite new users to give them access to Umbraco. An invite email will be sent to the user with information on how to log in to Umbraco. Invites last for 72 hours.</key>
    <key alias="language">Language</key>
    <key alias="languageHelp">Set the language you will see in menus and dialogs</key>
    <key alias="lastLockoutDate">Last lockout date</key>
    <key alias="lastLogin">Last login</key>
    <key alias="lastPasswordChangeDate">Password last changed</key>
    <key alias="loginname">Username</key>
    <key alias="mediastartnode">Media start node</key>
    <key alias="mediastartnodehelp">Limit the media library to a specific start node</key>
    <key alias="mediastartnodes">Media start nodes</key>
    <key alias="mediastartnodeshelp">Limit the media library to specific start nodes</key>
    <key alias="modules">Sections</key>
    <key alias="noConsole">Disable Umbraco Access</key>
    <key alias="noLogin">has not logged in yet</key>
    <key alias="oldPassword">Old password</key>
    <key alias="password">Password</key>
    <key alias="resetPassword">Reset password</key>
    <key alias="passwordChanged">Your password has been changed!</key>
    <key alias="passwordChangedGeneric">Password changed</key>
    <key alias="passwordConfirm">Please confirm the new password</key>
    <key alias="passwordEnterNew">Enter your new password</key>
    <key alias="passwordIsBlank">Your new password cannot be blank!</key>
    <key alias="passwordCurrent">Current password</key>
    <key alias="passwordInvalid">Invalid current password</key>
    <key alias="passwordIsDifferent">There was a difference between the new password and the confirmed password. Please try again!</key>
    <key alias="passwordMismatch">The confirmed password doesn't match the new password!</key>
    <key alias="permissionReplaceChildren">Replace child node permissions</key>
    <key alias="permissionSelectedPages">You are currently modifying permissions for the pages:</key>
    <key alias="permissionSelectPages">Select pages to modify their permissions</key>
    <key alias="removePhoto">Remove photo</key>
    <key alias="permissionsDefault">Default permissions</key>
    <key alias="permissionsGranular">Granular permissions</key>
    <key alias="permissionsGranularHelp">Set permissions for specific nodes</key>
    <key alias="profile">Profile</key>
    <key alias="searchAllChildren">Search all children</key>
    <key alias="sectionsHelp">Add sections to give users access</key>
    <key alias="selectUserGroups">Select user groups</key>
    <key alias="noStartNode">No start node selected</key>
    <key alias="noStartNodes">No start nodes selected</key>
    <key alias="startnode">Content start node</key>
    <key alias="startnodehelp">Limit the content tree to a specific start node</key>
    <key alias="startnodes">Content start nodes</key>
    <key alias="startnodeshelp">Limit the content tree to specific start nodes</key>
    <key alias="updateDate">User last updated</key>
    <key alias="userCreated">has been created</key>
    <key alias="userCreatedSuccessHelp">The new user has successfully been created. To log in to Umbraco use the password below.</key>
    <key alias="userManagement">User management</key>
    <key alias="username">Name</key>
    <key alias="userPermissions">User permissions</key>
    <key alias="usergroup">User group</key>
    <key alias="userInvited">has been invited</key>
    <key alias="userInvitedSuccessHelp">An invitation has been sent to the new user with details about how to log in to Umbraco.</key>
    <key alias="userinviteWelcomeMessage">Hello there and welcome to Umbraco! In just 1 minute you’ll be good to go, we just need you to setup a password and add a picture for your avatar.</key>
    <key alias="userinviteExpiredMessage">Welcome to Umbraco! Unfortunately your invite has expired. Please contact your administrator and ask them to resend it.</key>
    <key alias="userinviteAvatarMessage">Uploading a photo of yourself will make it easy for other users to recognize you. Click the circle above to upload your photo.</key>
    <key alias="writer">Writer</key>
    <key alias="change">Change</key>
    <key alias="yourProfile" version="7.0">Your profile</key>
    <key alias="yourHistory" version="7.0">Your recent history</key>
    <key alias="sessionExpires" version="7.0">Session expires in</key>
    <key alias="inviteUser">Invite user</key>
    <key alias="createUser">Create user</key>
    <key alias="sendInvite">Send invite</key>
    <key alias="backToUsers">Back to users</key>
    <key alias="inviteEmailCopySubject">Umbraco: Invitation</key>
    <key alias="inviteEmailCopyFormat"><![CDATA[
        <html>
			<head>
				<meta name='viewport' content='width=device-width'>
				<meta http-equiv='Content-Type' content='text/html; charset=UTF-8'>
			</head>
			<body class='' style='font-family: sans-serif; -webkit-font-smoothing: antialiased; font-size: 14px; color: #392F54; line-height: 22px; -ms-text-size-adjust: 100%; -webkit-text-size-adjust: 100%; background: #1d1333; margin: 0; padding: 0;' bgcolor='#1d1333'>
				<style type='text/css'> @media only screen and (max-width: 620px) {table[class=body] h1 {font-size: 28px !important; margin-bottom: 10px !important; } table[class=body] .wrapper {padding: 32px !important; } table[class=body] .article {padding: 32px !important; } table[class=body] .content {padding: 24px !important; } table[class=body] .container {padding: 0 !important; width: 100% !important; } table[class=body] .main {border-left-width: 0 !important; border-radius: 0 !important; border-right-width: 0 !important; } table[class=body] .btn table {width: 100% !important; } table[class=body] .btn a {width: 100% !important; } table[class=body] .img-responsive {height: auto !important; max-width: 100% !important; width: auto !important; } } .btn-primary table td:hover {background-color: #34495e !important; } .btn-primary a:hover {background-color: #34495e !important; border-color: #34495e !important; } .btn  a:visited {color:#FFFFFF;} </style>
				<table border="0" cellpadding="0" cellspacing="0" class="body" style="border-collapse: separate; mso-table-lspace: 0pt; mso-table-rspace: 0pt; width: 100%; background: #1d1333;" bgcolor="#1d1333">
					<tr>
						<td style="font-family: sans-serif; font-size: 14px; vertical-align: top; padding: 24px;" valign="top">
							<table style="border-collapse: separate; mso-table-lspace: 0pt; mso-table-rspace: 0pt; width: 100%;">
								<tr>
									<td background="https://umbraco.com/umbraco/assets/img/application/logo.png" bgcolor="#1d1333" width="28" height="28" valign="top" style="font-family: sans-serif; font-size: 14px; vertical-align: top;">
										<!--[if gte mso 9]> <v:rect xmlns:v="urn:schemas-microsoft-com:vml" fill="true" stroke="false" style="width:30px;height:30px;"> <v:fill type="tile" src="https://umbraco.com/umbraco/assets/img/application/logo.png" color="#1d1333" /> <v:textbox inset="0,0,0,0"> <![endif]-->
										<div> </div>
										<!--[if gte mso 9]> </v:textbox> </v:rect> <![endif]-->
									</td>
									<td style="font-family: sans-serif; font-size: 14px; vertical-align: top;" valign="top"></td>
								</tr>
							</table>
						</td>
					</tr>
				</table>
				<table border='0' cellpadding='0' cellspacing='0' class='body' style='border-collapse: separate; mso-table-lspace: 0pt; mso-table-rspace: 0pt; width: 100%; background: #1d1333;' bgcolor='#1d1333'>
					<tr>
						<td style='font-family: sans-serif; font-size: 14px; vertical-align: top;' valign='top'> </td>
						<td class='container' style='font-family: sans-serif; font-size: 14px; vertical-align: top; display: block; max-width: 560px; width: 560px; margin: 0 auto; padding: 10px;' valign='top'>
							<div class='content' style='box-sizing: border-box; display: block; max-width: 560px; margin: 0 auto; padding: 10px;'>
								<br>
								<table class='main' style='border-collapse: separate; mso-table-lspace: 0pt; mso-table-rspace: 0pt; width: 100%; border-radius: 3px; background: #FFFFFF;' bgcolor='#FFFFFF'>
									<tr>
										<td class='wrapper' style='font-family: sans-serif; font-size: 14px; vertical-align: top; box-sizing: border-box; padding: 50px;' valign='top'>
											<table border='0' cellpadding='0' cellspacing='0' style='border-collapse: separate; mso-table-lspace: 0pt; mso-table-rspace: 0pt; width: 100%;'>
												<tr>
													<td style='line-height: 24px; font-family: sans-serif; font-size: 14px; vertical-align: top;' valign='top'>
														<h1 style='color: #392F54; font-family: sans-serif; font-weight: bold; line-height: 1.4; font-size: 24px; text-align: left; text-transform: capitalize; margin: 0 0 30px;' align='left'>
															Hi %0%,
														</h1>
														<p style='color: #392F54; font-family: sans-serif; font-size: 14px; font-weight: normal; margin: 0 0 15px;'>
															You have been invited by <a href="mailto:%4%" style="text-decoration: underline; color: #392F54; -ms-word-break: break-all; word-break: break-all;">%1%</a> to the Umbraco Back Office.
														</p>
														<p style='color: #392F54; font-family: sans-serif; font-size: 14px; font-weight: normal; margin: 0 0 15px;'>
															Message from <a href="mailto:%1%" style="text-decoration: none; color: #392F54; -ms-word-break: break-all; word-break: break-all;">%1%</a>:
															<br/>
															<em>%2%</em>
														</p>
														<table border='0' cellpadding='0' cellspacing='0' class='btn btn-primary' style='border-collapse: separate; mso-table-lspace: 0pt; mso-table-rspace: 0pt; width: 100%; box-sizing: border-box;'>
															<tbody>
																<tr>
																	<td align='left' style='font-family: sans-serif; font-size: 14px; vertical-align: top; padding-bottom: 15px;' valign='top'>
																		<table border='0' cellpadding='0' cellspacing='0' style='border-collapse: separate; mso-table-lspace: 0pt; mso-table-rspace: 0pt; width: auto;'>
																			<tbody>
																				<tr>
																					<td style='font-family: sans-serif; font-size: 14px; vertical-align: top; border-radius: 5px; text-align: center; background: #35C786;' align='center' bgcolor='#35C786' valign='top'>
																						<a href='%3%' target='_blank' style='color: #FFFFFF; text-decoration: none; -ms-word-break: break-all; word-break: break-all; border-radius: 5px; box-sizing: border-box; cursor: pointer; display: inline-block; font-size: 14px; font-weight: bold; text-transform: capitalize; background: #35C786; margin: 0; padding: 12px 30px; border: 1px solid #35c786;'>
																							Click this link to accept the invite
																						</a>
																					</td>
																				</tr>
																			</tbody>
																		</table>
																	</td>
																</tr>
															</tbody>
														</table>
														<p style='max-width: 400px; display: block; color: #392F54; font-family: sans-serif; font-size: 14px; line-height: 20px; font-weight: normal; margin: 15px 0;'>If you cannot click on the link, copy and paste this URL into your browser window:</p>
															<table border='0' cellpadding='0' cellspacing='0'>
																<tr>
																	<td style='-ms-word-break: break-all; word-break: break-all; font-family: sans-serif; font-size: 11px; line-height:14px;'>
																		<font style="-ms-word-break: break-all; word-break: break-all; font-size: 11px; line-height:14px;">
																			<a style='-ms-word-break: break-all; word-break: break-all; color: #392F54; text-decoration: underline; font-size: 11px; line-height:15px;' href='%3%'>%3%</a>
																		</font>
																	</td>
																</tr>
															</table>
														</p>
													</td>
												</tr>
											</table>
										</td>
									</tr>
								</table>
								<br><br><br>
							</div>
						</td>
						<td style='font-family: sans-serif; font-size: 14px; vertical-align: top;' valign='top'> </td>
					</tr>
				</table>
			</body>
    </html>]]></key>
    <key alias="invite">Invite</key>
    <key alias="defaultInvitationMessage">Resending invitation...</key>
    <key alias="deleteUser">Delete User</key>
    <key alias="deleteUserConfirmation">Are you sure you wish to delete this user account?</key>
    <key alias="stateAll">All</key>
    <key alias="stateActive">Active</key>
    <key alias="stateDisabled">Disabled</key>
    <key alias="stateLockedOut">Locked out</key>
    <key alias="stateInvited">Invited</key>
    <key alias="stateInactive">Inactive</key>
    <key alias="sortNameAscending">Name (A-Z)</key>
    <key alias="sortNameDescending">Name (Z-A)</key>
    <key alias="sortCreateDateAscending">Newest</key>
    <key alias="sortCreateDateDescending">Oldest</key>
    <key alias="sortLastLoginDateDescending">Last login</key>
    <key alias="noUserGroupsAdded">No user groups have been added</key>
  </area>
  <area alias="validation">
    <key alias="validation">Validation</key>
    <key alias="validateAsEmail">Validate as an email address</key>
    <key alias="validateAsNumber">Validate as a number</key>
    <key alias="validateAsUrl">Validate as a URL</key>
    <key alias="enterCustomValidation">...or enter a custom validation</key>
    <key alias="fieldIsMandatory">Field is mandatory</key>
    <key alias="mandatoryMessage">Enter a custom validation error message (optional)</key>
    <key alias="validationRegExp">Enter a regular expression</key>
    <key alias="validationRegExpMessage">Enter a custom validation error message (optional)</key>
    <key alias="minCount">You need to add at least</key>
    <key alias="maxCount">You can only have</key>
    <key alias="addUpTo">Add up to</key>
    <key alias="items">items</key>
    <key alias="urls">URL(s)</key>
    <key alias="urlsSelected">URL(s) selected</key>
    <key alias="itemsSelected">items selected</key>
    <key alias="invalidDate">Invalid date</key>
    <key alias="invalidNumber">Not a number</key>
    <key alias="invalidEmail">Invalid email</key>
    <key alias="invalidNull">Value cannot be null</key>
    <key alias="invalidEmpty">Value cannot be empty</key>
    <key alias="invalidPattern">Value is invalid, it does not match the correct pattern</key>
    <key alias="customValidation">Custom validation</key>
    <key alias="entriesShort"><![CDATA[Minimum %0% entries, requires <strong>%1%</strong> more.]]></key>
    <key alias="entriesExceed"><![CDATA[Maximum %0% entries, <strong>%1%</strong> too many.]]></key>
  </area>
  <area alias="healthcheck">
    <!-- The following keys get these tokens passed in:
	     0: Current value
		   1: Recommended value
		   2: XPath
		   3: Configuration file path
	  -->
    <key alias="checkSuccessMessage">Value is set to the recommended value: '%0%'.</key>
    <key alias="rectifySuccessMessage">Value was set to '%1%' for XPath '%2%' in configuration file '%3%'.</key>
    <key alias="checkErrorMessageDifferentExpectedValue">Expected value '%1%' for '%2%' in configuration file '%3%', but found '%0%'.</key>
    <key alias="checkErrorMessageUnexpectedValue">Found unexpected value '%0%' for '%2%' in configuration file '%3%'.</key>
    <!-- The following keys get these tokens passed in:
	     0: Current value
		   1: Recommended value
	  -->
    <key alias="customErrorsCheckSuccessMessage">Custom errors are set to '%0%'.</key>
    <key alias="customErrorsCheckErrorMessage">Custom errors are currently set to '%0%'. It is recommended to set this to '%1%' before go live.</key>
    <key alias="customErrorsCheckRectifySuccessMessage">Custom errors successfully set to '%0%'.</key>
    <key alias="macroErrorModeCheckSuccessMessage">MacroErrors are set to '%0%'.</key>
    <key alias="macroErrorModeCheckErrorMessage">MacroErrors are set to '%0%' which will prevent some or all pages in your site from loading completely if there are any errors in macros. Rectifying this will set the value to '%1%'.</key>
    <key alias="macroErrorModeCheckRectifySuccessMessage">MacroErrors are now set to '%0%'.</key>
    <!-- The following keys get these tokens passed in:
	     0: Current value
		   1: Recommended value
		   2: Server version
	  -->
    <key alias="trySkipIisCustomErrorsCheckSuccessMessage">Try Skip IIS Custom Errors is set to '%0%' and you're using IIS version '%1%'.</key>
    <key alias="trySkipIisCustomErrorsCheckErrorMessage">Try Skip IIS Custom Errors is currently '%0%'. It is recommended to set this to '%1%' for your IIS version (%2%).</key>
    <key alias="trySkipIisCustomErrorsCheckRectifySuccessMessage">Try Skip IIS Custom Errors successfully set to '%0%'.</key>
    <!-- The following keys get predefined tokens passed in that are not all the same, like above -->
    <key alias="configurationServiceFileNotFound">File does not exist: '%0%'.</key>
    <key alias="configurationServiceNodeNotFound"><![CDATA[Unable to find <strong>'%0%'</strong> in config file <strong>'%1%'</strong>.]]></key>
    <key alias="configurationServiceError">There was an error, check log for full error: %0%.</key>
    <key alias="databaseSchemaValidationCheckDatabaseOk">Database - The database schema is correct for this version of Umbraco</key>
    <key alias="databaseSchemaValidationCheckDatabaseErrors">%0% problems were detected with your database schema (Check the log for details)</key>
    <key alias="databaseSchemaValidationCheckDatabaseLogMessage">Some errors were detected while validating the database schema against the current version of Umbraco.</key>
    <key alias="httpsCheckValidCertificate">Your website's certificate is valid.</key>
    <key alias="httpsCheckInvalidCertificate">Certificate validation error: '%0%'</key>
    <key alias="httpsCheckExpiredCertificate">Your website's SSL certificate has expired.</key>
    <key alias="httpsCheckExpiringCertificate">Your website's SSL certificate is expiring in %0% days.</key>
    <key alias="healthCheckInvalidUrl">Error pinging the URL %0% - '%1%'</key>
    <key alias="httpsCheckIsCurrentSchemeHttps">You are currently %0% viewing the site using the HTTPS scheme.</key>
    <key alias="httpsCheckConfigurationRectifyNotPossible">The appSetting 'Umbraco.Core.UseHttps' is set to 'false' in your web.config file. Once you access this site using the HTTPS scheme, that should be set to 'true'.</key>
    <key alias="httpsCheckConfigurationCheckResult">The appSetting 'Umbraco.Core.UseHttps' is set to '%0%' in your web.config file, your cookies are %1% marked as secure.</key>
    <key alias="httpsCheckEnableHttpsError">Could not update the 'Umbraco.Core.UseHttps' setting in your web.config file. Error: %0%</key>
    <!-- The following keys don't get tokens passed in -->
    <key alias="httpsCheckEnableHttpsButton">Enable HTTPS</key>
    <key alias="httpsCheckEnableHttpsDescription">Sets umbracoSSL setting to true in the appSettings of the web.config file.</key>
    <key alias="httpsCheckEnableHttpsSuccess">The appSetting 'Umbraco.Core.UseHttps' is now set to 'true' in your web.config file, your cookies will be marked as secure.</key>
    <key alias="rectifyButton">Fix</key>
    <key alias="cannotRectifyShouldNotEqual">Cannot fix a check with a value comparison type of 'ShouldNotEqual'.</key>
    <key alias="cannotRectifyShouldEqualWithValue">Cannot fix a check with a value comparison type of 'ShouldEqual' with a provided value.</key>
    <key alias="valueToRectifyNotProvided">Value to fix check not provided.</key>
    <key alias="compilationDebugCheckSuccessMessage">Debug compilation mode is disabled.</key>
    <key alias="compilationDebugCheckErrorMessage">Debug compilation mode is currently enabled. It is recommended to disable this setting before go live.</key>
    <key alias="compilationDebugCheckRectifySuccessMessage">Debug compilation mode successfully disabled.</key>
    <key alias="traceModeCheckSuccessMessage">Trace mode is disabled.</key>
    <key alias="traceModeCheckErrorMessage">Trace mode is currently enabled. It is recommended to disable this setting before go live.</key>
    <key alias="traceModeCheckRectifySuccessMessage">Trace mode successfully disabled.</key>
    <key alias="folderPermissionsCheckMessage">All folders have the correct permissions set.</key>
    <!-- The following keys get these tokens passed in:
	    0: Comma delimitted list of failed folder paths
  	-->
    <key alias="requiredFolderPermissionFailed"><![CDATA[The following folders must be set up with modify permissions but could not be acccessed: <strong>%0%</strong>.]]></key>
    <key alias="optionalFolderPermissionFailed"><![CDATA[The following folders must be set up with modify permissions for certain Umbraco operations to function but could not be acccessed: <strong>%0%</strong>. If they aren't being written to no action need be taken.]]></key>
    <key alias="filePermissionsCheckMessage">All files have the correct permissions set.</key>
    <!-- The following keys get these tokens passed in:
	    0: Comma delimitted list of failed folder paths
  	-->
    <key alias="requiredFilePermissionFailed"><![CDATA[The following files must be set up with write permissions but could not be acccessed: <strong>%0%</strong>.]]></key>
    <key alias="optionalFilePermissionFailed"><![CDATA[The following files must be set up with write permissions for certain Umbraco operations to function but could not be acccessed: <strong>%0%</strong>. If they aren't being written to no action need be taken.]]></key>
    <key alias="clickJackingCheckHeaderFound"><![CDATA[The header or meta-tag <strong>X-Frame-Options</strong> used to control whether a site can be IFRAMEd by another was found.]]></key>
    <key alias="clickJackingCheckHeaderNotFound"><![CDATA[The header or meta-tag <strong>X-Frame-Options</strong> used to control whether a site can be IFRAMEd by another was not found.]]></key>
    <key alias="setHeaderInConfig">Set Header in Config</key>
    <key alias="clickJackingSetHeaderInConfigDescription">Adds a value to the httpProtocol/customHeaders section of web.config to prevent the site being IFRAMEd by other websites.</key>
    <key alias="clickJackingSetHeaderInConfigSuccess">A setting to create a header preventing IFRAMEing of the site by other websites has been added to your web.config file.</key>
    <key alias="setHeaderInConfigError">Could not update web.config file. Error: %0%</key>
    <key alias="noSniffCheckHeaderFound"><![CDATA[The header or meta-tag <strong>X-Content-Type-Options</strong> used to protect against MIME sniffing vulnerabilities was found.]]></key>
    <key alias="noSniffCheckHeaderNotFound"><![CDATA[The header or meta-tag <strong>X-Content-Type-Options</strong> used to protect against MIME sniffing vulnerabilities was not found.]]></key>
    <key alias="noSniffSetHeaderInConfigDescription">Adds a value to the httpProtocol/customHeaders section of web.config to protect against MIME sniffing vulnerabilities.</key>
    <key alias="noSniffSetHeaderInConfigSuccess">A setting to create a header protecting against MIME sniffing vulnerabilities has been added to your web.config file.</key>
    <key alias="hSTSCheckHeaderFound"><![CDATA[The header <strong>Strict-Transport-Security</strong>, also known as the HSTS-header, was found.]]></key>
    <key alias="hSTSCheckHeaderNotFound"><![CDATA[The header <strong>Strict-Transport-Security</strong> was not found.]]></key>
    <key alias="hSTSSetHeaderInConfigDescription">Adds the header 'Strict-Transport-Security' with the value 'max-age=10886400' to the httpProtocol/customHeaders section of web.config. Use this fix only if you will have your domains running with https for the next 18 weeks (minimum).</key>
    <key alias="hSTSSetHeaderInConfigSuccess">The HSTS header has been added to your web.config file.</key>
    <key alias="xssProtectionCheckHeaderFound"><![CDATA[The header <strong>X-XSS-Protection</strong> was found.]]></key>
    <key alias="xssProtectionCheckHeaderNotFound"><![CDATA[The header <strong>X-XSS-Protection</strong> was not found.]]></key>
    <key alias="xssProtectionSetHeaderInConfigDescription">Adds the header 'X-XSS-Protection' with the value '1; mode=block' to the httpProtocol/customHeaders section of web.config. </key>
    <key alias="xssProtectionSetHeaderInConfigSuccess">The X-XSS-Protection header has been added to your web.config file.</key>
    <!-- The following key get these tokens passed in:
	    0: Comma delimitted list of headers found
  	-->
    <key alias="excessiveHeadersFound"><![CDATA[The following headers revealing information about the website technology were found: <strong>%0%</strong>.]]></key>
    <key alias="excessiveHeadersNotFound">No headers revealing information about the website technology were found.</key>
    <key alias="smtpMailSettingsNotFound">In the Web.config file, system.net/mailsettings could not be found.</key>
    <key alias="smtpMailSettingsHostNotConfigured">In the Web.config file system.net/mailsettings section, the host is not configured.</key>
    <key alias="smtpMailSettingsConnectionSuccess">SMTP settings are configured correctly and the service is operating as expected.</key>
    <key alias="smtpMailSettingsConnectionFail">The SMTP server configured with host '%0%' and port '%1%' could not be reached. Please check to ensure the SMTP settings in the Web.config file system.net/mailsettings are correct.</key>
    <key alias="notificationEmailsCheckSuccessMessage"><![CDATA[Notification email has been set to <strong>%0%</strong>.]]></key>
    <key alias="notificationEmailsCheckErrorMessage"><![CDATA[Notification email is still set to the default value of <strong>%0%</strong>.]]></key>
    <key alias="scheduledHealthCheckEmailBody"><![CDATA[<html><body><p>Results of the scheduled Umbraco Health Checks run on %0% at %1% are as follows:</p>%2%</body></html>]]></key>
    <key alias="scheduledHealthCheckEmailSubject">Umbraco Health Check Status: %0%</key>
    <key alias="checkAllGroups">Check All Groups</key>
    <key alias="checkGroup">Check group</key>
    <key alias="helpText">
        <![CDATA[
        <p>The health checker evaluates various areas of your site for best practice settings, configuration, potential problems, etc. You can easily fix problems by pressing a button.
        You can add your own health checks, have a look at <a href="https://our.umbraco.com/documentation/Extending/Healthcheck/" target="_blank" class="btn-link -underline">the documentation for more information</a> about custom health checks.</p>
        ]]>
    </key>
  </area>
  <area alias="redirectUrls">
    <key alias="disableUrlTracker">Disable URL tracker</key>
    <key alias="enableUrlTracker">Enable URL tracker</key>
    <key alias="culture">Culture</key>
    <key alias="originalUrl">Original URL</key>
    <key alias="redirectedTo">Redirected To</key>
    <key alias="redirectUrlManagement">Redirect URL Management</key>
    <key alias="panelInformation">The following URLs redirect to this content item:</key>
    <key alias="noRedirects">No redirects have been made</key>
    <key alias="noRedirectsDescription">When a published page gets renamed or moved a redirect will automatically be made to the new page.</key>
    <key alias="confirmRemove">Are you sure you want to remove the redirect from '%0%' to '%1%'?</key>
    <key alias="redirectRemoved">Redirect URL removed.</key>
    <key alias="redirectRemoveError">Error removing redirect URL.</key>
    <key alias="redirectRemoveWarning">This will remove the redirect</key>
    <key alias="confirmDisable">Are you sure you want to disable the URL tracker?</key>
    <key alias="disabledConfirm">URL tracker has now been disabled.</key>
    <key alias="disableError">Error disabling the URL tracker, more information can be found in your log file.</key>
    <key alias="enabledConfirm">URL tracker has now been enabled.</key>
    <key alias="enableError">Error enabling the URL tracker, more information can be found in your log file.</key>
  </area>
  <area alias="emptyStates">
    <key alias="emptyDictionaryTree">No Dictionary items to choose from</key>
  </area>
  <area alias="textbox">
    <key alias="characters_left"><![CDATA[<strong>%0%</strong> characters left.]]></key>
    <key alias="characters_exceed"><![CDATA[Maximum %0% characters, <strong>%1%</strong> too many.]]></key>
  </area>
  <area alias="recycleBin">
    <key alias="contentTrashed">Trashed content with Id: {0} related to original parent content with Id: {1}</key>
    <key alias="mediaTrashed">Trashed media with Id: {0} related to original parent media item with Id: {1}</key>
    <key alias="itemCannotBeRestored">Cannot automatically restore this item</key>
    <key alias="itemCannotBeRestoredHelpText">There is no location where this item can be automatically restored. You can move the item manually using the tree below.</key>
    <key alias="wasRestored">was restored under</key>
  </area>
  <area alias="relationType">
    <key alias="direction">Direction</key>
    <key alias="parentToChild">Parent to child</key>
    <key alias="bidirectional">Bidirectional</key>
    <key alias="parent">Parent</key>
    <key alias="child">Child</key>
    <key alias="count">Count</key>
    <key alias="relations">Relations</key>
    <key alias="created">Created</key>
    <key alias="comment">Comment</key>
    <key alias="name">Name</key>
    <key alias="noRelations">No relations for this relation type.</key>
    <key alias="tabRelationType">Relation Type</key>
    <key alias="tabRelations">Relations</key>
  </area>
  <area alias="dashboardTabs">
    <key alias="contentIntro">Getting Started</key>
    <key alias="contentRedirectManager">Redirect URL Management</key>
    <key alias="mediaFolderBrowser">Content</key>
    <key alias="settingsWelcome">Welcome</key>
    <key alias="settingsExamine">Examine Management</key>
    <key alias="settingsPublishedStatus">Published Status</key>
    <key alias="settingsModelsBuilder">Models Builder</key>
    <key alias="settingsHealthCheck">Health Check</key>
    <key alias="settingsProfiler">Profiling</key>
    <key alias="memberIntro">Getting Started</key>
    <key alias="formsInstall">Install Umbraco Forms</key>
  </area>
  <area alias="visuallyHiddenTexts">
    <key alias="goBack">Go back</key>
    <key alias="activeListLayout">Active layout:</key>
    <key alias="jumpTo">Jump to</key>
    <key alias="group">group</key>
    <key alias="passed">passed</key>
    <key alias="warning">warning</key>
    <key alias="failed">failed</key>
    <key alias="suggestion">suggestion</key>
    <key alias="checkPassed">Check passed</key>
    <key alias="checkFailed">Check failed</key>
    <key alias="openBackofficeSearch">Open backoffice search</key>
    <key alias="openCloseBackofficeHelp">Open/Close backoffice help</key>
    <key alias="openCloseBackofficeProfileOptions">Open/Close your profile options</key>
    <key alias="assignDomainDescription">Setup Culture and Hostnames for %0%</key>
    <key alias="createDescription">Create new node under %0%</key>
    <key alias="protectDescription">Setup Public access on %0%</key>
    <key alias="rightsDescription">Setup Permissions on %0%</key>
    <key alias="sortDescription">Change sort order for %0%</key>
    <key alias="createblueprintDescription">Create Content Template based on %0%</key>
    <key alias="openContextMenu">Open context menu for</key>
    <key alias="currentLanguage">Current language</key>
    <key alias="switchLanguage">Switch language to</key>
    <key alias="createNewFolder">Create new folder</key>
    <key alias="newPartialView">Partial View</key>
    <key alias="newPartialViewMacro">Partial View Macro</key>
    <key alias="newMember">Member</key>
    <key alias="newDataType">Data type</key>
    <key alias="redirectDashboardSearchLabel">Search the redirect dashboard</key>
    <key alias="userGroupSearchLabel">Search the user group section</key>
    <key alias="userSearchLabel">Search the users section</key>
    <key alias="createItem">Create item</key>
    <key alias="create">Create</key>
    <key alias="edit">Edit</key>
    <key alias="name">Name</key>
    <key alias="addNewRow">Add new row</key>
    <key alias="tabExpand">View more options</key>
      <key alias="hasTranslation">Has translation</key>
      <key alias="noTranslation">Missing translation</key>
      <key alias="dictionaryListCaption">Dictionary items</key>
  </area>
  <area alias="references">
    <key alias="tabName">References</key>
    <key alias="DataTypeNoReferences">This Data Type has no references.</key>
    <key alias="labelUsedByDocumentTypes">Used in Document Types</key>
    <key alias="noDocumentTypes">No references to Document Types.</key>
    <key alias="labelUsedByMediaTypes">Used in Media Types</key>
    <key alias="noMediaTypes">No references to Media Types.</key>
    <key alias="labelUsedByMemberTypes">Used in  Member Types</key>
    <key alias="noMemberTypes">No references to Member Types.</key>
    <key alias="usedByProperties">Used by</key>
    <key alias="labelUsedByDocuments">Used in Documents</key>
    <key alias="labelUsedByMembers">Used in Members</key>
    <key alias="labelUsedByMedia">Used in Media</key>
  </area>
  <area alias="logViewer">
      <key alias="deleteSavedSearch">Delete Saved Search</key>
      <key alias="logLevels">Log Levels</key>
      <key alias="savedSearches">Saved Searches</key>
      <key alias="saveSearch">Save Search</key>
      <key alias="saveSearchDescription">Enter a friendly name for your search query</key>
      <key alias="filterSearch">Filter Search</key>
      <key alias="totalItems">Total Items</key>
      <key alias="timestamp">Timestamp</key>
      <key alias="level">Level</key>
      <key alias="machine">Machine</key>
      <key alias="message">Message</key>
      <key alias="exception">Exception</key>
      <key alias="properties">Properties</key>
      <key alias="searchWithGoogle">Search With Google</key>
      <key alias="searchThisMessageWithGoogle">Search this message with Google</key>
      <key alias="searchWithBing">Search With Bing</key>
      <key alias="searchThisMessageWithBing">Search this message with Bing</key>
      <key alias="searchOurUmbraco">Search Our Umbraco</key>
      <key alias="searchThisMessageOnOurUmbracoForumsAndDocs">Search this message on Our Umbraco forums and docs</key>
      <key alias="searchOurUmbracoWithGoogle">Search Our Umbraco with Google</key>
      <key alias="searchOurUmbracoForumsUsingGoogle">Search Our Umbraco forums using Google</key>
      <key alias="searchUmbracoSource">Search Umbraco Source</key>
      <key alias="searchWithinUmbracoSourceCodeOnGithub">Search within Umbraco source code on Github</key>
      <key alias="searchUmbracoIssues">Search Umbraco Issues</key>
      <key alias="searchUmbracoIssuesOnGithub">Search Umbraco Issues on Github</key>
      <key alias="deleteThisSearch">Delete this search</key>
      <key alias="findLogsWithRequestId">Find Logs with Request ID</key>
      <key alias="findLogsWithNamespace">Find Logs with Namespace</key>
      <key alias="findLogsWithMachineName">Find Logs with Machine Name</key>
      <key alias="open">Open</key>
      <key alias="polling">Polling</key>
      <key alias="every2">Every 2 seconds</key>
      <key alias="every5">Every 5 seconds</key>
      <key alias="every10">Every 10 seconds</key>
      <key alias="every20">Every 20 seconds</key>
      <key alias="every30">Every 30 seconds</key>
      <key alias="pollingEvery2">Polling every 2s</key>
      <key alias="pollingEvery5">Polling every 5s</key>
      <key alias="pollingEvery10">Polling every 10s</key>
      <key alias="pollingEvery20">Polling every 20s</key>
      <key alias="pollingEvery30">Polling every 30s</key>
  </area>
  <area alias="clipboard">
    <key alias="labelForCopyAllEntries">Copy %0%</key>
    <key alias="labelForArrayOfItemsFrom">%0% from %1%</key>
    <key alias="labelForRemoveAllEntries">Remove all items</key>
    <key alias="labelForClearClipboard">Clear clipboard</key>
  </area>
  <area alias="propertyActions">
    <key alias="tooltipForPropertyActionsMenu">Open Property Actions</key>
    <key alias="tooltipForPropertyActionsMenuClose">Close Property Actions</key>
  </area>
  <area alias="nuCache">
    <key alias="wait">Wait</key>
    <key alias="refreshStatus">Refresh status</key>
    <key alias="memoryCache">Memory Cache</key>
    <key alias="memoryCacheDescription">
        <![CDATA[
            This button lets you reload the in-memory cache, by entirely reloading it from the database
    cache (but it does not rebuild that database cache). This is relatively fast.
    Use it when you think that the memory cache has not been properly refreshed, after some events
    triggered&mdash;which would indicate a minor Umbraco issue.
    (note: triggers the reload on all servers in an LB environment).
    ]]>
    </key>
    <key alias="reload">Reload</key>
    <key alias="databaseCache">Database Cache</key>
    <key alias="databaseCacheDescription">
        <![CDATA[
    This button lets you rebuild the database cache, ie the content of the cmsContentNu table.
    <strong>Rebuilding can be expensive.</strong>
    Use it when reloading is not enough, and you think that the database cache has not been
    properly generated&mdash;which would indicate some critical Umbraco issue.
    ]]>
    </key>
    <key alias="rebuild">Rebuild</key>
    <key alias="internals">Internals</key>
    <key alias="internalsDescription">
        <![CDATA[
    This button lets you trigger a NuCache snapshots collection (after running a fullCLR GC).
    Unless you know what that means, you probably do <em>not</em> need to use it.
    ]]>
    </key>
    <key alias="collect">Collect</key>
    <key alias="publishedCacheStatus">Published Cache Status</key>
    <key alias="caches">Caches</key>
  </area>
  <area alias="profiling">
    <key alias="performanceProfiling">Performance profiling</key>
    <key alias="performanceProfilingDescription">
        <![CDATA[
                <p>
                    Umbraco currently runs in debug mode. This means you can use the built-in performance profiler to assess the performance when rendering pages.
                </p>
                <p>
                    If you want to activate the profiler for a specific page rendering, simply add <b>umbDebug=true</b> to the querystring when requesting the page.
                </p>
                <p>
                    If you want the profiler to be activated by default for all page renderings, you can use the toggle below.
                    It will set a cookie in your browser, which then activates the profiler automatically.
                    In other words, the profiler will only be active by default in <i>your</i> browser - not everyone else's.
                </p>
        ]]>
    </key>
    <key alias="activateByDefault">Activate the profiler by default</key>
    <key alias="reminder">Friendly reminder</key>
    <key alias="reminderDescription">
        <![CDATA[
            <p>
                You should never let a production site run in debug mode. Debug mode is turned off by setting <b>debug="false"</b> on the <b>&lt;compilation /&gt;</b> element in web.config.
            </p>
        ]]>
    </key>
    <key alias="profilerEnabledDescription">
        <![CDATA[
            <p>
                Umbraco currently does not run in debug mode, so you can't use the built-in profiler. This is how it should be for a production site.
            </p>
            <p>
                Debug mode is turned on by setting <b>debug="true"</b> on the <b>&lt;compilation /&gt;</b> element in web.config.
            </p>
        ]]>
    </key>
  </area>
  <area alias="settingsDashboardVideos">
    <key alias="trainingHeadline">Hours of Umbraco training videos are only a click away</key>
    <key alias="trainingDescription">
        <![CDATA[
        <p>Want to master Umbraco? Spend a couple of minutes learning some best practices by watching one of these videos about using Umbraco. And visit <a href="http://umbraco.tv" target="_blank">umbraco.tv</a> for even more Umbraco videos</p>
    ]]>
    </key>
    <key alias="getStarted">To get you started</key>
  </area>
  <area alias="settingsDashboard">
    <key alias="start">Start here</key>
    <key alias="startDescription">This section contains the building blocks for your Umbraco site. Follow the below links to find out more about working with the items in the Settings section</key>
    <key alias="more">Find out more</key>
    <key alias="bulletPointOne">
        <![CDATA[
            Read more about working with the items in Settings <a class="btn-link -underline" href="https://our.umbraco.com/documentation/Getting-Started/Backoffice/Sections/" target="_blank">in the Documentation section</a> of Our Umbraco
        ]]>
    </key>
    <key alias="bulletPointTwo">
        <![CDATA[
            Ask a question in the <a class="btn-link -underline" href="https://our.umbraco.com/forum" target="_blank">Community Forum</a>
        ]]>
    </key>
    <key alias="bulletPointThree">
        <![CDATA[
            Watch our <a class="btn-link -underline" href="https://umbraco.tv" target="_blank">tutorial videos</a> (some are free, some require a subscription)
        ]]>
    </key>
    <key alias="bulletPointFour">
        <![CDATA[
            Find out about our <a class="btn-link -underline" href="https://umbraco.com/products/" target="_blank">productivity boosting tools and commercial support</a>
        ]]>
    </key>
    <key alias="bulletPointFive">
        <![CDATA[
            Find out about real-life <a class="btn-link -underline" href="https://umbraco.com/training/" target="_blank">training and certification</a> opportunities
        ]]>
    </key>
  </area>
  <area alias="startupDashboard">
    <key alias="fallbackHeadline">Welcome to The Friendly CMS</key>
    <key alias="fallbackDescription">Thank you for choosing Umbraco - we think this could be the beginning of something beautiful. While it may feel overwhelming at first, we've done a lot to make the learning curve as smooth and fast as possible.</key>
  </area>
  <area alias="formsDashboard">
    <key alias="formsHeadline">Umbraco Forms</key>
    <key alias="formsDescription">Create forms using an intuitive drag and drop interface. From simple contact forms that sends e-mails to advanced questionaires that integrate with CRM systems. Your clients will love it!</key>
  </area>
  <area alias="blockEditor">
    <key alias="headlineCreateBlock">Create new block</key>
    <key alias="headlineAddSettingsElementType">Attach a settings section</key>
    <key alias="headlineAddCustomView">Select view</key>
    <key alias="headlineAddCustomStylesheet">Select stylesheet</key>
    <key alias="headlineAddThumbnail">Choose thumbnail</key>
    <key alias="labelcreateNewElementType">Create new</key>
    <key alias="labelCustomStylesheet">Custom stylesheet</key>
    <key alias="addCustomStylesheet">Add stylesheet</key>
    <key alias="headlineEditorAppearance">Editor apperance</key>
    <key alias="headlineDataModels">Data models</key>
    <key alias="headlineCatalogueAppearance">Catalogue appearance</key>
    <key alias="labelBackgroundColor">Background color</key>
    <key alias="labelIconColor">Icon color</key>
    <key alias="labelContentElementType">Content model</key>
    <key alias="labelLabelTemplate">Label</key>
    <key alias="labelCustomView">Custom view</key>
    <key alias="labelCustomViewInfoTitle">Show custom view description</key>
    <key alias="labelCustomViewDescription">Overwrite how this block appears in the BackOffice UI. Pick a .html file containing your presentation.</key>
    <key alias="labelSettingsElementType">Settings model</key>
    <key alias="labelEditorSize">Overlay editor size</key>
    <key alias="addCustomView">Add custom view</key>
    <key alias="addSettingsElementType">Add settings</key>
    <key alias="labelTemplatePlaceholder">Overwrite label template</key>
    <key alias="confirmDeleteBlockMessage"><![CDATA[Are you sure you want to delete the content <strong>%0%</strong>?]]></key>
    <key alias="confirmDeleteBlockTypeMessage"><![CDATA[Are you sure you want to delete the block configuration <strong>%0%</strong>?]]></key>
    <key alias="confirmDeleteBlockTypeNotice">The content of this block will still be present, editing of this content will no longer be available and will be shown as unsupported content.</key>
    <key alias="blockConfigurationOverlayTitle"><![CDATA[Configuration of '%0%']]></key>
    <key alias="thumbnail">Thumbnail</key>
    <key alias="addThumbnail">Add thumbnail</key>
    <key alias="tabCreateEmpty">Create empty</key>
    <key alias="tabClipboard">Clipboard</key>
    <key alias="tabBlockSettings">Settings</key>
    <key alias="headlineAdvanced">Advanced</key>
    <key alias="forceHideContentEditor">Force hide content editor</key>
    <key alias="blockHasChanges">You have made changes to this content. Are you sure you want to discard them?</key>
    <key alias="confirmCancelBlockCreationHeadline">Discard creation?</key>
    <key alias="confirmCancelBlockCreationMessage"><![CDATA[Are you sure you want to cancel the creation.]]></key>
    <key alias="elementTypeDoesNotExistHeadline">Error!</key>
    <key alias="elementTypeDoesNotExistDescription">The ElementType of this block does not exist anymore</key>
  </area>
  <area alias="contentTemplatesDashboard">
    <key alias="whatHeadline">What are Content Templates?</key>
    <key alias="whatDescription">Content Templates are pre-defined content that can be selected when creating a new content node.</key>
    <key alias="createHeadline">How do I create a Content Template?</key>
    <key alias="createDescription">
        <![CDATA[
            <p>There are two ways to create a Content Template:</p>
            <ul>
                <li>Right-click a content node and select "Create Content Template" to create a new Content Template.</li>
                <li>Right-click the Content Templates tree in the Settings section and select the Document Type you want to create a Content Template for.</li>
            </ul>
            <p>Once given a name, editors can start using the Content Template as a foundation for their new page.</p>
        ]]>
    </key>
    <key alias="manageHeadline">How do I manage Content Templates?</key>
    <key alias="manageDescription">You can edit and delete Content Templates from the "Content Templates" tree in the Settings section. Expand the Document Type which the Content Template is based on and click it to edit or delete it.</key>
  </area>
  <area alias="preview">
    <key alias="endLabel">End</key>
    <key alias="endTitle">End preview mode</key>
    <key alias="openWebsiteLabel">Preview website</key>
    <key alias="openWebsiteTitle">Open website in preview mode</key>
    <key alias="returnToPreviewHeadline">Preview content?</key>
    <key alias="returnToPreviewDescription">You have ended preview mode, do you want to continue previewing this content?</key>
    <key alias="returnToPreviewButton">Preview</key>
    <key alias="viewPublishedContentHeadline">View published version?</key>
    <key alias="viewPublishedContentDescription">You are in Preview Mode, do you want exit in order to view the published version of your website?</key>
    <key alias="viewPublishedContentAcceptButton">View published version</key>
    <key alias="viewPublishedContentDeclineButton">Stay in preview mode</key>
  </area>
</language>
=======
<?xml version="1.0" encoding="utf-8" standalone="yes"?>
<language alias="en_us" intName="English (US)" localName="English (US)" lcid="" culture="en-US">
  <creator>
    <name>The Umbraco community</name>
    <link>https://our.umbraco.com/documentation/Extending-Umbraco/Language-Files</link>
  </creator>
  <area alias="actions">
    <key alias="assignDomain">Culture and Hostnames</key>
    <key alias="auditTrail">Audit Trail</key>
    <key alias="browse">Browse Node</key>
    <key alias="changeDocType">Change Document Type</key>
    <key alias="changeDataType">Change Data Type</key>
    <key alias="copy">Copy</key>
    <key alias="create">Create</key>
    <key alias="export">Export</key>
    <key alias="createPackage">Create Package</key>
    <key alias="createGroup">Create group</key>
    <key alias="delete">Delete</key>
    <key alias="disable">Disable</key>
    <key alias="editSettings">Edit settings</key>
    <key alias="emptyRecycleBin">Empty recycle bin</key>
    <key alias="enable">Enable</key>
    <key alias="exportDocumentType">Export Document Type</key>
    <key alias="importDocumentType">Import Document Type</key>
    <key alias="importPackage">Import Package</key>
    <key alias="liveEdit">Edit in Canvas</key>
    <key alias="logout">Exit</key>
    <key alias="move">Move</key>
    <key alias="notify">Notifications</key>
    <key alias="protect">Restrict Public Access</key>
    <key alias="publish">Publish</key>
    <key alias="unpublish">Unpublish</key>
    <key alias="refreshNode">Reload</key>
    <key alias="republish">Republish entire site</key>
    <key alias="remove">Remove</key>
    <key alias="rename" version="7.3.0">Rename</key>
    <key alias="restore" version="7.3.0">Restore</key>
    <key alias="SetPermissionsForThePage">Set permissions for the page %0%</key>
    <key alias="chooseWhereToCopy">Choose where to copy</key>
    <key alias="chooseWhereToMove">Choose where to move</key>
    <key alias="toInTheTreeStructureBelow">to in the tree structure below</key>
    <key alias="infiniteEditorChooseWhereToCopy">Choose where to copy the selected item(s)</key>
    <key alias="infiniteEditorChooseWhereToMove">Choose where to move the selected item(s)</key>
    <key alias="wasMovedTo">was moved to</key>
    <key alias="wasCopiedTo">was copied to</key>
    <key alias="wasDeleted">was deleted</key>
    <key alias="rights">Permissions</key>
    <key alias="rollback">Rollback</key>
    <key alias="sendtopublish">Send To Publish</key>
    <key alias="sendToTranslate">Send To Translation</key>
    <key alias="setGroup">Set group</key>
    <key alias="sort">Sort</key>
    <key alias="translate">Translate</key>
    <key alias="update">Update</key>
    <key alias="setPermissions">Set permissions</key>
    <key alias="unlock">Unlock</key>
    <key alias="createblueprint">Create Content Template</key>
    <key alias="resendInvite">Resend Invitation</key>
  </area>
  <area alias="actionCategories">
    <key alias="content">Content</key>
    <key alias="administration">Administration</key>
    <key alias="structure">Structure</key>
    <key alias="other">Other</key>
  </area>
  <area alias="actionDescriptions">
    <key alias="assignDomain">Allow access to assign culture and hostnames</key>
    <key alias="auditTrail">Allow access to view a node's history log</key>
    <key alias="browse">Allow access to view a node</key>
    <key alias="changeDocType">Allow access to change document type for a node</key>
    <key alias="copy">Allow access to copy a node</key>
    <key alias="create">Allow access to create nodes</key>
    <key alias="delete">Allow access to delete nodes</key>
    <key alias="move">Allow access to move a node</key>
    <key alias="protect">Allow access to set and change access restrictions for a node</key>
    <key alias="publish">Allow access to publish a node</key>
    <key alias="unpublish">Allow access to unpublish a node</key>
    <key alias="rights">Allow access to change permissions for a node</key>
    <key alias="rollback">Allow access to roll back a node to a previous state</key>
    <key alias="sendtopublish">Allow access to send a node for approval before publishing</key>
    <key alias="sendToTranslate">Allow access to send a node for translation</key>
    <key alias="sort">Allow access to change the sort order for nodes</key>
    <key alias="translate">Allow access to translate a node</key>
    <key alias="update">Allow access to save a node</key>
    <key alias="createblueprint">Allow access to create a Content Template</key>
  </area>
  <area alias="apps">
    <key alias="umbContent">Content</key>
    <key alias="umbInfo">Info</key>
  </area>
  <area alias="assignDomain">
    <key alias="permissionDenied">Permission denied.</key>
    <key alias="addNew">Add new Domain</key>
    <key alias="remove">remove</key>
    <key alias="invalidNode">Invalid node.</key>
    <key alias="invalidDomain">One or more domains have an invalid format.</key>
    <key alias="duplicateDomain">Domain has already been assigned.</key>
    <key alias="language">Language</key>
    <key alias="domain">Domain</key>
    <key alias="domainCreated">New domain '%0%' has been created</key>
    <key alias="domainDeleted">Domain '%0%' is deleted</key>
    <key alias="domainExists">Domain '%0%' has already been assigned</key>
    <key alias="domainUpdated">Domain '%0%' has been updated</key>
    <key alias="orEdit">Edit Current Domains</key>
    <key alias="domainHelpWithVariants">
    	<![CDATA[Valid domain names are: "example.com", "www.example.com", "example.com:8080", or "https://www.example.com/".
     Furthermore also one-level paths in domains are supported, eg. "example.com/en" or "/en".]]></key>
    <key alias="inherit">Inherit</key>
    <key alias="setLanguage">Culture</key>
    <key alias="setLanguageHelp"><![CDATA[Set the culture for nodes below the current node,<br /> or inherit culture from parent nodes. Will also apply<br />
      to the current node, unless a domain below applies too.]]></key>
    <key alias="setDomains">Domains</key>
  </area>
  <area alias="buttons">
    <key alias="clearSelection">Clear selection</key>
    <key alias="select">Select</key>
    <key alias="somethingElse">Do something else</key>
    <key alias="bold">Bold</key>
    <key alias="deindent">Cancel Paragraph Indent</key>
    <key alias="formFieldInsert">Insert form field</key>
    <key alias="graphicHeadline">Insert graphic headline</key>
    <key alias="htmlEdit">Edit Html</key>
    <key alias="indent">Indent Paragraph</key>
    <key alias="italic">Italic</key>
    <key alias="justifyCenter">Center</key>
    <key alias="justifyLeft">Justify Left</key>
    <key alias="justifyRight">Justify Right</key>
    <key alias="linkInsert">Insert Link</key>
    <key alias="linkLocal">Insert local link (anchor)</key>
    <key alias="listBullet">Bullet List</key>
    <key alias="listNumeric">Numeric List</key>
    <key alias="macroInsert">Insert macro</key>
    <key alias="pictureInsert">Insert picture</key>
    <key alias="publishAndClose">Publish and close</key>
    <key alias="publishDescendants">Publish with descendants</key>
    <key alias="relations">Edit relations</key>
    <key alias="returnToList">Return to list</key>
    <key alias="save">Save</key>
    <key alias="saveAndClose">Save and close</key>
    <key alias="saveAndPublish">Save and publish</key>
    <key alias="saveAndSchedule">Save and schedule</key>
    <key alias="saveToPublish">Send for approval</key>
    <key alias="saveListView">Save list view</key>
    <key alias="schedulePublish">Schedule</key>
    <key alias="showPage">Preview</key>
    <key alias="saveAndPreview">Save and preview</key>
    <key alias="showPageDisabled">Preview is disabled because there's no template assigned</key>
    <key alias="styleChoose">Choose style</key>
    <key alias="styleShow">Show styles</key>
    <key alias="tableInsert">Insert table</key>
    <key alias="generateModelsAndClose">Generate models and close</key>
    <key alias="saveAndGenerateModels">Save and generate models</key>
    <key alias="undo">Undo</key>
    <key alias="redo">Redo</key>
    <key alias="rollback">Rollback</key>
    <key alias="deleteTag">Delete tag</key>
    <key alias="confirmActionCancel">Cancel</key>
    <key alias="confirmActionConfirm">Confirm</key>
	<key alias="morePublishingOptions">More publishing options</key>
    <key alias="submitChanges">Submit</key>
    <key alias="submitChangesAndClose">Submit and close</key>
  </area>
  <area alias="auditTrails">
    <key alias="atViewingFor">Viewing for</key>
    <key alias="delete">Content deleted</key>
    <key alias="unpublish">Content unpublished</key>
    <key alias="unpublishvariant">Content unpublished for languages: %0% </key>
    <key alias="publish">Content published</key>
    <key alias="publishvariant">Content published for languages: %0% </key>
    <key alias="save">Content saved</key>
    <key alias="savevariant">Content saved for languages: %0%</key>
    <key alias="move">Content moved</key>
    <key alias="copy">Content copied</key>
    <key alias="rollback">Content rolled back</key>
    <key alias="sendtopublish">Content sent for publishing</key>
    <key alias="sendtopublishvariant">Content sent for publishing for languages: %0%</key>
    <key alias="sort">Sort child items performed by user</key>
    <key alias="custom">%0%</key>
    <key alias="smallCopy">Copy</key>
    <key alias="smallPublish">Publish</key>
    <key alias="smallPublishVariant">Publish</key>
    <key alias="smallMove">Move</key>
    <key alias="smallSave">Save</key>
    <key alias="smallSaveVariant">Save</key>
    <key alias="smallDelete">Delete</key>
    <key alias="smallUnpublish">Unpublish</key>
    <key alias="smallUnpublishVariant">Unpublish</key>
    <key alias="smallRollBack">Rollback</key>
    <key alias="smallSendToPublish">Send To Publish</key>
    <key alias="smallSendToPublishVariant">Send To Publish</key>
    <key alias="smallSort">Sort</key>
    <key alias="smallCustom">Custom</key>
    <key alias="historyIncludingVariants">History (all variants)</key>
  </area>
  <area alias="changeDocType">
    <key alias="changeDocTypeInstruction">To change the document type for the selected content, first select from the list of valid types for this location.</key>
    <key alias="changeDocTypeInstruction2">Then confirm and/or amend the mapping of properties from the current type to the new, and click Save.</key>
    <key alias="contentRepublished">The content has been re-published.</key>
    <key alias="currentProperty">Current Property</key>
    <key alias="currentType">Current type</key>
    <key alias="docTypeCannotBeChanged">The document type cannot be changed, as there are no alternatives valid for this location.  An alternative will be valid if it is allowed under the parent of the selected content item and that all existing child content items are allowed to be created under it.</key>
    <key alias="docTypeChanged">Document Type Changed</key>
    <key alias="mapProperties">Map Properties</key>
    <key alias="mapToProperty">Map to Property</key>
    <key alias="newTemplate">New Template</key>
    <key alias="newType">New Type</key>
    <key alias="none">none</key>
    <key alias="selectedContent">Content</key>
    <key alias="selectNewDocType">Select New Document Type</key>
    <key alias="successMessage">The document type of the selected content has been successfully changed to [new type] and the following properties mapped:</key>
    <key alias="to">to</key>
    <key alias="validationErrorPropertyWithMoreThanOneMapping">Could not complete property mapping as one or more properties have more than one mapping defined.</key>
    <key alias="validDocTypesNote">Only alternate types valid for the current location are displayed.</key>
  </area>
  <area alias="codefile">
    <key alias="createFolderFailedById">Failed to create a folder under parent with ID %0%</key>
    <key alias="createFolderFailedByName">Failed to create a folder under parent with name %0%</key>
    <key alias="createFolderIllegalChars">The folder name cannot contain illegal characters.</key>
    <key alias="deleteItemFailed">Failed to delete item: %0%</key>
  </area>
  <area alias="content">
    <key alias="isPublished" version="7.2">Is Published</key>
    <key alias="about">About this page</key>
    <key alias="alias">Alias</key>
    <key alias="alternativeTextHelp">(how would you describe the picture over the phone)</key>
    <key alias="alternativeUrls">Alternative Links</key>
    <key alias="clickToEdit">Click to edit this item</key>
    <key alias="createBy">Created by</key>
    <key alias="createByDesc" version="7.0">Original author</key>
    <key alias="updatedBy" version="7.0">Updated by</key>
    <key alias="createDate">Created</key>
    <key alias="createDateDesc" version="7.0">Date/time this document was created</key>
    <key alias="documentType">Document Type</key>
    <key alias="editing">Editing</key>
    <key alias="expireDate">Remove at</key>
    <key alias="itemChanged">This item has been changed after publication</key>
    <key alias="itemNotPublished">This item is not published</key>
    <key alias="lastPublished">Last published</key>
    <key alias="noItemsToShow">There are no items to show</key>
    <key alias="listViewNoItems" version="7.1.5">There are no items to show in the list.</key>
    <key alias="listViewNoContent">No child items have been added</key>
    <key alias="listViewNoMembers">No members have been added</key>
    <key alias="mediatype">Media Type</key>
    <key alias="mediaLinks">Link to media item(s)</key>
    <key alias="membergroup">Member Group</key>
    <key alias="memberrole">Role</key>
    <key alias="membertype">Member Type</key>
    <key alias="noChanges">No changes have been made</key>
    <key alias="noDate">No date chosen</key>
    <key alias="nodeName">Page title</key>
    <key alias="noMediaLink">This media item has no link</key>
    <key alias="noProperties">No content can be added for this item</key>
    <key alias="otherElements">Properties</key>
    <key alias="parentNotPublished">This document is published but is not visible because the parent '%0%' is unpublished</key>
    <key alias="parentCultureNotPublished">This culture is published but is not visible because it is unpublished on parent '%0%'</key>
    <key alias="parentNotPublishedAnomaly">This document is published but is not in the cache</key>
    <key alias="getUrlException">Could not get the URL</key>
    <key alias="routeError">This document is published but its URL would collide with content %0%</key>
    <key alias="routeErrorCannotRoute">This document is published but its URL cannot be routed</key>
    <key alias="publish">Publish</key>
    <key alias="published">Published</key>
    <key alias="publishedPendingChanges">Published (pending changes)</key>
    <key alias="publishStatus">Publication Status</key>
    <key alias="publishDescendantsHelp"><![CDATA[Publish <strong>%0%</strong> and all content items underneath and thereby making their content publicly available.]]></key>
    <key alias="publishDescendantsWithVariantsHelp"><![CDATA[Publish variants and variants of same type underneath and thereby making their content publicly available.]]></key>
    <key alias="releaseDate">Publish at</key>
    <key alias="unpublishDate">Unpublish at</key>
    <key alias="removeDate">Clear Date</key>
    <key alias="setDate">Set date</key>
    <key alias="sortDone">Sortorder is updated</key>
    <key alias="sortHelp">To sort the nodes, simply drag the nodes or click one of the column headers. You can select multiple nodes by holding the "shift" or "control" key while selecting</key>
    <key alias="statistics">Statistics</key>
    <key alias="titleOptional">Title (optional)</key>
    <key alias="altTextOptional">Alternative text (optional)</key>
    <key alias="captionTextOptional">Caption (optional)</key>
    <key alias="type">Type</key>
    <key alias="unpublish">Unpublish</key>
    <key alias="unpublished">Draft</key>
    <key alias="notCreated">Not created</key>
    <key alias="updateDate">Last edited</key>
    <key alias="updateDateDesc" version="7.0">Date/time this document was edited</key>
    <key alias="uploadClear">Remove file(s)</key>
	<key alias="uploadClearImageContext">Click here to remove the image from the media item</key>
    <key alias="uploadClearFileContext">Click here to remove the file from the media item</key>
    <key alias="urls">Link to document</key>
    <key alias="memberof">Member of group(s)</key>
    <key alias="notmemberof">Not a member of group(s)</key>
    <key alias="childItems" version="7.0">Child items</key>
    <key alias="target" version="7.0">Target</key>
    <key alias="scheduledPublishServerTime">This translates to the following time on the server:</key>
    <key alias="scheduledPublishDocumentation"><![CDATA[<a href="https://our.umbraco.com/documentation/Getting-Started/Data/Scheduled-Publishing/#timezones" target="_blank">What does this mean?</a>]]></key>
    <key alias="nestedContentDeleteItem">Are you sure you want to delete this item?</key>
    <key alias="nestedContentDeleteAllItems">Are you sure you want to delete all items?</key>
    <key alias="nestedContentEditorNotSupported">Property %0% uses editor %1% which is not supported by Nested Content.</key>
    <key alias="nestedContentNoContentTypes">No content types are configured for this property.</key>
    <key alias="nestedContentAddElementType">Add element type</key>
    <key alias="nestedContentSelectElementTypeModalTitle">Select element type</key>
    <key alias="nestedContentGroupHelpText">Select the group whose properties should be displayed. If left blank, the first group on the element type will be used.</key>
    <key alias="nestedContentTemplateHelpTextPart1">Enter an angular expression to evaluate against each item for its name. Use</key>
    <key alias="nestedContentTemplateHelpTextPart2">to display the item index</key>
    <key alias="addTextBox">Add another text box</key>
    <key alias="removeTextBox">Remove this text box</key>
    <key alias="contentRoot">Content root</key>
    <key alias="includeUnpublished">Include unpublished content items.</key>
    <key alias="isSensitiveValue">This value is hidden. If you need access to view this value please contact your website administrator.</key>
    <key alias="isSensitiveValue_short">This value is hidden.</key>
    <key alias="languagesToPublishForFirstTime">What languages would you like to publish? All languages with content are saved!</key>
    <key alias="languagesToPublish">What languages would you like to publish?</key>
    <key alias="languagesToSave">What languages would you like to save?</key>
    <key alias="languagesToSaveForFirstTime">All languages with content are saved on creation!</key>
    <key alias="languagesToSendForApproval">What languages would you like to send for approval?</key>
    <key alias="languagesToSchedule">What languages would you like to schedule?</key>
    <key alias="languagesToUnpublish">Select the languages to unpublish. Unpublishing a mandatory language will unpublish all languages.</key>
    <key alias="publishedLanguages">Published Languages</key>
    <key alias="unpublishedLanguages">Unpublished Languages</key>
    <key alias="unmodifiedLanguages">Unmodified Languages</key>
    <key alias="untouchedLanguagesForFirstTime">These languages haven't been created</key>

    <key alias="variantsWillBeSaved">All new variants will be saved.</key>
    <key alias="variantsToPublish">Which variants would you like to publish?</key>
    <key alias="variantsToSave">Choose which variants to be saved.</key>
    <key alias="variantsToSendForApproval">Pick variants to send for approval.</key>
    <key alias="variantsToSchedule">Set scheduled publishing...</key>
    <key alias="variantsToUnpublish">Select the variants to unpublish. Unpublishing a mandatory language will unpublish all variants.</key>
    <key alias="publishRequiresVariants">The following variants is required for publishing to take place:</key>

    <key alias="notReadyToPublish">We are not ready to Publish</key>
    <key alias="readyToPublish">Ready to publish?</key>
    <key alias="readyToSave">Ready to Save?</key>
    <key alias="sendForApproval">Send for approval</key>
    <key alias="schedulePublishHelp">Select the date and time to publish and/or unpublish the content item.</key>
    <key alias="createEmpty">Create new</key>
    <key alias="createFromClipboard">Paste from clipboard</key>
    <key alias="nodeIsInTrash">This item is in the Recycle Bin</key>
  </area>
  <area alias="blueprints">
    <key alias="createBlueprintFrom">Create a new Content Template from '%0%'</key>
    <key alias="blankBlueprint">Blank</key>
    <key alias="selectBlueprint">Select a Content Template</key>
    <key alias="createdBlueprintHeading">Content Template created</key>
    <key alias="createdBlueprintMessage">A Content Template was created from '%0%'</key>
    <key alias="duplicateBlueprintMessage">Another Content Template with the same name already exists</key>
    <key alias="blueprintDescription">A Content Template is predefined content that an editor can select to use as the basis for creating new content</key>
  </area>
  <area alias="media">
    <key alias="clickToUpload">Click to upload</key>
    <key alias="orClickHereToUpload">or click here to choose files</key>
        <key alias="dragFilesHereToUpload">You can drag files here to upload.</key>
    <key alias="disallowedFileType">Cannot upload this file, it does not have an approved file type</key>
    <key alias="maxFileSize">Max file size is</key>
    <key alias="mediaRoot">Media root</key>
    <key alias="moveFailed">Failed to move media</key>
    <key alias="moveToSameFolderFailed">Parent and destination folders cannot be the same</key>
    <key alias="copyFailed">Failed to copy media</key>
    <key alias="createFolderFailed">Failed to create a folder under parent id %0%</key>
    <key alias="renameFolderFailed">Failed to rename the folder with id %0%</key>
    <key alias="dragAndDropYourFilesIntoTheArea">Drag and drop your file(s) into the area</key>
    <key alias="uploadNotAllowed">Upload is not allowed in this location.</key>
  </area>
  <area alias="member">
    <key alias="createNewMember">Create a new member</key>
    <key alias="allMembers">All Members</key>
    <key alias="memberGroupNoProperties">Member groups have no additional properties for editing.</key>
  </area>
  <area alias="create">
    <key alias="chooseNode">Where do you want to create the new %0%</key>
    <key alias="createUnder">Create an item under</key>
    <key alias="createContentBlueprint">Select the document type you want to make a content template for</key>
    <key alias="enterFolderName">Enter a folder name</key>
    <key alias="updateData">Choose a type and a title</key>
    <key alias="noDocumentTypes" version="7.0"><![CDATA[There are no allowed document types available for creating content here. You must enable these in <strong>Document Types</strong> within the <strong>Settings</strong> section, by editing the <strong>Allowed child node types</strong> under <strong>Permissions</strong>.]]></key>
    <key alias="noDocumentTypesAtRoot"><![CDATA[There are no document types available for creating content here. You must create these in <strong>Document Types</strong> within the <strong>Settings</strong> section.]]></key>
    <key alias="noDocumentTypesWithNoSettingsAccess">The selected page in the content tree doesn't allow for any pages to be created below it.</key>
    <key alias="noDocumentTypesEditPermissions">Edit permissions for this document type</key>
    <key alias="noDocumentTypesCreateNew">Create a new document type</key>
    <key alias="noDocumentTypesAllowedAtRoot"><![CDATA[There are no allowed document types available for creating content here. You must enable these in <strong>Document Types</strong> within the <strong>Settings</strong> section, by changing the <strong>Allow as root</strong> option under <strong>Permissions</strong>.]]></key>
    <key alias="noMediaTypes" version="7.0"><![CDATA[There are no allowed media types available for creating media here. You must enable these in <strong>Media Types Types</strong> within the <strong>Settings</strong> section, by editing the <strong>Allowed child node types</strong> under <strong>Permissions</strong>.]]></key>
    <key alias="noMediaTypesWithNoSettingsAccess">The selected media in the tree doesn't allow for any other media to be created below it.</key>
    <key alias="noMediaTypesEditPermissions">Edit permissions for this media type</key>
    <key alias="documentTypeWithoutTemplate">Document Type without a template</key>
    <key alias="documentTypeWithTemplate">Document Type with Template</key>
    <key alias="documentTypeWithTemplateDescription">The data definition for a content page that can be created by editors in the content tree and is directly accessible via a URL.</key>
    <key alias="documentType">Document Type</key>
    <key alias="documentTypeDescription">The data definition for a content component that can be created by editors in the content tree and be picked on other pages but has no direct URL.</key>
    <key alias="elementType">Element Type</key>
    <key alias="elementTypeDescription">Defines the schema for a repeating set of properties, for example, in a 'Block List' or 'Nested Content' property editor.</key>
    <key alias="composition">Composition</key>
    <key alias="compositionDescription">Defines a re-usable set of properties that can be included in the definition of multiple other Document Types. For example, a set of 'Common Page Settings'.</key>
    <key alias="folder">Folder</key>
    <key alias="folderDescription">Used to organise the Document Types, Compositions and Element Types created in this Document Type tree.</key>
    <key alias="newFolder">New folder</key>
    <key alias="newDataType">New data type</key>
    <key alias="newJavascriptFile">New JavaScript file</key>
    <key alias="newEmptyPartialView">New empty partial view</key>
    <key alias="newPartialViewMacro">New partial view macro</key>
    <key alias="newPartialViewFromSnippet">New partial view from snippet</key>
    <key alias="newPartialViewMacroFromSnippet">New partial view macro from snippet</key>
    <key alias="newPartialViewMacroNoMacro">New partial view macro (without macro)</key>
    <key alias="newStyleSheetFile">New style sheet file</key>
    <key alias="newRteStyleSheetFile">New Rich Text Editor style sheet file</key>
  </area>
  <area alias="dashboard">
    <key alias="browser">Browse your website</key>
    <key alias="dontShowAgain">- Hide</key>
    <key alias="nothinghappens">If Umbraco isn't opening, you might need to allow popups from this site</key>
    <key alias="openinnew">has opened in a new window</key>
    <key alias="restart">Restart</key>
    <key alias="visit">Visit</key>
    <key alias="welcome">Welcome</key>
  </area>
  <area alias="prompt">
    <key alias="stay">Stay</key>
    <key alias="discardChanges">Discard changes</key>
    <key alias="unsavedChanges">You have unsaved changes</key>
    <key alias="unsavedChangesWarning">Are you sure you want to navigate away from this page? - you have unsaved changes</key>
    <key alias="confirmListViewPublish">Publishing will make the selected items visible on the site.</key>
    <key alias="confirmListViewUnpublish">Unpublishing will remove the selected items and all their descendants from the site.</key>
    <key alias="confirmUnpublish">Unpublishing will remove this page and all its descendants from the site.</key>
    <key alias="doctypeChangeWarning">You have unsaved changes. Making changes to the Document Type will discard the changes.</key>
  </area>
  <area alias="bulk">
    <key alias="done">Done</key>
    <key alias="deletedItem">Deleted %0% item</key>
    <key alias="deletedItems">Deleted %0% items</key>
    <key alias="deletedItemOfItem">Deleted %0% out of %1% item</key>
    <key alias="deletedItemOfItems">Deleted %0% out of %1% items</key>
    <key alias="publishedItem">Published %0% item</key>
    <key alias="publishedItems">Published %0% items</key>
    <key alias="publishedItemOfItem">Published %0% out of %1% item</key>
    <key alias="publishedItemOfItems">Published %0% out of %1% items</key>
    <key alias="unpublishedItem">Unpublished %0% item</key>
    <key alias="unpublishedItems">Unpublished %0% items</key>
    <key alias="unpublishedItemOfItem">Unpublished %0% out of %1% item</key>
    <key alias="unpublishedItemOfItems">Unpublished %0% out of %1% items</key>
    <key alias="movedItem">Moved %0% item</key>
    <key alias="movedItems">Moved %0% items</key>
    <key alias="movedItemOfItem">Moved %0% out of %1% item</key>
    <key alias="movedItemOfItems">Moved %0% out of %1% items</key>
    <key alias="copiedItem">Copied %0% item</key>
    <key alias="copiedItems">Copied %0% items</key>
    <key alias="copiedItemOfItem">Copied %0% out of %1% item</key>
    <key alias="copiedItemOfItems">Copied %0% out of %1% items</key>
  </area>
  <area alias="defaultdialogs">
    <key alias="nodeNameLinkPicker">Link title</key>
    <key alias="urlLinkPicker">Link</key>
    <key alias="anchorLinkPicker">Anchor / querystring</key>
    <key alias="anchorInsert">Name</key>
    <key alias="closeThisWindow">Close this window</key>
    <key alias="confirmdelete">Are you sure you want to delete</key>
    <key alias="confirmdisable">Are you sure you want to disable</key>
    <key alias="confirmremove">Are you sure you want to remove</key>
    <key alias="confirmremoveusageof"><![CDATA[Are you sure you want to remove the usage of <b>%0%</b>]]></key>
    <key alias="confirmremovereferenceto"><![CDATA[Are you sure you want to remove the reference to <b>%0%</b>]]></key>
    <key alias="confirmlogout">Are you sure?</key>
    <key alias="confirmSure">Are you sure?</key>
    <key alias="cut">Cut</key>
    <key alias="editdictionary">Edit Dictionary Item</key>
    <key alias="editlanguage">Edit Language</key>
    <key alias="editSelectedMedia">Edit selected media</key>
    <key alias="insertAnchor">Insert local link</key>
    <key alias="insertCharacter">Insert character</key>
    <key alias="insertgraphicheadline">Insert graphic headline</key>
    <key alias="insertimage">Insert picture</key>
    <key alias="insertlink">Insert link</key>
    <key alias="insertMacro">Click to add a Macro</key>
    <key alias="inserttable">Insert table</key>
    <key alias="languagedeletewarning">This will delete the language</key>
    <key alias="languageChangeWarning">Changing the culture for a language may be an expensive operation and will result in the content cache and indexes being rebuilt</key>
    <key alias="lastEdited">Last Edited</key>
    <key alias="link">Link</key>
    <key alias="linkinternal">Internal link:</key>
    <key alias="linklocaltip">When using local links, insert "#" in front of link</key>
    <key alias="linknewwindow">Open in new window?</key>
	<key alias="macroContainerSettings">Macro Settings</key>
    <key alias="macroDoesNotHaveProperties">This macro does not contain any properties you can edit</key>
    <key alias="paste">Paste</key>
    <key alias="permissionsEdit">Edit permissions for</key>
    <key alias="permissionsSet">Set permissions for</key>
    <key alias="permissionsSetForGroup">Set permissions for %0% for user group %1%</key>
    <key alias="permissionsHelp">Select the users groups you want to set permissions for</key>
    <key alias="recycleBinDeleting">The items in the recycle bin are now being deleted. Please do not close this window while this operation takes place</key>
    <key alias="recycleBinIsEmpty">The recycle bin is now empty</key>
    <key alias="recycleBinWarning">When items are deleted from the recycle bin, they will be gone forever</key>
    <key alias="regexSearchError"><![CDATA[<a target='_blank' href='http://regexlib.com'>regexlib.com</a>'s webservice is currently experiencing some problems, which we have no control over. We are very sorry for this inconvenience.]]></key>
    <key alias="regexSearchHelp">Search for a regular expression to add validation to a form field. Example: 'email, 'zip-code', 'URL'.</key>
    <key alias="removeMacro">Remove Macro</key>
    <key alias="requiredField">Required Field</key>
    <key alias="sitereindexed">Site is reindexed</key>
    <key alias="siterepublished">The website cache has been refreshed. All publish content is now up to date. While all unpublished content is still unpublished</key>
    <key alias="siterepublishHelp">The website cache will be refreshed. All published content will be updated, while unpublished content will stay unpublished.</key>
    <key alias="tableColumns">Number of columns</key>
    <key alias="tableRows">Number of rows</key>
    <key alias="thumbnailimageclickfororiginal">Click on the image to see full size</key>
    <key alias="treepicker">Pick item</key>
    <key alias="viewCacheItem">View Cache Item</key>
    <key alias="relateToOriginalLabel">Relate to original</key>
    <key alias="includeDescendants">Include descendants</key>
    <key alias="theFriendliestCommunity">The friendliest community</key>
    <key alias="linkToPage">Link to page</key>
    <key alias="openInNewWindow">Opens the linked document in a new window or tab</key>
    <key alias="linkToMedia">Link to media</key>
    <key alias="selectContentStartNode">Select content start node</key>
    <key alias="selectMedia">Select media</key>
    <key alias="selectMediaType">Select media type</key>
    <key alias="selectIcon">Select icon</key>
    <key alias="selectItem">Select item</key>
    <key alias="selectLink">Select link</key>
    <key alias="selectMacro">Select macro</key>
    <key alias="selectContent">Select content</key>
    <key alias="selectContentType">Select content type</key>
    <key alias="selectMediaStartNode">Select media start node</key>
    <key alias="selectMember">Select member</key>
    <key alias="selectMemberGroup">Select member group</key>
    <key alias="selectMemberType">Select member type</key>
    <key alias="selectNode">Select node</key>
    <key alias="selectSections">Select sections</key>
    <key alias="selectUser">Select user</key>
    <key alias="selectUsers">Select users</key>
    <key alias="noIconsFound">No icons were found</key>
    <key alias="noMacroParams">There are no parameters for this macro</key>
    <key alias="noMacros">There are no macros available to insert</key>
    <key alias="externalLoginProviders">External login providers</key>
    <key alias="exceptionDetail">Exception Details</key>
    <key alias="stacktrace">Stacktrace</key>
    <key alias="innerException">Inner Exception</key>
    <key alias="linkYour">Link your</key>
    <key alias="unLinkYour">Un-link your</key>
    <key alias="account">account</key>
    <key alias="selectEditor">Select editor</key>
    <key alias="selectEditorConfiguration">Select configuration</key>
    <key alias="selectSnippet">Select snippet</key>
    <key alias="variantdeletewarning">This will delete the node and all its languages. If you only want to delete one language, you should unpublish the node in that language instead.</key>
    <key alias="propertyuserpickerremovewarning"><![CDATA[This will remove the user <b>%0%</b>.]]></key>
    <key alias="userremovewarning"><![CDATA[This will remove the user <b>%0%</b> from the <b>%1%</b> group]]></key>
    <key alias="yesRemove">Yes, remove</key>
  </area>
  <area alias="dictionary">
    <key alias="noItems">There are no dictionary items.</key>
  </area>
  <area alias="dictionaryItem">
    <key alias="description"><![CDATA[
      Edit the different language versions for the dictionary item '<em>%0%</em>' below
   ]]></key>
    <key alias="displayName">Culture Name</key>
    <key alias="changeKeyError"><![CDATA[
      The key '%0%' already exists.
   ]]></key>
    <key alias="overviewTitle">Dictionary overview</key>
  </area>
  <area alias="examineManagement">
    <key alias="configuredSearchers">Configured Searchers</key>
    <key alias="configuredSearchersDescription">Shows properties and tools for any configured Searcher (i.e. such as a multi-index searcher)</key>
    <key alias="fieldValues">Field values</key>
    <key alias="healthStatus">Health status</key>
    <key alias="healthStatusDescription">The health status of the index and if it can be read</key>
    <key alias="indexers">Indexers</key>
    <key alias="indexInfo">Index info</key>
    <key alias="indexInfoDescription">Lists the properties of the index</key>
    <key alias="manageIndexes">Manage Examine's indexes</key>
    <key alias="manageIndexesDescription">Allows you to view the details of each index and provides some tools for managing the indexes</key>
    <key alias="rebuildIndex">Rebuild index</key>
    <key alias="rebuildIndexWarning"><![CDATA[
      This will cause the index to be rebuilt.<br />
      Depending on how much content there is in your site this could take a while.<br />
      It is not recommended to rebuild an index during times of high website traffic or when editors are editing content.
     ]]>
    </key>
    <key alias="searchers">Searchers</key>
    <key alias="searchDescription">Search the index and view the results</key>
    <key alias="tools">Tools</key>
    <key alias="toolsDescription">Tools to manage the index</key>
    <key alias="fields">fields</key>
    <key alias="indexCannotRead">The index cannot be read and will need to be rebuilt</key>
    <key alias="processIsTakingLonger">The process is taking longer than expected, check the umbraco log to see if there have been any errors during this operation</key>
    <key alias="indexCannotRebuild">This index cannot be rebuilt because it has no assigned</key>
    <key alias="iIndexPopulator">IIndexPopulator</key>
  </area>
  <area alias="placeholders">
    <key alias="username">Enter your username</key>
    <key alias="password">Enter your password</key>
    <key alias="confirmPassword">Confirm your password</key>
    <key alias="nameentity">Name the %0%...</key>
    <key alias="entername">Enter a name...</key>
    <key alias="enteremail">Enter an email...</key>
    <key alias="enterusername">Enter a username...</key>
    <key alias="label">Label...</key>
    <key alias="enterDescription">Enter a description...</key>
    <key alias="search">Type to search...</key>
    <key alias="filter">Type to filter...</key>
    <key alias="enterTags">Type to add tags (press enter after each tag)...</key>
    <key alias="email">Enter your email</key>
    <key alias="enterMessage">Enter a message...</key>
    <key alias="usernameHint">Your username is usually your email</key>
    <key alias="anchor">#value or ?key=value</key>
    <key alias="enterAlias">Enter alias...</key>
    <key alias="generatingAlias">Generating alias...</key>
    <key alias="a11yCreateItem">Create item</key>
    <key alias="a11yEdit">Edit</key>
    <key alias="a11yName">Name</key>
  </area>
  <area alias="editcontenttype">
    <key alias="createListView" version="7.2">Create custom list view</key>
    <key alias="removeListView" version="7.2">Remove custom list view</key>
    <key alias="aliasAlreadyExists">A content type, media type or member type with this alias already exists</key>
  </area>
  <area alias="renamecontainer">
    <key alias="renamed">Renamed</key>
    <key alias="enterNewFolderName">Enter a new folder name here</key>
    <key alias="folderWasRenamed">%0% was renamed to %1%</key>
  </area>
  <area alias="editdatatype">
    <key alias="addPrevalue">Add prevalue</key>
    <key alias="dataBaseDatatype">Database datatype</key>
    <key alias="guid">Property editor GUID</key>
    <key alias="renderControl">Property editor</key>
    <key alias="rteButtons">Buttons</key>
    <key alias="rteEnableAdvancedSettings">Enable advanced settings for</key>
    <key alias="rteEnableContextMenu">Enable context menu</key>
    <key alias="rteMaximumDefaultImgSize">Maximum default size of inserted images</key>
    <key alias="rteRelatedStylesheets">Related stylesheets</key>
    <key alias="rteShowLabel">Show label</key>
    <key alias="rteWidthAndHeight">Width and height</key>
    <key alias="allPropTypes">All property types &amp; property data</key>
    <key alias="willBeDeleted">using this data type will be deleted permanently, please confirm you want to delete these as well</key>
    <key alias="yesDelete">Yes, delete</key>
    <key alias="andAllRelated">and all property types &amp; property data using this data type</key>
    <key alias="selectFolder">Select the folder to move</key>
    <key alias="inTheTree">to in the tree structure below</key>
    <key alias="wasMoved">was moved underneath</key>
    <key alias="hasReferencesDeleteConsequence"><![CDATA[Deleting <strong>%0%</strong> will delete the properties and their data from the following items]]></key>
    <key alias="acceptDeleteConsequence">I understand this action will delete the properties and data based on this Data Type</key>
  </area>
  <area alias="errorHandling">
    <key alias="errorButDataWasSaved">Your data has been saved, but before you can publish this page there are some errors you need to fix first:</key>
    <key alias="errorChangingProviderPassword">The current membership provider does not support changing password (EnablePasswordRetrieval need to be true)</key>
    <key alias="errorExistsWithoutTab">%0% already exists</key>
    <key alias="errorHeader">There were errors:</key>
    <key alias="errorHeaderWithoutTab">There were errors:</key>
    <key alias="errorInPasswordFormat">The password should be a minimum of %0% characters long and contain at least %1% non-alpha numeric character(s)</key>
    <key alias="errorIntegerWithoutTab">%0% must be an integer</key>
    <key alias="errorMandatory">The %0% field in the %1% tab is mandatory</key>
    <key alias="errorMandatoryWithoutTab">%0% is a mandatory field</key>
    <key alias="errorRegExp">%0% at %1% is not in a correct format</key>
    <key alias="errorRegExpWithoutTab">%0% is not in a correct format</key>
  </area>
  <area alias="errors">
    <key alias="receivedErrorFromServer">Received an error from the server</key>
    <key alias="dissallowedMediaType">The specified file type has been disallowed by the administrator</key>
    <key alias="codemirroriewarning">NOTE! Even though CodeMirror is enabled by configuration, it is disabled in Internet Explorer because it's not stable enough.</key>
    <key alias="contentTypeAliasAndNameNotNull">Please fill both alias and name on the new property type!</key>
    <key alias="filePermissionsError">There is a problem with read/write access to a specific file or folder</key>
    <key alias="macroErrorLoadingPartialView">Error loading Partial View script (file: %0%)</key>
    <key alias="missingTitle">Please enter a title</key>
    <key alias="missingType">Please choose a type</key>
    <key alias="pictureResizeBiggerThanOrg">You're about to make the picture larger than the original size. Are you sure that you want to proceed?</key>
    <key alias="startNodeDoesNotExists">Startnode deleted, please contact your administrator</key>
    <key alias="stylesMustMarkBeforeSelect">Please mark content before changing style</key>
    <key alias="stylesNoStylesOnPage">No active styles available</key>
    <key alias="tableColMergeLeft">Please place cursor at the left of the two cells you wish to merge</key>
    <key alias="tableSplitNotSplittable">You cannot split a cell that hasn't been merged.</key>
    <key alias="propertyHasErrors">This property is invalid</key>
    <key alias="errorPropertyEditorNotSupportedInElementTypes">Property '%0%' uses editor '%1%' which is not supported in Element Types.</key>
  </area>
  <area alias="general">
    <key alias="options">Options</key>
    <key alias="about">About</key>
    <key alias="action">Action</key>
    <key alias="actions">Actions</key>
    <key alias="add">Add</key>
    <key alias="alias">Alias</key>
    <key alias="all">All</key>
    <key alias="areyousure">Are you sure?</key>
    <key alias="back">Back</key>
    <key alias="backToOverview">Back to overview</key>
    <key alias="border">Border</key>
    <key alias="by">by</key>
    <key alias="cancel">Cancel</key>
    <key alias="cellMargin">Cell margin</key>
    <key alias="choose">Choose</key>
    <key alias="clear">Clear</key>
    <key alias="close">Close</key>
    <key alias="closewindow">Close Window</key>
    <key alias="comment">Comment</key>
    <key alias="confirm">Confirm</key>
    <key alias="constrain">Constrain</key>
    <key alias="constrainProportions">Constrain proportions</key>
    <key alias="content">Content</key>
    <key alias="continue">Continue</key>
    <key alias="copy">Copy</key>
    <key alias="create">Create</key>
    <key alias="cropSection">Crop section</key>
    <key alias="database">Database</key>
    <key alias="date">Date</key>
    <key alias="default">Default</key>
    <key alias="delete">Delete</key>
    <key alias="deleted">Deleted</key>
    <key alias="deleting">Deleting...</key>
    <key alias="design">Design</key>
    <key alias="dictionary">Dictionary</key>
    <key alias="dimensions">Dimensions</key>
    <key alias="discard">Discard</key>
    <key alias="down">Down</key>
    <key alias="download">Download</key>
    <key alias="edit">Edit</key>
    <key alias="edited">Edited</key>
    <key alias="elements">Elements</key>
    <key alias="email">Email</key>
    <key alias="error">Error</key>
    <key alias="field">Field</key>
    <key alias="findDocument">Find</key>
    <key alias="first">First</key>
    <key alias="focalPoint">Focal point</key>
    <key alias="general">General</key>
    <key alias="groups">Groups</key>
    <key alias="group">Group</key>
    <key alias="height">Height</key>
    <key alias="help">Help</key>
    <key alias="hide">Hide</key>
    <key alias="history">History</key>
    <key alias="icon">Icon</key>
    <key alias="id">Id</key>
    <key alias="import">Import</key>
    <key alias="includeFromsubFolders">Include subfolders in search</key>
    <key alias="excludeFromSubFolders">Search only this folder</key>
    <key alias="info">Info</key>
    <key alias="innerMargin">Inner margin</key>
    <key alias="insert">Insert</key>
    <key alias="install">Install</key>
    <key alias="invalid">Invalid</key>
    <key alias="justify">Justify</key>
    <key alias="label">Label</key>
    <key alias="language">Language</key>
    <key alias="last">Last</key>
    <key alias="layout">Layout</key>
    <key alias="links">Links</key>
    <key alias="loading">Loading</key>
    <key alias="locked">Locked</key>
    <key alias="login">Login</key>
    <key alias="logoff">Log off</key>
    <key alias="logout">Logout</key>
    <key alias="macro">Macro</key>
    <key alias="mandatory">Mandatory</key>
    <key alias="message">Message</key>
    <key alias="move">Move</key>
    <key alias="name">Name</key>
    <key alias="new">New</key>
    <key alias="next">Next</key>
    <key alias="no">No</key>
    <key alias="of">of</key>
    <key alias="off">Off</key>
    <key alias="ok">OK</key>
    <key alias="open">Open</key>
    <key alias="on">On</key>
    <key alias="or">or</key>
    <key alias="orderBy">Order by</key>
    <key alias="password">Password</key>
    <key alias="path">Path</key>
    <key alias="pleasewait">One moment please...</key>
    <key alias="previous">Previous</key>
    <key alias="properties">Properties</key>
    <key alias="rebuild">Rebuild</key>
    <key alias="reciept">Email to receive form data</key>
    <key alias="recycleBin">Recycle Bin</key>
    <key alias="recycleBinEmpty">Your recycle bin is empty</key>
    <key alias="reload">Reload</key>
    <key alias="remaining">Remaining</key>
    <key alias="remove">Remove</key>
    <key alias="rename">Rename</key>
    <key alias="renew">Renew</key>
    <key alias="required" version="7.0">Required</key>
    <key alias="retrieve">Retrieve</key>
    <key alias="retry">Retry</key>
    <key alias="rights">Permissions</key>
    <key alias="scheduledPublishing">Scheduled Publishing</key>
    <key alias="search">Search</key>
    <key alias="searchNoResult">Sorry, we can not find what you are looking for.</key>
    <key alias="noItemsInList">No items have been added</key>
    <key alias="server">Server</key>
    <key alias="settings">Settings</key>
    <key alias="show">Show</key>
    <key alias="showPageOnSend">Show page on Send</key>
    <key alias="size">Size</key>
    <key alias="sort">Sort</key>
    <key alias="status">Status</key>
    <key alias="submit">Submit</key>
    <key alias="success">Success</key>
    <key alias="type">Type</key>
    <key alias="typeToSearch">Type to search...</key>
    <key alias="under">under</key>
    <key alias="up">Up</key>
    <key alias="update">Update</key>
    <key alias="upgrade">Upgrade</key>
    <key alias="upload">Upload</key>
    <key alias="url">URL</key>
    <key alias="user">User</key>
    <key alias="username">Username</key>
    <key alias="value">Value</key>
    <key alias="view">View</key>
    <key alias="welcome">Welcome...</key>
    <key alias="width">Width</key>
    <key alias="yes">Yes</key>
    <key alias="folder">Folder</key>
    <key alias="searchResults">Search results</key>
    <key alias="reorder">Reorder</key>
    <key alias="reorderDone">I am done reordering</key>
    <key alias="preview">Preview</key>
    <key alias="changePassword">Change password</key>
    <key alias="to">to</key>
    <key alias="listView">List view</key>
    <key alias="saving">Saving...</key>
    <key alias="current">current</key>
    <key alias="embed">Embed</key>
    <key alias="selected">selected</key>
    <key alias="other">Other</key>
    <key alias="articles">Articles</key>
    <key alias="videos">Videos</key>
    <key alias="installing">Installing</key>
    <key alias="avatar">Avatar for</key>
  </area>
  <area alias="colors">
    <key alias="blue">Blue</key>
  </area>
  <area alias="shortcuts">
    <key alias="addGroup">Add group</key>
    <key alias="addProperty">Add property</key>
    <key alias="addEditor">Add editor</key>
    <key alias="addTemplate">Add template</key>
    <key alias="addChildNode">Add child node</key>
    <key alias="addChild">Add child</key>
    <key alias="editDataType">Edit data type</key>
    <key alias="navigateSections">Navigate sections</key>
    <key alias="shortcut">Shortcuts</key>
    <key alias="showShortcuts">show shortcuts</key>
    <key alias="toggleListView">Toggle list view</key>
    <key alias="toggleAllowAsRoot">Toggle allow as root</key>
    <key alias="commentLine">Comment/Uncomment lines</key>
    <key alias="removeLine">Remove line</key>
    <key alias="copyLineUp">Copy Lines Up</key>
    <key alias="copyLineDown">Copy Lines Down</key>
    <key alias="moveLineUp">Move Lines Up</key>
    <key alias="moveLineDown">Move Lines Down</key>
    <key alias="generalHeader">General</key>
    <key alias="editorHeader">Editor</key>
    <key alias="toggleAllowCultureVariants">Toggle allow culture variants</key>
    <key alias="toggleAllowSegmentVariants">Toggle allow segmentation</key>
  </area>
  <area alias="graphicheadline">
    <key alias="backgroundcolor">Background color</key>
    <key alias="bold">Bold</key>
    <key alias="color">Text color</key>
    <key alias="font">Font</key>
    <key alias="text">Text</key>
  </area>
  <area alias="headers">
    <key alias="page">Page</key>
  </area>
  <area alias="installer">
    <key alias="databaseErrorCannotConnect">The installer cannot connect to the database.</key>
    <key alias="databaseErrorWebConfig">Could not save the web.config file. Please modify the connection string manually.</key>
    <key alias="databaseFound">Your database has been found and is identified as</key>
    <key alias="databaseHeader">Database configuration</key>
    <key alias="databaseInstall"><![CDATA[
      Press the <strong>install</strong> button to install the Umbraco %0% database
    ]]></key>
    <key alias="databaseInstallDone"><![CDATA[Umbraco %0% has now been copied to your database. Press <strong>Next</strong> to proceed.]]></key>
    <key alias="databaseNotFound"><![CDATA[<p>Database not found! Please check that the information in the "connection string" of the "web.config" file is correct.</p>
              <p>To proceed, please edit the "web.config" file (using Visual Studio or your favourite text editor), scroll to the bottom, add the connection string for your database in the key named "UmbracoDbDSN" and save the file. </p>
              <p>
              Click the <strong>retry</strong> button when
              done.<br /><a href="https://our.umbraco.com/documentation/Reference/Config/webconfig/" target="_blank" rel="noopener">
			              More information on editing web.config here</a>.</p>]]></key>
    <key alias="databaseText"><![CDATA[To complete this step, you must know some information regarding your database server ("connection string").<br />
        Please contact your ISP if necessary.
        If you're installing on a local machine or server you might need information from your system administrator.]]></key>
    <key alias="databaseUpgrade"><![CDATA[
      <p>
      Press the <strong>upgrade</strong> button to upgrade your database to Umbraco %0%</p>
      <p>
      Don't worry - no content will be deleted and everything will continue working afterwards!
      </p>
      ]]></key>
    <key alias="databaseUpgradeDone"><![CDATA[Your database has been upgraded to the final version %0%.<br/>Press <strong>Next</strong> to
      proceed. ]]></key>
    <key alias="databaseUpToDate"><![CDATA[Your current database is up-to-date!. Click <strong>next</strong> to continue the configuration wizard]]></key>
    <key alias="defaultUserChangePass"><![CDATA[<strong>The Default users' password needs to be changed!</strong>]]></key>
    <key alias="defaultUserDisabled"><![CDATA[<strong>The Default user has been disabled or has no access to Umbraco!</strong></p><p>No further actions needs to be taken. Click <b>Next</b> to proceed.]]></key>
    <key alias="defaultUserPassChanged"><![CDATA[<strong>The Default user's password has been successfully changed since the installation!</strong></p><p>No further actions needs to be taken. Click <strong>Next</strong> to proceed.]]></key>
    <key alias="defaultUserPasswordChanged">The password is changed!</key>
    <key alias="greatStart">Get a great start, watch our introduction videos</key>
    <key alias="licenseText">By clicking the next button (or modifying the umbracoConfigurationStatus in web.config), you accept the license for this software as specified in the box below. Notice that this Umbraco distribution consists of two different licenses, the open source MIT license for the framework and the Umbraco freeware license that covers the UI.</key>
    <key alias="None">Not installed yet.</key>
    <key alias="permissionsAffectedFolders">Affected files and folders</key>
    <key alias="permissionsAffectedFoldersMoreInfo">More information on setting up permissions for Umbraco here</key>
    <key alias="permissionsAffectedFoldersText">You need to grant ASP.NET modify permissions to the following files/folders</key>
    <key alias="permissionsAlmostPerfect"><![CDATA[<strong>Your permission settings are almost perfect!</strong><br /><br />
        You can run Umbraco without problems, but you will not be able to install packages which are recommended to take full advantage of Umbraco.]]></key>
    <key alias="permissionsHowtoResolve">How to Resolve</key>
    <key alias="permissionsHowtoResolveLink">Click here to read the text version</key>
    <key alias="permissionsHowtoResolveText"><![CDATA[Watch our <strong>video tutorial</strong> on setting up folder permissions for Umbraco or read the text version.]]></key>
    <key alias="permissionsMaybeAnIssue"><![CDATA[<strong>Your permission settings might be an issue!</strong>
      <br/><br />
      You can run Umbraco without problems, but you will not be able to create folders or install packages which are recommended to take full advantage of Umbraco.]]></key>
    <key alias="permissionsNotReady"><![CDATA[<strong>Your permission settings are not ready for Umbraco!</strong>
          <br /><br />
          In order to run Umbraco, you'll need to update your permission settings.]]></key>
    <key alias="permissionsPerfect"><![CDATA[<strong>Your permission settings are perfect!</strong><br /><br />
              You are ready to run Umbraco and install packages!]]></key>
    <key alias="permissionsResolveFolderIssues">Resolving folder issue</key>
    <key alias="permissionsResolveFolderIssuesLink">Follow this link for more information on problems with ASP.NET and creating folders</key>
    <key alias="permissionsSettingUpPermissions">Setting up folder permissions</key>
    <key alias="permissionsText"><![CDATA[
      Umbraco needs write/modify access to certain directories in order to store files like pictures and PDF's.
      It also stores temporary data (aka: cache) for enhancing the performance of your website.
    ]]></key>
    <key alias="runwayFromScratch">I want to start from scratch</key>
    <key alias="runwayFromScratchText"><![CDATA[
        Your website is completely empty at the moment, so that's perfect if you want to start from scratch and create your own document types and templates.
        (<a href="https://umbraco.tv/documentation/videos/for-site-builders/foundation/document-types">learn how</a>)
        You can still choose to install Runway later on. Please go to the Developer section and choose Packages.
      ]]></key>
    <key alias="runwayHeader">You've just set up a clean Umbraco platform. What do you want to do next?</key>
    <key alias="runwayInstalled">Runway is installed</key>
    <key alias="runwayInstalledText"><![CDATA[
      You have the foundation in place. Select what modules you wish to install on top of it.<br />
      This is our list of recommended modules, check off the ones you would like to install, or view the <a href="#" onclick="toggleModules(); return false;" id="toggleModuleList">full list of modules</a>
      ]]></key>
    <key alias="runwayOnlyProUsers">Only recommended for experienced users</key>
    <key alias="runwaySimpleSite">I want to start with a simple website</key>
    <key alias="runwaySimpleSiteText"><![CDATA[
      <p>
      "Runway" is a simple website providing some basic document types and templates. The installer can set up Runway for you automatically,
        but you can easily edit, extend or remove it. It's not necessary and you can perfectly use Umbraco without it. However,
        Runway offers an easy foundation based on best practices to get you started faster than ever.
        If you choose to install Runway, you can optionally select basic building blocks called Runway Modules to enhance your Runway pages.
        </p>
        <small>
        <em>Included with Runway:</em> Home page, Getting Started page, Installing Modules page.<br />
        <em>Optional Modules:</em> Top Navigation, Sitemap, Contact, Gallery.
        </small>
      ]]></key>
    <key alias="runwayWhatIsRunway">What is Runway</key>
    <key alias="step1">Step 1/5 Accept license</key>
    <key alias="step2">Step 2/5: Database configuration</key>
    <key alias="step3">Step 3/5: Validating File Permissions</key>
    <key alias="step4">Step 4/5: Check Umbraco security</key>
    <key alias="step5">Step 5/5: Umbraco is ready to get you started</key>
    <key alias="thankYou">Thank you for choosing Umbraco</key>
    <key alias="theEndBrowseSite"><![CDATA[<h3>Browse your new site</h3>
You installed Runway, so why not see how your new website looks.]]></key>
    <key alias="theEndFurtherHelp"><![CDATA[<h3>Further help and information</h3>
Get help from our award winning community, browse the documentation or watch some free videos on how to build a simple site, how to use packages and a quick guide to the Umbraco terminology]]></key>
    <key alias="theEndHeader">Umbraco %0% is installed and ready for use</key>
    <key alias="theEndInstallFailed"><![CDATA[To finish the installation, you'll need to
        manually edit the <strong>/web.config file</strong> and update the AppSetting key <strong>UmbracoConfigurationStatus</strong> in the bottom to the value of <strong>'%0%'</strong>.]]></key>
    <key alias="theEndInstallSuccess"><![CDATA[You can get <strong>started instantly</strong> by clicking the "Launch Umbraco" button below. <br />If you are <strong>new to Umbraco</strong>,
you can find plenty of resources on our getting started pages.]]></key>
    <key alias="theEndOpenUmbraco"><![CDATA[<h3>Launch Umbraco</h3>
To manage your website, simply open the Umbraco back office and start adding content, updating the templates and stylesheets or add new functionality]]></key>
    <key alias="Unavailable">Connection to database failed.</key>
    <key alias="Version3">Umbraco Version 3</key>
    <key alias="Version4">Umbraco Version 4</key>
    <key alias="watch">Watch</key>
    <key alias="welcomeIntro"><![CDATA[This wizard will guide you through the process of configuring <strong>Umbraco %0%</strong> for a fresh install or upgrading from version 3.0.
                                <br /><br />
                                Press <strong>"next"</strong> to start the wizard.]]></key>
  </area>
  <area alias="language">
    <key alias="cultureCode">Culture Code</key>
    <key alias="displayName">Culture Name</key>
  </area>
  <area alias="lockout">
    <key alias="lockoutWillOccur">You've been idle and logout will automatically occur in</key>
    <key alias="renewSession">Renew now to save your work</key>
  </area>
  <area alias="login">
    <key alias="greeting0">Happy super Sunday</key>
    <key alias="greeting1">Happy manic Monday </key>
    <key alias="greeting2">Happy tubular Tuesday</key>
    <key alias="greeting3">Happy wonderful Wednesday</key>
    <key alias="greeting4">Happy thunderous Thursday</key>
    <key alias="greeting5">Happy funky Friday</key>
    <key alias="greeting6">Happy Caturday</key>
    <key alias="instruction">Log in below</key>
    <key alias="signInWith">Sign in with</key>
    <key alias="timeout">Session timed out</key>
    <key alias="bottomText"><![CDATA[<p style="text-align:right;">&copy; 2001 - %0% <br /><a href="https://umbraco.com" style="text-decoration: none" target="_blank">Umbraco.com</a></p> ]]></key>
    <key alias="forgottenPassword">Forgotten password?</key>
    <key alias="forgottenPasswordInstruction">An email will be sent to the address specified with a link to reset your password</key>
    <key alias="requestPasswordResetConfirmation">An email with password reset instructions will be sent to the specified address if it matched our records</key>
    <key alias="showPassword">Show password</key>
    <key alias="hidePassword">Hide password</key>
    <key alias="returnToLogin">Return to login form</key>
    <key alias="setPasswordInstruction">Please provide a new password</key>
    <key alias="setPasswordConfirmation">Your Password has been updated</key>
    <key alias="resetCodeExpired">The link you have clicked on is invalid or has expired</key>
    <key alias="resetPasswordEmailCopySubject">Umbraco: Reset Password</key>
    <key alias="resetPasswordEmailCopyFormat"><![CDATA[
        <html>
			<head>
				<meta name='viewport' content='width=device-width'>
				<meta http-equiv='Content-Type' content='text/html; charset=UTF-8'>
			</head>
			<body class='' style='font-family: sans-serif; -webkit-font-smoothing: antialiased; font-size: 14px; color: #392F54; line-height: 22px; -ms-text-size-adjust: 100%; -webkit-text-size-adjust: 100%; background: #1d1333; margin: 0; padding: 0;' bgcolor='#1d1333'>
				<style type='text/css'> @media only screen and (max-width: 620px) {table[class=body] h1 {font-size: 28px !important; margin-bottom: 10px !important; } table[class=body] .wrapper {padding: 32px !important; } table[class=body] .article {padding: 32px !important; } table[class=body] .content {padding: 24px !important; } table[class=body] .container {padding: 0 !important; width: 100% !important; } table[class=body] .main {border-left-width: 0 !important; border-radius: 0 !important; border-right-width: 0 !important; } table[class=body] .btn table {width: 100% !important; } table[class=body] .btn a {width: 100% !important; } table[class=body] .img-responsive {height: auto !important; max-width: 100% !important; width: auto !important; } } .btn-primary table td:hover {background-color: #34495e !important; } .btn-primary a:hover {background-color: #34495e !important; border-color: #34495e !important; } .btn  a:visited {color:#FFFFFF;} </style>
				<table border="0" cellpadding="0" cellspacing="0" class="body" style="border-collapse: separate; mso-table-lspace: 0pt; mso-table-rspace: 0pt; width: 100%; background: #1d1333;" bgcolor="#1d1333">
					<tr>
						<td style="font-family: sans-serif; font-size: 14px; vertical-align: top; padding: 24px;" valign="top">
							<table style="border-collapse: separate; mso-table-lspace: 0pt; mso-table-rspace: 0pt; width: 100%;">
								<tr>
									<td background="https://umbraco.com/umbraco/assets/img/application/logo.png" bgcolor="#1d1333" width="28" height="28" valign="top" style="font-family: sans-serif; font-size: 14px; vertical-align: top;">
										<!--[if gte mso 9]> <v:rect xmlns:v="urn:schemas-microsoft-com:vml" fill="true" stroke="false" style="width:30px;height:30px;"> <v:fill type="tile" src="https://umbraco.com/umbraco/assets/img/application/logo.png" color="#1d1333" /> <v:textbox inset="0,0,0,0"> <![endif]-->
										<div> </div>
										<!--[if gte mso 9]> </v:textbox> </v:rect> <![endif]-->
									</td>
									<td style="font-family: sans-serif; font-size: 14px; vertical-align: top;" valign="top"></td>
								</tr>
							</table>
						</td>
					</tr>
				</table>
				<table border='0' cellpadding='0' cellspacing='0' class='body' style='border-collapse: separate; mso-table-lspace: 0pt; mso-table-rspace: 0pt; width: 100%; background: #1d1333;' bgcolor='#1d1333'>
					<tr>
						<td style='font-family: sans-serif; font-size: 14px; vertical-align: top;' valign='top'> </td>
						<td class='container' style='font-family: sans-serif; font-size: 14px; vertical-align: top; display: block; max-width: 560px; width: 560px; margin: 0 auto; padding: 10px;' valign='top'>
							<div class='content' style='box-sizing: border-box; display: block; max-width: 560px; margin: 0 auto; padding: 10px;'>
								<br>
								<table class='main' style='border-collapse: separate; mso-table-lspace: 0pt; mso-table-rspace: 0pt; width: 100%; border-radius: 3px; background: #FFFFFF;' bgcolor='#FFFFFF'>
									<tr>
										<td class='wrapper' style='font-family: sans-serif; font-size: 14px; vertical-align: top; box-sizing: border-box; padding: 50px;' valign='top'>
											<table border='0' cellpadding='0' cellspacing='0' style='border-collapse: separate; mso-table-lspace: 0pt; mso-table-rspace: 0pt; width: 100%;'>
												<tr>
													<td style='line-height: 24px; font-family: sans-serif; font-size: 14px; vertical-align: top;' valign='top'>
														<h1 style='color: #392F54; font-family: sans-serif; font-weight: bold; line-height: 1.4; font-size: 24px; text-align: left; text-transform: capitalize; margin: 0 0 30px;' align='left'>
															Password reset requested
														</h1>
														<p style='color: #392F54; font-family: sans-serif; font-size: 14px; font-weight: normal; margin: 0 0 15px;'>
															Your username to login to the Umbraco back-office is: <strong>%0%</strong>
														</p>
														<p style='color: #392F54; font-family: sans-serif; font-size: 14px; font-weight: normal; margin: 0 0 15px;'>
															<table border='0' cellpadding='0' cellspacing='0' style='border-collapse: separate; mso-table-lspace: 0pt; mso-table-rspace: 0pt; width: auto;'>
																<tbody>
																	<tr>
																		<td style='font-family: sans-serif; font-size: 14px; vertical-align: top; border-radius: 5px; text-align: center; background: #35C786;' align='center' bgcolor='#35C786' valign='top'>
																			<a href='%1%' target='_blank' style='color: #FFFFFF; text-decoration: none; -ms-word-break: break-all; word-break: break-all; border-radius: 5px; box-sizing: border-box; cursor: pointer; display: inline-block; font-size: 14px; font-weight: bold; text-transform: capitalize; background: #35C786; margin: 0; padding: 12px 30px; border: 1px solid #35c786;'>
																				Click this link to reset your password
																			</a>
																		</td>
																	</tr>
																</tbody>
															</table>
														</p>
														<p style='max-width: 400px; display: block; color: #392F54; font-family: sans-serif; font-size: 14px; line-height: 20px; font-weight: normal; margin: 15px 0;'>If you cannot click on the link, copy and paste this URL into your browser window:</p>
															<table border='0' cellpadding='0' cellspacing='0'>
																<tr>
																	<td style='-ms-word-break: break-all; word-break: break-all; font-family: sans-serif; font-size: 11px; line-height:14px;'>
																		<font style="-ms-word-break: break-all; word-break: break-all; font-size: 11px; line-height:14px;">
																			<a style='-ms-word-break: break-all; word-break: break-all; color: #392F54; text-decoration: underline; font-size: 11px; line-height:15px;' href='%1%'>%1%</a>
																		</font>
																	</td>
																</tr>
															</table>
														</p>
													</td>
												</tr>
											</table>
										</td>
									</tr>
								</table>
								<br><br><br>
							</div>
						</td>
						<td style='font-family: sans-serif; font-size: 14px; vertical-align: top;' valign='top'> </td>
					</tr>
				</table>
			</body>
		</html>
	]]></key>
  </area>
  <area alias="main">
    <key alias="dashboard">Dashboard</key>
    <key alias="sections">Sections</key>
    <key alias="tree">Content</key>
  </area>
  <area alias="moveOrCopy">
    <key alias="choose">Choose page above...</key>
    <key alias="copyDone">%0% has been copied to %1%</key>
    <key alias="copyTo">Select where the document %0% should be copied to below</key>
    <key alias="moveDone">%0% has been moved to %1%</key>
    <key alias="moveTo">Select where the document %0% should be moved to below</key>
    <key alias="nodeSelected">has been selected as the root of your new content, click 'ok' below.</key>
    <key alias="noNodeSelected">No node selected yet, please select a node in the list above before clicking 'ok'</key>
    <key alias="notAllowedByContentType">The current node is not allowed under the chosen node because of its type</key>
    <key alias="notAllowedByPath">The current node cannot be moved to one of its subpages</key>
    <key alias="notAllowedAtRoot">The current node cannot exist at the root</key>
    <key alias="notValid">The action isn't allowed since you have insufficient permissions on 1 or more child documents.</key>
    <key alias="relateToOriginal">Relate copied items to original</key>
  </area>
  <area alias="notifications">
    <key alias="editNotifications"><![CDATA[Select your notification for <strong>%0%</strong>]]></key>
    <key alias="notificationsSavedFor">Notification settings saved for</key>
    <key alias="mailBody"><![CDATA[
      Hi %0%

      This is an automated mail to inform you that the task '%1%'
      has been performed on the page '%2%'
      by the user '%3%'

      Go to http://%4%/#/content/content/edit/%5% to edit.

      %6%

      Have a nice day!

      Cheers from the Umbraco robot
    ]]></key>
    <key alias="mailBodyVariantSummary">The following languages have been modified %0%</key>
    <key alias="mailBodyHtml"><![CDATA[
        <html>
			<head>
				<meta name='viewport' content='width=device-width'>
				<meta http-equiv='Content-Type' content='text/html; charset=UTF-8'>
			</head>
			<body class='' style='font-family: sans-serif; -webkit-font-smoothing: antialiased; font-size: 14px; color: #392F54; line-height: 22px; -ms-text-size-adjust: 100%; -webkit-text-size-adjust: 100%; background: #1d1333; margin: 0; padding: 0;' bgcolor='#1d1333'>
				<style type='text/css'> @media only screen and (max-width: 620px) {table[class=body] h1 {font-size: 28px !important; margin-bottom: 10px !important; } table[class=body] .wrapper {padding: 32px !important; } table[class=body] .article {padding: 32px !important; } table[class=body] .content {padding: 24px !important; } table[class=body] .container {padding: 0 !important; width: 100% !important; } table[class=body] .main {border-left-width: 0 !important; border-radius: 0 !important; border-right-width: 0 !important; } table[class=body] .btn table {width: 100% !important; } table[class=body] .btn a {width: 100% !important; } table[class=body] .img-responsive {height: auto !important; max-width: 100% !important; width: auto !important; } } .btn-primary table td:hover {background-color: #34495e !important; } .btn-primary a:hover {background-color: #34495e !important; border-color: #34495e !important; } .btn  a:visited {color:#FFFFFF;} </style>
				<table border="0" cellpadding="0" cellspacing="0" class="body" style="border-collapse: separate; mso-table-lspace: 0pt; mso-table-rspace: 0pt; width: 100%; background: #1d1333;" bgcolor="#1d1333">
					<tr>
						<td style="font-family: sans-serif; font-size: 14px; vertical-align: top; padding: 24px;" valign="top">
							<table style="border-collapse: separate; mso-table-lspace: 0pt; mso-table-rspace: 0pt; width: 100%;">
								<tr>
									<td background="https://umbraco.com/umbraco/assets/img/application/logo.png" bgcolor="#1d1333" width="28" height="28" valign="top" style="font-family: sans-serif; font-size: 14px; vertical-align: top;">
										<!--[if gte mso 9]> <v:rect xmlns:v="urn:schemas-microsoft-com:vml" fill="true" stroke="false" style="width:30px;height:30px;"> <v:fill type="tile" src="https://umbraco.com/umbraco/assets/img/application/logo.png" color="#1d1333" /> <v:textbox inset="0,0,0,0"> <![endif]-->
										<div> </div>
										<!--[if gte mso 9]> </v:textbox> </v:rect> <![endif]-->
									</td>
									<td style="font-family: sans-serif; font-size: 14px; vertical-align: top;" valign="top"></td>
								</tr>
							</table>
						</td>
					</tr>
				</table>
				<table border='0' cellpadding='0' cellspacing='0' class='body' style='border-collapse: separate; mso-table-lspace: 0pt; mso-table-rspace: 0pt; width: 100%; background: #1d1333;' bgcolor='#1d1333'>
					<tr>
						<td style='font-family: sans-serif; font-size: 14px; vertical-align: top;' valign='top'> </td>
						<td class='container' style='font-family: sans-serif; font-size: 14px; vertical-align: top; display: block; max-width: 560px; width: 560px; margin: 0 auto; padding: 10px;' valign='top'>
							<div class='content' style='box-sizing: border-box; display: block; max-width: 560px; margin: 0 auto; padding: 10px;'>
								<br>
								<table class='main' style='border-collapse: separate; mso-table-lspace: 0pt; mso-table-rspace: 0pt; width: 100%; border-radius: 3px; background: #FFFFFF;' bgcolor='#FFFFFF'>
									<tr>
										<td class='wrapper' style='font-family: sans-serif; font-size: 14px; vertical-align: top; box-sizing: border-box; padding: 50px;' valign='top'>
											<table border='0' cellpadding='0' cellspacing='0' style='border-collapse: separate; mso-table-lspace: 0pt; mso-table-rspace: 0pt; width: 100%;'>
												<tr>
													<td style='line-height: 24px; font-family: sans-serif; font-size: 14px; vertical-align: top;' valign='top'>
														<h1 style='color: #392F54; font-family: sans-serif; font-weight: bold; line-height: 1.4; font-size: 24px; text-align: left; text-transform: capitalize; margin: 0 0 30px;' align='left'>
															Hi %0%,
														</h1>
														<p style='color: #392F54; font-family: sans-serif; font-size: 14px; font-weight: normal; margin: 0 0 15px;'>
															This is an automated mail to inform you that the task <strong>'%1%'</strong> has been performed on the page <a style="color: #392F54; text-decoration: none; -ms-word-break: break-all; word-break: break-all;" href="http://%4%/#/content/content/edit/%5%"><strong>'%2%'</strong></a> by the user <strong>'%3%'</strong>
														</p>
														<table border='0' cellpadding='0' cellspacing='0' class='btn btn-primary' style='border-collapse: separate; mso-table-lspace: 0pt; mso-table-rspace: 0pt; width: 100%; box-sizing: border-box;'>
															<tbody>
																<tr>
																	<td align='left' style='font-family: sans-serif; font-size: 14px; vertical-align: top; padding-bottom: 15px;' valign='top'>
																		<table border='0' cellpadding='0' cellspacing='0' style='border-collapse: separate; mso-table-lspace: 0pt; mso-table-rspace: 0pt; width: auto;'><tbody><tr>
																			<td style='font-family: sans-serif; font-size: 14px; vertical-align: top; border-radius: 5px; text-align: center; background: #35C786;' align='center' bgcolor='#35C786' valign='top'>
																				<a href='http://%4%/#/content/content/edit/%5%' target='_blank' style='color: #FFFFFF; text-decoration: none; -ms-word-break: break-all; word-break: break-all; border-radius: 5px; box-sizing: border-box; cursor: pointer; display: inline-block; font-size: 14px; font-weight: bold; text-transform: capitalize; background: #35C786; margin: 0; padding: 12px 30px; border: 1px solid #35c786;'>EDIT</a> </td> </tr></tbody></table>
																	</td>
																</tr>
															</tbody>
														</table>
														<p style='color: #392F54; font-family: sans-serif; font-size: 14px; font-weight: normal; margin: 0 0 15px;'>
															<h3>Update summary:</h3>
															%6%
														</p>
														<p style='color: #392F54; font-family: sans-serif; font-size: 14px; font-weight: normal; margin: 0 0 15px;'>
															Have a nice day!<br /><br />
															Cheers from the Umbraco robot
														</p>
													</td>
												</tr>
											</table>
										</td>
									</tr>
								</table>
								<br><br><br>
							</div>
						</td>
						<td style='font-family: sans-serif; font-size: 14px; vertical-align: top;' valign='top'> </td>
					</tr>
				</table>
			</body>
		</html>
	]]></key>
    <key alias="mailBodyVariantHtmlSummary"><![CDATA[<p>The following languages have been modified:</p>
        %0%
    ]]></key>
    <key alias="mailSubject">[%0%] Notification about %1% performed on %2%</key>
    <key alias="notifications">Notifications</key>
  </area>
  <area alias="packager">
    <key alias="actions">Actions</key>
    <key alias="created">Created</key>
    <key alias="createPackage">Create package</key>
    <key alias="chooseLocalPackageText"><![CDATA[
      Choose Package from your machine, by clicking the Browse<br />
         button and locating the package. Umbraco packages usually have a ".umb" or ".zip" extension.
      ]]></key>
    <key alias="deletewarning">This will delete the package</key>
    <key alias="dropHere">Drop to upload</key>
    <key alias="includeAllChildNodes">Include all child nodes</key>
    <key alias="orClickHereToUpload">or click here to choose package file</key>
    <key alias="uploadPackage">Upload package</key>
    <key alias="localPackageDescription">Install a local package by selecting it from your machine. Only install packages from sources you know and trust</key>
    <key alias="uploadAnother">Upload another package</key>
    <key alias="cancelAndUploadAnother">Cancel and upload another package</key>
    <key alias="accept">I accept</key>
    <key alias="termsOfUse">terms of use</key>
    <key alias="pathToFile">Path to file</key>
    <key alias="pathToFileDescription">Absolute path to file (ie: /bin/umbraco.bin)</key>
    <key alias="installed">Installed</key>
    <key alias="installedPackages">Installed packages</key>
    <key alias="installLocal">Install local</key>
    <key alias="installFinish">Finish</key>
    <key alias="noConfigurationView">This package has no configuration view</key>
    <key alias="noPackagesCreated">No packages have been created yet</key>
    <key alias="noPackages">You don’t have any packages installed</key>
    <key alias="noPackagesDescription"><![CDATA[You don’t have any packages installed. Either install a local package by selecting it from your machine, or browse through available packages using the <strong>'Packages'</strong> icon in the top right of your screen]]></key>
    <key alias="packageActions">Package Actions</key>
    <key alias="packageAuthorUrl">Author URL</key>
    <key alias="packageContent">Package Content</key>
    <key alias="packageFiles">Package Files</key>
    <key alias="packageIconUrl">Icon URL</key>
    <key alias="packageInstall">Install package</key>
    <key alias="packageLicense">License</key>
    <key alias="packageLicenseUrl">License URL</key>
    <key alias="packageProperties">Package Properties</key>
    <key alias="packageSearch">Search for packages</key>
    <key alias="packageSearchResults">Results for</key>
    <key alias="packageNoResults">We couldn’t find anything for</key>
    <key alias="packageNoResultsDescription">Please try searching for another package or browse through the categories</key>
    <key alias="packagesPopular">Popular</key>
    <key alias="packagesNew">New releases</key>
    <key alias="packageHas">has</key>
    <key alias="packageKarmaPoints">karma points</key>
    <key alias="packageInfo">Information</key>
    <key alias="packageOwner">Owner</key>
    <key alias="packageContrib">Contributors</key>
    <key alias="packageCreated">Created</key>
    <key alias="packageCurrentVersion">Current version</key>
    <key alias="packageNetVersion">.NET version</key>
    <key alias="packageDownloads">Downloads</key>
    <key alias="packageLikes">Likes</key>
    <key alias="packageCompatibility">Compatibility</key>
    <key alias="packageCompatibilityDescription">This package is compatible with the following versions of Umbraco, as reported by community members. Full compatability cannot be guaranteed for versions reported below 100%</key>
    <key alias="packageExternalSources">External sources</key>
    <key alias="packageAuthor">Author</key>
    <key alias="packageDocumentation">Documentation</key>
    <key alias="packageMetaData">Package meta data</key>
    <key alias="packageName">Package name</key>
    <key alias="packageNoItemsHeader">Package doesn't contain any items</key>
    <key alias="packageNoItemsText"><![CDATA[This package file doesn't contain any items to uninstall.<br/><br/>
      You can safely remove this from the system by clicking "uninstall package" below.]]></key>
    <key alias="packageOptions">Package options</key>
    <key alias="packageReadme">Package readme</key>
    <key alias="packageRepository">Package repository</key>
    <key alias="packageUninstallConfirm">Confirm package uninstall</key>
    <key alias="packageUninstalledHeader">Package was uninstalled</key>
    <key alias="packageUninstalledText">The package was successfully uninstalled</key>
    <key alias="packageUninstallHeader">Uninstall package</key>
    <key alias="packageUninstallText"><![CDATA[You can unselect items you do not wish to remove, at this time, below. When you click "confirm uninstall" all checked-off items will be removed.<br />
      <span style="color: Red; font-weight: bold;">Notice:</span> any documents, media etc depending on the items you remove, will stop working, and could lead to system instability,
      so uninstall with caution. If in doubt, contact the package author.]]></key>
    <key alias="packageVersion">Package version</key>
    <key alias="packageVersionUpgrade">Upgrading from version</key>
    <key alias="packageAlreadyInstalled">Package already installed</key>
    <key alias="targetVersionMismatch">This package cannot be installed, it requires a minimum Umbraco version of</key>
    <key alias="installStateUninstalling">Uninstalling...</key>
    <key alias="installStateDownloading">Downloading...</key>
    <key alias="installStateImporting">Importing...</key>
    <key alias="installStateInstalling">Installing...</key>
    <key alias="installStateRestarting">Restarting, please wait...</key>
    <key alias="installStateComplete">All done, your browser will now refresh, please wait...</key>
    <key alias="installStateCompleted">Please click 'Finish' to complete installation and reload the page.</key>
    <key alias="installStateUploading">Uploading package...</key>
  </area>
  <area alias="paste">
    <key alias="doNothing">Paste with full formatting (Not recommended)</key>
    <key alias="errorMessage">The text you're trying to paste contains special characters or formatting. This could be caused by copying text from Microsoft Word. Umbraco can remove special characters or formatting automatically, so the pasted content will be more suitable for the web.</key>
    <key alias="removeAll">Paste as raw text without any formatting at all</key>
    <key alias="removeSpecialFormattering">Paste, but remove formatting (Recommended)</key>
  </area>
  <area alias="publicAccess">
    <key alias="paGroups">Group based protection</key>
    <key alias="paGroupsHelp">If you want to grant access to all members of specific member groups</key>
    <key alias="paGroupsNoGroups">You need to create a member group before you can use group based authentication</key>
    <key alias="paErrorPage">Error Page</key>
    <key alias="paErrorPageHelp">Used when people are logged on, but do not have access</key>
    <key alias="paHowWould"><![CDATA[Choose how to restrict access to the page <strong>%0%</strong>]]></key>
    <key alias="paIsProtected"><![CDATA[<strong>%0%</strong> is now protected]]></key>
    <key alias="paIsRemoved"><![CDATA[Protection removed from <strong>%0%</strong>]]></key>
    <key alias="paLoginPage">Login Page</key>
    <key alias="paLoginPageHelp">Choose the page that contains the login form</key>
    <key alias="paRemoveProtection">Remove protection...</key>
    <key alias="paRemoveProtectionConfirm"><![CDATA[Are you sure you want to remove the protection from the page <strong>%0%</strong>?]]></key>
    <key alias="paSelectPages">Select the pages that contain login form and error messages</key>
    <key alias="paSelectGroups"><![CDATA[Select the groups who have access to the page <strong>%0%</strong>]]></key>
    <key alias="paSelectMembers"><![CDATA[Select the members who have access to the page <strong>%0%</strong>]]></key>
    <key alias="paMembers">Specific members protection</key>
    <key alias="paMembersHelp">If you wish to grant access to specific members</key>
  </area>
  <area alias="publish">
    <key alias="invalidPublishBranchPermissions">Insufficient user permissions to publish all descendant documents</key>
    <key alias="contentPublishedFailedIsTrashed"><![CDATA[
      %0% could not be published because the item is in the recycle bin.
    ]]></key>
    <key alias="contentPublishedFailedAwaitingRelease"><![CDATA[
      %0% could not be published because the item is scheduled for release.
    ]]></key>
    <key alias="contentPublishedFailedExpired"><![CDATA[
      %0% could not be published because the item has expired.
    ]]></key>
    <key alias="contentPublishedFailedInvalid"><![CDATA[
      %0% could not be published because some properties did not pass validation rules.
    ]]></key>
    <key alias="contentPublishedFailedByEvent"><![CDATA[
      %0% could not be published, a 3rd party add-in cancelled the action.
    ]]></key>
    <key alias="contentPublishedFailedByParent"><![CDATA[
      %0% can not be published, because a parent page is not published.
    ]]></key>
    <key alias="contentPublishedFailedByMissingName"><![CDATA[%0% can not be published, because its missing a name.]]></key>
    <key alias="contentPublishedFailedReqCultureValidationError">Validation failed for required language '%0%'. This language was saved but not published.</key>
    <key alias="inProgress">Publishing in progress - please wait...</key>
    <key alias="inProgressCounter">%0% out of %1% pages have been published...</key>
    <key alias="nodePublish">%0% has been published</key>
    <key alias="nodePublishAll">%0% and subpages have been published</key>
    <key alias="publishAll">Publish %0% and all its subpages</key>
    <key alias="publishHelp"><![CDATA[Click <em>Publish</em> to publish <strong>%0%</strong> and thereby making its content publicly available.<br/><br />
      You can publish this page and all its subpages by checking <em>Include unpublished subpages</em> below.
      ]]></key>
  </area>
  <area alias="colorpicker">
    <key alias="noColors">You have not configured any approved colors</key>
  </area>
  <area alias="contentPicker">
    <key alias="allowedItemTypes">You can only select items of type(s): %0%</key>
    <key alias="pickedTrashedItem">You have picked a content item currently deleted or in the recycle bin</key>
    <key alias="pickedTrashedItems">You have picked content items currently deleted or in the recycle bin</key>
  </area>
  <area alias="mediaPicker">
    <key alias="deletedItem">Deleted item</key>
    <key alias="pickedTrashedItem">You have picked a media item currently deleted or in the recycle bin</key>
    <key alias="pickedTrashedItems">You have picked media items currently deleted or in the recycle bin</key>
    <key alias="trashed">Trashed</key>
  </area>
  <area alias="relatedlinks">
    <key alias="enterExternal">enter external link</key>
    <key alias="chooseInternal">choose internal page</key>
    <key alias="caption">Caption</key>
    <key alias="link">Link</key>
    <key alias="newWindow">Open in new window</key>
    <key alias="captionPlaceholder">enter the display caption</key>
    <key alias="externalLinkPlaceholder">Enter the link</key>
  </area>
  <area alias="imagecropper">
    <key alias="reset">Reset crop</key>
    <key alias="saveCrop">Save crop</key>
    <key alias="addCrop">Add new crop</key>
    <key alias="updateEditCrop">Done</key>
    <key alias="undoEditCrop">Undo edits</key>
    <key alias="customCrop">User defined</key>
  </area>
  <area alias="rollback">
    <key alias="changes">Changes</key>
    <key alias="created">Created</key>
    <key alias="headline">Select a version to compare with the current version</key>
    <key alias="currentVersion">Current version</key>
    <key alias="diffHelp"><![CDATA[This shows the differences between the current version and the selected version<br /><del>Red</del> text will not be shown in the selected version. , <ins>green means added</ins>]]></key>
    <key alias="documentRolledBack">Document has been rolled back</key>
    <key alias="htmlHelp">This displays the selected version as HTML, if you wish to see the difference between 2 versions at the same time, use the diff view</key>
    <key alias="rollbackTo">Rollback to</key>
    <key alias="selectVersion">Select version</key>
    <key alias="view">View</key>
  </area>
  <area alias="scripts">
    <key alias="editscript">Edit script file</key>
  </area>
  <area alias="sections">
    <key alias="content">Content</key>
    <key alias="forms">Forms</key>
    <key alias="media">Media</key>
    <key alias="member">Members</key>
    <key alias="packages">Packages</key>
    <key alias="settings">Settings</key>
    <key alias="translation">Translation</key>
    <key alias="users">Users</key>
  </area>
  <area alias="help">
    <key alias="tours">Tours</key>
    <key alias="theBestUmbracoVideoTutorials">The best Umbraco video tutorials</key>
    <key alias="umbracoForum">Visit our.umbraco.com</key>
    <key alias="umbracoTv">Visit umbraco.tv</key>
  </area>
  <area alias="settings">
    <key alias="defaulttemplate">Default template</key>
    <key alias="importDocumentTypeHelp">To import a document type, find the ".udt" file on your computer by clicking the "Browse" button and click "Import" (you'll be asked for confirmation on the next screen)</key>
    <key alias="newtabname">New Tab Title</key>
    <key alias="nodetype">Node type</key>
    <key alias="objecttype">Type</key>
    <key alias="stylesheet">Stylesheet</key>
    <key alias="script">Script</key>
    <key alias="tab">Tab</key>
    <key alias="tabname">Tab Title</key>
    <key alias="tabs">Tabs</key>
    <key alias="contentTypeEnabled">Master Content Type enabled</key>
    <key alias="contentTypeUses">This Content Type uses</key>
    <key alias="asAContentMasterType">as a Master Content Type. Tabs from Master Content Types are not shown and can only be edited on the Master Content Type itself</key>
    <key alias="noPropertiesDefinedOnTab">No properties defined on this tab. Click on the "add a new property" link at the top to create a new property.</key>
    <key alias="createMatchingTemplate">Create matching template</key>
    <key alias="addIcon">Add icon</key>
  </area>
  <area alias="sort">
    <key alias="sortOrder">Sort order</key>
    <key alias="sortCreationDate">Creation date</key>
    <key alias="sortDone">Sorting complete.</key>
    <key alias="sortHelp">Drag the different items up or down below to set how they should be arranged. Or click the column headers to sort the entire collection of items</key>
    <key alias="sortPleaseWait"><![CDATA[Please wait. Items are being sorted, this can take a while.]]></key>
    <key alias="sortEmptyState">This node has no child nodes to sort</key>
  </area>
  <area alias="speechBubbles">
    <key alias="validationFailedHeader">Validation</key>
    <key alias="validationFailedMessage">Validation errors must be fixed before the item can be saved</key>
    <key alias="operationFailedHeader">Failed</key>
    <key alias="operationSavedHeader">Saved</key>
      <key alias="operationSavedHeaderReloadUser">Saved.  To view the changes please reload your browser</key>
    <key alias="invalidUserPermissionsText">Insufficient user permissions, could not complete the operation</key>
    <key alias="operationCancelledHeader">Cancelled</key>
    <key alias="operationCancelledText">Operation was cancelled by a 3rd party add-in</key>
    <key alias="contentTypeDublicatePropertyType">Property type already exists</key>
    <key alias="contentTypePropertyTypeCreated">Property type created</key>
    <key alias="contentTypePropertyTypeCreatedText"><![CDATA[Name: %0% <br /> DataType: %1%]]></key>
    <key alias="contentTypePropertyTypeDeleted">Propertytype deleted</key>
    <key alias="contentTypeSavedHeader">Document Type saved</key>
    <key alias="contentTypeTabCreated">Tab created</key>
    <key alias="contentTypeTabDeleted">Tab deleted</key>
    <key alias="contentTypeTabDeletedText">Tab with id: %0% deleted</key>
    <key alias="cssErrorHeader">Stylesheet not saved</key>
    <key alias="cssSavedHeader">Stylesheet saved</key>
    <key alias="cssSavedText">Stylesheet saved without any errors</key>
    <key alias="dataTypeSaved">Datatype saved</key>
    <key alias="dictionaryItemSaved">Dictionary item saved</key>
    <key alias="editContentPublishedHeader">Content published</key>
    <key alias="editContentPublishedText">and is visible on the website</key>
    <key alias="editMultiContentPublishedText">%0% documents published and visible on the website</key>
    <key alias="editVariantPublishedText">%0% published and visible on the website</key>
    <key alias="editMultiVariantPublishedText">%0% documents published for languages %1% and visible on the website</key>
    <key alias="editContentSavedHeader">Content saved</key>
    <key alias="editContentSavedText">Remember to publish to make changes visible</key>
    <key alias="editContentScheduledSavedText">A schedule for publishing has been updated</key>
    <key alias="editVariantSavedText">%0% saved</key>
    <key alias="editContentSendToPublish">Sent For Approval</key>
    <key alias="editContentSendToPublishText">Changes have been sent for approval</key>
    <key alias="editVariantSendToPublishText">%0% changes have been sent for approval</key>
    <key alias="editMediaSaved">Media saved</key>
    <key alias="editMediaSavedText">Media saved without any errors</key>
    <key alias="editMemberSaved">Member saved</key>
    <key alias="editMemberGroupSaved">Member group saved</key>
    <key alias="editStylesheetPropertySaved">Stylesheet Property Saved</key>
    <key alias="editStylesheetSaved">Stylesheet saved</key>
    <key alias="editTemplateSaved">Template saved</key>
    <key alias="editUserError">Error saving user (check log)</key>
    <key alias="editUserSaved">User Saved</key>
    <key alias="editUserTypeSaved">User type saved</key>
    <key alias="editUserGroupSaved">User group saved</key>
    <key alias="editCulturesAndHostnamesSaved">Cultures and hostnames saved</key>
    <key alias="editCulturesAndHostnamesError">Error saving cultures and hostnames</key>
    <key alias="fileErrorHeader">File not saved</key>
    <key alias="fileErrorText">file could not be saved. Please check file permissions</key>
    <key alias="fileSavedHeader">File saved</key>
    <key alias="fileSavedText">File saved without any errors</key>
    <key alias="languageSaved">Language saved</key>
    <key alias="mediaTypeSavedHeader">Media Type saved</key>
    <key alias="memberTypeSavedHeader">Member Type saved</key>
    <key alias="memberGroupSavedHeader">Member Group saved</key>
    <key alias="templateErrorHeader">Template not saved</key>
    <key alias="templateErrorText">Please make sure that you do not have 2 templates with the same alias</key>
    <key alias="templateSavedHeader">Template saved</key>
    <key alias="templateSavedText">Template saved without any errors!</key>
    <key alias="contentUnpublished">Content unpublished</key>
    <key alias="contentCultureUnpublished">Content variation %0% unpublished</key>
    <key alias="contentMandatoryCultureUnpublished">The mandatory language '%0%' was unpublished. All languages for this content item are now unpublished.</key>
    <key alias="partialViewSavedHeader">Partial view saved</key>
    <key alias="partialViewSavedText">Partial view saved without any errors!</key>
    <key alias="partialViewErrorHeader">Partial view not saved</key>
    <key alias="partialViewErrorText">An error occurred saving the file.</key>
    <key alias="permissionsSavedFor">Permissions saved for</key>
    <key alias="deleteUserGroupsSuccess">Deleted %0% user groups</key>
    <key alias="deleteUserGroupSuccess">%0% was deleted</key>
    <key alias="enableUsersSuccess">Enabled %0% users</key>
    <key alias="disableUsersSuccess">Disabled %0% users</key>
    <key alias="enableUserSuccess">%0% is now enabled</key>
    <key alias="disableUserSuccess">%0% is now disabled</key>
    <key alias="setUserGroupOnUsersSuccess">User groups have been set</key>
    <key alias="unlockUsersSuccess">Unlocked %0% users</key>
    <key alias="unlockUserSuccess">%0% is now unlocked</key>
    <key alias="memberExportedSuccess">Member was exported to file</key>
    <key alias="memberExportedError">An error occurred while exporting the member</key>
    <key alias="deleteUserSuccess">User %0% was deleted</key>
    <key alias="resendInviteHeader">Invite user</key>
    <key alias="resendInviteSuccess">Invitation has been re-sent to %0%</key>
    <key alias="contentReqCulturePublishError">Cannot publish the document since the required '%0%' is not published</key>
    <key alias="contentCultureValidationError">Validation failed for language '%0%'</key>
    <key alias="documentTypeExportedSuccess">Document type was exported to file</key>
    <key alias="documentTypeExportedError">An error occurred while exporting the document type</key>
    <key alias="scheduleErrReleaseDate1">The release date cannot be in the past</key>
    <key alias="scheduleErrReleaseDate2">Cannot schedule the document for publishing since the required '%0%' is not published</key>
    <key alias="scheduleErrReleaseDate3">Cannot schedule the document for publishing since the required '%0%' has a publish date later than a non mandatory language</key>
    <key alias="scheduleErrExpireDate1">The expire date cannot be in the past</key>
    <key alias="scheduleErrExpireDate2">The expire date cannot be before the release date</key>
  </area>
  <area alias="stylesheet">
    <key alias="addRule">Add style</key>
    <key alias="editRule">Edit style</key>
    <key alias="editorRules">Rich text editor styles</key>
    <key alias="editorRulesHelp">Define the styles that should be available in the rich text editor for this stylesheet</key>
    <key alias="editstylesheet">Edit stylesheet</key>
    <key alias="editstylesheetproperty">Edit stylesheet property</key>
    <key alias="nameHelp">The name displayed in the editor style selector</key>
    <key alias="preview">Preview</key>
    <key alias="previewHelp">How the text will look like in the rich text editor.</key>
    <key alias="selector">Selector</key>
    <key alias="selectorHelp">Uses CSS syntax, e.g. "h1" or ".redHeader"</key>
    <key alias="styles">Styles</key>
    <key alias="stylesHelp">The CSS that should be applied in the rich text editor, e.g. "color:red;"</key>
    <key alias="tabCode">Code</key>
    <key alias="tabRules">Rich Text Editor</key>
  </area>
  <area alias="template">
    <key alias="deleteByIdFailed">Failed to delete template with ID %0%</key>
    <key alias="edittemplate">Edit template</key>
    <key alias="insertSections">Sections</key>
    <key alias="insertContentArea">Insert content area</key>
    <key alias="insertContentAreaPlaceHolder">Insert content area placeholder</key>
    <key alias="insert">Insert</key>
    <key alias="insertDesc">Choose what to insert into your template</key>
    <key alias="insertDictionaryItem">Dictionary item</key>
    <key alias="insertDictionaryItemDesc">A dictionary item is a placeholder for a translatable piece of text, which makes it easy to create designs for multilingual websites.</key>
    <key alias="insertMacro">Macro</key>
    <key alias="insertMacroDesc">
            A Macro is a configurable component which is great for
            reusable parts of your design, where you need the option to provide parameters,
            such as galleries, forms and lists.
        </key>
    <key alias="insertPageField">Value</key>
    <key alias="insertPageFieldDesc">Displays the value of a named field from the current page, with options to modify the value or fallback to alternative values.</key>
    <key alias="insertPartialView">Partial view</key>
    <key alias="insertPartialViewDesc">
            A partial view is a separate template file which can be rendered inside another
            template, it's great for reusing markup or for separating complex templates into separate files.
        </key>
    <key alias="mastertemplate">Master template</key>
    <key alias="noMaster">No master</key>
    <key alias="renderBody">Render child template</key>
    <key alias="renderBodyDesc"><![CDATA[
     Renders the contents of a child template, by inserting a
     <code>@RenderBody()</code> placeholder.
      ]]></key>
    <key alias="defineSection">Define a named section</key>
    <key alias="defineSectionDesc"><![CDATA[
         Defines a part of your template as a named section by wrapping it in
          <code>@section { ... }</code>. This can be rendered in a
          specific area of the parent of this template, by using <code>@RenderSection</code>.
      ]]></key>
    <key alias="renderSection">Render a named section</key>
    <key alias="renderSectionDesc"><![CDATA[
      Renders a named area of a child template, by inserting a <code>@RenderSection(name)</code> placeholder.
      This renders an area of a child template which is wrapped in a corresponding <code>@section [name]{ ... }</code> definition.
      ]]></key>
    <key alias="sectionName">Section Name</key>
    <key alias="sectionMandatory">Section is mandatory</key>
    <key alias="sectionMandatoryDesc">
            If mandatory, the child template must contain a <code>@section</code> definition, otherwise an error is shown.
        </key>
    <key alias="queryBuilder">Query builder</key>
    <key alias="itemsReturned">items returned, in</key>
    <key alias="copyToClipboard">copy to clipboard</key>
    <key alias="iWant">I want</key>
    <key alias="allContent">all content</key>
    <key alias="contentOfType">content of type "%0%"</key>
    <key alias="from">from</key>
    <key alias="websiteRoot">my website</key>
    <key alias="where">where</key>
    <key alias="and">and</key>
    <key alias="is">is</key>
    <key alias="isNot">is not</key>
    <key alias="before">before</key>
    <key alias="beforeIncDate">before (including selected date)</key>
    <key alias="after">after</key>
    <key alias="afterIncDate">after (including selected date)</key>
    <key alias="equals">equals</key>
    <key alias="doesNotEqual">does not equal</key>
    <key alias="contains">contains</key>
    <key alias="doesNotContain">does not contain</key>
    <key alias="greaterThan">greater than</key>
    <key alias="greaterThanEqual">greater than or equal to</key>
    <key alias="lessThan">less than</key>
    <key alias="lessThanEqual">less than or equal to</key>
    <key alias="id">Id</key>
    <key alias="name">Name</key>
    <key alias="createdDate">Created Date</key>
    <key alias="lastUpdatedDate">Last Updated Date</key>
    <key alias="orderBy">order by</key>
    <key alias="ascending">ascending</key>
    <key alias="descending">descending</key>
    <key alias="template">Template</key>
  </area>
  <area alias="grid">
    <key alias="media">Image</key>
    <key alias="macro">Macro</key>
    <key alias="insertControl">Choose type of content</key>
    <key alias="chooseLayout">Choose a layout</key>
    <key alias="addRows">Add a row</key>
    <key alias="addElement">Add content</key>
    <key alias="dropElement">Drop content</key>
    <key alias="settingsApplied">Settings applied</key>
    <key alias="contentNotAllowed">This content is not allowed here</key>
    <key alias="contentAllowed">This content is allowed here</key>
    <key alias="clickToEmbed">Click to embed</key>
    <key alias="clickToInsertImage">Click to insert image</key>
    <key alias="placeholderImageCaption">Image caption...</key>
    <key alias="placeholderWriteHere">Write here...</key>
    <key alias="gridLayouts">Grid Layouts</key>
    <key alias="gridLayoutsDetail">Layouts are the overall work area for the grid editor, usually you only need one or two different layouts</key>
    <key alias="addGridLayout">Add Grid Layout</key>
    <key alias="editGridLayout">Edit Grid Layout</key>
    <key alias="addGridLayoutDetail">Adjust the layout by setting column widths and adding additional sections</key>
    <key alias="rowConfigurations">Row configurations</key>
    <key alias="rowConfigurationsDetail">Rows are predefined cells arranged horizontally</key>
    <key alias="addRowConfiguration">Add row configuration</key>
    <key alias="editRowConfiguration">Edit row configuration</key>
    <key alias="addRowConfigurationDetail">Adjust the row by setting cell widths and adding additional cells</key>
    <key alias="noConfiguration">No further configuration available</key>
    <key alias="columns">Columns</key>
    <key alias="columnsDetails">Total combined number of columns in the grid layout</key>
    <key alias="settings">Settings</key>
    <key alias="settingsDetails">Configure what settings editors can change</key>
    <key alias="styles">Styles</key>
    <key alias="stylesDetails">Configure what styling editors can change</key>
    <key alias="allowAllEditors">Allow all editors</key>
    <key alias="allowAllRowConfigurations">Allow all row configurations</key>
    <key alias="maxItems">Maximum items</key>
    <key alias="maxItemsDescription">Leave blank or set to 0 for unlimited</key>
    <key alias="setAsDefault">Set as default</key>
    <key alias="chooseExtra">Choose extra</key>
    <key alias="chooseDefault">Choose default</key>
    <key alias="areAdded">are added</key>
        <key alias="warning">Warning</key>
        <key alias="youAreDeleting">You are deleting the row configuration</key>
        <key alias="deletingARow">
            Deleting a row configuration name will result in loss of data for any existing content that is based on this configuration.
        </key>
  </area>
  <area alias="contentTypeEditor">
    <key alias="compositions">Compositions</key>
    <key alias="group">Group</key>
    <key alias="noGroups">You have not added any groups</key>
    <key alias="addGroup">Add group</key>
    <key alias="inheritedFrom">Inherited from</key>
    <key alias="addProperty">Add property</key>
    <key alias="requiredLabel">Required label</key>
    <key alias="enableListViewHeading">Enable list view</key>
    <key alias="enableListViewDescription">Configures the content item to show a sortable and searchable list of its children, the children will not be shown in the tree</key>
    <key alias="allowedTemplatesHeading">Allowed Templates</key>
    <key alias="allowedTemplatesDescription">Choose which templates editors are allowed to use on content of this type</key>
    <key alias="allowAsRootHeading">Allow as root</key>
    <key alias="allowAsRootDescription">Allow editors to create content of this type in the root of the content tree.</key>
    <key alias="childNodesHeading">Allowed child node types</key>
    <key alias="childNodesDescription">Allow content of the specified types to be created underneath content of this type.</key>
    <key alias="chooseChildNode">Choose child node</key>
    <key alias="compositionsDescription">Inherit tabs and properties from an existing document type. New tabs will be added to the current document type or merged if a tab with an identical name exists.</key>
    <key alias="compositionInUse">This content type is used in a composition, and therefore cannot be composed itself.</key>
    <key alias="noAvailableCompositions">There are no content types available to use as a composition.</key>
    <key alias="compositionRemoveWarning">Removing a composition will delete all the associated property data. Once you save the document type there's no way back.</key>
    <key alias="availableEditors">Create new</key>
    <key alias="reuse">Use existing</key>
    <key alias="editorSettings">Editor settings</key>
    <key alias="searchResultSettings">Available configurations</key>
    <key alias="searchResultEditors">Create a new configuration</key>
    <key alias="configuration">Configuration</key>
    <key alias="yesDelete">Yes, delete</key>
    <key alias="movedUnderneath">was moved underneath</key>
    <key alias="copiedUnderneath">was copied underneath</key>
    <key alias="folderToMove">Select the folder to move</key>
    <key alias="folderToCopy">Select the folder to copy</key>
    <key alias="structureBelow">to in the tree structure below</key>
    <key alias="allDocumentTypes">All Document types</key>
    <key alias="allDocuments">All Documents</key>
    <key alias="allMediaItems">All media items</key>
    <key alias="usingThisDocument">using this document type will be deleted permanently, please confirm you want to delete these as well.</key>
    <key alias="usingThisMedia">using this media type will be deleted permanently, please confirm you want to delete these as well.</key>
    <key alias="usingThisMember">using this member type will be deleted permanently, please confirm you want to delete these as well</key>
    <key alias="andAllDocuments">and all documents using this type</key>
    <key alias="andAllMediaItems">and all media items using this type</key>
    <key alias="andAllMembers">and all members using this type</key>
    <key alias="memberCanEdit">Member can edit</key>
    <key alias="memberCanEditDescription">Allow this property value to be edited by the member on their profile page</key>
    <key alias="isSensitiveData">Is sensitive data</key>
    <key alias="isSensitiveDataDescription">Hide this property value from content editors that don't have access to view sensitive information</key>
    <key alias="showOnMemberProfile">Show on member profile</key>
    <key alias="showOnMemberProfileDescription">Allow this property value to be displayed on the member profile page</key>
    <key alias="tabHasNoSortOrder">tab has no sort order</key>
    <key alias="compositionUsageHeading">Where is this composition used?</key>
    <key alias="compositionUsageSpecification">This composition is currently used in the composition of the following content types:</key>
    <key alias="variantsHeading">Allow variations</key>
    <key alias="cultureVariantHeading">Allow vary by culture</key>
    <key alias="segmentVariantHeading">Allow segmentation</key>
    <key alias="cultureVariantLabel">Vary by culture</key>
    <key alias="segmentVariantLabel">Vary by segments</key>
    <key alias="variantsDescription">Allow editors to create content of this type in different languages.</key>
    <key alias="cultureVariantDescription">Allow editors to create content of different languages.</key>
    <key alias="segmentVariantDescription">Allow editors to create segments of this content.</key>
    <key alias="allowVaryByCulture">Allow varying by culture</key>
    <key alias="allowVaryBySegment">Allow segmentation</key>
    <key alias="elementType">Element type</key>
    <key alias="elementHeading">Is an element type</key>
    <key alias="elementDescription">An element type is meant to be used for instance in Nested Content, and not in the tree.</key>
    <key alias="elementCannotToggle">A document type cannot be changed to an element type once it has been used to create one or more content items.</key>
    <key alias="elementDoesNotSupport">This is not applicable for an element type</key>
    <key alias="propertyHasChanges">You have made changes to this property. Are you sure you want to discard them?</key>
    <key alias="displaySettingsHeadline">Appearance</key>
    <key alias="displaySettingsLabelOnTop">Label above (full-width)</key>
  </area>
  <area alias="languages">
    <key alias="addLanguage">Add language</key>
    <key alias="mandatoryLanguage">Mandatory language</key>
    <key alias="mandatoryLanguageHelp">Properties on this language have to be filled out before the node can be published.</key>
    <key alias="defaultLanguage">Default language</key>
    <key alias="defaultLanguageHelp">An Umbraco site can only have one default language set.</key>
    <key alias="changingDefaultLanguageWarning">Switching default language may result in default content missing.</key>
    <key alias="fallsbackToLabel">Falls back to</key>
    <key alias="noFallbackLanguageOption">No fall back language</key>
    <key alias="fallbackLanguageDescription">To allow multi-lingual content to fall back to another language if not present in the requested language, select it here.</key>
    <key alias="fallbackLanguage">Fall back language</key>
    <key alias="none">none</key>
  </area>
  <area alias="macro">
    <key alias="addParameter">Add parameter</key>
    <key alias="editParameter">Edit parameter</key>
    <key alias="enterMacroName">Enter macro name</key>
    <key alias="parameters">Parameters</key>
    <key alias="parametersDescription">Define the parameters that should be available when using this macro.</key>
    <key alias="selectViewFile">Select partial view macro file</key>
  </area>
  <area alias="modelsBuilder">
    <key alias="buildingModels">Building models</key>
    <key alias="waitingMessage">this can take a bit of time, don't worry</key>
    <key alias="modelsGenerated">Models generated</key>
    <key alias="modelsGeneratedError">Models could not be generated</key>
    <key alias="modelsExceptionInUlog">Models generation has failed, see exception in U log</key>
  </area>
  <area alias="templateEditor">
    <key alias="addFallbackField">Add fallback field</key>
    <key alias="fallbackField">Fallback field</key>
    <key alias="addDefaultValue">Add default value</key>
    <key alias="defaultValue">Default value</key>
    <key alias="alternativeField">Fallback field</key>
    <key alias="alternativeText">Default value</key>
    <key alias="casing">Casing</key>
    <key alias="encoding">Encoding</key>
    <key alias="chooseField">Choose field</key>
    <key alias="convertLineBreaks">Convert line breaks</key>
    <key alias="convertLineBreaksDescription">Yes, convert line breaks</key>
    <key alias="convertLineBreaksHelp">Replaces line breaks with 'br' html tag</key>
    <key alias="customFields">Custom Fields</key>
    <key alias="dateOnly">Date only</key>
    <key alias="formatAndEncoding">Format and encoding</key>
    <key alias="formatAsDate">Format as date</key>
    <key alias="formatAsDateDescr">Format the value as a date, or a date with time, according to the active culture</key>
    <key alias="htmlEncode">HTML encode</key>
    <key alias="htmlEncodeHelp">Will replace special characters by their HTML equivalent.</key>
    <key alias="insertedAfter">Will be inserted after the field value</key>
    <key alias="insertedBefore">Will be inserted before the field value</key>
    <key alias="lowercase">Lowercase</key>
    <key alias="modifyOutput">Modify output</key>
    <key alias="none">None</key>
    <key alias="outputSample">Output sample</key>
    <key alias="postContent">Insert after field</key>
    <key alias="preContent">Insert before field</key>
    <key alias="recursive">Recursive</key>
    <key alias="recursiveDescr">Yes, make it recursive</key>
    <key alias="separator">Separator</key>
    <key alias="standardFields">Standard Fields</key>
    <key alias="uppercase">Uppercase</key>
    <key alias="urlEncode">URL encode</key>
    <key alias="urlEncodeHelp">Will format special characters in URLs</key>
    <key alias="usedIfAllEmpty">Will only be used when the field values above are empty</key>
    <key alias="usedIfEmpty">This field will only be used if the primary field is empty</key>
    <key alias="withTime">Date and time</key>
  </area>
  <area alias="translation">
    <key alias="details">Translation details</key>
    <key alias="DownloadXmlDTD">Download XML DTD</key>
    <key alias="fields">Fields</key>
    <key alias="includeSubpages">Include subpages</key>
    <key alias="mailBody"><![CDATA[
      Hi %0%

      This is an automated mail to inform you that the document '%1%'
      has been requested for translation into '%5%' by %2%.

      Go to http://%3%/translation/details.aspx?id=%4% to edit.

      Or log into Umbraco to get an overview of your translation tasks
      http://%3%

      Have a nice day!

      Cheers from the Umbraco robot
    ]]></key>
    <key alias="noTranslators">No translator users found. Please create a translator user before you start sending content to translation</key>
    <key alias="pageHasBeenSendToTranslation">The page '%0%' has been send to translation</key>
    <key alias="sendToTranslate">Send the page '%0%' to translation</key>
    <key alias="totalWords">Total words</key>
    <key alias="translateTo">Translate to</key>
    <key alias="translationDone">Translation completed.</key>
    <key alias="translationDoneHelp">You can preview the pages, you've just translated, by clicking below. If the original page is found, you will get a comparison of the 2 pages.</key>
    <key alias="translationFailed">Translation failed, the XML file might be corrupt</key>
    <key alias="translationOptions">Translation options</key>
    <key alias="translator">Translator</key>
    <key alias="uploadTranslationXml">Upload translation XML</key>
  </area>
  <area alias="treeHeaders">
    <key alias="content">Content</key>
    <key alias="contentBlueprints">Content Templates</key>
    <key alias="media">Media</key>
    <key alias="cacheBrowser">Cache Browser</key>
    <key alias="contentRecycleBin">Recycle Bin</key>
    <key alias="createdPackages">Created packages</key>
    <key alias="dataTypes">Data Types</key>
    <key alias="dictionary">Dictionary</key>
    <key alias="installedPackages">Installed packages</key>
    <key alias="installSkin">Install skin</key>
    <key alias="installStarterKit">Install starter kit</key>
    <key alias="languages">Languages</key>
    <key alias="localPackage">Install local package</key>
    <key alias="macros">Macros</key>
    <key alias="mediaTypes">Media Types</key>
    <key alias="member">Members</key>
    <key alias="memberGroups">Member Groups</key>
    <key alias="memberRoles">Member Roles</key>
    <key alias="memberTypes">Member Types</key>
    <key alias="documentTypes">Document Types</key>
    <key alias="relationTypes">Relation Types</key>
    <key alias="packager">Packages</key>
    <key alias="packages">Packages</key>
    <key alias="partialViews">Partial Views</key>
    <key alias="partialViewMacros">Partial View Macro Files</key>
    <key alias="repositories">Install from repository</key>
    <key alias="runway">Install Runway</key>
    <key alias="runwayModules">Runway modules</key>
    <key alias="scripting">Scripting Files</key>
    <key alias="scripts">Scripts</key>
    <key alias="stylesheets">Stylesheets</key>
    <key alias="templates">Templates</key>
    <key alias="logViewer">Log Viewer</key>
    <key alias="users">Users</key>
    <key alias="settingsGroup">Settings</key>
    <key alias="templatingGroup">Templating</key>
    <key alias="thirdPartyGroup">Third Party</key>
  </area>
  <area alias="update">
    <key alias="updateAvailable">New update ready</key>
    <key alias="updateDownloadText">%0% is ready, click here for download</key>
    <key alias="updateNoServer">No connection to server</key>
    <key alias="updateNoServerError">Error checking for update. Please review trace-stack for further information</key>
  </area>
  <area alias="user">
    <key alias="access">Access</key>
    <key alias="accessHelp">Based on the assigned groups and start nodes, the user has access to the following nodes</key>
    <key alias="assignAccess">Assign access</key>
    <key alias="administrators">Administrator</key>
    <key alias="categoryField">Category field</key>
    <key alias="createDate">User created</key>
    <key alias="changePassword">Change your password</key>
    <key alias="changePhoto">Change photo</key>
    <key alias="newPassword">New password</key>
    <key alias="noLockouts">hasn't been locked out</key>
    <key alias="noPasswordChange">The password hasn't been changed</key>
    <key alias="confirmNewPassword">Confirm new password</key>
    <key alias="changePasswordDescription">You can change your password for accessing the Umbraco Back Office by filling out the form below and click the 'Change Password' button</key>
    <key alias="contentChannel">Content Channel</key>
    <key alias="createAnotherUser">Create another user</key>
    <key alias="createUserHelp">Create new users to give them access to Umbraco. When a new user is created a password will be generated that you can share with the user.</key>
    <key alias="descriptionField">Description field</key>
    <key alias="disabled">Disable User</key>
    <key alias="documentType">Document Type</key>
    <key alias="editors">Editor</key>
    <key alias="excerptField">Excerpt field</key>
    <key alias="failedPasswordAttempts">Failed login attempts</key>
    <key alias="goToProfile">Go to user profile</key>
    <key alias="groupsHelp">Add groups to assign access and permissions</key>
    <key alias="inviteAnotherUser">Invite another user</key>
    <key alias="inviteUserHelp">Invite new users to give them access to Umbraco. An invite email will be sent to the user with information on how to log in to Umbraco. Invites last for 72 hours.</key>
    <key alias="language">Language</key>
    <key alias="languageHelp">Set the language you will see in menus and dialogs</key>
    <key alias="lastLockoutDate">Last lockout date</key>
    <key alias="lastLogin">Last login</key>
    <key alias="lastPasswordChangeDate">Password last changed</key>
    <key alias="loginname">Username</key>
    <key alias="mediastartnode">Media start node</key>
    <key alias="mediastartnodehelp">Limit the media library to a specific start node</key>
    <key alias="mediastartnodes">Media start nodes</key>
    <key alias="mediastartnodeshelp">Limit the media library to specific start nodes</key>
    <key alias="modules">Sections</key>
    <key alias="noConsole">Disable Umbraco Access</key>
    <key alias="noLogin">has not logged in yet</key>
    <key alias="oldPassword">Old password</key>
    <key alias="password">Password</key>
    <key alias="resetPassword">Reset password</key>
    <key alias="passwordChanged">Your password has been changed!</key>
    <key alias="passwordChangedGeneric">Password changed</key>
    <key alias="passwordConfirm">Please confirm the new password</key>
    <key alias="passwordEnterNew">Enter your new password</key>
    <key alias="passwordIsBlank">Your new password cannot be blank!</key>
    <key alias="passwordCurrent">Current password</key>
    <key alias="passwordInvalid">Invalid current password</key>
    <key alias="passwordIsDifferent">There was a difference between the new password and the confirmed password. Please try again!</key>
    <key alias="passwordMismatch">The confirmed password doesn't match the new password!</key>
    <key alias="permissionReplaceChildren">Replace child node permissions</key>
    <key alias="permissionSelectedPages">You are currently modifying permissions for the pages:</key>
    <key alias="permissionSelectPages">Select pages to modify their permissions</key>
    <key alias="removePhoto">Remove photo</key>
    <key alias="permissionsDefault">Default permissions</key>
    <key alias="permissionsGranular">Granular permissions</key>
    <key alias="permissionsGranularHelp">Set permissions for specific nodes</key>
    <key alias="profile">Profile</key>
    <key alias="searchAllChildren">Search all children</key>
    <key alias="sectionsHelp">Add sections to give users access</key>
    <key alias="selectUserGroups">Select user groups</key>
    <key alias="noStartNode">No start node selected</key>
    <key alias="noStartNodes">No start nodes selected</key>
    <key alias="startnode">Content start node</key>
    <key alias="startnodehelp">Limit the content tree to a specific start node</key>
    <key alias="startnodes">Content start nodes</key>
    <key alias="startnodeshelp">Limit the content tree to specific start nodes</key>
    <key alias="updateDate">User last updated</key>
    <key alias="userCreated">has been created</key>
    <key alias="userCreatedSuccessHelp">The new user has successfully been created. To log in to Umbraco use the password below.</key>
    <key alias="userManagement">User management</key>
    <key alias="username">Name</key>
    <key alias="userPermissions">User permissions</key>
    <key alias="usergroup">User group</key>
    <key alias="userInvited">has been invited</key>
    <key alias="userInvitedSuccessHelp">An invitation has been sent to the new user with details about how to log in to Umbraco.</key>
    <key alias="userinviteWelcomeMessage">Hello there and welcome to Umbraco! In just 1 minute you’ll be good to go, we just need you to setup a password and add a picture for your avatar.</key>
    <key alias="userinviteExpiredMessage">Welcome to Umbraco! Unfortunately your invite has expired. Please contact your administrator and ask them to resend it.</key>
    <key alias="userinviteAvatarMessage">Uploading a photo of yourself will make it easy for other users to recognize you. Click the circle above to upload your photo.</key>
    <key alias="writer">Writer</key>
    <key alias="change">Change</key>
    <key alias="yourProfile" version="7.0">Your profile</key>
    <key alias="yourHistory" version="7.0">Your recent history</key>
    <key alias="sessionExpires" version="7.0">Session expires in</key>
    <key alias="inviteUser">Invite user</key>
    <key alias="createUser">Create user</key>
    <key alias="sendInvite">Send invite</key>
    <key alias="backToUsers">Back to users</key>
    <key alias="inviteEmailCopySubject">Umbraco: Invitation</key>
    <key alias="inviteEmailCopyFormat"><![CDATA[
        <html>
			<head>
				<meta name='viewport' content='width=device-width'>
				<meta http-equiv='Content-Type' content='text/html; charset=UTF-8'>
			</head>
			<body class='' style='font-family: sans-serif; -webkit-font-smoothing: antialiased; font-size: 14px; color: #392F54; line-height: 22px; -ms-text-size-adjust: 100%; -webkit-text-size-adjust: 100%; background: #1d1333; margin: 0; padding: 0;' bgcolor='#1d1333'>
				<style type='text/css'> @media only screen and (max-width: 620px) {table[class=body] h1 {font-size: 28px !important; margin-bottom: 10px !important; } table[class=body] .wrapper {padding: 32px !important; } table[class=body] .article {padding: 32px !important; } table[class=body] .content {padding: 24px !important; } table[class=body] .container {padding: 0 !important; width: 100% !important; } table[class=body] .main {border-left-width: 0 !important; border-radius: 0 !important; border-right-width: 0 !important; } table[class=body] .btn table {width: 100% !important; } table[class=body] .btn a {width: 100% !important; } table[class=body] .img-responsive {height: auto !important; max-width: 100% !important; width: auto !important; } } .btn-primary table td:hover {background-color: #34495e !important; } .btn-primary a:hover {background-color: #34495e !important; border-color: #34495e !important; } .btn  a:visited {color:#FFFFFF;} </style>
				<table border="0" cellpadding="0" cellspacing="0" class="body" style="border-collapse: separate; mso-table-lspace: 0pt; mso-table-rspace: 0pt; width: 100%; background: #1d1333;" bgcolor="#1d1333">
					<tr>
						<td style="font-family: sans-serif; font-size: 14px; vertical-align: top; padding: 24px;" valign="top">
							<table style="border-collapse: separate; mso-table-lspace: 0pt; mso-table-rspace: 0pt; width: 100%;">
								<tr>
									<td background="https://umbraco.com/umbraco/assets/img/application/logo.png" bgcolor="#1d1333" width="28" height="28" valign="top" style="font-family: sans-serif; font-size: 14px; vertical-align: top;">
										<!--[if gte mso 9]> <v:rect xmlns:v="urn:schemas-microsoft-com:vml" fill="true" stroke="false" style="width:30px;height:30px;"> <v:fill type="tile" src="https://umbraco.com/umbraco/assets/img/application/logo.png" color="#1d1333" /> <v:textbox inset="0,0,0,0"> <![endif]-->
										<div> </div>
										<!--[if gte mso 9]> </v:textbox> </v:rect> <![endif]-->
									</td>
									<td style="font-family: sans-serif; font-size: 14px; vertical-align: top;" valign="top"></td>
								</tr>
							</table>
						</td>
					</tr>
				</table>
				<table border='0' cellpadding='0' cellspacing='0' class='body' style='border-collapse: separate; mso-table-lspace: 0pt; mso-table-rspace: 0pt; width: 100%; background: #1d1333;' bgcolor='#1d1333'>
					<tr>
						<td style='font-family: sans-serif; font-size: 14px; vertical-align: top;' valign='top'> </td>
						<td class='container' style='font-family: sans-serif; font-size: 14px; vertical-align: top; display: block; max-width: 560px; width: 560px; margin: 0 auto; padding: 10px;' valign='top'>
							<div class='content' style='box-sizing: border-box; display: block; max-width: 560px; margin: 0 auto; padding: 10px;'>
								<br>
								<table class='main' style='border-collapse: separate; mso-table-lspace: 0pt; mso-table-rspace: 0pt; width: 100%; border-radius: 3px; background: #FFFFFF;' bgcolor='#FFFFFF'>
									<tr>
										<td class='wrapper' style='font-family: sans-serif; font-size: 14px; vertical-align: top; box-sizing: border-box; padding: 50px;' valign='top'>
											<table border='0' cellpadding='0' cellspacing='0' style='border-collapse: separate; mso-table-lspace: 0pt; mso-table-rspace: 0pt; width: 100%;'>
												<tr>
													<td style='line-height: 24px; font-family: sans-serif; font-size: 14px; vertical-align: top;' valign='top'>
														<h1 style='color: #392F54; font-family: sans-serif; font-weight: bold; line-height: 1.4; font-size: 24px; text-align: left; text-transform: capitalize; margin: 0 0 30px;' align='left'>
															Hi %0%,
														</h1>
														<p style='color: #392F54; font-family: sans-serif; font-size: 14px; font-weight: normal; margin: 0 0 15px;'>
															You have been invited by <a href="mailto:%4%" style="text-decoration: underline; color: #392F54; -ms-word-break: break-all; word-break: break-all;">%1%</a> to the Umbraco Back Office.
														</p>
														<p style='color: #392F54; font-family: sans-serif; font-size: 14px; font-weight: normal; margin: 0 0 15px;'>
															Message from <a href="mailto:%1%" style="text-decoration: none; color: #392F54; -ms-word-break: break-all; word-break: break-all;">%1%</a>:
															<br/>
															<em>%2%</em>
														</p>
														<table border='0' cellpadding='0' cellspacing='0' class='btn btn-primary' style='border-collapse: separate; mso-table-lspace: 0pt; mso-table-rspace: 0pt; width: 100%; box-sizing: border-box;'>
															<tbody>
																<tr>
																	<td align='left' style='font-family: sans-serif; font-size: 14px; vertical-align: top; padding-bottom: 15px;' valign='top'>
																		<table border='0' cellpadding='0' cellspacing='0' style='border-collapse: separate; mso-table-lspace: 0pt; mso-table-rspace: 0pt; width: auto;'>
																			<tbody>
																				<tr>
																					<td style='font-family: sans-serif; font-size: 14px; vertical-align: top; border-radius: 5px; text-align: center; background: #35C786;' align='center' bgcolor='#35C786' valign='top'>
																						<a href='%3%' target='_blank' style='color: #FFFFFF; text-decoration: none; -ms-word-break: break-all; word-break: break-all; border-radius: 5px; box-sizing: border-box; cursor: pointer; display: inline-block; font-size: 14px; font-weight: bold; text-transform: capitalize; background: #35C786; margin: 0; padding: 12px 30px; border: 1px solid #35c786;'>
																							Click this link to accept the invite
																						</a>
																					</td>
																				</tr>
																			</tbody>
																		</table>
																	</td>
																</tr>
															</tbody>
														</table>
														<p style='max-width: 400px; display: block; color: #392F54; font-family: sans-serif; font-size: 14px; line-height: 20px; font-weight: normal; margin: 15px 0;'>If you cannot click on the link, copy and paste this URL into your browser window:</p>
															<table border='0' cellpadding='0' cellspacing='0'>
																<tr>
																	<td style='-ms-word-break: break-all; word-break: break-all; font-family: sans-serif; font-size: 11px; line-height:14px;'>
																		<font style="-ms-word-break: break-all; word-break: break-all; font-size: 11px; line-height:14px;">
																			<a style='-ms-word-break: break-all; word-break: break-all; color: #392F54; text-decoration: underline; font-size: 11px; line-height:15px;' href='%3%'>%3%</a>
																		</font>
																	</td>
																</tr>
															</table>
														</p>
													</td>
												</tr>
											</table>
										</td>
									</tr>
								</table>
								<br><br><br>
							</div>
						</td>
						<td style='font-family: sans-serif; font-size: 14px; vertical-align: top;' valign='top'> </td>
					</tr>
				</table>
			</body>
    </html>]]></key>
    <key alias="invite">Invite</key>
    <key alias="defaultInvitationMessage">Resending invitation...</key>
    <key alias="deleteUser">Delete User</key>
    <key alias="deleteUserConfirmation">Are you sure you wish to delete this user account?</key>
    <key alias="stateAll">All</key>
    <key alias="stateActive">Active</key>
    <key alias="stateDisabled">Disabled</key>
    <key alias="stateLockedOut">Locked out</key>
    <key alias="stateInvited">Invited</key>
    <key alias="stateInactive">Inactive</key>
    <key alias="sortNameAscending">Name (A-Z)</key>
    <key alias="sortNameDescending">Name (Z-A)</key>
    <key alias="sortCreateDateAscending">Newest</key>
    <key alias="sortCreateDateDescending">Oldest</key>
    <key alias="sortLastLoginDateDescending">Last login</key>
    <key alias="noUserGroupsAdded">No user groups have been added</key>
  </area>
  <area alias="validation">
    <key alias="validation">Validation</key>
    <key alias="validateAsEmail">Validate as an email address</key>
    <key alias="validateAsNumber">Validate as a number</key>
    <key alias="validateAsUrl">Validate as a URL</key>
    <key alias="enterCustomValidation">...or enter a custom validation</key>
    <key alias="fieldIsMandatory">Field is mandatory</key>
    <key alias="mandatoryMessage">Enter a custom validation error message (optional)</key>
    <key alias="validationRegExp">Enter a regular expression</key>
    <key alias="validationRegExpMessage">Enter a custom validation error message (optional)</key>
    <key alias="minCount">You need to add at least</key>
    <key alias="maxCount">You can only have</key>
    <key alias="addUpTo">Add up to</key>
    <key alias="items">items</key>
    <key alias="urls">URL(s)</key>
    <key alias="urlsSelected">URL(s) selected</key>
    <key alias="itemsSelected">items selected</key>
    <key alias="invalidDate">Invalid date</key>
    <key alias="invalidNumber">Not a number</key>
    <key alias="invalidEmail">Invalid email</key>
    <key alias="invalidNull">Value cannot be null</key>
    <key alias="invalidEmpty">Value cannot be empty</key>
    <key alias="invalidPattern">Value is invalid, it does not match the correct pattern</key>
    <key alias="customValidation">Custom validation</key>
    <key alias="entriesShort"><![CDATA[Minimum %0% entries, requires <strong>%1%</strong> more.]]></key>
    <key alias="entriesExceed"><![CDATA[Maximum %0% entries, <strong>%1%</strong> too many.]]></key>
  </area>
  <area alias="healthcheck">
    <!-- The following keys get these tokens passed in:
	     0: Current value
		   1: Recommended value
		   2: XPath
		   3: Configuration file path
	  -->
    <key alias="checkSuccessMessage">Value is set to the recommended value: '%0%'.</key>
    <key alias="rectifySuccessMessage">Value was set to '%1%' for XPath '%2%' in configuration file '%3%'.</key>
    <key alias="checkErrorMessageDifferentExpectedValue">Expected value '%1%' for '%2%' in configuration file '%3%', but found '%0%'.</key>
    <key alias="checkErrorMessageUnexpectedValue">Found unexpected value '%0%' for '%2%' in configuration file '%3%'.</key>
    <!-- The following keys get these tokens passed in:
	     0: Current value
		   1: Recommended value
	  -->
    <key alias="customErrorsCheckSuccessMessage">Custom errors are set to '%0%'.</key>
    <key alias="customErrorsCheckErrorMessage">Custom errors are currently set to '%0%'. It is recommended to set this to '%1%' before go live.</key>
    <key alias="customErrorsCheckRectifySuccessMessage">Custom errors successfully set to '%0%'.</key>
    <key alias="macroErrorModeCheckSuccessMessage">MacroErrors are set to '%0%'.</key>
    <key alias="macroErrorModeCheckErrorMessage">MacroErrors are set to '%0%' which will prevent some or all pages in your site from loading completely if there are any errors in macros. Rectifying this will set the value to '%1%'.</key>
    <key alias="macroErrorModeCheckRectifySuccessMessage">MacroErrors are now set to '%0%'.</key>
    <!-- The following keys get these tokens passed in:
	     0: Current value
		   1: Recommended value
		   2: Server version
	  -->
    <key alias="trySkipIisCustomErrorsCheckSuccessMessage">Try Skip IIS Custom Errors is set to '%0%' and you're using IIS version '%1%'.</key>
    <key alias="trySkipIisCustomErrorsCheckErrorMessage">Try Skip IIS Custom Errors is currently '%0%'. It is recommended to set this to '%1%' for your IIS version (%2%).</key>
    <key alias="trySkipIisCustomErrorsCheckRectifySuccessMessage">Try Skip IIS Custom Errors successfully set to '%0%'.</key>
    <!-- The following keys get predefined tokens passed in that are not all the same, like above -->
    <key alias="configurationServiceFileNotFound">File does not exist: '%0%'.</key>
    <key alias="configurationServiceNodeNotFound"><![CDATA[Unable to find <strong>'%0%'</strong> in config file <strong>'%1%'</strong>.]]></key>
    <key alias="configurationServiceError">There was an error, check log for full error: %0%.</key>
    <key alias="databaseSchemaValidationCheckDatabaseOk">Database - The database schema is correct for this version of Umbraco</key>
    <key alias="databaseSchemaValidationCheckDatabaseErrors">%0% problems were detected with your database schema (Check the log for details)</key>
    <key alias="databaseSchemaValidationCheckDatabaseLogMessage">Some errors were detected while validating the database schema against the current version of Umbraco.</key>
    <key alias="httpsCheckValidCertificate">Your website's certificate is valid.</key>
    <key alias="httpsCheckInvalidCertificate">Certificate validation error: '%0%'</key>
    <key alias="httpsCheckExpiredCertificate">Your website's SSL certificate has expired.</key>
    <key alias="httpsCheckExpiringCertificate">Your website's SSL certificate is expiring in %0% days.</key>
    <key alias="healthCheckInvalidUrl">Error pinging the URL %0% - '%1%'</key>
    <key alias="httpsCheckIsCurrentSchemeHttps">You are currently %0% viewing the site using the HTTPS scheme.</key>
    <key alias="httpsCheckConfigurationRectifyNotPossible">The appSetting 'Umbraco.Core.UseHttps' is set to 'false' in your web.config file. Once you access this site using the HTTPS scheme, that should be set to 'true'.</key>
    <key alias="httpsCheckConfigurationCheckResult">The appSetting 'Umbraco.Core.UseHttps' is set to '%0%' in your web.config file, your cookies are %1% marked as secure.</key>
    <key alias="httpsCheckEnableHttpsError">Could not update the 'Umbraco.Core.UseHttps' setting in your web.config file. Error: %0%</key>
    <!-- The following keys don't get tokens passed in -->
    <key alias="httpsCheckEnableHttpsButton">Enable HTTPS</key>
    <key alias="httpsCheckEnableHttpsDescription">Sets umbracoSSL setting to true in the appSettings of the web.config file.</key>
    <key alias="httpsCheckEnableHttpsSuccess">The appSetting 'Umbraco.Core.UseHttps' is now set to 'true' in your web.config file, your cookies will be marked as secure.</key>
    <key alias="rectifyButton">Fix</key>
    <key alias="cannotRectifyShouldNotEqual">Cannot fix a check with a value comparison type of 'ShouldNotEqual'.</key>
    <key alias="cannotRectifyShouldEqualWithValue">Cannot fix a check with a value comparison type of 'ShouldEqual' with a provided value.</key>
    <key alias="valueToRectifyNotProvided">Value to fix check not provided.</key>
    <key alias="compilationDebugCheckSuccessMessage">Debug compilation mode is disabled.</key>
    <key alias="compilationDebugCheckErrorMessage">Debug compilation mode is currently enabled. It is recommended to disable this setting before go live.</key>
    <key alias="compilationDebugCheckRectifySuccessMessage">Debug compilation mode successfully disabled.</key>
    <key alias="traceModeCheckSuccessMessage">Trace mode is disabled.</key>
    <key alias="traceModeCheckErrorMessage">Trace mode is currently enabled. It is recommended to disable this setting before go live.</key>
    <key alias="traceModeCheckRectifySuccessMessage">Trace mode successfully disabled.</key>
    <key alias="folderPermissionsCheckMessage">All folders have the correct permissions set.</key>
    <!-- The following keys get these tokens passed in:
	    0: Comma delimitted list of failed folder paths
  	-->
    <key alias="requiredFolderPermissionFailed"><![CDATA[The following folders must be set up with modify permissions but could not be acccessed: <strong>%0%</strong>.]]></key>
    <key alias="optionalFolderPermissionFailed"><![CDATA[The following folders must be set up with modify permissions for certain Umbraco operations to function but could not be acccessed: <strong>%0%</strong>. If they aren't being written to no action need be taken.]]></key>
    <key alias="filePermissionsCheckMessage">All files have the correct permissions set.</key>
    <!-- The following keys get these tokens passed in:
	    0: Comma delimitted list of failed folder paths
  	-->
    <key alias="requiredFilePermissionFailed"><![CDATA[The following files must be set up with write permissions but could not be acccessed: <strong>%0%</strong>.]]></key>
    <key alias="optionalFilePermissionFailed"><![CDATA[The following files must be set up with write permissions for certain Umbraco operations to function but could not be acccessed: <strong>%0%</strong>. If they aren't being written to no action need be taken.]]></key>
    <key alias="clickJackingCheckHeaderFound"><![CDATA[The header or meta-tag <strong>X-Frame-Options</strong> used to control whether a site can be IFRAMEd by another was found.]]></key>
    <key alias="clickJackingCheckHeaderNotFound"><![CDATA[The header or meta-tag <strong>X-Frame-Options</strong> used to control whether a site can be IFRAMEd by another was not found.]]></key>
    <key alias="setHeaderInConfig">Set Header in Config</key>
    <key alias="clickJackingSetHeaderInConfigDescription">Adds a value to the httpProtocol/customHeaders section of web.config to prevent the site being IFRAMEd by other websites.</key>
    <key alias="clickJackingSetHeaderInConfigSuccess">A setting to create a header preventing IFRAMEing of the site by other websites has been added to your web.config file.</key>
    <key alias="setHeaderInConfigError">Could not update web.config file. Error: %0%</key>
    <key alias="noSniffCheckHeaderFound"><![CDATA[The header or meta-tag <strong>X-Content-Type-Options</strong> used to protect against MIME sniffing vulnerabilities was found.]]></key>
    <key alias="noSniffCheckHeaderNotFound"><![CDATA[The header or meta-tag <strong>X-Content-Type-Options</strong> used to protect against MIME sniffing vulnerabilities was not found.]]></key>
    <key alias="noSniffSetHeaderInConfigDescription">Adds a value to the httpProtocol/customHeaders section of web.config to protect against MIME sniffing vulnerabilities.</key>
    <key alias="noSniffSetHeaderInConfigSuccess">A setting to create a header protecting against MIME sniffing vulnerabilities has been added to your web.config file.</key>
    <key alias="hSTSCheckHeaderFound"><![CDATA[The header <strong>Strict-Transport-Security</strong>, also known as the HSTS-header, was found.]]></key>
    <key alias="hSTSCheckHeaderNotFound"><![CDATA[The header <strong>Strict-Transport-Security</strong> was not found.]]></key>
    <key alias="hSTSSetHeaderInConfigDescription">Adds the header 'Strict-Transport-Security' with the value 'max-age=10886400' to the httpProtocol/customHeaders section of web.config. Use this fix only if you will have your domains running with https for the next 18 weeks (minimum).</key>
    <key alias="hSTSSetHeaderInConfigSuccess">The HSTS header has been added to your web.config file.</key>
    <key alias="xssProtectionCheckHeaderFound"><![CDATA[The header <strong>X-XSS-Protection</strong> was found.]]></key>
    <key alias="xssProtectionCheckHeaderNotFound"><![CDATA[The header <strong>X-XSS-Protection</strong> was not found.]]></key>
    <key alias="xssProtectionSetHeaderInConfigDescription">Adds the header 'X-XSS-Protection' with the value '1; mode=block' to the httpProtocol/customHeaders section of web.config. </key>
    <key alias="xssProtectionSetHeaderInConfigSuccess">The X-XSS-Protection header has been added to your web.config file.</key>
    <!-- The following key get these tokens passed in:
	    0: Comma delimitted list of headers found
  	-->
    <key alias="excessiveHeadersFound"><![CDATA[The following headers revealing information about the website technology were found: <strong>%0%</strong>.]]></key>
    <key alias="excessiveHeadersNotFound">No headers revealing information about the website technology were found.</key>
    <key alias="smtpMailSettingsNotFound">In the Web.config file, system.net/mailsettings could not be found.</key>
    <key alias="smtpMailSettingsHostNotConfigured">In the Web.config file system.net/mailsettings section, the host is not configured.</key>
    <key alias="smtpMailSettingsConnectionSuccess">SMTP settings are configured correctly and the service is operating as expected.</key>
    <key alias="smtpMailSettingsConnectionFail">The SMTP server configured with host '%0%' and port '%1%' could not be reached. Please check to ensure the SMTP settings in the Web.config file system.net/mailsettings are correct.</key>
    <key alias="notificationEmailsCheckSuccessMessage"><![CDATA[Notification email has been set to <strong>%0%</strong>.]]></key>
    <key alias="notificationEmailsCheckErrorMessage"><![CDATA[Notification email is still set to the default value of <strong>%0%</strong>.]]></key>
    <key alias="scheduledHealthCheckEmailBody"><![CDATA[<html><body><p>Results of the scheduled Umbraco Health Checks run on %0% at %1% are as follows:</p>%2%</body></html>]]></key>
    <key alias="scheduledHealthCheckEmailSubject">Umbraco Health Check Status: %0%</key>
    <key alias="checkAllGroups">Check All Groups</key>
    <key alias="checkGroup">Check group</key>
    <key alias="helpText">
        <![CDATA[
        <p>The health checker evaluates various areas of your site for best practice settings, configuration, potential problems, etc. You can easily fix problems by pressing a button.
        You can add your own health checks, have a look at <a href="https://our.umbraco.com/documentation/Extending/Healthcheck/" target="_blank" rel="noopener" class="btn-link -underline">the documentation for more information</a> about custom health checks.</p>
        ]]>
    </key>
  </area>
  <area alias="redirectUrls">
    <key alias="disableUrlTracker">Disable URL tracker</key>
    <key alias="enableUrlTracker">Enable URL tracker</key>
    <key alias="culture">Culture</key>
    <key alias="originalUrl">Original URL</key>
    <key alias="redirectedTo">Redirected To</key>
    <key alias="redirectUrlManagement">Redirect URL Management</key>
    <key alias="panelInformation">The following URLs redirect to this content item:</key>
    <key alias="noRedirects">No redirects have been made</key>
    <key alias="noRedirectsDescription">When a published page gets renamed or moved a redirect will automatically be made to the new page.</key>
    <key alias="confirmRemove">Are you sure you want to remove the redirect from '%0%' to '%1%'?</key>
    <key alias="redirectRemoved">Redirect URL removed.</key>
    <key alias="redirectRemoveError">Error removing redirect URL.</key>
    <key alias="redirectRemoveWarning">This will remove the redirect</key>
    <key alias="confirmDisable">Are you sure you want to disable the URL tracker?</key>
    <key alias="disabledConfirm">URL tracker has now been disabled.</key>
    <key alias="disableError">Error disabling the URL tracker, more information can be found in your log file.</key>
    <key alias="enabledConfirm">URL tracker has now been enabled.</key>
    <key alias="enableError">Error enabling the URL tracker, more information can be found in your log file.</key>
  </area>
  <area alias="emptyStates">
    <key alias="emptyDictionaryTree">No Dictionary items to choose from</key>
  </area>
  <area alias="textbox">
    <key alias="characters_left"><![CDATA[<strong>%0%</strong> characters left.]]></key>
    <key alias="characters_exceed"><![CDATA[Maximum %0% characters, <strong>%1%</strong> too many.]]></key>
  </area>
  <area alias="recycleBin">
    <key alias="contentTrashed">Trashed content with Id: {0} related to original parent content with Id: {1}</key>
    <key alias="mediaTrashed">Trashed media with Id: {0} related to original parent media item with Id: {1}</key>
    <key alias="itemCannotBeRestored">Cannot automatically restore this item</key>
    <key alias="itemCannotBeRestoredHelpText">There is no location where this item can be automatically restored. You can move the item manually using the tree below.</key>
    <key alias="wasRestored">was restored under</key>
  </area>
  <area alias="relationType">
    <key alias="direction">Direction</key>
    <key alias="parentToChild">Parent to child</key>
    <key alias="bidirectional">Bidirectional</key>
    <key alias="parent">Parent</key>
    <key alias="child">Child</key>
    <key alias="count">Count</key>
    <key alias="relations">Relations</key>
    <key alias="created">Created</key>
    <key alias="comment">Comment</key>
    <key alias="name">Name</key>
    <key alias="noRelations">No relations for this relation type.</key>
    <key alias="tabRelationType">Relation Type</key>
    <key alias="tabRelations">Relations</key>
  </area>
  <area alias="dashboardTabs">
    <key alias="contentIntro">Getting Started</key>
    <key alias="contentRedirectManager">Redirect URL Management</key>
    <key alias="mediaFolderBrowser">Content</key>
    <key alias="settingsWelcome">Welcome</key>
    <key alias="settingsExamine">Examine Management</key>
    <key alias="settingsPublishedStatus">Published Status</key>
    <key alias="settingsModelsBuilder">Models Builder</key>
    <key alias="settingsHealthCheck">Health Check</key>
    <key alias="settingsProfiler">Profiling</key>
    <key alias="memberIntro">Getting Started</key>
    <key alias="formsInstall">Install Umbraco Forms</key>
  </area>
  <area alias="visuallyHiddenTexts">
    <key alias="goBack">Go back</key>
    <key alias="activeListLayout">Active layout:</key>
    <key alias="jumpTo">Jump to</key>
    <key alias="group">group</key>
    <key alias="passed">passed</key>
    <key alias="warning">warning</key>
    <key alias="failed">failed</key>
    <key alias="suggestion">suggestion</key>
    <key alias="checkPassed">Check passed</key>
    <key alias="checkFailed">Check failed</key>
    <key alias="openBackofficeSearch">Open backoffice search</key>
    <key alias="openCloseBackofficeHelp">Open/Close backoffice help</key>
    <key alias="openCloseBackofficeProfileOptions">Open/Close your profile options</key>
    <key alias="assignDomainDescription">Setup Culture and Hostnames for %0%</key>
    <key alias="createDescription">Create new node under %0%</key>
    <key alias="protectDescription">Setup access restrictions on %0%</key>
    <key alias="rightsDescription">Setup Permissions on %0%</key>
    <key alias="sortDescription">Change sort order for %0%</key>
    <key alias="createblueprintDescription">Create Content Template based on %0%</key>
    <key alias="openContextMenu">Open context menu for</key>
    <key alias="currentLanguage">Current language</key>
    <key alias="switchLanguage">Switch language to</key>
    <key alias="createNewFolder">Create new folder</key>
    <key alias="newPartialView">Partial View</key>
    <key alias="newPartialViewMacro">Partial View Macro</key>
    <key alias="newMember">Member</key>
    <key alias="newDataType">Data type</key>
    <key alias="redirectDashboardSearchLabel">Search the redirect dashboard</key>
    <key alias="userGroupSearchLabel">Search the user group section</key>
    <key alias="userSearchLabel">Search the users section</key>
    <key alias="createItem">Create item</key>
    <key alias="create">Create</key>
    <key alias="edit">Edit</key>
    <key alias="name">Name</key>
    <key alias="addNewRow">Add new row</key>
    <key alias="tabExpand">View more options</key>
    <key alias="searchOverlayTitle">Search the Umbraco backoffice</key>
    <key alias="searchOverlayDescription">Search for content nodes, media nodes etc. across the backoffice.</key>
    <key alias="searchInputDescription">When autocomplete results are available, press up and down arrows, or use the tab key and use the enter key to select.</key>
    <key alias="path">Path: </key>
    <key alias="foundIn">Found in</key>
    <key alias="hasTranslation">Has translation</key>
    <key alias="noTranslation">Missing translation</key>
    <key alias="dictionaryListCaption">Dictionary items</key>
    <key alias="contextMenuDescription">Select one of the options to edit the node.</key>
    <key alias="contextDialogDescription">Perform action %0% on the %1% node</key>
    <key alias="addImageCaption">Add image caption</key>
  </area>
  <area alias="references">
    <key alias="tabName">References</key>
    <key alias="DataTypeNoReferences">This Data Type has no references.</key>
    <key alias="labelUsedByDocumentTypes">Used in Document Types</key>
    <key alias="noDocumentTypes">No references to Document Types.</key>
    <key alias="labelUsedByMediaTypes">Used in Media Types</key>
    <key alias="noMediaTypes">No references to Media Types.</key>
    <key alias="labelUsedByMemberTypes">Used in  Member Types</key>
    <key alias="noMemberTypes">No references to Member Types.</key>
    <key alias="usedByProperties">Used by</key>
    <key alias="labelUsedByDocuments">Used in Documents</key>
    <key alias="labelUsedByMembers">Used in Members</key>
    <key alias="labelUsedByMedia">Used in Media</key>
  </area>
  <area alias="logViewer">
      <key alias="deleteSavedSearch">Delete Saved Search</key>
      <key alias="logLevels">Log Levels</key>
      <key alias="savedSearches">Saved Searches</key>
      <key alias="saveSearch">Save Search</key>
      <key alias="saveSearchDescription">Enter a friendly name for your search query</key>
      <key alias="filterSearch">Filter Search</key>
      <key alias="totalItems">Total Items</key>
      <key alias="timestamp">Timestamp</key>
      <key alias="level">Level</key>
      <key alias="machine">Machine</key>
      <key alias="message">Message</key>
      <key alias="exception">Exception</key>
      <key alias="properties">Properties</key>
      <key alias="searchWithGoogle">Search With Google</key>
      <key alias="searchThisMessageWithGoogle">Search this message with Google</key>
      <key alias="searchWithBing">Search With Bing</key>
      <key alias="searchThisMessageWithBing">Search this message with Bing</key>
      <key alias="searchOurUmbraco">Search Our Umbraco</key>
      <key alias="searchThisMessageOnOurUmbracoForumsAndDocs">Search this message on Our Umbraco forums and docs</key>
      <key alias="searchOurUmbracoWithGoogle">Search Our Umbraco with Google</key>
      <key alias="searchOurUmbracoForumsUsingGoogle">Search Our Umbraco forums using Google</key>
      <key alias="searchUmbracoSource">Search Umbraco Source</key>
      <key alias="searchWithinUmbracoSourceCodeOnGithub">Search within Umbraco source code on Github</key>
      <key alias="searchUmbracoIssues">Search Umbraco Issues</key>
      <key alias="searchUmbracoIssuesOnGithub">Search Umbraco Issues on Github</key>
      <key alias="deleteThisSearch">Delete this search</key>
      <key alias="findLogsWithRequestId">Find Logs with Request ID</key>
      <key alias="findLogsWithNamespace">Find Logs with Namespace</key>
      <key alias="findLogsWithMachineName">Find Logs with Machine Name</key>
      <key alias="open">Open</key>
      <key alias="polling">Polling</key>
      <key alias="every2">Every 2 seconds</key>
      <key alias="every5">Every 5 seconds</key>
      <key alias="every10">Every 10 seconds</key>
      <key alias="every20">Every 20 seconds</key>
      <key alias="every30">Every 30 seconds</key>
      <key alias="pollingEvery2">Polling every 2s</key>
      <key alias="pollingEvery5">Polling every 5s</key>
      <key alias="pollingEvery10">Polling every 10s</key>
      <key alias="pollingEvery20">Polling every 20s</key>
      <key alias="pollingEvery30">Polling every 30s</key>
  </area>
  <area alias="clipboard">
    <key alias="labelForCopyAllEntries">Copy %0%</key>
    <key alias="labelForArrayOfItemsFrom">%0% from %1%</key>
    <key alias="labelForRemoveAllEntries">Remove all items</key>
    <key alias="labelForClearClipboard">Clear clipboard</key>
  </area>
  <area alias="propertyActions">
    <key alias="tooltipForPropertyActionsMenu">Open Property Actions</key>
    <key alias="tooltipForPropertyActionsMenuClose">Close Property Actions</key>
  </area>
  <area alias="nuCache">
    <key alias="wait">Wait</key>
    <key alias="refreshStatus">Refresh status</key>
    <key alias="memoryCache">Memory Cache</key>
    <key alias="memoryCacheDescription">
        <![CDATA[
            This button lets you reload the in-memory cache, by entirely reloading it from the database
    cache (but it does not rebuild that database cache). This is relatively fast.
    Use it when you think that the memory cache has not been properly refreshed, after some events
    triggered&mdash;which would indicate a minor Umbraco issue.
    (note: triggers the reload on all servers in an LB environment).
    ]]>
    </key>
    <key alias="reload">Reload</key>
    <key alias="databaseCache">Database Cache</key>
    <key alias="databaseCacheDescription">
        <![CDATA[
    This button lets you rebuild the database cache, ie the content of the cmsContentNu table.
    <strong>Rebuilding can be expensive.</strong>
    Use it when reloading is not enough, and you think that the database cache has not been
    properly generated&mdash;which would indicate some critical Umbraco issue.
    ]]>
    </key>
    <key alias="rebuild">Rebuild</key>
    <key alias="internals">Internals</key>
    <key alias="internalsDescription">
        <![CDATA[
    This button lets you trigger a NuCache snapshots collection (after running a fullCLR GC).
    Unless you know what that means, you probably do <em>not</em> need to use it.
    ]]>
    </key>
    <key alias="collect">Collect</key>
    <key alias="publishedCacheStatus">Published Cache Status</key>
    <key alias="caches">Caches</key>
  </area>
  <area alias="profiling">
    <key alias="performanceProfiling">Performance profiling</key>
    <key alias="performanceProfilingDescription">
        <![CDATA[
                <p>
                    Umbraco currently runs in debug mode. This means you can use the built-in performance profiler to assess the performance when rendering pages.
                </p>
                <p>
                    If you want to activate the profiler for a specific page rendering, simply add <b>umbDebug=true</b> to the querystring when requesting the page.
                </p>
                <p>
                    If you want the profiler to be activated by default for all page renderings, you can use the toggle below.
                    It will set a cookie in your browser, which then activates the profiler automatically.
                    In other words, the profiler will only be active by default in <i>your</i> browser - not everyone else's.
                </p>
        ]]>
    </key>
    <key alias="activateByDefault">Activate the profiler by default</key>
    <key alias="reminder">Friendly reminder</key>
    <key alias="reminderDescription">
        <![CDATA[
            <p>
                You should never let a production site run in debug mode. Debug mode is turned off by setting <b>debug="false"</b> on the <b>&lt;compilation /&gt;</b> element in web.config.
            </p>
        ]]>
    </key>
    <key alias="profilerEnabledDescription">
        <![CDATA[
            <p>
                Umbraco currently does not run in debug mode, so you can't use the built-in profiler. This is how it should be for a production site.
            </p>
            <p>
                Debug mode is turned on by setting <b>debug="true"</b> on the <b>&lt;compilation /&gt;</b> element in web.config.
            </p>
        ]]>
    </key>
  </area>
  <area alias="settingsDashboardVideos">
    <key alias="trainingHeadline">Hours of Umbraco training videos are only a click away</key>
    <key alias="trainingDescription">
        <![CDATA[
        <p>Want to master Umbraco? Spend a couple of minutes learning some best practices by watching one of these videos about using Umbraco. And visit <a href="https://umbraco.tv" target="_blank" rel="noopener">umbraco.tv</a> for even more Umbraco videos</p>
    ]]>
    </key>
    <key alias="getStarted">To get you started</key>
  </area>
  <area alias="settingsDashboard">
    <key alias="start">Start here</key>
    <key alias="startDescription">This section contains the building blocks for your Umbraco site. Follow the below links to find out more about working with the items in the Settings section</key>
    <key alias="more">Find out more</key>
    <key alias="bulletPointOne">
        <![CDATA[
            Read more about working with the items in Settings <a class="btn-link -underline" href="https://our.umbraco.com/documentation/Getting-Started/Backoffice/Sections/" target="_blank" rel="noopener">in the Documentation section</a> of Our Umbraco
        ]]>
    </key>
    <key alias="bulletPointTwo">
        <![CDATA[
            Ask a question in the <a class="btn-link -underline" href="https://our.umbraco.com/forum" target="_blank" rel="noopener">Community Forum</a>
        ]]>
    </key>
    <key alias="bulletPointThree">
        <![CDATA[
            Watch our <a class="btn-link -underline" href="https://umbraco.tv" target="_blank" rel="noopener">tutorial videos</a> (some are free, some require a subscription)
        ]]>
    </key>
    <key alias="bulletPointFour">
        <![CDATA[
            Find out about our <a class="btn-link -underline" href="https://umbraco.com/products/" target="_blank" rel="noopener">productivity boosting tools and commercial support</a>
        ]]>
    </key>
    <key alias="bulletPointFive">
        <![CDATA[
            Find out about real-life <a class="btn-link -underline" href="https://umbraco.com/training/" target="_blank" rel="noopener">training and certification</a> opportunities
        ]]>
    </key>
  </area>
  <area alias="startupDashboard">
    <key alias="fallbackHeadline">Welcome to The Friendly CMS</key>
    <key alias="fallbackDescription">Thank you for choosing Umbraco - we think this could be the beginning of something beautiful. While it may feel overwhelming at first, we've done a lot to make the learning curve as smooth and fast as possible.</key>
  </area>
  <area alias="formsDashboard">
    <key alias="formsHeadline">Umbraco Forms</key>
    <key alias="formsDescription">Create forms using an intuitive drag and drop interface. From simple contact forms that sends e-mails to advanced questionaires that integrate with CRM systems. Your clients will love it!</key>
  </area>
  <area alias="blockEditor">
    <key alias="headlineCreateBlock">Pick Element Type</key>
    <key alias="headlineAddSettingsElementType">Attach a settings Element Type</key>
    <key alias="headlineAddCustomView">Select view</key>
    <key alias="headlineAddCustomStylesheet">Select stylesheet</key>
    <key alias="headlineAddThumbnail">Choose thumbnail</key>
    <key alias="labelcreateNewElementType">Create new Element Type</key>
    <key alias="labelCustomStylesheet">Custom stylesheet</key>
    <key alias="addCustomStylesheet">Add stylesheet</key>
    <key alias="headlineEditorAppearance">Editor apperance</key>
    <key alias="headlineDataModels">Data models</key>
    <key alias="headlineCatalogueAppearance">Catalogue appearance</key>
    <key alias="labelBackgroundColor">Background color</key>
    <key alias="labelIconColor">Icon color</key>
    <key alias="labelContentElementType">Content model</key>
    <key alias="labelLabelTemplate">Label</key>
    <key alias="labelCustomView">Custom view</key>
    <key alias="labelCustomViewInfoTitle">Show custom view description</key>
    <key alias="labelCustomViewDescription">Overwrite how this block appears in the BackOffice UI. Pick a .html file containing your presentation.</key>
    <key alias="labelSettingsElementType">Settings model</key>
    <key alias="labelEditorSize">Overlay editor size</key>
    <key alias="addCustomView">Add custom view</key>
    <key alias="addSettingsElementType">Add settings</key>
    <key alias="labelTemplatePlaceholder">Overwrite label template</key>
    <key alias="confirmDeleteBlockMessage"><![CDATA[Are you sure you want to delete the content <strong>%0%</strong>?]]></key>
    <key alias="confirmDeleteBlockTypeMessage"><![CDATA[Are you sure you want to delete the block configuration <strong>%0%</strong>?]]></key>
    <key alias="confirmDeleteBlockTypeNotice">The content of this block will still be present, editing of this content will no longer be available and will be shown as unsupported content.</key>
    <key alias="blockConfigurationOverlayTitle"><![CDATA[Configuration of '%0%']]></key>
    <key alias="thumbnail">Thumbnail</key>
    <key alias="addThumbnail">Add thumbnail</key>
    <key alias="tabCreateEmpty">Create empty</key>
    <key alias="tabClipboard">Clipboard</key>
    <key alias="tabBlockSettings">Settings</key>
    <key alias="headlineAdvanced">Advanced</key>
    <key alias="forceHideContentEditor">Force hide content editor</key>
    <key alias="blockHasChanges">You have made changes to this content. Are you sure you want to discard them?</key>
    <key alias="confirmCancelBlockCreationHeadline">Discard creation?</key>
    <key alias="confirmCancelBlockCreationMessage"><![CDATA[Are you sure you want to cancel the creation.]]></key>
    <key alias="elementTypeDoesNotExistHeadline">Error!</key>
    <key alias="elementTypeDoesNotExistDescription">The ElementType of this block does not exist anymore</key>
  </area>
  <area alias="contentTemplatesDashboard">
    <key alias="whatHeadline">What are Content Templates?</key>
    <key alias="whatDescription">Content Templates are pre-defined content that can be selected when creating a new content node.</key>
    <key alias="createHeadline">How do I create a Content Template?</key>
    <key alias="createDescription">
        <![CDATA[
            <p>There are two ways to create a Content Template:</p>
            <ul>
                <li>Right-click a content node and select "Create Content Template" to create a new Content Template.</li>
                <li>Right-click the Content Templates tree in the Settings section and select the Document Type you want to create a Content Template for.</li>
            </ul>
            <p>Once given a name, editors can start using the Content Template as a foundation for their new page.</p>
        ]]>
    </key>
    <key alias="manageHeadline">How do I manage Content Templates?</key>
    <key alias="manageDescription">You can edit and delete Content Templates from the "Content Templates" tree in the Settings section. Expand the Document Type which the Content Template is based on and click it to edit or delete it.</key>
  </area>
  <area alias="preview">
    <key alias="endLabel">End</key>
    <key alias="endTitle">End preview mode</key>
    <key alias="openWebsiteLabel">Preview website</key>
    <key alias="openWebsiteTitle">Open website in preview mode</key>
    <key alias="returnToPreviewHeadline">Preview website?</key>
    <key alias="returnToPreviewDescription">You have ended preview mode, do you want to enable it again to view the latest saved version of your website?</key>
    <key alias="returnToPreviewAcceptButton">Preview latest version</key>
    <key alias="returnToPreviewDeclineButton">View published version</key>
    <key alias="viewPublishedContentHeadline">View published version?</key>
    <key alias="viewPublishedContentDescription">You are in Preview Mode, do you want exit in order to view the published version of your website?</key>
    <key alias="viewPublishedContentAcceptButton">View published version</key>
    <key alias="viewPublishedContentDeclineButton">Stay in preview mode</key>
  </area>
</language>
>>>>>>> 9c973454
<|MERGE_RESOLUTION|>--- conflicted
+++ resolved
@@ -1,4 +1,3 @@
-<<<<<<< HEAD
 <?xml version="1.0" encoding="utf-8" standalone="yes"?>
 <language alias="en_us" intName="English (US)" localName="English (US)" lcid="" culture="en-US">
   <creator>
@@ -28,7 +27,7 @@
     <key alias="logout">Exit</key>
     <key alias="move">Move</key>
     <key alias="notify">Notifications</key>
-    <key alias="protect">Public access</key>
+    <key alias="protect">Restrict Public Access</key>
     <key alias="publish">Publish</key>
     <key alias="unpublish">Unpublish</key>
     <key alias="refreshNode">Reload</key>
@@ -73,7 +72,7 @@
     <key alias="create">Allow access to create nodes</key>
     <key alias="delete">Allow access to delete nodes</key>
     <key alias="move">Allow access to move a node</key>
-    <key alias="protect">Allow access to set and change public access for a node</key>
+    <key alias="protect">Allow access to set and change access restrictions for a node</key>
     <key alias="publish">Allow access to publish a node</key>
     <key alias="unpublish">Allow access to unpublish a node</key>
     <key alias="rights">Allow access to change permissions for a node</key>
@@ -260,7 +259,7 @@
     <key alias="routeErrorCannotRoute">This document is published but its URL cannot be routed</key>
     <key alias="publish">Publish</key>
     <key alias="published">Published</key>
-    <key alias="publishedPendingChanges">Published (pending changes)</key>&gt;
+    <key alias="publishedPendingChanges">Published (pending changes)</key>
     <key alias="publishStatus">Publication Status</key>
     <key alias="publishDescendantsHelp"><![CDATA[Publish <strong>%0%</strong> and all content items underneath and thereby making their content publicly available.]]></key>
     <key alias="publishDescendantsWithVariantsHelp"><![CDATA[Publish variants and variants of same type underneath and thereby making their content publicly available.]]></key>
@@ -273,6 +272,7 @@
     <key alias="statistics">Statistics</key>
     <key alias="titleOptional">Title (optional)</key>
     <key alias="altTextOptional">Alternative text (optional)</key>
+    <key alias="captionTextOptional">Caption (optional)</key>
     <key alias="type">Type</key>
     <key alias="unpublish">Unpublish</key>
     <key alias="unpublished">Draft</key>
@@ -378,6 +378,16 @@
     <key alias="noMediaTypesWithNoSettingsAccess">The selected media in the tree doesn't allow for any other media to be created below it.</key>
     <key alias="noMediaTypesEditPermissions">Edit permissions for this media type</key>
     <key alias="documentTypeWithoutTemplate">Document Type without a template</key>
+    <key alias="documentTypeWithTemplate">Document Type with Template</key>
+    <key alias="documentTypeWithTemplateDescription">The data definition for a content page that can be created by editors in the content tree and is directly accessible via a URL.</key>
+    <key alias="documentType">Document Type</key>
+    <key alias="documentTypeDescription">The data definition for a content component that can be created by editors in the content tree and be picked on other pages but has no direct URL.</key>
+    <key alias="elementType">Element Type</key>
+    <key alias="elementTypeDescription">Defines the schema for a repeating set of properties, for example, in a 'Block List' or 'Nested Content' property editor.</key>
+    <key alias="composition">Composition</key>
+    <key alias="compositionDescription">Defines a re-usable set of properties that can be included in the definition of multiple other Document Types. For example, a set of 'Common Page Settings'.</key>
+    <key alias="folder">Folder</key>
+    <key alias="folderDescription">Used to organise the Document Types, Compositions and Element Types created in this Document Type tree.</key>
     <key alias="newFolder">New folder</key>
     <key alias="newDataType">New data type</key>
     <key alias="newJavascriptFile">New JavaScript file</key>
@@ -805,8 +815,8 @@
     <key alias="other">Other</key>
     <key alias="articles">Articles</key>
     <key alias="videos">Videos</key>
-    <key alias="clear">Clear</key>
     <key alias="installing">Installing</key>
+    <key alias="avatar">Avatar for</key>
   </area>
   <area alias="colors">
     <key alias="blue">Blue</key>
@@ -858,8 +868,8 @@
               <p>To proceed, please edit the "web.config" file (using Visual Studio or your favourite text editor), scroll to the bottom, add the connection string for your database in the key named "UmbracoDbDSN" and save the file. </p>
               <p>
               Click the <strong>retry</strong> button when
-              done.<br /><a href="https://our.umbraco.com/documentation/Using-Umbraco/Config-files/webconfig7" target="_blank">
-			              More information on editing web.config here.</a></p>]]></key>
+              done.<br /><a href="https://our.umbraco.com/documentation/Reference/Config/webconfig/" target="_blank" rel="noopener">
+			              More information on editing web.config here</a>.</p>]]></key>
     <key alias="databaseText"><![CDATA[To complete this step, you must know some information regarding your database server ("connection string").<br />
         Please contact your ISP if necessary.
         If you're installing on a local machine or server you might need information from your system administrator.]]></key>
@@ -906,7 +916,7 @@
     <key alias="runwayFromScratch">I want to start from scratch</key>
     <key alias="runwayFromScratchText"><![CDATA[
         Your website is completely empty at the moment, so that's perfect if you want to start from scratch and create your own document types and templates.
-        (<a href="http://Umbraco.tv/documentation/videos/for-site-builders/foundation/document-types">learn how</a>)
+        (<a href="https://umbraco.tv/documentation/videos/for-site-builders/foundation/document-types">learn how</a>)
         You can still choose to install Runway later on. Please go to the Developer section and choose Packages.
       ]]></key>
     <key alias="runwayHeader">You've just set up a clean Umbraco platform. What do you want to do next?</key>
@@ -974,7 +984,7 @@
     <key alias="instruction">Log in below</key>
     <key alias="signInWith">Sign in with</key>
     <key alias="timeout">Session timed out</key>
-    <key alias="bottomText"><![CDATA[<p style="text-align:right;">&copy; 2001 - %0% <br /><a href="http://umbraco.com" style="text-decoration: none" target="_blank">Umbraco.com</a></p> ]]></key>
+    <key alias="bottomText"><![CDATA[<p style="text-align:right;">&copy; 2001 - %0% <br /><a href="https://umbraco.com" style="text-decoration: none" target="_blank">Umbraco.com</a></p> ]]></key>
     <key alias="forgottenPassword">Forgotten password?</key>
     <key alias="forgottenPasswordInstruction">An email will be sent to the address specified with a link to reset your password</key>
     <key alias="requestPasswordResetConfirmation">An email with password reset instructions will be sent to the specified address if it matched our records</key>
@@ -1367,7 +1377,6 @@
     <key alias="currentVersion">Current version</key>
     <key alias="diffHelp"><![CDATA[This shows the differences between the current version and the selected version<br /><del>Red</del> text will not be shown in the selected version. , <ins>green means added</ins>]]></key>
     <key alias="documentRolledBack">Document has been rolled back</key>
-    <key alias="headline">Select a version to compare with the current version</key>
     <key alias="htmlHelp">This displays the selected version as HTML, if you wish to see the difference between 2 versions at the same time, use the diff view</key>
     <key alias="rollbackTo">Rollback to</key>
     <key alias="selectVersion">Select version</key>
@@ -1423,6 +1432,7 @@
     <key alias="validationFailedMessage">Validation errors must be fixed before the item can be saved</key>
     <key alias="operationFailedHeader">Failed</key>
     <key alias="operationSavedHeader">Saved</key>
+      <key alias="operationSavedHeaderReloadUser">Saved.  To view the changes please reload your browser</key>
     <key alias="invalidUserPermissionsText">Insufficient user permissions, could not complete the operation</key>
     <key alias="operationCancelledHeader">Cancelled</key>
     <key alias="operationCancelledText">Operation was cancelled by a 3rd party add-in</key>
@@ -1717,6 +1727,8 @@
     <key alias="elementCannotToggle">A document type cannot be changed to an element type once it has been used to create one or more content items.</key>
     <key alias="elementDoesNotSupport">This is not applicable for an element type</key>
     <key alias="propertyHasChanges">You have made changes to this property. Are you sure you want to discard them?</key>
+    <key alias="displaySettingsHeadline">Appearance</key>
+    <key alias="displaySettingsLabelOnTop">Label above (full-width)</key>
   </area>
   <area alias="languages">
     <key alias="addLanguage">Add language</key>
@@ -2196,2581 +2208,6 @@
     <key alias="helpText">
         <![CDATA[
         <p>The health checker evaluates various areas of your site for best practice settings, configuration, potential problems, etc. You can easily fix problems by pressing a button.
-        You can add your own health checks, have a look at <a href="https://our.umbraco.com/documentation/Extending/Healthcheck/" target="_blank" class="btn-link -underline">the documentation for more information</a> about custom health checks.</p>
-        ]]>
-    </key>
-  </area>
-  <area alias="redirectUrls">
-    <key alias="disableUrlTracker">Disable URL tracker</key>
-    <key alias="enableUrlTracker">Enable URL tracker</key>
-    <key alias="culture">Culture</key>
-    <key alias="originalUrl">Original URL</key>
-    <key alias="redirectedTo">Redirected To</key>
-    <key alias="redirectUrlManagement">Redirect URL Management</key>
-    <key alias="panelInformation">The following URLs redirect to this content item:</key>
-    <key alias="noRedirects">No redirects have been made</key>
-    <key alias="noRedirectsDescription">When a published page gets renamed or moved a redirect will automatically be made to the new page.</key>
-    <key alias="confirmRemove">Are you sure you want to remove the redirect from '%0%' to '%1%'?</key>
-    <key alias="redirectRemoved">Redirect URL removed.</key>
-    <key alias="redirectRemoveError">Error removing redirect URL.</key>
-    <key alias="redirectRemoveWarning">This will remove the redirect</key>
-    <key alias="confirmDisable">Are you sure you want to disable the URL tracker?</key>
-    <key alias="disabledConfirm">URL tracker has now been disabled.</key>
-    <key alias="disableError">Error disabling the URL tracker, more information can be found in your log file.</key>
-    <key alias="enabledConfirm">URL tracker has now been enabled.</key>
-    <key alias="enableError">Error enabling the URL tracker, more information can be found in your log file.</key>
-  </area>
-  <area alias="emptyStates">
-    <key alias="emptyDictionaryTree">No Dictionary items to choose from</key>
-  </area>
-  <area alias="textbox">
-    <key alias="characters_left"><![CDATA[<strong>%0%</strong> characters left.]]></key>
-    <key alias="characters_exceed"><![CDATA[Maximum %0% characters, <strong>%1%</strong> too many.]]></key>
-  </area>
-  <area alias="recycleBin">
-    <key alias="contentTrashed">Trashed content with Id: {0} related to original parent content with Id: {1}</key>
-    <key alias="mediaTrashed">Trashed media with Id: {0} related to original parent media item with Id: {1}</key>
-    <key alias="itemCannotBeRestored">Cannot automatically restore this item</key>
-    <key alias="itemCannotBeRestoredHelpText">There is no location where this item can be automatically restored. You can move the item manually using the tree below.</key>
-    <key alias="wasRestored">was restored under</key>
-  </area>
-  <area alias="relationType">
-    <key alias="direction">Direction</key>
-    <key alias="parentToChild">Parent to child</key>
-    <key alias="bidirectional">Bidirectional</key>
-    <key alias="parent">Parent</key>
-    <key alias="child">Child</key>
-    <key alias="count">Count</key>
-    <key alias="relations">Relations</key>
-    <key alias="created">Created</key>
-    <key alias="comment">Comment</key>
-    <key alias="name">Name</key>
-    <key alias="noRelations">No relations for this relation type.</key>
-    <key alias="tabRelationType">Relation Type</key>
-    <key alias="tabRelations">Relations</key>
-  </area>
-  <area alias="dashboardTabs">
-    <key alias="contentIntro">Getting Started</key>
-    <key alias="contentRedirectManager">Redirect URL Management</key>
-    <key alias="mediaFolderBrowser">Content</key>
-    <key alias="settingsWelcome">Welcome</key>
-    <key alias="settingsExamine">Examine Management</key>
-    <key alias="settingsPublishedStatus">Published Status</key>
-    <key alias="settingsModelsBuilder">Models Builder</key>
-    <key alias="settingsHealthCheck">Health Check</key>
-    <key alias="settingsProfiler">Profiling</key>
-    <key alias="memberIntro">Getting Started</key>
-    <key alias="formsInstall">Install Umbraco Forms</key>
-  </area>
-  <area alias="visuallyHiddenTexts">
-    <key alias="goBack">Go back</key>
-    <key alias="activeListLayout">Active layout:</key>
-    <key alias="jumpTo">Jump to</key>
-    <key alias="group">group</key>
-    <key alias="passed">passed</key>
-    <key alias="warning">warning</key>
-    <key alias="failed">failed</key>
-    <key alias="suggestion">suggestion</key>
-    <key alias="checkPassed">Check passed</key>
-    <key alias="checkFailed">Check failed</key>
-    <key alias="openBackofficeSearch">Open backoffice search</key>
-    <key alias="openCloseBackofficeHelp">Open/Close backoffice help</key>
-    <key alias="openCloseBackofficeProfileOptions">Open/Close your profile options</key>
-    <key alias="assignDomainDescription">Setup Culture and Hostnames for %0%</key>
-    <key alias="createDescription">Create new node under %0%</key>
-    <key alias="protectDescription">Setup Public access on %0%</key>
-    <key alias="rightsDescription">Setup Permissions on %0%</key>
-    <key alias="sortDescription">Change sort order for %0%</key>
-    <key alias="createblueprintDescription">Create Content Template based on %0%</key>
-    <key alias="openContextMenu">Open context menu for</key>
-    <key alias="currentLanguage">Current language</key>
-    <key alias="switchLanguage">Switch language to</key>
-    <key alias="createNewFolder">Create new folder</key>
-    <key alias="newPartialView">Partial View</key>
-    <key alias="newPartialViewMacro">Partial View Macro</key>
-    <key alias="newMember">Member</key>
-    <key alias="newDataType">Data type</key>
-    <key alias="redirectDashboardSearchLabel">Search the redirect dashboard</key>
-    <key alias="userGroupSearchLabel">Search the user group section</key>
-    <key alias="userSearchLabel">Search the users section</key>
-    <key alias="createItem">Create item</key>
-    <key alias="create">Create</key>
-    <key alias="edit">Edit</key>
-    <key alias="name">Name</key>
-    <key alias="addNewRow">Add new row</key>
-    <key alias="tabExpand">View more options</key>
-      <key alias="hasTranslation">Has translation</key>
-      <key alias="noTranslation">Missing translation</key>
-      <key alias="dictionaryListCaption">Dictionary items</key>
-  </area>
-  <area alias="references">
-    <key alias="tabName">References</key>
-    <key alias="DataTypeNoReferences">This Data Type has no references.</key>
-    <key alias="labelUsedByDocumentTypes">Used in Document Types</key>
-    <key alias="noDocumentTypes">No references to Document Types.</key>
-    <key alias="labelUsedByMediaTypes">Used in Media Types</key>
-    <key alias="noMediaTypes">No references to Media Types.</key>
-    <key alias="labelUsedByMemberTypes">Used in  Member Types</key>
-    <key alias="noMemberTypes">No references to Member Types.</key>
-    <key alias="usedByProperties">Used by</key>
-    <key alias="labelUsedByDocuments">Used in Documents</key>
-    <key alias="labelUsedByMembers">Used in Members</key>
-    <key alias="labelUsedByMedia">Used in Media</key>
-  </area>
-  <area alias="logViewer">
-      <key alias="deleteSavedSearch">Delete Saved Search</key>
-      <key alias="logLevels">Log Levels</key>
-      <key alias="savedSearches">Saved Searches</key>
-      <key alias="saveSearch">Save Search</key>
-      <key alias="saveSearchDescription">Enter a friendly name for your search query</key>
-      <key alias="filterSearch">Filter Search</key>
-      <key alias="totalItems">Total Items</key>
-      <key alias="timestamp">Timestamp</key>
-      <key alias="level">Level</key>
-      <key alias="machine">Machine</key>
-      <key alias="message">Message</key>
-      <key alias="exception">Exception</key>
-      <key alias="properties">Properties</key>
-      <key alias="searchWithGoogle">Search With Google</key>
-      <key alias="searchThisMessageWithGoogle">Search this message with Google</key>
-      <key alias="searchWithBing">Search With Bing</key>
-      <key alias="searchThisMessageWithBing">Search this message with Bing</key>
-      <key alias="searchOurUmbraco">Search Our Umbraco</key>
-      <key alias="searchThisMessageOnOurUmbracoForumsAndDocs">Search this message on Our Umbraco forums and docs</key>
-      <key alias="searchOurUmbracoWithGoogle">Search Our Umbraco with Google</key>
-      <key alias="searchOurUmbracoForumsUsingGoogle">Search Our Umbraco forums using Google</key>
-      <key alias="searchUmbracoSource">Search Umbraco Source</key>
-      <key alias="searchWithinUmbracoSourceCodeOnGithub">Search within Umbraco source code on Github</key>
-      <key alias="searchUmbracoIssues">Search Umbraco Issues</key>
-      <key alias="searchUmbracoIssuesOnGithub">Search Umbraco Issues on Github</key>
-      <key alias="deleteThisSearch">Delete this search</key>
-      <key alias="findLogsWithRequestId">Find Logs with Request ID</key>
-      <key alias="findLogsWithNamespace">Find Logs with Namespace</key>
-      <key alias="findLogsWithMachineName">Find Logs with Machine Name</key>
-      <key alias="open">Open</key>
-      <key alias="polling">Polling</key>
-      <key alias="every2">Every 2 seconds</key>
-      <key alias="every5">Every 5 seconds</key>
-      <key alias="every10">Every 10 seconds</key>
-      <key alias="every20">Every 20 seconds</key>
-      <key alias="every30">Every 30 seconds</key>
-      <key alias="pollingEvery2">Polling every 2s</key>
-      <key alias="pollingEvery5">Polling every 5s</key>
-      <key alias="pollingEvery10">Polling every 10s</key>
-      <key alias="pollingEvery20">Polling every 20s</key>
-      <key alias="pollingEvery30">Polling every 30s</key>
-  </area>
-  <area alias="clipboard">
-    <key alias="labelForCopyAllEntries">Copy %0%</key>
-    <key alias="labelForArrayOfItemsFrom">%0% from %1%</key>
-    <key alias="labelForRemoveAllEntries">Remove all items</key>
-    <key alias="labelForClearClipboard">Clear clipboard</key>
-  </area>
-  <area alias="propertyActions">
-    <key alias="tooltipForPropertyActionsMenu">Open Property Actions</key>
-    <key alias="tooltipForPropertyActionsMenuClose">Close Property Actions</key>
-  </area>
-  <area alias="nuCache">
-    <key alias="wait">Wait</key>
-    <key alias="refreshStatus">Refresh status</key>
-    <key alias="memoryCache">Memory Cache</key>
-    <key alias="memoryCacheDescription">
-        <![CDATA[
-            This button lets you reload the in-memory cache, by entirely reloading it from the database
-    cache (but it does not rebuild that database cache). This is relatively fast.
-    Use it when you think that the memory cache has not been properly refreshed, after some events
-    triggered&mdash;which would indicate a minor Umbraco issue.
-    (note: triggers the reload on all servers in an LB environment).
-    ]]>
-    </key>
-    <key alias="reload">Reload</key>
-    <key alias="databaseCache">Database Cache</key>
-    <key alias="databaseCacheDescription">
-        <![CDATA[
-    This button lets you rebuild the database cache, ie the content of the cmsContentNu table.
-    <strong>Rebuilding can be expensive.</strong>
-    Use it when reloading is not enough, and you think that the database cache has not been
-    properly generated&mdash;which would indicate some critical Umbraco issue.
-    ]]>
-    </key>
-    <key alias="rebuild">Rebuild</key>
-    <key alias="internals">Internals</key>
-    <key alias="internalsDescription">
-        <![CDATA[
-    This button lets you trigger a NuCache snapshots collection (after running a fullCLR GC).
-    Unless you know what that means, you probably do <em>not</em> need to use it.
-    ]]>
-    </key>
-    <key alias="collect">Collect</key>
-    <key alias="publishedCacheStatus">Published Cache Status</key>
-    <key alias="caches">Caches</key>
-  </area>
-  <area alias="profiling">
-    <key alias="performanceProfiling">Performance profiling</key>
-    <key alias="performanceProfilingDescription">
-        <![CDATA[
-                <p>
-                    Umbraco currently runs in debug mode. This means you can use the built-in performance profiler to assess the performance when rendering pages.
-                </p>
-                <p>
-                    If you want to activate the profiler for a specific page rendering, simply add <b>umbDebug=true</b> to the querystring when requesting the page.
-                </p>
-                <p>
-                    If you want the profiler to be activated by default for all page renderings, you can use the toggle below.
-                    It will set a cookie in your browser, which then activates the profiler automatically.
-                    In other words, the profiler will only be active by default in <i>your</i> browser - not everyone else's.
-                </p>
-        ]]>
-    </key>
-    <key alias="activateByDefault">Activate the profiler by default</key>
-    <key alias="reminder">Friendly reminder</key>
-    <key alias="reminderDescription">
-        <![CDATA[
-            <p>
-                You should never let a production site run in debug mode. Debug mode is turned off by setting <b>debug="false"</b> on the <b>&lt;compilation /&gt;</b> element in web.config.
-            </p>
-        ]]>
-    </key>
-    <key alias="profilerEnabledDescription">
-        <![CDATA[
-            <p>
-                Umbraco currently does not run in debug mode, so you can't use the built-in profiler. This is how it should be for a production site.
-            </p>
-            <p>
-                Debug mode is turned on by setting <b>debug="true"</b> on the <b>&lt;compilation /&gt;</b> element in web.config.
-            </p>
-        ]]>
-    </key>
-  </area>
-  <area alias="settingsDashboardVideos">
-    <key alias="trainingHeadline">Hours of Umbraco training videos are only a click away</key>
-    <key alias="trainingDescription">
-        <![CDATA[
-        <p>Want to master Umbraco? Spend a couple of minutes learning some best practices by watching one of these videos about using Umbraco. And visit <a href="http://umbraco.tv" target="_blank">umbraco.tv</a> for even more Umbraco videos</p>
-    ]]>
-    </key>
-    <key alias="getStarted">To get you started</key>
-  </area>
-  <area alias="settingsDashboard">
-    <key alias="start">Start here</key>
-    <key alias="startDescription">This section contains the building blocks for your Umbraco site. Follow the below links to find out more about working with the items in the Settings section</key>
-    <key alias="more">Find out more</key>
-    <key alias="bulletPointOne">
-        <![CDATA[
-            Read more about working with the items in Settings <a class="btn-link -underline" href="https://our.umbraco.com/documentation/Getting-Started/Backoffice/Sections/" target="_blank">in the Documentation section</a> of Our Umbraco
-        ]]>
-    </key>
-    <key alias="bulletPointTwo">
-        <![CDATA[
-            Ask a question in the <a class="btn-link -underline" href="https://our.umbraco.com/forum" target="_blank">Community Forum</a>
-        ]]>
-    </key>
-    <key alias="bulletPointThree">
-        <![CDATA[
-            Watch our <a class="btn-link -underline" href="https://umbraco.tv" target="_blank">tutorial videos</a> (some are free, some require a subscription)
-        ]]>
-    </key>
-    <key alias="bulletPointFour">
-        <![CDATA[
-            Find out about our <a class="btn-link -underline" href="https://umbraco.com/products/" target="_blank">productivity boosting tools and commercial support</a>
-        ]]>
-    </key>
-    <key alias="bulletPointFive">
-        <![CDATA[
-            Find out about real-life <a class="btn-link -underline" href="https://umbraco.com/training/" target="_blank">training and certification</a> opportunities
-        ]]>
-    </key>
-  </area>
-  <area alias="startupDashboard">
-    <key alias="fallbackHeadline">Welcome to The Friendly CMS</key>
-    <key alias="fallbackDescription">Thank you for choosing Umbraco - we think this could be the beginning of something beautiful. While it may feel overwhelming at first, we've done a lot to make the learning curve as smooth and fast as possible.</key>
-  </area>
-  <area alias="formsDashboard">
-    <key alias="formsHeadline">Umbraco Forms</key>
-    <key alias="formsDescription">Create forms using an intuitive drag and drop interface. From simple contact forms that sends e-mails to advanced questionaires that integrate with CRM systems. Your clients will love it!</key>
-  </area>
-  <area alias="blockEditor">
-    <key alias="headlineCreateBlock">Create new block</key>
-    <key alias="headlineAddSettingsElementType">Attach a settings section</key>
-    <key alias="headlineAddCustomView">Select view</key>
-    <key alias="headlineAddCustomStylesheet">Select stylesheet</key>
-    <key alias="headlineAddThumbnail">Choose thumbnail</key>
-    <key alias="labelcreateNewElementType">Create new</key>
-    <key alias="labelCustomStylesheet">Custom stylesheet</key>
-    <key alias="addCustomStylesheet">Add stylesheet</key>
-    <key alias="headlineEditorAppearance">Editor apperance</key>
-    <key alias="headlineDataModels">Data models</key>
-    <key alias="headlineCatalogueAppearance">Catalogue appearance</key>
-    <key alias="labelBackgroundColor">Background color</key>
-    <key alias="labelIconColor">Icon color</key>
-    <key alias="labelContentElementType">Content model</key>
-    <key alias="labelLabelTemplate">Label</key>
-    <key alias="labelCustomView">Custom view</key>
-    <key alias="labelCustomViewInfoTitle">Show custom view description</key>
-    <key alias="labelCustomViewDescription">Overwrite how this block appears in the BackOffice UI. Pick a .html file containing your presentation.</key>
-    <key alias="labelSettingsElementType">Settings model</key>
-    <key alias="labelEditorSize">Overlay editor size</key>
-    <key alias="addCustomView">Add custom view</key>
-    <key alias="addSettingsElementType">Add settings</key>
-    <key alias="labelTemplatePlaceholder">Overwrite label template</key>
-    <key alias="confirmDeleteBlockMessage"><![CDATA[Are you sure you want to delete the content <strong>%0%</strong>?]]></key>
-    <key alias="confirmDeleteBlockTypeMessage"><![CDATA[Are you sure you want to delete the block configuration <strong>%0%</strong>?]]></key>
-    <key alias="confirmDeleteBlockTypeNotice">The content of this block will still be present, editing of this content will no longer be available and will be shown as unsupported content.</key>
-    <key alias="blockConfigurationOverlayTitle"><![CDATA[Configuration of '%0%']]></key>
-    <key alias="thumbnail">Thumbnail</key>
-    <key alias="addThumbnail">Add thumbnail</key>
-    <key alias="tabCreateEmpty">Create empty</key>
-    <key alias="tabClipboard">Clipboard</key>
-    <key alias="tabBlockSettings">Settings</key>
-    <key alias="headlineAdvanced">Advanced</key>
-    <key alias="forceHideContentEditor">Force hide content editor</key>
-    <key alias="blockHasChanges">You have made changes to this content. Are you sure you want to discard them?</key>
-    <key alias="confirmCancelBlockCreationHeadline">Discard creation?</key>
-    <key alias="confirmCancelBlockCreationMessage"><![CDATA[Are you sure you want to cancel the creation.]]></key>
-    <key alias="elementTypeDoesNotExistHeadline">Error!</key>
-    <key alias="elementTypeDoesNotExistDescription">The ElementType of this block does not exist anymore</key>
-  </area>
-  <area alias="contentTemplatesDashboard">
-    <key alias="whatHeadline">What are Content Templates?</key>
-    <key alias="whatDescription">Content Templates are pre-defined content that can be selected when creating a new content node.</key>
-    <key alias="createHeadline">How do I create a Content Template?</key>
-    <key alias="createDescription">
-        <![CDATA[
-            <p>There are two ways to create a Content Template:</p>
-            <ul>
-                <li>Right-click a content node and select "Create Content Template" to create a new Content Template.</li>
-                <li>Right-click the Content Templates tree in the Settings section and select the Document Type you want to create a Content Template for.</li>
-            </ul>
-            <p>Once given a name, editors can start using the Content Template as a foundation for their new page.</p>
-        ]]>
-    </key>
-    <key alias="manageHeadline">How do I manage Content Templates?</key>
-    <key alias="manageDescription">You can edit and delete Content Templates from the "Content Templates" tree in the Settings section. Expand the Document Type which the Content Template is based on and click it to edit or delete it.</key>
-  </area>
-  <area alias="preview">
-    <key alias="endLabel">End</key>
-    <key alias="endTitle">End preview mode</key>
-    <key alias="openWebsiteLabel">Preview website</key>
-    <key alias="openWebsiteTitle">Open website in preview mode</key>
-    <key alias="returnToPreviewHeadline">Preview content?</key>
-    <key alias="returnToPreviewDescription">You have ended preview mode, do you want to continue previewing this content?</key>
-    <key alias="returnToPreviewButton">Preview</key>
-    <key alias="viewPublishedContentHeadline">View published version?</key>
-    <key alias="viewPublishedContentDescription">You are in Preview Mode, do you want exit in order to view the published version of your website?</key>
-    <key alias="viewPublishedContentAcceptButton">View published version</key>
-    <key alias="viewPublishedContentDeclineButton">Stay in preview mode</key>
-  </area>
-</language>
-=======
-<?xml version="1.0" encoding="utf-8" standalone="yes"?>
-<language alias="en_us" intName="English (US)" localName="English (US)" lcid="" culture="en-US">
-  <creator>
-    <name>The Umbraco community</name>
-    <link>https://our.umbraco.com/documentation/Extending-Umbraco/Language-Files</link>
-  </creator>
-  <area alias="actions">
-    <key alias="assignDomain">Culture and Hostnames</key>
-    <key alias="auditTrail">Audit Trail</key>
-    <key alias="browse">Browse Node</key>
-    <key alias="changeDocType">Change Document Type</key>
-    <key alias="changeDataType">Change Data Type</key>
-    <key alias="copy">Copy</key>
-    <key alias="create">Create</key>
-    <key alias="export">Export</key>
-    <key alias="createPackage">Create Package</key>
-    <key alias="createGroup">Create group</key>
-    <key alias="delete">Delete</key>
-    <key alias="disable">Disable</key>
-    <key alias="editSettings">Edit settings</key>
-    <key alias="emptyRecycleBin">Empty recycle bin</key>
-    <key alias="enable">Enable</key>
-    <key alias="exportDocumentType">Export Document Type</key>
-    <key alias="importDocumentType">Import Document Type</key>
-    <key alias="importPackage">Import Package</key>
-    <key alias="liveEdit">Edit in Canvas</key>
-    <key alias="logout">Exit</key>
-    <key alias="move">Move</key>
-    <key alias="notify">Notifications</key>
-    <key alias="protect">Restrict Public Access</key>
-    <key alias="publish">Publish</key>
-    <key alias="unpublish">Unpublish</key>
-    <key alias="refreshNode">Reload</key>
-    <key alias="republish">Republish entire site</key>
-    <key alias="remove">Remove</key>
-    <key alias="rename" version="7.3.0">Rename</key>
-    <key alias="restore" version="7.3.0">Restore</key>
-    <key alias="SetPermissionsForThePage">Set permissions for the page %0%</key>
-    <key alias="chooseWhereToCopy">Choose where to copy</key>
-    <key alias="chooseWhereToMove">Choose where to move</key>
-    <key alias="toInTheTreeStructureBelow">to in the tree structure below</key>
-    <key alias="infiniteEditorChooseWhereToCopy">Choose where to copy the selected item(s)</key>
-    <key alias="infiniteEditorChooseWhereToMove">Choose where to move the selected item(s)</key>
-    <key alias="wasMovedTo">was moved to</key>
-    <key alias="wasCopiedTo">was copied to</key>
-    <key alias="wasDeleted">was deleted</key>
-    <key alias="rights">Permissions</key>
-    <key alias="rollback">Rollback</key>
-    <key alias="sendtopublish">Send To Publish</key>
-    <key alias="sendToTranslate">Send To Translation</key>
-    <key alias="setGroup">Set group</key>
-    <key alias="sort">Sort</key>
-    <key alias="translate">Translate</key>
-    <key alias="update">Update</key>
-    <key alias="setPermissions">Set permissions</key>
-    <key alias="unlock">Unlock</key>
-    <key alias="createblueprint">Create Content Template</key>
-    <key alias="resendInvite">Resend Invitation</key>
-  </area>
-  <area alias="actionCategories">
-    <key alias="content">Content</key>
-    <key alias="administration">Administration</key>
-    <key alias="structure">Structure</key>
-    <key alias="other">Other</key>
-  </area>
-  <area alias="actionDescriptions">
-    <key alias="assignDomain">Allow access to assign culture and hostnames</key>
-    <key alias="auditTrail">Allow access to view a node's history log</key>
-    <key alias="browse">Allow access to view a node</key>
-    <key alias="changeDocType">Allow access to change document type for a node</key>
-    <key alias="copy">Allow access to copy a node</key>
-    <key alias="create">Allow access to create nodes</key>
-    <key alias="delete">Allow access to delete nodes</key>
-    <key alias="move">Allow access to move a node</key>
-    <key alias="protect">Allow access to set and change access restrictions for a node</key>
-    <key alias="publish">Allow access to publish a node</key>
-    <key alias="unpublish">Allow access to unpublish a node</key>
-    <key alias="rights">Allow access to change permissions for a node</key>
-    <key alias="rollback">Allow access to roll back a node to a previous state</key>
-    <key alias="sendtopublish">Allow access to send a node for approval before publishing</key>
-    <key alias="sendToTranslate">Allow access to send a node for translation</key>
-    <key alias="sort">Allow access to change the sort order for nodes</key>
-    <key alias="translate">Allow access to translate a node</key>
-    <key alias="update">Allow access to save a node</key>
-    <key alias="createblueprint">Allow access to create a Content Template</key>
-  </area>
-  <area alias="apps">
-    <key alias="umbContent">Content</key>
-    <key alias="umbInfo">Info</key>
-  </area>
-  <area alias="assignDomain">
-    <key alias="permissionDenied">Permission denied.</key>
-    <key alias="addNew">Add new Domain</key>
-    <key alias="remove">remove</key>
-    <key alias="invalidNode">Invalid node.</key>
-    <key alias="invalidDomain">One or more domains have an invalid format.</key>
-    <key alias="duplicateDomain">Domain has already been assigned.</key>
-    <key alias="language">Language</key>
-    <key alias="domain">Domain</key>
-    <key alias="domainCreated">New domain '%0%' has been created</key>
-    <key alias="domainDeleted">Domain '%0%' is deleted</key>
-    <key alias="domainExists">Domain '%0%' has already been assigned</key>
-    <key alias="domainUpdated">Domain '%0%' has been updated</key>
-    <key alias="orEdit">Edit Current Domains</key>
-    <key alias="domainHelpWithVariants">
-    	<![CDATA[Valid domain names are: "example.com", "www.example.com", "example.com:8080", or "https://www.example.com/".
-     Furthermore also one-level paths in domains are supported, eg. "example.com/en" or "/en".]]></key>
-    <key alias="inherit">Inherit</key>
-    <key alias="setLanguage">Culture</key>
-    <key alias="setLanguageHelp"><![CDATA[Set the culture for nodes below the current node,<br /> or inherit culture from parent nodes. Will also apply<br />
-      to the current node, unless a domain below applies too.]]></key>
-    <key alias="setDomains">Domains</key>
-  </area>
-  <area alias="buttons">
-    <key alias="clearSelection">Clear selection</key>
-    <key alias="select">Select</key>
-    <key alias="somethingElse">Do something else</key>
-    <key alias="bold">Bold</key>
-    <key alias="deindent">Cancel Paragraph Indent</key>
-    <key alias="formFieldInsert">Insert form field</key>
-    <key alias="graphicHeadline">Insert graphic headline</key>
-    <key alias="htmlEdit">Edit Html</key>
-    <key alias="indent">Indent Paragraph</key>
-    <key alias="italic">Italic</key>
-    <key alias="justifyCenter">Center</key>
-    <key alias="justifyLeft">Justify Left</key>
-    <key alias="justifyRight">Justify Right</key>
-    <key alias="linkInsert">Insert Link</key>
-    <key alias="linkLocal">Insert local link (anchor)</key>
-    <key alias="listBullet">Bullet List</key>
-    <key alias="listNumeric">Numeric List</key>
-    <key alias="macroInsert">Insert macro</key>
-    <key alias="pictureInsert">Insert picture</key>
-    <key alias="publishAndClose">Publish and close</key>
-    <key alias="publishDescendants">Publish with descendants</key>
-    <key alias="relations">Edit relations</key>
-    <key alias="returnToList">Return to list</key>
-    <key alias="save">Save</key>
-    <key alias="saveAndClose">Save and close</key>
-    <key alias="saveAndPublish">Save and publish</key>
-    <key alias="saveAndSchedule">Save and schedule</key>
-    <key alias="saveToPublish">Send for approval</key>
-    <key alias="saveListView">Save list view</key>
-    <key alias="schedulePublish">Schedule</key>
-    <key alias="showPage">Preview</key>
-    <key alias="saveAndPreview">Save and preview</key>
-    <key alias="showPageDisabled">Preview is disabled because there's no template assigned</key>
-    <key alias="styleChoose">Choose style</key>
-    <key alias="styleShow">Show styles</key>
-    <key alias="tableInsert">Insert table</key>
-    <key alias="generateModelsAndClose">Generate models and close</key>
-    <key alias="saveAndGenerateModels">Save and generate models</key>
-    <key alias="undo">Undo</key>
-    <key alias="redo">Redo</key>
-    <key alias="rollback">Rollback</key>
-    <key alias="deleteTag">Delete tag</key>
-    <key alias="confirmActionCancel">Cancel</key>
-    <key alias="confirmActionConfirm">Confirm</key>
-	<key alias="morePublishingOptions">More publishing options</key>
-    <key alias="submitChanges">Submit</key>
-    <key alias="submitChangesAndClose">Submit and close</key>
-  </area>
-  <area alias="auditTrails">
-    <key alias="atViewingFor">Viewing for</key>
-    <key alias="delete">Content deleted</key>
-    <key alias="unpublish">Content unpublished</key>
-    <key alias="unpublishvariant">Content unpublished for languages: %0% </key>
-    <key alias="publish">Content published</key>
-    <key alias="publishvariant">Content published for languages: %0% </key>
-    <key alias="save">Content saved</key>
-    <key alias="savevariant">Content saved for languages: %0%</key>
-    <key alias="move">Content moved</key>
-    <key alias="copy">Content copied</key>
-    <key alias="rollback">Content rolled back</key>
-    <key alias="sendtopublish">Content sent for publishing</key>
-    <key alias="sendtopublishvariant">Content sent for publishing for languages: %0%</key>
-    <key alias="sort">Sort child items performed by user</key>
-    <key alias="custom">%0%</key>
-    <key alias="smallCopy">Copy</key>
-    <key alias="smallPublish">Publish</key>
-    <key alias="smallPublishVariant">Publish</key>
-    <key alias="smallMove">Move</key>
-    <key alias="smallSave">Save</key>
-    <key alias="smallSaveVariant">Save</key>
-    <key alias="smallDelete">Delete</key>
-    <key alias="smallUnpublish">Unpublish</key>
-    <key alias="smallUnpublishVariant">Unpublish</key>
-    <key alias="smallRollBack">Rollback</key>
-    <key alias="smallSendToPublish">Send To Publish</key>
-    <key alias="smallSendToPublishVariant">Send To Publish</key>
-    <key alias="smallSort">Sort</key>
-    <key alias="smallCustom">Custom</key>
-    <key alias="historyIncludingVariants">History (all variants)</key>
-  </area>
-  <area alias="changeDocType">
-    <key alias="changeDocTypeInstruction">To change the document type for the selected content, first select from the list of valid types for this location.</key>
-    <key alias="changeDocTypeInstruction2">Then confirm and/or amend the mapping of properties from the current type to the new, and click Save.</key>
-    <key alias="contentRepublished">The content has been re-published.</key>
-    <key alias="currentProperty">Current Property</key>
-    <key alias="currentType">Current type</key>
-    <key alias="docTypeCannotBeChanged">The document type cannot be changed, as there are no alternatives valid for this location.  An alternative will be valid if it is allowed under the parent of the selected content item and that all existing child content items are allowed to be created under it.</key>
-    <key alias="docTypeChanged">Document Type Changed</key>
-    <key alias="mapProperties">Map Properties</key>
-    <key alias="mapToProperty">Map to Property</key>
-    <key alias="newTemplate">New Template</key>
-    <key alias="newType">New Type</key>
-    <key alias="none">none</key>
-    <key alias="selectedContent">Content</key>
-    <key alias="selectNewDocType">Select New Document Type</key>
-    <key alias="successMessage">The document type of the selected content has been successfully changed to [new type] and the following properties mapped:</key>
-    <key alias="to">to</key>
-    <key alias="validationErrorPropertyWithMoreThanOneMapping">Could not complete property mapping as one or more properties have more than one mapping defined.</key>
-    <key alias="validDocTypesNote">Only alternate types valid for the current location are displayed.</key>
-  </area>
-  <area alias="codefile">
-    <key alias="createFolderFailedById">Failed to create a folder under parent with ID %0%</key>
-    <key alias="createFolderFailedByName">Failed to create a folder under parent with name %0%</key>
-    <key alias="createFolderIllegalChars">The folder name cannot contain illegal characters.</key>
-    <key alias="deleteItemFailed">Failed to delete item: %0%</key>
-  </area>
-  <area alias="content">
-    <key alias="isPublished" version="7.2">Is Published</key>
-    <key alias="about">About this page</key>
-    <key alias="alias">Alias</key>
-    <key alias="alternativeTextHelp">(how would you describe the picture over the phone)</key>
-    <key alias="alternativeUrls">Alternative Links</key>
-    <key alias="clickToEdit">Click to edit this item</key>
-    <key alias="createBy">Created by</key>
-    <key alias="createByDesc" version="7.0">Original author</key>
-    <key alias="updatedBy" version="7.0">Updated by</key>
-    <key alias="createDate">Created</key>
-    <key alias="createDateDesc" version="7.0">Date/time this document was created</key>
-    <key alias="documentType">Document Type</key>
-    <key alias="editing">Editing</key>
-    <key alias="expireDate">Remove at</key>
-    <key alias="itemChanged">This item has been changed after publication</key>
-    <key alias="itemNotPublished">This item is not published</key>
-    <key alias="lastPublished">Last published</key>
-    <key alias="noItemsToShow">There are no items to show</key>
-    <key alias="listViewNoItems" version="7.1.5">There are no items to show in the list.</key>
-    <key alias="listViewNoContent">No child items have been added</key>
-    <key alias="listViewNoMembers">No members have been added</key>
-    <key alias="mediatype">Media Type</key>
-    <key alias="mediaLinks">Link to media item(s)</key>
-    <key alias="membergroup">Member Group</key>
-    <key alias="memberrole">Role</key>
-    <key alias="membertype">Member Type</key>
-    <key alias="noChanges">No changes have been made</key>
-    <key alias="noDate">No date chosen</key>
-    <key alias="nodeName">Page title</key>
-    <key alias="noMediaLink">This media item has no link</key>
-    <key alias="noProperties">No content can be added for this item</key>
-    <key alias="otherElements">Properties</key>
-    <key alias="parentNotPublished">This document is published but is not visible because the parent '%0%' is unpublished</key>
-    <key alias="parentCultureNotPublished">This culture is published but is not visible because it is unpublished on parent '%0%'</key>
-    <key alias="parentNotPublishedAnomaly">This document is published but is not in the cache</key>
-    <key alias="getUrlException">Could not get the URL</key>
-    <key alias="routeError">This document is published but its URL would collide with content %0%</key>
-    <key alias="routeErrorCannotRoute">This document is published but its URL cannot be routed</key>
-    <key alias="publish">Publish</key>
-    <key alias="published">Published</key>
-    <key alias="publishedPendingChanges">Published (pending changes)</key>
-    <key alias="publishStatus">Publication Status</key>
-    <key alias="publishDescendantsHelp"><![CDATA[Publish <strong>%0%</strong> and all content items underneath and thereby making their content publicly available.]]></key>
-    <key alias="publishDescendantsWithVariantsHelp"><![CDATA[Publish variants and variants of same type underneath and thereby making their content publicly available.]]></key>
-    <key alias="releaseDate">Publish at</key>
-    <key alias="unpublishDate">Unpublish at</key>
-    <key alias="removeDate">Clear Date</key>
-    <key alias="setDate">Set date</key>
-    <key alias="sortDone">Sortorder is updated</key>
-    <key alias="sortHelp">To sort the nodes, simply drag the nodes or click one of the column headers. You can select multiple nodes by holding the "shift" or "control" key while selecting</key>
-    <key alias="statistics">Statistics</key>
-    <key alias="titleOptional">Title (optional)</key>
-    <key alias="altTextOptional">Alternative text (optional)</key>
-    <key alias="captionTextOptional">Caption (optional)</key>
-    <key alias="type">Type</key>
-    <key alias="unpublish">Unpublish</key>
-    <key alias="unpublished">Draft</key>
-    <key alias="notCreated">Not created</key>
-    <key alias="updateDate">Last edited</key>
-    <key alias="updateDateDesc" version="7.0">Date/time this document was edited</key>
-    <key alias="uploadClear">Remove file(s)</key>
-	<key alias="uploadClearImageContext">Click here to remove the image from the media item</key>
-    <key alias="uploadClearFileContext">Click here to remove the file from the media item</key>
-    <key alias="urls">Link to document</key>
-    <key alias="memberof">Member of group(s)</key>
-    <key alias="notmemberof">Not a member of group(s)</key>
-    <key alias="childItems" version="7.0">Child items</key>
-    <key alias="target" version="7.0">Target</key>
-    <key alias="scheduledPublishServerTime">This translates to the following time on the server:</key>
-    <key alias="scheduledPublishDocumentation"><![CDATA[<a href="https://our.umbraco.com/documentation/Getting-Started/Data/Scheduled-Publishing/#timezones" target="_blank">What does this mean?</a>]]></key>
-    <key alias="nestedContentDeleteItem">Are you sure you want to delete this item?</key>
-    <key alias="nestedContentDeleteAllItems">Are you sure you want to delete all items?</key>
-    <key alias="nestedContentEditorNotSupported">Property %0% uses editor %1% which is not supported by Nested Content.</key>
-    <key alias="nestedContentNoContentTypes">No content types are configured for this property.</key>
-    <key alias="nestedContentAddElementType">Add element type</key>
-    <key alias="nestedContentSelectElementTypeModalTitle">Select element type</key>
-    <key alias="nestedContentGroupHelpText">Select the group whose properties should be displayed. If left blank, the first group on the element type will be used.</key>
-    <key alias="nestedContentTemplateHelpTextPart1">Enter an angular expression to evaluate against each item for its name. Use</key>
-    <key alias="nestedContentTemplateHelpTextPart2">to display the item index</key>
-    <key alias="addTextBox">Add another text box</key>
-    <key alias="removeTextBox">Remove this text box</key>
-    <key alias="contentRoot">Content root</key>
-    <key alias="includeUnpublished">Include unpublished content items.</key>
-    <key alias="isSensitiveValue">This value is hidden. If you need access to view this value please contact your website administrator.</key>
-    <key alias="isSensitiveValue_short">This value is hidden.</key>
-    <key alias="languagesToPublishForFirstTime">What languages would you like to publish? All languages with content are saved!</key>
-    <key alias="languagesToPublish">What languages would you like to publish?</key>
-    <key alias="languagesToSave">What languages would you like to save?</key>
-    <key alias="languagesToSaveForFirstTime">All languages with content are saved on creation!</key>
-    <key alias="languagesToSendForApproval">What languages would you like to send for approval?</key>
-    <key alias="languagesToSchedule">What languages would you like to schedule?</key>
-    <key alias="languagesToUnpublish">Select the languages to unpublish. Unpublishing a mandatory language will unpublish all languages.</key>
-    <key alias="publishedLanguages">Published Languages</key>
-    <key alias="unpublishedLanguages">Unpublished Languages</key>
-    <key alias="unmodifiedLanguages">Unmodified Languages</key>
-    <key alias="untouchedLanguagesForFirstTime">These languages haven't been created</key>
-
-    <key alias="variantsWillBeSaved">All new variants will be saved.</key>
-    <key alias="variantsToPublish">Which variants would you like to publish?</key>
-    <key alias="variantsToSave">Choose which variants to be saved.</key>
-    <key alias="variantsToSendForApproval">Pick variants to send for approval.</key>
-    <key alias="variantsToSchedule">Set scheduled publishing...</key>
-    <key alias="variantsToUnpublish">Select the variants to unpublish. Unpublishing a mandatory language will unpublish all variants.</key>
-    <key alias="publishRequiresVariants">The following variants is required for publishing to take place:</key>
-
-    <key alias="notReadyToPublish">We are not ready to Publish</key>
-    <key alias="readyToPublish">Ready to publish?</key>
-    <key alias="readyToSave">Ready to Save?</key>
-    <key alias="sendForApproval">Send for approval</key>
-    <key alias="schedulePublishHelp">Select the date and time to publish and/or unpublish the content item.</key>
-    <key alias="createEmpty">Create new</key>
-    <key alias="createFromClipboard">Paste from clipboard</key>
-    <key alias="nodeIsInTrash">This item is in the Recycle Bin</key>
-  </area>
-  <area alias="blueprints">
-    <key alias="createBlueprintFrom">Create a new Content Template from '%0%'</key>
-    <key alias="blankBlueprint">Blank</key>
-    <key alias="selectBlueprint">Select a Content Template</key>
-    <key alias="createdBlueprintHeading">Content Template created</key>
-    <key alias="createdBlueprintMessage">A Content Template was created from '%0%'</key>
-    <key alias="duplicateBlueprintMessage">Another Content Template with the same name already exists</key>
-    <key alias="blueprintDescription">A Content Template is predefined content that an editor can select to use as the basis for creating new content</key>
-  </area>
-  <area alias="media">
-    <key alias="clickToUpload">Click to upload</key>
-    <key alias="orClickHereToUpload">or click here to choose files</key>
-        <key alias="dragFilesHereToUpload">You can drag files here to upload.</key>
-    <key alias="disallowedFileType">Cannot upload this file, it does not have an approved file type</key>
-    <key alias="maxFileSize">Max file size is</key>
-    <key alias="mediaRoot">Media root</key>
-    <key alias="moveFailed">Failed to move media</key>
-    <key alias="moveToSameFolderFailed">Parent and destination folders cannot be the same</key>
-    <key alias="copyFailed">Failed to copy media</key>
-    <key alias="createFolderFailed">Failed to create a folder under parent id %0%</key>
-    <key alias="renameFolderFailed">Failed to rename the folder with id %0%</key>
-    <key alias="dragAndDropYourFilesIntoTheArea">Drag and drop your file(s) into the area</key>
-    <key alias="uploadNotAllowed">Upload is not allowed in this location.</key>
-  </area>
-  <area alias="member">
-    <key alias="createNewMember">Create a new member</key>
-    <key alias="allMembers">All Members</key>
-    <key alias="memberGroupNoProperties">Member groups have no additional properties for editing.</key>
-  </area>
-  <area alias="create">
-    <key alias="chooseNode">Where do you want to create the new %0%</key>
-    <key alias="createUnder">Create an item under</key>
-    <key alias="createContentBlueprint">Select the document type you want to make a content template for</key>
-    <key alias="enterFolderName">Enter a folder name</key>
-    <key alias="updateData">Choose a type and a title</key>
-    <key alias="noDocumentTypes" version="7.0"><![CDATA[There are no allowed document types available for creating content here. You must enable these in <strong>Document Types</strong> within the <strong>Settings</strong> section, by editing the <strong>Allowed child node types</strong> under <strong>Permissions</strong>.]]></key>
-    <key alias="noDocumentTypesAtRoot"><![CDATA[There are no document types available for creating content here. You must create these in <strong>Document Types</strong> within the <strong>Settings</strong> section.]]></key>
-    <key alias="noDocumentTypesWithNoSettingsAccess">The selected page in the content tree doesn't allow for any pages to be created below it.</key>
-    <key alias="noDocumentTypesEditPermissions">Edit permissions for this document type</key>
-    <key alias="noDocumentTypesCreateNew">Create a new document type</key>
-    <key alias="noDocumentTypesAllowedAtRoot"><![CDATA[There are no allowed document types available for creating content here. You must enable these in <strong>Document Types</strong> within the <strong>Settings</strong> section, by changing the <strong>Allow as root</strong> option under <strong>Permissions</strong>.]]></key>
-    <key alias="noMediaTypes" version="7.0"><![CDATA[There are no allowed media types available for creating media here. You must enable these in <strong>Media Types Types</strong> within the <strong>Settings</strong> section, by editing the <strong>Allowed child node types</strong> under <strong>Permissions</strong>.]]></key>
-    <key alias="noMediaTypesWithNoSettingsAccess">The selected media in the tree doesn't allow for any other media to be created below it.</key>
-    <key alias="noMediaTypesEditPermissions">Edit permissions for this media type</key>
-    <key alias="documentTypeWithoutTemplate">Document Type without a template</key>
-    <key alias="documentTypeWithTemplate">Document Type with Template</key>
-    <key alias="documentTypeWithTemplateDescription">The data definition for a content page that can be created by editors in the content tree and is directly accessible via a URL.</key>
-    <key alias="documentType">Document Type</key>
-    <key alias="documentTypeDescription">The data definition for a content component that can be created by editors in the content tree and be picked on other pages but has no direct URL.</key>
-    <key alias="elementType">Element Type</key>
-    <key alias="elementTypeDescription">Defines the schema for a repeating set of properties, for example, in a 'Block List' or 'Nested Content' property editor.</key>
-    <key alias="composition">Composition</key>
-    <key alias="compositionDescription">Defines a re-usable set of properties that can be included in the definition of multiple other Document Types. For example, a set of 'Common Page Settings'.</key>
-    <key alias="folder">Folder</key>
-    <key alias="folderDescription">Used to organise the Document Types, Compositions and Element Types created in this Document Type tree.</key>
-    <key alias="newFolder">New folder</key>
-    <key alias="newDataType">New data type</key>
-    <key alias="newJavascriptFile">New JavaScript file</key>
-    <key alias="newEmptyPartialView">New empty partial view</key>
-    <key alias="newPartialViewMacro">New partial view macro</key>
-    <key alias="newPartialViewFromSnippet">New partial view from snippet</key>
-    <key alias="newPartialViewMacroFromSnippet">New partial view macro from snippet</key>
-    <key alias="newPartialViewMacroNoMacro">New partial view macro (without macro)</key>
-    <key alias="newStyleSheetFile">New style sheet file</key>
-    <key alias="newRteStyleSheetFile">New Rich Text Editor style sheet file</key>
-  </area>
-  <area alias="dashboard">
-    <key alias="browser">Browse your website</key>
-    <key alias="dontShowAgain">- Hide</key>
-    <key alias="nothinghappens">If Umbraco isn't opening, you might need to allow popups from this site</key>
-    <key alias="openinnew">has opened in a new window</key>
-    <key alias="restart">Restart</key>
-    <key alias="visit">Visit</key>
-    <key alias="welcome">Welcome</key>
-  </area>
-  <area alias="prompt">
-    <key alias="stay">Stay</key>
-    <key alias="discardChanges">Discard changes</key>
-    <key alias="unsavedChanges">You have unsaved changes</key>
-    <key alias="unsavedChangesWarning">Are you sure you want to navigate away from this page? - you have unsaved changes</key>
-    <key alias="confirmListViewPublish">Publishing will make the selected items visible on the site.</key>
-    <key alias="confirmListViewUnpublish">Unpublishing will remove the selected items and all their descendants from the site.</key>
-    <key alias="confirmUnpublish">Unpublishing will remove this page and all its descendants from the site.</key>
-    <key alias="doctypeChangeWarning">You have unsaved changes. Making changes to the Document Type will discard the changes.</key>
-  </area>
-  <area alias="bulk">
-    <key alias="done">Done</key>
-    <key alias="deletedItem">Deleted %0% item</key>
-    <key alias="deletedItems">Deleted %0% items</key>
-    <key alias="deletedItemOfItem">Deleted %0% out of %1% item</key>
-    <key alias="deletedItemOfItems">Deleted %0% out of %1% items</key>
-    <key alias="publishedItem">Published %0% item</key>
-    <key alias="publishedItems">Published %0% items</key>
-    <key alias="publishedItemOfItem">Published %0% out of %1% item</key>
-    <key alias="publishedItemOfItems">Published %0% out of %1% items</key>
-    <key alias="unpublishedItem">Unpublished %0% item</key>
-    <key alias="unpublishedItems">Unpublished %0% items</key>
-    <key alias="unpublishedItemOfItem">Unpublished %0% out of %1% item</key>
-    <key alias="unpublishedItemOfItems">Unpublished %0% out of %1% items</key>
-    <key alias="movedItem">Moved %0% item</key>
-    <key alias="movedItems">Moved %0% items</key>
-    <key alias="movedItemOfItem">Moved %0% out of %1% item</key>
-    <key alias="movedItemOfItems">Moved %0% out of %1% items</key>
-    <key alias="copiedItem">Copied %0% item</key>
-    <key alias="copiedItems">Copied %0% items</key>
-    <key alias="copiedItemOfItem">Copied %0% out of %1% item</key>
-    <key alias="copiedItemOfItems">Copied %0% out of %1% items</key>
-  </area>
-  <area alias="defaultdialogs">
-    <key alias="nodeNameLinkPicker">Link title</key>
-    <key alias="urlLinkPicker">Link</key>
-    <key alias="anchorLinkPicker">Anchor / querystring</key>
-    <key alias="anchorInsert">Name</key>
-    <key alias="closeThisWindow">Close this window</key>
-    <key alias="confirmdelete">Are you sure you want to delete</key>
-    <key alias="confirmdisable">Are you sure you want to disable</key>
-    <key alias="confirmremove">Are you sure you want to remove</key>
-    <key alias="confirmremoveusageof"><![CDATA[Are you sure you want to remove the usage of <b>%0%</b>]]></key>
-    <key alias="confirmremovereferenceto"><![CDATA[Are you sure you want to remove the reference to <b>%0%</b>]]></key>
-    <key alias="confirmlogout">Are you sure?</key>
-    <key alias="confirmSure">Are you sure?</key>
-    <key alias="cut">Cut</key>
-    <key alias="editdictionary">Edit Dictionary Item</key>
-    <key alias="editlanguage">Edit Language</key>
-    <key alias="editSelectedMedia">Edit selected media</key>
-    <key alias="insertAnchor">Insert local link</key>
-    <key alias="insertCharacter">Insert character</key>
-    <key alias="insertgraphicheadline">Insert graphic headline</key>
-    <key alias="insertimage">Insert picture</key>
-    <key alias="insertlink">Insert link</key>
-    <key alias="insertMacro">Click to add a Macro</key>
-    <key alias="inserttable">Insert table</key>
-    <key alias="languagedeletewarning">This will delete the language</key>
-    <key alias="languageChangeWarning">Changing the culture for a language may be an expensive operation and will result in the content cache and indexes being rebuilt</key>
-    <key alias="lastEdited">Last Edited</key>
-    <key alias="link">Link</key>
-    <key alias="linkinternal">Internal link:</key>
-    <key alias="linklocaltip">When using local links, insert "#" in front of link</key>
-    <key alias="linknewwindow">Open in new window?</key>
-	<key alias="macroContainerSettings">Macro Settings</key>
-    <key alias="macroDoesNotHaveProperties">This macro does not contain any properties you can edit</key>
-    <key alias="paste">Paste</key>
-    <key alias="permissionsEdit">Edit permissions for</key>
-    <key alias="permissionsSet">Set permissions for</key>
-    <key alias="permissionsSetForGroup">Set permissions for %0% for user group %1%</key>
-    <key alias="permissionsHelp">Select the users groups you want to set permissions for</key>
-    <key alias="recycleBinDeleting">The items in the recycle bin are now being deleted. Please do not close this window while this operation takes place</key>
-    <key alias="recycleBinIsEmpty">The recycle bin is now empty</key>
-    <key alias="recycleBinWarning">When items are deleted from the recycle bin, they will be gone forever</key>
-    <key alias="regexSearchError"><![CDATA[<a target='_blank' href='http://regexlib.com'>regexlib.com</a>'s webservice is currently experiencing some problems, which we have no control over. We are very sorry for this inconvenience.]]></key>
-    <key alias="regexSearchHelp">Search for a regular expression to add validation to a form field. Example: 'email, 'zip-code', 'URL'.</key>
-    <key alias="removeMacro">Remove Macro</key>
-    <key alias="requiredField">Required Field</key>
-    <key alias="sitereindexed">Site is reindexed</key>
-    <key alias="siterepublished">The website cache has been refreshed. All publish content is now up to date. While all unpublished content is still unpublished</key>
-    <key alias="siterepublishHelp">The website cache will be refreshed. All published content will be updated, while unpublished content will stay unpublished.</key>
-    <key alias="tableColumns">Number of columns</key>
-    <key alias="tableRows">Number of rows</key>
-    <key alias="thumbnailimageclickfororiginal">Click on the image to see full size</key>
-    <key alias="treepicker">Pick item</key>
-    <key alias="viewCacheItem">View Cache Item</key>
-    <key alias="relateToOriginalLabel">Relate to original</key>
-    <key alias="includeDescendants">Include descendants</key>
-    <key alias="theFriendliestCommunity">The friendliest community</key>
-    <key alias="linkToPage">Link to page</key>
-    <key alias="openInNewWindow">Opens the linked document in a new window or tab</key>
-    <key alias="linkToMedia">Link to media</key>
-    <key alias="selectContentStartNode">Select content start node</key>
-    <key alias="selectMedia">Select media</key>
-    <key alias="selectMediaType">Select media type</key>
-    <key alias="selectIcon">Select icon</key>
-    <key alias="selectItem">Select item</key>
-    <key alias="selectLink">Select link</key>
-    <key alias="selectMacro">Select macro</key>
-    <key alias="selectContent">Select content</key>
-    <key alias="selectContentType">Select content type</key>
-    <key alias="selectMediaStartNode">Select media start node</key>
-    <key alias="selectMember">Select member</key>
-    <key alias="selectMemberGroup">Select member group</key>
-    <key alias="selectMemberType">Select member type</key>
-    <key alias="selectNode">Select node</key>
-    <key alias="selectSections">Select sections</key>
-    <key alias="selectUser">Select user</key>
-    <key alias="selectUsers">Select users</key>
-    <key alias="noIconsFound">No icons were found</key>
-    <key alias="noMacroParams">There are no parameters for this macro</key>
-    <key alias="noMacros">There are no macros available to insert</key>
-    <key alias="externalLoginProviders">External login providers</key>
-    <key alias="exceptionDetail">Exception Details</key>
-    <key alias="stacktrace">Stacktrace</key>
-    <key alias="innerException">Inner Exception</key>
-    <key alias="linkYour">Link your</key>
-    <key alias="unLinkYour">Un-link your</key>
-    <key alias="account">account</key>
-    <key alias="selectEditor">Select editor</key>
-    <key alias="selectEditorConfiguration">Select configuration</key>
-    <key alias="selectSnippet">Select snippet</key>
-    <key alias="variantdeletewarning">This will delete the node and all its languages. If you only want to delete one language, you should unpublish the node in that language instead.</key>
-    <key alias="propertyuserpickerremovewarning"><![CDATA[This will remove the user <b>%0%</b>.]]></key>
-    <key alias="userremovewarning"><![CDATA[This will remove the user <b>%0%</b> from the <b>%1%</b> group]]></key>
-    <key alias="yesRemove">Yes, remove</key>
-  </area>
-  <area alias="dictionary">
-    <key alias="noItems">There are no dictionary items.</key>
-  </area>
-  <area alias="dictionaryItem">
-    <key alias="description"><![CDATA[
-      Edit the different language versions for the dictionary item '<em>%0%</em>' below
-   ]]></key>
-    <key alias="displayName">Culture Name</key>
-    <key alias="changeKeyError"><![CDATA[
-      The key '%0%' already exists.
-   ]]></key>
-    <key alias="overviewTitle">Dictionary overview</key>
-  </area>
-  <area alias="examineManagement">
-    <key alias="configuredSearchers">Configured Searchers</key>
-    <key alias="configuredSearchersDescription">Shows properties and tools for any configured Searcher (i.e. such as a multi-index searcher)</key>
-    <key alias="fieldValues">Field values</key>
-    <key alias="healthStatus">Health status</key>
-    <key alias="healthStatusDescription">The health status of the index and if it can be read</key>
-    <key alias="indexers">Indexers</key>
-    <key alias="indexInfo">Index info</key>
-    <key alias="indexInfoDescription">Lists the properties of the index</key>
-    <key alias="manageIndexes">Manage Examine's indexes</key>
-    <key alias="manageIndexesDescription">Allows you to view the details of each index and provides some tools for managing the indexes</key>
-    <key alias="rebuildIndex">Rebuild index</key>
-    <key alias="rebuildIndexWarning"><![CDATA[
-      This will cause the index to be rebuilt.<br />
-      Depending on how much content there is in your site this could take a while.<br />
-      It is not recommended to rebuild an index during times of high website traffic or when editors are editing content.
-     ]]>
-    </key>
-    <key alias="searchers">Searchers</key>
-    <key alias="searchDescription">Search the index and view the results</key>
-    <key alias="tools">Tools</key>
-    <key alias="toolsDescription">Tools to manage the index</key>
-    <key alias="fields">fields</key>
-    <key alias="indexCannotRead">The index cannot be read and will need to be rebuilt</key>
-    <key alias="processIsTakingLonger">The process is taking longer than expected, check the umbraco log to see if there have been any errors during this operation</key>
-    <key alias="indexCannotRebuild">This index cannot be rebuilt because it has no assigned</key>
-    <key alias="iIndexPopulator">IIndexPopulator</key>
-  </area>
-  <area alias="placeholders">
-    <key alias="username">Enter your username</key>
-    <key alias="password">Enter your password</key>
-    <key alias="confirmPassword">Confirm your password</key>
-    <key alias="nameentity">Name the %0%...</key>
-    <key alias="entername">Enter a name...</key>
-    <key alias="enteremail">Enter an email...</key>
-    <key alias="enterusername">Enter a username...</key>
-    <key alias="label">Label...</key>
-    <key alias="enterDescription">Enter a description...</key>
-    <key alias="search">Type to search...</key>
-    <key alias="filter">Type to filter...</key>
-    <key alias="enterTags">Type to add tags (press enter after each tag)...</key>
-    <key alias="email">Enter your email</key>
-    <key alias="enterMessage">Enter a message...</key>
-    <key alias="usernameHint">Your username is usually your email</key>
-    <key alias="anchor">#value or ?key=value</key>
-    <key alias="enterAlias">Enter alias...</key>
-    <key alias="generatingAlias">Generating alias...</key>
-    <key alias="a11yCreateItem">Create item</key>
-    <key alias="a11yEdit">Edit</key>
-    <key alias="a11yName">Name</key>
-  </area>
-  <area alias="editcontenttype">
-    <key alias="createListView" version="7.2">Create custom list view</key>
-    <key alias="removeListView" version="7.2">Remove custom list view</key>
-    <key alias="aliasAlreadyExists">A content type, media type or member type with this alias already exists</key>
-  </area>
-  <area alias="renamecontainer">
-    <key alias="renamed">Renamed</key>
-    <key alias="enterNewFolderName">Enter a new folder name here</key>
-    <key alias="folderWasRenamed">%0% was renamed to %1%</key>
-  </area>
-  <area alias="editdatatype">
-    <key alias="addPrevalue">Add prevalue</key>
-    <key alias="dataBaseDatatype">Database datatype</key>
-    <key alias="guid">Property editor GUID</key>
-    <key alias="renderControl">Property editor</key>
-    <key alias="rteButtons">Buttons</key>
-    <key alias="rteEnableAdvancedSettings">Enable advanced settings for</key>
-    <key alias="rteEnableContextMenu">Enable context menu</key>
-    <key alias="rteMaximumDefaultImgSize">Maximum default size of inserted images</key>
-    <key alias="rteRelatedStylesheets">Related stylesheets</key>
-    <key alias="rteShowLabel">Show label</key>
-    <key alias="rteWidthAndHeight">Width and height</key>
-    <key alias="allPropTypes">All property types &amp; property data</key>
-    <key alias="willBeDeleted">using this data type will be deleted permanently, please confirm you want to delete these as well</key>
-    <key alias="yesDelete">Yes, delete</key>
-    <key alias="andAllRelated">and all property types &amp; property data using this data type</key>
-    <key alias="selectFolder">Select the folder to move</key>
-    <key alias="inTheTree">to in the tree structure below</key>
-    <key alias="wasMoved">was moved underneath</key>
-    <key alias="hasReferencesDeleteConsequence"><![CDATA[Deleting <strong>%0%</strong> will delete the properties and their data from the following items]]></key>
-    <key alias="acceptDeleteConsequence">I understand this action will delete the properties and data based on this Data Type</key>
-  </area>
-  <area alias="errorHandling">
-    <key alias="errorButDataWasSaved">Your data has been saved, but before you can publish this page there are some errors you need to fix first:</key>
-    <key alias="errorChangingProviderPassword">The current membership provider does not support changing password (EnablePasswordRetrieval need to be true)</key>
-    <key alias="errorExistsWithoutTab">%0% already exists</key>
-    <key alias="errorHeader">There were errors:</key>
-    <key alias="errorHeaderWithoutTab">There were errors:</key>
-    <key alias="errorInPasswordFormat">The password should be a minimum of %0% characters long and contain at least %1% non-alpha numeric character(s)</key>
-    <key alias="errorIntegerWithoutTab">%0% must be an integer</key>
-    <key alias="errorMandatory">The %0% field in the %1% tab is mandatory</key>
-    <key alias="errorMandatoryWithoutTab">%0% is a mandatory field</key>
-    <key alias="errorRegExp">%0% at %1% is not in a correct format</key>
-    <key alias="errorRegExpWithoutTab">%0% is not in a correct format</key>
-  </area>
-  <area alias="errors">
-    <key alias="receivedErrorFromServer">Received an error from the server</key>
-    <key alias="dissallowedMediaType">The specified file type has been disallowed by the administrator</key>
-    <key alias="codemirroriewarning">NOTE! Even though CodeMirror is enabled by configuration, it is disabled in Internet Explorer because it's not stable enough.</key>
-    <key alias="contentTypeAliasAndNameNotNull">Please fill both alias and name on the new property type!</key>
-    <key alias="filePermissionsError">There is a problem with read/write access to a specific file or folder</key>
-    <key alias="macroErrorLoadingPartialView">Error loading Partial View script (file: %0%)</key>
-    <key alias="missingTitle">Please enter a title</key>
-    <key alias="missingType">Please choose a type</key>
-    <key alias="pictureResizeBiggerThanOrg">You're about to make the picture larger than the original size. Are you sure that you want to proceed?</key>
-    <key alias="startNodeDoesNotExists">Startnode deleted, please contact your administrator</key>
-    <key alias="stylesMustMarkBeforeSelect">Please mark content before changing style</key>
-    <key alias="stylesNoStylesOnPage">No active styles available</key>
-    <key alias="tableColMergeLeft">Please place cursor at the left of the two cells you wish to merge</key>
-    <key alias="tableSplitNotSplittable">You cannot split a cell that hasn't been merged.</key>
-    <key alias="propertyHasErrors">This property is invalid</key>
-    <key alias="errorPropertyEditorNotSupportedInElementTypes">Property '%0%' uses editor '%1%' which is not supported in Element Types.</key>
-  </area>
-  <area alias="general">
-    <key alias="options">Options</key>
-    <key alias="about">About</key>
-    <key alias="action">Action</key>
-    <key alias="actions">Actions</key>
-    <key alias="add">Add</key>
-    <key alias="alias">Alias</key>
-    <key alias="all">All</key>
-    <key alias="areyousure">Are you sure?</key>
-    <key alias="back">Back</key>
-    <key alias="backToOverview">Back to overview</key>
-    <key alias="border">Border</key>
-    <key alias="by">by</key>
-    <key alias="cancel">Cancel</key>
-    <key alias="cellMargin">Cell margin</key>
-    <key alias="choose">Choose</key>
-    <key alias="clear">Clear</key>
-    <key alias="close">Close</key>
-    <key alias="closewindow">Close Window</key>
-    <key alias="comment">Comment</key>
-    <key alias="confirm">Confirm</key>
-    <key alias="constrain">Constrain</key>
-    <key alias="constrainProportions">Constrain proportions</key>
-    <key alias="content">Content</key>
-    <key alias="continue">Continue</key>
-    <key alias="copy">Copy</key>
-    <key alias="create">Create</key>
-    <key alias="cropSection">Crop section</key>
-    <key alias="database">Database</key>
-    <key alias="date">Date</key>
-    <key alias="default">Default</key>
-    <key alias="delete">Delete</key>
-    <key alias="deleted">Deleted</key>
-    <key alias="deleting">Deleting...</key>
-    <key alias="design">Design</key>
-    <key alias="dictionary">Dictionary</key>
-    <key alias="dimensions">Dimensions</key>
-    <key alias="discard">Discard</key>
-    <key alias="down">Down</key>
-    <key alias="download">Download</key>
-    <key alias="edit">Edit</key>
-    <key alias="edited">Edited</key>
-    <key alias="elements">Elements</key>
-    <key alias="email">Email</key>
-    <key alias="error">Error</key>
-    <key alias="field">Field</key>
-    <key alias="findDocument">Find</key>
-    <key alias="first">First</key>
-    <key alias="focalPoint">Focal point</key>
-    <key alias="general">General</key>
-    <key alias="groups">Groups</key>
-    <key alias="group">Group</key>
-    <key alias="height">Height</key>
-    <key alias="help">Help</key>
-    <key alias="hide">Hide</key>
-    <key alias="history">History</key>
-    <key alias="icon">Icon</key>
-    <key alias="id">Id</key>
-    <key alias="import">Import</key>
-    <key alias="includeFromsubFolders">Include subfolders in search</key>
-    <key alias="excludeFromSubFolders">Search only this folder</key>
-    <key alias="info">Info</key>
-    <key alias="innerMargin">Inner margin</key>
-    <key alias="insert">Insert</key>
-    <key alias="install">Install</key>
-    <key alias="invalid">Invalid</key>
-    <key alias="justify">Justify</key>
-    <key alias="label">Label</key>
-    <key alias="language">Language</key>
-    <key alias="last">Last</key>
-    <key alias="layout">Layout</key>
-    <key alias="links">Links</key>
-    <key alias="loading">Loading</key>
-    <key alias="locked">Locked</key>
-    <key alias="login">Login</key>
-    <key alias="logoff">Log off</key>
-    <key alias="logout">Logout</key>
-    <key alias="macro">Macro</key>
-    <key alias="mandatory">Mandatory</key>
-    <key alias="message">Message</key>
-    <key alias="move">Move</key>
-    <key alias="name">Name</key>
-    <key alias="new">New</key>
-    <key alias="next">Next</key>
-    <key alias="no">No</key>
-    <key alias="of">of</key>
-    <key alias="off">Off</key>
-    <key alias="ok">OK</key>
-    <key alias="open">Open</key>
-    <key alias="on">On</key>
-    <key alias="or">or</key>
-    <key alias="orderBy">Order by</key>
-    <key alias="password">Password</key>
-    <key alias="path">Path</key>
-    <key alias="pleasewait">One moment please...</key>
-    <key alias="previous">Previous</key>
-    <key alias="properties">Properties</key>
-    <key alias="rebuild">Rebuild</key>
-    <key alias="reciept">Email to receive form data</key>
-    <key alias="recycleBin">Recycle Bin</key>
-    <key alias="recycleBinEmpty">Your recycle bin is empty</key>
-    <key alias="reload">Reload</key>
-    <key alias="remaining">Remaining</key>
-    <key alias="remove">Remove</key>
-    <key alias="rename">Rename</key>
-    <key alias="renew">Renew</key>
-    <key alias="required" version="7.0">Required</key>
-    <key alias="retrieve">Retrieve</key>
-    <key alias="retry">Retry</key>
-    <key alias="rights">Permissions</key>
-    <key alias="scheduledPublishing">Scheduled Publishing</key>
-    <key alias="search">Search</key>
-    <key alias="searchNoResult">Sorry, we can not find what you are looking for.</key>
-    <key alias="noItemsInList">No items have been added</key>
-    <key alias="server">Server</key>
-    <key alias="settings">Settings</key>
-    <key alias="show">Show</key>
-    <key alias="showPageOnSend">Show page on Send</key>
-    <key alias="size">Size</key>
-    <key alias="sort">Sort</key>
-    <key alias="status">Status</key>
-    <key alias="submit">Submit</key>
-    <key alias="success">Success</key>
-    <key alias="type">Type</key>
-    <key alias="typeToSearch">Type to search...</key>
-    <key alias="under">under</key>
-    <key alias="up">Up</key>
-    <key alias="update">Update</key>
-    <key alias="upgrade">Upgrade</key>
-    <key alias="upload">Upload</key>
-    <key alias="url">URL</key>
-    <key alias="user">User</key>
-    <key alias="username">Username</key>
-    <key alias="value">Value</key>
-    <key alias="view">View</key>
-    <key alias="welcome">Welcome...</key>
-    <key alias="width">Width</key>
-    <key alias="yes">Yes</key>
-    <key alias="folder">Folder</key>
-    <key alias="searchResults">Search results</key>
-    <key alias="reorder">Reorder</key>
-    <key alias="reorderDone">I am done reordering</key>
-    <key alias="preview">Preview</key>
-    <key alias="changePassword">Change password</key>
-    <key alias="to">to</key>
-    <key alias="listView">List view</key>
-    <key alias="saving">Saving...</key>
-    <key alias="current">current</key>
-    <key alias="embed">Embed</key>
-    <key alias="selected">selected</key>
-    <key alias="other">Other</key>
-    <key alias="articles">Articles</key>
-    <key alias="videos">Videos</key>
-    <key alias="installing">Installing</key>
-    <key alias="avatar">Avatar for</key>
-  </area>
-  <area alias="colors">
-    <key alias="blue">Blue</key>
-  </area>
-  <area alias="shortcuts">
-    <key alias="addGroup">Add group</key>
-    <key alias="addProperty">Add property</key>
-    <key alias="addEditor">Add editor</key>
-    <key alias="addTemplate">Add template</key>
-    <key alias="addChildNode">Add child node</key>
-    <key alias="addChild">Add child</key>
-    <key alias="editDataType">Edit data type</key>
-    <key alias="navigateSections">Navigate sections</key>
-    <key alias="shortcut">Shortcuts</key>
-    <key alias="showShortcuts">show shortcuts</key>
-    <key alias="toggleListView">Toggle list view</key>
-    <key alias="toggleAllowAsRoot">Toggle allow as root</key>
-    <key alias="commentLine">Comment/Uncomment lines</key>
-    <key alias="removeLine">Remove line</key>
-    <key alias="copyLineUp">Copy Lines Up</key>
-    <key alias="copyLineDown">Copy Lines Down</key>
-    <key alias="moveLineUp">Move Lines Up</key>
-    <key alias="moveLineDown">Move Lines Down</key>
-    <key alias="generalHeader">General</key>
-    <key alias="editorHeader">Editor</key>
-    <key alias="toggleAllowCultureVariants">Toggle allow culture variants</key>
-    <key alias="toggleAllowSegmentVariants">Toggle allow segmentation</key>
-  </area>
-  <area alias="graphicheadline">
-    <key alias="backgroundcolor">Background color</key>
-    <key alias="bold">Bold</key>
-    <key alias="color">Text color</key>
-    <key alias="font">Font</key>
-    <key alias="text">Text</key>
-  </area>
-  <area alias="headers">
-    <key alias="page">Page</key>
-  </area>
-  <area alias="installer">
-    <key alias="databaseErrorCannotConnect">The installer cannot connect to the database.</key>
-    <key alias="databaseErrorWebConfig">Could not save the web.config file. Please modify the connection string manually.</key>
-    <key alias="databaseFound">Your database has been found and is identified as</key>
-    <key alias="databaseHeader">Database configuration</key>
-    <key alias="databaseInstall"><![CDATA[
-      Press the <strong>install</strong> button to install the Umbraco %0% database
-    ]]></key>
-    <key alias="databaseInstallDone"><![CDATA[Umbraco %0% has now been copied to your database. Press <strong>Next</strong> to proceed.]]></key>
-    <key alias="databaseNotFound"><![CDATA[<p>Database not found! Please check that the information in the "connection string" of the "web.config" file is correct.</p>
-              <p>To proceed, please edit the "web.config" file (using Visual Studio or your favourite text editor), scroll to the bottom, add the connection string for your database in the key named "UmbracoDbDSN" and save the file. </p>
-              <p>
-              Click the <strong>retry</strong> button when
-              done.<br /><a href="https://our.umbraco.com/documentation/Reference/Config/webconfig/" target="_blank" rel="noopener">
-			              More information on editing web.config here</a>.</p>]]></key>
-    <key alias="databaseText"><![CDATA[To complete this step, you must know some information regarding your database server ("connection string").<br />
-        Please contact your ISP if necessary.
-        If you're installing on a local machine or server you might need information from your system administrator.]]></key>
-    <key alias="databaseUpgrade"><![CDATA[
-      <p>
-      Press the <strong>upgrade</strong> button to upgrade your database to Umbraco %0%</p>
-      <p>
-      Don't worry - no content will be deleted and everything will continue working afterwards!
-      </p>
-      ]]></key>
-    <key alias="databaseUpgradeDone"><![CDATA[Your database has been upgraded to the final version %0%.<br/>Press <strong>Next</strong> to
-      proceed. ]]></key>
-    <key alias="databaseUpToDate"><![CDATA[Your current database is up-to-date!. Click <strong>next</strong> to continue the configuration wizard]]></key>
-    <key alias="defaultUserChangePass"><![CDATA[<strong>The Default users' password needs to be changed!</strong>]]></key>
-    <key alias="defaultUserDisabled"><![CDATA[<strong>The Default user has been disabled or has no access to Umbraco!</strong></p><p>No further actions needs to be taken. Click <b>Next</b> to proceed.]]></key>
-    <key alias="defaultUserPassChanged"><![CDATA[<strong>The Default user's password has been successfully changed since the installation!</strong></p><p>No further actions needs to be taken. Click <strong>Next</strong> to proceed.]]></key>
-    <key alias="defaultUserPasswordChanged">The password is changed!</key>
-    <key alias="greatStart">Get a great start, watch our introduction videos</key>
-    <key alias="licenseText">By clicking the next button (or modifying the umbracoConfigurationStatus in web.config), you accept the license for this software as specified in the box below. Notice that this Umbraco distribution consists of two different licenses, the open source MIT license for the framework and the Umbraco freeware license that covers the UI.</key>
-    <key alias="None">Not installed yet.</key>
-    <key alias="permissionsAffectedFolders">Affected files and folders</key>
-    <key alias="permissionsAffectedFoldersMoreInfo">More information on setting up permissions for Umbraco here</key>
-    <key alias="permissionsAffectedFoldersText">You need to grant ASP.NET modify permissions to the following files/folders</key>
-    <key alias="permissionsAlmostPerfect"><![CDATA[<strong>Your permission settings are almost perfect!</strong><br /><br />
-        You can run Umbraco without problems, but you will not be able to install packages which are recommended to take full advantage of Umbraco.]]></key>
-    <key alias="permissionsHowtoResolve">How to Resolve</key>
-    <key alias="permissionsHowtoResolveLink">Click here to read the text version</key>
-    <key alias="permissionsHowtoResolveText"><![CDATA[Watch our <strong>video tutorial</strong> on setting up folder permissions for Umbraco or read the text version.]]></key>
-    <key alias="permissionsMaybeAnIssue"><![CDATA[<strong>Your permission settings might be an issue!</strong>
-      <br/><br />
-      You can run Umbraco without problems, but you will not be able to create folders or install packages which are recommended to take full advantage of Umbraco.]]></key>
-    <key alias="permissionsNotReady"><![CDATA[<strong>Your permission settings are not ready for Umbraco!</strong>
-          <br /><br />
-          In order to run Umbraco, you'll need to update your permission settings.]]></key>
-    <key alias="permissionsPerfect"><![CDATA[<strong>Your permission settings are perfect!</strong><br /><br />
-              You are ready to run Umbraco and install packages!]]></key>
-    <key alias="permissionsResolveFolderIssues">Resolving folder issue</key>
-    <key alias="permissionsResolveFolderIssuesLink">Follow this link for more information on problems with ASP.NET and creating folders</key>
-    <key alias="permissionsSettingUpPermissions">Setting up folder permissions</key>
-    <key alias="permissionsText"><![CDATA[
-      Umbraco needs write/modify access to certain directories in order to store files like pictures and PDF's.
-      It also stores temporary data (aka: cache) for enhancing the performance of your website.
-    ]]></key>
-    <key alias="runwayFromScratch">I want to start from scratch</key>
-    <key alias="runwayFromScratchText"><![CDATA[
-        Your website is completely empty at the moment, so that's perfect if you want to start from scratch and create your own document types and templates.
-        (<a href="https://umbraco.tv/documentation/videos/for-site-builders/foundation/document-types">learn how</a>)
-        You can still choose to install Runway later on. Please go to the Developer section and choose Packages.
-      ]]></key>
-    <key alias="runwayHeader">You've just set up a clean Umbraco platform. What do you want to do next?</key>
-    <key alias="runwayInstalled">Runway is installed</key>
-    <key alias="runwayInstalledText"><![CDATA[
-      You have the foundation in place. Select what modules you wish to install on top of it.<br />
-      This is our list of recommended modules, check off the ones you would like to install, or view the <a href="#" onclick="toggleModules(); return false;" id="toggleModuleList">full list of modules</a>
-      ]]></key>
-    <key alias="runwayOnlyProUsers">Only recommended for experienced users</key>
-    <key alias="runwaySimpleSite">I want to start with a simple website</key>
-    <key alias="runwaySimpleSiteText"><![CDATA[
-      <p>
-      "Runway" is a simple website providing some basic document types and templates. The installer can set up Runway for you automatically,
-        but you can easily edit, extend or remove it. It's not necessary and you can perfectly use Umbraco without it. However,
-        Runway offers an easy foundation based on best practices to get you started faster than ever.
-        If you choose to install Runway, you can optionally select basic building blocks called Runway Modules to enhance your Runway pages.
-        </p>
-        <small>
-        <em>Included with Runway:</em> Home page, Getting Started page, Installing Modules page.<br />
-        <em>Optional Modules:</em> Top Navigation, Sitemap, Contact, Gallery.
-        </small>
-      ]]></key>
-    <key alias="runwayWhatIsRunway">What is Runway</key>
-    <key alias="step1">Step 1/5 Accept license</key>
-    <key alias="step2">Step 2/5: Database configuration</key>
-    <key alias="step3">Step 3/5: Validating File Permissions</key>
-    <key alias="step4">Step 4/5: Check Umbraco security</key>
-    <key alias="step5">Step 5/5: Umbraco is ready to get you started</key>
-    <key alias="thankYou">Thank you for choosing Umbraco</key>
-    <key alias="theEndBrowseSite"><![CDATA[<h3>Browse your new site</h3>
-You installed Runway, so why not see how your new website looks.]]></key>
-    <key alias="theEndFurtherHelp"><![CDATA[<h3>Further help and information</h3>
-Get help from our award winning community, browse the documentation or watch some free videos on how to build a simple site, how to use packages and a quick guide to the Umbraco terminology]]></key>
-    <key alias="theEndHeader">Umbraco %0% is installed and ready for use</key>
-    <key alias="theEndInstallFailed"><![CDATA[To finish the installation, you'll need to
-        manually edit the <strong>/web.config file</strong> and update the AppSetting key <strong>UmbracoConfigurationStatus</strong> in the bottom to the value of <strong>'%0%'</strong>.]]></key>
-    <key alias="theEndInstallSuccess"><![CDATA[You can get <strong>started instantly</strong> by clicking the "Launch Umbraco" button below. <br />If you are <strong>new to Umbraco</strong>,
-you can find plenty of resources on our getting started pages.]]></key>
-    <key alias="theEndOpenUmbraco"><![CDATA[<h3>Launch Umbraco</h3>
-To manage your website, simply open the Umbraco back office and start adding content, updating the templates and stylesheets or add new functionality]]></key>
-    <key alias="Unavailable">Connection to database failed.</key>
-    <key alias="Version3">Umbraco Version 3</key>
-    <key alias="Version4">Umbraco Version 4</key>
-    <key alias="watch">Watch</key>
-    <key alias="welcomeIntro"><![CDATA[This wizard will guide you through the process of configuring <strong>Umbraco %0%</strong> for a fresh install or upgrading from version 3.0.
-                                <br /><br />
-                                Press <strong>"next"</strong> to start the wizard.]]></key>
-  </area>
-  <area alias="language">
-    <key alias="cultureCode">Culture Code</key>
-    <key alias="displayName">Culture Name</key>
-  </area>
-  <area alias="lockout">
-    <key alias="lockoutWillOccur">You've been idle and logout will automatically occur in</key>
-    <key alias="renewSession">Renew now to save your work</key>
-  </area>
-  <area alias="login">
-    <key alias="greeting0">Happy super Sunday</key>
-    <key alias="greeting1">Happy manic Monday </key>
-    <key alias="greeting2">Happy tubular Tuesday</key>
-    <key alias="greeting3">Happy wonderful Wednesday</key>
-    <key alias="greeting4">Happy thunderous Thursday</key>
-    <key alias="greeting5">Happy funky Friday</key>
-    <key alias="greeting6">Happy Caturday</key>
-    <key alias="instruction">Log in below</key>
-    <key alias="signInWith">Sign in with</key>
-    <key alias="timeout">Session timed out</key>
-    <key alias="bottomText"><![CDATA[<p style="text-align:right;">&copy; 2001 - %0% <br /><a href="https://umbraco.com" style="text-decoration: none" target="_blank">Umbraco.com</a></p> ]]></key>
-    <key alias="forgottenPassword">Forgotten password?</key>
-    <key alias="forgottenPasswordInstruction">An email will be sent to the address specified with a link to reset your password</key>
-    <key alias="requestPasswordResetConfirmation">An email with password reset instructions will be sent to the specified address if it matched our records</key>
-    <key alias="showPassword">Show password</key>
-    <key alias="hidePassword">Hide password</key>
-    <key alias="returnToLogin">Return to login form</key>
-    <key alias="setPasswordInstruction">Please provide a new password</key>
-    <key alias="setPasswordConfirmation">Your Password has been updated</key>
-    <key alias="resetCodeExpired">The link you have clicked on is invalid or has expired</key>
-    <key alias="resetPasswordEmailCopySubject">Umbraco: Reset Password</key>
-    <key alias="resetPasswordEmailCopyFormat"><![CDATA[
-        <html>
-			<head>
-				<meta name='viewport' content='width=device-width'>
-				<meta http-equiv='Content-Type' content='text/html; charset=UTF-8'>
-			</head>
-			<body class='' style='font-family: sans-serif; -webkit-font-smoothing: antialiased; font-size: 14px; color: #392F54; line-height: 22px; -ms-text-size-adjust: 100%; -webkit-text-size-adjust: 100%; background: #1d1333; margin: 0; padding: 0;' bgcolor='#1d1333'>
-				<style type='text/css'> @media only screen and (max-width: 620px) {table[class=body] h1 {font-size: 28px !important; margin-bottom: 10px !important; } table[class=body] .wrapper {padding: 32px !important; } table[class=body] .article {padding: 32px !important; } table[class=body] .content {padding: 24px !important; } table[class=body] .container {padding: 0 !important; width: 100% !important; } table[class=body] .main {border-left-width: 0 !important; border-radius: 0 !important; border-right-width: 0 !important; } table[class=body] .btn table {width: 100% !important; } table[class=body] .btn a {width: 100% !important; } table[class=body] .img-responsive {height: auto !important; max-width: 100% !important; width: auto !important; } } .btn-primary table td:hover {background-color: #34495e !important; } .btn-primary a:hover {background-color: #34495e !important; border-color: #34495e !important; } .btn  a:visited {color:#FFFFFF;} </style>
-				<table border="0" cellpadding="0" cellspacing="0" class="body" style="border-collapse: separate; mso-table-lspace: 0pt; mso-table-rspace: 0pt; width: 100%; background: #1d1333;" bgcolor="#1d1333">
-					<tr>
-						<td style="font-family: sans-serif; font-size: 14px; vertical-align: top; padding: 24px;" valign="top">
-							<table style="border-collapse: separate; mso-table-lspace: 0pt; mso-table-rspace: 0pt; width: 100%;">
-								<tr>
-									<td background="https://umbraco.com/umbraco/assets/img/application/logo.png" bgcolor="#1d1333" width="28" height="28" valign="top" style="font-family: sans-serif; font-size: 14px; vertical-align: top;">
-										<!--[if gte mso 9]> <v:rect xmlns:v="urn:schemas-microsoft-com:vml" fill="true" stroke="false" style="width:30px;height:30px;"> <v:fill type="tile" src="https://umbraco.com/umbraco/assets/img/application/logo.png" color="#1d1333" /> <v:textbox inset="0,0,0,0"> <![endif]-->
-										<div> </div>
-										<!--[if gte mso 9]> </v:textbox> </v:rect> <![endif]-->
-									</td>
-									<td style="font-family: sans-serif; font-size: 14px; vertical-align: top;" valign="top"></td>
-								</tr>
-							</table>
-						</td>
-					</tr>
-				</table>
-				<table border='0' cellpadding='0' cellspacing='0' class='body' style='border-collapse: separate; mso-table-lspace: 0pt; mso-table-rspace: 0pt; width: 100%; background: #1d1333;' bgcolor='#1d1333'>
-					<tr>
-						<td style='font-family: sans-serif; font-size: 14px; vertical-align: top;' valign='top'> </td>
-						<td class='container' style='font-family: sans-serif; font-size: 14px; vertical-align: top; display: block; max-width: 560px; width: 560px; margin: 0 auto; padding: 10px;' valign='top'>
-							<div class='content' style='box-sizing: border-box; display: block; max-width: 560px; margin: 0 auto; padding: 10px;'>
-								<br>
-								<table class='main' style='border-collapse: separate; mso-table-lspace: 0pt; mso-table-rspace: 0pt; width: 100%; border-radius: 3px; background: #FFFFFF;' bgcolor='#FFFFFF'>
-									<tr>
-										<td class='wrapper' style='font-family: sans-serif; font-size: 14px; vertical-align: top; box-sizing: border-box; padding: 50px;' valign='top'>
-											<table border='0' cellpadding='0' cellspacing='0' style='border-collapse: separate; mso-table-lspace: 0pt; mso-table-rspace: 0pt; width: 100%;'>
-												<tr>
-													<td style='line-height: 24px; font-family: sans-serif; font-size: 14px; vertical-align: top;' valign='top'>
-														<h1 style='color: #392F54; font-family: sans-serif; font-weight: bold; line-height: 1.4; font-size: 24px; text-align: left; text-transform: capitalize; margin: 0 0 30px;' align='left'>
-															Password reset requested
-														</h1>
-														<p style='color: #392F54; font-family: sans-serif; font-size: 14px; font-weight: normal; margin: 0 0 15px;'>
-															Your username to login to the Umbraco back-office is: <strong>%0%</strong>
-														</p>
-														<p style='color: #392F54; font-family: sans-serif; font-size: 14px; font-weight: normal; margin: 0 0 15px;'>
-															<table border='0' cellpadding='0' cellspacing='0' style='border-collapse: separate; mso-table-lspace: 0pt; mso-table-rspace: 0pt; width: auto;'>
-																<tbody>
-																	<tr>
-																		<td style='font-family: sans-serif; font-size: 14px; vertical-align: top; border-radius: 5px; text-align: center; background: #35C786;' align='center' bgcolor='#35C786' valign='top'>
-																			<a href='%1%' target='_blank' style='color: #FFFFFF; text-decoration: none; -ms-word-break: break-all; word-break: break-all; border-radius: 5px; box-sizing: border-box; cursor: pointer; display: inline-block; font-size: 14px; font-weight: bold; text-transform: capitalize; background: #35C786; margin: 0; padding: 12px 30px; border: 1px solid #35c786;'>
-																				Click this link to reset your password
-																			</a>
-																		</td>
-																	</tr>
-																</tbody>
-															</table>
-														</p>
-														<p style='max-width: 400px; display: block; color: #392F54; font-family: sans-serif; font-size: 14px; line-height: 20px; font-weight: normal; margin: 15px 0;'>If you cannot click on the link, copy and paste this URL into your browser window:</p>
-															<table border='0' cellpadding='0' cellspacing='0'>
-																<tr>
-																	<td style='-ms-word-break: break-all; word-break: break-all; font-family: sans-serif; font-size: 11px; line-height:14px;'>
-																		<font style="-ms-word-break: break-all; word-break: break-all; font-size: 11px; line-height:14px;">
-																			<a style='-ms-word-break: break-all; word-break: break-all; color: #392F54; text-decoration: underline; font-size: 11px; line-height:15px;' href='%1%'>%1%</a>
-																		</font>
-																	</td>
-																</tr>
-															</table>
-														</p>
-													</td>
-												</tr>
-											</table>
-										</td>
-									</tr>
-								</table>
-								<br><br><br>
-							</div>
-						</td>
-						<td style='font-family: sans-serif; font-size: 14px; vertical-align: top;' valign='top'> </td>
-					</tr>
-				</table>
-			</body>
-		</html>
-	]]></key>
-  </area>
-  <area alias="main">
-    <key alias="dashboard">Dashboard</key>
-    <key alias="sections">Sections</key>
-    <key alias="tree">Content</key>
-  </area>
-  <area alias="moveOrCopy">
-    <key alias="choose">Choose page above...</key>
-    <key alias="copyDone">%0% has been copied to %1%</key>
-    <key alias="copyTo">Select where the document %0% should be copied to below</key>
-    <key alias="moveDone">%0% has been moved to %1%</key>
-    <key alias="moveTo">Select where the document %0% should be moved to below</key>
-    <key alias="nodeSelected">has been selected as the root of your new content, click 'ok' below.</key>
-    <key alias="noNodeSelected">No node selected yet, please select a node in the list above before clicking 'ok'</key>
-    <key alias="notAllowedByContentType">The current node is not allowed under the chosen node because of its type</key>
-    <key alias="notAllowedByPath">The current node cannot be moved to one of its subpages</key>
-    <key alias="notAllowedAtRoot">The current node cannot exist at the root</key>
-    <key alias="notValid">The action isn't allowed since you have insufficient permissions on 1 or more child documents.</key>
-    <key alias="relateToOriginal">Relate copied items to original</key>
-  </area>
-  <area alias="notifications">
-    <key alias="editNotifications"><![CDATA[Select your notification for <strong>%0%</strong>]]></key>
-    <key alias="notificationsSavedFor">Notification settings saved for</key>
-    <key alias="mailBody"><![CDATA[
-      Hi %0%
-
-      This is an automated mail to inform you that the task '%1%'
-      has been performed on the page '%2%'
-      by the user '%3%'
-
-      Go to http://%4%/#/content/content/edit/%5% to edit.
-
-      %6%
-
-      Have a nice day!
-
-      Cheers from the Umbraco robot
-    ]]></key>
-    <key alias="mailBodyVariantSummary">The following languages have been modified %0%</key>
-    <key alias="mailBodyHtml"><![CDATA[
-        <html>
-			<head>
-				<meta name='viewport' content='width=device-width'>
-				<meta http-equiv='Content-Type' content='text/html; charset=UTF-8'>
-			</head>
-			<body class='' style='font-family: sans-serif; -webkit-font-smoothing: antialiased; font-size: 14px; color: #392F54; line-height: 22px; -ms-text-size-adjust: 100%; -webkit-text-size-adjust: 100%; background: #1d1333; margin: 0; padding: 0;' bgcolor='#1d1333'>
-				<style type='text/css'> @media only screen and (max-width: 620px) {table[class=body] h1 {font-size: 28px !important; margin-bottom: 10px !important; } table[class=body] .wrapper {padding: 32px !important; } table[class=body] .article {padding: 32px !important; } table[class=body] .content {padding: 24px !important; } table[class=body] .container {padding: 0 !important; width: 100% !important; } table[class=body] .main {border-left-width: 0 !important; border-radius: 0 !important; border-right-width: 0 !important; } table[class=body] .btn table {width: 100% !important; } table[class=body] .btn a {width: 100% !important; } table[class=body] .img-responsive {height: auto !important; max-width: 100% !important; width: auto !important; } } .btn-primary table td:hover {background-color: #34495e !important; } .btn-primary a:hover {background-color: #34495e !important; border-color: #34495e !important; } .btn  a:visited {color:#FFFFFF;} </style>
-				<table border="0" cellpadding="0" cellspacing="0" class="body" style="border-collapse: separate; mso-table-lspace: 0pt; mso-table-rspace: 0pt; width: 100%; background: #1d1333;" bgcolor="#1d1333">
-					<tr>
-						<td style="font-family: sans-serif; font-size: 14px; vertical-align: top; padding: 24px;" valign="top">
-							<table style="border-collapse: separate; mso-table-lspace: 0pt; mso-table-rspace: 0pt; width: 100%;">
-								<tr>
-									<td background="https://umbraco.com/umbraco/assets/img/application/logo.png" bgcolor="#1d1333" width="28" height="28" valign="top" style="font-family: sans-serif; font-size: 14px; vertical-align: top;">
-										<!--[if gte mso 9]> <v:rect xmlns:v="urn:schemas-microsoft-com:vml" fill="true" stroke="false" style="width:30px;height:30px;"> <v:fill type="tile" src="https://umbraco.com/umbraco/assets/img/application/logo.png" color="#1d1333" /> <v:textbox inset="0,0,0,0"> <![endif]-->
-										<div> </div>
-										<!--[if gte mso 9]> </v:textbox> </v:rect> <![endif]-->
-									</td>
-									<td style="font-family: sans-serif; font-size: 14px; vertical-align: top;" valign="top"></td>
-								</tr>
-							</table>
-						</td>
-					</tr>
-				</table>
-				<table border='0' cellpadding='0' cellspacing='0' class='body' style='border-collapse: separate; mso-table-lspace: 0pt; mso-table-rspace: 0pt; width: 100%; background: #1d1333;' bgcolor='#1d1333'>
-					<tr>
-						<td style='font-family: sans-serif; font-size: 14px; vertical-align: top;' valign='top'> </td>
-						<td class='container' style='font-family: sans-serif; font-size: 14px; vertical-align: top; display: block; max-width: 560px; width: 560px; margin: 0 auto; padding: 10px;' valign='top'>
-							<div class='content' style='box-sizing: border-box; display: block; max-width: 560px; margin: 0 auto; padding: 10px;'>
-								<br>
-								<table class='main' style='border-collapse: separate; mso-table-lspace: 0pt; mso-table-rspace: 0pt; width: 100%; border-radius: 3px; background: #FFFFFF;' bgcolor='#FFFFFF'>
-									<tr>
-										<td class='wrapper' style='font-family: sans-serif; font-size: 14px; vertical-align: top; box-sizing: border-box; padding: 50px;' valign='top'>
-											<table border='0' cellpadding='0' cellspacing='0' style='border-collapse: separate; mso-table-lspace: 0pt; mso-table-rspace: 0pt; width: 100%;'>
-												<tr>
-													<td style='line-height: 24px; font-family: sans-serif; font-size: 14px; vertical-align: top;' valign='top'>
-														<h1 style='color: #392F54; font-family: sans-serif; font-weight: bold; line-height: 1.4; font-size: 24px; text-align: left; text-transform: capitalize; margin: 0 0 30px;' align='left'>
-															Hi %0%,
-														</h1>
-														<p style='color: #392F54; font-family: sans-serif; font-size: 14px; font-weight: normal; margin: 0 0 15px;'>
-															This is an automated mail to inform you that the task <strong>'%1%'</strong> has been performed on the page <a style="color: #392F54; text-decoration: none; -ms-word-break: break-all; word-break: break-all;" href="http://%4%/#/content/content/edit/%5%"><strong>'%2%'</strong></a> by the user <strong>'%3%'</strong>
-														</p>
-														<table border='0' cellpadding='0' cellspacing='0' class='btn btn-primary' style='border-collapse: separate; mso-table-lspace: 0pt; mso-table-rspace: 0pt; width: 100%; box-sizing: border-box;'>
-															<tbody>
-																<tr>
-																	<td align='left' style='font-family: sans-serif; font-size: 14px; vertical-align: top; padding-bottom: 15px;' valign='top'>
-																		<table border='0' cellpadding='0' cellspacing='0' style='border-collapse: separate; mso-table-lspace: 0pt; mso-table-rspace: 0pt; width: auto;'><tbody><tr>
-																			<td style='font-family: sans-serif; font-size: 14px; vertical-align: top; border-radius: 5px; text-align: center; background: #35C786;' align='center' bgcolor='#35C786' valign='top'>
-																				<a href='http://%4%/#/content/content/edit/%5%' target='_blank' style='color: #FFFFFF; text-decoration: none; -ms-word-break: break-all; word-break: break-all; border-radius: 5px; box-sizing: border-box; cursor: pointer; display: inline-block; font-size: 14px; font-weight: bold; text-transform: capitalize; background: #35C786; margin: 0; padding: 12px 30px; border: 1px solid #35c786;'>EDIT</a> </td> </tr></tbody></table>
-																	</td>
-																</tr>
-															</tbody>
-														</table>
-														<p style='color: #392F54; font-family: sans-serif; font-size: 14px; font-weight: normal; margin: 0 0 15px;'>
-															<h3>Update summary:</h3>
-															%6%
-														</p>
-														<p style='color: #392F54; font-family: sans-serif; font-size: 14px; font-weight: normal; margin: 0 0 15px;'>
-															Have a nice day!<br /><br />
-															Cheers from the Umbraco robot
-														</p>
-													</td>
-												</tr>
-											</table>
-										</td>
-									</tr>
-								</table>
-								<br><br><br>
-							</div>
-						</td>
-						<td style='font-family: sans-serif; font-size: 14px; vertical-align: top;' valign='top'> </td>
-					</tr>
-				</table>
-			</body>
-		</html>
-	]]></key>
-    <key alias="mailBodyVariantHtmlSummary"><![CDATA[<p>The following languages have been modified:</p>
-        %0%
-    ]]></key>
-    <key alias="mailSubject">[%0%] Notification about %1% performed on %2%</key>
-    <key alias="notifications">Notifications</key>
-  </area>
-  <area alias="packager">
-    <key alias="actions">Actions</key>
-    <key alias="created">Created</key>
-    <key alias="createPackage">Create package</key>
-    <key alias="chooseLocalPackageText"><![CDATA[
-      Choose Package from your machine, by clicking the Browse<br />
-         button and locating the package. Umbraco packages usually have a ".umb" or ".zip" extension.
-      ]]></key>
-    <key alias="deletewarning">This will delete the package</key>
-    <key alias="dropHere">Drop to upload</key>
-    <key alias="includeAllChildNodes">Include all child nodes</key>
-    <key alias="orClickHereToUpload">or click here to choose package file</key>
-    <key alias="uploadPackage">Upload package</key>
-    <key alias="localPackageDescription">Install a local package by selecting it from your machine. Only install packages from sources you know and trust</key>
-    <key alias="uploadAnother">Upload another package</key>
-    <key alias="cancelAndUploadAnother">Cancel and upload another package</key>
-    <key alias="accept">I accept</key>
-    <key alias="termsOfUse">terms of use</key>
-    <key alias="pathToFile">Path to file</key>
-    <key alias="pathToFileDescription">Absolute path to file (ie: /bin/umbraco.bin)</key>
-    <key alias="installed">Installed</key>
-    <key alias="installedPackages">Installed packages</key>
-    <key alias="installLocal">Install local</key>
-    <key alias="installFinish">Finish</key>
-    <key alias="noConfigurationView">This package has no configuration view</key>
-    <key alias="noPackagesCreated">No packages have been created yet</key>
-    <key alias="noPackages">You don’t have any packages installed</key>
-    <key alias="noPackagesDescription"><![CDATA[You don’t have any packages installed. Either install a local package by selecting it from your machine, or browse through available packages using the <strong>'Packages'</strong> icon in the top right of your screen]]></key>
-    <key alias="packageActions">Package Actions</key>
-    <key alias="packageAuthorUrl">Author URL</key>
-    <key alias="packageContent">Package Content</key>
-    <key alias="packageFiles">Package Files</key>
-    <key alias="packageIconUrl">Icon URL</key>
-    <key alias="packageInstall">Install package</key>
-    <key alias="packageLicense">License</key>
-    <key alias="packageLicenseUrl">License URL</key>
-    <key alias="packageProperties">Package Properties</key>
-    <key alias="packageSearch">Search for packages</key>
-    <key alias="packageSearchResults">Results for</key>
-    <key alias="packageNoResults">We couldn’t find anything for</key>
-    <key alias="packageNoResultsDescription">Please try searching for another package or browse through the categories</key>
-    <key alias="packagesPopular">Popular</key>
-    <key alias="packagesNew">New releases</key>
-    <key alias="packageHas">has</key>
-    <key alias="packageKarmaPoints">karma points</key>
-    <key alias="packageInfo">Information</key>
-    <key alias="packageOwner">Owner</key>
-    <key alias="packageContrib">Contributors</key>
-    <key alias="packageCreated">Created</key>
-    <key alias="packageCurrentVersion">Current version</key>
-    <key alias="packageNetVersion">.NET version</key>
-    <key alias="packageDownloads">Downloads</key>
-    <key alias="packageLikes">Likes</key>
-    <key alias="packageCompatibility">Compatibility</key>
-    <key alias="packageCompatibilityDescription">This package is compatible with the following versions of Umbraco, as reported by community members. Full compatability cannot be guaranteed for versions reported below 100%</key>
-    <key alias="packageExternalSources">External sources</key>
-    <key alias="packageAuthor">Author</key>
-    <key alias="packageDocumentation">Documentation</key>
-    <key alias="packageMetaData">Package meta data</key>
-    <key alias="packageName">Package name</key>
-    <key alias="packageNoItemsHeader">Package doesn't contain any items</key>
-    <key alias="packageNoItemsText"><![CDATA[This package file doesn't contain any items to uninstall.<br/><br/>
-      You can safely remove this from the system by clicking "uninstall package" below.]]></key>
-    <key alias="packageOptions">Package options</key>
-    <key alias="packageReadme">Package readme</key>
-    <key alias="packageRepository">Package repository</key>
-    <key alias="packageUninstallConfirm">Confirm package uninstall</key>
-    <key alias="packageUninstalledHeader">Package was uninstalled</key>
-    <key alias="packageUninstalledText">The package was successfully uninstalled</key>
-    <key alias="packageUninstallHeader">Uninstall package</key>
-    <key alias="packageUninstallText"><![CDATA[You can unselect items you do not wish to remove, at this time, below. When you click "confirm uninstall" all checked-off items will be removed.<br />
-      <span style="color: Red; font-weight: bold;">Notice:</span> any documents, media etc depending on the items you remove, will stop working, and could lead to system instability,
-      so uninstall with caution. If in doubt, contact the package author.]]></key>
-    <key alias="packageVersion">Package version</key>
-    <key alias="packageVersionUpgrade">Upgrading from version</key>
-    <key alias="packageAlreadyInstalled">Package already installed</key>
-    <key alias="targetVersionMismatch">This package cannot be installed, it requires a minimum Umbraco version of</key>
-    <key alias="installStateUninstalling">Uninstalling...</key>
-    <key alias="installStateDownloading">Downloading...</key>
-    <key alias="installStateImporting">Importing...</key>
-    <key alias="installStateInstalling">Installing...</key>
-    <key alias="installStateRestarting">Restarting, please wait...</key>
-    <key alias="installStateComplete">All done, your browser will now refresh, please wait...</key>
-    <key alias="installStateCompleted">Please click 'Finish' to complete installation and reload the page.</key>
-    <key alias="installStateUploading">Uploading package...</key>
-  </area>
-  <area alias="paste">
-    <key alias="doNothing">Paste with full formatting (Not recommended)</key>
-    <key alias="errorMessage">The text you're trying to paste contains special characters or formatting. This could be caused by copying text from Microsoft Word. Umbraco can remove special characters or formatting automatically, so the pasted content will be more suitable for the web.</key>
-    <key alias="removeAll">Paste as raw text without any formatting at all</key>
-    <key alias="removeSpecialFormattering">Paste, but remove formatting (Recommended)</key>
-  </area>
-  <area alias="publicAccess">
-    <key alias="paGroups">Group based protection</key>
-    <key alias="paGroupsHelp">If you want to grant access to all members of specific member groups</key>
-    <key alias="paGroupsNoGroups">You need to create a member group before you can use group based authentication</key>
-    <key alias="paErrorPage">Error Page</key>
-    <key alias="paErrorPageHelp">Used when people are logged on, but do not have access</key>
-    <key alias="paHowWould"><![CDATA[Choose how to restrict access to the page <strong>%0%</strong>]]></key>
-    <key alias="paIsProtected"><![CDATA[<strong>%0%</strong> is now protected]]></key>
-    <key alias="paIsRemoved"><![CDATA[Protection removed from <strong>%0%</strong>]]></key>
-    <key alias="paLoginPage">Login Page</key>
-    <key alias="paLoginPageHelp">Choose the page that contains the login form</key>
-    <key alias="paRemoveProtection">Remove protection...</key>
-    <key alias="paRemoveProtectionConfirm"><![CDATA[Are you sure you want to remove the protection from the page <strong>%0%</strong>?]]></key>
-    <key alias="paSelectPages">Select the pages that contain login form and error messages</key>
-    <key alias="paSelectGroups"><![CDATA[Select the groups who have access to the page <strong>%0%</strong>]]></key>
-    <key alias="paSelectMembers"><![CDATA[Select the members who have access to the page <strong>%0%</strong>]]></key>
-    <key alias="paMembers">Specific members protection</key>
-    <key alias="paMembersHelp">If you wish to grant access to specific members</key>
-  </area>
-  <area alias="publish">
-    <key alias="invalidPublishBranchPermissions">Insufficient user permissions to publish all descendant documents</key>
-    <key alias="contentPublishedFailedIsTrashed"><![CDATA[
-      %0% could not be published because the item is in the recycle bin.
-    ]]></key>
-    <key alias="contentPublishedFailedAwaitingRelease"><![CDATA[
-      %0% could not be published because the item is scheduled for release.
-    ]]></key>
-    <key alias="contentPublishedFailedExpired"><![CDATA[
-      %0% could not be published because the item has expired.
-    ]]></key>
-    <key alias="contentPublishedFailedInvalid"><![CDATA[
-      %0% could not be published because some properties did not pass validation rules.
-    ]]></key>
-    <key alias="contentPublishedFailedByEvent"><![CDATA[
-      %0% could not be published, a 3rd party add-in cancelled the action.
-    ]]></key>
-    <key alias="contentPublishedFailedByParent"><![CDATA[
-      %0% can not be published, because a parent page is not published.
-    ]]></key>
-    <key alias="contentPublishedFailedByMissingName"><![CDATA[%0% can not be published, because its missing a name.]]></key>
-    <key alias="contentPublishedFailedReqCultureValidationError">Validation failed for required language '%0%'. This language was saved but not published.</key>
-    <key alias="inProgress">Publishing in progress - please wait...</key>
-    <key alias="inProgressCounter">%0% out of %1% pages have been published...</key>
-    <key alias="nodePublish">%0% has been published</key>
-    <key alias="nodePublishAll">%0% and subpages have been published</key>
-    <key alias="publishAll">Publish %0% and all its subpages</key>
-    <key alias="publishHelp"><![CDATA[Click <em>Publish</em> to publish <strong>%0%</strong> and thereby making its content publicly available.<br/><br />
-      You can publish this page and all its subpages by checking <em>Include unpublished subpages</em> below.
-      ]]></key>
-  </area>
-  <area alias="colorpicker">
-    <key alias="noColors">You have not configured any approved colors</key>
-  </area>
-  <area alias="contentPicker">
-    <key alias="allowedItemTypes">You can only select items of type(s): %0%</key>
-    <key alias="pickedTrashedItem">You have picked a content item currently deleted or in the recycle bin</key>
-    <key alias="pickedTrashedItems">You have picked content items currently deleted or in the recycle bin</key>
-  </area>
-  <area alias="mediaPicker">
-    <key alias="deletedItem">Deleted item</key>
-    <key alias="pickedTrashedItem">You have picked a media item currently deleted or in the recycle bin</key>
-    <key alias="pickedTrashedItems">You have picked media items currently deleted or in the recycle bin</key>
-    <key alias="trashed">Trashed</key>
-  </area>
-  <area alias="relatedlinks">
-    <key alias="enterExternal">enter external link</key>
-    <key alias="chooseInternal">choose internal page</key>
-    <key alias="caption">Caption</key>
-    <key alias="link">Link</key>
-    <key alias="newWindow">Open in new window</key>
-    <key alias="captionPlaceholder">enter the display caption</key>
-    <key alias="externalLinkPlaceholder">Enter the link</key>
-  </area>
-  <area alias="imagecropper">
-    <key alias="reset">Reset crop</key>
-    <key alias="saveCrop">Save crop</key>
-    <key alias="addCrop">Add new crop</key>
-    <key alias="updateEditCrop">Done</key>
-    <key alias="undoEditCrop">Undo edits</key>
-    <key alias="customCrop">User defined</key>
-  </area>
-  <area alias="rollback">
-    <key alias="changes">Changes</key>
-    <key alias="created">Created</key>
-    <key alias="headline">Select a version to compare with the current version</key>
-    <key alias="currentVersion">Current version</key>
-    <key alias="diffHelp"><![CDATA[This shows the differences between the current version and the selected version<br /><del>Red</del> text will not be shown in the selected version. , <ins>green means added</ins>]]></key>
-    <key alias="documentRolledBack">Document has been rolled back</key>
-    <key alias="htmlHelp">This displays the selected version as HTML, if you wish to see the difference between 2 versions at the same time, use the diff view</key>
-    <key alias="rollbackTo">Rollback to</key>
-    <key alias="selectVersion">Select version</key>
-    <key alias="view">View</key>
-  </area>
-  <area alias="scripts">
-    <key alias="editscript">Edit script file</key>
-  </area>
-  <area alias="sections">
-    <key alias="content">Content</key>
-    <key alias="forms">Forms</key>
-    <key alias="media">Media</key>
-    <key alias="member">Members</key>
-    <key alias="packages">Packages</key>
-    <key alias="settings">Settings</key>
-    <key alias="translation">Translation</key>
-    <key alias="users">Users</key>
-  </area>
-  <area alias="help">
-    <key alias="tours">Tours</key>
-    <key alias="theBestUmbracoVideoTutorials">The best Umbraco video tutorials</key>
-    <key alias="umbracoForum">Visit our.umbraco.com</key>
-    <key alias="umbracoTv">Visit umbraco.tv</key>
-  </area>
-  <area alias="settings">
-    <key alias="defaulttemplate">Default template</key>
-    <key alias="importDocumentTypeHelp">To import a document type, find the ".udt" file on your computer by clicking the "Browse" button and click "Import" (you'll be asked for confirmation on the next screen)</key>
-    <key alias="newtabname">New Tab Title</key>
-    <key alias="nodetype">Node type</key>
-    <key alias="objecttype">Type</key>
-    <key alias="stylesheet">Stylesheet</key>
-    <key alias="script">Script</key>
-    <key alias="tab">Tab</key>
-    <key alias="tabname">Tab Title</key>
-    <key alias="tabs">Tabs</key>
-    <key alias="contentTypeEnabled">Master Content Type enabled</key>
-    <key alias="contentTypeUses">This Content Type uses</key>
-    <key alias="asAContentMasterType">as a Master Content Type. Tabs from Master Content Types are not shown and can only be edited on the Master Content Type itself</key>
-    <key alias="noPropertiesDefinedOnTab">No properties defined on this tab. Click on the "add a new property" link at the top to create a new property.</key>
-    <key alias="createMatchingTemplate">Create matching template</key>
-    <key alias="addIcon">Add icon</key>
-  </area>
-  <area alias="sort">
-    <key alias="sortOrder">Sort order</key>
-    <key alias="sortCreationDate">Creation date</key>
-    <key alias="sortDone">Sorting complete.</key>
-    <key alias="sortHelp">Drag the different items up or down below to set how they should be arranged. Or click the column headers to sort the entire collection of items</key>
-    <key alias="sortPleaseWait"><![CDATA[Please wait. Items are being sorted, this can take a while.]]></key>
-    <key alias="sortEmptyState">This node has no child nodes to sort</key>
-  </area>
-  <area alias="speechBubbles">
-    <key alias="validationFailedHeader">Validation</key>
-    <key alias="validationFailedMessage">Validation errors must be fixed before the item can be saved</key>
-    <key alias="operationFailedHeader">Failed</key>
-    <key alias="operationSavedHeader">Saved</key>
-      <key alias="operationSavedHeaderReloadUser">Saved.  To view the changes please reload your browser</key>
-    <key alias="invalidUserPermissionsText">Insufficient user permissions, could not complete the operation</key>
-    <key alias="operationCancelledHeader">Cancelled</key>
-    <key alias="operationCancelledText">Operation was cancelled by a 3rd party add-in</key>
-    <key alias="contentTypeDublicatePropertyType">Property type already exists</key>
-    <key alias="contentTypePropertyTypeCreated">Property type created</key>
-    <key alias="contentTypePropertyTypeCreatedText"><![CDATA[Name: %0% <br /> DataType: %1%]]></key>
-    <key alias="contentTypePropertyTypeDeleted">Propertytype deleted</key>
-    <key alias="contentTypeSavedHeader">Document Type saved</key>
-    <key alias="contentTypeTabCreated">Tab created</key>
-    <key alias="contentTypeTabDeleted">Tab deleted</key>
-    <key alias="contentTypeTabDeletedText">Tab with id: %0% deleted</key>
-    <key alias="cssErrorHeader">Stylesheet not saved</key>
-    <key alias="cssSavedHeader">Stylesheet saved</key>
-    <key alias="cssSavedText">Stylesheet saved without any errors</key>
-    <key alias="dataTypeSaved">Datatype saved</key>
-    <key alias="dictionaryItemSaved">Dictionary item saved</key>
-    <key alias="editContentPublishedHeader">Content published</key>
-    <key alias="editContentPublishedText">and is visible on the website</key>
-    <key alias="editMultiContentPublishedText">%0% documents published and visible on the website</key>
-    <key alias="editVariantPublishedText">%0% published and visible on the website</key>
-    <key alias="editMultiVariantPublishedText">%0% documents published for languages %1% and visible on the website</key>
-    <key alias="editContentSavedHeader">Content saved</key>
-    <key alias="editContentSavedText">Remember to publish to make changes visible</key>
-    <key alias="editContentScheduledSavedText">A schedule for publishing has been updated</key>
-    <key alias="editVariantSavedText">%0% saved</key>
-    <key alias="editContentSendToPublish">Sent For Approval</key>
-    <key alias="editContentSendToPublishText">Changes have been sent for approval</key>
-    <key alias="editVariantSendToPublishText">%0% changes have been sent for approval</key>
-    <key alias="editMediaSaved">Media saved</key>
-    <key alias="editMediaSavedText">Media saved without any errors</key>
-    <key alias="editMemberSaved">Member saved</key>
-    <key alias="editMemberGroupSaved">Member group saved</key>
-    <key alias="editStylesheetPropertySaved">Stylesheet Property Saved</key>
-    <key alias="editStylesheetSaved">Stylesheet saved</key>
-    <key alias="editTemplateSaved">Template saved</key>
-    <key alias="editUserError">Error saving user (check log)</key>
-    <key alias="editUserSaved">User Saved</key>
-    <key alias="editUserTypeSaved">User type saved</key>
-    <key alias="editUserGroupSaved">User group saved</key>
-    <key alias="editCulturesAndHostnamesSaved">Cultures and hostnames saved</key>
-    <key alias="editCulturesAndHostnamesError">Error saving cultures and hostnames</key>
-    <key alias="fileErrorHeader">File not saved</key>
-    <key alias="fileErrorText">file could not be saved. Please check file permissions</key>
-    <key alias="fileSavedHeader">File saved</key>
-    <key alias="fileSavedText">File saved without any errors</key>
-    <key alias="languageSaved">Language saved</key>
-    <key alias="mediaTypeSavedHeader">Media Type saved</key>
-    <key alias="memberTypeSavedHeader">Member Type saved</key>
-    <key alias="memberGroupSavedHeader">Member Group saved</key>
-    <key alias="templateErrorHeader">Template not saved</key>
-    <key alias="templateErrorText">Please make sure that you do not have 2 templates with the same alias</key>
-    <key alias="templateSavedHeader">Template saved</key>
-    <key alias="templateSavedText">Template saved without any errors!</key>
-    <key alias="contentUnpublished">Content unpublished</key>
-    <key alias="contentCultureUnpublished">Content variation %0% unpublished</key>
-    <key alias="contentMandatoryCultureUnpublished">The mandatory language '%0%' was unpublished. All languages for this content item are now unpublished.</key>
-    <key alias="partialViewSavedHeader">Partial view saved</key>
-    <key alias="partialViewSavedText">Partial view saved without any errors!</key>
-    <key alias="partialViewErrorHeader">Partial view not saved</key>
-    <key alias="partialViewErrorText">An error occurred saving the file.</key>
-    <key alias="permissionsSavedFor">Permissions saved for</key>
-    <key alias="deleteUserGroupsSuccess">Deleted %0% user groups</key>
-    <key alias="deleteUserGroupSuccess">%0% was deleted</key>
-    <key alias="enableUsersSuccess">Enabled %0% users</key>
-    <key alias="disableUsersSuccess">Disabled %0% users</key>
-    <key alias="enableUserSuccess">%0% is now enabled</key>
-    <key alias="disableUserSuccess">%0% is now disabled</key>
-    <key alias="setUserGroupOnUsersSuccess">User groups have been set</key>
-    <key alias="unlockUsersSuccess">Unlocked %0% users</key>
-    <key alias="unlockUserSuccess">%0% is now unlocked</key>
-    <key alias="memberExportedSuccess">Member was exported to file</key>
-    <key alias="memberExportedError">An error occurred while exporting the member</key>
-    <key alias="deleteUserSuccess">User %0% was deleted</key>
-    <key alias="resendInviteHeader">Invite user</key>
-    <key alias="resendInviteSuccess">Invitation has been re-sent to %0%</key>
-    <key alias="contentReqCulturePublishError">Cannot publish the document since the required '%0%' is not published</key>
-    <key alias="contentCultureValidationError">Validation failed for language '%0%'</key>
-    <key alias="documentTypeExportedSuccess">Document type was exported to file</key>
-    <key alias="documentTypeExportedError">An error occurred while exporting the document type</key>
-    <key alias="scheduleErrReleaseDate1">The release date cannot be in the past</key>
-    <key alias="scheduleErrReleaseDate2">Cannot schedule the document for publishing since the required '%0%' is not published</key>
-    <key alias="scheduleErrReleaseDate3">Cannot schedule the document for publishing since the required '%0%' has a publish date later than a non mandatory language</key>
-    <key alias="scheduleErrExpireDate1">The expire date cannot be in the past</key>
-    <key alias="scheduleErrExpireDate2">The expire date cannot be before the release date</key>
-  </area>
-  <area alias="stylesheet">
-    <key alias="addRule">Add style</key>
-    <key alias="editRule">Edit style</key>
-    <key alias="editorRules">Rich text editor styles</key>
-    <key alias="editorRulesHelp">Define the styles that should be available in the rich text editor for this stylesheet</key>
-    <key alias="editstylesheet">Edit stylesheet</key>
-    <key alias="editstylesheetproperty">Edit stylesheet property</key>
-    <key alias="nameHelp">The name displayed in the editor style selector</key>
-    <key alias="preview">Preview</key>
-    <key alias="previewHelp">How the text will look like in the rich text editor.</key>
-    <key alias="selector">Selector</key>
-    <key alias="selectorHelp">Uses CSS syntax, e.g. "h1" or ".redHeader"</key>
-    <key alias="styles">Styles</key>
-    <key alias="stylesHelp">The CSS that should be applied in the rich text editor, e.g. "color:red;"</key>
-    <key alias="tabCode">Code</key>
-    <key alias="tabRules">Rich Text Editor</key>
-  </area>
-  <area alias="template">
-    <key alias="deleteByIdFailed">Failed to delete template with ID %0%</key>
-    <key alias="edittemplate">Edit template</key>
-    <key alias="insertSections">Sections</key>
-    <key alias="insertContentArea">Insert content area</key>
-    <key alias="insertContentAreaPlaceHolder">Insert content area placeholder</key>
-    <key alias="insert">Insert</key>
-    <key alias="insertDesc">Choose what to insert into your template</key>
-    <key alias="insertDictionaryItem">Dictionary item</key>
-    <key alias="insertDictionaryItemDesc">A dictionary item is a placeholder for a translatable piece of text, which makes it easy to create designs for multilingual websites.</key>
-    <key alias="insertMacro">Macro</key>
-    <key alias="insertMacroDesc">
-            A Macro is a configurable component which is great for
-            reusable parts of your design, where you need the option to provide parameters,
-            such as galleries, forms and lists.
-        </key>
-    <key alias="insertPageField">Value</key>
-    <key alias="insertPageFieldDesc">Displays the value of a named field from the current page, with options to modify the value or fallback to alternative values.</key>
-    <key alias="insertPartialView">Partial view</key>
-    <key alias="insertPartialViewDesc">
-            A partial view is a separate template file which can be rendered inside another
-            template, it's great for reusing markup or for separating complex templates into separate files.
-        </key>
-    <key alias="mastertemplate">Master template</key>
-    <key alias="noMaster">No master</key>
-    <key alias="renderBody">Render child template</key>
-    <key alias="renderBodyDesc"><![CDATA[
-     Renders the contents of a child template, by inserting a
-     <code>@RenderBody()</code> placeholder.
-      ]]></key>
-    <key alias="defineSection">Define a named section</key>
-    <key alias="defineSectionDesc"><![CDATA[
-         Defines a part of your template as a named section by wrapping it in
-          <code>@section { ... }</code>. This can be rendered in a
-          specific area of the parent of this template, by using <code>@RenderSection</code>.
-      ]]></key>
-    <key alias="renderSection">Render a named section</key>
-    <key alias="renderSectionDesc"><![CDATA[
-      Renders a named area of a child template, by inserting a <code>@RenderSection(name)</code> placeholder.
-      This renders an area of a child template which is wrapped in a corresponding <code>@section [name]{ ... }</code> definition.
-      ]]></key>
-    <key alias="sectionName">Section Name</key>
-    <key alias="sectionMandatory">Section is mandatory</key>
-    <key alias="sectionMandatoryDesc">
-            If mandatory, the child template must contain a <code>@section</code> definition, otherwise an error is shown.
-        </key>
-    <key alias="queryBuilder">Query builder</key>
-    <key alias="itemsReturned">items returned, in</key>
-    <key alias="copyToClipboard">copy to clipboard</key>
-    <key alias="iWant">I want</key>
-    <key alias="allContent">all content</key>
-    <key alias="contentOfType">content of type "%0%"</key>
-    <key alias="from">from</key>
-    <key alias="websiteRoot">my website</key>
-    <key alias="where">where</key>
-    <key alias="and">and</key>
-    <key alias="is">is</key>
-    <key alias="isNot">is not</key>
-    <key alias="before">before</key>
-    <key alias="beforeIncDate">before (including selected date)</key>
-    <key alias="after">after</key>
-    <key alias="afterIncDate">after (including selected date)</key>
-    <key alias="equals">equals</key>
-    <key alias="doesNotEqual">does not equal</key>
-    <key alias="contains">contains</key>
-    <key alias="doesNotContain">does not contain</key>
-    <key alias="greaterThan">greater than</key>
-    <key alias="greaterThanEqual">greater than or equal to</key>
-    <key alias="lessThan">less than</key>
-    <key alias="lessThanEqual">less than or equal to</key>
-    <key alias="id">Id</key>
-    <key alias="name">Name</key>
-    <key alias="createdDate">Created Date</key>
-    <key alias="lastUpdatedDate">Last Updated Date</key>
-    <key alias="orderBy">order by</key>
-    <key alias="ascending">ascending</key>
-    <key alias="descending">descending</key>
-    <key alias="template">Template</key>
-  </area>
-  <area alias="grid">
-    <key alias="media">Image</key>
-    <key alias="macro">Macro</key>
-    <key alias="insertControl">Choose type of content</key>
-    <key alias="chooseLayout">Choose a layout</key>
-    <key alias="addRows">Add a row</key>
-    <key alias="addElement">Add content</key>
-    <key alias="dropElement">Drop content</key>
-    <key alias="settingsApplied">Settings applied</key>
-    <key alias="contentNotAllowed">This content is not allowed here</key>
-    <key alias="contentAllowed">This content is allowed here</key>
-    <key alias="clickToEmbed">Click to embed</key>
-    <key alias="clickToInsertImage">Click to insert image</key>
-    <key alias="placeholderImageCaption">Image caption...</key>
-    <key alias="placeholderWriteHere">Write here...</key>
-    <key alias="gridLayouts">Grid Layouts</key>
-    <key alias="gridLayoutsDetail">Layouts are the overall work area for the grid editor, usually you only need one or two different layouts</key>
-    <key alias="addGridLayout">Add Grid Layout</key>
-    <key alias="editGridLayout">Edit Grid Layout</key>
-    <key alias="addGridLayoutDetail">Adjust the layout by setting column widths and adding additional sections</key>
-    <key alias="rowConfigurations">Row configurations</key>
-    <key alias="rowConfigurationsDetail">Rows are predefined cells arranged horizontally</key>
-    <key alias="addRowConfiguration">Add row configuration</key>
-    <key alias="editRowConfiguration">Edit row configuration</key>
-    <key alias="addRowConfigurationDetail">Adjust the row by setting cell widths and adding additional cells</key>
-    <key alias="noConfiguration">No further configuration available</key>
-    <key alias="columns">Columns</key>
-    <key alias="columnsDetails">Total combined number of columns in the grid layout</key>
-    <key alias="settings">Settings</key>
-    <key alias="settingsDetails">Configure what settings editors can change</key>
-    <key alias="styles">Styles</key>
-    <key alias="stylesDetails">Configure what styling editors can change</key>
-    <key alias="allowAllEditors">Allow all editors</key>
-    <key alias="allowAllRowConfigurations">Allow all row configurations</key>
-    <key alias="maxItems">Maximum items</key>
-    <key alias="maxItemsDescription">Leave blank or set to 0 for unlimited</key>
-    <key alias="setAsDefault">Set as default</key>
-    <key alias="chooseExtra">Choose extra</key>
-    <key alias="chooseDefault">Choose default</key>
-    <key alias="areAdded">are added</key>
-        <key alias="warning">Warning</key>
-        <key alias="youAreDeleting">You are deleting the row configuration</key>
-        <key alias="deletingARow">
-            Deleting a row configuration name will result in loss of data for any existing content that is based on this configuration.
-        </key>
-  </area>
-  <area alias="contentTypeEditor">
-    <key alias="compositions">Compositions</key>
-    <key alias="group">Group</key>
-    <key alias="noGroups">You have not added any groups</key>
-    <key alias="addGroup">Add group</key>
-    <key alias="inheritedFrom">Inherited from</key>
-    <key alias="addProperty">Add property</key>
-    <key alias="requiredLabel">Required label</key>
-    <key alias="enableListViewHeading">Enable list view</key>
-    <key alias="enableListViewDescription">Configures the content item to show a sortable and searchable list of its children, the children will not be shown in the tree</key>
-    <key alias="allowedTemplatesHeading">Allowed Templates</key>
-    <key alias="allowedTemplatesDescription">Choose which templates editors are allowed to use on content of this type</key>
-    <key alias="allowAsRootHeading">Allow as root</key>
-    <key alias="allowAsRootDescription">Allow editors to create content of this type in the root of the content tree.</key>
-    <key alias="childNodesHeading">Allowed child node types</key>
-    <key alias="childNodesDescription">Allow content of the specified types to be created underneath content of this type.</key>
-    <key alias="chooseChildNode">Choose child node</key>
-    <key alias="compositionsDescription">Inherit tabs and properties from an existing document type. New tabs will be added to the current document type or merged if a tab with an identical name exists.</key>
-    <key alias="compositionInUse">This content type is used in a composition, and therefore cannot be composed itself.</key>
-    <key alias="noAvailableCompositions">There are no content types available to use as a composition.</key>
-    <key alias="compositionRemoveWarning">Removing a composition will delete all the associated property data. Once you save the document type there's no way back.</key>
-    <key alias="availableEditors">Create new</key>
-    <key alias="reuse">Use existing</key>
-    <key alias="editorSettings">Editor settings</key>
-    <key alias="searchResultSettings">Available configurations</key>
-    <key alias="searchResultEditors">Create a new configuration</key>
-    <key alias="configuration">Configuration</key>
-    <key alias="yesDelete">Yes, delete</key>
-    <key alias="movedUnderneath">was moved underneath</key>
-    <key alias="copiedUnderneath">was copied underneath</key>
-    <key alias="folderToMove">Select the folder to move</key>
-    <key alias="folderToCopy">Select the folder to copy</key>
-    <key alias="structureBelow">to in the tree structure below</key>
-    <key alias="allDocumentTypes">All Document types</key>
-    <key alias="allDocuments">All Documents</key>
-    <key alias="allMediaItems">All media items</key>
-    <key alias="usingThisDocument">using this document type will be deleted permanently, please confirm you want to delete these as well.</key>
-    <key alias="usingThisMedia">using this media type will be deleted permanently, please confirm you want to delete these as well.</key>
-    <key alias="usingThisMember">using this member type will be deleted permanently, please confirm you want to delete these as well</key>
-    <key alias="andAllDocuments">and all documents using this type</key>
-    <key alias="andAllMediaItems">and all media items using this type</key>
-    <key alias="andAllMembers">and all members using this type</key>
-    <key alias="memberCanEdit">Member can edit</key>
-    <key alias="memberCanEditDescription">Allow this property value to be edited by the member on their profile page</key>
-    <key alias="isSensitiveData">Is sensitive data</key>
-    <key alias="isSensitiveDataDescription">Hide this property value from content editors that don't have access to view sensitive information</key>
-    <key alias="showOnMemberProfile">Show on member profile</key>
-    <key alias="showOnMemberProfileDescription">Allow this property value to be displayed on the member profile page</key>
-    <key alias="tabHasNoSortOrder">tab has no sort order</key>
-    <key alias="compositionUsageHeading">Where is this composition used?</key>
-    <key alias="compositionUsageSpecification">This composition is currently used in the composition of the following content types:</key>
-    <key alias="variantsHeading">Allow variations</key>
-    <key alias="cultureVariantHeading">Allow vary by culture</key>
-    <key alias="segmentVariantHeading">Allow segmentation</key>
-    <key alias="cultureVariantLabel">Vary by culture</key>
-    <key alias="segmentVariantLabel">Vary by segments</key>
-    <key alias="variantsDescription">Allow editors to create content of this type in different languages.</key>
-    <key alias="cultureVariantDescription">Allow editors to create content of different languages.</key>
-    <key alias="segmentVariantDescription">Allow editors to create segments of this content.</key>
-    <key alias="allowVaryByCulture">Allow varying by culture</key>
-    <key alias="allowVaryBySegment">Allow segmentation</key>
-    <key alias="elementType">Element type</key>
-    <key alias="elementHeading">Is an element type</key>
-    <key alias="elementDescription">An element type is meant to be used for instance in Nested Content, and not in the tree.</key>
-    <key alias="elementCannotToggle">A document type cannot be changed to an element type once it has been used to create one or more content items.</key>
-    <key alias="elementDoesNotSupport">This is not applicable for an element type</key>
-    <key alias="propertyHasChanges">You have made changes to this property. Are you sure you want to discard them?</key>
-    <key alias="displaySettingsHeadline">Appearance</key>
-    <key alias="displaySettingsLabelOnTop">Label above (full-width)</key>
-  </area>
-  <area alias="languages">
-    <key alias="addLanguage">Add language</key>
-    <key alias="mandatoryLanguage">Mandatory language</key>
-    <key alias="mandatoryLanguageHelp">Properties on this language have to be filled out before the node can be published.</key>
-    <key alias="defaultLanguage">Default language</key>
-    <key alias="defaultLanguageHelp">An Umbraco site can only have one default language set.</key>
-    <key alias="changingDefaultLanguageWarning">Switching default language may result in default content missing.</key>
-    <key alias="fallsbackToLabel">Falls back to</key>
-    <key alias="noFallbackLanguageOption">No fall back language</key>
-    <key alias="fallbackLanguageDescription">To allow multi-lingual content to fall back to another language if not present in the requested language, select it here.</key>
-    <key alias="fallbackLanguage">Fall back language</key>
-    <key alias="none">none</key>
-  </area>
-  <area alias="macro">
-    <key alias="addParameter">Add parameter</key>
-    <key alias="editParameter">Edit parameter</key>
-    <key alias="enterMacroName">Enter macro name</key>
-    <key alias="parameters">Parameters</key>
-    <key alias="parametersDescription">Define the parameters that should be available when using this macro.</key>
-    <key alias="selectViewFile">Select partial view macro file</key>
-  </area>
-  <area alias="modelsBuilder">
-    <key alias="buildingModels">Building models</key>
-    <key alias="waitingMessage">this can take a bit of time, don't worry</key>
-    <key alias="modelsGenerated">Models generated</key>
-    <key alias="modelsGeneratedError">Models could not be generated</key>
-    <key alias="modelsExceptionInUlog">Models generation has failed, see exception in U log</key>
-  </area>
-  <area alias="templateEditor">
-    <key alias="addFallbackField">Add fallback field</key>
-    <key alias="fallbackField">Fallback field</key>
-    <key alias="addDefaultValue">Add default value</key>
-    <key alias="defaultValue">Default value</key>
-    <key alias="alternativeField">Fallback field</key>
-    <key alias="alternativeText">Default value</key>
-    <key alias="casing">Casing</key>
-    <key alias="encoding">Encoding</key>
-    <key alias="chooseField">Choose field</key>
-    <key alias="convertLineBreaks">Convert line breaks</key>
-    <key alias="convertLineBreaksDescription">Yes, convert line breaks</key>
-    <key alias="convertLineBreaksHelp">Replaces line breaks with 'br' html tag</key>
-    <key alias="customFields">Custom Fields</key>
-    <key alias="dateOnly">Date only</key>
-    <key alias="formatAndEncoding">Format and encoding</key>
-    <key alias="formatAsDate">Format as date</key>
-    <key alias="formatAsDateDescr">Format the value as a date, or a date with time, according to the active culture</key>
-    <key alias="htmlEncode">HTML encode</key>
-    <key alias="htmlEncodeHelp">Will replace special characters by their HTML equivalent.</key>
-    <key alias="insertedAfter">Will be inserted after the field value</key>
-    <key alias="insertedBefore">Will be inserted before the field value</key>
-    <key alias="lowercase">Lowercase</key>
-    <key alias="modifyOutput">Modify output</key>
-    <key alias="none">None</key>
-    <key alias="outputSample">Output sample</key>
-    <key alias="postContent">Insert after field</key>
-    <key alias="preContent">Insert before field</key>
-    <key alias="recursive">Recursive</key>
-    <key alias="recursiveDescr">Yes, make it recursive</key>
-    <key alias="separator">Separator</key>
-    <key alias="standardFields">Standard Fields</key>
-    <key alias="uppercase">Uppercase</key>
-    <key alias="urlEncode">URL encode</key>
-    <key alias="urlEncodeHelp">Will format special characters in URLs</key>
-    <key alias="usedIfAllEmpty">Will only be used when the field values above are empty</key>
-    <key alias="usedIfEmpty">This field will only be used if the primary field is empty</key>
-    <key alias="withTime">Date and time</key>
-  </area>
-  <area alias="translation">
-    <key alias="details">Translation details</key>
-    <key alias="DownloadXmlDTD">Download XML DTD</key>
-    <key alias="fields">Fields</key>
-    <key alias="includeSubpages">Include subpages</key>
-    <key alias="mailBody"><![CDATA[
-      Hi %0%
-
-      This is an automated mail to inform you that the document '%1%'
-      has been requested for translation into '%5%' by %2%.
-
-      Go to http://%3%/translation/details.aspx?id=%4% to edit.
-
-      Or log into Umbraco to get an overview of your translation tasks
-      http://%3%
-
-      Have a nice day!
-
-      Cheers from the Umbraco robot
-    ]]></key>
-    <key alias="noTranslators">No translator users found. Please create a translator user before you start sending content to translation</key>
-    <key alias="pageHasBeenSendToTranslation">The page '%0%' has been send to translation</key>
-    <key alias="sendToTranslate">Send the page '%0%' to translation</key>
-    <key alias="totalWords">Total words</key>
-    <key alias="translateTo">Translate to</key>
-    <key alias="translationDone">Translation completed.</key>
-    <key alias="translationDoneHelp">You can preview the pages, you've just translated, by clicking below. If the original page is found, you will get a comparison of the 2 pages.</key>
-    <key alias="translationFailed">Translation failed, the XML file might be corrupt</key>
-    <key alias="translationOptions">Translation options</key>
-    <key alias="translator">Translator</key>
-    <key alias="uploadTranslationXml">Upload translation XML</key>
-  </area>
-  <area alias="treeHeaders">
-    <key alias="content">Content</key>
-    <key alias="contentBlueprints">Content Templates</key>
-    <key alias="media">Media</key>
-    <key alias="cacheBrowser">Cache Browser</key>
-    <key alias="contentRecycleBin">Recycle Bin</key>
-    <key alias="createdPackages">Created packages</key>
-    <key alias="dataTypes">Data Types</key>
-    <key alias="dictionary">Dictionary</key>
-    <key alias="installedPackages">Installed packages</key>
-    <key alias="installSkin">Install skin</key>
-    <key alias="installStarterKit">Install starter kit</key>
-    <key alias="languages">Languages</key>
-    <key alias="localPackage">Install local package</key>
-    <key alias="macros">Macros</key>
-    <key alias="mediaTypes">Media Types</key>
-    <key alias="member">Members</key>
-    <key alias="memberGroups">Member Groups</key>
-    <key alias="memberRoles">Member Roles</key>
-    <key alias="memberTypes">Member Types</key>
-    <key alias="documentTypes">Document Types</key>
-    <key alias="relationTypes">Relation Types</key>
-    <key alias="packager">Packages</key>
-    <key alias="packages">Packages</key>
-    <key alias="partialViews">Partial Views</key>
-    <key alias="partialViewMacros">Partial View Macro Files</key>
-    <key alias="repositories">Install from repository</key>
-    <key alias="runway">Install Runway</key>
-    <key alias="runwayModules">Runway modules</key>
-    <key alias="scripting">Scripting Files</key>
-    <key alias="scripts">Scripts</key>
-    <key alias="stylesheets">Stylesheets</key>
-    <key alias="templates">Templates</key>
-    <key alias="logViewer">Log Viewer</key>
-    <key alias="users">Users</key>
-    <key alias="settingsGroup">Settings</key>
-    <key alias="templatingGroup">Templating</key>
-    <key alias="thirdPartyGroup">Third Party</key>
-  </area>
-  <area alias="update">
-    <key alias="updateAvailable">New update ready</key>
-    <key alias="updateDownloadText">%0% is ready, click here for download</key>
-    <key alias="updateNoServer">No connection to server</key>
-    <key alias="updateNoServerError">Error checking for update. Please review trace-stack for further information</key>
-  </area>
-  <area alias="user">
-    <key alias="access">Access</key>
-    <key alias="accessHelp">Based on the assigned groups and start nodes, the user has access to the following nodes</key>
-    <key alias="assignAccess">Assign access</key>
-    <key alias="administrators">Administrator</key>
-    <key alias="categoryField">Category field</key>
-    <key alias="createDate">User created</key>
-    <key alias="changePassword">Change your password</key>
-    <key alias="changePhoto">Change photo</key>
-    <key alias="newPassword">New password</key>
-    <key alias="noLockouts">hasn't been locked out</key>
-    <key alias="noPasswordChange">The password hasn't been changed</key>
-    <key alias="confirmNewPassword">Confirm new password</key>
-    <key alias="changePasswordDescription">You can change your password for accessing the Umbraco Back Office by filling out the form below and click the 'Change Password' button</key>
-    <key alias="contentChannel">Content Channel</key>
-    <key alias="createAnotherUser">Create another user</key>
-    <key alias="createUserHelp">Create new users to give them access to Umbraco. When a new user is created a password will be generated that you can share with the user.</key>
-    <key alias="descriptionField">Description field</key>
-    <key alias="disabled">Disable User</key>
-    <key alias="documentType">Document Type</key>
-    <key alias="editors">Editor</key>
-    <key alias="excerptField">Excerpt field</key>
-    <key alias="failedPasswordAttempts">Failed login attempts</key>
-    <key alias="goToProfile">Go to user profile</key>
-    <key alias="groupsHelp">Add groups to assign access and permissions</key>
-    <key alias="inviteAnotherUser">Invite another user</key>
-    <key alias="inviteUserHelp">Invite new users to give them access to Umbraco. An invite email will be sent to the user with information on how to log in to Umbraco. Invites last for 72 hours.</key>
-    <key alias="language">Language</key>
-    <key alias="languageHelp">Set the language you will see in menus and dialogs</key>
-    <key alias="lastLockoutDate">Last lockout date</key>
-    <key alias="lastLogin">Last login</key>
-    <key alias="lastPasswordChangeDate">Password last changed</key>
-    <key alias="loginname">Username</key>
-    <key alias="mediastartnode">Media start node</key>
-    <key alias="mediastartnodehelp">Limit the media library to a specific start node</key>
-    <key alias="mediastartnodes">Media start nodes</key>
-    <key alias="mediastartnodeshelp">Limit the media library to specific start nodes</key>
-    <key alias="modules">Sections</key>
-    <key alias="noConsole">Disable Umbraco Access</key>
-    <key alias="noLogin">has not logged in yet</key>
-    <key alias="oldPassword">Old password</key>
-    <key alias="password">Password</key>
-    <key alias="resetPassword">Reset password</key>
-    <key alias="passwordChanged">Your password has been changed!</key>
-    <key alias="passwordChangedGeneric">Password changed</key>
-    <key alias="passwordConfirm">Please confirm the new password</key>
-    <key alias="passwordEnterNew">Enter your new password</key>
-    <key alias="passwordIsBlank">Your new password cannot be blank!</key>
-    <key alias="passwordCurrent">Current password</key>
-    <key alias="passwordInvalid">Invalid current password</key>
-    <key alias="passwordIsDifferent">There was a difference between the new password and the confirmed password. Please try again!</key>
-    <key alias="passwordMismatch">The confirmed password doesn't match the new password!</key>
-    <key alias="permissionReplaceChildren">Replace child node permissions</key>
-    <key alias="permissionSelectedPages">You are currently modifying permissions for the pages:</key>
-    <key alias="permissionSelectPages">Select pages to modify their permissions</key>
-    <key alias="removePhoto">Remove photo</key>
-    <key alias="permissionsDefault">Default permissions</key>
-    <key alias="permissionsGranular">Granular permissions</key>
-    <key alias="permissionsGranularHelp">Set permissions for specific nodes</key>
-    <key alias="profile">Profile</key>
-    <key alias="searchAllChildren">Search all children</key>
-    <key alias="sectionsHelp">Add sections to give users access</key>
-    <key alias="selectUserGroups">Select user groups</key>
-    <key alias="noStartNode">No start node selected</key>
-    <key alias="noStartNodes">No start nodes selected</key>
-    <key alias="startnode">Content start node</key>
-    <key alias="startnodehelp">Limit the content tree to a specific start node</key>
-    <key alias="startnodes">Content start nodes</key>
-    <key alias="startnodeshelp">Limit the content tree to specific start nodes</key>
-    <key alias="updateDate">User last updated</key>
-    <key alias="userCreated">has been created</key>
-    <key alias="userCreatedSuccessHelp">The new user has successfully been created. To log in to Umbraco use the password below.</key>
-    <key alias="userManagement">User management</key>
-    <key alias="username">Name</key>
-    <key alias="userPermissions">User permissions</key>
-    <key alias="usergroup">User group</key>
-    <key alias="userInvited">has been invited</key>
-    <key alias="userInvitedSuccessHelp">An invitation has been sent to the new user with details about how to log in to Umbraco.</key>
-    <key alias="userinviteWelcomeMessage">Hello there and welcome to Umbraco! In just 1 minute you’ll be good to go, we just need you to setup a password and add a picture for your avatar.</key>
-    <key alias="userinviteExpiredMessage">Welcome to Umbraco! Unfortunately your invite has expired. Please contact your administrator and ask them to resend it.</key>
-    <key alias="userinviteAvatarMessage">Uploading a photo of yourself will make it easy for other users to recognize you. Click the circle above to upload your photo.</key>
-    <key alias="writer">Writer</key>
-    <key alias="change">Change</key>
-    <key alias="yourProfile" version="7.0">Your profile</key>
-    <key alias="yourHistory" version="7.0">Your recent history</key>
-    <key alias="sessionExpires" version="7.0">Session expires in</key>
-    <key alias="inviteUser">Invite user</key>
-    <key alias="createUser">Create user</key>
-    <key alias="sendInvite">Send invite</key>
-    <key alias="backToUsers">Back to users</key>
-    <key alias="inviteEmailCopySubject">Umbraco: Invitation</key>
-    <key alias="inviteEmailCopyFormat"><![CDATA[
-        <html>
-			<head>
-				<meta name='viewport' content='width=device-width'>
-				<meta http-equiv='Content-Type' content='text/html; charset=UTF-8'>
-			</head>
-			<body class='' style='font-family: sans-serif; -webkit-font-smoothing: antialiased; font-size: 14px; color: #392F54; line-height: 22px; -ms-text-size-adjust: 100%; -webkit-text-size-adjust: 100%; background: #1d1333; margin: 0; padding: 0;' bgcolor='#1d1333'>
-				<style type='text/css'> @media only screen and (max-width: 620px) {table[class=body] h1 {font-size: 28px !important; margin-bottom: 10px !important; } table[class=body] .wrapper {padding: 32px !important; } table[class=body] .article {padding: 32px !important; } table[class=body] .content {padding: 24px !important; } table[class=body] .container {padding: 0 !important; width: 100% !important; } table[class=body] .main {border-left-width: 0 !important; border-radius: 0 !important; border-right-width: 0 !important; } table[class=body] .btn table {width: 100% !important; } table[class=body] .btn a {width: 100% !important; } table[class=body] .img-responsive {height: auto !important; max-width: 100% !important; width: auto !important; } } .btn-primary table td:hover {background-color: #34495e !important; } .btn-primary a:hover {background-color: #34495e !important; border-color: #34495e !important; } .btn  a:visited {color:#FFFFFF;} </style>
-				<table border="0" cellpadding="0" cellspacing="0" class="body" style="border-collapse: separate; mso-table-lspace: 0pt; mso-table-rspace: 0pt; width: 100%; background: #1d1333;" bgcolor="#1d1333">
-					<tr>
-						<td style="font-family: sans-serif; font-size: 14px; vertical-align: top; padding: 24px;" valign="top">
-							<table style="border-collapse: separate; mso-table-lspace: 0pt; mso-table-rspace: 0pt; width: 100%;">
-								<tr>
-									<td background="https://umbraco.com/umbraco/assets/img/application/logo.png" bgcolor="#1d1333" width="28" height="28" valign="top" style="font-family: sans-serif; font-size: 14px; vertical-align: top;">
-										<!--[if gte mso 9]> <v:rect xmlns:v="urn:schemas-microsoft-com:vml" fill="true" stroke="false" style="width:30px;height:30px;"> <v:fill type="tile" src="https://umbraco.com/umbraco/assets/img/application/logo.png" color="#1d1333" /> <v:textbox inset="0,0,0,0"> <![endif]-->
-										<div> </div>
-										<!--[if gte mso 9]> </v:textbox> </v:rect> <![endif]-->
-									</td>
-									<td style="font-family: sans-serif; font-size: 14px; vertical-align: top;" valign="top"></td>
-								</tr>
-							</table>
-						</td>
-					</tr>
-				</table>
-				<table border='0' cellpadding='0' cellspacing='0' class='body' style='border-collapse: separate; mso-table-lspace: 0pt; mso-table-rspace: 0pt; width: 100%; background: #1d1333;' bgcolor='#1d1333'>
-					<tr>
-						<td style='font-family: sans-serif; font-size: 14px; vertical-align: top;' valign='top'> </td>
-						<td class='container' style='font-family: sans-serif; font-size: 14px; vertical-align: top; display: block; max-width: 560px; width: 560px; margin: 0 auto; padding: 10px;' valign='top'>
-							<div class='content' style='box-sizing: border-box; display: block; max-width: 560px; margin: 0 auto; padding: 10px;'>
-								<br>
-								<table class='main' style='border-collapse: separate; mso-table-lspace: 0pt; mso-table-rspace: 0pt; width: 100%; border-radius: 3px; background: #FFFFFF;' bgcolor='#FFFFFF'>
-									<tr>
-										<td class='wrapper' style='font-family: sans-serif; font-size: 14px; vertical-align: top; box-sizing: border-box; padding: 50px;' valign='top'>
-											<table border='0' cellpadding='0' cellspacing='0' style='border-collapse: separate; mso-table-lspace: 0pt; mso-table-rspace: 0pt; width: 100%;'>
-												<tr>
-													<td style='line-height: 24px; font-family: sans-serif; font-size: 14px; vertical-align: top;' valign='top'>
-														<h1 style='color: #392F54; font-family: sans-serif; font-weight: bold; line-height: 1.4; font-size: 24px; text-align: left; text-transform: capitalize; margin: 0 0 30px;' align='left'>
-															Hi %0%,
-														</h1>
-														<p style='color: #392F54; font-family: sans-serif; font-size: 14px; font-weight: normal; margin: 0 0 15px;'>
-															You have been invited by <a href="mailto:%4%" style="text-decoration: underline; color: #392F54; -ms-word-break: break-all; word-break: break-all;">%1%</a> to the Umbraco Back Office.
-														</p>
-														<p style='color: #392F54; font-family: sans-serif; font-size: 14px; font-weight: normal; margin: 0 0 15px;'>
-															Message from <a href="mailto:%1%" style="text-decoration: none; color: #392F54; -ms-word-break: break-all; word-break: break-all;">%1%</a>:
-															<br/>
-															<em>%2%</em>
-														</p>
-														<table border='0' cellpadding='0' cellspacing='0' class='btn btn-primary' style='border-collapse: separate; mso-table-lspace: 0pt; mso-table-rspace: 0pt; width: 100%; box-sizing: border-box;'>
-															<tbody>
-																<tr>
-																	<td align='left' style='font-family: sans-serif; font-size: 14px; vertical-align: top; padding-bottom: 15px;' valign='top'>
-																		<table border='0' cellpadding='0' cellspacing='0' style='border-collapse: separate; mso-table-lspace: 0pt; mso-table-rspace: 0pt; width: auto;'>
-																			<tbody>
-																				<tr>
-																					<td style='font-family: sans-serif; font-size: 14px; vertical-align: top; border-radius: 5px; text-align: center; background: #35C786;' align='center' bgcolor='#35C786' valign='top'>
-																						<a href='%3%' target='_blank' style='color: #FFFFFF; text-decoration: none; -ms-word-break: break-all; word-break: break-all; border-radius: 5px; box-sizing: border-box; cursor: pointer; display: inline-block; font-size: 14px; font-weight: bold; text-transform: capitalize; background: #35C786; margin: 0; padding: 12px 30px; border: 1px solid #35c786;'>
-																							Click this link to accept the invite
-																						</a>
-																					</td>
-																				</tr>
-																			</tbody>
-																		</table>
-																	</td>
-																</tr>
-															</tbody>
-														</table>
-														<p style='max-width: 400px; display: block; color: #392F54; font-family: sans-serif; font-size: 14px; line-height: 20px; font-weight: normal; margin: 15px 0;'>If you cannot click on the link, copy and paste this URL into your browser window:</p>
-															<table border='0' cellpadding='0' cellspacing='0'>
-																<tr>
-																	<td style='-ms-word-break: break-all; word-break: break-all; font-family: sans-serif; font-size: 11px; line-height:14px;'>
-																		<font style="-ms-word-break: break-all; word-break: break-all; font-size: 11px; line-height:14px;">
-																			<a style='-ms-word-break: break-all; word-break: break-all; color: #392F54; text-decoration: underline; font-size: 11px; line-height:15px;' href='%3%'>%3%</a>
-																		</font>
-																	</td>
-																</tr>
-															</table>
-														</p>
-													</td>
-												</tr>
-											</table>
-										</td>
-									</tr>
-								</table>
-								<br><br><br>
-							</div>
-						</td>
-						<td style='font-family: sans-serif; font-size: 14px; vertical-align: top;' valign='top'> </td>
-					</tr>
-				</table>
-			</body>
-    </html>]]></key>
-    <key alias="invite">Invite</key>
-    <key alias="defaultInvitationMessage">Resending invitation...</key>
-    <key alias="deleteUser">Delete User</key>
-    <key alias="deleteUserConfirmation">Are you sure you wish to delete this user account?</key>
-    <key alias="stateAll">All</key>
-    <key alias="stateActive">Active</key>
-    <key alias="stateDisabled">Disabled</key>
-    <key alias="stateLockedOut">Locked out</key>
-    <key alias="stateInvited">Invited</key>
-    <key alias="stateInactive">Inactive</key>
-    <key alias="sortNameAscending">Name (A-Z)</key>
-    <key alias="sortNameDescending">Name (Z-A)</key>
-    <key alias="sortCreateDateAscending">Newest</key>
-    <key alias="sortCreateDateDescending">Oldest</key>
-    <key alias="sortLastLoginDateDescending">Last login</key>
-    <key alias="noUserGroupsAdded">No user groups have been added</key>
-  </area>
-  <area alias="validation">
-    <key alias="validation">Validation</key>
-    <key alias="validateAsEmail">Validate as an email address</key>
-    <key alias="validateAsNumber">Validate as a number</key>
-    <key alias="validateAsUrl">Validate as a URL</key>
-    <key alias="enterCustomValidation">...or enter a custom validation</key>
-    <key alias="fieldIsMandatory">Field is mandatory</key>
-    <key alias="mandatoryMessage">Enter a custom validation error message (optional)</key>
-    <key alias="validationRegExp">Enter a regular expression</key>
-    <key alias="validationRegExpMessage">Enter a custom validation error message (optional)</key>
-    <key alias="minCount">You need to add at least</key>
-    <key alias="maxCount">You can only have</key>
-    <key alias="addUpTo">Add up to</key>
-    <key alias="items">items</key>
-    <key alias="urls">URL(s)</key>
-    <key alias="urlsSelected">URL(s) selected</key>
-    <key alias="itemsSelected">items selected</key>
-    <key alias="invalidDate">Invalid date</key>
-    <key alias="invalidNumber">Not a number</key>
-    <key alias="invalidEmail">Invalid email</key>
-    <key alias="invalidNull">Value cannot be null</key>
-    <key alias="invalidEmpty">Value cannot be empty</key>
-    <key alias="invalidPattern">Value is invalid, it does not match the correct pattern</key>
-    <key alias="customValidation">Custom validation</key>
-    <key alias="entriesShort"><![CDATA[Minimum %0% entries, requires <strong>%1%</strong> more.]]></key>
-    <key alias="entriesExceed"><![CDATA[Maximum %0% entries, <strong>%1%</strong> too many.]]></key>
-  </area>
-  <area alias="healthcheck">
-    <!-- The following keys get these tokens passed in:
-	     0: Current value
-		   1: Recommended value
-		   2: XPath
-		   3: Configuration file path
-	  -->
-    <key alias="checkSuccessMessage">Value is set to the recommended value: '%0%'.</key>
-    <key alias="rectifySuccessMessage">Value was set to '%1%' for XPath '%2%' in configuration file '%3%'.</key>
-    <key alias="checkErrorMessageDifferentExpectedValue">Expected value '%1%' for '%2%' in configuration file '%3%', but found '%0%'.</key>
-    <key alias="checkErrorMessageUnexpectedValue">Found unexpected value '%0%' for '%2%' in configuration file '%3%'.</key>
-    <!-- The following keys get these tokens passed in:
-	     0: Current value
-		   1: Recommended value
-	  -->
-    <key alias="customErrorsCheckSuccessMessage">Custom errors are set to '%0%'.</key>
-    <key alias="customErrorsCheckErrorMessage">Custom errors are currently set to '%0%'. It is recommended to set this to '%1%' before go live.</key>
-    <key alias="customErrorsCheckRectifySuccessMessage">Custom errors successfully set to '%0%'.</key>
-    <key alias="macroErrorModeCheckSuccessMessage">MacroErrors are set to '%0%'.</key>
-    <key alias="macroErrorModeCheckErrorMessage">MacroErrors are set to '%0%' which will prevent some or all pages in your site from loading completely if there are any errors in macros. Rectifying this will set the value to '%1%'.</key>
-    <key alias="macroErrorModeCheckRectifySuccessMessage">MacroErrors are now set to '%0%'.</key>
-    <!-- The following keys get these tokens passed in:
-	     0: Current value
-		   1: Recommended value
-		   2: Server version
-	  -->
-    <key alias="trySkipIisCustomErrorsCheckSuccessMessage">Try Skip IIS Custom Errors is set to '%0%' and you're using IIS version '%1%'.</key>
-    <key alias="trySkipIisCustomErrorsCheckErrorMessage">Try Skip IIS Custom Errors is currently '%0%'. It is recommended to set this to '%1%' for your IIS version (%2%).</key>
-    <key alias="trySkipIisCustomErrorsCheckRectifySuccessMessage">Try Skip IIS Custom Errors successfully set to '%0%'.</key>
-    <!-- The following keys get predefined tokens passed in that are not all the same, like above -->
-    <key alias="configurationServiceFileNotFound">File does not exist: '%0%'.</key>
-    <key alias="configurationServiceNodeNotFound"><![CDATA[Unable to find <strong>'%0%'</strong> in config file <strong>'%1%'</strong>.]]></key>
-    <key alias="configurationServiceError">There was an error, check log for full error: %0%.</key>
-    <key alias="databaseSchemaValidationCheckDatabaseOk">Database - The database schema is correct for this version of Umbraco</key>
-    <key alias="databaseSchemaValidationCheckDatabaseErrors">%0% problems were detected with your database schema (Check the log for details)</key>
-    <key alias="databaseSchemaValidationCheckDatabaseLogMessage">Some errors were detected while validating the database schema against the current version of Umbraco.</key>
-    <key alias="httpsCheckValidCertificate">Your website's certificate is valid.</key>
-    <key alias="httpsCheckInvalidCertificate">Certificate validation error: '%0%'</key>
-    <key alias="httpsCheckExpiredCertificate">Your website's SSL certificate has expired.</key>
-    <key alias="httpsCheckExpiringCertificate">Your website's SSL certificate is expiring in %0% days.</key>
-    <key alias="healthCheckInvalidUrl">Error pinging the URL %0% - '%1%'</key>
-    <key alias="httpsCheckIsCurrentSchemeHttps">You are currently %0% viewing the site using the HTTPS scheme.</key>
-    <key alias="httpsCheckConfigurationRectifyNotPossible">The appSetting 'Umbraco.Core.UseHttps' is set to 'false' in your web.config file. Once you access this site using the HTTPS scheme, that should be set to 'true'.</key>
-    <key alias="httpsCheckConfigurationCheckResult">The appSetting 'Umbraco.Core.UseHttps' is set to '%0%' in your web.config file, your cookies are %1% marked as secure.</key>
-    <key alias="httpsCheckEnableHttpsError">Could not update the 'Umbraco.Core.UseHttps' setting in your web.config file. Error: %0%</key>
-    <!-- The following keys don't get tokens passed in -->
-    <key alias="httpsCheckEnableHttpsButton">Enable HTTPS</key>
-    <key alias="httpsCheckEnableHttpsDescription">Sets umbracoSSL setting to true in the appSettings of the web.config file.</key>
-    <key alias="httpsCheckEnableHttpsSuccess">The appSetting 'Umbraco.Core.UseHttps' is now set to 'true' in your web.config file, your cookies will be marked as secure.</key>
-    <key alias="rectifyButton">Fix</key>
-    <key alias="cannotRectifyShouldNotEqual">Cannot fix a check with a value comparison type of 'ShouldNotEqual'.</key>
-    <key alias="cannotRectifyShouldEqualWithValue">Cannot fix a check with a value comparison type of 'ShouldEqual' with a provided value.</key>
-    <key alias="valueToRectifyNotProvided">Value to fix check not provided.</key>
-    <key alias="compilationDebugCheckSuccessMessage">Debug compilation mode is disabled.</key>
-    <key alias="compilationDebugCheckErrorMessage">Debug compilation mode is currently enabled. It is recommended to disable this setting before go live.</key>
-    <key alias="compilationDebugCheckRectifySuccessMessage">Debug compilation mode successfully disabled.</key>
-    <key alias="traceModeCheckSuccessMessage">Trace mode is disabled.</key>
-    <key alias="traceModeCheckErrorMessage">Trace mode is currently enabled. It is recommended to disable this setting before go live.</key>
-    <key alias="traceModeCheckRectifySuccessMessage">Trace mode successfully disabled.</key>
-    <key alias="folderPermissionsCheckMessage">All folders have the correct permissions set.</key>
-    <!-- The following keys get these tokens passed in:
-	    0: Comma delimitted list of failed folder paths
-  	-->
-    <key alias="requiredFolderPermissionFailed"><![CDATA[The following folders must be set up with modify permissions but could not be acccessed: <strong>%0%</strong>.]]></key>
-    <key alias="optionalFolderPermissionFailed"><![CDATA[The following folders must be set up with modify permissions for certain Umbraco operations to function but could not be acccessed: <strong>%0%</strong>. If they aren't being written to no action need be taken.]]></key>
-    <key alias="filePermissionsCheckMessage">All files have the correct permissions set.</key>
-    <!-- The following keys get these tokens passed in:
-	    0: Comma delimitted list of failed folder paths
-  	-->
-    <key alias="requiredFilePermissionFailed"><![CDATA[The following files must be set up with write permissions but could not be acccessed: <strong>%0%</strong>.]]></key>
-    <key alias="optionalFilePermissionFailed"><![CDATA[The following files must be set up with write permissions for certain Umbraco operations to function but could not be acccessed: <strong>%0%</strong>. If they aren't being written to no action need be taken.]]></key>
-    <key alias="clickJackingCheckHeaderFound"><![CDATA[The header or meta-tag <strong>X-Frame-Options</strong> used to control whether a site can be IFRAMEd by another was found.]]></key>
-    <key alias="clickJackingCheckHeaderNotFound"><![CDATA[The header or meta-tag <strong>X-Frame-Options</strong> used to control whether a site can be IFRAMEd by another was not found.]]></key>
-    <key alias="setHeaderInConfig">Set Header in Config</key>
-    <key alias="clickJackingSetHeaderInConfigDescription">Adds a value to the httpProtocol/customHeaders section of web.config to prevent the site being IFRAMEd by other websites.</key>
-    <key alias="clickJackingSetHeaderInConfigSuccess">A setting to create a header preventing IFRAMEing of the site by other websites has been added to your web.config file.</key>
-    <key alias="setHeaderInConfigError">Could not update web.config file. Error: %0%</key>
-    <key alias="noSniffCheckHeaderFound"><![CDATA[The header or meta-tag <strong>X-Content-Type-Options</strong> used to protect against MIME sniffing vulnerabilities was found.]]></key>
-    <key alias="noSniffCheckHeaderNotFound"><![CDATA[The header or meta-tag <strong>X-Content-Type-Options</strong> used to protect against MIME sniffing vulnerabilities was not found.]]></key>
-    <key alias="noSniffSetHeaderInConfigDescription">Adds a value to the httpProtocol/customHeaders section of web.config to protect against MIME sniffing vulnerabilities.</key>
-    <key alias="noSniffSetHeaderInConfigSuccess">A setting to create a header protecting against MIME sniffing vulnerabilities has been added to your web.config file.</key>
-    <key alias="hSTSCheckHeaderFound"><![CDATA[The header <strong>Strict-Transport-Security</strong>, also known as the HSTS-header, was found.]]></key>
-    <key alias="hSTSCheckHeaderNotFound"><![CDATA[The header <strong>Strict-Transport-Security</strong> was not found.]]></key>
-    <key alias="hSTSSetHeaderInConfigDescription">Adds the header 'Strict-Transport-Security' with the value 'max-age=10886400' to the httpProtocol/customHeaders section of web.config. Use this fix only if you will have your domains running with https for the next 18 weeks (minimum).</key>
-    <key alias="hSTSSetHeaderInConfigSuccess">The HSTS header has been added to your web.config file.</key>
-    <key alias="xssProtectionCheckHeaderFound"><![CDATA[The header <strong>X-XSS-Protection</strong> was found.]]></key>
-    <key alias="xssProtectionCheckHeaderNotFound"><![CDATA[The header <strong>X-XSS-Protection</strong> was not found.]]></key>
-    <key alias="xssProtectionSetHeaderInConfigDescription">Adds the header 'X-XSS-Protection' with the value '1; mode=block' to the httpProtocol/customHeaders section of web.config. </key>
-    <key alias="xssProtectionSetHeaderInConfigSuccess">The X-XSS-Protection header has been added to your web.config file.</key>
-    <!-- The following key get these tokens passed in:
-	    0: Comma delimitted list of headers found
-  	-->
-    <key alias="excessiveHeadersFound"><![CDATA[The following headers revealing information about the website technology were found: <strong>%0%</strong>.]]></key>
-    <key alias="excessiveHeadersNotFound">No headers revealing information about the website technology were found.</key>
-    <key alias="smtpMailSettingsNotFound">In the Web.config file, system.net/mailsettings could not be found.</key>
-    <key alias="smtpMailSettingsHostNotConfigured">In the Web.config file system.net/mailsettings section, the host is not configured.</key>
-    <key alias="smtpMailSettingsConnectionSuccess">SMTP settings are configured correctly and the service is operating as expected.</key>
-    <key alias="smtpMailSettingsConnectionFail">The SMTP server configured with host '%0%' and port '%1%' could not be reached. Please check to ensure the SMTP settings in the Web.config file system.net/mailsettings are correct.</key>
-    <key alias="notificationEmailsCheckSuccessMessage"><![CDATA[Notification email has been set to <strong>%0%</strong>.]]></key>
-    <key alias="notificationEmailsCheckErrorMessage"><![CDATA[Notification email is still set to the default value of <strong>%0%</strong>.]]></key>
-    <key alias="scheduledHealthCheckEmailBody"><![CDATA[<html><body><p>Results of the scheduled Umbraco Health Checks run on %0% at %1% are as follows:</p>%2%</body></html>]]></key>
-    <key alias="scheduledHealthCheckEmailSubject">Umbraco Health Check Status: %0%</key>
-    <key alias="checkAllGroups">Check All Groups</key>
-    <key alias="checkGroup">Check group</key>
-    <key alias="helpText">
-        <![CDATA[
-        <p>The health checker evaluates various areas of your site for best practice settings, configuration, potential problems, etc. You can easily fix problems by pressing a button.
         You can add your own health checks, have a look at <a href="https://our.umbraco.com/documentation/Extending/Healthcheck/" target="_blank" rel="noopener" class="btn-link -underline">the documentation for more information</a> about custom health checks.</p>
         ]]>
     </key>
@@ -5144,5 +2581,4 @@
     <key alias="viewPublishedContentAcceptButton">View published version</key>
     <key alias="viewPublishedContentDeclineButton">Stay in preview mode</key>
   </area>
-</language>
->>>>>>> 9c973454
+</language>