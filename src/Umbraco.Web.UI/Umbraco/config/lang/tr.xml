<?xml version="1.0" encoding="utf-8" standalone="yes"?>
<language alias="tr" intName="Turkish" localName="Türkçe" lcid="" culture="tr-TR">
  <creator>
    <name>The Umbraco community</name>
    <link>https://our.umbraco.com/documentation/Extending-Umbraco/Language-Files</link>
  </creator>
  <area alias="actions">
    <key alias="assignDomain">Kültür ve Ana Bilgisayar Adları</key>
    <key alias="auditTrail">Denetim Yolu</key>
    <key alias="browse">Düğüme Göz At</key>
    <key alias="changeDocType">Belge Türünü Değiştir</key>
    <key alias="copy">Kopyala</key>
    <key alias="create">Oluştur</key>
    <key alias="export">Dışa Aktar</key>
    <key alias="createPackage">Paket Oluştur</key>
    <key alias="createGroup">Grup oluştur</key>
    <key alias="delete">Sil</key>
    <key alias="disable">Devre Dışı Bırak</key>
    <key alias="editSettings">Ayarları düzenle</key>
    <key alias="emptyRecycleBin">Geri dönüşüm kutusunu boşalt</key>
    <key alias="enable">Etkinleştir</key>
    <key alias="exportDocumentType">Belge Türünü Dışa Aktar</key>
    <key alias="importDocumentType">Belge Türünü İçe Aktar</key>
    <key alias="importPackage">Paketi İçe Aktar</key>
    <key alias="liveEdit">Kanvas'ta Düzenle</key>
    <key alias="logout">Çıkış</key>
    <key alias="move">Taşı</key>
    <key alias="notify">Bildirimler</key>
    <key alias="protect">Genel erişim</key>
    <key alias="publish">Yayımla</key>
    <key alias="unpublish">Yayından Kaldır</key>
    <key alias="refreshNode">Yeniden Yükle</key>
    <key alias="republish">Tüm siteyi yeniden yayınla</key>
    <key alias="remove">Kaldır</key>
    <key alias="rename" version="7.3.0">Yeniden adlandır</key>
    <key alias="restore" version="7.3.0">Geri Yükle</key>
    <key alias="SetPermissionsForThePage">%0% sayfası için izinleri ayarlayın</key>
    <key alias="chooseWhereToCopy">Nereye kopyalayacağınızı seçin</key>
    <key alias="chooseWhereToMove">Taşınacağınız yeri seçin</key>
    <key alias="toInTheTreeStructureBelow">aşağıdaki ağaç yapısına</key>
    <key alias="infiniteEditorChooseWhereToCopy">Seçili öğelerin nereye kopyalanacağını seçin</key>
    <key alias="infiniteEditorChooseWhereToMove">Seçili öğelerin nereye taşınacağını seçin</key>
    <key alias="wasMovedTo">konumuna taşındı,</key>
    <key alias="wasCopiedTo">kopyalandı,</key>
    <key alias="wasDeleted">silindi,</key>
    <key alias="rights">İzinler</key>
    <key alias="rollback">Geri al</key>
    <key alias="sendtopublish">Yayınlamak İçin Gönder</key>
    <key alias="sendToTranslate">Çeviriye Gönder</key>
    <key alias="setGroup">Grup ayarla</key>
    <key alias="sort">Sırala</key>
    <key alias="translate">Çevir</key>
    <key alias="update">Güncelle</key>
    <key alias="setPermissions">İzinleri ayarlayın</key>
    <key alias="unlock">Kilidi Aç</key>
    <key alias="createblueprint">İçerik Şablonu Oluşturun</key>
    <key alias="resendInvite">Daveti Yeniden Gönder</key>
  </area>
  <area alias="actionCategories">
    <key alias="content">İçerik</key>
    <key alias="administration">Yönetim</key>
    <key alias="structure">Yapı</key>
    <key alias="other">Diğer</key>
  </area>
  <area alias="actionDescriptions">
    <key alias="assignDomain">Kültür ve ana bilgisayar adları atamak için erişime izin ver</key>
    <key alias="auditTrail">Bir düğümün geçmiş günlüğünü görüntülemek için erişime izin ver</key>
    <key alias="browse">Bir düğümü görüntülemek için erişime izin verin</key>
    <key alias="changeDocType">Bir düğüm için belge türünü değiştirmek üzere erişime izin ver</key>
    <key alias="copy">Bir düğümü kopyalamak için erişime izin ver</key>
    <key alias="create">Düğüm oluşturmak için erişime izin verin</key>
    <key alias="delete">Düğümleri silmek için erişime izin ver</key>
    <key alias="move">Bir düğümü taşımak için erişime izin ver</key>
    <key alias="protect">Erişime, bir düğüm için genel erişimi ayarlama ve değiştirme izni verme</key>
    <key alias="publish">Bir düğüm yayınlamak için erişime izin verin</key>
    <key alias="unpublish">Bir düğümü yayından kaldırmak için erişime izin ver</key>
    <key alias="rights">Bir düğüm için izinleri değiştirmek üzere erişime izin ver</key>
    <key alias="rollback">Bir düğümü önceki bir duruma geri döndürmek için erişime izin ver</key>
    <key alias="sendtopublish">Yayınlamadan önce onay için bir düğüm gönderme erişimine izin ver</key>
    <key alias="sendToTranslate">Çeviri için bir düğüm gönderme erişimine izin ver</key>
    <key alias="sort">Düğümler için sıralama düzenini değiştirmek için erişime izin ver</key>
    <key alias="translate">Bir düğümü çevirmek için erişime izin ver</key>
    <key alias="update">Bir düğümü kaydetme erişimine izin ver</key>
    <key alias="createblueprint">İçerik Şablonu oluşturma erişimine izin verin</key>
  </area>
  <area alias="apps">
    <key alias="umbContent">İçerik</key>
    <key alias="umbInfo">Bilgi</key>
  </area>
  <area alias="assignDomain">
    <key alias="permissionDenied">İzin reddedildi.</key>
    <key alias="addNew">Yeni Alan Ekle</key>
    <key alias="remove">kaldır</key>
    <key alias="invalidNode">Geçersiz düğüm.</key>
    <key alias="invalidDomain">Bir veya daha fazla alanın biçimi geçersiz.</key>
    <key alias="duplicateDomain">Etki alanı zaten atanmış.</key>
    <key alias="language">Dil</key>
    <key alias="domain">Alan</key>
    <key alias="domainCreated">Yeni '%0%' etki alanı oluşturuldu</key>
    <key alias="domainDeleted">'%0%' alan adı silindi</key>
    <key alias="domainExists">'%0%' etki alanı zaten atanmış</key>
    <key alias="domainUpdated">'%0%' etki alanı güncellendi</key>
    <key alias="orEdit">Mevcut Etki Alanlarını Düzenle</key>
    <key alias="domainHelpWithVariants">
      <![CDATA[Geçerli alan adları: "example.com", "www.example.com", "example.com:8080" veya "https://www.example.com/".
     Ayrıca, alanlardaki tek seviyeli yollar da desteklenir, örn. "example.com/tr" veya "/en".]]>
    </key>
    <key alias="inherit">Devral</key>
    <key alias="setLanguage">Kültür</key>
    <key alias="setLanguageHelp">
      <![CDATA[Geçerli düğümün altındaki düğümler için kültürü ayarlayın, <br /> veya kültürü üst düğümlerden devralın. Ayrıca <br /> 
        aşağıdaki alan da geçerli değilse geçerli düğüme.]]>
    </key>
    <key alias="setDomains">Alanlar</key>
  </area>
  <area alias="buttons">
    <key alias="clearSelection">Seçimi temizle</key>
    <key alias="select">Seç</key>
    <key alias="somethingElse">Başka bir şey yapın</key>
    <key alias="bold">Kalın</key>
    <key alias="deindent">Paragraf Girintisini İptal Et</key>
    <key alias="formFieldInsert">Form alanı ekle</key>
    <key alias="graphicHeadline">Grafik başlığı ekle</key>
    <key alias="htmlEdit">Html'yi Düzenle</key>
    <key alias="indent">Paragrafı Girintile</key>
    <key alias="italic">İtalik</key>
    <key alias="justifyCenter">Ortala</key>
    <key alias="justifyLeft">Sola Yasla</key>
    <key alias="justifyRight">Sağa Yasla</key>
    <key alias="linkInsert">Bağlantı Ekle</key>
    <key alias="linkLocal">Yerel bağlantı ekle (bağlantı)</key>
    <key alias="listBullet">Madde İşareti Listesi</key>
    <key alias="listNumeric">Sayısal Liste</key>
    <key alias="macroInsert">Makro ekle</key>
    <key alias="pictureInsert">Resim ekle</key>
    <key alias="publishAndClose">Yayınlayın ve kapatın</key>
    <key alias="publishDescendants">Nesillerle yayınlayın</key>
    <key alias="relations">İlişkileri düzenle</key>
    <key alias="returnToList">Listeye dön</key>
    <key alias="save">Kaydet</key>
    <key alias="saveAndClose">Kaydet ve kapat</key>
    <key alias="saveAndPublish">Kaydet ve yayınla</key>
    <key alias="saveAndSchedule">Kaydet ve planla</key>
    <key alias="saveToPublish">Kaydet ve onaya gönder</key>
    <key alias="saveListView">Liste görünümünü kaydet</key>
    <key alias="schedPublish">Planla</key>
    <key alias="showPage">Önizleme</key>
    <key alias="saveAndPreview">Kaydet ve önizle</key>
    <key alias="showPageDisabled">Atanmış şablon olmadığından önizleme devre dışı bırakıldı</key>
    <key alias="styleChoose">Stil seçin</key>
    <key alias="styleShow">Stilleri göster</key>
    <key alias="tableInsert">Tablo ekle</key>
    <key alias="saveAndGenerateModels">Modelleri kaydedin ve oluşturun</key>
    <key alias="undo">Geri Al</key>
    <key alias="redo">Yeniden yap</key>
    <key alias="deleteTag">Etiketi sil</key>
    <key alias="confirmActionCancel">İptal</key>
    <key alias="confirmActionConfirm">Onayla</key>
    <key alias="morePublishingOptions">Daha fazla yayınlama seçeneği</key>
    <key alias="submitChanges">Gönder</key>
    <key alias="submitChangesAndClose">Gönder ve kapat</key>
  </area>
  <area alias="auditTrails">
    <key alias="atViewingFor">Görüntüleniyor</key>
    <key alias="delete">İçerik silindi</key>
    <key alias="unpublish">Yayınlanmamış içerik</key>
    <key alias="publish">Kaydedilen ve Yayınlanan İçerik</key>
    <key alias="publishvariant">Diller için kaydedilen ve yayınlanan içerik: %0%</key>
    <key alias="save">İçerik kaydedildi</key>
    <key alias="savevariant">Diller için kaydedilen içerik: %0%</key>
    <key alias="move">İçerik taşındı</key>
    <key alias="copy">İçerik kopyalandı</key>
    <key alias="rollback">İçerik geri alındı ​​</key>
    <key alias="sendtopublish">Yayınlanmak için gönderilen içerik</key>
    <key alias="sendtopublishvariant">Diller için yayınlanmak üzere gönderilen içerik: %0%</key>
    <key alias="sort">Kullanıcı tarafından gerçekleştirilen alt öğeleri sıralama</key>
    <key alias="custom">%0%</key>
    <key alias="smallCopy">Kopyala</key>
    <key alias="smallPublish">Yayınla</key>
    <key alias="smallPublishVariant">Yayınla</key>
    <key alias="smallMove">Taşı</key>
    <key alias="smallSave">Kaydet</key>
    <key alias="smallSaveVariant">Kaydet</key>
    <key alias="smallDelete">Sil</key>
    <key alias="smallUnpublish">Yayından Kaldır</key>
    <key alias="smallRollBack">Geri Al</key>
    <key alias="smallSendToPublish">Yayınlamak İçin Gönder</key>
    <key alias="smallSendToPublishVariant">Yayınlamak İçin Gönder</key>
    <key alias="smallSort">Sırala</key>
    <key alias="smallCustom">Özel</key>
    <key alias="historyIncludingVariants">Geçmiş (tüm varyantlar)</key>
  </area>
  <area alias="changeDocType">
    <key alias="changeDocTypeInstruction">Seçilen içeriğin belge türünü değiştirmek için, önce bu konum için geçerli türler listesinden seçin.</key>
    <key alias="changeDocTypeInstruction2">Ardından, mevcut türden özellik eşlemesini onaylayın ve / veya yenisiyle değiştirin ve Kaydet'i tıklayın.</key>
    <key alias="contentRepublished">İçerik yeniden yayınlandı.</key>
    <key alias="currentProperty">Mevcut Mülk</key>
    <key alias="currentType">Mevcut tür</key>
    <key alias="docTypeCannotBeChanged">Bu konum için geçerli bir alternatif olmadığından belge türü değiştirilemez. Seçilen içerik öğesinin üst öğesi altında izin verilirse ve mevcut tüm alt içerik öğelerinin onun altında oluşturulmasına izin verilirse bir alternatif geçerli olacaktır.</key>
    <key alias="docTypeChanged">Doküman Türü Değiştirildi</key>
    <key alias="mapProperties">Harita Özellikleri</key>
    <key alias="mapToProperty">Mülke Eşle</key>
    <key alias="newTemplate">Yeni Şablon</key>
    <key alias="newType">Yeni Tür</key>
    <key alias="none">Hiçbiri</key>
    <key alias="selectedContent">İçerik</key>
    <key alias="selectNewDocType">Yeni Belge Türünü Seçin</key>
    <key alias="successMessage">Seçilen içeriğin belge türü başarıyla [yeni tür] olarak değiştirildi ve aşağıdaki özellikler eşlendi:</key>
    <key alias="to">için</key>
    <key alias="validationErrorPropertyWithMoreThanOneMapping">Bir veya daha fazla özelliğin tanımlanmış birden fazla eşlemesi olduğundan özellik eşlemesi tamamlanamadı.</key>
    <key alias="validDocTypesNote">Yalnızca mevcut konum için geçerli olan alternatif türler görüntülenir.</key>
  </area>
  <area alias="codefile">
    <key alias="createFolderFailedById">%0% kimliğine sahip ebeveyn altında klasör oluşturulamadı</key>
    <key alias="createFolderFailedByName">%0% adıyla ebeveyn altında klasör oluşturulamadı</key>
    <key alias="createFolderIllegalChars">Klasör adı geçersiz karakterler içeremez.</key>
    <key alias="deleteItemFailed">Öğe silinemedi: %0%</key>
  </area>
  <area alias="content">
    <key alias="isPublished" version="7.2">Yayınlandı</key>
    <key alias="about">Bu sayfa hakkında</key>
    <key alias="alias">Takma ad</key>
    <key alias="alternativeTextHelp">(resmi telefonda nasıl tarif edersiniz)</key>
    <key alias="alternativeUrls">Alternatif Bağlantılar</key>
    <key alias="clickToEdit">Bu öğeyi düzenlemek için tıklayın</key>
    <key alias="createBy">Oluşturan</key>
    <key alias="createByDesc" version="7.0">Orijinal yazar</key>
    <key alias="updatedBy" version="7.0">Güncelleyen</key>
    <key alias="createDate">Oluşturuldu</key>
    <key alias="createDateDesc" version="7.0">Bu belgenin oluşturulduğu tarih / saat</key>
    <key alias="documentType">Belge Türü</key>
    <key alias="editing">Düzenle</key>
    <key alias="expireDate">Kaldır</key>
    <key alias="itemChanged">Bu öğe yayınlandıktan sonra değiştirildi</key>
    <key alias="itemNotPublished">Bu öğe yayınlanmadı</key>
    <key alias="lastPublished">Son yayınlanan</key>
    <key alias="noItemsToShow">Gösterilecek öğe yok</key>
    <key alias="listViewNoItems" version="7.1.5">Listede gösterilecek öğe yok.</key>
    <key alias="listViewNoContent">Hiçbir içerik eklenmedi</key>
    <key alias="listViewNoMembers">Üye eklenmedi</key>
    <key alias="mediatype">Medya Türü</key>
    <key alias="mediaLinks">Medya öğelerine bağlantı</key>
    <key alias="membergroup">Üye Grubu</key>
    <key alias="memberrole">Rol</key>
    <key alias="membertype">Üye Türü</key>
    <key alias="noChanges">Hiçbir değişiklik yapılmadı</key>
    <key alias="noDate">Tarih seçilmedi</key>
    <key alias="nodeName">Sayfa başlığı</key>
    <key alias="noMediaLink">Bu medya öğesinin bağlantısı yok</key>
    <key alias="otherElements">Özellikler</key>
    <key alias="parentNotPublished">Bu belge yayınlandı, ancak '%0%' üst öğesi yayından kaldırıldığı için görünmüyor</key>
    <key alias="parentCultureNotPublished">Bu kültür yayınlandı, ancak '%0%' üst öğe üzerinde yayınlanmadığı için görünmüyor</key>
    <key alias="parentNotPublishedAnomaly">Bu belge yayınlandı, ancak önbellekte yok</key>
    <key alias="getUrlException">URL alınamadı</key>
    <key alias="routeError">Bu belge yayınlandı, ancak url'si %0% içeriğiyle çakışacak</key>
    <key alias="routeErrorCannotRoute">Bu belge yayınlandı, ancak url'si yönlendirilemez</key>
    <key alias="publish">Yayınla</key>
    <key alias="published">Yayınlandı</key>
    <key alias="publishedPendingChanges">Yayınlandı (bekleyen değişiklikler)</key>
    <key alias="publishStatus">Yayın Durumu</key>
    <key alias="publishDescendantsHelp"><![CDATA[<strong>%0%</strong> ve altındaki tüm içerik öğelerini yayınlayın ve böylece içeriğini herkese açık hale getirin.]]></key>
    <key alias="publishDescendantsWithVariantsHelp"><![CDATA[Altında aynı türdeki varyantları ve varyantları yayınlayın ve böylece içeriklerini herkese açık hale getirin.]]></key>
    <key alias="releaseDate">Yayınla</key>
    <key alias="unpublishDate">Yayından kaldır</key>
    <key alias="removeDate">Tarihi Temizle</key>
    <key alias="setDate">Tarihi ayarla</key>
    <key alias="sortDone">Sıralayıcı güncellendi</key>
    <key alias="sortHelp">Düğümleri sıralamak için, düğümleri sürükleyin veya sütun başlıklarından birine tıklayın. Seçerken "shift" veya "kontrol" tuşunu basılı tutarak birden fazla düğüm seçebilirsiniz</key>
    <key alias="statistics">İstatistikler</key>
    <key alias="titleOptional">Başlık (isteğe bağlı)</key>
    <key alias="altTextOptional">Alternatif metin (isteğe bağlı)</key>
    <key alias="type">Tür</key>
    <key alias="unpublish">Yayından Kaldır</key>
    <key alias="unpublished">Yayınlanmadı</key>
    <key alias="updateDate">Son düzenleme</key>
    <key alias="updateDateDesc" version="7.0">Bu belgenin düzenlendiği tarih / saat</key>
    <key alias="uploadClear">Dosyaları kaldırın</key>
    <key alias="uploadClearImageContext">Resmi medya öğesinden kaldırmak için burayı tıklayın</key>
    <key alias="uploadClearFileContext">Dosyayı medya öğesinden kaldırmak için burayı tıklayın</key>
    <key alias="urls">Belgeye bağlantı</key>
    <key alias="memberof">Grup(lar) ın üyesi</key>
    <key alias="notmemberof">Grup(lar) ın üyesi değil</key>
    <key alias="childItems" version="7.0">Alt öğeler</key>
    <key alias="target" version="7.0">Hedef</key>
    <key alias="scheduledPublishServerTime">Bu, sunucuda şu zamana çevrilir:</key>
    <key alias="scheduledPublishDocumentation"><![CDATA[<a href="https://our.umbraco.com/documentation/Getting-Started/Data/Scheduled-Publishing/#timezones" target="_ blank">Ne bu ne anlama geliyor? </a>]]></key>
    <key alias="nestedContentDeleteItem">Bu öğeyi silmek istediğinizden emin misiniz?</key>
    <key alias="nestedContentEditorNotSupported">%0% özelliği,%1% düzenleyiciyi kullanıyor ve bu, Yuvalanmış İçerik tarafından desteklenmiyor.</key>
    <key alias="nestedContentDeleteAllItems">Tüm öğeleri silmek istediğinizden emin misiniz?</key>
    <key alias="nestedContentNoContentTypes">Bu özellik için hiçbir içerik türü yapılandırılmadı.</key>
    <key alias="nestedContentAddElementType">Öğe türü ekle</key>
    <key alias="nestedContentSelectElementTypeModalTitle">Öğe türünü seçin</key>
    <key alias="nestedContentGroupHelpText">Özelliklerinin görüntülenmesi gereken grubu seçin. Boş bırakılırsa, eleman türündeki ilk grup kullanılacaktır.</key>
    <key alias="nestedContentTemplateHelpTextPart1">Adını her bir öğeyle karşılaştırmak için açısal bir ifade girin. kullanın </key>
    <key alias="nestedContentTemplateHelpTextPart2">öğe dizinini görüntülemek için</key>
    <key alias="addTextBox">Başka bir metin kutusu ekle</key>
    <key alias="removeTextBox">Bu metin kutusunu kaldırın</key>
    <key alias="contentRoot">İçerik Kökü</key>
    <key alias="includeUnpublished">Yayınlanmamış içerik öğelerini dahil edin.</key>
    <key alias="isSensitiveValue">Bu değer gizlidir. Bu değeri görüntülemek için erişime ihtiyacınız varsa, lütfen web sitesi yöneticinizle iletişime geçin.</key>
    <key alias="isSensitiveValue_short">Bu değer gizlidir.</key>
    <key alias="languagesToPublishForFirstTime">Hangi dilleri yayınlamak istersiniz? İçeriği olan tüm diller kaydedilir!</key>
    <key alias="languagesToPublish">Hangi dilleri yayınlamak istersiniz?</key>
    <key alias="languagesToSave">Hangi dilleri kaydetmek istersiniz?</key>
    <key alias="languagesToSaveForFirstTime">İçeriği olan tüm diller oluşturma sırasında kaydedilir!</key>
    <key alias="languagesToSendForApproval">Onay için hangi dilleri göndermek istersiniz?</key>
    <key alias="languagesToSchedule">Hangi dilleri planlamak istersiniz?</key>
    <key alias="languagesToUnpublish">Yayından kaldırılacak dilleri seçin. Zorunlu bir dilin yayından kaldırılması tüm dilleri yayından kaldırır.</key>
    <key alias="publishedLanguages">Yayınlanan Diller</key>
    <key alias="unpublishedLanguages">Yayınlanmamış Diller</key>
    <key alias="unmodifiedLanguages">Değiştirilmemiş Diller</key>
    <key alias="untouchedLanguagesForFirstTime">Bu diller oluşturulmadı</key>

    <key alias="variantsWillBeSaved">Tüm yeni varyantlar kaydedilecektir.</key>
    <key alias="variantsToPublish">Hangi çeşitleri yayınlamak istersiniz?</key>
    <key alias="variantsToSave">Hangi değişkenlerin kaydedileceğini seçin.</key>
    <key alias="variantsToSendForApproval">Onaya gönderilecek çeşitleri seçin.</key>
    <key alias="variantsToSchedule">Planlanmış yayınlamayı ayarlayın...</key>
    <key alias="variantsToUnpublish">Yayından kaldırılacak varyantları seçin. Zorunlu bir dilin yayından kaldırılması tüm değişkenleri yayından kaldıracaktır.</key>
    <key alias="publishRequiresVariants">Yayınlamanın gerçekleşmesi için aşağıdaki varyantlar gereklidir:</key>

    <key alias="notReadyToPublish">Yayınlamaya hazır değiliz</key>
    <key alias="readyToPublish">Yayınlamaya hazır mısınız?</key>
    <key alias="readyToSave">Kaydetmeye Hazır mısınız?</key>
    <key alias="sendForApproval">Onaya gönder</key>
    <key alias="schedulePublishHelp">İçerik öğesini yayınlamak ve / veya yayından kaldırmak için tarih ve saati seçin.</key>
    <key alias="createEmpty">Yeni oluştur</key>
    <key alias="createFromClipboard">Panodan yapıştır</key>
    <key alias="nodeIsInTrash">Bu öğe Geri Dönüşüm Kutusu'nda</key>
  </area>
  <area alias="blueprints">
    <key alias="createBlueprintFrom">'%0%' den yeni bir İçerik Şablonu oluşturun</key>
    <key alias="blankBlueprint">Boş</key>
    <key alias="selectBlueprint">Bir İçerik Şablonu Seçin</key>
    <key alias="createdBlueprintHeading">İçerik Şablonu oluşturuldu</key>
    <key alias="createdBlueprintMessage">'%0%' üzerinden bir İçerik Şablonu oluşturuldu</key>
    <key alias="duplicateBlueprintMessage">Aynı ada sahip başka bir İçerik Şablonu zaten var</key>
    <key alias="blueprintDescription">İçerik Şablonu, bir düzenleyicinin yeni içerik oluşturmak için temel olarak kullanmak üzere seçebileceği önceden tanımlanmış içeriktir</key>
  </area>
  <area alias="media">
    <key alias="clickToUpload">Yüklemek için tıklayın</key>
    <key alias="orClickHereToUpload">veya dosyaları seçmek için burayı tıklayın</key>
    <key alias="dragFilesHereToUpload">Dosyaları yüklemek için buraya sürükleyebilirsiniz</key>
    <key alias="disallowedFileType">Bu dosya yüklenemiyor, onaylanmış bir dosya türüne sahip değil</key>
    <key alias="maxFileSize">Maksimum dosya boyutu</key>
    <key alias="mediaRoot">Medya kökü</key>
    <key alias="moveFailed">Medya taşınamadı</key>
    <key alias="copyFailed">Medya kopyalanamadı</key>
    <key alias="createFolderFailed">%0% üst kimliği altında klasör oluşturulamadı</key>
    <key alias="renameFolderFailed">%0% kimliğine sahip klasör yeniden adlandırılamadı</key>
    <key alias="dragAndDropYourFilesIntoTheArea">Dosyalarınızı alana sürükleyip bırakın</key>
  </area>
  <area alias="member">
    <key alias="createNewMember">Yeni üye oluştur</key>
    <key alias="allMembers">Tüm Üyeler</key>
    <key alias="memberGroupNoProperties">Üye gruplarının düzenlenecek ek özellikleri yoktur.</key>
  </area>
  <area alias="create">
    <key alias="chooseNode">Yeni %0% 'i nerede oluşturmak istiyorsunuz</key>
    <key alias="createUnder">Altında bir öğe oluşturun</key>
    <key alias="createContentBlueprint">İçerik şablonu yapmak istediğiniz belge türünü seçin</key>
    <key alias="enterFolderName">Bir klasör adı girin</key>
    <key alias="updateData">Bir tür ve başlık seçin</key>
    <key alias="noDocumentTypes" version="7.0"><![CDATA[Burada içerik oluşturmak için izin verilen doküman türü yok. Bunları, <strong>İzinler</strong> altında <strong>İzin verilen alt düğüm türlerini</strong> düzenleyerek <strong>Ayarlar</strong> bölümündeki <strong>Belge Türleri</strong> 'nde etkinleştirmelisiniz.]]></key>
    <key alias="noDocumentTypesAtRoot"><![CDATA[Burada içerik oluşturmak için uygun belge türü yok. Bunları <strong>Ayarlar</strong> bölümündeki <strong>Belge Türleri</strong> 'nde oluşturmanız gerekir.]]></key>
    <key alias="noDocumentTypesWithNoSettingsAccess">İçerik ağacında seçilen sayfa, altında herhangi bir sayfanın oluşturulmasına izin vermiyor.</key>
    <key alias="noDocumentTypesEditPermissions">Bu belge türü için izinleri düzenleyin</key>
    <key alias="noDocumentTypesCreateNew">Yeni bir belge türü oluşturun</key>
    <key alias="noDocumentTypesAllowedAtRoot"><![CDATA[Burada içerik oluşturmak için izin verilen belge türü yok. Bunları, <strong>İzinler</strong> altında <strong>Kök olarak izin ver</strong> seçeneğini değiştirerek, <strong>Ayarlar</strong> bölümündeki <strong>Belge Türleri</strong> 'nde etkinleştirmeniz gerekir. ]]></key>
    <key alias="noMediaTypes" version="7.0"><![CDATA[Burada medya oluşturmak için izin verilen medya türü yok. Bunları, <strong>İzinler</strong> altında <strong>İzin verilen alt düğüm türlerini</strong> düzenleyerek <strong>Ayarlar</strong> bölümündeki <strong>Medya Türleri</strong> 'nde etkinleştirmelisiniz. .]]></key>
    <key alias="noMediaTypesWithNoSettingsAccess">Ağaçtaki seçili ortam, altında başka bir ortamın oluşturulmasına izin vermiyor.</key>
    <key alias="noMediaTypesEditPermissions">Bu medya türü için izinleri düzenleyin</key>
    <key alias="documentTypeWithoutTemplate">Şablonsuz Belge Türü</key>
    <key alias="newFolder">Yeni klasör</key>
    <key alias="newDataType">Yeni veri türü</key>
    <key alias="newJavascriptFile">Yeni JavaScript dosyası</key>
    <key alias="newEmptyPartialView">Yeni boş kısmi görünüm</key>
    <key alias="newPartialViewMacro">Yeni kısmi görünüm makrosu</key>
    <key alias="newPartialViewFromSnippet">Ön bilgiden yeni kısmi görünüm</key>
    <key alias="newPartialViewMacroFromSnippet">Snippet'ten yeni kısmi görünüm makrosu</key>
    <key alias="newPartialViewMacroNoMacro">Yeni kısmi görünüm makrosu (makrosuz)</key>
    <key alias="newStyleSheetFile">Yeni stil sayfası dosyası</key>
    <key alias="newRteStyleSheetFile">Yeni Zengin Metin Düzenleyicisi stil sayfası dosyası</key>
  </area>
  <area alias="dashboard">
    <key alias="browser">Web sitenize göz atın</key>
    <key alias="dontShowAgain">- Gizle</key>
    <key alias="nothinghappens">Umbraco açılmıyorsa, bu siteden pop-up'lara izin vermeniz gerekebilir</key>
    <key alias="openinnew">yeni bir pencerede açıldı</key>
    <key alias="restart">Yeniden Başlat</key>
    <key alias="visit">Ziyaret edin</key>
    <key alias="welcome">Hoş geldiniz</key>
  </area>
  <area alias="prompt">
    <key alias="stay">Kal</key>
    <key alias="discardChanges">Değişiklikleri sil</key>
    <key alias="unsavedChanges">Kaydedilmemiş değişiklikleriniz var</key>
    <key alias="unsavedChangesWarning">Bu sayfadan ayrılmak istediğinizden emin misiniz? - kaydedilmemiş değişiklikleriniz var</key>
    <key alias="confirmListViewPublish">Yayınlama, seçili öğelerin sitede görünür olmasını sağlar.</key>
    <key alias="confirmListViewUnpublish">Yayından kaldırıldığında, seçili öğeler ve bunların tüm alt öğeleri siteden kaldırılır.</key>
    <key alias="confirmUnpublish">Yayından kaldırıldığında bu sayfa ve tüm soyundan gelenler siteden kaldırılır.</key>
    <key alias="doctypeChangeWarning">Kaydedilmemiş değişiklikleriniz var. Belge Türünde değişiklik yapmak değişiklikleri geçersiz kılacaktır.</key>
  </area>
  <area alias="bulk">
    <key alias="done">Bitti</key>
    <key alias="deletedItem">%0% öğe silindi</key>
    <key alias="deletedItems">%0% öğe silindi</key>
    <key alias="deletedItemOfItem">%1% öğeden %0% silindi</key>
    <key alias="deletedItemOfItems">%1% öğeden %0% silindi</key>
    <key alias="publishedItem">%0% öğe yayınlandı</key>
    <key alias="publishedItems">%0% öğe yayınlandı</key>
    <key alias="publishedItemOfItem">%1% öğeden %0% yayınlandı</key>
    <key alias="publishedItemOfItems">%1% öğeden %0% yayınlandı</key>
    <key alias="unpublishedItem">Yayınlanmamış %0% öğe</key>
    <key alias="unpublishedItems">Yayınlanmamış %0% öğe</key>
    <key alias="unpublishedItemOfItem">Yayınlanmamış%1% öğeden %0%</key>
    <key alias="unpublishedItemOfItems">Yayınlanmamış%1% öğeden %0%</key>
    <key alias="movedItem">%0% öğe taşındı</key>
    <key alias="movedItems">%0% öğe taşındı</key>
    <key alias="movedItemOfItem">%0%,%1% öğeden taşındı</key>
    <key alias="movedItemOfItems">%1% öğeden %0% oranında taşındı</key>
    <key alias="copiedItem">%0% öğe kopyalandı</key>
    <key alias="copiedItems">%0% öğe kopyalandı</key>
    <key alias="copiedItemOfItem">%1% öğeden %0% kopyalandı</key>
    <key alias="copiedItemOfItems">%1% öğeden %0% kopyalandı</key>
  </area>
  <area alias="defaultdialogs">
    <key alias="nodeNameLinkPicker">Bağlantı başlığı</key>
    <key alias="urlLinkPicker">Bağlantı</key>
    <key alias="anchorLinkPicker">Bağlayıcı / sorgu dizesi</key>
    <key alias="anchorInsert">Ad</key>
    <key alias="assignDomain">Ana bilgisayar adlarını yönet</key>
    <key alias="closeThisWindow">Bu pencereyi kapat</key>
    <key alias="confirmdelete">Silmek istediğinizden emin misiniz</key>
    <key alias="confirmdeleteXofX">%1% temelinde %0% 'ı silmek istediğinizden emin misiniz</key>
    <key alias="confirmdisable">Devre dışı bırakmak istediğinizden emin misiniz</key>
    <key alias="confirmremove">Kaldırmak istediğinizden emin misiniz</key>
    <key alias="confirmremoveusageof"><![CDATA[<b>%0%</b> kullanımını kaldırmak istediğinizden emin misiniz?]]></key>
    <key alias="confirmremovereferenceto"><![CDATA[<b>%0%</b> başvurusunu kaldırmak istediğinizden emin misiniz?]]></key>
    <key alias="confirmlogout">Emin misiniz?</key>
    <key alias="confirmSure">Emin misiniz?</key>
    <key alias="cut">Kes</key>
    <key alias="editdictionary">Sözlük Öğesini Düzenle</key>
    <key alias="editlanguage">Dili Düzenle</key>
    <key alias="editSelectedMedia">Seçili medyayı düzenle</key>
    <key alias="insertAnchor">Yerel bağlantı ekle</key>
    <key alias="insertCharacter">Karakter ekle</key>
    <key alias="insertgraphicheadline">Grafik başlığı ekle</key>
    <key alias="insertimage">Resim ekle</key>
    <key alias="insertlink">Link ekle</key>
    <key alias="insertMacro">Makro eklemek için tıklayın</key>
    <key alias="inserttable">Tablo ekle</key>
    <key alias="languagedeletewarning">Bu, dili silecek</key>
    <key alias="languageChangeWarning">Bir dil için kültürü değiştirmek pahalı bir işlem olabilir ve içerik önbelleğinin ve dizinlerin yeniden oluşturulmasına neden olabilir</key>
    <key alias="lastEdited">Son Düzenleme</key>
    <key alias="link">Bağlantı</key>
    <key alias="linkinternal">Dahili bağlantı:</key>
    <key alias="linklocaltip">Yerel bağlantıları kullanırken, bağlantının önüne "#" ekleyin</key>
    <key alias="linknewwindow">Yeni pencerede açılsın mı?</key>
    <key alias="macroContainerSettings">Makro Ayarları</key>
    <key alias="macroDoesNotHaveProperties">Bu makro düzenleyebileceğiniz herhangi bir özellik içermiyor</key>
    <key alias="paste">Yapıştır</key>
    <key alias="permissionsEdit">için izinleri düzenle</key>
    <key alias="permissionsSet">için izinleri ayarlayın</key>
    <key alias="permissionsSetForGroup">%1% kullanıcı grubu için %0% için izinleri ayarla</key>
    <key alias="permissionsHelp">İzinlerini ayarlamak istediğiniz kullanıcı gruplarını seçin</key>
    <key alias="recycleBinDeleting">Geri dönüşüm kutusundaki öğeler artık siliniyor. Lütfen bu işlem yapılırken bu pencereyi kapatmayın</key>
    <key alias="recycleBinIsEmpty">Geri dönüşüm kutusu artık boş</key>
    <key alias="recycleBinWarning">Öğeler geri dönüşüm kutusundan silindiğinde sonsuza kadar kaybolacaklar</key>
    <key alias="regexSearchError"><![CDATA[<a target='_ blank' href='http: //regexlib.com'> regexlib.com </a> 'un web hizmeti şu anda bazı sorunlar yaşıyor ve biz üzerinde kontrol yok. Bu rahatsızlıktan dolayı çok üzgünüz.]]></key>
    <key alias="regexSearchHelp">Bir form alanına doğrulama eklemek için normal ifade arayın. Örnek: 'e-posta,'posta kodu','URL'</key>
    <key alias="removeMacro">Makroyu Kaldır</key>
    <key alias="requiredField">Gerekli Alan</key>
    <key alias="sitereindexed">Site yeniden dizine eklendi</key>
    <key alias="siterepublished">Web sitesi önbelleği yenilendi. Tüm yayın içeriği artık güncel. Yayınlanmamış içeriğin tamamı hâlâ yayınlanmamış olsa da</key>
    <key alias="siterepublishHelp">Web sitesi önbelleği yenilenecek. Yayınlanan tüm içerik güncellenecek, yayınlanmamış içerik ise yayınlanmayacak.</key>
    <key alias="tableColumns">Sütun sayısı</key>
    <key alias="tableRows">Satır sayısı</key>
    <key alias="thumbnailimageclickfororiginal">Tam boyutta görmek için resmi tıklayın</key>
    <key alias="treepicker">Öğe seçin</key>
    <key alias="viewCacheItem">Önbellek Öğesini Görüntüle</key>
    <key alias="relateToOriginalLabel">Orijinalle ilişkilendir</key>
    <key alias="includeDescendants">Torunları dahil et</key>
    <key alias="theFriendliestCommunity">En arkadaş canlısı topluluk</key>
    <key alias="linkToPage">Sayfaya bağla</key>
    <key alias="openInNewWindow">Bağlı belgeyi yeni bir pencerede veya sekmede açar</key>
    <key alias="linkToMedia">Medyaya bağlantı</key>
    <key alias="selectContentStartNode">İçerik başlangıç ​​düğümünü seçin</key>
    <key alias="selectMedia">Medya seçin</key>
    <key alias="selectMediaType">Ortam türünü seçin</key>
    <key alias="selectIcon">Simge seçin</key>
    <key alias="selectItem">Öğeyi seçin</key>
    <key alias="selectLink">Bağlantı seçin</key>
    <key alias="selectMacro">Makro seçin</key>
    <key alias="selectContent">İçerik seçin</key>
    <key alias="selectContentType">İçerik türünü seçin</key>
    <key alias="selectMediaStartNode">Medya başlangıç ​​düğümünü seçin</key>
    <key alias="selectMember">Üye seç</key>
    <key alias="selectMemberGroup">Üye grubu seçin</key>
    <key alias="selectMemberType">Üye türünü seçin</key>
    <key alias="selectNode">Düğüm seçin</key>
    <key alias="selectSections">Bölümleri seçin</key>
    <key alias="selectUser">Kullanıcı seçin</key>
    <key alias="selectUsers">Kullanıcıları seçin</key>
    <key alias="noIconsFound">​​Simge bulunamadı</key>
    <key alias="noMacroParams">Bu makro için parametre yok</key>
    <key alias="noMacros">Eklenecek makro yok</key>
    <key alias="externalLoginProviders">Harici giriş sağlayıcıları</key>
    <key alias="exceptionDetail">İstisna Ayrıntıları</key>
    <key alias="stacktrace">Yığın İzleme</key>
    <key alias="innerException">İç İstisna</key>
    <key alias="linkYour">Bağlayın</key>
    <key alias="unLinkYour">Bağlantınızı kaldırın</key>
    <key alias="account">hesap</key>
    <key alias="selectEditor">Düzenleyici seçin</key>
    <key alias="selectSnippet">Snippet seçin</key>
    <key alias="variantdeletewarning">Bu, düğümü ve tüm dillerini silecektir. Yalnızca bir dili silmek istiyorsanız, bunun yerine düğümü o dilde yayından kaldırmalısınız.</key>
    <key alias="propertyuserpickerremovewarning"><![CDATA[Bu, <b>%0%</b> kullanıcısını kaldıracaktır.]]></key>
    <key alias="userremovewarning"><![CDATA[Bu, <b>%0% </b> kullanıcısını <b>%1%</b> grubundan kaldıracak]]></key>
    <key alias="yesRemove">Evet, kaldır</key>
  </area>
  <area alias="dictionary">
    <key alias="noItems">Sözlük öğesi yok.</key>
  </area>
  <area alias="dictionaryItem">
    <key alias="description">
      <![CDATA[
      Aşağıdaki sözlük öğesi '<em>%0%</em>' için farklı dil sürümlerini düzenleyin
   ]]>
    </key>
    <key alias="displayName">Kültür Adı</key>
    <key alias="changeKeyError">
      <![CDATA[
      '%0%' anahtarı zaten var.
   ]]>
    </key>
    <key alias="overviewTitle">Sözlüğe genel bakış</key>
  </area>
  <area alias="examineManagement">
    <key alias="configuredSearchers">Yapılandırılmış Arayıcılar</key>
    <key alias="configuredSearchersDescription">Yapılandırılmış herhangi bir Searcher için özellikleri ve araçları gösterir (yani, çoklu dizin arayıcı gibi)</key>
    <key alias="fieldValues">Alan değerleri</key>
    <key alias="healthStatus">Sağlık durumu</key>
    <key alias="healthStatusDescription">Dizinin sağlık durumu ve okunabiliyorsa</key>
    <key alias="indexers">Dizin oluşturucular</key>
    <key alias="indexInfo">Dizin bilgisi</key>
    <key alias="indexInfoDescription">Dizinin özelliklerini listeler</key>
    <key alias="manageIndexes">İnceleme dizinlerini yönetin</key>
    <key alias="manageIndexesDescription">Her dizinin ayrıntılarını görüntülemenizi sağlar ve dizinleri yönetmek için bazı araçlar sağlar</key>
    <key alias="rebuildIndex">Dizini yeniden oluştur</key>
    <key alias="rebuildIndexWarning">
      <![CDATA[
      Bu, dizinin yeniden oluşturulmasına neden olacaktır. <br />
      Sitenizde ne kadar içerik olduğuna bağlı olarak bu biraz zaman alabilir. <br />
      Yüksek web sitesi trafiğinin olduğu zamanlarda veya editörler içeriği düzenlerken bir dizinin yeniden oluşturulması önerilmez.
     ]]>
    </key>
    <key alias="searchers">Arayanlar</key>
    <key alias="searchDescription">Dizini arayın ve sonuçları görüntüleyin</key>
    <key alias="tools">Araçlar</key>
    <key alias="toolsDescription">Dizini yönetmek için araçlar</key>
    <key alias="fields">alanlar</key>
    <key alias="indexCannotRead">Dizin okunamıyor ve yeniden oluşturulması gerekecek</key>
    <key alias="processIsTakingLonger">İşlem beklenenden uzun sürüyor, bu işlem sırasında herhangi bir hata olup olmadığını görmek için umbraco günlüğünü kontrol edin</key>
    <key alias="indexCannotRebuild">Bu dizin, atanmış olmadığı için yeniden oluşturulamaz</key>
    <key alias="iIndexPopulator">IIndexPopulator</key>
  </area>
  <area alias="placeholders">
    <key alias="username">Kullanıcı adınızı girin</key>
    <key alias="password">Şifrenizi girin</key>
    <key alias="confirmPassword">Şifrenizi onaylayın</key>
    <key alias="nameentity">%0% olarak adlandırın ...</key>
    <key alias="entername">Bir ad girin ...</key>
    <key alias="enteremail">Bir e-posta girin ...</key>
    <key alias="enterusername">Bir kullanıcı adı girin ...</key>
    <key alias="label">Etiket ...</key>
    <key alias="enterDescription">Bir açıklama girin ...</key>
    <key alias="search">Aramak için yazın ...</key>
    <key alias="filter">Filtrelemek için yazın ...</key>
    <key alias="enterTags">Etiket eklemek için yazın (her etiketten sonra enter tuşuna basın) ...</key>
    <key alias="email">E-postanızı girin</key>
    <key alias="enterMessage">Bir mesaj girin ...</key>
    <key alias="usernameHint">Kullanıcı adınız genellikle e-postanızdır</key>
    <key alias="anchor"># değer veya? anahtar=değer</key>
    <key alias="enterAlias">Takma ad girin ...</key>
    <key alias="generatingAlias">Takma ad oluşturuluyor ...</key>
    <key alias="a11yCreateItem">Öğe oluştur</key>
    <key alias="a11yCreate">Oluştur</key>
    <key alias="a11yEdit">Düzenle</key>
    <key alias="a11yName">Ad</key>
  </area>
  <area alias="editcontenttype">
    <key alias="createListView" version="7.2">Özel liste görünümü oluştur</key>
    <key alias="removeListView" version="7.2">Özel liste görünümünü kaldır</key>
    <key alias="aliasAlreadyExists">Bu takma ada sahip bir içerik türü, medya türü veya üye türü zaten var</key>
  </area>
  <area alias="renamecontainer">
    <key alias="renamed">Yeniden adlandırıldı</key>
    <key alias="enterNewFolderName">Buraya yeni bir klasör adı girin</key>
    <key alias="folderWasRenamed">%0%,%1% olarak yeniden adlandırıldı</key>
  </area>
  <area alias="editdatatype">
    <key alias="addPrevalue">Ön değer ekle</key>
    <key alias="dataBaseDatatype">Veritabanı veri türü</key>
    <key alias="guid">Özellik düzenleyici GUID</key>
    <key alias="renderControl">Mülk düzenleyici</key>
    <key alias="rteButtons">Düğmeler</key>
    <key alias="rteEnableAdvancedSettings">için gelişmiş ayarları etkinleştir</key>
    <key alias="rteEnableContextMenu">Bağlam menüsünü etkinleştir</key>
    <key alias="rteMaximumDefaultImgSize">Eklenen resimlerin maksimum varsayılan boyutu</key>
    <key alias="rteRelatedStylesheets">İlgili stil sayfaları</key>
    <key alias="rteShowLabel">Etiketi göster</key>
    <key alias="rteWidthAndHeight">Genişlik ve yükseklik</key>
    <key alias="allPropTypes">Tüm mülk türleri &amp; emlak verileri</key>
    Bu veri türünü kullanan <key alias="willBeDeleted">kalıcı olarak silinecek, lütfen bunları da silmek istediğinizi onaylayın</key>
    <key alias="yesDelete">Evet, sil</key>
    <key alias="andAllRelated">ve tüm mülk türleri &amp; bu veri türünü kullanan mülk verileri</key>
    <key alias="selectFolder">Taşınacak klasörü seçin</key>
    <key alias="inTheTree">aşağıdaki ağaç yapısına</key>
    <key alias="wasMoved">altına taşındı</key>
  </area>
  <area alias="errorHandling">
    <key alias="errorButDataWasSaved">Verileriniz kaydedildi, ancak bu sayfayı yayınlamadan önce düzeltmeniz gereken bazı hatalar var:</key>
    <key alias="errorChangingProviderPassword">Mevcut üyelik sağlayıcısı, şifre değiştirmeyi desteklemiyor (EnablePasswordRetrieval'in doğru olması gerekiyor)</key>
    <key alias="errorExistsWithoutTab">%0% zaten var</key>
    <key alias="errorHeader">Hatalar vardı:</key>
    <key alias="errorHeaderWithoutTab">Hatalar vardı:</key>
    <key alias="errorInPasswordFormat">Parola minimum %0% karakter uzunluğunda olmalı ve en az%1% alfa olmayan sayısal karakter (ler) içermelidir</key>
    <key alias="errorIntegerWithoutTab">%0% tam sayı olmalıdır</key>
    <key alias="errorMandatory">%1% sekmesindeki %0% alanı zorunludur</key>
    <key alias="errorMandatoryWithoutTab">%0% zorunlu bir alandır</key>
    <key alias="errorRegExp">%1% konumunda %0% doğru biçimde değil</key>
    <key alias="errorRegExpWithoutTab">%0% doğru biçimde değil</key>
    <key alias="errorPropertyEditorNotSupportedInElementTypes">'%0%' özelliği, Öğe Türlerinde desteklenmeyen '%1%' düzenleyicisini kullanıyor.</key>
  </area>
  <area alias="errors">
    <key alias="receivedErrorFromServer">Sunucudan bir hata aldı</key>
    <key alias="dissallowedMediaType">Belirtilen dosya türüne yönetici tarafından izin verilmedi</key>
    <key alias="codemirroriewarning">NOT! CodeMirror yapılandırma ile etkinleştirilmiş olsa da, yeterince kararlı olmadığı için Internet Explorer'da devre dışı bırakılmıştır.</key>
    <key alias="contentTypeAliasAndNameNotNull">Lütfen yeni özellik türünde hem takma adı hem de adı girin!</key>
    <key alias="filePermissionsError">Belirli bir dosya veya klasöre okuma/yazma erişiminde sorun var</key>
    <key alias="macroErrorLoadingPartialView">Kısmi Görünüm komut dosyası yüklenirken hata oluştu (dosya: %0%)</key>
    <key alias="missingTitle">Lütfen bir başlık girin</key>
    <key alias="missingType">Lütfen bir tür seçin</key>
    <key alias="pictureResizeBiggerThanOrg">Resmi orijinal boyutundan daha büyük yapmak üzeresiniz. Devam etmek istediğinizden emin misiniz?</key>
    <key alias="startNodeDoesNotExists">Başlangıç ​​düğümü silindi, lütfen yöneticinizle iletişime geçin</key>
    <key alias="stylesMustMarkBeforeSelect">Lütfen stili değiştirmeden önce içeriği işaretleyin</key>
    <key alias="stylesNoStylesOnPage">Etkin stil yok</key>
    <key alias="tableColMergeLeft">Lütfen imleci birleştirmek istediğiniz iki hücrenin soluna yerleştirin</key>
    <key alias="tableSplitNotSplittable">Birleştirilmemiş bir hücreyi bölemezsiniz.</key>
    <key alias="propertyHasErrors">Bu özellik geçersiz</key>
  </area>
  <area alias="general">
    <key alias="about">Hakkında</key>
    <key alias="action">İşlem</key>
    <key alias="actions">İşlemler</key>
    <key alias="add">Ekle</key>
    <key alias="alias">Takma reklam</key>
    <key alias="all">Tümü</key>
    <key alias="areyousure">Emin misiniz?</key>
    <key alias="back">Geri</key>
    <key alias="backToOverview">Genel bakışa dön</key>
    <key alias="border">Kenarlık</key>
    <key alias="border">yazan</key>
    <key alias="cancel">İptal</key>
    <key alias="cellMargin">Hücre kenar boşluğu</key>
    <key alias="choose">Seçin</key>
    <key alias="clear">Temizle</key>
    <key alias="close">Kapat</key>
    <key alias="closewindow">Pencereyi Kapat</key>
    <key alias="comment">Yorum</key>
    <key alias="confirm">Onayla</key>
    <key alias="constrain">Sınırla</key>
    <key alias="constrainProportions">Oranları sınırlayın</key>
    <key alias="content">İçerik</key>
    <key alias="continue">Devam et</key>
    <key alias="copy">Kopyala</key>
    <key alias="create">Oluştur</key>
    <key alias="database">Veritabanı</key>
    <key alias="date">Tarih</key>
    <key alias="default">Varsayılan</key>
    <key alias="delete">Sil</key>
    <key alias="deleted">Silindi</key>
    <key alias="deleting">Siliniyor ...</key>
    <key alias="design">Tasarım</key>
    <key alias="dictionary">Sözlük</key>
    <key alias="dimensions">Boyutlar</key>
    <key alias="discard">Sil</key>
    <key alias="down">Aşağı</key>
    <key alias="download">İndir</key>
    <key alias="edit">Düzenle</key>
    <key alias="edited">Düzenlendi</key>
    <key alias="elements">Öğeler</key>
    <key alias="email">E-posta</key>
    <key alias="error">Hata</key>
    <key alias="field">Alan</key>
    <key alias="findDocument">Bul</key>
    <key alias="first">İlk</key>
    <key alias="focalPoint">Odak noktası</key>
    <key alias="general">Genel</key>
    <key alias="groups">Gruplar</key>
    <key alias="group">Grup</key>
    <key alias="height">Yükseklik</key>
    <key alias="help">Yardım</key>
    <key alias="hide">Gizle</key>
    <key alias="history">Geçmiş</key>
    <key alias="icon">Simge</key>
    <key alias="id">Kimlik</key>
    <key alias="import">İçe Aktar</key>
    <key alias="includeFromsubFolders">Alt klasörleri aramaya dahil et</key>
    <key alias="excludeFromSubFolders">Yalnızca bu klasörü ara</key>
    <key alias="info">Bilgi</key>
    <key alias="innerMargin">İç kenar boşluğu</key>
    <key alias="insert">Ekle</key>
    <key alias="install">Yükle</key>
    <key alias="invalid">Geçersiz</key>
    <key alias="justify">Yasla</key>
    <key alias="label">Etiket</key>
    <key alias="language">Dil</key>
    <key alias="last">Son</key>
    <key alias="layout">Düzen</key>
    <key alias="links">Bağlantılar</key>
    <key alias="loading">Yükleniyor</key>
    <key alias="locked">Kilitli</key>
    <key alias="login">Giriş</key>
    <key alias="logoff">Oturumu kapat</key>
    <key alias="logout">Çıkış</key>
    <key alias="macro">Makro</key>
    <key alias="mandatory">Zorunlu</key>
    <key alias="message">Mesaj</key>
    <key alias="move">Taşı</key>
    <key alias="name">Ad</key>
    <key alias="new">Yeni</key>
    <key alias="next">Sonraki</key>
    <key alias="no">Hayır</key>
    <key alias="of">arasında</key>
    <key alias="off">Kapalı</key>
    <key alias="ok">Tamam</key>
    <key alias="open">Aç</key>
    <key alias="options">Seçenekler</key>
    <key alias="on">Açık</key>
    <key alias="or">veya</key>
    <key alias="orderBy">Sıralama ölçütü</key>
    <key alias="password">Şifre</key>
    <key alias="path">Yol</key>
    <key alias="pleasewait">Bir dakika lütfen ...</key>
    <key alias="previous">Önceki</key>
    <key alias="properties">Özellikler</key>
    <key alias="rebuild">Yeniden Oluştur</key>
    <key alias="reciept">Form verilerini almak için e-posta</key>
    <key alias="recycleBin">Geri Dönüşüm Kutusu</key>
    <key alias="recycleBinEmpty">Geri dönüşüm kutunuz boş</key>
    <key alias="reload">Yeniden yükle</key>
    <key alias="remaining">Kalan</key>
    <key alias="remove">Kaldır</key>
    <key alias="rename">Yeniden adlandır</key>
    <key alias="renew">Yenile</key>
    <key alias="required" version="7.0">Gerekli</key>
    <key alias="retrieve">Al</key>
    <key alias="retry">Yeniden dene</key>
    <key alias="rights">daha</key>
    <key alias="scheduledPublishing">Planlanmış Yayınlama</key>
    <key alias="search">Ara</key>
    <key alias="searchNoResult">Üzgünüz, aradığınızı bulamıyoruz.</key>
    <key alias="noItemsInList">Hiçbir öğe eklenmedi</key>
    <key alias="server">Sunucu</key>
    <key alias="settings">Ayarlar</key>
    <key alias="show">Göster</key>
    <key alias="showPageOnSend">Sayfayı Gönderildiğinde Göster</key>
    <key alias="size">Boyut</key>
    <key alias="sort">Sırala</key>
    <key alias="status">Durum</key>
    <key alias="submit">Gönder</key>
    <key alias="success">Başarılı</key>
    <key alias="type">Tür</key>
    <key alias="typeToSearch">Aramak için yazın ...</key>
    <key alias="under">altında</key>
    <key alias="up">Yukarı</key>
    <key alias="update">Güncelle</key>
    <key alias="upgrade">Yükselt</key>
    <key alias="upload">Yükle</key>
    <key alias="url">URL</key>
    <key alias="user">Kullanıcı</key>
    <key alias="username">Kullanıcı adı</key>
    <key alias="value">Değer</key>
    <key alias="view">Görüntüle</key>
    <key alias="welcome">Hoş geldiniz ...</key>
    <key alias="width">Genişlik</key>
    <key alias="yes">Evet</key>
    <key alias="folder">Klasör</key>
    <key alias="searchResults">Arama sonuçları</key>
    <key alias="reorder">Yeniden sırala</key>
    <key alias="reorderDone">Yeniden sıralamayı tamamladım</key>
    <key alias="preview">Önizleme</key>
    <key alias="changePassword">Şifreyi değiştir</key>
    <key alias="to">için</key>
    <key alias="listView">Liste görünümü</key>
    <key alias="saving">Kaydediliyor ...</key>
    <key alias="current">mevcut</key>
    <key alias="embed">Göm</key>
    <key alias="selected">seçildi</key>
    <key alias="other">Diğer</key>
    <key alias="articles">Makaleler</key>
    <key alias="videos">Videolar</key>
    <key alias="clear">Temizle</key>
    <key alias="installing">Kuruluyor</key>
  </area>
  <area alias="colors">
    <key alias="blue">Mavi</key>
  </area>
  <area alias="shortcuts">
    <key alias="addGroup">Grup ekle</key>
    <key alias="addProperty">Mülk ekle</key>
    <key alias="addEditor">Düzenleyici ekle</key>
    <key alias="addTemplate">Şablon ekle</key>
    <key alias="addChildNode">Alt düğüm ekle</key>
    <key alias="addChild">Çocuk ekle</key>
    <key alias="editDataType">Veri türünü düzenle</key>
    <key alias="navigateSections">Bölümlere git</key>
    <key alias="shortcut">Kısayollar</key>
    <key alias="showShortcuts">kısayolları göster</key>
    <key alias="toggleListView">Liste görünümünü değiştir</key>
    <key alias="toggleAllowAsRoot">Kök olarak izin ver arasında geçiş yap</key>
    <key alias="commentLine">Yorum / Yorum kaldırma satırları</key>
    <key alias="removeLine">Satırı kaldır</key>
    <key alias="copyLineUp">Satırları Yukarı Kopyala</key>
    <key alias="copyLineDown">Satırları Aşağı Kopyala</key>
    <key alias="moveLineUp">Satırları Yukarı Taşı</key>
    <key alias="moveLineDown">Satırları Aşağı Taşı</key>
    <key alias="generalHeader">Genel</key>
    <key alias="editorHeader">Düzenleyici</key>
    <key alias="toggleAllowCultureVariants">Kültür varyantlarına izin ver </key>
    <key alias="toggleAllowSegmentVariants">Bölümlemeye izin vermeyi aç/kapat</key>
  </area>
  <area alias="graphicheadline">
    <key alias="backgroundcolor">Arka plan rengi</key>
    <key alias="bold">Kalın</key>
    <key alias="color">Metin rengi</key>
    <key alias="font">Yazı Tipi</key>
    <key alias="text">Metin</key>
  </area>
  <area alias="headers">
    <key alias="page">Sayfa</key>
  </area>
  <area alias="installer">
    <key alias="databaseErrorCannotConnect">Yükleyici veritabanına bağlanamıyor.</key>
    <key alias="databaseErrorWebConfig">web.config dosyası kaydedilemedi. Lütfen bağlantı dizesini manuel olarak değiştirin.</key>
    <key alias="databaseFound">​​Veritabanınız bulundu ve tanımlandı</key>
    <key alias="databaseHeader">Veritabanı yapılandırması</key>
    <key alias="databaseInstall">
      <![CDATA[
      Umbraco %0% veritabanını yüklemek için <strong>kur</strong> düğmesine basın
    ]]>
    </key>
    <key alias="databaseInstallDone"><![CDATA[Umbraco %0% artık veritabanınıza kopyalandı. Devam etmek için <strong>İleri</strong>'ye basın.]]></key>
    <key alias="databaseNotFound">
      ​​<![CDATA[<p> Veritabanı bulunamadı! Lütfen "web.config" dosyasının "bağlantı dizesindeki" bilgilerin doğru olup olmadığını kontrol edin. </p>
              <p> Devam etmek için lütfen "web.config" dosyasını düzenleyin (Visual Studio veya favori metin düzenleyicinizi kullanarak), en alta kaydırın, veritabanınız için "UmbracoDbDSN" adlı anahtara bağlantı dizesini ekleyin ve dosyayı kaydedin. </p>
              <p>
<<<<<<< HEAD
              <strong>Tekrar dene</strong>.
              <br />
              <a href="https://our.umbraco.com/documentation/Reference/Config/webconfig/" target="_blank" rel="noopener">
			              Burada düzenleme web.config Hakkında Daha Fazla Bilgi</a>.</p>]]></key>
    <key alias="databaseText"><![CDATA[Bu adımı tamamlamak için, veritabanı sunucusu ("bağlantı dizesi") ile ilgili bazı bilgileri bilmeniz gerekir.<br />
        Gerekirse ISS'nize irtibata geçiniz.
        Eğer yerel makine veya sunucu üzerinde yükleme ediyorsanız, sistem yöneticinizden bilgi gerekebilir.]]></key>
    <key alias="databaseUpgrade"><![CDATA[
=======
              <strong> Yeniden dene </strong> düğmesini tıklayın.
              bitti. <br /> <a href="https://our.umbraco.com/documentation/Using-Umbraco/Config-files/webconfig7" target="_blank">
                                                        Web.config'i düzenleme hakkında daha fazla bilgi burada. </a> </p>]]>
    </key>
    <key alias="databaseText">
      <![CDATA[Bu adımı tamamlamak için, veritabanı sunucunuzla ilgili bazı bilgileri bilmeniz gerekir ("bağlantı dizesi"). <br />
        Lütfen gerekirse ISS'niz ile iletişime geçin.
        Yerel bir makineye veya sunucuya kurulum yapıyorsanız, sistem yöneticinizden bilgi almanız gerekebilir.]]>
    </key>
    <key alias="databaseUpgrade">
      <![CDATA[
>>>>>>> 60a8d772
      <p>
      Veritabanınızı Umbraco %0% sürümüne yükseltmek için <strong> yükselt </strong> düğmesine basın </p>
      <p>
      Endişelenmeyin - hiçbir içerik silinmeyecek ve daha sonra her şey çalışmaya devam edecek!
      </p>
<<<<<<< HEAD
      ]]></key>
    <key alias="databaseUpgradeDone"><![CDATA[Sizin veritabanı son sürüme yükseltilmiş oldu %0%.<br />  <strong>Sonraki</strong> işlem. ]]></key>
    <key alias="databaseUpToDate"><![CDATA[Your current database is up-to-date!. Click <strong>next</strong> to continue the configuration wizard]]></key>
    <key alias="defaultUserChangePass"><![CDATA[<strong>The Default users' password needs to be changed!</strong>]]></key>
    <key alias="defaultUserDisabled"><![CDATA[<strong>The Default user has been disabled or has no access to Umbraco!</strong></p><p>No further actions needs to be taken. Click <b>Next</b> to proceed.]]></key>
    <key alias="defaultUserPassChanged"><![CDATA[<strong>The Default user's password has been successfully changed since the installation!</strong></p><p>No further actions needs to be taken. Click <strong>Next</strong> to proceed.]]></key>
    <key alias="defaultUserPasswordChanged">The password is changed!</key>
    <key alias="greatStart">Get a great start, watch our introduction videos</key>
    <key alias="licenseText">By clicking the next button (or modifying the umbracoConfigurationStatus in web.config), you accept the license for this software as specified in the box below. Notice that this Umbraco distribution consists of two different licenses, the open source MIT license for the framework and the Umbraco freeware license that covers the UI.</key>
    <key alias="None">Not installed yet.</key>
    <key alias="permissionsAffectedFolders">Affected files and folders</key>
    <key alias="permissionsAffectedFoldersMoreInfo">More information on setting up permissions for Umbraco here</key>
    <key alias="permissionsAffectedFoldersText">You need to grant ASP.NET modify permissions to the following files/folders</key>
    <key alias="permissionsAlmostPerfect"><![CDATA[<strong>Your permission settings are almost perfect!</strong><br /><br />
        You can run Umbraco without problems, but you will not be able to install packages which are recommended to take full advantage of Umbraco.]]></key>
    <key alias="permissionsHowtoResolve">How to Resolve</key>
    <key alias="permissionsHowtoResolveLink">Click here to read the text version</key>
    <key alias="permissionsHowtoResolveText"><![CDATA[Watch our <strong>video tutorial</strong> on setting up folder permissions for Umbraco or read the text version.]]></key>
    <key alias="permissionsMaybeAnIssue"><![CDATA[<strong>Your permission settings might be an issue!</strong>
      <br/><br />
      You can run Umbraco without problems, but you will not be able to create folders or install packages which are recommended to take full advantage of Umbraco.]]></key>
    <key alias="permissionsNotReady"><![CDATA[<strong>Your permission settings are not ready for Umbraco!</strong>
          <br /><br />
          In order to run Umbraco, you'll need to update your permission settings.]]></key>
    <key alias="permissionsPerfect"><![CDATA[<strong>Your permission settings are perfect!</strong><br /><br />
              You are ready to run Umbraco and install packages!]]></key>
    <key alias="permissionsResolveFolderIssues">Resolving folder issue</key>
    <key alias="permissionsResolveFolderIssuesLink">Follow this link for more information on problems with ASP.NET and creating folders</key>
    <key alias="permissionsSettingUpPermissions">Setting up folder permissions</key>
    <key alias="permissionsText"><![CDATA[
      Umbraco needs write/modify access to certain directories in order to store files like pictures and PDF's.
      It also stores temporary data (aka: cache) for enhancing the performance of your website.
    ]]></key>
    <key alias="runwayFromScratch">Baştan başlamak istiyorum</key>
    <key alias="runwayFromScratchText"><![CDATA[
        Your website is completely empty at the moment, so that's perfect if you want to start from scratch and create your own document types and templates.
        (<a href="https://umbraco.tv/documentation/videos/for-site-builders/foundation/document-types">learn how</a>)
        You can still choose to install Runway later on. Please go to the Developer section and choose Packages.
      ]]></key>
    <key alias="runwayHeader">You've just set up a clean Umbraco platform. What do you want to do next?</key>
    <key alias="runwayInstalled">Runway is installed</key>
    <key alias="runwayInstalledText"><![CDATA[
      You have the foundation in place. Select what modules you wish to install on top of it.<br />
      This is our list of recommended modules, check off the ones you would like to install, or view the <a href="#" onclick="toggleModules(); return false;" id="toggleModuleList">full list of modules</a>
      ]]></key>
    <key alias="runwayOnlyProUsers">Only recommended for experienced users</key>
    <key alias="runwaySimpleSite">I want to start with a simple website</key>
    <key alias="runwaySimpleSiteText"><![CDATA[
=======
      ]]>
    </key>
    <key alias="databaseUpgradeDone">
      <![CDATA[Veritabanınız son sürüme %0% yükseltildi. <br /> için <strong> İleri </strong> 'ye basın
      ilerlemek. ]]>
    </key>
    <key alias="databaseUpToDate"><![CDATA[Mevcut veritabanınız güncel !. Yapılandırma sihirbazına devam etmek için <strong> ileri </strong> 'yi tıklayın]]></key>
    <key alias="defaultUserChangePass"><![CDATA[<strong> Varsayılan kullanıcıların şifresinin değiştirilmesi gerekiyor! </strong>]]></key>
    <key alias="defaultUserDisabled"><![CDATA[<strong> Varsayılan kullanıcı devre dışı bırakıldı veya Umbraco'ya erişimi yok! </strong> </p> <p> Başka işlem yapılmasına gerek yok. Devam etmek için <b> İleri </b> 'yi tıklayın.]]></key>
    <key alias="defaultUserPassChanged"><![CDATA[<strong> Varsayılan kullanıcının şifresi kurulumdan bu yana başarıyla değiştirildi! </strong> </p> <p> Başka işlem yapılmasına gerek yok. Devam etmek için <strong> İleri </strong> 'yi tıklayın.]]></key>
    <key alias="defaultUserPasswordChanged">Şifre değiştirildi!</key>
    <key alias="greatStart">Harika bir başlangıç ​​yapın, tanıtım videolarımızı izleyin</key>
    <key alias="licenseText">Sonraki düğmeye tıklayarak (veya web.config'deki umbracoConfigurationStatus'u değiştirerek), bu yazılımın lisansını aşağıdaki kutuda belirtildiği şekilde kabul etmiş olursunuz. Bu Umbraco dağıtımının iki farklı lisanstan oluştuğuna dikkat edin, çerçeve için açık kaynak MIT lisansı ve kullanıcı arayüzünü kapsayan ücretsiz Umbraco lisansı.</key>
    <key alias="None">Henüz yüklenmedi.</key>
    <key alias="permissionsAffectedFolders">Etkilenen dosyalar ve klasörler</key>
    <key alias="permissionsAffectedFoldersMoreInfo">Umbraco için izinlerin ayarlanmasıyla ilgili daha fazla bilgiyi burada bulabilirsiniz</key>
    <key alias="permissionsAffectedFoldersText">Aşağıdaki dosyalara / klasörlere ASP.NET değiştirme izinleri vermeniz gerekiyor</key>
    <key alias="permissionsAlmostPerfect">
      <![CDATA[<strong> İzin ayarlarınız neredeyse mükemmel! </strong> <br /> <br />
        Umbraco'yu sorunsuz bir şekilde çalıştırabilirsiniz, ancak Umbraco'dan tam olarak yararlanmanız için önerilen paketleri kuramazsınız.]]>
    </key>
    <key alias="permissionsHowtoResolve">Nasıl Çözümlenir</key>
    <key alias="permissionsHowtoResolveLink">Metin sürümünü okumak için burayı tıklayın</key>
    <key alias="permissionsHowtoResolveText"><![CDATA[Umbraco için klasör izinlerinin ayarlanmasıyla ilgili <strong> eğitim videosunu </strong> izleyin veya metin sürümünü okuyun.]]></key>
    <key alias="permissionsMaybeAnIssue">
      <![CDATA[<strong> İzin ayarlarınız bir sorun olabilir! </strong>
      <br/> <br />
      Umbraco'yu sorunsuz bir şekilde çalıştırabilirsiniz, ancak Umbraco'dan tam olarak yararlanmanız için önerilen klasörler oluşturamaz veya paketleri yükleyemezsiniz.]]>
    </key>
    <key alias="permissionsNotReady">
      <![CDATA[<strong> İzin ayarlarınız Umbraco için hazır değil! </strong>
          <br /> <br />
          Umbraco'yu çalıştırmak için izin ayarlarınızı güncellemeniz gerekir.]]>
    </key>
    <key alias="permissionsPerfect">
      <![CDATA[<strong> İzin ayarlarınız mükemmel! </strong> <br /> <br />
              Umbraco'yu çalıştırmaya ve paketleri kurmaya hazırsınız!]]>
    </key>
    <key alias="permissionsResolveFolderIssues">Klasör sorununu çözme</key>
    <key alias="permissionsResolveFolderIssuesLink">ASP.NET ile ilgili sorunlar ve klasör oluşturma hakkında daha fazla bilgi için bu bağlantıyı izleyin</key>
    <key alias="permissionsSettingUpPermissions">Klasör izinlerini ayarlama</key>
    <key alias="permissionsText">
      <![CDATA[
      Resimler ve PDF'ler gibi dosyaları depolamak için Umbraco'nun belirli dizinlere yazma / değiştirme erişimine ihtiyacı vardır.
      Ayrıca, web sitenizin performansını artırmak için geçici verileri (aka: önbellek) depolar.
    ]]>
    </key>
    <key alias="runwayFromScratch">Sıfırdan başlamak istiyorum</key>
    <key alias="runwayFromScratchText">
      <![CDATA[
        Web siteniz şu anda tamamen boş, bu nedenle sıfırdan başlamak ve kendi belge türlerinizi ve şablonlarınızı oluşturmak istiyorsanız bu mükemmel.
        (<a href="http://Umbraco.tv/documentation/videos/for-site-builders/foundation/document-types">nasıl yapılacağını öğrenin </a>)
        Yine de Runway'i daha sonra kurmayı seçebilirsiniz. Lütfen Geliştirici bölümüne gidin ve Paketleri seçin.
      ]]>
    </key>
    <key alias="runwayHeader">Temiz bir Umbraco platformu kurdunuz. Bundan sonra ne yapmak istiyorsunuz?</key>
    <key alias="runwayInstalled">Runway yüklendi</key>
    <key alias="runwayInstalledText">
      <![CDATA[
      Temeliniz yerinde. Üzerine yüklemek istediğiniz modülleri seçin. <br />
      Bu, önerilen modüller listemizdir, yüklemek istediklerinizi işaretleyin veya <a href="#" onclick="toggleModules (); return false;" id="toggleModuleList">modüllerin tam listesi </a>
      ]]>
    </key>
    <key alias="runwayOnlyProUsers">Yalnızca deneyimli kullanıcılar için önerilir</key>
    <key alias="runwaySimpleSite">Basit bir web sitesiyle başlamak istiyorum</key>
    <key alias="runwaySimpleSiteText">
      <![CDATA[
>>>>>>> 60a8d772
      <p>
      "Runway", bazı temel belge türlerini ve şablonlarını sunan basit bir web sitesidir. Yükleyici sizin için otomatik olarak Runway kurabilir,
        ancak kolayca düzenleyebilir, genişletebilir veya kaldırabilirsiniz. Bu gerekli değildir ve Umbraco'yu onsuz mükemmel bir şekilde kullanabilirsiniz. Ancak,
        Runway, her zamankinden daha hızlı başlamanız için en iyi uygulamalara dayalı kolay bir temel sunar.
        Runway'i kurmayı seçerseniz, Runway sayfalarınızı geliştirmek için isteğe bağlı olarak Pist Modülleri adı verilen temel yapı bloklarını seçebilirsiniz.
        </p>
        <small>
        <em> Runway'e Dahildir: </em> Ana sayfa, Başlarken sayfası, Modülleri Takma sayfası. <br />
        <em> İsteğe Bağlı Modüller: </em> Üst Gezinme, Site Haritası, İletişim, Galeri.
        </small>
      ]]>
    </key>
    <key alias="runwayWhatIsRunway">Runway Nedir</key>
    <key alias="step1">Adım 1/5 Lisansı kabul edin</key>
    <key alias="step2">Adım 2/5: Veritabanı yapılandırması</key>
    <key alias="step3">Adım 3/5: Dosya İzinlerini Doğrulama</key>
    <key alias="step4">4. Adım: Umbraco güvenliğini kontrol edin</key>
    <key alias="step5">Adım 5/5: Umbraco başlamanıza hazır</key>
    <key alias="thankYou">Umbraco'yu seçtiğiniz için teşekkür ederiz</key>
    <key alias="theEndBrowseSite">
      <![CDATA[<h3> Yeni sitenize göz atın </h3>
Runway'i kurdunuz, öyleyse neden yeni web sitenizin nasıl göründüğüne bakmıyorsunuz.]]>
    </key>
    <key alias="theEndFowseHelp">
      <![CDATA[<h3> Daha fazla yardım ve bilgi </h3>
Ödüllü topluluğumuzdan yardım alın, belgelere göz atın veya basit bir sitenin nasıl oluşturulacağı, paketlerin nasıl kullanılacağı ve Umbraco terminolojisine yönelik hızlı bir kılavuzla ilgili bazı ücretsiz videolar izleyin]]>
    </key>
    <key alias="theEndHeader">Umbraco %0% yüklendi ve kullanıma hazır</key>
    <key alias="theEndInstallFailed">
      <![CDATA[Kurulumu bitirmek için yapmanız gerekenler
        <strong> /web.config dosyasını </strong> manuel olarak düzenleyin ve alttaki AppSetting anahtarını <strong> UmbracoConfigurationStatus </strong> <strong> '%0%' </strong> değerine güncelleyin.]]>
    </key>
    <key alias="theEndInstallSuccess">
      <![CDATA[Aşağıdaki "Umbraco'yu Başlat" düğmesini tıklayarak <strong> anında başlayabilirsiniz </strong>. <br /> <strong> Umbraco'da yeniyseniz </strong>,
başlangıç ​​sayfalarımızda birçok kaynak bulabilirsiniz.]]>
    </key>
    <key alias="theEndOpenUmbraco">
      <![CDATA[<h3> Umbraco’yu Başlat </h3>
Web sitenizi yönetmek için, Umbraco'nun arka ofisini açın ve içerik eklemeye başlayın, şablonları ve stil sayfalarını güncelleyin veya yeni işlevler ekleyin]]>
    </key>
    <key alias="Unavailable">Veritabanına bağlantı başarısız oldu.</key>
    <key alias="Version3">Umbraco Sürüm 3</key>
    <key alias="Version4">Umbraco Sürüm 4</key>
    <key alias="watch">İzle</key>
    <key alias="welcomeIntro">
      <![CDATA[Bu sihirbaz, yeni bir yükleme veya sürüm 3.0'dan yükseltme için <strong> Umbraco %0% </strong> 'u yapılandırma sürecinde size yol gösterecektir.
                                <br /> <br />
                                Sihirbazı başlatmak için <strong> "ileri" </strong> seçeneğine basın.]]>
    </key>
  </area>
  <area alias="language">
    <key alias="cultureCode">Kültür Kodu</key>
    <key alias="displayName">Kültür Adı</key>
  </area>
  <area alias="lockout">
    <key alias="lockoutWillOccur">Boştaydınız ve çıkış otomatik olarak içinde gerçekleşecek</key>
    <key alias="renewSession">Çalışmanızı kaydetmek için şimdi yenileyin</key>
  </area>
  <area alias="login">
    <key alias="greeting0">Mutlu Pazarlar</key>
    <key alias="greeting1">Mutlu manik Pazartesi</key>
    <key alias="greeting2">Mutlu salı günleri</key>
    <key alias="greeting3">Harika Çarşamba Günleri</key>
    <key alias="greeting4">Mutlu, gök gürültülü Perşembe</key>
    <key alias="greeting5">Mutlu Cuma Günü</key>
    <key alias="greeting6">Mutlu Yıllar</key>
    <key alias="instruction">Aşağıda oturum açın</key>
    <key alias="signInWith">ile oturum açın</key>
    <key alias="timeout">Oturum zaman aşımına uğradı</key>
<<<<<<< HEAD
    <key alias="bottomText"><![CDATA[<p style="text-align:right;">&copy; 2015 - %0% <br /><a href="https://umbraco.com" style="text-decoration: none" target="_blank">umbraco.com</a></p> ]]></key>
=======
    <key alias="bottomText"><![CDATA[<p style="text-align: right;">& copy; 2001 - %0% <br /> <a href="http://umbraco.com" style="text-decoration: none" target="_blank">Umbraco.com </a> </p>]]></key>
    <key alias="forgottenPassword">Şifrenizi mi unuttunuz?</key>
    <key alias="forgottenPasswordInstruction">Parolanızı sıfırlamak için bir bağlantıyla belirtilen adrese bir e-posta gönderilecektir</key>
    <key alias="requestPasswordResetConfirmation">Kayıtlarımızla eşleşirse, şifre sıfırlama talimatlarını içeren bir e-posta, belirtilen adrese gönderilecektir</key>
    <key alias="showPassword">Şifreyi göster</key>
    <key alias="hidePassword">Şifreyi gizle</key>
    <key alias="returnToLogin">Giriş formuna dön</key>
    <key alias="setPasswordInstruction">Lütfen yeni bir şifre girin</key>
    <key alias="setPasswordConfirmation">Şifreniz güncellendi</key>
    <key alias="resetCodeExpired">Tıkladığınız bağlantı geçersiz veya süresi dolmuş</key>
    <key alias="resetPasswordEmailCopySubject">Umbraco: Şifreyi Sıfırla</key>
    <key alias="resetPasswordEmailCopyFormat">
      <![CDATA[
        <html>
			<head>
				<meta name='viewport' content='width=device-width'>
				<meta http-equiv='Content-Type' content='text/html; charset=UTF-8'>
			</head>
			<body class='' style='font-family: sans-serif; -webkit-font-smoothing: antialiased; font-size: 14px; color: #392F54; line-height: 22px; -ms-text-size-adjust: 100%; -webkit-text-size-adjust: 100%; background: #1d1333; margin: 0; padding: 0;' bgcolor='#1d1333'>
				<style type='text/css'> @media only screen and (max-width: 620px) {table[class=body] h1 {font-size: 28px !important; margin-bottom: 10px !important; } table[class=body] .wrapper {padding: 32px !important; } table[class=body] .article {padding: 32px !important; } table[class=body] .content {padding: 24px !important; } table[class=body] .container {padding: 0 !important; width: 100% !important; } table[class=body] .main {border-left-width: 0 !important; border-radius: 0 !important; border-right-width: 0 !important; } table[class=body] .btn table {width: 100% !important; } table[class=body] .btn a {width: 100% !important; } table[class=body] .img-responsive {height: auto !important; max-width: 100% !important; width: auto !important; } } .btn-primary table td:hover {background-color: #34495e !important; } .btn-primary a:hover {background-color: #34495e !important; border-color: #34495e !important; } .btn  a:visited {color:#FFFFFF;} </style>
				<table border="0" cellpadding="0" cellspacing="0" class="body" style="border-collapse: separate; mso-table-lspace: 0pt; mso-table-rspace: 0pt; width: 100%; background: #1d1333;" bgcolor="#1d1333">
					<tr>
						<td style="font-family: sans-serif; font-size: 14px; vertical-align: top; padding: 24px;" valign="top">
							<table style="border-collapse: separate; mso-table-lspace: 0pt; mso-table-rspace: 0pt; width: 100%;">
								<tr>
									<td background="https://umbraco.com/umbraco/assets/img/application/logo.png" bgcolor="#1d1333" width="28" height="28" valign="top" style="font-family: sans-serif; font-size: 14px; vertical-align: top;">
										<!--[if gte mso 9]> <v:rect xmlns:v="urn:schemas-microsoft-com:vml" fill="true" stroke="false" style="width:30px;height:30px;"> <v:fill type="tile" src="https://umbraco.com/umbraco/assets/img/application/logo.png" color="#1d1333" /> <v:textbox inset="0,0,0,0"> <![endif]-->
										<div> </div>
										<!--[if gte mso 9]> </v:textbox> </v:rect> <![endif]-->
									</td>
									<td style="font-family: sans-serif; font-size: 14px; vertical-align: top;" valign="top"></td>
								</tr>
							</table>
						</td>
					</tr>
				</table>
				<table border='0' cellpadding='0' cellspacing='0' class='body' style='border-collapse: separate; mso-table-lspace: 0pt; mso-table-rspace: 0pt; width: 100%; background: #1d1333;' bgcolor='#1d1333'>
					<tr>
						<td style='font-family: sans-serif; font-size: 14px; vertical-align: top;' valign='top'> </td>
						<td class='container' style='font-family: sans-serif; font-size: 14px; vertical-align: top; display: block; max-width: 560px; width: 560px; margin: 0 auto; padding: 10px;' valign='top'>
							<div class='content' style='box-sizing: border-box; display: block; max-width: 560px; margin: 0 auto; padding: 10px;'>
								<br>
								<table class='main' style='border-collapse: separate; mso-table-lspace: 0pt; mso-table-rspace: 0pt; width: 100%; border-radius: 3px; background: #FFFFFF;' bgcolor='#FFFFFF'>
									<tr>
										<td class='wrapper' style='font-family: sans-serif; font-size: 14px; vertical-align: top; box-sizing: border-box; padding: 50px;' valign='top'>
											<table border='0' cellpadding='0' cellspacing='0' style='border-collapse: separate; mso-table-lspace: 0pt; mso-table-rspace: 0pt; width: 100%;'>
												<tr>
													<td style='line-height: 24px; font-family: sans-serif; font-size: 14px; vertical-align: top;' valign='top'>
														<h1 style='color: #392F54; font-family: sans-serif; font-weight: bold; line-height: 1.4; font-size: 24px; text-align: left; text-transform: capitalize; margin: 0 0 30px;' align='left'>
															Şifre sıfırlama istendi
														</h1>
														<p style='color: #392F54; font-family: sans-serif; font-size: 14px; font-weight: normal; margin: 0 0 15px;'>
															Umbraco arka ofisinde oturum açmak için kullanıcı adınız: <strong>%0%</strong>
														</p>
														<p style='color: #392F54; font-family: sans-serif; font-size: 14px; font-weight: normal; margin: 0 0 15px;'>
															<table border='0' cellpadding='0' cellspacing='0' style='border-collapse: separate; mso-table-lspace: 0pt; mso-table-rspace: 0pt; width: auto;'>
																<tbody>
																	<tr>
																		<td style='font-family: sans-serif; font-size: 14px; vertical-align: top; border-radius: 5px; text-align: center; background: #35C786;' align='center' bgcolor='#35C786' valign='top'>
																			<a href='%1%' target='_blank' style='color: #FFFFFF; text-decoration: none; -ms-word-break: break-all; word-break: break-all; border-radius: 5px; box-sizing: border-box; cursor: pointer; display: inline-block; font-size: 14px; font-weight: bold; text-transform: capitalize; background: #35C786; margin: 0; padding: 12px 30px; border: 1px solid #35c786;'>
																				Şifrenizi sıfırlamak için bu bağlantıyı tıklayın
																			</a>
																		</td>
																	</tr>
																</tbody>
															</table>
														</p>
														<p style='max-width: 400px; display: block; color: #392F54; font-family: sans-serif; font-size: 14px; line-height: 20px; font-weight: normal; margin: 15px 0;'>Bağlantıya tıklayamazsanız, bu URL'yi kopyalayıp tarayıcı pencerenize yapıştırın:</p>
															<table border='0' cellpadding='0' cellspacing='0'>
																<tr>
																	<td style='-ms-word-break: break-all; word-break: break-all; font-family: sans-serif; font-size: 11px; line-height:14px;'>
																		<font style="-ms-word-break: break-all; word-break: break-all; font-size: 11px; line-height:14px;">
																			<a style='-ms-word-break: break-all; word-break: break-all; color: #392F54; text-decoration: underline; font-size: 11px; line-height:15px;' href='%1%'>%1%</a>
																		</font>
																	</td>
																</tr>
															</table>
														</p>
													</td>
												</tr>
											</table>
										</td>
									</tr>
								</table>
								<br><br><br>
							</div>
						</td>
						<td style='font-family: sans-serif; font-size: 14px; vertical-align: top;' valign='top'> </td>
					</tr>
				</table>
			</body>
		</html>              
  ]]>
    </key>
>>>>>>> 60a8d772
  </area>
  <area alias="main">
    <key alias="dashboard">Dashboard</key>
    <key alias="sections">Bölümler</key>
    <key alias="tree">İçerik</key>
  </area>
  <area alias="moveOrCopy">
    <key alias="choose">Yukarıdaki sayfayı seçin ...</key>
    <key alias="copyDone">%0%,%1% konumuna kopyalandı</key>
    <key alias="copyTo">%0% belgesinin aşağıya kopyalanacağı yeri seçin</key>
    <key alias="moveDone">%0%,%1% konumuna taşındı</key>
    <key alias="moveTo">%0% belgesinin aşağıya taşınacağı yeri seçin</key>
    <key alias="nodeSelected">, yeni içeriğinizin kökü olarak seçildi, aşağıdaki 'tamam'ı tıklayın.</key>
    <key alias="noNodeSelected">Henüz düğüm seçilmedi, lütfen 'tamam'ı tıklamadan önce yukarıdaki listeden bir düğüm seçin</key>
    <key alias="notAllowedByContentType">Geçerli düğüme, türü nedeniyle seçilen düğüm altında izin verilmiyor</key>
    <key alias="notAllowedByPath">Geçerli düğüm, alt sayfalarından birine taşınamaz</key>
    <key alias="notAllowedAtRoot">Geçerli düğüm kökte bulunamaz</key>
    <key alias="notValid">1 veya daha fazla alt belge üzerinde yetersiz izniniz olduğundan işleme izin verilmiyor.</key>
    <key alias="relateToOriginal">Kopyalanan öğeleri orijinalle ilişkilendir</key>
  </area>
  <area alias="notifications">
    <key alias="editNotifications"><![CDATA[<strong>%0%</strong>]]> için bildiriminizi seçin</key>
    <key alias="notificationSavedFor">için bildirim ayarları kaydedildi</key>
    <key alias="mailBody">
      <![CDATA[
      Merhaba %0%
 
      Bu, '%1%' görevinin size bildirilmesi için otomatik bir postadır.
      '%2%' sayfasında gerçekleştirildi
      '%3%' kullanıcısı tarafından
 
      Düzenlemek için http://%4%/#/content/content/edit/%5% adresine gidin.
 
      %6%
 
      İyi günler!
 
      Umbraco robotunun alkışları
    ]]>
    </key>
    <key alias="mailBodyVariantSummary">Aşağıdaki diller %0% değiştirildi</key>
    <key alias="mailBodyHtml">
      <![CDATA[
        <html>
			<head>
				<meta name='viewport' content='width=device-width'>
				<meta http-equiv='Content-Type' content='text/html; charset=UTF-8'>
			</head>
        <body class='' style='font-family: sans-serif; -webkit-font-smoothing: antialiased; font-size: 14px; color: #392F54; line-height: 22px; -ms-text-size-adjust: 100%; -webkit-text-size-adjust: 100%; background: #1d1333; margin: 0; padding: 0;' bgcolor='#1d1333'>
				<style type='text/css'> @media only screen and (max-width: 620px) {table[class=body] h1 {font-size: 28px !important; margin-bottom: 10px !important; } table[class=body] .wrapper {padding: 32px !important; } table[class=body] .article {padding: 32px !important; } table[class=body] .content {padding: 24px !important; } table[class=body] .container {padding: 0 !important; width: 100% !important; } table[class=body] .main {border-left-width: 0 !important; border-radius: 0 !important; border-right-width: 0 !important; } table[class=body] .btn table {width: 100% !important; } table[class=body] .btn a {width: 100% !important; } table[class=body] .img-responsive {height: auto !important; max-width: 100% !important; width: auto !important; } } .btn-primary table td:hover {background-color: #34495e !important; } .btn-primary a:hover {background-color: #34495e !important; border-color: #34495e !important; } .btn  a:visited {color:#FFFFFF;} </style>
				<table border="0" cellpadding="0" cellspacing="0" class="body" style="border-collapse: separate; mso-table-lspace: 0pt; mso-table-rspace: 0pt; width: 100%; background: #1d1333;" bgcolor="#1d1333">
					<tr>
						<td style="font-family: sans-serif; font-size: 14px; vertical-align: top; padding: 24px;" valign="top">
							<table style="border-collapse: separate; mso-table-lspace: 0pt; mso-table-rspace: 0pt; width: 100%;">
								<tr>
									<td background="https://umbraco.com/umbraco/assets/img/application/logo.png" bgcolor="#1d1333" width="28" height="28" valign="top" style="font-family: sans-serif; font-size: 14px; vertical-align: top;">
										<!--[if gte mso 9]> <v:rect xmlns:v="urn:schemas-microsoft-com:vml" fill="true" stroke="false" style="width:30px;height:30px;"> <v:fill type="tile" src="https://umbraco.com/umbraco/assets/img/application/logo.png" color="#1d1333" /> <v:textbox inset="0,0,0,0"> <![endif]-->
										<div> </div>
										<!--[if gte mso 9]> </v:textbox> </v:rect> <![endif]-->
									</td>
									<td style="font-family: sans-serif; font-size: 14px; vertical-align: top;" valign="top"></td>
								</tr>
							</table>
						</td>
					</tr>
				</table>
				<table border='0' cellpadding='0' cellspacing='0' class='body' style='border-collapse: separate; mso-table-lspace: 0pt; mso-table-rspace: 0pt; width: 100%; background: #1d1333;' bgcolor='#1d1333'>
					<tr>
						<td style='font-family: sans-serif; font-size: 14px; vertical-align: top;' valign='top'> </td>
						<td class='container' style='font-family: sans-serif; font-size: 14px; vertical-align: top; display: block; max-width: 560px; width: 560px; margin: 0 auto; padding: 10px;' valign='top'>
							<div class='content' style='box-sizing: border-box; display: block; max-width: 560px; margin: 0 auto; padding: 10px;'>
								<br>
								<table class='main' style='border-collapse: separate; mso-table-lspace: 0pt; mso-table-rspace: 0pt; width: 100%; border-radius: 3px; background: #FFFFFF;' bgcolor='#FFFFFF'>
									<tr>
										<td class='wrapper' style='font-family: sans-serif; font-size: 14px; vertical-align: top; box-sizing: border-box; padding: 50px;' valign='top'>
											<table border='0' cellpadding='0' cellspacing='0' style='border-collapse: separate; mso-table-lspace: 0pt; mso-table-rspace: 0pt; width: 100%;'>
												<tr>
													<td style='line-height: 24px; font-family: sans-serif; font-size: 14px; vertical-align: top;' valign='top'>
														<h1 style='color: #392F54; font-family: sans-serif; font-weight: bold; line-height: 1.4; font-size: 24px; text-align: left; text-transform: capitalize; margin: 0 0 30px;' align='left'>
															Merhaba %0%,
														</h1>
                                                        <p style='color: #392F54; font-family: sans-serif; font-size: 14px; font-weight: normal; margin: 0 0 15px;'>
                                                            Bu, <strong>'%1%'</strong> görevinin <a style="color: #392F54; text-decoration: none; -ms-word-break: break-all; word-break: break-all;" href="http://%4%/#/content/content/edit/%5%"><strong>'%2%'</strong></a> sayfasında <strong>'%3%'</strong> kullanıcısı tarafından gerçekleştirildiğini size bildirmek için otomatik bir postadır.
														</p>
														<table border='0' cellpadding='0' cellspacing='0' class='btn btn-primary' style='border-collapse: separate; mso-table-lspace: 0pt; mso-table-rspace: 0pt; width: 100%; box-sizing: border-box;'>
															<tbody>
																<tr>
																	<td align='left' style='font-family: sans-serif; font-size: 14px; vertical-align: top; padding-bottom: 15px;' valign='top'>
																		<table border='0' cellpadding='0' cellspacing='0' style='border-collapse: separate; mso-table-lspace: 0pt; mso-table-rspace: 0pt; width: auto;'><tbody><tr>
																			<td style='font-family: sans-serif; font-size: 14px; vertical-align: top; border-radius: 5px; text-align: center; background: #35C786;' align='center' bgcolor='#35C786' valign='top'>
																				<a href='http://%4%/#/content/content/edit/%5%' target='_blank' style='color: #FFFFFF; text-decoration: none; -ms-word-break: break-all; word-break: break-all; border-radius: 5px; box-sizing: border-box; cursor: pointer; display: inline-block; font-size: 14px; font-weight: bold; text-transform: capitalize; background: #35C786; margin: 0; padding: 12px 30px; border: 1px solid #35c786;'>DÜZENLE</a> </td> </tr></tbody></table>
																	</td>
																</tr>
															</tbody>
														</table>
														<p style='color: #392F54; font-family: sans-serif; font-size: 14px; font-weight: normal; margin: 0 0 15px;'>
															<h3>Güncelleme Özeti:</h3>
															%6%
														</p>
														<p style='color: #392F54; font-family: sans-serif; font-size: 14px; font-weight: normal; margin: 0 0 15px;'>
															İyi günler dilerim!<br /><br />
															Umbraco robottan Alkış
														</p>
													</td>
												</tr>
											</table>
										</td>
									</tr>
								</table>
								<br><br><br>
							</div>
						</td>
						<td style='font-family: sans-serif; font-size: 14px; vertical-align: top;' valign='top'> </td>
					</tr>
				</table>
			</body>
		</html>  
	]]>
    </key>
    <key alias="mailBodyVariantHtmlSummary">
      <![CDATA[<p> Aşağıdaki diller değiştirildi: </p>
       %0%
    ]]>
    </key>
    <key alias="mailSubject">[ %0%]%1% ile ilgili bildirim%2% üzerinde gerçekleştirildi</key>
    <key alias="notifications">Bildirimler</key>
  </area>
  <area alias="packager">
    <key alias="actions">İşlemler</key>
    <key alias="created">Oluşturuldu</key>
    <key alias="createPackage">Paket oluştur</key>
    <key alias="chooseLocalPackageText">
      <![CDATA[
      Gözat düğmesine tıklayarak ve paketi bularak makinenizden Paketi seçin. <br/>
      Umbraco paketleri genellikle ".umb" veya ".zip" uzantısına sahiptir.
      ]]>
    </key>
    <key alias="deletewarning">Bu, paketi silecek</key>
    <key alias="dropHere">Yüklemek için bırakın</key>
    <key alias="includeAllChildNodes">Tüm alt düğümleri dahil et</key>
    <key alias="orClickHereToUpload">veya paket dosyasını seçmek için burayı tıklayın</key>
    <key alias="uploadPackage">Paketi yükle</key>
    <key alias="localPackageDescription">Makinenizden seçerek yerel bir paket kurun. Yalnızca bildiğiniz ve güvendiğiniz kaynaklardan paket yükleyin</key>
    <key alias="uploadAnother">Başka bir paket yükleyin</key>
    <key alias="cancelAndUploadAnother">İptal edin ve başka bir paketi yükleyin</key>
    <key alias="accept">Kabul ediyorum</key>
    <key alias="termsOfUse">kullanım şartları</key>

    <key alias="pathToFile">Dosyaya giden yol</key>
    <key alias="pathToFileDescription">Dosyaya giden mutlak yol (yani: /bin/umbraco.bin)</key>
    <key alias="installed">Yüklendi</key>
    <key alias="installedPackages">Yüklü paketler</key>
    <key alias="installLocal">Yerel yükle</key>
    <key alias="installFinish">Bitir</key>
    <key alias="noConfigurationView">Bu pakette yapılandırma görünümü yok</key>
    <key alias="noPackagesCreated">Henüz paket oluşturulmadı</key>
    <key alias="noPackages">Kurulu paketiniz yok</key>
    <key alias="noPackagesDescription"><![CDATA[Kurulu paketiniz yok. Makinenizden seçerek yerel bir paket kurun veya ekranınızın sağ üst kısmındaki <strong>'Paketler'</strong> simgesini kullanarak mevcut paketlere göz atın]]></key>
    <key alias="packageActions">Paket İşlemleri</key>
    <key alias="packageAuthorUrl">Yazar URL'si</key>
    <key alias="packageContent">Paket İçeriği</key>
    <key alias="packageFiles">Paket Dosyaları</key>
    <key alias="packageIconUrl">Simge URL'si</key>
    <key alias="packageInstall">Paketi yükle</key>
    <key alias="packageLicense">Lisans</key>
    <key alias="packageLicenseUrl">Lisans URL'si</key>
    <key alias="packageProperties">Paket Özellikleri</key>
    <key alias="packageSearch">Paket arayın</key>
    <key alias="packageSearchResults">Sonuçlar</key>
    <key alias="packageNoResults">için hiçbir şey bulamadık</key>
    <key alias="packageNoResultsDescription">Lütfen başka bir paket aramayı deneyin veya kategorilere göz atın</key>
    <key alias="packagesPopular">Popüler</key>
    <key alias="packagesNew">Yeni sürümler</key>
    <key alias="packageHas">vardır</key>
    <key alias="packageKarmaPoints">karma noktaları</key>
    <key alias="packageInfo">Bilgi</key>
    <key alias="packageOwner">Sahip</key>
    <key alias="packageContrib">Katkıda bulunanlar</key>
    <key alias="packageCreated">Oluşturuldu</key>
    <key alias="packageCurrentVersion">Mevcut sürüm</key>
    <key alias="packageNetVersion">. NET sürümü</key>
    <key alias="packageDownloads">İndirmeler</key>
    <key alias="packageLikes">Beğeniler</key>
    <key alias="packageCompatibility">Uyumluluk</key>
    <key alias="packageCompatibilityDescription">Bu paket, topluluk üyeleri tarafından bildirildiği üzere aşağıdaki Umbraco sürümleriyle uyumludur. % 100'ün altında rapor edilen sürümler için tam uyumluluk garanti edilemez</key>
    <key alias="packageExternalSources">Harici kaynaklar</key>
    <key alias="packageAuthor">Yazar</key>
    <key alias="packageDocumentation">Belgeler</key>
    <key alias="packageMetaData">Meta verilerini paketle</key>
    <key alias="packageName">Paket adı</key>
    <key alias="packageNoItemsHeader">Paket herhangi bir öğe içermiyor</key>
    <key alias="packageNoItemsText">
      <![CDATA[Bu paket dosyası kaldırılacak hiçbir öğe içermiyor.<br /><br/>
      Aşağıdaki "Paketi kaldır"'ı tıklayarak bunu sistemden güvenle kaldırabilirsiniz.]]>
    </key>
    <key alias="packageOptions">Paket seçenekleri</key>
    <key alias="packageReadme">Paketi beni oku</key>
    <key alias="packageRepository">Paket deposu</key>
    <key alias="packageUninstallConfirm">Paketi kaldırmayı onayla</key>
    <key alias="packageUninstalledHeader">Paket kaldırıldı</key>
    <key alias="packageUninstalledText">Paket başarıyla kaldırıldı</key>
    <key alias="packageUninstallHeader">Paketi kaldır</key>
    <key alias="packageUninstallText">
      <![CDATA[Şu anda aşağıda, kaldırmak istemediğiniz öğelerin seçimini kaldırabilirsiniz. "Kaldırmayı onayla" yı tıkladığınızda işaretlenen tüm öğeler kaldırılacaktır. <br />
      <span style="color: Red; font-weight: bold;">Uyarı:</span> kaldırdığınız öğelere bağlı olarak herhangi bir belge, ortam vb. çalışmayı durdurur ve sistem kararsızlığına neden olabilir,
      bu yüzden dikkatli bir şekilde kaldırın. Şüpheniz varsa, paket yazarıyla iletişime geçin.]]>
    </key>
    <key alias="packageVersion">Paket versiyonu</key>
    <key alias="packageAlreadyInstalled">Paket zaten yüklü</key>
    <key alias="targetVersionMismatch">Bu paket kurulamaz, minimum Umbraco sürümü gerektirir</key>
    <key alias="installStateUninstalling">Kaldırılıyor ...</key>
    <key alias="installStateDownloading">İndiriliyor ...</key>
    <key alias="installStateImporting">İçe Aktarılıyor ...</key>
    <key alias="installStateInstalling">Kuruluyor ...</key>
    <key alias="installStateRestarting">Yeniden başlatılıyor, lütfen bekleyin ...</key>
    <key alias="installStateComplete">Her şey tamam, tarayıcınız şimdi yenilenecek, lütfen bekleyin ...</key>
    <key alias="installStateCompleted">Kurulumu tamamlamak ve sayfayı yeniden yüklemek için lütfen 'Bitir'i tıklayın.</key>
    <key alias="installStateUploading">Paket yükleniyor ...</key>
  </area>
  <area alias="paste">
    <key alias="doNothing">Tam biçimlendirmeyle yapıştırın (Önerilmez)</key>
    <key alias="errorMessage">Yapıştırmaya çalıştığınız metin özel karakterler veya biçimlendirme içeriyor. Bunun nedeni Microsoft Word'den metin kopyalanması olabilir. Umbraco, özel karakterleri veya biçimlendirmeyi otomatik olarak kaldırabilir, böylece yapıştırılan içerik web için daha uygun olacaktır.</key>
    <key alias="removeAll">Hiçbir biçimlendirme olmadan ham metin olarak yapıştırın</key>
    <key alias="removeSpecialFormattering">Yapıştır, ancak biçimlendirmeyi kaldırın (Önerilir)</key>
  </area>
  <area alias="publicAccess">
    <key alias="paGroups">Grup tabanlı koruma</key>
    <key alias="paGroupsHelp">Belirli üye gruplarının tüm üyelerine erişim vermek istiyorsanız</key>
    <key alias="paGroupsNoGroups">Grup tabanlı kimlik doğrulamasını kullanmadan önce bir üye grubu oluşturmanız gerekir</key>
    <key alias="paErrorPage">Hata Sayfası</key>
    <key alias="paErrorPageHelp">Kişiler oturum açtığında ancak erişimi olmadığında kullanılır</key>
    <key alias="paHowWould"><![CDATA[Sayfaya erişimi nasıl kısıtlayacağınızı seçin <strong>%0%</strong>]]></key>
    <key alias="paIsProtected"><![CDATA[<strong>%0%</strong> artık korumalı]]></key>
    <key alias="paIsRemoved"><![CDATA[Koruma, <strong>%0%</strong>]]> sayfasından kaldırılmıştır.</key>
    <key alias="paLoginPage">Giriş Sayfası</key>
    <key alias="paLoginPageHelp">Giriş formunu içeren sayfayı seçin</key>
    <key alias="paRemoveProtection">Korumayı kaldır ...</key>
    <key alias="paRemoveProtectionConfirm"><![CDATA[Korumayı <strong>%0%</strong> sayfasından kaldırmak istediğinizden emin misiniz?]]> </key>
    <key alias="paSelectPages">Giriş formu ve hata mesajları içeren sayfaları seçin</key>
    <key alias="paSelectGroups"><![CDATA[<strong>%0%</strong> sayfasına erişimi olan grupları seçin]]></key>
    <key alias="paSelectMembers"><![CDATA[<strong>%0%</strong> sayfasına erişimi olan üyeleri seçin]]></key>
    <key alias="paMembers">Belirli üyelerin korunması</key>
    <key alias="paMembersHelp">Belirli üyelere erişim vermek istiyorsanız</key>
  </area>
  <area alias="publish">
    <key alias="contentPublishedFailedAwaitingRelease">
      <![CDATA[
     %0%, öğenin yayınlanması planlandığından yayınlanamadı.
    ]]>
    </key>
    <key alias="contentPublishedFailedExpired">
      <![CDATA[
      Öğenin süresi dolduğu için %0% yayınlanamadı.
    ]]>
    </key>
    <key alias="contentPublishedFailedInvalid">
      <![CDATA[
     %0%, şu özellikler nedeniyle yayınlanamadı:%1% doğrulama kurallarını geçemedi.
    ]]>
    </key>
    <key alias="contentPublishedFailedByEvent">
      <![CDATA[
     %0% yayınlanamadı, 3. taraf eklenti işlemi iptal etti.
    ]]>
    </key>
    <key alias="contentPublishedFailedByParent">
      <![CDATA[
      Bir üst sayfa yayınlanmadığı için %0% yayınlanamaz.
    ]]>
    </key>
    <key alias="contentPublishedFailedByMissingName"><![CDATA[ %0%, adı eksik olduğu için yayınlanamaz.]]></key>
    <key alias="includeUnpublished">Yayınlanmamış alt sayfaları dahil et</key>
    <key alias="inProgress">Yayınlanıyor - lütfen bekleyin ...</key>
    <key alias="inProgressCounter">%1% sayfadan %0% yayınlandı ...</key>
    <key alias="nodePublish">%0% yayınlandı</key>
    <key alias="nodePublishAll">%0% ve alt sayfalar yayınlandı</key>
    <key alias="publishAll">%0% ve tüm alt sayfalarını yayınlayın</key>
    <key alias="publishHelp">
      <![CDATA[<strong>%0%</strong> yayınlamak ve böylece içeriğini herkese açık hale getirmek için <em>Yayınla</em>'yı tıklayın. <br/><br />
      Aşağıdaki <em>Yayınlanmamış alt sayfaları ekle</em> 'yi işaretleyerek bu sayfayı ve tüm alt sayfalarını yayınlayabilirsiniz.
      ]]>
    </key>
  </area>
  <area alias="colorpicker">
    <key alias="noColors">Onaylanmış herhangi bir renk yapılandırmadınız</key>
  </area>
  <area alias="contentPicker">
    <key alias="allowedItemTypes">Yalnızca şu türdeki öğeleri seçebilirsiniz: %0%</key>
    <key alias="pickedTrashedItem">Şu anda silinmiş veya geri dönüşüm kutusunda bulunan bir içerik öğesini seçtiniz</key>
    <key alias="pickedTrashedItems">Şu anda silinmiş veya geri dönüşüm kutusunda bulunan içerik öğelerini seçtiniz</key>
  </area>
  <area alias="mediaPicker">
    <key alias="deletedItem">Silinen öğe</key>
    <key alias="pickedTrashedItem">Şu anda silinmiş veya geri dönüşüm kutusunda bulunan bir medya öğesini seçtiniz</key>
    <key alias="pickedTrashedItems">Şu anda silinmiş veya geri dönüşüm kutusunda bulunan medya öğelerini seçtiniz</key>
    <key alias="trashed">Çöp kutusuna gönderildi</key>
  </area>
  <area alias="relatedlinks">
    <key alias="enterExternal">harici bağlantı girin</key>
    <key alias="chooseInternal">dahili sayfayı seç</key>
    <key alias="caption">Başlık</key>
    <key alias="link">Bağlantı</key>
    <key alias="newWindow">Yeni pencerede aç</key>
    <key alias="captionPlaceholder">ekran başlığını girin</key>
    <key alias="externalLinkPlaceholder">Bağlantıyı girin</key>
  </area>
  <area alias="imagecropper">
    <key alias="reset">Kırpmayı sıfırla</key>
    <key alias="saveCrop">Kırpmayı kaydet</key>
    <key alias="addCrop">Yeni kırpma ekle</key>
    <key alias="updateEditCrop">Bitti</key>
    <key alias="undoEditCrop">Düzenlemeleri geri alın</key>
    <key alias="customCrop">Kullanıcı tanımlı</key>
  </area>
  <area alias="rollback">
    <key alias="changes">Değişiklikler</key>
    <key alias="created">Oluşturuldu</key>
    <key alias="currentVersion">Mevcut sürüm</key>
    <key alias="diffHelp"><![CDATA[Bu, mevcut sürüm ile seçili sürüm arasındaki farkları gösterir <br /> <del> Kırmızı </del> metin seçili sürümde gösterilmeyecektir. , <ins> yeşil eklendi demektir </ins>]]></key>
    <key alias="documentRolledBack">Belge geri alındı ​​</key>
    <key alias="headline">Mevcut sürümle karşılaştırmak için bir sürüm seçin</key>
    <key alias="htmlHelp">Bu, seçilen sürümü HTML olarak görüntüler, 2 sürüm arasındaki farkı aynı anda görmek isterseniz, fark görünümünü kullanın</key>
    <key alias="rollbackTo">Geri alın</key>
    <key alias="selectVersion">Sürüm seçin</key>
    <key alias="view">Görüntüle</key>
  </area>
  <area alias="scripts">
    <key alias="editscript">Komut dosyasını düzenle</key>
  </area>
  <area alias="sections">
    <key alias="concierge">Konsiyerj</key>
    <key alias="content">İçerik</key>
    <key alias="courier">Kurye</key>
    <key alias="developer">Geliştirici</key>
    <key alias="forms">Formlar</key>
    <key alias="help" version="7.0">Yardım</key>
    <key alias="installer">Umbraco Yapılandırma Sihirbazı</key>
    <key alias="media">Medya</key>
    <key alias="member">Üyeler</key>
    <key alias="newsletters">Bültenler</key>
    <key alias="packages">Paketler</key>
    <key alias="settings">Ayarlar</key>
    <key alias="statistics">İstatistikler</key>
    <key alias="translation">Çeviri</key>
    <key alias="users">Kullanıcılar</key>
  </area>
  <area alias="help">
    <key alias="tours">Turlar</key>
    <key alias="theBestUmbracoVideoTutorials">En iyi Umbraco video eğitimleri</key>
    <key alias="umbracoForum">our.umbraco.com adresini ziyaret edin</key>
    <key alias="umbracoTv">umbraco.tv'yi ziyaret edin</key>
  </area>
  <area alias="settings">
    <key alias="defaulttemplate">Varsayılan şablon</key>
    <key alias="importDocumentTypeHelp">
      Bir belge türünü içe aktarmak için, "Gözat" düğmesini tıklayarak bilgisayarınızda ".udt" dosyasını bulun ve "İçe Aktar" ı tıklayın (sonraki ekranda onay vermeniz istenir) </key>
    <key alias="newtabname">Yeni Sekme Başlığı</key>
      <key alias="nodetype">Düğüm türü</key>
      <key alias="objecttype">Tür</key>
      <key alias="stylesheet">Stil Sayfası</key>
      <key alias="script">Komut Dosyası</key>
      <key alias="tab">Sekme</key>
      <key alias="tabname">Sekme Başlığı</key>
      <key alias="tabs">Sekmeler</key>
      <key alias="contentTypeEnabled">Ana İçerik Türü etkinleştirildi</key>
      <key alias="contentTypeUses">Bu İçerik Türü kullanır</key>
      Ana İçerik Türü olarak <key alias="asAContentMasterType">. Ana İçerik Türlerinden sekmeler gösterilmez ve yalnızca Ana İçerik Türünün kendisinde düzenlenebilir</key>
      <key alias="noPropertiesDefinedOnTab">Bu sekmede tanımlanmış özellik yok. Yeni bir mülk oluşturmak için üstteki "yeni mülk ekle" bağlantısını tıklayın.</key>
      <key alias="createMatchingTemplate">Eşleşen şablon oluştur</key>
      <key alias="addIcon">Simge ekle</key>
    </area>
  <area alias="sort">
    <key alias="sortOrder">Sıralama düzeni</key>
    <key alias="sortCreationDate">Oluşturma tarihi</key>
    <key alias="sortDone">Sıralama tamamlandı.</key>
    <key alias="sortHelp">Nasıl düzenleneceklerini ayarlamak için farklı öğeleri aşağı veya yukarı sürükleyin. Veya tüm öğe koleksiyonunu sıralamak için sütun başlıklarını tıklayın</key>
    <key alias="sortPleaseWait"><![CDATA[Lütfen bekleyin. Öğeler sıralanıyor, bu biraz zaman alabilir.]]></key>
  </area>
  <area alias="speechBubbles">
    <key alias="validationFailedHeader">Doğrulama</key>
    <key alias="validationFailedMessage">Öğe kaydedilmeden önce doğrulama hataları düzeltilmelidir</key>
    <key alias="operationFailedHeader">Başarısız</key>
    <key alias="operationSavedHeader">Kaydedildi</key>
    <key alias="invalidUserPermissionsText">Yetersiz kullanıcı izni, işlemi tamamlayamadı</key>
    <key alias="operationCancelledHeader">İptal Edildi</key>
    <key alias="operationCancelledText">İşlem, üçüncü taraf bir eklenti tarafından iptal edildi</key>
    <key alias="contentPublishedFailedByEvent">Yayınlama, üçüncü taraf bir eklenti tarafından iptal edildi</key>
    <key alias="contentTypeDublicatePropertyType">Mülk türü zaten var</key>
    <key alias="contentTypePropertyTypeCreated">Mülk türü oluşturuldu</key>
    <key alias="contentTypePropertyTypeCreatedText"><![CDATA[Ad: %0% <br /> DataType:%1%]]></key>
    <key alias="contentTypePropertyTypeDeleted">Mülk türü silindi</key>
    <key alias="contentTypeSavedHeader">Belge Türü kaydedildi</key>
    <key alias="contentTypeTabCreated">Sekme oluşturuldu</key>
    <key alias="contentTypeTabDeleted">Sekme silindi</key>
    <key alias="contentTypeTabDeletedText">Şu kimliğe sahip sekme: %0% silindi</key>
    <key alias="cssErrorHeader">Stil sayfası kaydedilmedi</key>
    <key alias="cssSavedHeader">Stil sayfası kaydedildi</key>
    <key alias="cssSavedText">Stil sayfası hatasız kaydedildi</key>
    <key alias="dataTypeSaved">Veri türü kaydedildi</key>
    <key alias="dictionaryItemSaved">Sözlük öğesi kaydedildi</key>
    <key alias="editContentPublishedFailedByParent">Üst sayfa yayınlanmadığı için yayınlama başarısız oldu</key>
    <key alias="editContentPublishedHeader">İçerik yayınlandı</key>
    <key alias="editContentPublishedText">ve web sitesinde görünür</key>
    <key alias="editContentSavedHeader">İçerik kaydedildi</key>
    <key alias="editContentSavedText">Değişiklikleri görünür kılmak için yayınlamayı unutmayın</key>
    <key alias="editContentSendToPublish">Onay İçin Gönderildi</key>
    <key alias="editContentSendToPublishText">Değişiklikler onay için gönderildi</key>
    <key alias="editMediaSaved">Medya kaydedildi</key>
    <key alias="editMemberGroupSaved">Üye grubu kaydedildi</key>
    <key alias="editMediaSavedText">Medya hatasız kaydedildi</key>
    <key alias="editMemberSaved">Üye kaydedildi</key>
    <key alias="editStylesheetPropertySaved">Stil Sayfası Özelliği Kaydedildi</key>
    <key alias="editStylesheetSaved">Stil Sayfası kaydedildi</key>
    <key alias="editTemplateSaved">Şablon kaydedildi</key>
    <key alias="editUserError">Kullanıcı kaydedilirken hata oluştu (günlüğü kontrol edin)</key>
    <key alias="editUserSaved">Kullanıcı Kaydedildi</key>
    <key alias="editUserTypeSaved">Kullanıcı türü kaydedildi</key>
    <key alias="editUserGroupSaved">Kullanıcı grubu kaydedildi</key>
    <key alias="editCulturesAndHostnamesSaved">Kaydedilen kültürler ve ana bilgisayar adları</key>
    <key alias="editCulturesAndHostnamesError">Kültürleri ve ana bilgisayar adlarını kaydetme hatası</key>
    <key alias="fileErrorHeader">Dosya kaydedilmedi</key>
    <key alias="fileErrorText">dosyası kaydedilemedi. Lütfen dosya izinlerini kontrol edin</key>
    <key alias="fileSavedHeader">Dosya kaydedildi</key>
    <key alias="fileSavedText">Dosya hatasız kaydedildi</key>
    <key alias="languageSaved">Dil kaydedildi</key>
    <key alias="mediaTypeSavedHeader">Medya Türü kaydedildi</key>
    <key alias="memberTypeSavedHeader">Üye Türü kaydedildi</key>
    <key alias="memberGroupSavedHeader">Üye Grubu kaydedildi</key>
    <key alias="templateErrorHeader">Şablon kaydedilmedi</key>
    <key alias="templateErrorText">Lütfen aynı takma ada sahip 2 şablonunuz olmadığından emin olun</key>
    <key alias="templateSavedHeader">Şablon kaydedildi</key>
    <key alias="templateSavedText">Şablon hatasız kaydedildi!</key>
    <key alias="contentUnpublished">Yayınlanmamış içerik</key>
    <key alias="partialViewSavedHeader">Kısmi görünüm kaydedildi</key>
    <key alias="partialViewSavedText">Kısmi görünüm, herhangi bir hata olmadan kaydedildi!</key>
    <key alias="smallerViewErrorHeader">Kısmi görünüm kaydedilmedi</key>
    <key alias="partialViewErrorText">Dosyayı kaydederken bir hata oluştu.</key>
    <key alias="permissionsSavedFor">için kaydedilen izinler</key>
    <key alias="deleteUserGroupsSuccess">%0% kullanıcı grubu silindi</key>
    <key alias="deleteUserGroupSuccess">%0% silindi</key>
    <key alias="enableUsersSuccess">%0% kullanıcı etkinleştirildi</key>
    <key alias="disableUsersSuccess">%0% kullanıcı devre dışı bırakıldı</key>
    <key alias="enableUserSuccess">%0% artık etkinleştirildi</key>
    <key alias="disableUserSuccess">%0% artık devre dışı</key>
    <key alias="setUserGroupOnUsersSuccess">Kullanıcı grupları ayarlandı</key>
    <key alias="unlockUsersSuccess">%0% kullanıcının kilidi kaldırıldı</key>
    <key alias="unlockUserSuccess">%0% artık kilitli</key>
    <key alias="memberExportedSuccess">Üye dosyaya aktarıldı</key>
    <key alias="memberExportedError">Üyeyi dışa aktarırken bir hata oluştu</key>
    <key alias="deleteUserSuccess">Kullanıcı %0% silindi</key>
    <key alias="resendInviteHeader">Kullanıcıyı davet et</key>
    <key alias="resendInviteSuccess">Davet %0% 'a yeniden gönderildi</key>
    <key alias="documentTypeExportedSuccess">Belge türü dosyaya aktarıldı</key>
    <key alias="documentTypeExportedError">Belge türü dışa aktarılırken bir hata oluştu</key>
  </area>
  <area alias="stylesheet">
    <key alias="addRule">Stil ekle</key>
    <key alias="editRule">Stili düzenle</key>
    <key alias="editorRules">Zengin metin düzenleyici stilleri</key>
    <key alias="editorRulesHelp">Bu stil sayfası için zengin metin düzenleyicide bulunması gereken stilleri tanımlayın</key>
    <key alias="editstylesheet">Stil sayfasını düzenle</key>
    <key alias="editstylesheetproperty">Stil sayfası özelliğini düzenle</key>
    <key alias="nameHelp">Düzenleyici stili seçicide görüntülenen ad</key>
    <key alias="preview">Önizleme</key>
    <key alias="previewHelp">Zengin metin düzenleyicide metin nasıl görünecek.</key>
    <key alias="selector">Seçici</key>
    <key alias="selectorHelp">CSS sözdizimini kullanır, ör. "h1" veya ".redHeader"</key>
    <key alias="styles">Stiller</key>
    <key alias="stylesHelp">Zengin metin düzenleyicide uygulanması gereken CSS, ör. "color: red;"</key>
    <key alias="tabCode">Kod</key>
    <key alias="tabRules">Düzenleyici</key>
  </area>
  <area alias="template">
    <key alias="deleteByIdFailed">%0% kimliğine sahip şablon silinemedi</key>
    <key alias="edittemplate">Şablonu düzenle</key>
    <key alias="insertSections">Bölümler</key>
    <key alias="insertContentArea">İçerik alanı ekle</key>
    <key alias="insertContentAreaPlaceHolder">İçerik alanı yer tutucusu ekle</key>
    <key alias="insert">Ekle</key>
    <key alias="insertDesc">Şablonunuza ne ekleyeceğinizi seçin</key>
    <key alias="insertDictionaryItem">Sözlük öğesi</key>
    <key alias="insertDictionaryItemDesc">Sözlük öğesi, çevrilebilir bir metin parçası için yer tutucudur ve çok dilli web siteleri için tasarımlar oluşturmayı kolaylaştırır.</key>
    <key alias="insertMacro">Makro</key>
    <key alias="insertMacroDesc">
      Makro, yapılandırılabilir bir bileşendir ve aşağıdakiler için idealdir:
      parametreler sağlama seçeneğine ihtiyaç duyduğunuz tasarımınızın yeniden kullanılabilir parçaları,
      galeriler, formlar ve listeler gibi.
    </key>
    <key alias="insertPageField">Değer</key>
    <key alias="insertPageFieldDesc">Geçerli sayfadaki adlandırılmış bir alanın değerini, değeri değiştirme veya alternatif değerlere geri dönüş seçenekleri ile birlikte görüntüler.</key>
    <key alias="insertPartialView">Kısmi görünüm</key>
    <key alias="insertPartialViewDesc">
      Kısmi görünüm, başka bir şablonun içinde oluşturulabilen ayrı bir şablon dosyasıdır.
      şablonu, işaretlemeyi yeniden kullanmak veya karmaşık şablonları ayrı dosyalara ayırmak için harikadır.
    </key>
    <key alias="mastertemplate">Ana şablon</key>
    <key alias="noMaster">Ana yok</key>
    <key alias="renderBody">Alt şablonu oluştur</key>
    <key alias="renderBodyDesc">
      <![CDATA[
     Ekleyerek bir alt şablonun içeriğini işler
     <code>@RenderBody()</code> yer tutucusu.
      ]]>
    </key>
    <key alias="defineSection">Adlandırılmış bir bölüm tanımlayın</key>
    <key alias="defineSectionDesc">
      <![CDATA[
         Şablonunuzun bir bölümünü, içine sararak adlandırılmış bir bölüm olarak tanımlar
          <code>@section { ... }</code>. Bu bir
          <code>@RenderSection</code> kullanarak bu şablonun üst öğesinin belirli bir alanı.
      ]]>
    </key>
    <key alias="renderSection">Adlandırılmış bir bölüm oluşturun</key>
    <key alias="renderSectionDesc">
      <![CDATA[
      Bir <code>@RenderSection(ad)</code> yer tutucusu ekleyerek bir alt şablonun adlandırılmış alanını oluşturur.
      Bu, karşılık gelen bir <code>@section [ad] {...}</code> tanımına sarılmış bir alt şablon alanını oluşturur.
      ]]>
    </key>
    <key alias="sectionName">Bölüm Adı</key>
    <key alias="sectionMandatory">Bölüm zorunludur</key>
    <key alias="sectionMandatoryDesc">
      Zorunlu ise, alt şablon bir <code>@section</code> tanımı içermelidir, aksi takdirde bir hata gösterilir.
    </key>
    <key alias="queryBuilder">Sorgu oluşturucu</key>
    <key alias="itemsReturned">öğe iade edildi,</key>
    <key alias="copyToClipboard">panoya kopyala</key>
    <key alias="iWant">istiyorum</key>
    <key alias="allContent">tüm içerik</key>
    <key alias="contentOfType">"%0%" türünde içerik</key>
    <key alias="from">dan</key>
    <key alias="websiteRoot">web sitem</key>
    <key alias="where">nerede</key>
    <key alias="and">ve</key>
    <key alias="is">=</key>
    <key alias="isNot">değil</key>
    <key alias="before">önce</key>
    <key alias="beforeIncDate">önce (seçilen tarih dahil)</key>
    <key alias="after">sonra</key>
    <key alias="afterIncDate">sonra (seçilen tarih dahil)</key>
    <key alias="equals">şuna eşittir</key>
    <key alias="doesNotEqual">eşit değildir</key>
    <key alias="contains">içerir</key>
    <key alias="doesNotContain">içermez</key>
    <key alias="greaterThan">büyüktür</key>
    <key alias="greatThanEqual">büyük veya eşittir</key>
    <key alias="lessThan">küçüktür</key>
    <key alias="lessThanEqual">küçüktür veya eşittir</key>
    <key alias="id">kimlik</key>
    <key alias="name">Ad</key>
    <key alias="createdDate">Oluşturulma Tarihi</key>
    <key alias="lastUpdatedDate">Son Güncelleme Tarihi</key>
    <key alias="orderBy">sırala</key>
    <key alias="ascending">artan</key>
    <key alias="descending">azalan</key>
    <key alias="template">Şablon</key>
  </area>
  <area alias="grid">
    <key alias="media">Resim</key>
    <key alias="macro">Makro</key>
    <key alias="insertControl">İçerik türünü seçin</key>
    <key alias="chooseLayout">Bir düzen seçin</key>
    <key alias="addRows">Satır ekle</key>
    <key alias="addElement">İçerik ekle</key>
    <key alias="dropElement">İçeriği bırak</key>
    <key alias="settingsApplied">Ayarlar uygulandı</key>
    <key alias="contentNotAllowed">Bu içeriğe burada izin verilmiyor</key>
    <key alias="contentAllowed">Bu içeriğe burada izin verilir</key>
    <key alias="clickToEmbed">Yerleştirmek için tıklayın</key>
    <key alias="clickToInsertImage">Resim eklemek için tıklayın</key>
    <key alias="placeholderImageCaption">Resim yazısı ...</key>
    <key alias="placeholderWriteHere">Buraya yazın ...</key>
    <key alias="gridLayouts">Izgara Düzenleri</key>
    <key alias="gridLayoutsDetail">Düzenler, ızgara düzenleyicinin genel çalışma alanıdır, genellikle yalnızca bir veya iki farklı düzene ihtiyacınız vardır</key>
    <key alias="addGridLayout">Izgara Düzeni Ekle</key>
    <key alias="editGridLayout">Izgara Düzenini Düzenle</key>
    <key alias="addGridLayoutDetail">Sütun genişliklerini ayarlayarak ve ek bölümler ekleyerek düzeni ayarlayın</key>
    <key alias="rowConfigurations">Satır yapılandırmaları</key>
    <key alias="rowConfigurationsDetail">Satırlar, yatay olarak düzenlenmiş önceden tanımlanmış hücrelerdir</key>
    <key alias="addRowConfiguration">Satır yapılandırması ekle</key>
    <key alias="editRowConfiguration">Satır yapılandırmasını düzenle</key>
    <key alias="addRowConfigurationDetail">Hücre genişliklerini ayarlayarak ve ilave hücreler ekleyerek satırı ayarlayın</key>
    <key alias="columns">Sütunlar</key>
    <key alias="columnsDetails">Izgara düzenindeki toplam birleşik sütun sayısı</key>
    <key alias="settings">Ayarlar</key>
    <key alias="settingsDetails">Hangi ayarları düzenleyicilerin değiştirebileceğini yapılandırın</key>
    <key alias="styles">Stiller</key>
    <key alias="stylesDetails">Stil editörlerinin neleri değiştirebileceğini yapılandırma</key>
    <key alias="allowAllEditors">Tüm düzenleyicilere izin ver</key>
    <key alias="allowAllRowConfigurations">Tüm satır yapılandırmalarına izin ver</key>
    <key alias="maxItems">Maksimum öğe</key>
    <key alias="maxItemsDescription">Boş bırakın veya sınırsız için 0 olarak ayarlayın</key>
    <key alias="setAsDefault">Varsayılan olarak ayarla</key>
    <key alias="chooseExtra">Fazladan birini seçin</key>
    <key alias="chooseDefault">Varsayılanı seçin</key>
    <key alias="areAdded">eklendi</key>
    <key alias="warning">Uyarı</key>
    <key alias="youAreDeleting">Satır yapılandırmasını siliyorsunuz</key>
    <key alias="deletingARow">
      Bir satır yapılandırma adının silinmesi, bu yapılandırmaya dayalı mevcut herhangi bir içerik için veri kaybına neden olur.
    </key>
  </area>
  <area alias="contentTypeEditor">
    <key alias="compositions">Kompozisyonlar</key>
    <key alias="grup">Grup</key>
    <key alias="noGroups">Hiçbir grup eklemediniz</key>
    <key alias="addGroup">Grup ekle</key>
    <key alias="inheritedFrom">devralındı ​​</key>
    <key alias="addProperty">Mülk ekle</key>
    <key alias="requiredLabel">Gerekli etiket</key>
    <key alias="enableListViewHeading">Liste görünümünü etkinleştir</key>
    <key alias="enableListViewDescription">İçerik öğesini, alt öğelerinin sıralanabilir ve aranabilir bir listesini gösterecek şekilde yapılandırır, alt öğeler ağaçta gösterilmez</key>
    <key alias="allowTemplatesHeading">İzin Verilen Şablonlar</key>
    <key alias="allowTemplatesDescription">Bu tür içerik üzerinde hangi şablon düzenleyicilerinin kullanmasına izin verileceğini seçin</key>
    <key alias="allowAsRootHeading">Kök olarak izin ver</key>
    <key alias="allowAsRootDescription">Düzenleyicilerin, içerik ağacının kök dizininde bu türden içerik oluşturmasına izin verin.</key>
    <key alias="childNodesHeading">İzin verilen alt düğüm türleri</key>
    <key alias="childNodesDescription">Belirtilen türlerdeki içeriğin, bu tür içeriğin altında oluşturulmasına izin verin.</key>
    <key alias="chooseChildNode">Alt düğümü seçin</key>
    <key alias="CompositionDescription">Mevcut bir belge türünden sekmeleri ve özellikleri devralın. Mevcut belge türüne yeni sekmeler eklenecek veya aynı ada sahip bir sekme varsa birleştirilecektir.</key>
    <key alias="CompositionInUse">Bu içerik türü bir bestede kullanıldığından kendi başına oluşturulamaz.</key>
    <key alias="noAvailableCompositions">Beste olarak kullanılabilecek içerik türü yok.</key>
    <key alias="CompositionRemoveWarning">Bir kompozisyonun kaldırılması, ilişkili tüm özellik verilerini silecektir. Belge türünü kaydettikten sonra geri dönüş yoktur.</key>
    <key alias="availableEditors">Yeni oluştur</key>
    <key alias="reuse">Mevcut olanı kullan</key>
    <key alias="editorSettings">Düzenleyici ayarları</key>
    <key alias="configuration">Yapılandırma</key>
    <key alias="yesDelete">Evet, sil</key>
    <key alias="moveUnderneath">altına taşındı</key>
    <key alias="copiedUnderneath">altına kopyalandı</key>
    <key alias="folderToMove">Taşınacak klasörü seçin</key>
    <key alias="folderToCopy">Kopyalanacak klasörü seçin</key>
    <key alias="structureBelow">aşağıdaki ağaç yapısına</key>
    <key alias="allDocumentTypes">Tüm Belge türleri</key>
    <key alias="allDocuments">Tüm Belgeler</key>
    <key alias="allMediaItems">Tüm medya öğeleri</key>
    <key alias="usingThisDocument">bu belge türünün kullanılması kalıcı olarak silinecektir, lütfen bunları da silmek istediğinizi onaylayın.</key>
    <key alias="usingThisMedia">bu medya türünün kullanılması kalıcı olarak silinecek, lütfen bunları da silmek istediğinizi onaylayın.</key>
    <key alias="usingThisMember">bu üye türünün kullanılması kalıcı olarak silinecek, lütfen bunları da silmek istediğinizi onaylayın</key>
    <key alias="andAllDocuments">ve bu türü kullanan tüm belgeler</key>
    <key alias="andAllMediaItems">ve bu türü kullanan tüm medya öğeleri</key>
    <key alias="andAllMembers">ve bu türü kullanan tüm üyeler</key>
    <key alias="memberCanEdit">Üye düzenleyebilir</key>
    <key alias="memberCanEditDescription">Bu özellik değerinin üye tarafından profil sayfasında düzenlenmesine izin ver</key>
    <key alias="isSensitiveData">Hassas verilerdir</key>
    <key alias="isSensitiveDataDescription">Bu özellik değerini, hassas bilgileri görüntüleme erişimi olmayan içerik düzenleyicilerinden gizleyin</key>
    <key alias="showOnMemberProfile">Üye profilinde göster</key>
    <key alias="showOnMemberProfileDescription">Bu özellik değerinin üye profil sayfasında görüntülenmesine izin ver</key>
    <key alias="tabHasNoSortOrder">sekmesinde sıralama düzeni yok</key>
    <key alias="CompositionUsageHeading">Bu beste nerede kullanılıyor?</key>
    <key alias="CompositionUsageSpecification">Bu beste şu anda aşağıdaki içerik türlerinin oluşturulmasında kullanılmaktadır:</key>
    <key alias="değişkenHeading">Varyasyonlara izin ver</key>
    <key alias="cultureVariantHeading">Kültüre göre değişikliklere izin ver</key>
    <key alias="segmentVariantHeading">Segmentasyona izin ver</key>
    <key alias="cultureVariantLabel">Kültüre göre değişiklik yapın</key>
    <key alias="segmentVariantLabel">Segmentlere göre değişiklik yapın</key>
    <key alias="değişkenDescription">Düzenleyenlerin bu türden içeriği farklı dillerde oluşturmasına izin verin.</key>
    <key alias="cultureVariantDescription">Düzenleyenlerin farklı dillerde içerik oluşturmasına izin ver.</key>
    <key alias="segmentVariantDescription">Editörlerin bu içeriğin segmentlerini oluşturmasına izin ver.</key>
    <key alias="allowVaryByCulture">Kültüre göre değişiklik yapmaya izin ver</key>
    <key alias="allowVaryBySegment">Segmentasyona izin ver</key>
    <key alias="elementType">Öğe türü</key>
    <key alias="elementHeading">Bir Öğe türüdür</key>
    <key alias="elementDescription">Bir Öğe türü, ağaçta değil, örneğin Yuvalanmış İçerikte kullanılmak üzere tasarlanmıştır.</key>
    <key alias="elementCannotToggle">Bir belge türü, bir veya daha fazla içerik öğesi oluşturmak için kullanıldıktan sonra Öğe türü olarak değiştirilemez.</key>
    <key alias="elementDoesNotSupport">Bu, bir Öğe türü için geçerli değildir</key>
    <key alias="propertyHasChanges">Bu özellikte değişiklikler yaptınız. Onları atmak istediğinizden emin misiniz?</key>
  </area>
  <area alias="languages">
    <key alias="addLanguage">Dil ekle</key>
    <key alias="mandatoryLanguage">Zorunlu dil</key>
    <key alias="mandatoryLanguageHelp">Düğüm yayınlanmadan önce bu dildeki özelliklerin doldurulması gerekir.</key>
    <key alias="defaultLanguage">Varsayılan dil</key>
    <key alias="defaultLanguageHelp">Bir Umbraco sitesinde yalnızca bir varsayılan dil ayarı olabilir.</key>
    <key alias="changingDefaultLanguageWarning">Varsayılan dili değiştirmek, varsayılan içeriğin kaybolmasına neden olabilir.</key>
    <key alias="fallsbackToLabel">Geri döner</key>
    <key alias="noFallbackLanguageOption">Geri dönüş dili yok</key>
    <key alias="fallbackLanguageDescription">Çok dilli içeriğin, istenen dilde yoksa başka bir dile geri dönmesine izin vermek için, buradan seçin.</key>
    <key alias="fallbackLanguage">Geri dönüş dili</key>
    <key alias="none">yok</key>
  </area>

  <area alias="macro">
    <key alias="addParameter">Parametre ekle</key>
    <key alias="editParameter">Parametreyi düzenle</key>
    <key alias="enterMacroName">Makro adını girin</key>
    <key alias="parameters">Parametreler</key>
    <key alias="parametersDescription">Bu makroyu kullanırken mevcut olması gereken parametreleri tanımlayın.</key>
    <key alias="selectViewFile">Kısmi görünüm makro dosyasını seçin</key>
  </area>
  <area alias="modelsBuilder">
    <key alias="buildingModels">Model oluşturma</key>
    <key alias="waitingMessage">bu biraz zaman alabilir, endişelenmeyin</key>
    <key alias="modelsGenerated">Oluşturulan modeller</key>
    <key alias="modelsGeneratedError">Modeller oluşturulamadı</key>
    <key alias="modelsExceptionInUlog">Model oluşturma başarısız oldu, U günlüğünde istisnaya bakın</key>
  </area>
  <area alias="templateEditor">
    <key alias="addFallbackField">Yedek alanı ekle</key>
    <key alias="fallbackField">Yedek alanı</key>
    <key alias="addDefaultValue">Varsayılan değer ekle</key>
    <key alias="defaultValue">Varsayılan değer</key>
    <key alias="alternativeField">Yedek alanı</key>
    <key alias="alternativeText">Varsayılan değer</key>
    <key alias="casing">Kasa</key>
    <key alias="encoding">Kodlama</key>
    <key alias="chooseField">Alan seçin</key>
    <key alias="convertLineBreaks">Satır sonlarını dönüştür</key>
    <key alias="convertLineBreaksDescription">Evet, satır sonlarını dönüştür</key>
    <key alias="convertLineBreaksHelp">Satır sonlarını 'br' html etiketiyle değiştirir</key>
    <key alias="customFields">Özel Alanlar</key>
    <key alias="dateOnly">Yalnızca tarih</key>
    <key alias="formatAndEncoding">Biçim ve kodlama</key>
    <key alias="formatAsDate">Tarih olarak biçimlendir</key>
    <key alias="formatAsDateDescr">Değeri, aktif kültüre göre tarih veya saatli tarih olarak biçimlendirin</key>
    <key alias="htmlEncode">HTML kodlama</key>
    <key alias="htmlEncodeHelp">Özel karakterleri HTML eşdeğerleriyle değiştirir.</key>
    <key alias="insertedAfter">Alan değerinden sonra eklenecek</key>
    <key alias="insertedBefore">Alan değerinden önce eklenecek</key>
    <key alias="lowercase">Küçük harf</key>
    <key alias="modifyOutput">Çıktıyı değiştir</key>
    <key alias="none">Yok</key>
    <key alias="outputSample">Çıktı örneği</key>
    <key alias="postContent">Alanın sonrasına ekle</key>
    <key alias="preContent">Alanın önüne ekle</key>
    <key alias="recursive">Özyinelemeli</key>
    <key alias="recursiveDescr">Evet, yinelemeli yap</key>
    <key alias="separator">Ayırıcı</key>
    <key alias="standardFields">Standart Alanlar</key>
    <key alias="uppercase">Büyük harf</key>
    <key alias="urlEncode">URL kodlama</key>
    <key alias="urlEncodeHelp">URL'lerdeki özel karakterleri biçimlendirecek</key>
    <key alias="usedIfAllEmpty">Yalnızca yukarıdaki alan değerleri boş olduğunda kullanılacaktır</key>
    <key alias="usedIfEmpty">Bu alan yalnızca birincil alan boşsa kullanılacaktır</key>
    <key alias="withTime">Tarih ve saat</key>
  </area>
  <area alias="translation">
    <key alias="details">Çeviri ayrıntıları</key>
    <key alias="DownloadXmlDTD">XML DTD'yi İndir</key>
    <key alias="fields">Alanlar</key>
    <key alias="includeSubpages">Alt sayfaları dahil et</key>
    <key alias="mailBody">
      <![CDATA[
      Merhaba %0%
 
      Bu, '%1%' belgesinin size bildirilmesi için otomatik bir postadır.
      %2% tarafından '%5%' e çevrilmesi istendi.
 
      Düzenlemek için http://%3%/translation/details.aspx?id=%4% adresine gidin.
 
      Veya çeviri görevlerinize genel bir bakış için Umbraco'da oturum açın
      http://%3%
 
      İyi günler!       
      
      Umbraco robotunun alkışları     
      ]]>
    </key>
    <key alias="noTranslators">Çevirmen kullanıcısı bulunamadı. Lütfen çeviriye içerik göndermeye başlamadan önce bir çevirmen kullanıcısı oluşturun</key>
    <key alias="pageHasBeenSendToTranslation">'%0%' sayfası çeviriye gönderildi</key>
    <key alias="sendToTranslate">'%0%' sayfasını çeviriye gönder</key>
    <key alias="totalWords">Toplam kelime</key>
    <key alias="translateTo">Şu dile çevir</key>
    <key alias="translationDone">Çeviri tamamlandı.</key>
    <key alias="translationDoneHelp">Aşağıya tıklayarak yeni çevirdiğiniz sayfaların önizlemesini yapabilirsiniz. Orijinal sayfa bulunursa, 2 sayfanın bir karşılaştırmasını alacaksınız.</key>
    <key alias="translationFailed">Çeviri başarısız oldu, XML dosyası bozulmuş olabilir</key>
    <key alias="translationOptions">Çeviri seçenekleri</key>
    <key alias="translator">Çevirmen</key>
    <key alias="uploadTranslationXml">Çeviri XML'sini yükle</key>
  </area>
  <area alias="treeHeaders">
    <key alias="content">İçerik</key>
    <key alias="contentBlueprints">İçerik Şablonları</key>
    <key alias="media">Medya</key>
    <key alias="cacheBrowser">Önbellek Tarayıcısı</key>
    <key alias="contentRecycleBin">Geri Dönüşüm Kutusu</key>
    <key alias="createdPackages">Oluşturulan paketler</key>
    <key alias="dataTypes">Veri Türleri</key>
    <key alias="dictionary">Sözlük</key>
    <key alias="installedPackages">Yüklü paketler</key>
    <key alias="installSkin">Dış görünümü yükleyin</key>
    <key alias="installStarterKit">Başlangıç ​​kitini yükleyin</key>
    <key alias="languages">Diller</key>
    <key alias="localPackage">Yerel paketi yükle</key>
    <key alias="macros">Makrolar</key>
    <key alias="mediaTypes">Medya Türleri</key>
    <key alias="member">Üyeler</key>
    <key alias="memberGroups">Üye Grupları</key>
    <key alias="memberRoles">Üye Rolleri</key>
    <key alias="memberTypes">Üye Türleri</key>
    <key alias="documentTypes">Belge Türleri</key>
    <key alias="relationTypes">İlişki Türleri</key>
    <key alias="packager">Paketler</key>
    <key alias="packages">Paketler</key>
    <key alias="partialViews">Kısmi Görünümler</key>
    <key alias="partialViewMacros">Makro Dosyalarını Kısmi Görüntüle</key>
    <key alias="repositories">Depodan yükle</key>
    <key alias="runway">Runway'i Kur</key>
    <key alias="runwayModules">Runway modülleri</key>
    <key alias="scripting">Komut Dosyası Dosyaları</key>
    <key alias="scripts">Komut Dosyaları</key>
    <key alias="stylesheets">Stil Sayfaları</key>
    <key alias="templates">Şablonlar</key>
    <key alias="logViewer">Günlük Görüntüleyici</key>
    <key alias="users">Kullanıcılar</key>
    <key alias="settingsGroup">Ayarlar</key>
    <key alias="templatingGroup">Şablon Oluşturma</key>
    <key alias="thirdPartyGroup">Üçüncü Taraf</key>
  </area>
  <area alias="update">
    <key alias="updateAvailable">Yeni güncelleme hazır</key>
    <key alias="updateDownloadText">%0% hazır, indirmek için burayı tıklayın</key>
    <key alias="updateNoServer">Sunucuyla bağlantı yok</key>
    <key alias="updateNoServerError">Güncelleme için hata denetimi. Daha fazla bilgi için lütfen izleme yığınını inceleyin</key>
  </area>
  <area alias="user">
    <key alias="access">Erişim</key>
    <key alias="accessHelp">Atanan gruplara ve başlangıç ​​düğümlerine bağlı olarak, kullanıcının aşağıdaki düğümlere erişimi vardır</key>
    <key alias="assignAccess">Erişim ata</key>
    <key alias="administrators">Yönetici</key>
    <key alias="categoryField">Kategori alanı</key>
    <key alias="createDate">Kullanıcı oluşturuldu</key>
    <key alias="changePassword">Şifrenizi değiştirin</key>
    <key alias="changePhoto">Fotoğrafı değiştir</key>
    <key alias="newPassword">Yeni şifre</key>
    <key alias="noLockouts">kilitlenmedi</key>
    <key alias="noPasswordChange">Şifre değiştirilmedi</key>
    <key alias="confirmNewPassword">Yeni şifreyi onaylayın</key>
    <key alias="changePasswordDescription">Aşağıdaki formu doldurarak ve 'Şifreyi Değiştir' düğmesini tıklayarak Umbraco Arka Ofisine erişim şifrenizi değiştirebilirsiniz</key>
    <key alias="contentChannel">İçerik Kanalı</key>
    <key alias="createAnotherUser">Başka bir kullanıcı oluşturun</key>
    <key alias="createUserHelp">Umbraco'ya erişim sağlamak için yeni kullanıcılar oluşturun. Yeni bir kullanıcı oluşturulduğunda, kullanıcıyla paylaşabileceğiniz bir şifre oluşturulacaktır.</key>
    <key alias="descriptionField">Açıklama alanı</key>
    <key alias="disabled">Kullanıcıyı Devre Dışı Bırak</key>
    <key alias="documentType">Belge Türü</key>
    <key alias="editors">Düzenleyici</key>
    <key alias="excerptField">Alıntı alanı</key>
    <key alias="failedPasswordAttempts">Başarısız giriş denemeleri</key>
    <key alias="goToProfile">Kullanıcı profiline gidin</key>
    <key alias="groupsHelp">Erişim ve izinler atamak için gruplar ekleyin</key>
    <key alias="inviteAnotherUser">Başka bir kullanıcıyı davet edin</key>
    <key alias="inviteUserHelp">Yeni kullanıcıları Umbraco'ya erişim vermeleri için davet edin. Kullanıcıya, Umbraco'da nasıl oturum açılacağına dair bilgiler içeren bir davet e-postası gönderilecektir. Davetler 72 saat sürer.</key>
    <key alias="language">Dil</key>
    <key alias="languageHelp">Menülerde ve iletişim kutularında göreceğiniz dili ayarlayın</key>
    <key alias="lastLockoutDate">Son kilitlenme tarihi</key>
    <key alias="lastLogin">Son giriş</key>
    <key alias="lastPasswordChangeDate">Parola son değiştirildi</key>
    <key alias="loginname">Kullanıcı Adı</key>
    <key alias="mediastartnode">Medya başlangıç ​​düğümü</key>
    <key alias="mediastartnodehelp">Medya kitaplığını belirli bir başlangıç ​​düğümüyle sınırlayın</key>
    <key alias="mediastartnodes">Medya başlangıç ​​düğümleri</key>
    <key alias="mediastartnodeshelp">Medya kitaplığını belirli başlangıç ​​düğümleriyle sınırlayın</key>
    <key alias="modules">Bölümler</key>
    <key alias="noConsole">Umbraco Erişimini Devre Dışı Bırak</key>
    <key alias="noLogin">henüz giriş yapmadı</key>
    <key alias="oldPassword">Eski şifre</key>
    <key alias="password">Şifre</key>
    <key alias="resetPassword">Şifreyi sıfırla</key>
    <key alias="passwordChanged">Şifreniz değiştirildi!</key>
    <key alias="passwordChangedGeneric">Şifre değiştirildi</key>
    <key alias="passwordConfirm">Lütfen yeni şifreyi onaylayın</key>
    <key alias="passwordEnterNew">Yeni şifrenizi girin</key>
    <key alias="passwordIsBlank">Yeni şifreniz boş olamaz!</key>
    <key alias="passwordCurrent">Mevcut şifre</key>
    <key alias="passwordInvalid">Geçersiz mevcut şifre</key>
    <key alias="passwordIsDifferent">Yeni parola ile onaylanan parola arasında bir fark vardı. Lütfen tekrar deneyin!</key>
    <key alias="passwordMismatch">Onaylanan şifre yeni şifreyle eşleşmiyor!</key>
    <key alias="permissionReplaceChildren">Alt düğüm izinlerini değiştirin</key>
    <key alias="permissionSelectedPages">Şu anda sayfaların izinlerini değiştiriyorsunuz:</key>
    <key alias="permissionSelectPages">İzinlerini değiştirmek için sayfaları seçin</key>
    <key alias="removePhoto">Fotoğrafı kaldır</key>
    <key alias="permissionsDefault">Varsayılan izinler</key>
    <key alias="permissionsGranular">Ayrıntılı izinler</key>
    <key alias="permissionsGranularHelp">Belirli düğümler için izinleri ayarlayın</key>
    <key alias="profile">Profil</key>
    <key alias="searchAllChildren">Tüm çocukları ara</key>
    <key alias="sectionsHelp">Kullanıcılara erişim vermek için bölümler ekleyin</key>
    <key alias="selectUserGroups">Kullanıcı gruplarını seçin</key>
    <key alias="noStartNode">Seçili başlangıç ​​düğümü yok</key>
    <key alias="noStartNodes">Seçili başlangıç ​​düğümü yok</key>
    <key alias="startnode">İçerik başlangıç ​​düğümü</key>
    <key alias="startnodehelp">İçerik ağacını belirli bir başlangıç ​​düğümüyle sınırlayın</key>
    <key alias="startnodes">İçerik başlangıç ​​düğümleri</key>
    <key alias="startnodeshelp">İçerik ağacını belirli başlangıç ​​düğümleriyle sınırlayın</key>
    <key alias="updateDate">Kullanıcının son güncellenme tarihi</key>
    <key alias="userCreated">oluşturuldu</key>
    <key alias="userCreatedSuccessHelp">Yeni kullanıcı başarıyla oluşturuldu. Umbraco'da oturum açmak için aşağıdaki şifreyi kullanın.</key>
    <key alias="userManagement">Kullanıcı yönetimi</key>
    <key alias="username">Ad</key>
    <key alias="userPermissions">Kullanıcı izinleri</key>
    <key alias="usergroup">Kullanıcı grubu</key>
    <key alias="userInvited">davet edildi</key>
    <key alias="userInvitedSuccessHelp">Yeni kullanıcıya, Umbraco'da nasıl oturum açılacağına ilişkin ayrıntıları içeren bir davetiye gönderildi.</key>
    <key alias="userinviteWelcomeMessage">Merhabalar, Umbraco'ya hoş geldiniz! Sadece 1 dakika içinde hazır olacaksınız, sadece bir şifre belirlemeniz ve avatarınız için bir resim eklemeniz gerekiyor.</key>
    <key alias="userinviteExpiredMessage">Umbraco'ya hoş geldiniz! Maalesef davetinizin süresi doldu. Lütfen yöneticinizle iletişime geçin ve yeniden göndermesini isteyin.</key>
    <key alias="userinviteAvatarMessage">Kendi fotoğrafınızı yüklemek, diğer kullanıcıların sizi tanımasını kolaylaştıracaktır. Fotoğrafınızı yüklemek için yukarıdaki daireyi tıklayın.</key>
    <key alias="writer">Yazar</key>
    <key alias="change">Değiştir</key>
    <key alias="yourProfile" version="7.0">Profiliniz</key>
    <key alias="yourHistory" version="7.0">Yakın geçmişiniz</key>
    <key alias="sessionExpires" version="7.0">Oturum sona eriyor</key>
    <key alias="inviteUser">Kullanıcıyı davet et</key>
    <key alias="createUser">Kullanıcı oluştur</key>
    <key alias="sendInvite">Davet gönder</key>
    <key alias="backToUsers">Kullanıcılara dön</key>
    <key alias="inviteEmailCopySubject">Umbraco: Davet</key>
    <key alias="inviteEmailCopyFormat">
      <![CDATA[
    <html>
    <head>
        <meta name='viewport' content='width=device-width'>
        <meta http-equiv='Content-Type' content='text/html; charset=UTF-8'>
    </head>
    <body class='' style='font-family: sans-serif; -webkit-font-smoothing: antialiased; font-size: 14px; color: #392F54; line-height: 22px; -ms-text-size-adjust: 100%; -webkit-text-size-adjust: 100%; background: #1d1333; margin: 0; padding: 0;' bgcolor='#1d1333'>
        <style type='text/css'> @media only screen and (max-width: 620px) {table[class=body] h1 {font-size: 28px !important; margin-bottom: 10px !important; } table[class=body] .wrapper {padding: 32px !important; } table[class=body] .article {padding: 32px !important; } table[class=body] .content {padding: 24px !important; } table[class=body] .container {padding: 0 !important; width: 100% !important; } table[class=body] .main {border-left-width: 0 !important; border-radius: 0 !important; border-right-width: 0 !important; } table[class=body] .btn table {width: 100% !important; } table[class=body] .btn a {width: 100% !important; } table[class=body] .img-responsive {height: auto !important; max-width: 100% !important; width: auto !important; } } .btn-primary table td:hover {background-color: #34495e !important; } .btn-primary a:hover {background-color: #34495e !important; border-color: #34495e !important; } .btn  a:visited {color:#FFFFFF;} </style>
        <table border="0" cellpadding="0" cellspacing="0" class="body" style="border-collapse: separate; mso-table-lspace: 0pt; mso-table-rspace: 0pt; width: 100%; background: #1d1333;" bgcolor="#1d1333">
            <tr>
                <td style="font-family: sans-serif; font-size: 14px; vertical-align: top; padding: 24px;" valign="top">
                    <table style="border-collapse: separate; mso-table-lspace: 0pt; mso-table-rspace: 0pt; width: 100%;">
                        <tr>
                            <td background="https://umbraco.com/umbraco/assets/img/application/logo.png" bgcolor="#1d1333" width="28" height="28" valign="top" style="font-family: sans-serif; font-size: 14px; vertical-align: top;">
                                <!--[if gte mso 9]> <v:rect xmlns:v="urn:schemas-microsoft-com:vml" fill="true" stroke="false" style="width:30px;height:30px;"> <v:fill type="tile" src="https://umbraco.com/umbraco/assets/img/application/logo.png" color="#1d1333" /> <v:textbox inset="0,0,0,0"> <![endif]-->
                                <div> </div>
                                <!--[if gte mso 9]> </v:textbox> </v:rect> <![endif]-->
                            </td>
                            <td style="font-family: sans-serif; font-size: 14px; vertical-align: top;" valign="top"></td>
                        </tr>
                    </table>
                </td>
            </tr>
        </table>
        <table border='0' cellpadding='0' cellspacing='0' class='body' style='border-collapse: separate; mso-table-lspace: 0pt; mso-table-rspace: 0pt; width: 100%; background: #1d1333;' bgcolor='#1d1333'>
            <tr>
                <td style='font-family: sans-serif; font-size: 14px; vertical-align: top;' valign='top'> </td>
                <td class='container' style='font-family: sans-serif; font-size: 14px; vertical-align: top; display: block; max-width: 560px; width: 560px; margin: 0 auto; padding: 10px;' valign='top'>
                    <div class='content' style='box-sizing: border-box; display: block; max-width: 560px; margin: 0 auto; padding: 10px;'>
                        <br>
                        <table class='main' style='border-collapse: separate; mso-table-lspace: 0pt; mso-table-rspace: 0pt; width: 100%; border-radius: 3px; background: #FFFFFF;' bgcolor='#FFFFFF'>
                            <tr>
                                <td class='wrapper' style='font-family: sans-serif; font-size: 14px; vertical-align: top; box-sizing: border-box; padding: 50px;' valign='top'>
                                    <table border='0' cellpadding='0' cellspacing='0' style='border-collapse: separate; mso-table-lspace: 0pt; mso-table-rspace: 0pt; width: 100%;'>
                                        <tr>
                                            <td style='line-height: 24px; font-family: sans-serif; font-size: 14px; vertical-align: top;' valign='top'>
                                                <h1 style='color: #392F54; font-family: sans-serif; font-weight: bold; line-height: 1.4; font-size: 24px; text-align: left; text-transform: capitalize; margin: 0 0 30px;' align='left'>
                                                    Merhaba %0%,
                                                </h1>
                                                <p style='color: #392F54; font-family: sans-serif; font-size: 14px; font-weight: normal; margin: 0 0 15px;'>
                                                    <a href="mailto:%4%" style="text-decoration: underline; color: #392F54; -ms-word-break: break-all; word-break: break-all;">%1%</a> tarafından Umbraco Arka Ofisine davet edildiniz.
                                                </p>
                                                <p style='color: #392F54; font-family: sans-serif; font-size: 14px; font-weight: normal; margin: 0 0 15px;'>
                                                    <a href="mailto:%1%" style="text-decoration: none; color: #392F54; -ms-word-break: break-all; word-break: break-all;">%1%</a> tarafından gönderilen mesaj:
                                                    <br/>
                                                    <em>%2%</em>
                                                </p>
                                                <table border='0' cellpadding='0' cellspacing='0' class='btn btn-primary' style='border-collapse: separate; mso-table-lspace: 0pt; mso-table-rspace: 0pt; width: 100%; box-sizing: border-box;'>
                                                    <tbody>
                                                        <tr>
                                                            <td align='left' style='font-family: sans-serif; font-size: 14px; vertical-align: top; padding-bottom: 15px;' valign='top'>
                                                                <table border='0' cellpadding='0' cellspacing='0' style='border-collapse: separate; mso-table-lspace: 0pt; mso-table-rspace: 0pt; width: auto;'>
                                                                    <tbody>
                                                                        <tr>
                                                                            <td style='font-family: sans-serif; font-size: 14px; vertical-align: top; border-radius: 5px; text-align: center; background: #35C786;' align='center' bgcolor='#35C786' valign='top'>
                                                                                <a href='%3%' target='_blank' style='color: #FFFFFF; text-decoration: none; -ms-word-break: break-all; word-break: break-all; border-radius: 5px; box-sizing: border-box; cursor: pointer; display: inline-block; font-size: 14px; font-weight: bold; text-transform: capitalize; background: #35C786; margin: 0; padding: 12px 30px; border: 1px solid #35c786;'>
                                                                                    Daveti Kabul Etmek İçin Bu Bağlantıyı Tıklayın
                                                                                </a>
                                                                            </td>
                                                                        </tr>
                                                                    </tbody>
                                                                </table>
                                                            </td>
                                                        </tr>
                                                    </tbody>
                                                </table>
                                                <p style='max-width: 400px; display: block; color: #392F54; font-family: sans-serif; font-size: 14px; line-height: 20px; font-weight: normal; margin: 15px 0;'>Bağlantıya tıklayamazsanız, bu URL'yi kopyalayıp tarayıcı pencerenize yapıştırın:</p>
                                                    <table border='0' cellpadding='0' cellspacing='0'>
                                                        <tr>
                                                            <td style='-ms-word-break: break-all; word-break: break-all; font-family: sans-serif; font-size: 11px; line-height:14px;'>
                                                                <font style="-ms-word-break: break-all; word-break: break-all; font-size: 11px; line-height:14px;">
                                                                    <a style='-ms-word-break: break-all; word-break: break-all; color: #392F54; text-decoration: underline; font-size: 11px; line-height:15px;' href='%3%'>%3%</a>
                                                                </font>
                                                            </td>
                                                        </tr>
                                                    </table>
                                                </p>
                                            </td>
                                        </tr>
                                    </table>
                                </td>
                            </tr>
                        </table>
                        <br><br><br>
                    </div>
                </td>
                <td style='font-family: sans-serif; font-size: 14px; vertical-align: top;' valign='top'> </td>
            </tr>
        </table>
    </body>                           
</html>]]>
    </key>
    <key alias="invite">Davet Et</key>
    <key alias="defaultInvitationMessage">Davetiye yeniden gönderiliyor ...</key>
    <key alias="deleteUser">Kullanıcıyı Sil</key>
    <key alias="deleteUserConfirmation">Bu kullanıcı hesabını silmek istediğinizden emin misiniz?</key>
    <key alias="stateAll">Tümü</key>
    <key alias="stateActive">Etkin</key>
    <key alias="stateDisabled">Devre Dışı</key>
    <key alias="stateLockedOut">Kilitlendi</key>
    <key alias="stateInvited">Davet edildi</key>
    <key alias="stateInactive">Etkin Değil</key>
    <key alias="sortNameAscending">Ad (AZ)</key>
    <key alias="sortNameDescending">Ad (ZA)</key>
    <key alias="sortCreateDateAscending">En yeni</key>
    <key alias="sortCreateDateDescending">En eski</key>
    <key alias="sortLastLoginDateDescending">Son giriş</key>
    <key alias="noUserGroupsAdded">Hiçbir kullanıcı grubu eklenmedi</key>
  </area>
  <area alias="validation">
    <key alias="validation">Doğrulama</key>
    <key alias="noValidation">Doğrulama yok</key>
    <key alias="validateAsEmail">E-posta adresi olarak doğrula</key>
    <key alias="validateAsNumber">Sayı olarak doğrula</key>
    <key alias="validateAsUrl">URL olarak doğrula</key>
    <key alias="enterCustomValidation">... veya özel bir doğrulama girin</key>
    <key alias="fieldIsMandatory">Alan zorunludur</key>
    <key alias="mandatoryMessage">Özel bir doğrulama hata mesajı girin (isteğe bağlı)</key>
    <key alias="validationRegExp">Bir normal ifade girin</key>
    <key alias="validationRegExpMessage">Özel bir doğrulama hata mesajı girin (isteğe bağlı)</key>
    <key alias="minCount">En az eklemeniz gerekiyor</key>
    <key alias="maxCount">Yalnızca sahip olabilirsiniz</key>
    <key alias="addUpTo">En fazla ekle</key>

    <key alias="items">öğeler</key>
    <key alias="urls">url(ler)</key>
    <key alias="urlsSelected">url(ler) seçildi</key>
    <key alias="itemsSelected">öğe seçildi</key>
    <key alias="invalidDate">Geçersiz tarih</key>
    <key alias="invalidNumber">Sayı değil</key>
    <key alias="invalidEmail">Geçersiz e-posta</key>
    <key alias="customValidation">Özel doğrulama</key>
    <key alias="entriesShort"><![CDATA[Minimum %0% giriş, <strong>%1% </strong> daha fazla gerektirir.]]></key>
    <key alias="entriesExceed"><![CDATA[Maksimum %0% giriş, <strong>%1% </strong> çok fazla.]]></key>
  </area>
  <area alias="healthcheck">
    <!-- The following keys get these tokens passed in:
	     0: Current value
		   1: Recommended value
		   2: XPath
		   3: Configuration file path
	  -->
    <key alias="checkSuccessMessage">Değer, önerilen değere ayarlandı: '%0%'.</key>
    <key alias="rectifySuccessMessage">Değer, '%3%' yapılandırma dosyasındaki XPath '%2%' için '%1%' olarak ayarlandı.</key>
    <key alias="checkErrorMessageDifferentExpectedValue">'%3%' yapılandırma dosyasında '%2%' için '%1%' değeri bekleniyordu, ancak '%0%' bulundu.</key>
    <key alias="checkErrorMessageUnexpectedValue">'%3%' yapılandırma dosyasında '%2%' için beklenmeyen '%0%' değeri bulundu.</key>
    <!-- The following keys get these tokens passed in:
	     0: Current value
		   1: Recommended value
	  -->
    <key alias="customErrorsCheckSuccessMessage">Özel hatalar '%0%' olarak ayarlandı.</key>
    <key alias="customErrorsCheckErrorMessage">Özel hatalar şu anda '%0%' olarak ayarlı. Yayınlanmadan önce bunun '%1%' olarak ayarlanması önerilir.</key>
    <key alias="customErrorsCheckRectifySuccessMessage">Özel hatalar başarıyla '%0%' olarak ayarlandı.</key>
    <key alias="macroErrorModeCheckSuccessMessage">Makro Hatalar '%0%' olarak ayarlandı.</key>
    <key alias="macroErrorModeCheckErrorMessage">MacroErrors, makrolarda herhangi bir hata olması durumunda sitenizdeki bazı veya tüm sayfaların tamamen yüklenmesini önleyecek olan '%0%' olarak ayarlanmıştır. Bunu düzeltmek, değeri "%1%" olarak ayarlayacaktır.</key>
    <key alias="macroErrorModeCheckRectifySuccessMessage">Makro Hatalar artık '%0%' olarak ayarlandı.</key>
    <!-- The following keys get these tokens passed in:
	     0: Current value
		   1: Recommended value
		   2: Server version
	  -->
    <key alias="trySkipIisCustomErrorsCheckSuccessMessage">Deneyin IIS Özel Hatalarını Atla '%0%' olarak ayarlandı ve '%1%' IIS sürümünü kullanıyorsunuz.</key>
    <key alias="trySkipIisCustomErrorsCheckErrorMessage">IIS'yi Atlamayı Deneyin Özel Hataları şu anda '%0%'. IIS sürümünüz (%2%) için bunu '%1%' olarak ayarlamanız önerilir.</key>
    <key alias="trySkipIisCustomErrorsCheckRectifySuccessMessage">IIS Özel Hatalarını Atlamayı deneyin başarıyla '%0%' olarak ayarlandı.</key>
    <!-- The following keys get predefined tokens passed in that are not all the same, like above -->
    <key alias="configurationServiceFileNotFound">​​Dosya mevcut değil: '%0%'.</key>
    <key alias="configurationServiceNodeNotFound">​​<![CDATA[<strong> '%1%' </strong> yapılandırma dosyasında <strong> '%0%' </strong> bulunamadı.]]> </key>
    <key alias="configurationServiceError">Bir hata oluştu, tam hata için günlüğü kontrol edin: %0%.</key>
    <key alias="databaseSchemaValidationCheckDatabaseOk">Veritabanı - Veritabanı şeması, Umbraco'nun bu sürümü için doğru</key>
    <key alias="databaseSchemaValidationCheckDatabaseErrors">Veritabanı şemanızda %0% sorun algılandı (Ayrıntılar için günlüğe bakın)</key>
    <key alias="databaseSchemaValidationCheckDatabaseLogMessage">Umbraco'nun mevcut sürümüne göre veritabanı şeması doğrulanırken bazı hatalar tespit edildi.</key>
    <key alias="httpsCheckValidCertificate">Web sitenizin sertifikası geçerlidir.</key>
    <key alias="httpsCheckInvalidCertificate">Sertifika doğrulama hatası: '%0%'</key>
    <key alias="httpsCheckExpiredCertificate">Web sitenizin SSL sertifikasının süresi doldu.</key>
    <key alias="httpsCheckExpiringCertificate">Web sitenizin SSL sertifikasının süresi %0% gün içinde doluyor.</key>
    <key alias="healthCheckInvalidUrl">URL %0% - '%1%' pinglenirken hata oluştu</key>
    <key alias="httpsCheckIsCurrentSchemeHttps">Şu anda HTTPS şemasını kullanarak siteyi %0% görüntülüyorsunuz.</key>
    <key alias="httpsCheckConfigurationRectifyNotPossible">appSetting 'Umbraco.Core.Https' web.config dosyanızda 'false' olarak ayarlandı. Bu siteye HTTPS şemasını kullanarak eriştiğinizde, bu 'doğru' olarak ayarlanmalıdır.</key>
    <key alias="httpsCheckConfigurationCheckResult">appSetting 'Umbraco.Core.Https' web.config dosyanızda '%0%' olarak ayarlandı, çerezleriniz%1% güvenli olarak işaretlendi.</key>
    <key alias="httpsCheckEnableHttpsError">Web.config dosyanızdaki 'Umbraco.Core.Https' ayarı güncellenemedi. Hata: %0%</key>

    <!-- The following keys don't get tokens passed in -->
    <key alias="httpsCheckEnableHttpsButton">HTTPS'yi etkinleştir</key>
    <key alias="httpsCheckEnableHttpsDescription">web.config dosyasının appSettings öğesinde umbracoSSL ayarını true olarak ayarlar.</key>
    <key alias="httpsCheckEnableHttpsSuccess">appSetting 'Umbraco.Core.Https' artık web.config dosyanızda 'true' olarak ayarlandı, çerezleriniz güvenli olarak işaretlenecek.</key>
    <key alias="rectifyButton">Düzelt</key>
    <key alias="cannotRectifyShouldNotEqual">Değer karşılaştırma türü 'ShouldNotEqual' olan bir kontrol düzeltilemez.</key>
    <key alias="cannotRectifyShouldEqualWithValue">Sağlanan bir değere sahip 'ShouldEqual' değer karşılaştırma türüne sahip bir kontrol düzeltilemez.</key>
    <key alias="valueToRectifyNotProvided">Düzeltilecek değer kontrolü sağlanmadı.</key>
    <key alias="compilationDebugCheckSuccessMessage">Hata ayıklama derleme modu devre dışı.</key>
    <key alias="compilationDebugCheckErrorMessage">Hata ayıklama derleme modu şu anda etkin. Yayınlanmadan önce bu ayarı devre dışı bırakmanız önerilir.</key>
    <key alias="compilationDebugCheckRectifySuccessMessage">Hata ayıklama derleme modu başarıyla devre dışı bırakıldı.</key>
    <key alias="traceModeCheckSuccessMessage">İzleme modu devre dışı.</key>
    <key alias="traceModeCheckErrorMessage">İzleme modu şu anda etkin. Yayınlanmadan önce bu ayarı devre dışı bırakmanız önerilir.</key>
    <key alias="traceModeCheckRectifySuccessMessage">İzleme modu başarıyla devre dışı bırakıldı.</key>
    <key alias="folderPermissionsCheckMessage">Tüm klasörler doğru izinlere sahip.</key>
    <!-- The following keys get these tokens passed in:
	    0: Comma delimitted list of failed folder paths
  	-->
    <key alias="requiredFolderPermissionFailed"><![CDATA[Aşağıdaki klasörler, değiştirme izinleriyle ayarlanmalıdır, ancak erişilemez: <strong>%0%</strong>]]></key>
    <key alias="optionalFolderPermissionFailed"><![CDATA[Aşağıdaki klasörler, belirli Umbraco işlemlerinin çalışması için değiştirme izinleriyle ayarlanmalıdır, ancak erişilemez: <strong>%0% </strong>. Yazılmıyorsa herhangi bir işlem yapılmasına gerek yoktur.]]></key>
    <key alias="filePermissionsCheckMessage">Tüm dosyalar doğru izinlere sahip.</key>
    <!-- The following keys get these tokens passed in:
	    0: Comma delimitted list of failed folder paths
  	-->
    <key alias="requiredFilePermissionFailed"><![CDATA[Aşağıdaki dosyalar yazma izinleriyle ayarlanmalıdır, ancak erişilemez: <strong>%0%</strong>]]></key>
    <key alias="optionalFilePermissionFailed"><![CDATA[Aşağıdaki dosyalar, belirli Umbraco işlemlerinin çalışması için yazma izinleriyle ayarlanmalıdır, ancak erişilemez: <strong>%0% </strong>. Yazılmıyorsa herhangi bir işlem yapılmasına gerek yoktur.]]></key>
    <key alias="clickJackingCheckHeaderFound">
      ​​<![CDATA[Bir sitenin başka bir site tarafından IFRAMEd olup olmadığını kontrol etmek için kullanılan başlık veya meta etiketi <strong> X-Frame-Options </strong>.]]> </key>
      <key alias="clickJackingCheckHeaderNotFound">
        ​​<![CDATA[Bir sitenin başka bir site tarafından IFRAMEd olup olmadığını kontrol etmek için kullanılan başlık veya meta etiketi <strong> X-Frame-Options </strong> bulunamadı.]]> </key>
    <key alias="setHeaderInConfig">Yapılandırmada Üstbilgiyi Ayarla</key>
        <key alias="clickJackingSetHeaderInConfigDescription">Sitenin diğer web siteleri tarafından IFRAMEd olmasını önlemek için web.config’in httpProtocol / customHeaders bölümüne bir değer ekler.</key>
        <key alias="clickJackingSetHeaderInConfigSuccess">Web.config dosyanıza, sitenin diğer web siteleri tarafından IFRAMEing yapılmasını engelleyen bir başlık oluşturma ayarı eklendi.</key>
        <key alias="setHeaderInConfigError">web.config dosyası güncellenemedi. Hata: %0%</key>
        <key alias="noSniffCheckHeaderFound">​​<![CDATA[MIME koklama güvenlik açıklarına karşı koruma sağlamak için kullanılan başlık veya meta etiketi <strong> X-Content-Type-Options </strong> bulundu.]]></key>
        <key alias="noSniffCheckHeaderNotFound">​​<![CDATA[MIME koklama güvenlik açıklarına karşı koruma sağlamak için kullanılan başlık veya meta etiketi <strong> X-Content-Type-Options </strong> bulunamadı.]]> </key>

        <key alias="noSniffSetHeaderInConfigDescription">MIME koklama güvenlik açıklarına karşı koruma sağlamak için web.config’in httpProtocol / customHeaders bölümüne bir değer ekler.</key>
        <key alias="noSniffSetHeaderInConfigSuccess">Web.config dosyanıza MIME koklama güvenlik açıklarına karşı koruma sağlayan bir üstbilgi oluşturma ayarı eklendi.</key>
        <key alias="hSTSCheckHeaderFound">​​<![CDATA[HSTS başlığı olarak da bilinen <strong> Strict-Transport-Security </strong> başlığı bulundu.]]></key>
        <key alias="hSTSCheckHeaderNotFound">​​<![CDATA[<strong> Strict-Transport-Security </strong> başlığı bulunamadı.]]></key>
        <key alias="hSTSSetHeaderInConfigDescription">Web.config'in httpProtocol / customHeaders bölümüne 'max-age=10886400' değerine sahip 'Strict-Transport-Security' başlığını ekler. Bu düzeltmeyi yalnızca alanlarınız önümüzdeki 18 hafta boyunca (minimum) https ile çalışacaksa kullanın.</key>
        <key alias="hSTSSetHeaderInConfigSuccess">HSTS başlığı web.config dosyanıza eklendi.</key>
        <key alias="xssProtectionCheckHeaderFound">​​<![CDATA[<strong> X-XSS-Protection </strong> başlığı bulundu.]]></key>
        <key alias="xssProtectionCheckHeaderNotFound">​​<![CDATA[<strong> X-XSS-Protection </strong> başlığı bulunamadı.]]></key>
        <key alias="xssProtectionSetHeaderInConfigDescription">'X-XSS-Protection' başlığını '1; mode=block 'web.config'in httpProtocol / customHeaders bölümüne.</key>
        <key alias="xssProtectionSetHeaderInConfigSuccess">X-XSS-Protection başlığı web.config dosyanıza eklendi.</key>
        <!-- The following key get these tokens passed in:
	    0: Comma delimitted list of headers found
  	-->
        <key alias="excessiveHeadersFound">​​<![CDATA[Web sitesi teknolojisi hakkında bilgi veren şu başlıklar bulundu: <strong>%0%</strong>.]]></key>
        <key alias="excessiveHeadersNotFound">​​Web sitesi teknolojisi hakkında bilgi veren hiçbir başlık bulunamadı.</key>
        <key alias="smtpMailSettingsNotFound">​​Web.config dosyasında system.net/mailsettings bulunamadı.</key>
        <key alias="smtpMailSettingsHostNotConfigured">Web.config dosyası system.net/mailsettings bölümünde, ana bilgisayar yapılandırılmamış.</key>
        <key alias="smtpMailSettingsConnectionSuccess">SMTP ayarları doğru yapılandırıldı ve hizmet beklendiği gibi çalışıyor.</key>
        <key alias="smtpMailSettingsConnectionFail">'%0%' ana bilgisayarı ve '%1%' bağlantı noktası ile yapılandırılan SMTP sunucusuna ulaşılamadı. Lütfen Web.config dosyasındaki system.net/mailsettings içindeki SMTP ayarlarının doğruluğunu kontrol edin.</key>
        <key alias="notificationEmailsCheckSuccessMessage"><![CDATA[Bildirim e-postası <strong>%0%</strong> olarak ayarlandı]]></key>
        <key alias="notificationEmailsCheckErrorMessage"><![CDATA[Bildirim e-postası hâlâ varsayılan değer olan <strong>%0%</strong>.]]></key>
        <key alias="scheduledHealthCheckEmailBody"><![CDATA[<html><body><p>%0% tarihinde %1% ile çalıştırılan planlanmış Umbraco Sağlık Kontrollerinin sonuçları aşağıdaki gibidir: </p>%2%</body></html>]]></key>
        <key alias="scheduledHealthCheckEmailSubject">Umbraco Sağlık Kontrolü Durumu: %0%</key>
        <key alias="checkAllGroups">Tüm Grupları Kontrol Edin</key>
        <key alias="checkGroup">Grubu kontrol et</key>
        <key alias="helpText">
          <![CDATA[
        <p> Durum denetleyicisi, sitenizin çeşitli alanlarını en iyi uygulama ayarları, yapılandırma, olası sorunlar vb. için değerlendirir. Sorunları bir düğmeye basarak kolayca düzeltebilirsiniz.
        Kendi sağlık kontrollerinizi ekleyebilir, <a href="https://our.umbraco.com/documentation/Extending/Healthcheck/" target="_blank" class="btn-link -underline">özel durum kontrolleri hakkında daha fazla bilgi için belgeler </a>. </p>
        ]]>
        </key>
      </area>
  <area alias="redirectUrls">
    <key alias="disableUrlTracker">URL izleyiciyi devre dışı bırakın</key>
    <key alias="enableUrlTracker">URL izleyiciyi etkinleştir</key>
    <key alias="originalUrl">Orijinal URL</key>
    <key alias="redirectedTo">Yönlendirildi</key>
    <key alias="redirectUrlManagement">URL Yönetimini Yeniden Yönlendir</key>
    <key alias="panelInformation">Aşağıdaki URL'ler bu içerik öğesine yönlendiriyor:</key>
    <key alias="noRedirects">Yönlendirme yapılmadı</key>
    <key alias="noRedirectsDescription">Yayınlanan bir sayfa yeniden adlandırıldığında veya taşındığında, yeni sayfaya otomatik olarak bir yönlendirme yapılır.</key>
    <key alias="confirmRemove">'%0%' dan '%1%' e yönlendirmeyi kaldırmak istediğinizden emin misiniz?</key>
    <key alias="redirectRemoved">Yönlendirme URL'si kaldırıldı.</key>
    <key alias="redirectRemoveError">Yönlendirme URL'sini kaldırma hatası.</key>
    <key alias="redirectRemoveWarning">Bu, yönlendirmeyi kaldırır</key>
    <key alias="confirmDisable">URL izleyiciyi devre dışı bırakmak istediğinizden emin misiniz?</key>
    <key alias="disabledConfirm">URL izleyici artık devre dışı bırakıldı.</key>
    <key alias="disableError">URL izleyici devre dışı bırakılırken hata oluştu, günlük dosyanızda daha fazla bilgi bulunabilir.</key>
    <key alias="enabledConfirm">URL izleyici artık etkinleştirildi.</key>
    <key alias="enableError">URL izleyici etkinleştirilirken hata oluştu, günlük dosyanızda daha fazla bilgi bulunabilir.</key>
  </area>
  <area alias="emptyStates">
    <key alias="emptyDictionaryTree">Aralarından seçim yapabileceğiniz Sözlük öğesi yok</key>
  </area>
  <area alias="textbox">
    <key alias="characters_left"><![CDATA[<strong>%0% </strong> karakter kaldı.]]></key>
    <key alias="characters_exceed"><![CDATA[Maksimum %0% karakter, <strong>%1% </strong> çok fazla.]]></key>
  </area>
  <area alias="recycleBin">
    <key alias="contentTrashed">Çöp kutusuna gönderilmiş içerik: {0} Şu kimliğe sahip orijinal ana içerikle ilgili: {1}</key>
    <key alias="mediaTrashed">Şu kimliğe sahip çöp kutusuna gönderilen medya: {0} Şu kimliğe sahip orijinal ana medya öğesiyle ilgili: {1}</key>
    <key alias="itemCannotBeRestored">Bu öğe otomatik olarak geri yüklenemez</key>
    <key alias="itemCannotBeRestoredHelpText">Bu öğenin otomatik olarak geri yüklenebileceği bir yer yok. Aşağıdaki ağacı kullanarak öğeyi manuel olarak taşıyabilirsiniz.</key>
    <key alias="wasRestored">altında geri yüklendi ,</key>
  </area>
  <area alias="relationType">
    <key alias="direction">Yön</key>
    <key alias="parentToChild">Ebeveynden alt öğeye</key>
    <key alias="bidirectional">Çift yönlü</key>
    <key alias="parent">Üst</key>
    <key alias="child">Çocuk</key>
    <key alias="count">Sayım</key>
    <key alias="relations">İlişkiler</key>
    <key alias="created">Oluşturuldu</key>
    <key alias="comment">Yorum</key>
    <key alias="name">Adı</key>
    <key alias="noRelations">Bu ilişki türü için ilişki yok.</key>
    <key alias="tabRelationType">İlişki Türü</key>
    <key alias="tabRelations">İlişkiler</key>
  </area>
  <area alias="dashboardTabs">
    <key alias="contentIntro">Başlarken</key>
    <key alias="contentRedirectManager">Yeniden Yönlendirme URL Yönetimi</key>
    <key alias="mediaFolderBrowser">İçerik</key>
    <key alias="settingsWelcome">Hoş Geldiniz</key>
    <key alias="settingsExamine">Yönetimi İnceleyin</key>
    <key alias="settingsPublishedStatus">Yayınlanma Durumu</key>
    <key alias="settingsModelsBuilder">Model Oluşturucu</key>
    <key alias="settingsHealthCheck">Durum Kontrolü</key>
    <key alias="settingsProfiler">Profil oluşturma</key>
    <key alias="memberIntro">Başlarken</key>
    <key alias="formsInstall">Umbraco Formlarını Yükleyin</key>
  </area>
  <area alias="visuallyHiddenTexts">
    <key alias="goBack">Geri dön</key>
    <key alias="activeListLayout">Etkin düzen:</key>
    <key alias="jumpTo">Git</key>
    <key alias="group">grup</key>
    <key alias="passed">geçti</key>
    <key alias="warning">uyarı</key>
    <key alias="failed">başarısız oldu</key>
    <key alias="suggestion">öneri</key>
    <key alias="checkPassed">Kontrol geçti</key>
    <key alias="checkFailed">Kontrol başarısız oldu</key>
    <key alias="openBackofficeSearch">Arka ofis aramasını aç</key>
    <key alias="openCloseBackofficeHelp">Backoffice yardımını Aç / Kapat</key>
    <key alias="openCloseBackofficeProfileOptions">Profil seçeneklerinizi açın / kapatın</key>
    <key alias="assignDomainDescription">%0% için Kurulum Kültürü ve Ana Bilgisayar Adları</key>
    <key alias="createDescription">%0% altında yeni düğüm oluştur</key>
    <key alias="protectDescription">%0% üzerinde genel erişim kurun</key>
    <key alias="rightsDescription">%0% için Kurulum İzinleri</key>
    <key alias="sortDescription">%0% için sıralama düzenini değiştir</key>
    <key alias="createblueprintDescription">%0% temelinde İçerik Şablonu oluşturun</key>
    <key alias="openContextMenu">için bağlam menüsünü aç</key>
    <key alias="currentLanguage">Mevcut dil</key>
    <key alias="switchLanguage">Dili değiştir</key>
    <key alias="createNewFolder">Yeni klasör oluştur</key>
    <key alias="newPartialView">Kısmi Görünüm</key>
    <key alias="newPartialViewMacro">Kısmi Görünüm Makrosu</key>
    <key alias="newMember">Üye</key>
    <key alias="newDataType">Veri türü</key>
    <key alias="redirectDashboardSearchLabel">Yönlendirme kontrol panelinde ara</key>
    <key alias="userGroupSearchLabel">Kullanıcı grubu bölümünde ara</key>
    <key alias="userSearchLabel">Kullanıcılar bölümünde ara</key>
    <key alias="createItem">Öğe oluştur</key>
    <key alias="create">Oluştur</key>
    <key alias="edit">Düzenle</key>
    <key alias="name">Reklam</key>
    <key alias="addNewRow">Yeni satır ekle</key>
    <key alias="tabExpand">Diğer seçenekleri görüntüleyin</key>
    <key alias="hasTranslation">Çeviri var</key>
    <key alias="noTranslation">Eksik çeviri</key>
    <key alias="dictionaryListCaption">Sözlük öğeleri</key>
  </area>
  <area alias="references">
    <key alias="tabName">Referanslar</key>
    <key alias="DataTypeNoReferences">Bu Veri Türünde referans yok.</key>
    <key alias="labelUsedByDocumentTypes">Belge Türlerinde Kullanılır</key>
    <key alias="noDocumentTypes">Belge Türlerine referans yok.</key>
    <key alias="labelUsedByMediaTypes">Medya Türlerinde Kullanılır</key>
    <key alias="noMediaTypes">Medya Türlerine referans yok.</key>
    <key alias="labelUsedByMemberTypes">Üye Türlerinde Kullanılır</key>
    <key alias="noMemberTypes">Üye Türlerine referans yok.</key>
    <key alias="usedByProperties">Kullanan</key>
    <key alias="labelUsedByDocuments">Belgelerde Kullanıldı</key>
    <key alias="labelUsedByMembers">Üyelerde Kullanıldı</key>
    <key alias="labelUsedByMedia">Medyada Kullanıldı</key>
  </area>
  <area alias="logViewer">
    <key alias="deleteSavedSearch">Kaydedilmiş Aramayı Sil</key>
    <key alias="logLevels">Günlük Düzeyleri</key>
    <key alias="savedSearches">Kaydedilmiş Aramalar</key>
    <key alias="saveSearch">Aramayı Kaydet</key>
    <key alias="saveSearchDescription">Arama sorgunuz için kolay bir ad girin</key>
    <key alias="filterSearch">Aramayı Filtrele</key>
    <key alias="totalItems">Toplam Öğeler</key>
    <key alias="timestamp">Zaman damgası</key>
    <key alias="level">Seviye</key>
    <key alias="machine">Makine</key>
    <key alias="message">Mesaj</key>
    <key alias="exception">İstisna</key>
    <key alias="properties">Özellikler</key>
    <key alias="searchWithGoogle">Google ile Ara</key>
    <key alias="searchThisMessageWithGoogle">Bu mesajı Google ile ara</key>
    <key alias="searchWithBing">Bing ile Ara</key>
    <key alias="searchThisMessageWithBing">Bu iletiyi Bing ile ara</key>
    <key alias="searchOurUmbraco">Umbraco'yu Arayın</key>
    <key alias="searchThisMessageOnOurUmbracoForumsAndDocs">Bu iletiyi Umbraco forumlarımızda ve belgelerimizde arayın</key>
    <key alias="searchOurUmbracoWithGoogle">Google ile Umbraco'muzda arama yapın</key>
    <key alias="searchOurUmbracoForumsUsingGoogle">Umbraco forumlarımızda Google'ı kullanarak arama yapın</key>
    <key alias="searchUmbracoSource">Umbraco Kaynağını Ara</key>
    <key alias="searchWithinUmbracoSourceCodeOnGithub">Github'da Umbraco kaynak kodu içinde arama</key>
    <key alias="searchUmbracoIssues">Umbraco Sorunlarını Ara</key>
    <key alias="searchUmbracoIssuesOnGithub">Github'da Umbraco Sorunlarını Ara</key>
    <key alias="deleteThisSearch">Bu aramayı sil</key>
    <key alias="findLogsWithRequestId">İstek Kimliği Olan Günlükleri Bul</key>
    <key alias="findLogsWithNamespace">Ad Alanına Sahip Günlükleri Bul</key>
    <key alias="findLogsWithMachineName">Makine Adına Sahip Günlükleri Bul</key>
    <key alias="open">Aç</key>
  </area>
  <area alias="clipboard">
    <key alias="labelForCopyAllEntries">%0% Kopyala</key>
    <key alias="labelForArrayOfItemsFrom">%0%, %1%'den</key>
    <key alias="labelForRemoveAllEntries">Tüm öğeleri kaldır</key>
    <key alias="labelForClearClipboard">Panoyu temizle</key>
  </area>
  <area alias="propertyActions">
    <key alias="tooltipForPropertyActionsMenu">Mülk Eylemlerini Aç</key>
    <key alias="tooltipForPropertyActionsMenuClose">Özellik Eylemlerini Kapat</key>
  </area>
  <area alias="nuCache">
    <key alias="wait">Bekle</key>
    <key alias="refreshStatus">Durumu yenile</key>
    <key alias="memoryCache">Bellek Önbelleği</key>
    <key alias="memoryCacheDescription">
      <![CDATA[
            Bu düğme, bellek içi önbelleği veritabanından tamamen yeniden yükleyerek yeniden yüklemenizi sağlar.
    önbellek (ancak bu veritabanı önbelleğini yeniden oluşturmaz). Bu nispeten hızlıdır.
    Bazı olaylardan sonra önbelleğin düzgün şekilde yenilenmediğini düşündüğünüzde kullanın.
    küçük bir Umbraco sorununu gösterecek olan & mdash;
    (not: bir LB ortamındaki tüm sunucularda yeniden yüklemeyi tetikler).
    ]]>
    </key>
    <key alias="reload">Yeniden yükle</key>
    <key alias="databaseCache">Veritabanı Önbelleği</key>
    <key alias="databaseCacheDescription">
      <![CDATA[
    Bu düğme, veritabanı önbelleğini, yani cmsContentNu tablosunun içeriğini yeniden oluşturmanıza olanak sağlar.
    <strong> Yeniden oluşturmak pahalı olabilir. </strong>
    Yeniden yükleme yeterli olmadığında ve veritabanı önbelleğinin yüklenmediğini düşündüğünüzde kullanın.
    uygun şekilde oluşturulmuş&mdash; bu bazı kritik Umbraco sorunlarına işaret eder.
    ]]>
    </key>
    <key alias="rebuild">Yeniden Oluştur</key>
    <key alias="internals">Dahili</key>
    <key alias="internalsDescription">
      <![CDATA[
    Bu düğme, bir NuCache anlık görüntü koleksiyonunu tetiklemenizi sağlar (bir fullCLR GC çalıştırdıktan sonra).
    Bunun ne anlama geldiğini bilmiyorsanız, muhtemelen kullanmanız <em>gerekmez</em>.
    ]]>
    </key>
    <key alias="collect">Topla</key>
    <key alias="publishedCacheStatus">Yayınlanmış Önbellek Durumu</key>
    <key alias="caches">Önbellekler</key>
  </area>
  <area alias="profiling">
    <key alias="performanceProfiling">Performans profili oluşturma</key>
    <key alias="performanceProfilingDescription">
      <![CDATA[
            <p>
                Umbraco şu anda hata ayıklama modunda çalışıyor. Bu, sayfaları işlerken performansı değerlendirmek için yerleşik performans profilleyicisini kullanabileceğiniz anlamına gelir.
            </p>
            <p>
                Profil oluşturucuyu belirli bir sayfa oluşturma için etkinleştirmek istiyorsanız, sayfayı talep ederken sorgu dizesine <b> umbDebug=true </b> eklemeniz yeterlidir.
            </p>
            <p>
                Profilcinin tüm sayfa görüntülemeleri için varsayılan olarak etkinleştirilmesini istiyorsanız, aşağıdaki geçişi kullanabilirsiniz.
                Tarayıcınızda, profil oluşturucuyu otomatik olarak etkinleştiren bir çerez ayarlayacaktır.
                Başka bir deyişle, profil oluşturucu yalnızca <i>tarayıcınızda</i> varsayılan olarak etkin olacaktır - diğer herkesin değil.
            </p>
    ]]>
    </key>
    <key alias="activateByDefault">Profil oluşturucuyu varsayılan olarak etkinleştirin</key>
    <key alias="reminder">Kolay hatırlatma</key>
    <key alias="reminderDescription">
      <![CDATA[
        <p>
            Bir üretim sitesinin hata ayıklama modunda çalışmasına asla izin vermemelisiniz. Web.config içindeki <b>&lt;compilation /&gt;</b> öğesinde <b> debug="false" </b> ayarlanarak hata ayıklama modu kapatılır.
        </p>
    ]]>
    </key>
    <key alias="profilerEnabledDescription">
      <![CDATA[
        <p>
            Umbraco şu anda hata ayıklama modunda çalışmadığından yerleşik profil oluşturucuyu kullanamazsınız. Bir üretim sahası için böyle olması gerekir.
        </p>
        <p>
            Hata ayıklama modu, web.config'deki <b>&lt;compilation /&gt;</b> öğesinde <b>debug="true"</b> ayarlanarak etkinleştirilir.
        </p>
    ]]>
    </key>
  </area>
  <area alias="settingsDashboardVideos">
    <key alias="trainingHeadline">Umbraco eğitim videolarının saatleri yalnızca bir tıklama uzaklıkta</key>
    <key alias="trainingDescription">
      <![CDATA[
            <p> Umbraco'da ustalaşmak mı istiyorsunuz? Umbraco'nun kullanımıyla ilgili bu videolardan birini izleyerek en iyi uygulamaları öğrenmek için birkaç dakikanızı ayırın. Daha da fazla Umbraco videosu için <a href="http://umbraco.tv" target="_blank">umbraco.tv </a> adresini ziyaret edin </p>
        ]]>
    </key>
    <key alias="getStarted">Başlamak için</key>
  </area>
  <area alias="settingsDashboard">
    <key alias="start">Buradan başlayın</key>
    <key alias="startDescription">Bu bölüm, Umbraco siteniz için yapı taşlarını içerir. Ayarlar bölümündeki öğelerle çalışma hakkında daha fazla bilgi edinmek için aşağıdaki bağlantıları izleyin</key>
    <key alias="more">Daha fazla bilgi edinin</key>
    <key alias="bulletPointOne">
      <![CDATA[
        Ayarlar <a class="btn-link -underline" href="https://our.umbraco.com/documentation/Getting-Started/Backoffice/Sections/" target="_blank">öğelerle çalışma hakkında daha fazla bilgi edinin Our Umbraco'nun Dokümantasyon bölümünde </a>
    ]]>
    </key>
    <key alias="bulletPointTwo">
      <![CDATA[
        <a class="btn-link -underline" href="https://our.umbraco.com/forum" target="_blank">Topluluk Forumu</a>'nda bir soru sorun
    ]]>
    </key>
    <key alias="bulletPointThree">
      <![CDATA[
        <a class="btn-link -underline" href="https://umbraco.tv" target="_blank">Eğitici videolarımızı</a> izleyin (bazıları ücretsiz, bazıları abonelik gerektirir)
    ]]>
    </key>
    <key alias="bulletPointFour">
      <![CDATA[
        <a class="btn-link -underline" href="https://umbraco.com/products/" target="_blank">Üretkenliği artıran araçlarımız ve ticari desteğimiz </a> hakkında bilgi edinin
    ]]>
    </key>
    <key alias="bulletPointFive">
      <![CDATA[
        Gerçek hayattaki <a class="btn-link -underline" href="https://umbraco.com/training/" target="_blank">eğitim ve sertifika </a> fırsatları hakkında bilgi edinin
    ]]>
    </key>
  </area>
  <area alias="startupDashboard">
    <key alias="fallbackHeadline">Dost Canlısı CMS'e Hoş Geldiniz</key>
    <key alias="fallbackDescription">Umbraco'yu seçtiğiniz için teşekkür ederiz - bunun güzel bir şeyin başlangıcı olabileceğini düşünüyoruz. İlk başta bunaltıcı gibi görünse de, öğrenme eğrisini olabildiğince sorunsuz ve hızlı hale getirmek için çok şey yaptık.</key>
  </area>
  <area alias="formsDashboard">
    <key alias="formsHeadline">Umbraco Formları</key>
    <key alias="formsDescription">Sezgisel bir sürükle ve bırak arayüzü kullanarak formlar oluşturun. E-postalar gönderen basit iletişim formlarından CRM sistemleriyle entegre olan gelişmiş anketlere kadar. Müşterileriniz buna bayılacak!</key>
  </area>
  <area alias="blockEditor">
    <key alias="headlineCreateBlock">Yeni blok oluştur</key>
    <key alias="headlineAddSettingsElementType">Bir ayarlar bölümü ekleyin</key>
    <key alias="headlineAddCustomView">Görünümü seçin</key>
    <key alias="headlineAddCustomStylesheet">Stil sayfasını seçin</key>
    <key alias="headlineAddThumbnail">Küçük resim seçin</key>
    <key alias="labelcreateNewElementType">Yeni oluştur</key>
    <key alias="labelCustomStylesheet">Özel stil sayfası</key>
    <key alias="addCustomStylesheet">Stil sayfası ekle</key>
    <key alias="headlineEditorAppearance">Düzenleyici görünümü</key>
    <key alias="headlineDataModels">Veri modelleri</key>
    <key alias="headlineCatalogueAppearance">Katalog görünümü</key>
    <key alias="labelBackgroundColor">Arka plan rengi</key>
    <key alias="labelIconColor">Simge rengi</key>
    <key alias="labelContentElementType">İçerik modeli</key>
    <key alias="labelLabelTemplate">Etiket</key>
    <key alias="labelCustomView">Özel görünüm</key>
    <key alias="labelSettingsElementType">Ayarlar modeli</key>
    <key alias="labelEditorSize">Yer paylaşımı düzenleyici boyutu</key>
    <key alias="addCustomView">Özel görünüm ekle</key>
    <key alias="addSettingsElementType">Ayarları ekle</key>
    <key alias="labelTemplatePlaceholder">Etiket şablonunun üzerine yaz</key>
    <key alias="confirmDeleteBlockMessage"><![CDATA[<strong>%0%</strong> içeriğini silmek istediğinizden emin misiniz?]]></key>
    <key alias="confirmDeleteBlockTypeMessage"><![CDATA[<strong>%0%</strong> blok yapılandırmasını silmek istediğinizden emin misiniz?]]></key>
    <key alias="confirmDeleteBlockTypeNotice">Bu bloğun içeriği hala mevcut olacak, bu içeriğin düzenlenmesi artık kullanılamayacak ve desteklenmeyen içerik olarak gösterilecek.</key>
    <key alias="blockConfigurationOverlayTitle"><![CDATA['%0%' Konfigürasyonu]]></key>
    <key alias="thumbnail">Küçük Resim</key>
    <key alias="addThumbnail">Küçük resim ekle</key>
    <key alias="tabCreateEmpty">Boş oluştur</key>
    <key alias="tabClipboard">Pano</key>
    <key alias="tabBlockSettings">Ayarlar</key>
    <key alias="headlineAdvanced">Gelişmiş</key>
    <key alias="forceHideContentEditor">İçerik düzenleyiciyi gizlemeye zorla</key>
    <key alias="blockHasChanges">Bu içerikte değişiklikler yaptınız. Onları atmak istediğinizden emin misiniz?</key>
    <key alias="confirmCancelBlockCreationHeadline">Oluşturma iptal edilsin mi?</key>
    <key alias="confirmCancelBlockCreationMessage"><![CDATA[Oluşturmayı iptal etmek istediğinizden emin misiniz.]]></key>
    <key alias="elementTypeDoesNotExistHeadline">Hata!</key>
    <key alias="elementTypeDoesNotExistDescription">Bu bloğun ElementType'ı artık mevcut değil</key>
  </area>
  <area alias="contentTemplatesDashboard">
    <key alias="whatHeadline">İçerik Şablonları Nedir?</key>
    <key alias="whatDescription">İçerik Şablonları, yeni bir içerik düğümü oluştururken seçilebilen önceden tanımlanmış içeriklerdir.</key>
    <key alias="createHeadline">Nasıl İçerik Şablonu oluşturabilirim?</key>
    <key alias="createDescription">
      <![CDATA[
            <p> İçerik Şablonu oluşturmanın iki yolu vardır: </p>
            <ul>
                <li> Bir içerik düğümünü sağ tıklayın ve yeni bir İçerik Şablonu oluşturmak için "İçerik Şablonu Oluştur" u seçin. </li>
                <li> Ayarlar bölümündeki İçerik Şablonları ağacını sağ tıklayın ve İçerik Şablonu oluşturmak istediğiniz Belge Türünü seçin. </li>
            </ul>
            <p> Bir ad verildiğinde, editörler İçerik Şablonunu yeni sayfalarının temeli olarak kullanmaya başlayabilir. </p>
        ]]>
    </key>
    <key alias="manageHeadline">İçerik Şablonlarını nasıl yönetirim?</key>
    <key alias="manageDescription">Ayarlar bölümündeki "İçerik Şablonları" ağacından İçerik Şablonlarını düzenleyebilir ve silebilirsiniz. İçerik Şablonunun dayandığı Belge Türünü genişletin ve düzenlemek veya silmek için tıklayın.</key>
  </area>
</language><|MERGE_RESOLUTION|>--- conflicted
+++ resolved
@@ -857,18 +857,8 @@
       ​​<![CDATA[<p> Veritabanı bulunamadı! Lütfen "web.config" dosyasının "bağlantı dizesindeki" bilgilerin doğru olup olmadığını kontrol edin. </p>
               <p> Devam etmek için lütfen "web.config" dosyasını düzenleyin (Visual Studio veya favori metin düzenleyicinizi kullanarak), en alta kaydırın, veritabanınız için "UmbracoDbDSN" adlı anahtara bağlantı dizesini ekleyin ve dosyayı kaydedin. </p>
               <p>
-<<<<<<< HEAD
-              <strong>Tekrar dene</strong>.
-              <br />
-              <a href="https://our.umbraco.com/documentation/Reference/Config/webconfig/" target="_blank" rel="noopener">
-			              Burada düzenleme web.config Hakkında Daha Fazla Bilgi</a>.</p>]]></key>
-    <key alias="databaseText"><![CDATA[Bu adımı tamamlamak için, veritabanı sunucusu ("bağlantı dizesi") ile ilgili bazı bilgileri bilmeniz gerekir.<br />
-        Gerekirse ISS'nize irtibata geçiniz.
-        Eğer yerel makine veya sunucu üzerinde yükleme ediyorsanız, sistem yöneticinizden bilgi gerekebilir.]]></key>
-    <key alias="databaseUpgrade"><![CDATA[
-=======
               <strong> Yeniden dene </strong> düğmesini tıklayın.
-              bitti. <br /> <a href="https://our.umbraco.com/documentation/Using-Umbraco/Config-files/webconfig7" target="_blank">
+              bitti. <br /> <a href=https://our.umbraco.com/documentation/Reference/Config/webconfig/" target="_blank">
                                                         Web.config'i düzenleme hakkında daha fazla bilgi burada. </a> </p>]]>
     </key>
     <key alias="databaseText">
@@ -878,62 +868,11 @@
     </key>
     <key alias="databaseUpgrade">
       <![CDATA[
->>>>>>> 60a8d772
       <p>
       Veritabanınızı Umbraco %0% sürümüne yükseltmek için <strong> yükselt </strong> düğmesine basın </p>
       <p>
       Endişelenmeyin - hiçbir içerik silinmeyecek ve daha sonra her şey çalışmaya devam edecek!
       </p>
-<<<<<<< HEAD
-      ]]></key>
-    <key alias="databaseUpgradeDone"><![CDATA[Sizin veritabanı son sürüme yükseltilmiş oldu %0%.<br />  <strong>Sonraki</strong> işlem. ]]></key>
-    <key alias="databaseUpToDate"><![CDATA[Your current database is up-to-date!. Click <strong>next</strong> to continue the configuration wizard]]></key>
-    <key alias="defaultUserChangePass"><![CDATA[<strong>The Default users' password needs to be changed!</strong>]]></key>
-    <key alias="defaultUserDisabled"><![CDATA[<strong>The Default user has been disabled or has no access to Umbraco!</strong></p><p>No further actions needs to be taken. Click <b>Next</b> to proceed.]]></key>
-    <key alias="defaultUserPassChanged"><![CDATA[<strong>The Default user's password has been successfully changed since the installation!</strong></p><p>No further actions needs to be taken. Click <strong>Next</strong> to proceed.]]></key>
-    <key alias="defaultUserPasswordChanged">The password is changed!</key>
-    <key alias="greatStart">Get a great start, watch our introduction videos</key>
-    <key alias="licenseText">By clicking the next button (or modifying the umbracoConfigurationStatus in web.config), you accept the license for this software as specified in the box below. Notice that this Umbraco distribution consists of two different licenses, the open source MIT license for the framework and the Umbraco freeware license that covers the UI.</key>
-    <key alias="None">Not installed yet.</key>
-    <key alias="permissionsAffectedFolders">Affected files and folders</key>
-    <key alias="permissionsAffectedFoldersMoreInfo">More information on setting up permissions for Umbraco here</key>
-    <key alias="permissionsAffectedFoldersText">You need to grant ASP.NET modify permissions to the following files/folders</key>
-    <key alias="permissionsAlmostPerfect"><![CDATA[<strong>Your permission settings are almost perfect!</strong><br /><br />
-        You can run Umbraco without problems, but you will not be able to install packages which are recommended to take full advantage of Umbraco.]]></key>
-    <key alias="permissionsHowtoResolve">How to Resolve</key>
-    <key alias="permissionsHowtoResolveLink">Click here to read the text version</key>
-    <key alias="permissionsHowtoResolveText"><![CDATA[Watch our <strong>video tutorial</strong> on setting up folder permissions for Umbraco or read the text version.]]></key>
-    <key alias="permissionsMaybeAnIssue"><![CDATA[<strong>Your permission settings might be an issue!</strong>
-      <br/><br />
-      You can run Umbraco without problems, but you will not be able to create folders or install packages which are recommended to take full advantage of Umbraco.]]></key>
-    <key alias="permissionsNotReady"><![CDATA[<strong>Your permission settings are not ready for Umbraco!</strong>
-          <br /><br />
-          In order to run Umbraco, you'll need to update your permission settings.]]></key>
-    <key alias="permissionsPerfect"><![CDATA[<strong>Your permission settings are perfect!</strong><br /><br />
-              You are ready to run Umbraco and install packages!]]></key>
-    <key alias="permissionsResolveFolderIssues">Resolving folder issue</key>
-    <key alias="permissionsResolveFolderIssuesLink">Follow this link for more information on problems with ASP.NET and creating folders</key>
-    <key alias="permissionsSettingUpPermissions">Setting up folder permissions</key>
-    <key alias="permissionsText"><![CDATA[
-      Umbraco needs write/modify access to certain directories in order to store files like pictures and PDF's.
-      It also stores temporary data (aka: cache) for enhancing the performance of your website.
-    ]]></key>
-    <key alias="runwayFromScratch">Baştan başlamak istiyorum</key>
-    <key alias="runwayFromScratchText"><![CDATA[
-        Your website is completely empty at the moment, so that's perfect if you want to start from scratch and create your own document types and templates.
-        (<a href="https://umbraco.tv/documentation/videos/for-site-builders/foundation/document-types">learn how</a>)
-        You can still choose to install Runway later on. Please go to the Developer section and choose Packages.
-      ]]></key>
-    <key alias="runwayHeader">You've just set up a clean Umbraco platform. What do you want to do next?</key>
-    <key alias="runwayInstalled">Runway is installed</key>
-    <key alias="runwayInstalledText"><![CDATA[
-      You have the foundation in place. Select what modules you wish to install on top of it.<br />
-      This is our list of recommended modules, check off the ones you would like to install, or view the <a href="#" onclick="toggleModules(); return false;" id="toggleModuleList">full list of modules</a>
-      ]]></key>
-    <key alias="runwayOnlyProUsers">Only recommended for experienced users</key>
-    <key alias="runwaySimpleSite">I want to start with a simple website</key>
-    <key alias="runwaySimpleSiteText"><![CDATA[
-=======
       ]]>
     </key>
     <key alias="databaseUpgradeDone">
@@ -985,7 +924,7 @@
     <key alias="runwayFromScratchText">
       <![CDATA[
         Web siteniz şu anda tamamen boş, bu nedenle sıfırdan başlamak ve kendi belge türlerinizi ve şablonlarınızı oluşturmak istiyorsanız bu mükemmel.
-        (<a href="http://Umbraco.tv/documentation/videos/for-site-builders/foundation/document-types">nasıl yapılacağını öğrenin </a>)
+        (<a href="https://umbraco.tv/documentation/videos/for-site-builders/foundation/document-types">nasıl yapılacağını öğrenin </a>)
         Yine de Runway'i daha sonra kurmayı seçebilirsiniz. Lütfen Geliştirici bölümüne gidin ve Paketleri seçin.
       ]]>
     </key>
@@ -1001,7 +940,6 @@
     <key alias="runwaySimpleSite">Basit bir web sitesiyle başlamak istiyorum</key>
     <key alias="runwaySimpleSiteText">
       <![CDATA[
->>>>>>> 60a8d772
       <p>
       "Runway", bazı temel belge türlerini ve şablonlarını sunan basit bir web sitesidir. Yükleyici sizin için otomatik olarak Runway kurabilir,
         ancak kolayca düzenleyebilir, genişletebilir veya kaldırabilirsiniz. Bu gerekli değildir ve Umbraco'yu onsuz mükemmel bir şekilde kullanabilirsiniz. Ancak,
@@ -1071,10 +1009,7 @@
     <key alias="instruction">Aşağıda oturum açın</key>
     <key alias="signInWith">ile oturum açın</key>
     <key alias="timeout">Oturum zaman aşımına uğradı</key>
-<<<<<<< HEAD
-    <key alias="bottomText"><![CDATA[<p style="text-align:right;">&copy; 2015 - %0% <br /><a href="https://umbraco.com" style="text-decoration: none" target="_blank">umbraco.com</a></p> ]]></key>
-=======
-    <key alias="bottomText"><![CDATA[<p style="text-align: right;">& copy; 2001 - %0% <br /> <a href="http://umbraco.com" style="text-decoration: none" target="_blank">Umbraco.com </a> </p>]]></key>
+    <key alias="bottomText"><![CDATA[<p style="text-align: right;">&copy; 2015 - %0% <br /> <a href="https://umbraco.com" style="text-decoration: none" target="_blank">Umbraco.com </a> </p>]]></key>
     <key alias="forgottenPassword">Şifrenizi mi unuttunuz?</key>
     <key alias="forgottenPasswordInstruction">Parolanızı sıfırlamak için bir bağlantıyla belirtilen adrese bir e-posta gönderilecektir</key>
     <key alias="requestPasswordResetConfirmation">Kayıtlarımızla eşleşirse, şifre sıfırlama talimatlarını içeren bir e-posta, belirtilen adrese gönderilecektir</key>
@@ -1168,7 +1103,6 @@
 		</html>              
   ]]>
     </key>
->>>>>>> 60a8d772
   </area>
   <area alias="main">
     <key alias="dashboard">Dashboard</key>
