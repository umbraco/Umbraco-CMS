--- conflicted
+++ resolved
@@ -275,11 +275,8 @@
     <key alias="nestedContentDeleteItem">Are you sure you want to delete this item?</key>
     <key alias="nestedContentEditorNotSupported">Property %0% uses editor %1% which is not supported by Nested Content.</key>
     <key alias="nestedContentNoContentTypes">No content types are configured for this property.</key>
-<<<<<<< HEAD
-=======
     <key alias="nestedContentAddElementType">Add element type</key>
     <key alias="nestedContentSelectElementTypeModalTitle">Select element type</key>	
->>>>>>> 63060a88
     <key alias="addTextBox">Add another text box</key>
     <key alias="removeTextBox">Remove this text box</key>
     <key alias="contentRoot">Content root</key>
@@ -414,10 +411,7 @@
     <key alias="cut">Cut</key>
     <key alias="editdictionary">Edit Dictionary Item</key>
     <key alias="editlanguage">Edit Language</key>
-<<<<<<< HEAD
-=======
     <key alias="editSelectedMedia">Edit selected media</key>
->>>>>>> 63060a88
     <key alias="insertAnchor">Insert local link</key>
     <key alias="insertCharacter">Insert character</key>
     <key alias="insertgraphicheadline">Insert graphic headline</key>
@@ -653,10 +647,7 @@
     <key alias="field">Field</key>
     <key alias="findDocument">Find</key>
     <key alias="first">First</key>
-<<<<<<< HEAD
-=======
     <key alias="focalPoint">Focal point</key>
->>>>>>> 63060a88
     <key alias="general">General</key>
     <key alias="groups">Groups</key>
     <key alias="group">Group</key>
@@ -1504,10 +1495,7 @@
         </key>
     <key alias="queryBuilder">Query builder</key>
     <key alias="itemsReturned">items returned, in</key>
-<<<<<<< HEAD
-=======
     <key alias="copyToClipboard">copy to clipboard</key>
->>>>>>> 63060a88
     <key alias="iWant">I want</key>
     <key alias="allContent">all content</key>
     <key alias="contentOfType">content of type "%0%"</key>
@@ -1596,10 +1584,7 @@
     <key alias="compositionsDescription">Inherit tabs and properties from an existing document type. New tabs will be added to the current document type or merged if a tab with an identical name exists.</key>
     <key alias="compositionInUse">This content type is used in a composition, and therefore cannot be composed itself.</key>
     <key alias="noAvailableCompositions">There are no content types available to use as a composition.</key>
-<<<<<<< HEAD
-=======
     <key alias="compositionRemoveWarning">Removing a composition will delete all the associated property data. Once you save the document type there's no way back.</key>
->>>>>>> 63060a88
     <key alias="availableEditors">Create new</key>
     <key alias="reuse">Use existing</key>
     <key alias="editorSettings">Editor settings</key>
@@ -2174,15 +2159,10 @@
     <key alias="openBackofficeSearch">Open backoffice search</key>
     <key alias="openCloseBackofficeHelp">Open/Close backoffice help</key>
     <key alias="openCloseBackofficeProfileOptions">Open/Close your profile options</key>
-<<<<<<< HEAD
-    <key alias="currentLanguage">Current language</key>
-    <key alias="switchLanguage">Switch language to</key>
-=======
     <key alias="openContextMenu">Open context menu for</key>
     <key alias="currentLanguage">Current language</key>
     <key alias="switchLanguage">Switch language to</key>
     <key alias="createNewFolder">Create new folder</key>
->>>>>>> 63060a88
   </area>
   <area alias="references">
     <key alias="tabName">References</key>
