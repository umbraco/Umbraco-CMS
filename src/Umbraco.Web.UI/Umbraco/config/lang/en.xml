<?xml version="1.0" encoding="utf-8" standalone="yes"?>
<language alias="en" intName="English (UK)" localName="English (UK)" lcid="" culture="en-GB">
  <creator>
    <name>The Umbraco community</name>
    <link>https://our.umbraco.com/documentation/Extending-Umbraco/Language-Files</link>
  </creator>
  <area alias="actions">
    <key alias="assignDomain">Culture and Hostnames</key>
    <key alias="auditTrail">Audit Trail</key>
    <key alias="browse">Browse Node</key>
    <key alias="changeDocType">Change Document Type</key>
    <key alias="copy">Copy</key>
    <key alias="create">Create</key>
    <key alias="export">Export</key>
    <key alias="createPackage">Create Package</key>
    <key alias="createGroup">Create group</key>
    <key alias="delete">Delete</key>
    <key alias="disable">Disable</key>
    <key alias="emptyRecycleBin">Empty recycle bin</key>
    <key alias="enable">Enable</key>
    <key alias="exportDocumentType">Export Document Type</key>
    <key alias="importDocumentType">Import Document Type</key>
    <key alias="importPackage">Import Package</key>
    <key alias="liveEdit">Edit in Canvas</key>
    <key alias="logout">Exit</key>
    <key alias="move">Move</key>
    <key alias="notify">Notifications</key>
    <key alias="protect">Public access</key>
    <key alias="publish">Publish</key>
    <key alias="unpublish">Unpublish</key>
    <key alias="refreshNode">Reload</key>
    <key alias="republish">Republish entire site</key>
    <key alias="rename" version="7.3.0">Rename</key>
    <key alias="restore" version="7.3.0">Restore</key>
    <key alias="SetPermissionsForThePage">Set permissions for the page %0%</key>
    <key alias="chooseWhereToCopy">Choose where to copy</key>
    <key alias="chooseWhereToMove">Choose where to move</key>
    <key alias="toInTheTreeStructureBelow">to in the tree structure below</key>
    <key alias="wasMovedTo">was moved to</key>
    <key alias="wasCopiedTo">was copied to</key>
    <key alias="wasDeleted">was deleted</key>
    <key alias="rights">Permissions</key>
    <key alias="rollback">Rollback</key>
    <key alias="sendtopublish">Send To Publish</key>
    <key alias="sendToTranslate">Send To Translation</key>
    <key alias="setGroup">Set group</key>
    <key alias="sort">Sort</key>
    <key alias="translate">Translate</key>
    <key alias="update">Update</key>
    <key alias="setPermissions">Set permissions</key>
    <key alias="unlock">Unlock</key>
    <key alias="createblueprint">Create Content Template</key>
    <key alias="resendInvite">Resend Invitation</key>
  </area>
  <area alias="actionCategories">
    <key alias="content">Content</key>
    <key alias="administration">Administration</key>
    <key alias="structure">Structure</key>
    <key alias="other">Other</key>
  </area>
  <area alias="actionDescriptions">
    <key alias="assignDomain">Allow access to assign culture and hostnames</key>
    <key alias="auditTrail">Allow access to view a node's history log</key>
    <key alias="browse">Allow access to view a node</key>
    <key alias="changeDocType">Allow access to change document type for a node</key>
    <key alias="copy">Allow access to copy a node</key>
    <key alias="create">Allow access to create nodes</key>
    <key alias="delete">Allow access to delete nodes</key>
    <key alias="move">Allow access to move a node</key>
    <key alias="protect">Allow access to set and change public access for a node</key>
    <key alias="publish">Allow access to publish a node</key>
    <key alias="unpublish">Allow access to unpublish a node</key>
    <key alias="rights">Allow access to change permissions for a node</key>
    <key alias="rollback">Allow access to roll back a node to a previous state</key>
    <key alias="sendtopublish">Allow access to send a node for approval before publishing</key>
    <key alias="sendToTranslate">Allow access to send a node for translation</key>
    <key alias="sort">Allow access to change the sort order for nodes</key>
    <key alias="translate">Allow access to translate a node</key>
    <key alias="update">Allow access to save a node</key>
    <key alias="createblueprint">Allow access to create a Content Template</key>
  </area>
  <area alias="apps">
    <key alias="umbContent">Content</key>
    <key alias="umbInfo">Info</key>
  </area>
  <area alias="assignDomain">
    <key alias="permissionDenied">Permission denied.</key>
    <key alias="addNew">Add new Domain</key>
    <key alias="remove">remove</key>
    <key alias="invalidNode">Invalid node.</key>
    <key alias="invalidDomain">One or more domains have an invalid format.</key>
    <key alias="duplicateDomain">Domain has already been assigned.</key>
    <key alias="language">Language</key>
    <key alias="domain">Domain</key>
    <key alias="domainCreated">New domain '%0%' has been created</key>
    <key alias="domainDeleted">Domain '%0%' is deleted</key>
    <key alias="domainExists">Domain '%0%' has already been assigned</key>
    <key alias="domainUpdated">Domain '%0%' has been updated</key>
    <key alias="orEdit">Edit Current Domains</key>
    <key alias="domainHelpWithVariants">
    	<![CDATA[Valid domain names are: "example.com", "www.example.com", "example.com:8080", or "https://www.example.com/".
     Furthermore also one-level paths in domains are supported, eg. "example.com/en" or "/en".]]></key>
    <key alias="inherit">Inherit</key>
    <key alias="setLanguage">Culture</key>
        <key alias="setLanguageHelp">
            <![CDATA[Set the culture for nodes below the current node,<br /> or inherit culture from parent nodes. Will also apply<br />
      to the current node, unless a domain below applies too.]]>
        </key>
    <key alias="setDomains">Domains</key>
  </area>
  <area alias="buttons">
    <key alias="clearSelection">Clear selection</key>
    <key alias="select">Select</key>
    <key alias="somethingElse">Do something else</key>
    <key alias="bold">Bold</key>
    <key alias="deindent">Cancel Paragraph Indent</key>
    <key alias="formFieldInsert">Insert form field</key>
    <key alias="graphicHeadline">Insert graphic headline</key>
    <key alias="htmlEdit">Edit Html</key>
    <key alias="indent">Indent Paragraph</key>
    <key alias="italic">Italic</key>
    <key alias="justifyCenter">Center</key>
    <key alias="justifyLeft">Justify Left</key>
    <key alias="justifyRight">Justify Right</key>
    <key alias="linkInsert">Insert Link</key>
    <key alias="linkLocal">Insert local link (anchor)</key>
    <key alias="listBullet">Bullet List</key>
    <key alias="listNumeric">Numeric List</key>
    <key alias="macroInsert">Insert macro</key>
    <key alias="pictureInsert">Insert picture</key>
    <key alias="publishAndClose">Publish and close</key>
    <key alias="publishDescendants">Publish with descendants</key>
    <key alias="relations">Edit relations</key>
    <key alias="returnToList">Return to list</key>
    <key alias="save">Save</key>
    <key alias="saveAndClose">Save and close</key>
    <key alias="saveAndPublish">Save and publish</key>
    <key alias="saveAndSchedule">Save and schedule</key>
    <key alias="saveToPublish">Save and send for approval</key>
    <key alias="saveListView">Save list view</key>
    <key alias="schedulePublish">Schedule</key>
    <key alias="showPage">Preview</key>
    <key alias="showPageDisabled">Preview is disabled because there's no template assigned</key>
    <key alias="styleChoose">Choose style</key>
    <key alias="styleShow">Show styles</key>
    <key alias="tableInsert">Insert table</key>
    <key alias="saveAndGenerateModels">Save and generate models</key>
    <key alias="undo">Undo</key>
    <key alias="redo">Redo</key>
    <key alias="deleteTag">Delete tag</key>
    <key alias="confirmActionCancel">Cancel</key>
    <key alias="confirmActionConfirm">Confirm</key>
	<key alias="morePublishingOptions">More publishing options</key>
  </area>
  <area alias="auditTrails">
    <key alias="atViewingFor">Viewing for</key>
    <key alias="delete">Content deleted</key>
    <key alias="unpublish">Content unpublished</key>
    <key alias="publish">Content saved and Published</key>
    <key alias="publishvariant">Content saved and published for languages: %0% </key>
    <key alias="save">Content saved</key>
    <key alias="savevariant">Content saved for languages: %0%</key>
    <key alias="move">Content moved</key>
    <key alias="copy">Content copied</key>
    <key alias="rollback">Content rolled back</key>
    <key alias="sendtopublish">Content sent for publishing</key>
    <key alias="sendtopublishvariant">Content sent for publishing for languages: %0%</key>
    <key alias="sort">Sort child items performed by user</key>
    <key alias="smallCopy">Copy</key>
    <key alias="smallPublish">Publish</key>
    <key alias="smallPublishVariant">Publish</key>
    <key alias="smallMove">Move</key>
    <key alias="smallSave">Save</key>
    <key alias="smallSaveVariant">Save</key>
    <key alias="smallDelete">Delete</key>
    <key alias="smallUnpublish">Unpublish</key>
    <key alias="smallRollBack">Rollback</key>
    <key alias="smallSendToPublish">Send To Publish</key>
    <key alias="smallSendToPublishVariant">Send To Publish</key>
    <key alias="smallSort">Sort</key>
    <key alias="historyIncludingVariants">History (all variants)</key>
  </area>
  <area alias="changeDocType">
    <key alias="changeDocTypeInstruction">To change the document type for the selected content, first select from the list of valid types for this location.</key>
    <key alias="changeDocTypeInstruction2">Then confirm and/or amend the mapping of properties from the current type to the new, and click Save.</key>
    <key alias="contentRepublished">The content has been re-published.</key>
    <key alias="currentProperty">Current Property</key>
    <key alias="currentType">Current type</key>
    <key alias="docTypeCannotBeChanged">The document type cannot be changed, as there are no alternatives valid for this location.  An alternative will be valid if it is allowed under the parent of the selected content item and that all existing child content items are allowed to be created under it.</key>
    <key alias="docTypeChanged">Document Type Changed</key>
    <key alias="mapProperties">Map Properties</key>
    <key alias="mapToProperty">Map to Property</key>
    <key alias="newTemplate">New Template</key>
    <key alias="newType">New Type</key>
    <key alias="none">none</key>
    <key alias="selectedContent">Content</key>
    <key alias="selectNewDocType">Select New Document Type</key>
    <key alias="successMessage">The document type of the selected content has been successfully changed to [new type] and the following properties mapped:</key>
    <key alias="to">to</key>
    <key alias="validationErrorPropertyWithMoreThanOneMapping">Could not complete property mapping as one or more properties have more than one mapping defined.</key>
    <key alias="validDocTypesNote">Only alternate types valid for the current location are displayed.</key>
  </area>
  <area alias="codefile">
    <key alias="createFolderFailedById">Failed to create a folder under parent with ID %0%</key>
    <key alias="createFolderFailedByName">Failed to create a folder under parent with name %0%</key>
    <key alias="createFolderIllegalChars">The folder name cannot contain illegal characters.</key>
    <key alias="deleteItemFailed">Failed to delete item: %0%</key>
  </area>
  <area alias="content">
    <key alias="isPublished" version="7.2">Is Published</key>
    <key alias="about">About this page</key>
    <key alias="alias">Alias</key>
    <key alias="alternativeTextHelp">(how would you describe the picture over the phone)</key>
    <key alias="alternativeUrls">Alternative Links</key>
    <key alias="clickToEdit">Click to edit this item</key>
    <key alias="createBy">Created by</key>
    <key alias="createByDesc" version="7.0">Original author</key>
    <key alias="updatedBy" version="7.0">Updated by</key>
    <key alias="createDate">Created</key>
    <key alias="createDateDesc" version="7.0">Date/time this document was created</key>
    <key alias="documentType">Document Type</key>
    <key alias="editing">Editing</key>
    <key alias="expireDate">Remove at</key>
    <key alias="itemChanged">This item has been changed after publication</key>
    <key alias="itemNotPublished">This item is not published</key>
    <key alias="lastPublished">Last published</key>
    <key alias="noItemsToShow">There are no items to show</key>
    <key alias="listViewNoItems" version="7.1.5">There are no items to show in the list.</key>
    <key alias="listViewNoContent">No content has been added</key>
    <key alias="listViewNoMembers">No members have been added</key>
    <key alias="mediatype">Media Type</key>
    <key alias="mediaLinks">Link to media item(s)</key>
    <key alias="membergroup">Member Group</key>
    <key alias="memberrole">Role</key>
    <key alias="membertype">Member Type</key>
    <key alias="noChanges">No changes have been made</key>
    <key alias="noDate">No date chosen</key>
    <key alias="nodeName">Page title</key>
    <key alias="noMediaLink">This media item has no link</key>
    <key alias="otherElements">Properties</key>
    <key alias="parentNotPublished">This document is published but is not visible because the parent '%0%' is unpublished</key>
    <key alias="parentCultureNotPublished">This culture is published but is not visible because it is unpublished on parent '%0%'</key>
    <key alias="parentNotPublishedAnomaly">This document is published but is not in the cache</key>
    <key alias="getUrlException">Could not get the url</key>
    <key alias="routeError">This document is published but its url would collide with content %0%</key>
    <key alias="routeErrorCannotRoute">This document is published but its url cannot be routed</key>
    <key alias="publish">Publish</key>
    <key alias="published">Published</key>
    <key alias="publishedPendingChanges">Published (pending changes)</key>
    <key alias="publishStatus">Publication Status</key>
    <key alias="publishDescendantsHelp"><![CDATA[Click <em>Publish with descendants</em> to publish <strong>%0%</strong> and all content items underneath and thereby making their content publicly available.]]></key>
    <key alias="publishDescendantsWithVariantsHelp"><![CDATA[Click <em>Publish with descendants</em> to publish <strong>the selected languages</strong> and the same languages of content items underneath and thereby making their content publicly available.]]></key>
    <key alias="releaseDate">Publish at</key>
    <key alias="unpublishDate">Unpublish at</key>
    <key alias="removeDate">Clear Date</key>
    <key alias="setDate">Set date</key>
    <key alias="sortDone">Sortorder is updated</key>
    <key alias="sortHelp">To sort the nodes, simply drag the nodes or click one of the column headers. You can select multiple nodes by holding the "shift" or "control" key while selecting</key>
    <key alias="statistics">Statistics</key>
    <key alias="titleOptional">Title (optional)</key>
    <key alias="altTextOptional">Alternative text (optional)</key>
    <key alias="type">Type</key>
    <key alias="unpublish">Unpublish</key>
    <key alias="unpublished">Unpublished</key>
    <key alias="updateDate">Last edited</key>
    <key alias="updateDateDesc" version="7.0">Date/time this document was edited</key>
    <key alias="uploadClear">Remove file(s)</key>
    <key alias="urls">Link to document</key>
    <key alias="memberof">Member of group(s)</key>
    <key alias="notmemberof">Not a member of group(s)</key>
    <key alias="childItems" version="7.0">Child items</key>
    <key alias="target" version="7.0">Target</key>
    <key alias="scheduledPublishServerTime">This translates to the following time on the server:</key>
    <key alias="scheduledPublishDocumentation"><![CDATA[<a href="https://our.umbraco.com/documentation/Getting-Started/Data/Scheduled-Publishing/#timezones" target="_blank">What does this mean?</a>]]></key>
    <key alias="nestedContentDeleteItem">Are you sure you want to delete this item?</key>
    <key alias="nestedContentEditorNotSupported">Property %0% uses editor %1% which is not supported by Nested Content.</key>
    <key alias="nestedContentNoContentTypes">No content types are configured for this property.</key>
    <key alias="nestedContentAddElementType">Add element type</key>
    <key alias="nestedContentSelectElementTypeModalTitle">Select element type</key>
    <key alias="addTextBox">Add another text box</key>
    <key alias="removeTextBox">Remove this text box</key>
    <key alias="contentRoot">Content root</key>
    <key alias="includeUnpublished">Include drafts: also publish unpublished content items.</key>
    <key alias="isSensitiveValue">This value is hidden. If you need access to view this value please contact your website administrator.</key>
    <key alias="isSensitiveValue_short">This value is hidden.</key>
    <key alias="languagesToPublishForFirstTime">What languages would you like to publish? All languages with content are saved!</key>
    <key alias="languagesToPublish">What languages would you like to publish?</key>
    <key alias="languagesToSave">What languages would you like to save?</key>
    <key alias="languagesToSaveForFirstTime">All languages with content are saved on creation!</key>
    <key alias="languagesToSendForApproval">What languages would you like to send for approval?</key>
    <key alias="languagesToSchedule">What languages would you like to schedule?</key>
    <key alias="languagesToUnpublish">Select the languages to unpublish. Unpublishing a mandatory language will unpublish all languages.</key>
    <key alias="publishedLanguages">Published Languages</key>
    <key alias="unpublishedLanguages">Unpublished Languages</key>
    <key alias="unmodifiedLanguages">Unmodified Languages</key>
    <key alias="untouchedLanguagesForFirstTime">These languages haven't been created</key>
    <key alias="readyToPublish">Ready to Publish?</key>
    <key alias="readyToSave">Ready to Save?</key>
    <key alias="sendForApproval">Send for approval</key>
    <key alias="schedulePublishHelp">Select the date and time to publish and/or unpublish the content item.</key>
    <key alias="createEmpty">Create new</key>
    <key alias="createFromClipboard">Paste from clipboard</key>
  </area>
  <area alias="blueprints">
    <key alias="createBlueprintFrom">Create a new Content Template from '%0%'</key>
    <key alias="blankBlueprint">Blank</key>
    <key alias="selectBlueprint">Select a Content Template</key>
    <key alias="createdBlueprintHeading">Content Template created</key>
    <key alias="createdBlueprintMessage">A Content Template was created from '%0%'</key>
    <key alias="duplicateBlueprintMessage">Another Content Template with the same name already exists</key>
    <key alias="blueprintDescription">A Content Template is predefined content that an editor can select to use as the basis for creating new content</key>
  </area>
  <area alias="media">
    <key alias="clickToUpload">Click to upload</key>
    <key alias="orClickHereToUpload">or click here to choose files</key>
    <key alias="dragFilesHereToUpload">You can drag files here to upload</key>
    <key alias="disallowedFileType">Cannot upload this file, it does not have an approved file type</key>
    <key alias="maxFileSize">Max file size is</key>
    <key alias="mediaRoot">Media root</key>
    <key alias="moveFailed">Failed to move media</key>
    <key alias="copyFailed">Failed to copy media</key>
    <key alias="createFolderFailed">Failed to create a folder under parent id %0%</key>
    <key alias="renameFolderFailed">Failed to rename the folder with id %0%</key>
    <key alias="dragAndDropYourFilesIntoTheArea">Drag and drop your file(s) into the area</key>
  </area>
  <area alias="member">
    <key alias="createNewMember">Create a new member</key>
    <key alias="allMembers">All Members</key>
    <key alias="memberGroupNoProperties">Member groups have no additional properties for editing.</key>
  </area>
  <area alias="create">
    <key alias="chooseNode">Where do you want to create the new %0%</key>
    <key alias="createUnder">Create an item under</key>
    <key alias="createContentBlueprint">Select the document type you want to make a content template for</key>
    <key alias="enterFolderName">Enter a folder name</key>
    <key alias="updateData">Choose a type and a title</key>
    <key alias="noDocumentTypes" version="7.0"><![CDATA[There are no allowed document types available for creating content here. You must enable these in <strong>Document Types</strong> within the <strong>Settings</strong> section, by editing the <strong>Allowed child node types</strong> under <strong>Permissions</strong>.]]></key>
    <key alias="noDocumentTypesAtRoot"><![CDATA[There are no document types available for creating content here. You must create these in <strong>Document Types</strong> within the <strong>Settings</strong> section.]]></key>
    <key alias="noDocumentTypesWithNoSettingsAccess">The selected page in the content tree doesn't allow for any pages to be created below it.</key>
    <key alias="noDocumentTypesEditPermissions">Edit permissions for this document type</key>
    <key alias="noDocumentTypesCreateNew">Create a new document type</key>
    <key alias="noDocumentTypesAllowedAtRoot"><![CDATA[There are no allowed document types available for creating content here. You must enable these in <strong>Document Types</strong> within the <strong>Settings</strong> section, by changing the <strong>Allow as root</strong> option under <strong>Permissions</strong>.]]></key>
    <key alias="noMediaTypes" version="7.0"><![CDATA[There are no allowed media types available for creating media here. You must enable these in <strong>Media Types Types</strong> within the <strong>Settings</strong> section, by editing the <strong>Allowed child node types</strong> under <strong>Permissions</strong>.]]></key>
    <key alias="noMediaTypesWithNoSettingsAccess">The selected media in the tree doesn't allow for any other media to be created below it.</key>
    <key alias="noMediaTypesEditPermissions">Edit permissions for this media type</key>
    <key alias="documentTypeWithoutTemplate">Document Type without a template</key>
    <key alias="newFolder">New folder</key>
    <key alias="newDataType">New data type</key>
    <key alias="newJavascriptFile">New JavaScript file</key>
    <key alias="newEmptyPartialView">New empty partial view</key>
    <key alias="newPartialViewMacro">New partial view macro</key>
    <key alias="newPartialViewFromSnippet">New partial view from snippet</key>
    <key alias="newPartialViewMacroFromSnippet">New partial view macro from snippet</key>
    <key alias="newPartialViewMacroNoMacro">New partial view macro (without macro)</key>
    <key alias="newStyleSheetFile">New style sheet file</key>
    <key alias="newRteStyleSheetFile">New Rich Text Editor style sheet file</key>
  </area>
  <area alias="dashboard">
    <key alias="browser">Browse your website</key>
    <key alias="dontShowAgain">- Hide</key>
    <key alias="nothinghappens">If Umbraco isn't opening, you might need to allow popups from this site</key>
    <key alias="openinnew">has opened in a new window</key>
    <key alias="restart">Restart</key>
    <key alias="visit">Visit</key>
    <key alias="welcome">Welcome</key>
  </area>
  <area alias="prompt">
    <key alias="stay">Stay</key>
    <key alias="discardChanges">Discard changes</key>
    <key alias="unsavedChanges">You have unsaved changes</key>
    <key alias="unsavedChangesWarning">Are you sure you want to navigate away from this page? - you have unsaved changes</key>
    <key alias="confirmListViewPublish">Publishing will make the selected items visible on the site.</key>
    <key alias="confirmListViewUnpublish">Unpublishing will remove the selected items and all their descendants from the site.</key>
    <key alias="confirmUnpublish">Unpublishing will remove this page and all its descendants from the site.</key>
    <key alias="doctypeChangeWarning">You have unsaved changes. Making changes to the Document Type will discard the changes.</key>
  </area>
  <area alias="bulk">
    <key alias="done">Done</key>
    <key alias="deletedItem">Deleted %0% item</key>
    <key alias="deletedItems">Deleted %0% items</key>
    <key alias="deletedItemOfItem">Deleted %0% out of %1% item</key>
    <key alias="deletedItemOfItems">Deleted %0% out of %1% items</key>
    <key alias="publishedItem">Published %0% item</key>
    <key alias="publishedItems">Published %0% items</key>
    <key alias="publishedItemOfItem">Published %0% out of %1% item</key>
    <key alias="publishedItemOfItems">Published %0% out of %1% items</key>
    <key alias="unpublishedItem">Unpublished %0% item</key>
    <key alias="unpublishedItems">Unpublished %0% items</key>
    <key alias="unpublishedItemOfItem">Unpublished %0% out of %1% item</key>
    <key alias="unpublishedItemOfItems">Unpublished %0% out of %1% items</key>
    <key alias="movedItem">Moved %0% item</key>
    <key alias="movedItems">Moved %0% items</key>
    <key alias="movedItemOfItem">Moved %0% out of %1% item</key>
    <key alias="movedItemOfItems">Moved %0% out of %1% items</key>
    <key alias="copiedItem">Copied %0% item</key>
    <key alias="copiedItems">Copied %0% items</key>
    <key alias="copiedItemOfItem">Copied %0% out of %1% item</key>
    <key alias="copiedItemOfItems">Copied %0% out of %1% items</key>
  </area>
  <area alias="defaultdialogs">
    <key alias="nodeNameLinkPicker">Link title</key>
    <key alias="urlLinkPicker">Link</key>
    <key alias="anchorLinkPicker">Anchor / querystring</key>
    <key alias="anchorInsert">Name</key>
    <key alias="assignDomain">Manage hostnames</key>
    <key alias="closeThisWindow">Close this window</key>
    <key alias="confirmdelete">Are you sure you want to delete</key>
    <key alias="confirmdisable">Are you sure you want to disable</key>
    <key alias="confirmlogout">Are you sure?</key>
    <key alias="confirmSure">Are you sure?</key>
    <key alias="cut">Cut</key>
    <key alias="editdictionary">Edit Dictionary Item</key>
    <key alias="editlanguage">Edit Language</key>
    <key alias="editSelectedMedia">Edit selected media</key>
    <key alias="insertAnchor">Insert local link</key>
    <key alias="insertCharacter">Insert character</key>
    <key alias="insertgraphicheadline">Insert graphic headline</key>
    <key alias="insertimage">Insert picture</key>
    <key alias="insertlink">Insert link</key>
    <key alias="insertMacro">Click to add a Macro</key>
    <key alias="inserttable">Insert table</key>
    <key alias="languagedeletewarning">This will delete the language</key>
    <key alias="languageChangeWarning">Changing the culture for a language may be an expensive operation and will result in the content cache and indexes being rebuilt</key>
    <key alias="lastEdited">Last Edited</key>
    <key alias="link">Link</key>
    <key alias="linkinternal">Internal link:</key>
    <key alias="linklocaltip">When using local links, insert "#" in front of link</key>
    <key alias="linknewwindow">Open in new window?</key>
	<key alias="macroContainerSettings">Macro Settings</key>
    <key alias="macroDoesNotHaveProperties">This macro does not contain any properties you can edit</key>
    <key alias="paste">Paste</key>
    <key alias="permissionsEdit">Edit permissions for</key>
    <key alias="permissionsSet">Set permissions for</key>
    <key alias="permissionsSetForGroup">Set permissions for %0% for user group %1%</key>
    <key alias="permissionsHelp">Select the users groups you want to set permissions for</key>
    <key alias="recycleBinDeleting">The items in the recycle bin are now being deleted. Please do not close this window while this operation takes place</key>
    <key alias="recycleBinIsEmpty">The recycle bin is now empty</key>
    <key alias="recycleBinWarning">When items are deleted from the recycle bin, they will be gone forever</key>
    <key alias="regexSearchError"><![CDATA[<a target='_blank' href='http://regexlib.com'>regexlib.com</a>'s webservice is currently experiencing some problems, which we have no control over. We are very sorry for this inconvenience.]]></key>
    <key alias="regexSearchHelp">Search for a regular expression to add validation to a form field. Example: 'email, 'zip-code' 'url'</key>
    <key alias="removeMacro">Remove Macro</key>
    <key alias="requiredField">Required Field</key>
    <key alias="sitereindexed">Site is reindexed</key>
    <key alias="siterepublished">The website cache has been refreshed. All publish content is now up to date. While all unpublished content is still unpublished</key>
    <key alias="siterepublishHelp">The website cache will be refreshed. All published content will be updated, while unpublished content will stay unpublished.</key>
    <key alias="tableColumns">Number of columns</key>
    <key alias="tableRows">Number of rows</key>
    <key alias="thumbnailimageclickfororiginal">Click on the image to see full size</key>
    <key alias="treepicker">Pick item</key>
    <key alias="viewCacheItem">View Cache Item</key>
    <key alias="relateToOriginalLabel">Relate to original</key>
    <key alias="includeDescendants">Include descendants</key>
    <key alias="theFriendliestCommunity">The friendliest community</key>
    <key alias="linkToPage">Link to page</key>
    <key alias="openInNewWindow">Opens the linked document in a new window or tab</key>
    <key alias="linkToMedia">Link to media</key>
    <key alias="selectContentStartNode">Select content start node</key>
    <key alias="selectMedia">Select media</key>
    <key alias="selectMediaType">Select media type</key>
    <key alias="selectIcon">Select icon</key>
    <key alias="selectItem">Select item</key>
    <key alias="selectLink">Select link</key>
    <key alias="selectMacro">Select macro</key>
    <key alias="selectContent">Select content</key>
    <key alias="selectContentType">Select content type</key>
    <key alias="selectMediaStartNode">Select media start node</key>
    <key alias="selectMember">Select member</key>
    <key alias="selectMemberGroup">Select member group</key>
    <key alias="selectMemberType">Select member type</key>
    <key alias="selectNode">Select node</key>
    <key alias="selectSections">Select sections</key>
    <key alias="selectUsers">Select users</key>
    <key alias="noIconsFound">No icons were found</key>
    <key alias="noMacroParams">There are no parameters for this macro</key>
    <key alias="noMacros">There are no macros available to insert</key>
    <key alias="externalLoginProviders">External login providers</key>
    <key alias="exceptionDetail">Exception Details</key>
    <key alias="stacktrace">Stacktrace</key>
    <key alias="innerException">Inner Exception</key>
    <key alias="linkYour">Link your</key>
    <key alias="unLinkYour">Un-link your</key>
    <key alias="account">account</key>
    <key alias="selectEditor">Select editor</key>
    <key alias="selectSnippet">Select snippet</key>
    <key alias="variantdeletewarning">This will delete the node and all its languages. If you only want to delete one language, you should unpublish the node in that language instead.</key>
  </area>
  <area alias="dictionary">
    <key alias="noItems">There are no dictionary items.</key>
  </area>
  <area alias="dictionaryItem">
    <key alias="description"><![CDATA[
      Edit the different language versions for the dictionary item '<em>%0%</em>' below
   ]]></key>
    <key alias="displayName">Culture Name</key>
    <key alias="changeKeyError"><![CDATA[
      The key '%0%' already exists.
   ]]></key>
    <key alias="overviewTitle">Dictionary overview</key>
  </area>
  <area alias="examineManagement">
    <key alias="configuredSearchers">Configured Searchers</key>
    <key alias="configuredSearchersDescription">Shows properties and tools for any configured Searcher (i.e. such as a multi-index searcher)</key>
    <key alias="fieldValues">Field values</key>
    <key alias="healthStatus">Health status</key>
    <key alias="healthStatusDescription">The health status of the index and if it can be read</key>
    <key alias="indexers">Indexers</key>
    <key alias="indexInfo">Index info</key>
    <key alias="indexInfoDescription">Lists the properties of the index</key>
    <key alias="manageIndexes">Manage Examine's indexes</key>
    <key alias="manageIndexesDescription">Allows you to view the details of each index and provides some tools for managing the indexes</key>
    <key alias="rebuildIndex">Rebuild index</key>
    <key alias="rebuildIndexWarning"><![CDATA[
      This will cause the index to be rebuilt.<br />
      Depending on how much content there is in your site this could take a while.<br />
      It is not recommended to rebuild an index during times of high website traffic or when editors are editing content.
     ]]>
    </key>
    <key alias="searchers">Searchers</key>
    <key alias="searchDescription">Search the index and view the results</key>
    <key alias="tools">Tools</key>
    <key alias="toolsDescription">Tools to manage the index</key>
    <key alias="fields">fields</key>
    <key alias="indexCannotRead">The index cannot be read and will need to be rebuilt</key>
    <key alias="processIsTakingLonger">The process is taking longer than expected, check the umbraco log to see if there have been any errors during this operation</key>
    <key alias="indexCannotRebuild">This index cannot be rebuilt because it has no assigned</key>
    <key alias="iIndexPopulator">IIndexPopulator</key>
  </area>
  <area alias="placeholders">
    <key alias="username">Enter your username</key>
    <key alias="password">Enter your password</key>
    <key alias="confirmPassword">Confirm your password</key>
    <key alias="nameentity">Name the %0%...</key>
    <key alias="entername">Enter a name...</key>
    <key alias="enteremail">Enter an email...</key>
    <key alias="enterusername">Enter a username...</key>
    <key alias="label">Label...</key>
    <key alias="enterDescription">Enter a description...</key>
    <key alias="search">Type to search...</key>
    <key alias="filter">Type to filter...</key>
    <key alias="enterTags">Type to add tags (press enter after each tag)...</key>
    <key alias="email">Enter your email</key>
    <key alias="enterMessage">Enter a message...</key>
    <key alias="usernameHint">Your username is usually your email</key>
    <key alias="anchor">#value or ?key=value</key>
    <key alias="enterAlias">Enter alias...</key>
    <key alias="generatingAlias">Generating alias...</key>
    <key alias="a11yCreateItem">Create item</key>
    <key alias="a11yCreate">Create</key>
    <key alias="a11yEdit">Edit</key>
    <key alias="a11yName">Name</key>
  </area>
  <area alias="editcontenttype">
    <key alias="createListView" version="7.2">Create custom list view</key>
    <key alias="removeListView" version="7.2">Remove custom list view</key>
    <key alias="aliasAlreadyExists">A content type, media type or member type with this alias already exists</key>
  </area>
  <area alias="renamecontainer">
    <key alias="renamed">Renamed</key>
    <key alias="enterNewFolderName">Enter a new folder name here</key>
    <key alias="folderWasRenamed">%0% was renamed to %1%</key>
  </area>
  <area alias="editdatatype">
    <key alias="addPrevalue">Add prevalue</key>
    <key alias="dataBaseDatatype">Database datatype</key>
    <key alias="guid">Property editor GUID</key>
    <key alias="renderControl">Property editor</key>
    <key alias="rteButtons">Buttons</key>
    <key alias="rteEnableAdvancedSettings">Enable advanced settings for</key>
    <key alias="rteEnableContextMenu">Enable context menu</key>
    <key alias="rteMaximumDefaultImgSize">Maximum default size of inserted images</key>
    <key alias="rteRelatedStylesheets">Related stylesheets</key>
    <key alias="rteShowLabel">Show label</key>
    <key alias="rteWidthAndHeight">Width and height</key>
    <key alias="allPropTypes">All property types &amp; property data</key>
    <key alias="willBeDeleted">using this data type will be deleted permanently, please confirm you want to delete these as well</key>
    <key alias="yesDelete">Yes, delete</key>
    <key alias="andAllRelated">and all property types &amp; property data using this data type</key>
    <key alias="selectFolder">Select the folder to move</key>
    <key alias="inTheTree">to in the tree structure below</key>
    <key alias="wasMoved">was moved underneath</key>
  </area>
  <area alias="errorHandling">
    <key alias="errorButDataWasSaved">Your data has been saved, but before you can publish this page there are some errors you need to fix first:</key>
    <key alias="errorChangingProviderPassword">The current membership provider does not support changing password (EnablePasswordRetrieval need to be true)</key>
    <key alias="errorExistsWithoutTab">%0% already exists</key>
    <key alias="errorHeader">There were errors:</key>
    <key alias="errorHeaderWithoutTab">There were errors:</key>
    <key alias="errorInPasswordFormat">The password should be a minimum of %0% characters long and contain at least %1% non-alpha numeric character(s)</key>
    <key alias="errorIntegerWithoutTab">%0% must be an integer</key>
    <key alias="errorMandatory">The %0% field in the %1% tab is mandatory</key>
    <key alias="errorMandatoryWithoutTab">%0% is a mandatory field</key>
    <key alias="errorRegExp">%0% at %1% is not in a correct format</key>
    <key alias="errorRegExpWithoutTab">%0% is not in a correct format</key>
  </area>
  <area alias="errors">
    <key alias="receivedErrorFromServer">Received an error from the server</key>
    <key alias="dissallowedMediaType">The specified file type has been disallowed by the administrator</key>
    <key alias="codemirroriewarning">NOTE! Even though CodeMirror is enabled by configuration, it is disabled in Internet Explorer because it's not stable enough.</key>
    <key alias="contentTypeAliasAndNameNotNull">Please fill both alias and name on the new property type!</key>
    <key alias="filePermissionsError">There is a problem with read/write access to a specific file or folder</key>
    <key alias="macroErrorLoadingPartialView">Error loading Partial View script (file: %0%)</key>
    <key alias="missingTitle">Please enter a title</key>
    <key alias="missingType">Please choose a type</key>
    <key alias="pictureResizeBiggerThanOrg">You're about to make the picture larger than the original size. Are you sure that you want to proceed?</key>
    <key alias="startNodeDoesNotExists">Startnode deleted, please contact your administrator</key>
    <key alias="stylesMustMarkBeforeSelect">Please mark content before changing style</key>
    <key alias="stylesNoStylesOnPage">No active styles available</key>
    <key alias="tableColMergeLeft">Please place cursor at the left of the two cells you wish to merge</key>
    <key alias="tableSplitNotSplittable">You cannot split a cell that hasn't been merged.</key>
    <key alias="propertyHasErrors">This property is invalid</key>
  </area>
  <area alias="general">
    <key alias="about">About</key>
    <key alias="action">Action</key>
    <key alias="actions">Actions</key>
    <key alias="add">Add</key>
    <key alias="alias">Alias</key>
    <key alias="all">All</key>
    <key alias="areyousure">Are you sure?</key>
    <key alias="back">Back</key>
    <key alias="backToOverview">Back to overview</key>
    <key alias="border">Border</key>
    <key alias="by">by</key>
    <key alias="cancel">Cancel</key>
    <key alias="cellMargin">Cell margin</key>
    <key alias="choose">Choose</key>
    <key alias="close">Close</key>
    <key alias="closewindow">Close Window</key>
    <key alias="comment">Comment</key>
    <key alias="confirm">Confirm</key>
    <key alias="constrain">Constrain</key>
    <key alias="constrainProportions">Constrain proportions</key>
    <key alias="content">Content</key>
    <key alias="continue">Continue</key>
    <key alias="copy">Copy</key>
    <key alias="create">Create</key>
    <key alias="database">Database</key>
    <key alias="date">Date</key>
    <key alias="default">Default</key>
    <key alias="delete">Delete</key>
    <key alias="deleted">Deleted</key>
    <key alias="deleting">Deleting...</key>
    <key alias="design">Design</key>
    <key alias="dictionary">Dictionary</key>
    <key alias="dimensions">Dimensions</key>
    <key alias="down">Down</key>
    <key alias="download">Download</key>
    <key alias="edit">Edit</key>
    <key alias="edited">Edited</key>
    <key alias="elements">Elements</key>
    <key alias="email">Email</key>
    <key alias="error">Error</key>
    <key alias="field">Field</key>
    <key alias="findDocument">Find</key>
    <key alias="first">First</key>
    <key alias="focalPoint">Focal point</key>
    <key alias="general">General</key>
    <key alias="groups">Groups</key>
    <key alias="group">Group</key>
    <key alias="height">Height</key>
    <key alias="help">Help</key>
    <key alias="hide">Hide</key>
    <key alias="history">History</key>
    <key alias="icon">Icon</key>
    <key alias="id">Id</key>
    <key alias="import">Import</key>
    <key alias="includeFromsubFolders">Include subfolders in search</key>
    <key alias="info">Info</key>
    <key alias="innerMargin">Inner margin</key>
    <key alias="insert">Insert</key>
    <key alias="install">Install</key>
    <key alias="invalid">Invalid</key>
    <key alias="justify">Justify</key>
    <key alias="label">Label</key>
    <key alias="language">Language</key>
    <key alias="last">Last</key>
    <key alias="layout">Layout</key>
    <key alias="links">Links</key>
    <key alias="loading">Loading</key>
    <key alias="locked">Locked</key>
    <key alias="login">Login</key>
    <key alias="logoff">Log off</key>
    <key alias="logout">Logout</key>
    <key alias="macro">Macro</key>
    <key alias="mandatory">Mandatory</key>
    <key alias="message">Message</key>
    <key alias="move">Move</key>
    <key alias="name">Name</key>
    <key alias="new">New</key>
    <key alias="next">Next</key>
    <key alias="no">No</key>
    <key alias="of">of</key>
    <key alias="off">Off</key>
    <key alias="ok">OK</key>
    <key alias="open">Open</key>
    <key alias="options">Options</key>
    <key alias="on">On</key>
    <key alias="or">or</key>
    <key alias="orderBy">Order by</key>
    <key alias="password">Password</key>
    <key alias="path">Path</key>
    <key alias="pleasewait">One moment please...</key>
    <key alias="previous">Previous</key>
    <key alias="properties">Properties</key>
    <key alias="rebuild">Rebuild</key>
    <key alias="reciept">Email to receive form data</key>
    <key alias="recycleBin">Recycle Bin</key>
    <key alias="recycleBinEmpty">Your recycle bin is empty</key>
    <key alias="reload">Reload</key>
    <key alias="remaining">Remaining</key>
    <key alias="remove">Remove</key>
    <key alias="rename">Rename</key>
    <key alias="renew">Renew</key>
    <key alias="required" version="7.0">Required</key>
    <key alias="retrieve">Retrieve</key>
    <key alias="retry">Retry</key>
    <key alias="rights">Permissions</key>
    <key alias="scheduledPublishing">Scheduled Publishing</key>
    <key alias="search">Search</key>
    <key alias="searchNoResult">Sorry, we can not find what you are looking for.</key>
    <key alias="noItemsInList">No items have been added</key>
    <key alias="server">Server</key>
    <key alias="settings">Settings</key>
    <key alias="show">Show</key>
    <key alias="showPageOnSend">Show page on Send</key>
    <key alias="size">Size</key>
    <key alias="sort">Sort</key>
    <key alias="status">Status</key>
    <key alias="submit">Submit</key>
    <key alias="type">Type</key>
    <key alias="typeToSearch">Type to search...</key>
    <key alias="under">under</key>
    <key alias="up">Up</key>
    <key alias="update">Update</key>
    <key alias="upgrade">Upgrade</key>
    <key alias="upload">Upload</key>
    <key alias="url">Url</key>
    <key alias="user">User</key>
    <key alias="username">Username</key>
    <key alias="value">Value</key>
    <key alias="view">View</key>
    <key alias="welcome">Welcome...</key>
    <key alias="width">Width</key>
    <key alias="yes">Yes</key>
    <key alias="folder">Folder</key>
    <key alias="searchResults">Search results</key>
    <key alias="reorder">Reorder</key>
    <key alias="reorderDone">I am done reordering</key>
    <key alias="preview">Preview</key>
    <key alias="changePassword">Change password</key>
    <key alias="to">to</key>
    <key alias="listView">List view</key>
    <key alias="saving">Saving...</key>
    <key alias="current">current</key>
    <key alias="embed">Embed</key>
    <key alias="selected">selected</key>
  </area>
  <area alias="colors">
    <key alias="blue">Blue</key>
  </area>
  <area alias="shortcuts">
    <key alias="addGroup">Add group</key>
    <key alias="addProperty">Add property</key>
    <key alias="addEditor">Add editor</key>
    <key alias="addTemplate">Add template</key>
    <key alias="addChildNode">Add child node</key>
    <key alias="addChild">Add child</key>
    <key alias="editDataType">Edit data type</key>
    <key alias="navigateSections">Navigate sections</key>
    <key alias="shortcut">Shortcuts</key>
    <key alias="showShortcuts">show shortcuts</key>
    <key alias="toggleListView">Toggle list view</key>
    <key alias="toggleAllowAsRoot">Toggle allow as root</key>
    <key alias="commentLine">Comment/Uncomment lines</key>
    <key alias="removeLine">Remove line</key>
    <key alias="copyLineUp">Copy Lines Up</key>
    <key alias="copyLineDown">Copy Lines Down</key>
    <key alias="moveLineUp">Move Lines Up</key>
    <key alias="moveLineDown">Move Lines Down</key>
    <key alias="generalHeader">General</key>
    <key alias="editorHeader">Editor</key>
    <key alias="toggleAllowCultureVariants">Toggle allow culture variants</key>
  </area>
  <area alias="graphicheadline">
    <key alias="backgroundcolor">Background colour</key>
    <key alias="bold">Bold</key>
    <key alias="color">Text colour</key>
    <key alias="font">Font</key>
    <key alias="text">Text</key>
  </area>
  <area alias="headers">
    <key alias="page">Page</key>
  </area>
  <area alias="installer">
    <key alias="databaseErrorCannotConnect">The installer cannot connect to the database.</key>
    <key alias="databaseErrorWebConfig">Could not save the web.config file. Please modify the connection string manually.</key>
    <key alias="databaseFound">Your database has been found and is identified as</key>
    <key alias="databaseHeader">Database configuration</key>
        <key alias="databaseInstall">
            <![CDATA[
      Press the <strong>install</strong> button to install the Umbraco %0% database
    ]]>
        </key>
    <key alias="databaseInstallDone"><![CDATA[Umbraco %0% has now been copied to your database. Press <strong>Next</strong> to proceed.]]></key>
    <key alias="databaseNotFound"><![CDATA[<p>Database not found! Please check that the information in the "connection string" of the "web.config" file is correct.</p>
              <p>To proceed, please edit the "web.config" file (using Visual Studio or your favourite text editor), scroll to the bottom, add the connection string for your database in the key named "UmbracoDbDSN" and save the file. </p>
              <p>
              Click the <strong>retry</strong> button when
              done.<br /><a href="https://our.umbraco.com/documentation/Using-Umbraco/Config-files/webconfig7" target="_blank">
			              More information on editing web.config here.</a></p>]]></key>
    <key alias="databaseText"><![CDATA[To complete this step, you must know some information regarding your database server ("connection string").<br />
        Please contact your ISP if necessary.
        If you're installing on a local machine or server you might need information from your system administrator.]]></key>
    <key alias="databaseUpgrade"><![CDATA[
      <p>
      Press the <strong>upgrade</strong> button to upgrade your database to Umbraco %0%</p>
      <p>
      Don't worry - no content will be deleted and everything will continue working afterwards!
      </p>
      ]]></key>
    <key alias="databaseUpgradeDone"><![CDATA[Your database has been upgraded to the final version %0%.<br />Press <strong>Next</strong> to
      proceed. ]]></key>
    <key alias="databaseUpToDate"><![CDATA[Your current database is up-to-date!. Click <strong>next</strong> to continue the configuration wizard]]></key>
    <key alias="defaultUserChangePass"><![CDATA[<strong>The Default users' password needs to be changed!</strong>]]></key>
    <key alias="defaultUserDisabled"><![CDATA[<strong>The Default user has been disabled or has no access to Umbraco!</strong></p><p>No further actions needs to be taken. Click <b>Next</b> to proceed.]]></key>
    <key alias="defaultUserPassChanged"><![CDATA[<strong>The Default user's password has been successfully changed since the installation!</strong></p><p>No further actions needs to be taken. Click <strong>Next</strong> to proceed.]]></key>
    <key alias="defaultUserPasswordChanged">The password is changed!</key>
    <key alias="greatStart">Get a great start, watch our introduction videos</key>
    <key alias="licenseText">By clicking the next button (or modifying the umbracoConfigurationStatus in web.config), you accept the license for this software as specified in the box below. Notice that this Umbraco distribution consists of two different licenses, the open source MIT license for the framework and the Umbraco freeware license that covers the UI.</key>
    <key alias="None">Not installed yet.</key>
    <key alias="permissionsAffectedFolders">Affected files and folders</key>
    <key alias="permissionsAffectedFoldersMoreInfo">More information on setting up permissions for Umbraco here</key>
    <key alias="permissionsAffectedFoldersText">You need to grant ASP.NET modify permissions to the following files/folders</key>
    <key alias="permissionsAlmostPerfect"><![CDATA[<strong>Your permission settings are almost perfect!</strong><br /><br />
        You can run Umbraco without problems, but you will not be able to install packages which are recommended to take full advantage of Umbraco.]]></key>
    <key alias="permissionsHowtoResolve">How to Resolve</key>
    <key alias="permissionsHowtoResolveLink">Click here to read the text version</key>
    <key alias="permissionsHowtoResolveText"><![CDATA[Watch our <strong>video tutorial</strong> on setting up folder permissions for Umbraco or read the text version.]]></key>
    <key alias="permissionsMaybeAnIssue"><![CDATA[<strong>Your permission settings might be an issue!</strong>
      <br/><br />
      You can run Umbraco without problems, but you will not be able to create folders or install packages which are recommended to take full advantage of Umbraco.]]></key>
    <key alias="permissionsNotReady"><![CDATA[<strong>Your permission settings are not ready for Umbraco!</strong>
          <br /><br />
          In order to run Umbraco, you'll need to update your permission settings.]]></key>
    <key alias="permissionsPerfect"><![CDATA[<strong>Your permission settings are perfect!</strong><br /><br />
              You are ready to run Umbraco and install packages!]]></key>
    <key alias="permissionsResolveFolderIssues">Resolving folder issue</key>
    <key alias="permissionsResolveFolderIssuesLink">Follow this link for more information on problems with ASP.NET and creating folders</key>
    <key alias="permissionsSettingUpPermissions">Setting up folder permissions</key>
    <key alias="permissionsText"><![CDATA[
      Umbraco needs write/modify access to certain directories in order to store files like pictures and PDF's.
      It also stores temporary data (aka: cache) for enhancing the performance of your website.
    ]]></key>
    <key alias="runwayFromScratch">I want to start from scratch</key>
    <key alias="runwayFromScratchText"><![CDATA[
        Your website is completely empty at the moment, so that's perfect if you want to start from scratch and create your own document types and templates.
        (<a href="http://Umbraco.tv/documentation/videos/for-site-builders/foundation/document-types">learn how</a>)
        You can still choose to install Runway later on. Please go to the Developer section and choose Packages.
      ]]></key>
    <key alias="runwayHeader">You've just set up a clean Umbraco platform. What do you want to do next?</key>
    <key alias="runwayInstalled">Runway is installed</key>
    <key alias="runwayInstalledText"><![CDATA[
      You have the foundation in place. Select what modules you wish to install on top of it.<br />
      This is our list of recommended modules, check off the ones you would like to install, or view the <a href="#" onclick="toggleModules(); return false;" id="toggleModuleList">full list of modules</a>
      ]]></key>
    <key alias="runwayOnlyProUsers">Only recommended for experienced users</key>
    <key alias="runwaySimpleSite">I want to start with a simple website</key>
    <key alias="runwaySimpleSiteText"><![CDATA[
      <p>
      "Runway" is a simple website providing some basic document types and templates. The installer can set up Runway for you automatically,
        but you can easily edit, extend or remove it. It's not necessary and you can perfectly use Umbraco without it. However,
        Runway offers an easy foundation based on best practices to get you started faster than ever.
        If you choose to install Runway, you can optionally select basic building blocks called Runway Modules to enhance your Runway pages.
        </p>
        <small>
        <em>Included with Runway:</em> Home page, Getting Started page, Installing Modules page.<br />
        <em>Optional Modules:</em> Top Navigation, Sitemap, Contact, Gallery.
        </small>
      ]]></key>
    <key alias="runwayWhatIsRunway">What is Runway</key>
    <key alias="step1">Step 1/5 Accept license</key>
    <key alias="step2">Step 2/5: Database configuration</key>
    <key alias="step3">Step 3/5: Validating File Permissions</key>
    <key alias="step4">Step 4/5: Check Umbraco security</key>
    <key alias="step5">Step 5/5: Umbraco is ready to get you started</key>
    <key alias="thankYou">Thank you for choosing Umbraco</key>
    <key alias="theEndBrowseSite"><![CDATA[<h3>Browse your new site</h3>
You installed Runway, so why not see how your new website looks.]]></key>
    <key alias="theEndFurtherHelp"><![CDATA[<h3>Further help and information</h3>
Get help from our award winning community, browse the documentation or watch some free videos on how to build a simple site, how to use packages and a quick guide to the Umbraco terminology]]></key>
    <key alias="theEndHeader">Umbraco %0% is installed and ready for use</key>
    <key alias="theEndInstallFailed"><![CDATA[To finish the installation, you'll need to
        manually edit the <strong>/web.config file</strong> and update the AppSetting key <strong>UmbracoConfigurationStatus</strong> in the bottom to the value of <strong>'%0%'</strong>.]]></key>
    <key alias="theEndInstallSuccess"><![CDATA[You can get <strong>started instantly</strong> by clicking the "Launch Umbraco" button below. <br />If you are <strong>new to Umbraco</strong>,
you can find plenty of resources on our getting started pages.]]></key>
    <key alias="theEndOpenUmbraco"><![CDATA[<h3>Launch Umbraco</h3>
To manage your website, simply open the Umbraco back office and start adding content, updating the templates and stylesheets or add new functionality]]></key>
    <key alias="Unavailable">Connection to database failed.</key>
    <key alias="Version3">Umbraco Version 3</key>
    <key alias="Version4">Umbraco Version 4</key>
    <key alias="watch">Watch</key>
    <key alias="welcomeIntro"><![CDATA[This wizard will guide you through the process of configuring <strong>Umbraco %0%</strong> for a fresh install or upgrading from version 3.0.
                                <br /><br />
                                Press <strong>"next"</strong> to start the wizard.]]></key>
  </area>
  <area alias="language">
    <key alias="cultureCode">Culture Code</key>
    <key alias="displayName">Culture Name</key>
  </area>
  <area alias="lockout">
    <key alias="lockoutWillOccur">You've been idle and logout will automatically occur in</key>
    <key alias="renewSession">Renew now to save your work</key>
  </area>
  <area alias="login">
    <key alias="greeting0">Happy super Sunday</key>
    <key alias="greeting1">Happy manic Monday </key>
    <key alias="greeting2">Happy tubular Tuesday</key>
    <key alias="greeting3">Happy wonderful Wednesday</key>
    <key alias="greeting4">Happy thunderous Thursday</key>
    <key alias="greeting5">Happy funky Friday</key>
    <key alias="greeting6">Happy Caturday</key>
    <key alias="instruction">Log in below</key>
    <key alias="signInWith">Sign in with</key>
    <key alias="timeout">Session timed out</key>
    <key alias="bottomText"><![CDATA[<p style="text-align:right;">&copy; 2001 - %0% <br /><a href="http://umbraco.com" style="text-decoration: none" target="_blank">Umbraco.com</a></p> ]]></key>
    <key alias="forgottenPassword">Forgotten password?</key>
    <key alias="forgottenPasswordInstruction">An email will be sent to the address specified with a link to reset your password</key>
    <key alias="requestPasswordResetConfirmation">An email with password reset instructions will be sent to the specified address if it matched our records</key>
    <key alias="showPassword">Show password</key>
    <key alias="hidePassword">Hide password</key>
    <key alias="returnToLogin">Return to login form</key>
    <key alias="setPasswordInstruction">Please provide a new password</key>
    <key alias="setPasswordConfirmation">Your Password has been updated</key>
    <key alias="resetCodeExpired">The link you have clicked on is invalid or has expired</key>
    <key alias="resetPasswordEmailCopySubject">Umbraco: Reset Password</key>
    <key alias="resetPasswordEmailCopyFormat"><![CDATA[
        <html>
			<head>
				<meta name='viewport' content='width=device-width'>
				<meta http-equiv='Content-Type' content='text/html; charset=UTF-8'>
			</head>
			<body class='' style='font-family: sans-serif; -webkit-font-smoothing: antialiased; font-size: 14px; color: #392F54; line-height: 22px; -ms-text-size-adjust: 100%; -webkit-text-size-adjust: 100%; background: #1d1333; margin: 0; padding: 0;' bgcolor='#1d1333'>
				<style type='text/css'> @media only screen and (max-width: 620px) {table[class=body] h1 {font-size: 28px !important; margin-bottom: 10px !important; } table[class=body] .wrapper {padding: 32px !important; } table[class=body] .article {padding: 32px !important; } table[class=body] .content {padding: 24px !important; } table[class=body] .container {padding: 0 !important; width: 100% !important; } table[class=body] .main {border-left-width: 0 !important; border-radius: 0 !important; border-right-width: 0 !important; } table[class=body] .btn table {width: 100% !important; } table[class=body] .btn a {width: 100% !important; } table[class=body] .img-responsive {height: auto !important; max-width: 100% !important; width: auto !important; } } .btn-primary table td:hover {background-color: #34495e !important; } .btn-primary a:hover {background-color: #34495e !important; border-color: #34495e !important; } .btn  a:visited {color:#FFFFFF;} </style>
				<table border="0" cellpadding="0" cellspacing="0" class="body" style="border-collapse: separate; mso-table-lspace: 0pt; mso-table-rspace: 0pt; width: 100%; background: #1d1333;" bgcolor="#1d1333">
					<tr>
						<td style="font-family: sans-serif; font-size: 14px; vertical-align: top; padding: 24px;" valign="top">
							<table style="border-collapse: separate; mso-table-lspace: 0pt; mso-table-rspace: 0pt; width: 100%;">
								<tr>
									<td background="https://umbraco.com/umbraco/assets/img/application/logo.png" bgcolor="#1d1333" width="28" height="28" valign="top" style="font-family: sans-serif; font-size: 14px; vertical-align: top;">
										<!--[if gte mso 9]> <v:rect xmlns:v="urn:schemas-microsoft-com:vml" fill="true" stroke="false" style="width:30px;height:30px;"> <v:fill type="tile" src="https://umbraco.com/umbraco/assets/img/application/logo.png" color="#1d1333" /> <v:textbox inset="0,0,0,0"> <![endif]-->
										<div> </div>
										<!--[if gte mso 9]> </v:textbox> </v:rect> <![endif]-->
									</td>
									<td style="font-family: sans-serif; font-size: 14px; vertical-align: top;" valign="top"></td>
								</tr>
							</table>
						</td>
					</tr>
				</table>
				<table border='0' cellpadding='0' cellspacing='0' class='body' style='border-collapse: separate; mso-table-lspace: 0pt; mso-table-rspace: 0pt; width: 100%; background: #1d1333;' bgcolor='#1d1333'>
					<tr>
						<td style='font-family: sans-serif; font-size: 14px; vertical-align: top;' valign='top'> </td>
						<td class='container' style='font-family: sans-serif; font-size: 14px; vertical-align: top; display: block; max-width: 560px; width: 560px; margin: 0 auto; padding: 10px;' valign='top'>
							<div class='content' style='box-sizing: border-box; display: block; max-width: 560px; margin: 0 auto; padding: 10px;'>
								<br>
								<table class='main' style='border-collapse: separate; mso-table-lspace: 0pt; mso-table-rspace: 0pt; width: 100%; border-radius: 3px; background: #FFFFFF;' bgcolor='#FFFFFF'>
									<tr>
										<td class='wrapper' style='font-family: sans-serif; font-size: 14px; vertical-align: top; box-sizing: border-box; padding: 50px;' valign='top'>
											<table border='0' cellpadding='0' cellspacing='0' style='border-collapse: separate; mso-table-lspace: 0pt; mso-table-rspace: 0pt; width: 100%;'>
												<tr>
													<td style='line-height: 24px; font-family: sans-serif; font-size: 14px; vertical-align: top;' valign='top'>
														<h1 style='color: #392F54; font-family: sans-serif; font-weight: bold; line-height: 1.4; font-size: 24px; text-align: left; text-transform: capitalize; margin: 0 0 30px;' align='left'>
															Password reset requested
														</h1>
														<p style='color: #392F54; font-family: sans-serif; font-size: 14px; font-weight: normal; margin: 0 0 15px;'>
															Your username to login to the Umbraco back-office is: <strong>%0%</strong>
														</p>
														<p style='color: #392F54; font-family: sans-serif; font-size: 14px; font-weight: normal; margin: 0 0 15px;'>
															<table border='0' cellpadding='0' cellspacing='0' style='border-collapse: separate; mso-table-lspace: 0pt; mso-table-rspace: 0pt; width: auto;'>
																<tbody>
																	<tr>
																		<td style='font-family: sans-serif; font-size: 14px; vertical-align: top; border-radius: 5px; text-align: center; background: #35C786;' align='center' bgcolor='#35C786' valign='top'>
																			<a href='%1%' target='_blank' style='color: #FFFFFF; text-decoration: none; -ms-word-break: break-all; word-break: break-all; border-radius: 5px; box-sizing: border-box; cursor: pointer; display: inline-block; font-size: 14px; font-weight: bold; text-transform: capitalize; background: #35C786; margin: 0; padding: 12px 30px; border: 1px solid #35c786;'>
																				Click this link to reset your password
																			</a>
																		</td>
																	</tr>
																</tbody>
															</table>
														</p>
														<p style='max-width: 400px; display: block; color: #392F54; font-family: sans-serif; font-size: 14px; line-height: 20px; font-weight: normal; margin: 15px 0;'>If you cannot click on the link, copy and paste this URL into your browser window:</p>
															<table border='0' cellpadding='0' cellspacing='0'>
																<tr>
																	<td style='-ms-word-break: break-all; word-break: break-all; font-family: sans-serif; font-size: 11px; line-height:14px;'>
																		<font style="-ms-word-break: break-all; word-break: break-all; font-size: 11px; line-height:14px;">
																			<a style='-ms-word-break: break-all; word-break: break-all; color: #392F54; text-decoration: underline; font-size: 11px; line-height:15px;' href='%1%'>%1%</a>
																		</font>
																	</td>
																</tr>
															</table>
														</p>
													</td>
												</tr>
											</table>
										</td>
									</tr>
								</table>
								<br><br><br>
							</div>
						</td>
						<td style='font-family: sans-serif; font-size: 14px; vertical-align: top;' valign='top'> </td>
					</tr>
				</table>
			</body>
		</html>
	]]></key>
  </area>
  <area alias="main">
    <key alias="dashboard">Dashboard</key>
    <key alias="sections">Sections</key>
    <key alias="tree">Content</key>
  </area>
  <area alias="moveOrCopy">
    <key alias="choose">Choose page above...</key>
    <key alias="copyDone">%0% has been copied to %1%</key>
    <key alias="copyTo">Select where the document %0% should be copied to below</key>
    <key alias="moveDone">%0% has been moved to %1%</key>
    <key alias="moveTo">Select where the document %0% should be moved to below</key>
    <key alias="nodeSelected">has been selected as the root of your new content, click 'ok' below.</key>
    <key alias="noNodeSelected">No node selected yet, please select a node in the list above before clicking 'ok'</key>
    <key alias="notAllowedByContentType">The current node is not allowed under the chosen node because of its type</key>
    <key alias="notAllowedByPath">The current node cannot be moved to one of its subpages</key>
    <key alias="notAllowedAtRoot">The current node cannot exist at the root</key>
    <key alias="notValid">The action isn't allowed since you have insufficient permissions on 1 or more child documents.</key>
    <key alias="relateToOriginal">Relate copied items to original</key>
  </area>
  <area alias="notifications">
    <key alias="editNotifications"><![CDATA[Select your notification for <strong>%0%</strong>]]></key>
    <key alias="notificationsSavedFor">Notification settings saved for</key>
    <key alias="mailBody"><![CDATA[
      Hi %0%

      This is an automated mail to inform you that the task '%1%'
      has been performed on the page '%2%'
      by the user '%3%'

      Go to http://%4%/#/content/content/edit/%5% to edit.

      %6%

      Have a nice day!

      Cheers from the Umbraco robot
    ]]></key>
    <key alias="mailBodyVariantSummary">The following languages have been modified %0%</key>
    <key alias="mailBodyHtml"><![CDATA[
        <html>
			<head>
				<meta name='viewport' content='width=device-width'>
				<meta http-equiv='Content-Type' content='text/html; charset=UTF-8'>
			</head>
			<body class='' style='font-family: sans-serif; -webkit-font-smoothing: antialiased; font-size: 14px; color: #392F54; line-height: 22px; -ms-text-size-adjust: 100%; -webkit-text-size-adjust: 100%; background: #1d1333; margin: 0; padding: 0;' bgcolor='#1d1333'>
				<style type='text/css'> @media only screen and (max-width: 620px) {table[class=body] h1 {font-size: 28px !important; margin-bottom: 10px !important; } table[class=body] .wrapper {padding: 32px !important; } table[class=body] .article {padding: 32px !important; } table[class=body] .content {padding: 24px !important; } table[class=body] .container {padding: 0 !important; width: 100% !important; } table[class=body] .main {border-left-width: 0 !important; border-radius: 0 !important; border-right-width: 0 !important; } table[class=body] .btn table {width: 100% !important; } table[class=body] .btn a {width: 100% !important; } table[class=body] .img-responsive {height: auto !important; max-width: 100% !important; width: auto !important; } } .btn-primary table td:hover {background-color: #34495e !important; } .btn-primary a:hover {background-color: #34495e !important; border-color: #34495e !important; } .btn  a:visited {color:#FFFFFF;} </style>
				<table border="0" cellpadding="0" cellspacing="0" class="body" style="border-collapse: separate; mso-table-lspace: 0pt; mso-table-rspace: 0pt; width: 100%; background: #1d1333;" bgcolor="#1d1333">
					<tr>
						<td style="font-family: sans-serif; font-size: 14px; vertical-align: top; padding: 24px;" valign="top">
							<table style="border-collapse: separate; mso-table-lspace: 0pt; mso-table-rspace: 0pt; width: 100%;">
								<tr>
									<td background="https://umbraco.com/umbraco/assets/img/application/logo.png" bgcolor="#1d1333" width="28" height="28" valign="top" style="font-family: sans-serif; font-size: 14px; vertical-align: top;">
										<!--[if gte mso 9]> <v:rect xmlns:v="urn:schemas-microsoft-com:vml" fill="true" stroke="false" style="width:30px;height:30px;"> <v:fill type="tile" src="https://umbraco.com/umbraco/assets/img/application/logo.png" color="#1d1333" /> <v:textbox inset="0,0,0,0"> <![endif]-->
										<div> </div>
										<!--[if gte mso 9]> </v:textbox> </v:rect> <![endif]-->
									</td>
									<td style="font-family: sans-serif; font-size: 14px; vertical-align: top;" valign="top"></td>
								</tr>
							</table>
						</td>
					</tr>
				</table>
				<table border='0' cellpadding='0' cellspacing='0' class='body' style='border-collapse: separate; mso-table-lspace: 0pt; mso-table-rspace: 0pt; width: 100%; background: #1d1333;' bgcolor='#1d1333'>
					<tr>
						<td style='font-family: sans-serif; font-size: 14px; vertical-align: top;' valign='top'> </td>
						<td class='container' style='font-family: sans-serif; font-size: 14px; vertical-align: top; display: block; max-width: 560px; width: 560px; margin: 0 auto; padding: 10px;' valign='top'>
							<div class='content' style='box-sizing: border-box; display: block; max-width: 560px; margin: 0 auto; padding: 10px;'>
								<br>
								<table class='main' style='border-collapse: separate; mso-table-lspace: 0pt; mso-table-rspace: 0pt; width: 100%; border-radius: 3px; background: #FFFFFF;' bgcolor='#FFFFFF'>
									<tr>
										<td class='wrapper' style='font-family: sans-serif; font-size: 14px; vertical-align: top; box-sizing: border-box; padding: 50px;' valign='top'>
											<table border='0' cellpadding='0' cellspacing='0' style='border-collapse: separate; mso-table-lspace: 0pt; mso-table-rspace: 0pt; width: 100%;'>
												<tr>
													<td style='line-height: 24px; font-family: sans-serif; font-size: 14px; vertical-align: top;' valign='top'>
														<h1 style='color: #392F54; font-family: sans-serif; font-weight: bold; line-height: 1.4; font-size: 24px; text-align: left; text-transform: capitalize; margin: 0 0 30px;' align='left'>
															Hi %0%,
														</h1>
														<p style='color: #392F54; font-family: sans-serif; font-size: 14px; font-weight: normal; margin: 0 0 15px;'>
															This is an automated mail to inform you that the task <strong>'%1%'</strong> has been performed on the page <a style="color: #392F54; text-decoration: none; -ms-word-break: break-all; word-break: break-all;" href="http://%4%/#/content/content/edit/%5%"><strong>'%2%'</strong></a> by the user <strong>'%3%'</strong>
														</p>
														<table border='0' cellpadding='0' cellspacing='0' class='btn btn-primary' style='border-collapse: separate; mso-table-lspace: 0pt; mso-table-rspace: 0pt; width: 100%; box-sizing: border-box;'>
															<tbody>
																<tr>
																	<td align='left' style='font-family: sans-serif; font-size: 14px; vertical-align: top; padding-bottom: 15px;' valign='top'>
																		<table border='0' cellpadding='0' cellspacing='0' style='border-collapse: separate; mso-table-lspace: 0pt; mso-table-rspace: 0pt; width: auto;'><tbody><tr>
																			<td style='font-family: sans-serif; font-size: 14px; vertical-align: top; border-radius: 5px; text-align: center; background: #35C786;' align='center' bgcolor='#35C786' valign='top'>
																				<a href='http://%4%/#/content/content/edit/%5%' target='_blank' style='color: #FFFFFF; text-decoration: none; -ms-word-break: break-all; word-break: break-all; border-radius: 5px; box-sizing: border-box; cursor: pointer; display: inline-block; font-size: 14px; font-weight: bold; text-transform: capitalize; background: #35C786; margin: 0; padding: 12px 30px; border: 1px solid #35c786;'>EDIT</a> </td> </tr></tbody></table>
																	</td>
																</tr>
															</tbody>
														</table>
														<p style='color: #392F54; font-family: sans-serif; font-size: 14px; font-weight: normal; margin: 0 0 15px;'>
															<h3>Update summary:</h3>
															%6%
														</p>
														<p style='color: #392F54; font-family: sans-serif; font-size: 14px; font-weight: normal; margin: 0 0 15px;'>
															Have a nice day!<br /><br />
															Cheers from the Umbraco robot
														</p>
													</td>
												</tr>
											</table>
										</td>
									</tr>
								</table>
								<br><br><br>
							</div>
						</td>
						<td style='font-family: sans-serif; font-size: 14px; vertical-align: top;' valign='top'> </td>
					</tr>
				</table>
			</body>
		</html>
	]]></key>
    <key alias="mailBodyVariantHtmlSummary"><![CDATA[<p>The following languages have been modified:</p>
        %0%
    ]]></key>
    <key alias="mailSubject">[%0%] Notification about %1% performed on %2%</key>
    <key alias="notifications">Notifications</key>
  </area>
  <area alias="packager">
    <key alias="actions">Actions</key>
    <key alias="created">Created</key>
    <key alias="createPackage">Create package</key>
    <key alias="chooseLocalPackageText"><![CDATA[
      Choose Package from your machine, by clicking the Browse<br />
         button and locating the package. Umbraco packages usually have a ".umb" or ".zip" extension.
      ]]></key>
    <key alias="deletewarning">This will delete the package</key>
    <key alias="dropHere">Drop to upload</key>
    <key alias="includeAllChildNodes">Include all child nodes</key>
    <key alias="orClickHereToUpload">or click here to choose package file</key>
    <key alias="uploadPackage">Upload package</key>
    <key alias="localPackageDescription">Install a local package by selecting it from your machine. Only install packages from sources you know and trust</key>
    <key alias="uploadAnother">Upload another package</key>
    <key alias="cancelAndUploadAnother">Cancel and upload another package</key>
    <key alias="accept">I accept</key>
    <key alias="termsOfUse">terms of use</key>

    <key alias="pathToFile">Path to file</key>
    <key alias="pathToFileDescription">Absolute path to file (ie: /bin/umbraco.bin)</key>
    <key alias="installed">Installed</key>
    <key alias="installedPackages">Installed packages</key>
    <key alias="installLocal">Install local</key>
    <key alias="installFinish">Finish</key>
    <key alias="noConfigurationView">This package has no configuration view</key>
    <key alias="noPackagesCreated">No packages have been created yet</key>
    <key alias="noPackages">You don’t have any packages installed</key>
    <key alias="noPackagesDescription"><![CDATA[You don’t have any packages installed. Either install a local package by selecting it from your machine, or browse through available packages using the <strong>'Packages'</strong> icon in the top right of your screen]]></key>
    <key alias="packageActions">Package Actions</key>
    <key alias="packageAuthorUrl">Author URL</key>
    <key alias="packageContent">Package Content</key>
    <key alias="packageFiles">Package Files</key>
    <key alias="packageIconUrl">Icon URL</key>
    <key alias="packageInstall">Install package</key>
    <key alias="packageLicense">License</key>
    <key alias="packageLicenseUrl">License URL</key>
    <key alias="packageProperties">Package Properties</key>
    <key alias="packageSearch">Search for packages</key>
    <key alias="packageSearchResults">Results for</key>
    <key alias="packageNoResults">We couldn’t find anything for</key>
    <key alias="packageNoResultsDescription">Please try searching for another package or browse through the categories</key>
    <key alias="packagesPopular">Popular</key>
    <key alias="packagesNew">New releases</key>
    <key alias="packageHas">has</key>
    <key alias="packageKarmaPoints">karma points</key>
    <key alias="packageInfo">Information</key>
    <key alias="packageOwner">Owner</key>
    <key alias="packageContrib">Contributors</key>
    <key alias="packageCreated">Created</key>
    <key alias="packageCurrentVersion">Current version</key>
    <key alias="packageNetVersion">.NET version</key>
    <key alias="packageDownloads">Downloads</key>
    <key alias="packageLikes">Likes</key>
    <key alias="packageCompatibility">Compatibility</key>
    <key alias="packageCompatibilityDescription">This package is compatible with the following versions of Umbraco, as reported by community members. Full compatability cannot be guaranteed for versions reported below 100%</key>
    <key alias="packageExternalSources">External sources</key>
    <key alias="packageAuthor">Author</key>
    <key alias="packageDocumentation">Documentation</key>
    <key alias="packageMetaData">Package meta data</key>
    <key alias="packageName">Package name</key>
    <key alias="packageNoItemsHeader">Package doesn't contain any items</key>
    <key alias="packageNoItemsText"><![CDATA[This package file doesn't contain any items to uninstall.<br/><br/>
      You can safely remove this from the system by clicking "uninstall package" below.]]></key>
    <key alias="packageOptions">Package options</key>
    <key alias="packageReadme">Package readme</key>
    <key alias="packageRepository">Package repository</key>
    <key alias="packageUninstallConfirm">Confirm package uninstall</key>
    <key alias="packageUninstalledHeader">Package was uninstalled</key>
    <key alias="packageUninstalledText">The package was successfully uninstalled</key>
    <key alias="packageUninstallHeader">Uninstall package</key>
    <key alias="packageUninstallText"><![CDATA[You can unselect items you do not wish to remove, at this time, below. When you click "confirm uninstall" all checked-off items will be removed.<br />
      <span style="color: Red; font-weight: bold;">Notice:</span> any documents, media etc depending on the items you remove, will stop working, and could lead to system instability,
      so uninstall with caution. If in doubt, contact the package author.]]></key>
    <key alias="packageVersion">Package version</key>
    <key alias="packageAlreadyInstalled">Package already installed</key>
    <key alias="targetVersionMismatch">This package cannot be installed, it requires a minimum Umbraco version of</key>
    <key alias="installStateUninstalling">Uninstalling...</key>
    <key alias="installStateDownloading">Downloading...</key>
    <key alias="installStateImporting">Importing...</key>
    <key alias="installStateInstalling">Installing...</key>
    <key alias="installStateRestarting">Restarting, please wait...</key>
    <key alias="installStateComplete">All done, your browser will now refresh, please wait...</key>
    <key alias="installStateCompleted">Please click 'Finish' to complete installation and reload the page.</key>
    <key alias="installStateUploading">Uploading package...</key>
  </area>
  <area alias="paste">
    <key alias="doNothing">Paste with full formatting (Not recommended)</key>
    <key alias="errorMessage">The text you're trying to paste contains special characters or formatting. This could be caused by copying text from Microsoft Word. Umbraco can remove special characters or formatting automatically, so the pasted content will be more suitable for the web.</key>
    <key alias="removeAll">Paste as raw text without any formatting at all</key>
    <key alias="removeSpecialFormattering">Paste, but remove formatting (Recommended)</key>
  </area>
  <area alias="publicAccess">
    <key alias="paGroups">Group based protection</key>
    <key alias="paGroupsHelp">If you want to grant access to all members of specific member groups</key>
    <key alias="paGroupsNoGroups">You need to create a member group before you can use group based authentication</key>
    <key alias="paErrorPage">Error Page</key>
    <key alias="paErrorPageHelp">Used when people are logged on, but do not have access</key>
    <key alias="paHowWould"><![CDATA[Choose how to restrict access to the page <strong>%0%</strong>]]></key>
    <key alias="paIsProtected"><![CDATA[<strong>%0%</strong> is now protected]]></key>
    <key alias="paIsRemoved"><![CDATA[Protection removed from <strong>%0%</strong>]]></key>
    <key alias="paLoginPage">Login Page</key>
    <key alias="paLoginPageHelp">Choose the page that contains the login form</key>
    <key alias="paRemoveProtection">Remove protection...</key>
    <key alias="paRemoveProtectionConfirm"><![CDATA[Are you sure you want to remove the protection from the page <strong>%0%</strong>?]]></key>
    <key alias="paSelectPages">Select the pages that contain login form and error messages</key>
    <key alias="paSelectGroups"><![CDATA[Select the groups who have access to the page <strong>%0%</strong>]]></key>
    <key alias="paSelectMembers"><![CDATA[Select the members who have access to the page <strong>%0%</strong>]]></key>
    <key alias="paMembers">Specific members protection</key>
    <key alias="paMembersHelp">If you wish to grant access to specific members</key>
  </area>
  <area alias="publish">
    <key alias="contentPublishedFailedAwaitingRelease"><![CDATA[
      %0% could not be published because the item is scheduled for release.
    ]]></key>
    <key alias="contentPublishedFailedExpired"><![CDATA[
      %0% could not be published because the item has expired.
    ]]></key>
    <key alias="contentPublishedFailedInvalid"><![CDATA[
      %0% could not be published because these properties:  %1%  did not pass validation rules.
    ]]></key>
    <key alias="contentPublishedFailedByEvent"><![CDATA[
      %0% could not be published, a 3rd party add-in cancelled the action.
    ]]></key>
    <key alias="contentPublishedFailedByParent"><![CDATA[
      %0% can not be published, because a parent page is not published.
    ]]></key>
    <key alias="contentPublishedFailedByMissingName"><![CDATA[%0% can not be published, because its missing a name.]]></key>
    <key alias="includeUnpublished">Include unpublished subpages</key>
    <key alias="inProgress">Publishing in progress - please wait...</key>
    <key alias="inProgressCounter">%0% out of %1% pages have been published...</key>
    <key alias="nodePublish">%0% has been published</key>
    <key alias="nodePublishAll">%0% and subpages have been published</key>
    <key alias="publishAll">Publish %0% and all its subpages</key>
    <key alias="publishHelp"><![CDATA[Click <em>Publish</em> to publish <strong>%0%</strong> and thereby making its content publicly available.<br/><br />
      You can publish this page and all its subpages by checking <em>Include unpublished subpages</em> below.
      ]]></key>
  </area>
  <area alias="colorpicker">
    <key alias="noColors">You have not configured any approved colours</key>
  </area>
  <area alias="contentPicker">
    <key alias="allowedItemTypes">You can only select items of type(s): %0%</key>
    <key alias="pickedTrashedItem">You have picked a content item currently deleted or in the recycle bin</key>
    <key alias="pickedTrashedItems">You have picked content items currently deleted or in the recycle bin</key>
  </area>
  <area alias="mediaPicker">
    <key alias="deletedItem">Deleted item</key>
    <key alias="pickedTrashedItem">You have picked a media item currently deleted or in the recycle bin</key>
    <key alias="pickedTrashedItems">You have picked media items currently deleted or in the recycle bin</key>
    <key alias="trashed">Trashed</key>
  </area>
  <area alias="relatedlinks">
    <key alias="enterExternal">enter external link</key>
    <key alias="chooseInternal">choose internal page</key>
    <key alias="caption">Caption</key>
    <key alias="link">Link</key>
    <key alias="newWindow">Open in new window</key>
    <key alias="captionPlaceholder">enter the display caption</key>
    <key alias="externalLinkPlaceholder">Enter the link</key>
  </area>
  <area alias="imagecropper">
    <key alias="reset">Reset crop</key>
    <key alias="saveCrop">Save crop</key>
    <key alias="addCrop">Add new crop</key>
    <key alias="updateEditCrop">Done</key>
    <key alias="undoEditCrop">Undo edits</key>
  </area>
  <area alias="rollback">
    <key alias="headline">Select a version to compare with the current version</key>
    <key alias="currentVersion">Current version</key>
    <key alias="diffHelp"><![CDATA[This shows the differences between the current version and the selected version<br /><del>Red</del> text will not be shown in the selected version. , <ins>green means added</ins>]]></key>
    <key alias="documentRolledBack">Document has been rolled back</key>
    <key alias="htmlHelp">This displays the selected version as HTML, if you wish to see the difference between 2 versions at the same time, use the diff view</key>
    <key alias="rollbackTo">Rollback to</key>
    <key alias="selectVersion">Select version</key>
    <key alias="view">View</key>
  </area>
  <area alias="scripts">
    <key alias="editscript">Edit script file</key>
  </area>
  <area alias="sections">
    <key alias="concierge">Concierge</key>
    <key alias="content">Content</key>
    <key alias="courier">Courier</key>
    <key alias="developer">Developer</key>
    <key alias="forms">Forms</key>
    <key alias="help" version="7.0">Help</key>
    <key alias="installer">Umbraco Configuration Wizard</key>
    <key alias="media">Media</key>
    <key alias="member">Members</key>
    <key alias="newsletters">Newsletters</key>
    <key alias="packages">Packages</key>
    <key alias="settings">Settings</key>
    <key alias="statistics">Statistics</key>
    <key alias="translation">Translation</key>
    <key alias="users">Users</key>
  </area>
  <area alias="help">
    <key alias="theBestUmbracoVideoTutorials">The best Umbraco video tutorials</key>
  </area>
  <area alias="settings">
    <key alias="defaulttemplate">Default template</key>
    <key alias="importDocumentTypeHelp">To import a document type, find the ".udt" file on your computer by clicking the "Browse" button and click "Import" (you'll be asked for confirmation on the next screen)</key>
    <key alias="newtabname">New Tab Title</key>
    <key alias="nodetype">Node type</key>
    <key alias="objecttype">Type</key>
    <key alias="stylesheet">Stylesheet</key>
    <key alias="script">Script</key>
    <key alias="tab">Tab</key>
    <key alias="tabname">Tab Title</key>
    <key alias="tabs">Tabs</key>
    <key alias="contentTypeEnabled">Master Content Type enabled</key>
    <key alias="contentTypeUses">This Content Type uses</key>
    <key alias="asAContentMasterType">as a Master Content Type. Tabs from Master Content Types are not shown and can only be edited on the Master Content Type itself</key>
    <key alias="noPropertiesDefinedOnTab">No properties defined on this tab. Click on the "add a new property" link at the top to create a new property.</key>
    <key alias="createMatchingTemplate">Create matching template</key>
    <key alias="addIcon">Add icon</key>
  </area>
  <area alias="sort">
    <key alias="sortOrder">Sort order</key>
    <key alias="sortCreationDate">Creation date</key>
    <key alias="sortDone">Sorting complete.</key>
    <key alias="sortHelp">Drag the different items up or down below to set how they should be arranged. Or click the column headers to sort the entire collection of items</key>
    <key alias="sortPleaseWait"><![CDATA[Please wait. Items are being sorted, this can take a while.]]></key>
  </area>
  <area alias="speechBubbles">
    <key alias="validationFailedHeader">Validation</key>
    <key alias="validationFailedMessage">Validation errors must be fixed before the item can be saved</key>
    <key alias="operationFailedHeader">Failed</key>
    <key alias="operationSavedHeader">Saved</key>
    <key alias="invalidUserPermissionsText">Insufficient user permissions, could not complete the operation</key>
    <key alias="operationCancelledHeader">Cancelled</key>
    <key alias="operationCancelledText">Operation was cancelled by a 3rd party add-in</key>
    <key alias="contentPublishedFailedByEvent">Publishing was cancelled by a 3rd party add-in</key>
    <key alias="contentTypeDublicatePropertyType">Property type already exists</key>
    <key alias="contentTypePropertyTypeCreated">Property type created</key>
    <key alias="contentTypePropertyTypeCreatedText"><![CDATA[Name: %0% <br /> DataType: %1%]]></key>
    <key alias="contentTypePropertyTypeDeleted">Propertytype deleted</key>
    <key alias="contentTypeSavedHeader">Document Type saved</key>
    <key alias="contentTypeTabCreated">Tab created</key>
    <key alias="contentTypeTabDeleted">Tab deleted</key>
    <key alias="contentTypeTabDeletedText">Tab with id: %0% deleted</key>
    <key alias="cssErrorHeader">Stylesheet not saved</key>
    <key alias="cssSavedHeader">Stylesheet saved</key>
    <key alias="cssSavedText">Stylesheet saved without any errors</key>
    <key alias="dataTypeSaved">Datatype saved</key>
    <key alias="dictionaryItemSaved">Dictionary item saved</key>
    <key alias="editContentPublishedFailedByParent">Publishing failed because the parent page isn't published</key>
    <key alias="editContentPublishedHeader">Content published</key>
    <key alias="editContentPublishedText">and visible on the website</key>
    <key alias="editContentSavedHeader">Content saved</key>
    <key alias="editContentSavedText">Remember to publish to make changes visible</key>
    <key alias="editContentSendToPublish">Sent For Approval</key>
    <key alias="editContentSendToPublishText">Changes have been sent for approval</key>
    <key alias="editMediaSaved">Media saved</key>
    <key alias="editMemberGroupSaved">Member group saved</key>
    <key alias="editMediaSavedText">Media saved without any errors</key>
    <key alias="editMemberSaved">Member saved</key>
    <key alias="editStylesheetPropertySaved">Stylesheet Property Saved</key>
    <key alias="editStylesheetSaved">Stylesheet saved</key>
    <key alias="editTemplateSaved">Template saved</key>
    <key alias="editUserError">Error saving user (check log)</key>
    <key alias="editUserSaved">User Saved</key>
    <key alias="editUserTypeSaved">User type saved</key>
    <key alias="editUserGroupSaved">User group saved</key>
    <key alias="fileErrorHeader">File not saved</key>
    <key alias="fileErrorText">file could not be saved. Please check file permissions</key>
    <key alias="fileSavedHeader">File saved</key>
    <key alias="fileSavedText">File saved without any errors</key>
    <key alias="languageSaved">Language saved</key>
    <key alias="mediaTypeSavedHeader">Media Type saved</key>
    <key alias="memberTypeSavedHeader">Member Type saved</key>
    <key alias="memberGroupSavedHeader">Member Group saved</key>
    <key alias="templateErrorHeader">Template not saved</key>
    <key alias="templateErrorText">Please make sure that you do not have 2 templates with the same alias</key>
    <key alias="templateSavedHeader">Template saved</key>
    <key alias="templateSavedText">Template saved without any errors!</key>
    <key alias="contentUnpublished">Content unpublished</key>
    <key alias="partialViewSavedHeader">Partial view saved</key>
    <key alias="partialViewSavedText">Partial view saved without any errors!</key>
    <key alias="partialViewErrorHeader">Partial view not saved</key>
    <key alias="partialViewErrorText">An error occurred saving the file.</key>
    <key alias="permissionsSavedFor">Permissions saved for</key>
    <key alias="deleteUserGroupsSuccess">Deleted %0% user groups</key>
    <key alias="deleteUserGroupSuccess">%0% was deleted</key>
    <key alias="enableUsersSuccess">Enabled %0% users</key>
    <key alias="disableUsersSuccess">Disabled %0% users</key>
    <key alias="enableUserSuccess">%0% is now enabled</key>
    <key alias="disableUserSuccess">%0% is now disabled</key>
    <key alias="setUserGroupOnUsersSuccess">User groups have been set</key>
    <key alias="unlockUsersSuccess">Unlocked %0% users</key>
    <key alias="unlockUserSuccess">%0% is now unlocked</key>
    <key alias="memberExportedSuccess">Member was exported to file</key>
    <key alias="memberExportedError">An error occurred while exporting the member</key>
    <key alias="deleteUserSuccess">User %0% was deleted</key>
    <key alias="resendInviteHeader">Invite user</key>
    <key alias="resendInviteSuccess">Invitation has been re-sent to %0%</key>
    <key alias="documentTypeExportedSuccess">Document type was exported to file</key>
    <key alias="documentTypeExportedError">An error occurred while exporting the document type</key>
  </area>
  <area alias="stylesheet">
    <key alias="addRule">Add style</key>
    <key alias="editRule">Edit style</key>
    <key alias="editorRules">Rich text editor styles</key>
    <key alias="editorRulesHelp">Define the styles that should be available in the rich text editor for this stylesheet</key>
    <key alias="editstylesheet">Edit stylesheet</key>
    <key alias="editstylesheetproperty">Edit stylesheet property</key>
    <key alias="nameHelp">The name displayed in the editor style selector</key>
    <key alias="preview">Preview</key>
    <key alias="previewHelp">How the text will look like in the rich text editor.</key>
    <key alias="selector">Selector</key>
    <key alias="selectorHelp">Uses CSS syntax, e.g. "h1" or ".redHeader"</key>
    <key alias="styles">Styles</key>
    <key alias="stylesHelp">The CSS that should be applied in the rich text editor, e.g. "color:red;"</key>
    <key alias="tabCode">Code</key>
    <key alias="tabRules">Editor</key>
  </area>
  <area alias="template">
    <key alias="deleteByIdFailed">Failed to delete template with ID %0%</key>
    <key alias="edittemplate">Edit template</key>
    <key alias="insertSections">Sections</key>
    <key alias="insertContentArea">Insert content area</key>
    <key alias="insertContentAreaPlaceHolder">Insert content area placeholder</key>
    <key alias="insert">Insert</key>
    <key alias="insertDesc">Choose what to insert into your template</key>
    <key alias="insertDictionaryItem">Dictionary item</key>
    <key alias="insertDictionaryItemDesc">A dictionary item is a placeholder for a translatable piece of text, which makes it easy to create designs for multilingual websites.</key>
    <key alias="insertMacro">Macro</key>
    <key alias="insertMacroDesc">
            A Macro is a configurable component which is great for
            reusable parts of your design, where you need the option to provide parameters,
            such as galleries, forms and lists.
        </key>
    <key alias="insertPageField">Value</key>
    <key alias="insertPageFieldDesc">Displays the value of a named field from the current page, with options to modify the value or fallback to alternative values.</key>
    <key alias="insertPartialView">Partial view</key>
    <key alias="insertPartialViewDesc">
            A partial view is a separate template file which can be rendered inside another
            template, it's great for reusing markup or for separating complex templates into separate files.
        </key>
    <key alias="mastertemplate">Master template</key>
    <key alias="noMaster">No master</key>
    <key alias="renderBody">Render child template</key>
    <key alias="renderBodyDesc"><![CDATA[
     Renders the contents of a child template, by inserting a
     <code>@RenderBody()</code> placeholder.
      ]]></key>
    <key alias="defineSection">Define a named section</key>
    <key alias="defineSectionDesc"><![CDATA[
         Defines a part of your template as a named section by wrapping it in
          <code>@section { ... }</code>. This can be rendered in a
          specific area of the parent of this template, by using <code>@RenderSection</code>.
      ]]></key>
    <key alias="renderSection">Render a named section</key>
    <key alias="renderSectionDesc"><![CDATA[
      Renders a named area of a child template, by inserting a <code>@RenderSection(name)</code> placeholder.
      This renders an area of a child template which is wrapped in a corresponding <code>@section [name]{ ... }</code> definition.
      ]]></key>
    <key alias="sectionName">Section Name</key>
    <key alias="sectionMandatory">Section is mandatory</key>
    <key alias="sectionMandatoryDesc">
            If mandatory, the child template must contain a <code>@section</code> definition, otherwise an error is shown.
        </key>
    <key alias="queryBuilder">Query builder</key>
    <key alias="itemsReturned">items returned, in</key>
    <key alias="copyToClipboard">copy to clipboard</key>
    <key alias="iWant">I want</key>
    <key alias="allContent">all content</key>
    <key alias="contentOfType">content of type "%0%"</key>
    <key alias="from">from</key>
    <key alias="websiteRoot">my website</key>
    <key alias="where">where</key>
    <key alias="and">and</key>
    <key alias="is">is</key>
    <key alias="isNot">is not</key>
    <key alias="before">before</key>
    <key alias="beforeIncDate">before (including selected date)</key>
    <key alias="after">after</key>
    <key alias="afterIncDate">after (including selected date)</key>
    <key alias="equals">equals</key>
    <key alias="doesNotEqual">does not equal</key>
    <key alias="contains">contains</key>
    <key alias="doesNotContain">does not contain</key>
    <key alias="greaterThan">greater than</key>
    <key alias="greaterThanEqual">greater than or equal to</key>
    <key alias="lessThan">less than</key>
    <key alias="lessThanEqual">less than or equal to</key>
    <key alias="id">Id</key>
    <key alias="name">Name</key>
    <key alias="createdDate">Created Date</key>
    <key alias="lastUpdatedDate">Last Updated Date</key>
    <key alias="orderBy">order by</key>
    <key alias="ascending">ascending</key>
    <key alias="descending">descending</key>
    <key alias="template">Template</key>
  </area>
  <area alias="grid">
    <key alias="media">Image</key>
    <key alias="macro">Macro</key>
    <key alias="insertControl">Choose type of content</key>
    <key alias="chooseLayout">Choose a layout</key>
    <key alias="addRows">Add a row</key>
    <key alias="addElement">Add content</key>
    <key alias="dropElement">Drop content</key>
    <key alias="settingsApplied">Settings applied</key>
    <key alias="contentNotAllowed">This content is not allowed here</key>
    <key alias="contentAllowed">This content is allowed here</key>
    <key alias="clickToEmbed">Click to embed</key>
    <key alias="clickToInsertImage">Click to insert image</key>
    <key alias="placeholderImageCaption">Image caption...</key>
    <key alias="placeholderWriteHere">Write here...</key>
    <key alias="gridLayouts">Grid Layouts</key>
    <key alias="gridLayoutsDetail">Layouts are the overall work area for the grid editor, usually you only need one or two different layouts</key>
    <key alias="addGridLayout">Add Grid Layout</key>
    <key alias="addGridLayoutDetail">Adjust the layout by setting column widths and adding additional sections</key>
    <key alias="rowConfigurations">Row configurations</key>
    <key alias="rowConfigurationsDetail">Rows are predefined cells arranged horizontally</key>
    <key alias="addRowConfiguration">Add row configuration</key>
    <key alias="addRowConfigurationDetail">Adjust the row by setting cell widths and adding additional cells</key>
    <key alias="columns">Columns</key>
    <key alias="columnsDetails">Total combined number of columns in the grid layout</key>
    <key alias="settings">Settings</key>
    <key alias="settingsDetails">Configure what settings editors can change</key>
    <key alias="styles">Styles</key>
    <key alias="stylesDetails">Configure what styling editors can change</key>
    <key alias="allowAllEditors">Allow all editors</key>
    <key alias="allowAllRowConfigurations">Allow all row configurations</key>
    <key alias="maxItems">Maximum items</key>
    <key alias="maxItemsDescription">Leave blank or set to 0 for unlimited</key>
    <key alias="setAsDefault">Set as default</key>
    <key alias="chooseExtra">Choose extra</key>
    <key alias="chooseDefault">Choose default</key>
    <key alias="areAdded">are added</key>
  </area>
  <area alias="contentTypeEditor">
    <key alias="compositions">Compositions</key>
    <key alias="group">Group</key>
    <key alias="noGroups">You have not added any groups</key>
    <key alias="addGroup">Add group</key>
    <key alias="inheritedFrom">Inherited from</key>
    <key alias="addProperty">Add property</key>
    <key alias="requiredLabel">Required label</key>
    <key alias="enableListViewHeading">Enable list view</key>
    <key alias="enableListViewDescription">Configures the content item to show a sortable and searchable list of its children, the children will not be shown in the tree</key>
    <key alias="allowedTemplatesHeading">Allowed Templates</key>
    <key alias="allowedTemplatesDescription">Choose which templates editors are allowed to use on content of this type</key>
    <key alias="allowAsRootHeading">Allow as root</key>
    <key alias="allowAsRootDescription">Allow editors to create content of this type in the root of the content tree.</key>
    <key alias="childNodesHeading">Allowed child node types</key>
    <key alias="childNodesDescription">Allow content of the specified types to be created underneath content of this type.</key>
    <key alias="chooseChildNode">Choose child node</key>
    <key alias="compositionsDescription">Inherit tabs and properties from an existing document type. New tabs will be added to the current document type or merged if a tab with an identical name exists.</key>
    <key alias="compositionInUse">This content type is used in a composition, and therefore cannot be composed itself.</key>
    <key alias="noAvailableCompositions">There are no content types available to use as a composition.</key>
    <key alias="compositionRemoveWarning">Removing a composition will delete all the associated property data. Once you save the document type there's no way back.</key>
    <key alias="availableEditors">Create new</key>
    <key alias="reuse">Use existing</key>
    <key alias="editorSettings">Editor settings</key>
    <key alias="configuration">Configuration</key>
    <key alias="yesDelete">Yes, delete</key>
    <key alias="movedUnderneath">was moved underneath</key>
    <key alias="copiedUnderneath">was copied underneath</key>
    <key alias="folderToMove">Select the folder to move</key>
    <key alias="folderToCopy">Select the folder to copy</key>
    <key alias="structureBelow">to in the tree structure below</key>
    <key alias="allDocumentTypes">All Document types</key>
    <key alias="allDocuments">All Documents</key>
    <key alias="allMediaItems">All media items</key>
    <key alias="usingThisDocument">using this document type will be deleted permanently, please confirm you want to delete these as well.</key>
    <key alias="usingThisMedia">using this media type will be deleted permanently, please confirm you want to delete these as well.</key>
    <key alias="usingThisMember">using this member type will be deleted permanently, please confirm you want to delete these as well</key>
    <key alias="andAllDocuments">and all documents using this type</key>
    <key alias="andAllMediaItems">and all media items using this type</key>
    <key alias="andAllMembers">and all members using this type</key>
    <key alias="memberCanEdit">Member can edit</key>
    <key alias="memberCanEditDescription">Allow this property value to be edited by the member on their profile page</key>
    <key alias="isSensitiveData">Is sensitive data</key>
    <key alias="isSensitiveDataDescription">Hide this property value from content editors that don't have access to view sensitive information</key>
    <key alias="showOnMemberProfile">Show on member profile</key>
    <key alias="showOnMemberProfileDescription">Allow this property value to be displayed on the member profile page</key>
    <key alias="tabHasNoSortOrder">tab has no sort order</key>
    <key alias="compositionUsageHeading">Where is this composition used?</key>
    <key alias="compositionUsageSpecification">This composition is currently used in the composition of the following content types:</key>
    <key alias="variantsHeading">Allow varying by culture</key>
    <key alias="variantsDescription">Allow editors to create content of this type in different languages.</key>
    <key alias="allowVaryByCulture">Allow varying by culture</key>
    <key alias="elementType">Element type</key>
    <key alias="elementHeading">Is an Element type</key>
    <key alias="elementDescription">An Element type is meant to be used for instance in Nested Content, and not in the tree.</key>
    <key alias="elementDoesNotSupport">This is not applicable for an Element type</key>
    <key alias="propertyHasChanges">You have made changes to this property. Are you sure you want to discard them?</key>
  </area>
  <area alias="languages">
    <key alias="addLanguage">Add language</key>
    <key alias="mandatoryLanguage">Mandatory language</key>
    <key alias="mandatoryLanguageHelp">Properties on this language have to be filled out before the node can be published.</key>
    <key alias="defaultLanguage">Default language</key>
    <key alias="defaultLanguageHelp">An Umbraco site can only have one default language set.</key>
    <key alias="changingDefaultLanguageWarning">Switching default language may result in default content missing.</key>
    <key alias="fallsbackToLabel">Falls back to</key>
    <key alias="noFallbackLanguageOption">No fall back language</key>
    <key alias="fallbackLanguageDescription">To allow multi-lingual content to fall back to another language if not present in the requested language, select it here.</key>
    <key alias="fallbackLanguage">Fall back language</key>
    <key alias="none">none</key>
  </area>

  <area alias="macro">
    <key alias="addParameter">Add parameter</key>
    <key alias="editParameter">Edit parameter</key>
    <key alias="enterMacroName">Enter macro name</key>
    <key alias="parameters">Parameters</key>
    <key alias="parametersDescription">Define the parameters that should be available when using this macro.</key>
    <key alias="selectViewFile">Select partial view macro file</key>
  </area>
  <area alias="modelsBuilder">
    <key alias="buildingModels">Building models</key>
    <key alias="waitingMessage">this can take a bit of time, don't worry</key>
    <key alias="modelsGenerated">Models generated</key>
    <key alias="modelsGeneratedError">Models could not be generated</key>
    <key alias="modelsExceptionInUlog">Models generation has failed, see exception in U log</key>
  </area>
  <area alias="templateEditor">
    <key alias="addFallbackField">Add fallback field</key>
    <key alias="fallbackField">Fallback field</key>
    <key alias="addDefaultValue">Add default value</key>
    <key alias="defaultValue">Default value</key>
    <key alias="alternativeField">Fallback field</key>
    <key alias="alternativeText">Default value</key>
    <key alias="casing">Casing</key>
    <key alias="encoding">Encoding</key>
    <key alias="chooseField">Choose field</key>
    <key alias="convertLineBreaks">Convert line breaks</key>
    <key alias="convertLineBreaksDescription">Yes, convert line breaks</key>
    <key alias="convertLineBreaksHelp">Replaces line breaks with 'br' html tag</key>
    <key alias="customFields">Custom Fields</key>
    <key alias="dateOnly">Date only</key>
    <key alias="formatAndEncoding">Format and encoding</key>
    <key alias="formatAsDate">Format as date</key>
    <key alias="formatAsDateDescr">Format the value as a date, or a date with time, according to the active culture</key>
    <key alias="htmlEncode">HTML encode</key>
    <key alias="htmlEncodeHelp">Will replace special characters by their HTML equivalent.</key>
    <key alias="insertedAfter">Will be inserted after the field value</key>
    <key alias="insertedBefore">Will be inserted before the field value</key>
    <key alias="lowercase">Lowercase</key>
    <key alias="modifyOutput">Modify output</key>
    <key alias="none">None</key>
    <key alias="outputSample">Output sample</key>
    <key alias="postContent">Insert after field</key>
    <key alias="preContent">Insert before field</key>
    <key alias="recursive">Recursive</key>
    <key alias="recursiveDescr">Yes, make it recursive</key>
    <key alias="separator">Separator</key>
    <key alias="standardFields">Standard Fields</key>
    <key alias="uppercase">Uppercase</key>
    <key alias="urlEncode">URL encode</key>
    <key alias="urlEncodeHelp">Will format special characters in URLs</key>
    <key alias="usedIfAllEmpty">Will only be used when the field values above are empty</key>
    <key alias="usedIfEmpty">This field will only be used if the primary field is empty</key>
    <key alias="withTime">Date and time</key>
  </area>
  <area alias="translation">
    <key alias="details">Translation details</key>
    <key alias="DownloadXmlDTD">Download XML DTD</key>
    <key alias="fields">Fields</key>
    <key alias="includeSubpages">Include subpages</key>
    <key alias="mailBody"><![CDATA[
      Hi %0%

      This is an automated mail to inform you that the document '%1%'
      has been requested for translation into '%5%' by %2%.

      Go to http://%3%/translation/details.aspx?id=%4% to edit.

      Or log into Umbraco to get an overview of your translation tasks
      http://%3%

      Have a nice day!

      Cheers from the Umbraco robot
    ]]></key>
    <key alias="noTranslators">No translator users found. Please create a translator user before you start sending content to translation</key>
    <key alias="pageHasBeenSendToTranslation">The page '%0%' has been send to translation</key>
    <key alias="sendToTranslate">Send the page '%0%' to translation</key>
    <key alias="totalWords">Total words</key>
    <key alias="translateTo">Translate to</key>
    <key alias="translationDone">Translation completed.</key>
    <key alias="translationDoneHelp">You can preview the pages, you've just translated, by clicking below. If the original page is found, you will get a comparison of the 2 pages.</key>
    <key alias="translationFailed">Translation failed, the XML file might be corrupt</key>
    <key alias="translationOptions">Translation options</key>
    <key alias="translator">Translator</key>
    <key alias="uploadTranslationXml">Upload translation XML</key>
  </area>
  <area alias="treeHeaders">
    <key alias="content">Content</key>
    <key alias="contentBlueprints">Content Templates</key>
    <key alias="media">Media</key>
    <key alias="cacheBrowser">Cache Browser</key>
    <key alias="contentRecycleBin">Recycle Bin</key>
    <key alias="createdPackages">Created packages</key>
    <key alias="dataTypes">Data Types</key>
    <key alias="dictionary">Dictionary</key>
    <key alias="installedPackages">Installed packages</key>
    <key alias="installSkin">Install skin</key>
    <key alias="installStarterKit">Install starter kit</key>
    <key alias="languages">Languages</key>
    <key alias="localPackage">Install local package</key>
    <key alias="macros">Macros</key>
    <key alias="mediaTypes">Media Types</key>
    <key alias="member">Members</key>
    <key alias="memberGroups">Member Groups</key>
    <key alias="memberRoles">Member Roles</key>
    <key alias="memberTypes">Member Types</key>
    <key alias="documentTypes">Document Types</key>
    <key alias="relationTypes">Relation Types</key>
    <key alias="packager">Packages</key>
    <key alias="packages">Packages</key>
    <key alias="partialViews">Partial Views</key>
    <key alias="partialViewMacros">Partial View Macro Files</key>
    <key alias="repositories">Install from repository</key>
    <key alias="runway">Install Runway</key>
    <key alias="runwayModules">Runway modules</key>
    <key alias="scripting">Scripting Files</key>
    <key alias="scripts">Scripts</key>
    <key alias="stylesheets">Stylesheets</key>
    <key alias="templates">Templates</key>
    <key alias="logViewer">Log Viewer</key>
    <key alias="users">Users</key>
    <key alias="settingsGroup">Settings</key>
    <key alias="templatingGroup">Templating</key>
    <key alias="thirdPartyGroup">Third Party</key>
  </area>
  <area alias="update">
    <key alias="updateAvailable">New update ready</key>
    <key alias="updateDownloadText">%0% is ready, click here for download</key>
    <key alias="updateNoServer">No connection to server</key>
    <key alias="updateNoServerError">Error checking for update. Please review trace-stack for further information</key>
  </area>
  <area alias="user">
    <key alias="access">Access</key>
    <key alias="accessHelp">Based on the assigned groups and start nodes, the user has access to the following nodes</key>
    <key alias="assignAccess">Assign access</key>
    <key alias="administrators">Administrator</key>
    <key alias="categoryField">Category field</key>
    <key alias="createDate">User created</key>
    <key alias="changePassword">Change Your Password</key>
    <key alias="changePhoto">Change photo</key>
    <key alias="newPassword">New password</key>
    <key alias="noLockouts">hasn't been locked out</key>
    <key alias="noPasswordChange">The password hasn't been changed</key>
    <key alias="confirmNewPassword">Confirm new password</key>
    <key alias="changePasswordDescription">You can change your password for accessing the Umbraco Back Office by filling out the form below and click the 'Change Password' button</key>
    <key alias="contentChannel">Content Channel</key>
    <key alias="createAnotherUser">Create another user</key>
    <key alias="createUserHelp">Create new users to give them access to Umbraco. When a new user is created a password will be generated that you can share with the user.</key>
    <key alias="descriptionField">Description field</key>
    <key alias="disabled">Disable User</key>
    <key alias="documentType">Document Type</key>
    <key alias="editors">Editor</key>
    <key alias="excerptField">Excerpt field</key>
    <key alias="failedPasswordAttempts">Failed login attempts</key>
    <key alias="goToProfile">Go to user profile</key>
    <key alias="groupsHelp">Add groups to assign access and permissions</key>
    <key alias="inviteAnotherUser">Invite another user</key>
    <key alias="inviteUserHelp">Invite new users to give them access to Umbraco. An invite email will be sent to the user with information on how to log in to Umbraco. Invites last for 72 hours.</key>
    <key alias="language">Language</key>
    <key alias="languageHelp">Set the language you will see in menus and dialogs</key>
    <key alias="lastLockoutDate">Last lockout date</key>
    <key alias="lastLogin">Last login</key>
    <key alias="lastPasswordChangeDate">Password last changed</key>
    <key alias="loginname">Username</key>
    <key alias="mediastartnode">Media start node</key>
    <key alias="mediastartnodehelp">Limit the media library to a specific start node</key>
    <key alias="mediastartnodes">Media start nodes</key>
    <key alias="mediastartnodeshelp">Limit the media library to specific start nodes</key>
    <key alias="modules">Sections</key>
    <key alias="noConsole">Disable Umbraco Access</key>
    <key alias="noLogin">has not logged in yet</key>
    <key alias="oldPassword">Old password</key>
    <key alias="password">Password</key>
    <key alias="resetPassword">Reset password</key>
    <key alias="passwordChanged">Your password has been changed!</key>
    <key alias="passwordConfirm">Please confirm the new password</key>
    <key alias="passwordEnterNew">Enter your new password</key>
    <key alias="passwordIsBlank">Your new password cannot be blank!</key>
    <key alias="passwordCurrent">Current password</key>
    <key alias="passwordInvalid">Invalid current password</key>
    <key alias="passwordIsDifferent">There was a difference between the new password and the confirmed password. Please try again!</key>
    <key alias="passwordMismatch">The confirmed password doesn't match the new password!</key>
    <key alias="permissionReplaceChildren">Replace child node permissions</key>
    <key alias="permissionSelectedPages">You are currently modifying permissions for the pages:</key>
    <key alias="permissionSelectPages">Select pages to modify their permissions</key>
    <key alias="removePhoto">Remove photo</key>
    <key alias="permissionsDefault">Default permissions</key>
    <key alias="permissionsGranular">Granular permissions</key>
    <key alias="permissionsGranularHelp">Set permissions for specific nodes</key>
    <key alias="profile">Profile</key>
    <key alias="searchAllChildren">Search all children</key>
    <key alias="sectionsHelp">Add sections to give users access</key>
    <key alias="selectUserGroups">Select user groups</key>
    <key alias="noStartNode">No start node selected</key>
    <key alias="noStartNodes">No start nodes selected</key>
    <key alias="startnode">Content start node</key>
    <key alias="startnodehelp">Limit the content tree to a specific start node</key>
    <key alias="startnodes">Content start nodes</key>
    <key alias="startnodeshelp">Limit the content tree to specific start nodes</key>
    <key alias="updateDate">User last updated</key>
    <key alias="userCreated">has been created</key>
    <key alias="userCreatedSuccessHelp">The new user has successfully been created. To log in to Umbraco use the password below.</key>
    <key alias="userManagement">User management</key>
    <key alias="username">Name</key>
    <key alias="userPermissions">User permissions</key>
    <key alias="usergroup">User group</key>
    <key alias="userInvited">has been invited</key>
    <key alias="userInvitedSuccessHelp">An invitation has been sent to the new user with details about how to log in to Umbraco.</key>
    <key alias="userinviteWelcomeMessage">Hello there and welcome to Umbraco! In just 1 minute you’ll be good to go, we just need you to setup a password and add a picture for your avatar.</key>
    <key alias="userinviteExpiredMessage">Welcome to Umbraco! Unfortunately your invite has expired. Please contact your administrator and ask them to resend it.</key>
        <key alias="userinviteAvatarMessage">Uploading a photo of yourself will make it easy for other users to recognize you. Click the circle above to upload your photo.</key>
    <key alias="writer">Writer</key>
    <key alias="change">Change</key>
    <key alias="yourProfile" version="7.0">Your profile</key>
    <key alias="yourHistory" version="7.0">Your recent history</key>
    <key alias="sessionExpires" version="7.0">Session expires in</key>
    <key alias="inviteUser">Invite user</key>
    <key alias="createUser">Create user</key>
    <key alias="sendInvite">Send invite</key>
    <key alias="backToUsers">Back to users</key>
    <key alias="inviteEmailCopySubject">Umbraco: Invitation</key>
    <key alias="inviteEmailCopyFormat"><![CDATA[
        <html>
			<head>
				<meta name='viewport' content='width=device-width'>
				<meta http-equiv='Content-Type' content='text/html; charset=UTF-8'>
			</head>
			<body class='' style='font-family: sans-serif; -webkit-font-smoothing: antialiased; font-size: 14px; color: #392F54; line-height: 22px; -ms-text-size-adjust: 100%; -webkit-text-size-adjust: 100%; background: #1d1333; margin: 0; padding: 0;' bgcolor='#1d1333'>
				<style type='text/css'> @media only screen and (max-width: 620px) {table[class=body] h1 {font-size: 28px !important; margin-bottom: 10px !important; } table[class=body] .wrapper {padding: 32px !important; } table[class=body] .article {padding: 32px !important; } table[class=body] .content {padding: 24px !important; } table[class=body] .container {padding: 0 !important; width: 100% !important; } table[class=body] .main {border-left-width: 0 !important; border-radius: 0 !important; border-right-width: 0 !important; } table[class=body] .btn table {width: 100% !important; } table[class=body] .btn a {width: 100% !important; } table[class=body] .img-responsive {height: auto !important; max-width: 100% !important; width: auto !important; } } .btn-primary table td:hover {background-color: #34495e !important; } .btn-primary a:hover {background-color: #34495e !important; border-color: #34495e !important; } .btn  a:visited {color:#FFFFFF;} </style>
				<table border="0" cellpadding="0" cellspacing="0" class="body" style="border-collapse: separate; mso-table-lspace: 0pt; mso-table-rspace: 0pt; width: 100%; background: #1d1333;" bgcolor="#1d1333">
					<tr>
						<td style="font-family: sans-serif; font-size: 14px; vertical-align: top; padding: 24px;" valign="top">
							<table style="border-collapse: separate; mso-table-lspace: 0pt; mso-table-rspace: 0pt; width: 100%;">
								<tr>
									<td background="https://umbraco.com/umbraco/assets/img/application/logo.png" bgcolor="#1d1333" width="28" height="28" valign="top" style="font-family: sans-serif; font-size: 14px; vertical-align: top;">
										<!--[if gte mso 9]> <v:rect xmlns:v="urn:schemas-microsoft-com:vml" fill="true" stroke="false" style="width:30px;height:30px;"> <v:fill type="tile" src="https://umbraco.com/umbraco/assets/img/application/logo.png" color="#1d1333" /> <v:textbox inset="0,0,0,0"> <![endif]-->
										<div> </div>
										<!--[if gte mso 9]> </v:textbox> </v:rect> <![endif]-->
									</td>
									<td style="font-family: sans-serif; font-size: 14px; vertical-align: top;" valign="top"></td>
								</tr>
							</table>
						</td>
					</tr>
				</table>
				<table border='0' cellpadding='0' cellspacing='0' class='body' style='border-collapse: separate; mso-table-lspace: 0pt; mso-table-rspace: 0pt; width: 100%; background: #1d1333;' bgcolor='#1d1333'>
					<tr>
						<td style='font-family: sans-serif; font-size: 14px; vertical-align: top;' valign='top'> </td>
						<td class='container' style='font-family: sans-serif; font-size: 14px; vertical-align: top; display: block; max-width: 560px; width: 560px; margin: 0 auto; padding: 10px;' valign='top'>
							<div class='content' style='box-sizing: border-box; display: block; max-width: 560px; margin: 0 auto; padding: 10px;'>
								<br>
								<table class='main' style='border-collapse: separate; mso-table-lspace: 0pt; mso-table-rspace: 0pt; width: 100%; border-radius: 3px; background: #FFFFFF;' bgcolor='#FFFFFF'>
									<tr>
										<td class='wrapper' style='font-family: sans-serif; font-size: 14px; vertical-align: top; box-sizing: border-box; padding: 50px;' valign='top'>
											<table border='0' cellpadding='0' cellspacing='0' style='border-collapse: separate; mso-table-lspace: 0pt; mso-table-rspace: 0pt; width: 100%;'>
												<tr>
													<td style='line-height: 24px; font-family: sans-serif; font-size: 14px; vertical-align: top;' valign='top'>
														<h1 style='color: #392F54; font-family: sans-serif; font-weight: bold; line-height: 1.4; font-size: 24px; text-align: left; text-transform: capitalize; margin: 0 0 30px;' align='left'>
															Hi %0%,
														</h1>
														<p style='color: #392F54; font-family: sans-serif; font-size: 14px; font-weight: normal; margin: 0 0 15px;'>
															You have been invited by <a href="mailto:%4%" style="text-decoration: underline; color: #392F54; -ms-word-break: break-all; word-break: break-all;">%1%</a> to the Umbraco Back Office.
														</p>
														<p style='color: #392F54; font-family: sans-serif; font-size: 14px; font-weight: normal; margin: 0 0 15px;'>
															Message from <a href="mailto:%1%" style="text-decoration: none; color: #392F54; -ms-word-break: break-all; word-break: break-all;">%1%</a>:
															<br/>
															<em>%2%</em>
														</p>
														<table border='0' cellpadding='0' cellspacing='0' class='btn btn-primary' style='border-collapse: separate; mso-table-lspace: 0pt; mso-table-rspace: 0pt; width: 100%; box-sizing: border-box;'>
															<tbody>
																<tr>
																	<td align='left' style='font-family: sans-serif; font-size: 14px; vertical-align: top; padding-bottom: 15px;' valign='top'>
																		<table border='0' cellpadding='0' cellspacing='0' style='border-collapse: separate; mso-table-lspace: 0pt; mso-table-rspace: 0pt; width: auto;'>
																			<tbody>
																				<tr>
																					<td style='font-family: sans-serif; font-size: 14px; vertical-align: top; border-radius: 5px; text-align: center; background: #35C786;' align='center' bgcolor='#35C786' valign='top'>
																						<a href='%3%' target='_blank' style='color: #FFFFFF; text-decoration: none; -ms-word-break: break-all; word-break: break-all; border-radius: 5px; box-sizing: border-box; cursor: pointer; display: inline-block; font-size: 14px; font-weight: bold; text-transform: capitalize; background: #35C786; margin: 0; padding: 12px 30px; border: 1px solid #35c786;'>
																							Click this link to accept the invite
																						</a>
																					</td>
																				</tr>
																			</tbody>
																		</table>
																	</td>
																</tr>
															</tbody>
														</table>
														<p style='max-width: 400px; display: block; color: #392F54; font-family: sans-serif; font-size: 14px; line-height: 20px; font-weight: normal; margin: 15px 0;'>If you cannot click on the link, copy and paste this URL into your browser window:</p>
															<table border='0' cellpadding='0' cellspacing='0'>
																<tr>
																	<td style='-ms-word-break: break-all; word-break: break-all; font-family: sans-serif; font-size: 11px; line-height:14px;'>
																		<font style="-ms-word-break: break-all; word-break: break-all; font-size: 11px; line-height:14px;">
																			<a style='-ms-word-break: break-all; word-break: break-all; color: #392F54; text-decoration: underline; font-size: 11px; line-height:15px;' href='%3%'>%3%</a>
																		</font>
																	</td>
																</tr>
															</table>
														</p>
													</td>
												</tr>
											</table>
										</td>
									</tr>
								</table>
								<br><br><br>
							</div>
						</td>
						<td style='font-family: sans-serif; font-size: 14px; vertical-align: top;' valign='top'> </td>
					</tr>
				</table>
			</body>
    </html>]]></key>
    <key alias="invite">Invite</key>
    <key alias="defaultInvitationMessage">Resending invitation...</key>
    <key alias="deleteUser">Delete User</key>
    <key alias="deleteUserConfirmation">Are you sure you wish to delete this user account?</key>
    <key alias="stateAll">All</key>
    <key alias="stateActive">Active</key>
    <key alias="stateDisabled">Disabled</key>
    <key alias="stateLockedOut">Locked out</key>
    <key alias="stateInvited">Invited</key>
    <key alias="stateInactive">Inactive</key>
    <key alias="sortNameAscending">Name (A-Z)</key>
    <key alias="sortNameDescending">Name (Z-A)</key>
    <key alias="sortCreateDateAscending">Newest</key>
    <key alias="sortCreateDateDescending">Oldest</key>
    <key alias="sortLastLoginDateDescending">Last login</key>
  </area>
  <area alias="validation">
    <key alias="validation">Validation</key>
    <key alias="noValidation">No validation</key>
    <key alias="validateAsEmail">Validate as an email address</key>
    <key alias="validateAsNumber">Validate as a number</key>
    <key alias="validateAsUrl">Validate as a URL</key>
    <key alias="enterCustomValidation">...or enter a custom validation</key>
    <key alias="fieldIsMandatory">Field is mandatory</key>
    <key alias="validationRegExp">Enter a regular expression</key>
    <key alias="minCount">You need to add at least</key>
    <key alias="maxCount">You can only have</key>
    <key alias="items">items</key>
    <key alias="itemsSelected">items selected</key>
    <key alias="invalidDate">Invalid date</key>
    <key alias="invalidNumber">Not a number</key>
    <key alias="invalidEmail">Invalid email</key>
    <key alias="customValidation">Custom validation</key>
    <key alias="entriesShort"><![CDATA[Minimum %0% entries, requires <strong>%1%</strong> more.]]></key>
    <key alias="entriesExceed"><![CDATA[Maximum %0% entries, <strong>%1%</strong> too many.]]></key>
  </area>
  <area alias="healthcheck">
    <!-- The following keys get these tokens passed in:
	     0: Current value
		   1: Recommended value
		   2: XPath
		   3: Configuration file path
	  -->
    <key alias="checkSuccessMessage">Value is set to the recommended value: '%0%'.</key>
    <key alias="rectifySuccessMessage">Value was set to '%1%' for XPath '%2%' in configuration file '%3%'.</key>
    <key alias="checkErrorMessageDifferentExpectedValue">Expected value '%1%' for '%2%' in configuration file '%3%', but found '%0%'.</key>
    <key alias="checkErrorMessageUnexpectedValue">Found unexpected value '%0%' for '%2%' in configuration file '%3%'.</key>
    <!-- The following keys get these tokens passed in:
	     0: Current value
		   1: Recommended value
	  -->
    <key alias="customErrorsCheckSuccessMessage">Custom errors are set to '%0%'.</key>
    <key alias="customErrorsCheckErrorMessage">Custom errors are currently set to '%0%'. It is recommended to set this to '%1%' before go live.</key>
    <key alias="customErrorsCheckRectifySuccessMessage">Custom errors successfully set to '%0%'.</key>
    <key alias="macroErrorModeCheckSuccessMessage">MacroErrors are set to '%0%'.</key>
    <key alias="macroErrorModeCheckErrorMessage">MacroErrors are set to '%0%' which will prevent some or all pages in your site from loading completely if there are any errors in macros. Rectifying this will set the value to '%1%'.</key>
    <key alias="macroErrorModeCheckRectifySuccessMessage">MacroErrors are now set to '%0%'.</key>
    <!-- The following keys get these tokens passed in:
	     0: Current value
		   1: Recommended value
		   2: Server version
	  -->
    <key alias="trySkipIisCustomErrorsCheckSuccessMessage">Try Skip IIS Custom Errors is set to '%0%' and you're using IIS version '%1%'.</key>
    <key alias="trySkipIisCustomErrorsCheckErrorMessage">Try Skip IIS Custom Errors is currently '%0%'. It is recommended to set this to '%1%' for your IIS version (%2%).</key>
    <key alias="trySkipIisCustomErrorsCheckRectifySuccessMessage">Try Skip IIS Custom Errors successfully set to '%0%'.</key>
    <!-- The following keys get predefined tokens passed in that are not all the same, like above -->
    <key alias="configurationServiceFileNotFound">File does not exist: '%0%'.</key>
    <key alias="configurationServiceNodeNotFound"><![CDATA[Unable to find <strong>'%0%'</strong> in config file <strong>'%1%'</strong>.]]></key>
    <key alias="configurationServiceError">There was an error, check log for full error: %0%.</key>
    <key alias="databaseSchemaValidationCheckDatabaseOk">Database - The database schema is correct for this version of Umbraco</key>
    <key alias="databaseSchemaValidationCheckDatabaseErrors">%0% problems were detected with your database schema (Check the log for details)</key>
    <key alias="databaseSchemaValidationCheckDatabaseLogMessage">Some errors were detected while validating the database schema against the current version of Umbraco.</key>
    <key alias="httpsCheckValidCertificate">Your website's certificate is valid.</key>
    <key alias="httpsCheckInvalidCertificate">Certificate validation error: '%0%'</key>
    <key alias="httpsCheckExpiredCertificate">Your website's SSL certificate has expired.</key>
    <key alias="httpsCheckExpiringCertificate">Your website's SSL certificate is expiring in %0% days.</key>
    <key alias="healthCheckInvalidUrl">Error pinging the URL %0% - '%1%'</key>
    <key alias="httpsCheckIsCurrentSchemeHttps">You are currently %0% viewing the site using the HTTPS scheme.</key>
    <key alias="httpsCheckConfigurationRectifyNotPossible">The appSetting 'Umbraco.Core.UseHttps' is set to 'false' in your web.config file. Once you access this site using the HTTPS scheme, that should be set to 'true'.</key>
    <key alias="httpsCheckConfigurationCheckResult">The appSetting 'Umbraco.Core.UseHttps' is set to '%0%' in your web.config file, your cookies are %1% marked as secure.</key>
    <key alias="httpsCheckEnableHttpsError">Could not update the 'Umbraco.Core.UseHttps' setting in your web.config file. Error: %0%</key>
    <!-- The following keys don't get tokens passed in -->
    <key alias="httpsCheckEnableHttpsButton">Enable HTTPS</key>
    <key alias="httpsCheckEnableHttpsDescription">Sets umbracoSSL setting to true in the appSettings of the web.config file.</key>
    <key alias="httpsCheckEnableHttpsSuccess">The appSetting 'Umbraco.Core.UseHttps' is now set to 'true' in your web.config file, your cookies will be marked as secure.</key>
    <key alias="rectifyButton">Fix</key>
    <key alias="cannotRectifyShouldNotEqual">Cannot fix a check with a value comparison type of 'ShouldNotEqual'.</key>
    <key alias="cannotRectifyShouldEqualWithValue">Cannot fix a check with a value comparison type of 'ShouldEqual' with a provided value.</key>
    <key alias="valueToRectifyNotProvided">Value to fix check not provided.</key>
    <key alias="compilationDebugCheckSuccessMessage">Debug compilation mode is disabled.</key>
    <key alias="compilationDebugCheckErrorMessage">Debug compilation mode is currently enabled. It is recommended to disable this setting before go live.</key>
    <key alias="compilationDebugCheckRectifySuccessMessage">Debug compilation mode successfully disabled.</key>
    <key alias="traceModeCheckSuccessMessage">Trace mode is disabled.</key>
    <key alias="traceModeCheckErrorMessage">Trace mode is currently enabled. It is recommended to disable this setting before go live.</key>
    <key alias="traceModeCheckRectifySuccessMessage">Trace mode successfully disabled.</key>
    <key alias="folderPermissionsCheckMessage">All folders have the correct permissions set.</key>
    <!-- The following keys get these tokens passed in:
	    0: Comma delimitted list of failed folder paths
  	-->
    <key alias="requiredFolderPermissionFailed"><![CDATA[The following folders must be set up with modify permissions but could not be acccessed: <strong>%0%</strong>.]]></key>
    <key alias="optionalFolderPermissionFailed"><![CDATA[The following folders must be set up with modify permissions for certain Umbraco operations to function but could not be acccessed: <strong>%0%</strong>. If they aren't being written to no action need be taken.]]></key>
    <key alias="filePermissionsCheckMessage">All files have the correct permissions set.</key>
    <!-- The following keys get these tokens passed in:
	    0: Comma delimitted list of failed folder paths
  	-->
    <key alias="requiredFilePermissionFailed"><![CDATA[The following files must be set up with write permissions but could not be acccessed: <strong>%0%</strong>.]]></key>
    <key alias="optionalFilePermissionFailed"><![CDATA[The following files must be set up with write permissions for certain Umbraco operations to function but could not be acccessed: <strong>%0%</strong>. If they aren't being written to no action need be taken.]]></key>
    <key alias="clickJackingCheckHeaderFound"><![CDATA[The header or meta-tag <strong>X-Frame-Options</strong> used to control whether a site can be IFRAMEd by another was found.]]></key>
    <key alias="clickJackingCheckHeaderNotFound"><![CDATA[The header or meta-tag <strong>X-Frame-Options</strong> used to control whether a site can be IFRAMEd by another was not found.]]></key>
    <key alias="setHeaderInConfig">Set Header in Config</key>
    <key alias="clickJackingSetHeaderInConfigDescription">Adds a value to the httpProtocol/customHeaders section of web.config to prevent the site being IFRAMEd by other websites.</key>
    <key alias="clickJackingSetHeaderInConfigSuccess">A setting to create a header preventing IFRAMEing of the site by other websites has been added to your web.config file.</key>
    <key alias="setHeaderInConfigError">Could not update web.config file. Error: %0%</key>
    <key alias="noSniffCheckHeaderFound"><![CDATA[The header or meta-tag <strong>X-Content-Type-Options</strong> used to protect against MIME sniffing vulnerabilities was found.]]></key>
    <key alias="noSniffCheckHeaderNotFound"><![CDATA[The header or meta-tag <strong>X-Content-Type-Options</strong> used to protect against MIME sniffing vulnerabilities was not found.]]></key>
    <key alias="noSniffSetHeaderInConfigDescription">Adds a value to the httpProtocol/customHeaders section of web.config to protect against MIME sniffing vulnerabilities.</key>
    <key alias="noSniffSetHeaderInConfigSuccess">A setting to create a header protecting against MIME sniffing vulnerabilities has been added to your web.config file.</key>
    <key alias="hSTSCheckHeaderFound"><![CDATA[The header <strong>Strict-Transport-Security</strong>, also known as the HSTS-header, was found.]]></key>
    <key alias="hSTSCheckHeaderNotFound"><![CDATA[The header <strong>Strict-Transport-Security</strong> was not found.]]></key>
    <key alias="hSTSSetHeaderInConfigDescription">Adds the header 'Strict-Transport-Security' with the value 'max-age=10886400' to the httpProtocol/customHeaders section of web.config. Use this fix only if you will have your domains running with https for the next 18 weeks (minimum).</key>
    <key alias="hSTSSetHeaderInConfigSuccess">The HSTS header has been added to your web.config file.</key>
    <key alias="xssProtectionCheckHeaderFound"><![CDATA[The header <strong>X-XSS-Protection</strong> was found.]]></key>
    <key alias="xssProtectionCheckHeaderNotFound"><![CDATA[The header <strong>X-XSS-Protection</strong> was not found.]]></key>
    <key alias="xssProtectionSetHeaderInConfigDescription">Adds the header 'X-XSS-Protection' with the value '1; mode=block' to the httpProtocol/customHeaders section of web.config. </key>
    <key alias="xssProtectionSetHeaderInConfigSuccess">The X-XSS-Protection header has been added to your web.config file.</key>
    <!-- The following key get these tokens passed in:
	    0: Comma delimitted list of headers found
  	-->
    <key alias="excessiveHeadersFound"><![CDATA[The following headers revealing information about the website technology were found: <strong>%0%</strong>.]]></key>
    <key alias="excessiveHeadersNotFound">No headers revealing information about the website technology were found.</key>
    <key alias="smtpMailSettingsNotFound">In the Web.config file, system.net/mailsettings could not be found.</key>
    <key alias="smtpMailSettingsHostNotConfigured">In the Web.config file system.net/mailsettings section, the host is not configured.</key>
    <key alias="smtpMailSettingsConnectionSuccess">SMTP settings are configured correctly and the service is operating as expected.</key>
    <key alias="smtpMailSettingsConnectionFail">The SMTP server configured with host '%0%' and port '%1%' could not be reached. Please check to ensure the SMTP settings in the Web.config file system.net/mailsettings are correct.</key>
    <key alias="notificationEmailsCheckSuccessMessage"><![CDATA[Notification email has been set to <strong>%0%</strong>.]]></key>
    <key alias="notificationEmailsCheckErrorMessage"><![CDATA[Notification email is still set to the default value of <strong>%0%</strong>.]]></key>
    <key alias="scheduledHealthCheckEmailBody"><![CDATA[<html><body><p>Results of the scheduled Umbraco Health Checks run on %0% at %1% are as follows:</p>%2%</body></html>]]></key>
    <key alias="scheduledHealthCheckEmailSubject">Umbraco Health Check Status: %0%</key>
  </area>
  <area alias="redirectUrls">
    <key alias="disableUrlTracker">Disable URL tracker</key>
    <key alias="enableUrlTracker">Enable URL tracker</key>
    <key alias="originalUrl">Original URL</key>
    <key alias="redirectedTo">Redirected To</key>
    <key alias="redirectUrlManagement">Redirect Url Management</key>
    <key alias="panelInformation">The following URLs redirect to this content item:</key>
    <key alias="noRedirects">No redirects have been made</key>
    <key alias="noRedirectsDescription">When a published page gets renamed or moved a redirect will automatically be made to the new page.</key>
    <key alias="confirmRemove">Are you sure you want to remove the redirect from '%0%' to '%1%'?</key>
    <key alias="redirectRemoved">Redirect URL removed.</key>
    <key alias="redirectRemoveError">Error removing redirect URL.</key>
    <key alias="redirectRemoveWarning">This will remove the redirect</key>
    <key alias="confirmDisable">Are you sure you want to disable the URL tracker?</key>
    <key alias="disabledConfirm">URL tracker has now been disabled.</key>
    <key alias="disableError">Error disabling the URL tracker, more information can be found in your log file.</key>
    <key alias="enabledConfirm">URL tracker has now been enabled.</key>
    <key alias="enableError">Error enabling the URL tracker, more information can be found in your log file.</key>
  </area>
  <area alias="emptyStates">
    <key alias="emptyDictionaryTree">No Dictionary items to choose from</key>
  </area>
  <area alias="textbox">
    <key alias="characters_left"><![CDATA[<strong>%0%</strong> characters left.]]></key>
    <key alias="characters_exceed"><![CDATA[Maximum %0% characters, <strong>%1%</strong> too many.]]></key>
  </area>
  <area alias="recycleBin">
    <key alias="contentTrashed">Trashed content with Id: {0} related to original parent content with Id: {1}</key>
    <key alias="mediaTrashed">Trashed media with Id: {0} related to original parent media item with Id: {1}</key>
    <key alias="itemCannotBeRestored">Cannot automatically restore this item</key>
    <key alias="itemCannotBeRestoredHelpText">There is no location where this item can be automatically restored. You can move the item manually using the tree below.</key>
    <key alias="wasRestored">was restored under</key>
  </area>
  <area alias="relationType">
    <key alias="direction">Direction</key>
    <key alias="parentToChild">Parent to child</key>
    <key alias="bidirectional">Bidirectional</key>
    <key alias="parent">Parent</key>
    <key alias="child">Child</key>
    <key alias="count">Count</key>
    <key alias="relations">Relations</key>
    <key alias="created">Created</key>
    <key alias="comment">Comment</key>
    <key alias="name">Name</key>
    <key alias="noRelations">No relations for this relation type.</key>
    <key alias="tabRelationType">Relation Type</key>
    <key alias="tabRelations">Relations</key>
  </area>
  <area alias="dashboardTabs">
    <key alias="contentIntro">Getting Started</key>
    <key alias="contentRedirectManager">Redirect URL Management</key>
    <key alias="mediaFolderBrowser">Content</key>
    <key alias="settingsWelcome">Welcome</key>
    <key alias="settingsExamine">Examine Management</key>
    <key alias="settingsPublishedStatus">Published Status</key>
    <key alias="settingsModelsBuilder">Models Builder</key>
    <key alias="settingsHealthCheck">Health Check</key>
    <key alias="settingsProfiler">Profiling</key>
    <key alias="memberIntro">Getting Started</key>
    <key alias="formsInstall">Install Umbraco Forms</key>
  </area>
  <area alias="visuallyHiddenTexts">
    <key alias="goBack">Go back</key>
    <key alias="activeListLayout">Active layout:</key>
    <key alias="jumpTo">Jump to</key>
    <key alias="group">group</key>
    <key alias="passed">passed</key>
    <key alias="warning">warning</key>
    <key alias="failed">failed</key>
    <key alias="suggestion">suggestion</key>
    <key alias="checkPassed">Check passed</key>
    <key alias="checkFailed">Check failed</key>
    <key alias="openBackofficeSearch">Open backoffice search</key>
    <key alias="openCloseBackofficeHelp">Open/Close backoffice help</key>
    <key alias="openCloseBackofficeProfileOptions">Open/Close your profile options</key>
    <key alias="openContextMenu">Open context menu for</key>
    <key alias="currentLanguage">Current language</key>
    <key alias="switchLanguage">Switch language to</key>
    <key alias="createNewFolder">Create new folder</key>
    <key alias="newPartialView">Partial View</key>
    <key alias="newPartialViewMacro">Partial View Macro</key>
    <key alias="newMember">Member</key>
  </area>
  <area alias="references">
    <key alias="tabName">References</key>
    <key alias="DataTypeNoReferences">This Data Type has no references.</key>
    <key alias="labelUsedByDocumentTypes">Used in Document Types</key>
    <key alias="noDocumentTypes">No references to Document Types.</key>
    <key alias="labelUsedByMediaTypes">Used in Media Types</key>
    <key alias="noMediaTypes">No references to Media Types.</key>
    <key alias="labelUsedByMemberTypes">Used in Member Types</key>
    <key alias="noMemberTypes">No references to Member Types.</key>
    <key alias="usedByProperties">Used by</key>
  </area>
  <area alias="logViewer">
    <key alias="logLevels">Log Levels</key>
    <key alias="savedSearches">Saved Searches</key>
    <key alias="totalItems">Total Items</key>
    <key alias="timestamp">Timestamp</key>
    <key alias="level">Level</key>
    <key alias="machine">Machine</key>
    <key alias="message">Message</key>
    <key alias="exception">Exception</key>
    <key alias="properties">Properties</key>
    <key alias="searchWithGoogle">Search With Google</key>
    <key alias="searchThisMessageWithGoogle">Search this message with Google</key>
    <key alias="searchWithBing">Search With Bing</key>
    <key alias="searchThisMessageWithBing">Search this message with Bing</key>
    <key alias="searchOurUmbraco">Search Our Umbraco</key>
    <key alias="searchThisMessageOnOurUmbracoForumsAndDocs">Search this message on Our Umbraco forums and docs</key>
    <key alias="searchOurUmbracoWithGoogle">Search Our Umbraco with Google</key>
    <key alias="searchOurUmbracoForumsUsingGoogle">Search Our Umbraco forums using Google</key>
    <key alias="searchUmbracoSource">Search Umbraco Source</key>
    <key alias="searchWithinUmbracoSourceCodeOnGithub">Search within Umbraco source code on Github</key>
    <key alias="searchUmbracoIssues">Search Umbraco Issues</key>
    <key alias="searchUmbracoIssuesOnGithub">Search Umbraco Issues on Github</key>
    <key alias="deleteThisSearch">Delete this search</key>
    <key alias="findLogsWithRequestId">Find Logs with Request ID</key>
    <key alias="findLogsWithNamespace">Find Logs with Namespace</key>
    <key alias="findLogsWithMachineName">Find Logs with Machine Name</key>
    <key alias="open">Open</key>
  </area>
<<<<<<< HEAD
  <area alias="profiling">
    <key alias="performanceProfiling">Performance profiling</key>
    <key alias="performanceProfilingDescription">
        <![CDATA[
            <p>
                Umbraco currently runs in debug mode. This means you can use the built-in performance profiler to assess the performance when rendering pages.
            </p>
            <p>
                If you want to activate the profiler for a specific page rendering, simply add <b>umbDebug=true</b> to the querystring when requesting the page.
            </p>
            <p>
                If you want the profiler to be activated by default for all page renderings, you can use the toggle below.
                It will set a cookie in your browser, which then activates the profiler automatically.
                In other words, the profiler will only be active by default in <i>your</i> browser - not everyone else's.
            </p>
    ]]>
    </key>
    <key alias="activateByDefault">Activate the profiler by default</key>
    <key alias="reminder">Friendly reminder</key>
    <key alias="reminderDescription">
        <![CDATA[
        <p>
            You should never let a production site run in debug mode. Debug mode is turned off by setting <b>debug="false"</b> on the <b>&lt;compilation /&gt;</b> element in web.config.
        </p>
    ]]>
    </key>
    <key alias="profilerEnabledDescription">
        <![CDATA[
        <p>
            Umbraco currently does not run in debug mode, so you can't use the built-in profiler. This is how it should be for a production site.
        </p>
        <p>
            Debug mode is turned on by setting <b>debug="true"</b> on the <b>&lt;compilation /&gt;</b> element in web.config.
        </p>
    ]]>
    </key>
=======
  <area alias="clipboard">
    <key alias="labelForCopyAllEntries">Copy %0%</key>
    <key alias="labelForArrayOfItemsFrom">%0% from %1%</key>
  </area>
  <area alias="propertyActions">
    <key alias="tooltipForPropertyActionsMenu">Open Property Actions</key>
  </area>
  <area alias="nuCache">
    <key alias="wait">Wait</key>
    <key alias="refreshStatus">Refresh status</key>
    <key alias="memoryCache">Memory Cache</key>
    <key alias="memoryCacheDescription">
        <![CDATA[
            This button lets you reload the in-memory cache, by entirely reloading it from the database
    cache (but it does not rebuild that database cache). This is relatively fast.
    Use it when you think that the memory cache has not been properly refreshed, after some events
    triggered&mdash;which would indicate a minor Umbraco issue.
    (note: triggers the reload on all servers in an LB environment).
    ]]>
    </key>
    <key alias="reload">Reload</key>
    <key alias="databaseCache">Database Cache</key>
    <key alias="databaseCacheDescription">
        <![CDATA[
    This button lets you rebuild the database cache, ie the content of the cmsContentNu table.
    <strong>Rebuilding can be expensive.</strong>
    Use it when reloading is not enough, and you think that the database cache has not been
    properly generated&mdash;which would indicate some critical Umbraco issue.
    ]]>
    </key>
    <key alias="rebuild">Rebuild</key>
    <key alias="internals">Internals</key>
    <key alias="internalsDescription">
        <![CDATA[
    This button lets you trigger a NuCache snapshots collection (after running a fullCLR GC).
    Unless you know what that means, you probably do <em>not</em> need to use it.
    ]]>
    </key>
    <key alias="collect">Collect</key>
    <key alias="publishedCacheStatus">Published Cache Status</key>
    <key alias="caches">Caches</key>
>>>>>>> 0b16c48f
  </area>
</language><|MERGE_RESOLUTION|>--- conflicted
+++ resolved
@@ -2215,7 +2215,48 @@
     <key alias="findLogsWithMachineName">Find Logs with Machine Name</key>
     <key alias="open">Open</key>
   </area>
-<<<<<<< HEAD
+  <area alias="clipboard">
+    <key alias="labelForCopyAllEntries">Copy %0%</key>
+    <key alias="labelForArrayOfItemsFrom">%0% from %1%</key>
+  </area>
+  <area alias="propertyActions">
+    <key alias="tooltipForPropertyActionsMenu">Open Property Actions</key>
+  </area>
+  <area alias="nuCache">
+    <key alias="wait">Wait</key>
+    <key alias="refreshStatus">Refresh status</key>
+    <key alias="memoryCache">Memory Cache</key>
+    <key alias="memoryCacheDescription">
+        <![CDATA[
+            This button lets you reload the in-memory cache, by entirely reloading it from the database
+    cache (but it does not rebuild that database cache). This is relatively fast.
+    Use it when you think that the memory cache has not been properly refreshed, after some events
+    triggered&mdash;which would indicate a minor Umbraco issue.
+    (note: triggers the reload on all servers in an LB environment).
+    ]]>
+    </key>
+    <key alias="reload">Reload</key>
+    <key alias="databaseCache">Database Cache</key>
+    <key alias="databaseCacheDescription">
+        <![CDATA[
+    This button lets you rebuild the database cache, ie the content of the cmsContentNu table.
+    <strong>Rebuilding can be expensive.</strong>
+    Use it when reloading is not enough, and you think that the database cache has not been
+    properly generated&mdash;which would indicate some critical Umbraco issue.
+    ]]>
+    </key>
+    <key alias="rebuild">Rebuild</key>
+    <key alias="internals">Internals</key>
+    <key alias="internalsDescription">
+        <![CDATA[
+    This button lets you trigger a NuCache snapshots collection (after running a fullCLR GC).
+    Unless you know what that means, you probably do <em>not</em> need to use it.
+    ]]>
+    </key>
+    <key alias="collect">Collect</key>
+    <key alias="publishedCacheStatus">Published Cache Status</key>
+    <key alias="caches">Caches</key>
+  </area>
   <area alias="profiling">
     <key alias="performanceProfiling">Performance profiling</key>
     <key alias="performanceProfilingDescription">
@@ -2252,48 +2293,5 @@
         </p>
     ]]>
     </key>
-=======
-  <area alias="clipboard">
-    <key alias="labelForCopyAllEntries">Copy %0%</key>
-    <key alias="labelForArrayOfItemsFrom">%0% from %1%</key>
-  </area>
-  <area alias="propertyActions">
-    <key alias="tooltipForPropertyActionsMenu">Open Property Actions</key>
-  </area>
-  <area alias="nuCache">
-    <key alias="wait">Wait</key>
-    <key alias="refreshStatus">Refresh status</key>
-    <key alias="memoryCache">Memory Cache</key>
-    <key alias="memoryCacheDescription">
-        <![CDATA[
-            This button lets you reload the in-memory cache, by entirely reloading it from the database
-    cache (but it does not rebuild that database cache). This is relatively fast.
-    Use it when you think that the memory cache has not been properly refreshed, after some events
-    triggered&mdash;which would indicate a minor Umbraco issue.
-    (note: triggers the reload on all servers in an LB environment).
-    ]]>
-    </key>
-    <key alias="reload">Reload</key>
-    <key alias="databaseCache">Database Cache</key>
-    <key alias="databaseCacheDescription">
-        <![CDATA[
-    This button lets you rebuild the database cache, ie the content of the cmsContentNu table.
-    <strong>Rebuilding can be expensive.</strong>
-    Use it when reloading is not enough, and you think that the database cache has not been
-    properly generated&mdash;which would indicate some critical Umbraco issue.
-    ]]>
-    </key>
-    <key alias="rebuild">Rebuild</key>
-    <key alias="internals">Internals</key>
-    <key alias="internalsDescription">
-        <![CDATA[
-    This button lets you trigger a NuCache snapshots collection (after running a fullCLR GC).
-    Unless you know what that means, you probably do <em>not</em> need to use it.
-    ]]>
-    </key>
-    <key alias="collect">Collect</key>
-    <key alias="publishedCacheStatus">Published Cache Status</key>
-    <key alias="caches">Caches</key>
->>>>>>> 0b16c48f
   </area>
 </language>