<?xml version="1.0" encoding="utf-8" standalone="yes"?>
<language alias="en" intName="English (UK)" localName="English (UK)" lcid="" culture="en-GB">
    <creator>
        <name>The Umbraco community</name>
        <link>https://our.umbraco.com/documentation/Extending-Umbraco/Language-Files</link>
    </creator>
    <area alias="actions">
        <key alias="assignDomain">Culture and Hostnames</key>
        <key alias="auditTrail">Audit Trail</key>
        <key alias="browse">Browse Node</key>
        <key alias="changeDocType">Change Document Type</key>
        <key alias="copy">Copy</key>
        <key alias="create">Create</key>
        <key alias="export">Export</key>
        <key alias="createPackage">Create Package</key>
        <key alias="createGroup">Create group</key>
        <key alias="delete">Delete</key>
        <key alias="disable">Disable</key>
        <key alias="emptyRecycleBin">Empty recycle bin</key>
        <key alias="enable">Enable</key>
        <key alias="exportDocumentType">Export Document Type</key>
        <key alias="importDocumentType">Import Document Type</key>
        <key alias="importPackage">Import Package</key>
        <key alias="liveEdit">Edit in Canvas</key>
        <key alias="logout">Exit</key>
        <key alias="move">Move</key>
        <key alias="notify">Notifications</key>
        <key alias="protect">Public access</key>
        <key alias="publish">Publish</key>
        <key alias="unpublish">Unpublish</key>
        <key alias="refreshNode">Reload</key>
        <key alias="republish">Republish entire site</key>
        <key alias="rename" version="7.3.0">Rename</key>
        <key alias="restore" version="7.3.0">Restore</key>
        <key alias="SetPermissionsForThePage">Set permissions for the page %0%</key>
        <key alias="chooseWhereToCopy">Choose where to copy</key>
        <key alias="chooseWhereToMove">Choose where to move</key>
        <key alias="toInTheTreeStructureBelow">to in the tree structure below</key>
        <key alias="wasMovedTo">was moved to</key>
        <key alias="wasCopiedTo">was copied to</key>
    <key alias="wasDeleted">was deleted</key>
        <key alias="rights">Permissions</key>
        <key alias="rollback">Rollback</key>
        <key alias="sendtopublish">Send To Publish</key>
        <key alias="sendToTranslate">Send To Translation</key>
        <key alias="setGroup">Set group</key>
        <key alias="sort">Sort</key>
        <key alias="translate">Translate</key>
        <key alias="update">Update</key>
        <key alias="setPermissions">Set permissions</key>
        <key alias="unlock">Unlock</key>
        <key alias="createblueprint">Create Content Template</key>
        <key alias="resendInvite">Resend Invitation</key>
    </area>
    <area alias="actionCategories">
        <key alias="content">Content</key>
        <key alias="administration">Administration</key>
        <key alias="structure">Structure</key>
        <key alias="other">Other</key>
    </area>
    <area alias="actionDescriptions">
        <key alias="assignDomain">Allow access to assign culture and hostnames</key>
        <key alias="auditTrail">Allow access to view a node's history log</key>
        <key alias="browse">Allow access to view a node</key>
        <key alias="changeDocType">Allow access to change document type for a node</key>
        <key alias="copy">Allow access to copy a node</key>
        <key alias="create">Allow access to create nodes</key>
        <key alias="delete">Allow access to delete nodes</key>
        <key alias="move">Allow access to move a node</key>
        <key alias="protect">Allow access to set and change public access for a node</key>
        <key alias="publish">Allow access to publish a node</key>
        <key alias="unpublish">Allow access to unpublish a node</key>
        <key alias="rights">Allow access to change permissions for a node</key>
        <key alias="rollback">Allow access to roll back a node to a previous state</key>
        <key alias="sendtopublish">Allow access to send a node for approval before publishing</key>
        <key alias="sendToTranslate">Allow access to send a node for translation</key>
        <key alias="sort">Allow access to change the sort order for nodes</key>
        <key alias="translate">Allow access to translate a node</key>
        <key alias="update">Allow access to save a node</key>
        <key alias="createblueprint">Allow access to create a Content Template</key>
    </area>
    <area alias="apps">
        <key alias="umbContent">Content</key>
        <key alias="umbInfo">Info</key>
    </area>
    <area alias="assignDomain">
        <key alias="permissionDenied">Permission denied.</key>
        <key alias="addNew">Add new Domain</key>
        <key alias="remove">remove</key>
        <key alias="invalidNode">Invalid node.</key>
        <key alias="invalidDomain">One or more domains have an invalid format.</key>
        <key alias="duplicateDomain">Domain has already been assigned.</key>
        <key alias="language">Language</key>
        <key alias="domain">Domain</key>
        <key alias="domainCreated">New domain '%0%' has been created</key>
        <key alias="domainDeleted">Domain '%0%' is deleted</key>
        <key alias="domainExists">Domain '%0%' has already been assigned</key>
        <key alias="domainUpdated">Domain '%0%' has been updated</key>
        <key alias="orEdit">Edit Current Domains</key>
        <key alias="domainHelpWithVariants">
            <![CDATA[Valid domain names are: "example.com", "www.example.com", "example.com:8080", or "https://www.example.com/".
     Furthermore also one-level paths in domains are supported, eg. "example.com/en" or "/en".]]>
        </key>
        <key alias="inherit">Inherit</key>
        <key alias="setLanguage">Culture</key>
        <key alias="setLanguageHelp">
            <![CDATA[Set the culture for nodes below the current node,<br /> or inherit culture from parent nodes. Will also apply<br />
      to the current node, unless a domain below applies too.]]>
        </key>
        <key alias="setDomains">Domains</key>
    </area>
    <area alias="buttons">
        <key alias="clearSelection">Clear selection</key>
        <key alias="select">Select</key>
        <key alias="somethingElse">Do something else</key>
        <key alias="bold">Bold</key>
        <key alias="deindent">Cancel Paragraph Indent</key>
        <key alias="formFieldInsert">Insert form field</key>
        <key alias="graphicHeadline">Insert graphic headline</key>
        <key alias="htmlEdit">Edit Html</key>
        <key alias="indent">Indent Paragraph</key>
        <key alias="italic">Italic</key>
        <key alias="justifyCenter">Center</key>
        <key alias="justifyLeft">Justify Left</key>
        <key alias="justifyRight">Justify Right</key>
        <key alias="linkInsert">Insert Link</key>
        <key alias="linkLocal">Insert local link (anchor)</key>
        <key alias="listBullet">Bullet List</key>
        <key alias="listNumeric">Numeric List</key>
        <key alias="macroInsert">Insert macro</key>
        <key alias="pictureInsert">Insert picture</key>
        <key alias="publishAndClose">Publish and close</key>
        <key alias="publishDescendants">Publish with descendants</key>
        <key alias="relations">Edit relations</key>
        <key alias="returnToList">Return to list</key>
        <key alias="save">Save</key>
        <key alias="saveAndClose">Save and close</key>
        <key alias="saveAndPublish">Save and publish</key>
        <key alias="saveAndSchedule">Save and schedule</key>
        <key alias="saveToPublish">Save and send for approval</key>
        <key alias="saveListView">Save list view</key>
        <key alias="schedulePublish">Schedule</key>
        <key alias="showPage">Preview</key>
        <key alias="showPageDisabled">Preview is disabled because there's no template assigned</key>
        <key alias="styleChoose">Choose style</key>
        <key alias="styleShow">Show styles</key>
        <key alias="tableInsert">Insert table</key>
        <key alias="saveAndGenerateModels">Save and generate models</key>
        <key alias="undo">Undo</key>
        <key alias="redo">Redo</key>
        <key alias="deleteTag">Delete tag</key>
        <key alias="confirmActionCancel">Cancel</key>
        <key alias="confirmActionConfirm">Confirm</key>
	<key alias="morePublishingOptions">More publishing options</key>
<<<<<<< HEAD
    </area>
    <area alias="auditTrails">
        <key alias="atViewingFor">Viewing for</key>
        <key alias="delete">Content deleted</key>
        <key alias="unpublish">Content unpublished</key>
        <key alias="publish">Content saved and Published</key>
        <key alias="publishvariant">Content saved and published for languages: %0% </key>
        <key alias="save">Content saved</key>
        <key alias="savevariant">Content saved for languages: %0%</key>
        <key alias="move">Content moved</key>
        <key alias="copy">Content copied</key>
        <key alias="rollback">Content rolled back</key>
        <key alias="sendtopublish">Content sent for publishing</key>
        <key alias="sendtopublishvariant">Content sent for publishing for languages: %0%</key>
        <key alias="sort">Sort child items performed by user</key>
        <key alias="smallCopy">Copy</key>
        <key alias="smallPublish">Publish</key>
        <key alias="smallPublishVariant">Publish</key>
        <key alias="smallMove">Move</key>
        <key alias="smallSave">Save</key>
        <key alias="smallSaveVariant">Save</key>
        <key alias="smallDelete">Delete</key>
        <key alias="smallUnpublish">Unpublish</key>
        <key alias="smallRollBack">Rollback</key>
        <key alias="smallSendToPublish">Send To Publish</key>
        <key alias="smallSendToPublishVariant">Send To Publish</key>
        <key alias="smallSort">Sort</key>
        <key alias="historyIncludingVariants">History (all variants)</key>
    </area>
    <area alias="changeDocType">
        <key alias="changeDocTypeInstruction">To change the document type for the selected content, first select from the list of valid types for this location.</key>
        <key alias="changeDocTypeInstruction2">Then confirm and/or amend the mapping of properties from the current type to the new, and click Save.</key>
        <key alias="contentRepublished">The content has been re-published.</key>
        <key alias="currentProperty">Current Property</key>
        <key alias="currentType">Current type</key>
        <key alias="docTypeCannotBeChanged">The document type cannot be changed, as there are no alternatives valid for this location.  An alternative will be valid if it is allowed under the parent of the selected content item and that all existing child content items are allowed to be created under it.</key>
        <key alias="docTypeChanged">Document Type Changed</key>
        <key alias="mapProperties">Map Properties</key>
        <key alias="mapToProperty">Map to Property</key>
        <key alias="newTemplate">New Template</key>
        <key alias="newType">New Type</key>
        <key alias="none">none</key>
        <key alias="selectedContent">Content</key>
        <key alias="selectNewDocType">Select New Document Type</key>
        <key alias="successMessage">The document type of the selected content has been successfully changed to [new type] and the following properties mapped:</key>
        <key alias="to">to</key>
        <key alias="validationErrorPropertyWithMoreThanOneMapping">Could not complete property mapping as one or more properties have more than one mapping defined.</key>
        <key alias="validDocTypesNote">Only alternate types valid for the current location are displayed.</key>
    </area>
    <area alias="codefile">
        <key alias="createFolderFailedById">Failed to create a folder under parent with ID %0%</key>
        <key alias="createFolderFailedByName">Failed to create a folder under parent with name %0%</key>
        <key alias="createFolderIllegalChars">The folder name cannot contain illegal characters.</key>
        <key alias="deleteItemFailed">Failed to delete item: %0%</key>
    </area>
    <area alias="content">
        <key alias="isPublished" version="7.2">Is Published</key>
        <key alias="about">About this page</key>
        <key alias="alias">Alias</key>
        <key alias="alternativeTextHelp">(how would you describe the picture over the phone)</key>
        <key alias="alternativeUrls">Alternative Links</key>
        <key alias="clickToEdit">Click to edit this item</key>
        <key alias="createBy">Created by</key>
        <key alias="createByDesc" version="7.0">Original author</key>
        <key alias="updatedBy" version="7.0">Updated by</key>
        <key alias="createDate">Created</key>
        <key alias="createDateDesc" version="7.0">Date/time this document was created</key>
        <key alias="documentType">Document Type</key>
        <key alias="editing">Editing</key>
        <key alias="expireDate">Remove at</key>
        <key alias="itemChanged">This item has been changed after publication</key>
        <key alias="itemNotPublished">This item is not published</key>
        <key alias="lastPublished">Last published</key>
        <key alias="noItemsToShow">There are no items to show</key>
        <key alias="listViewNoItems" version="7.1.5">There are no items to show in the list.</key>
        <key alias="listViewNoContent">No content has been added</key>
        <key alias="listViewNoMembers">No members have been added</key>
        <key alias="mediatype">Media Type</key>
        <key alias="mediaLinks">Link to media item(s)</key>
        <key alias="membergroup">Member Group</key>
        <key alias="memberrole">Role</key>
        <key alias="membertype">Member Type</key>
        <key alias="noChanges">No changes have been made</key>
        <key alias="noDate">No date chosen</key>
        <key alias="nodeName">Page title</key>
        <key alias="noMediaLink">This media item has no link</key>
        <key alias="otherElements">Properties</key>
        <key alias="parentNotPublished">This document is published but is not visible because the parent '%0%' is unpublished</key>
        <key alias="parentCultureNotPublished">This culture is published but is not visible because it is unpublished on parent '%0%'</key>
        <key alias="parentNotPublishedAnomaly">This document is published but is not in the cache</key>
        <key alias="getUrlException">Could not get the url</key>
        <key alias="routeError">This document is published but its url would collide with content %0%</key>
        <key alias="routeErrorCannotRoute">This document is published but its url cannot be routed</key>
        <key alias="publish">Publish</key>
        <key alias="published">Published</key>
        <key alias="publishedPendingChanges">Published (pending changes)</key>
        <key alias="publishStatus">Publication Status</key>
        <key alias="publishDescendantsHelp"><![CDATA[Click <em>Publish with descendants</em> to publish <strong>%0%</strong> and all content items underneath and thereby making their content publicly available.]]></key>
        <key alias="publishDescendantsWithVariantsHelp"><![CDATA[Click <em>Publish with descendants</em> to publish <strong>the selected languages</strong> and the same languages of content items underneath and thereby making their content publicly available.]]></key>
        <key alias="releaseDate">Publish at</key>
        <key alias="unpublishDate">Unpublish at</key>
        <key alias="removeDate">Clear Date</key>
        <key alias="setDate">Set date</key>
        <key alias="sortDone">Sortorder is updated</key>
        <key alias="sortHelp">To sort the nodes, simply drag the nodes or click one of the column headers. You can select multiple nodes by holding the "shift" or "control" key while selecting</key>
        <key alias="statistics">Statistics</key>
        <key alias="titleOptional">Title (optional)</key>
        <key alias="altTextOptional">Alternative text (optional)</key>
        <key alias="type">Type</key>
        <key alias="unpublish">Unpublish</key>
        <key alias="unpublished">Unpublished</key>
        <key alias="updateDate">Last edited</key>
        <key alias="updateDateDesc" version="7.0">Date/time this document was edited</key>
        <key alias="uploadClear">Remove file(s)</key>
        <key alias="urls">Link to document</key>
        <key alias="memberof">Member of group(s)</key>
        <key alias="notmemberof">Not a member of group(s)</key>
        <key alias="childItems" version="7.0">Child items</key>
        <key alias="target" version="7.0">Target</key>
        <key alias="scheduledPublishServerTime">This translates to the following time on the server:</key>
        <key alias="scheduledPublishDocumentation"><![CDATA[<a href="https://our.umbraco.com/documentation/Getting-Started/Data/Scheduled-Publishing/#timezones" target="_blank">What does this mean?</a>]]></key>
        <key alias="nestedContentDeleteItem">Are you sure you want to delete this item?</key>
        <key alias="nestedContentEditorNotSupported">Property %0% uses editor %1% which is not supported by Nested Content.</key>
        <key alias="nestedContentNoContentTypes">No content types are configured for this property.</key>
        <key alias="nestedContentCopyAllItemsName">%0% from %1%</key>
        <key alias="nestedContentAddElementType">Select Element Type</key>
        <key alias="nestedContentSelectElementTypeModalTitle">Select element type</key>
        <key alias="addTextBox">Add another text box</key>
        <key alias="removeTextBox">Remove this text box</key>
        <key alias="contentRoot">Content root</key>
        <key alias="includeUnpublished">Include drafts: also publish unpublished content items.</key>
        <key alias="isSensitiveValue">This value is hidden. If you need access to view this value please contact your website administrator.</key>
        <key alias="isSensitiveValue_short">This value is hidden.</key>
        <key alias="languagesToPublishForFirstTime">What languages would you like to publish? All languages with content are saved!</key>
        <key alias="languagesToPublish">What languages would you like to publish?</key>
        <key alias="languagesToSave">What languages would you like to save?</key>
        <key alias="languagesToSaveForFirstTime">All languages with content are saved on creation!</key>
        <key alias="languagesToSendForApproval">What languages would you like to send for approval?</key>
        <key alias="languagesToSchedule">What languages would you like to schedule?</key>
        <key alias="languagesToUnpublish">Select the languages to unpublish. Unpublishing a mandatory language will unpublish all languages.</key>
        <key alias="publishedLanguages">Published Languages</key>
        <key alias="unpublishedLanguages">Unpublished Languages</key>
        <key alias="unmodifiedLanguages">Unmodified Languages</key>
        <key alias="untouchedLanguagesForFirstTime">These languages haven't been created</key>
        <key alias="readyToPublish">Ready to Publish?</key>
        <key alias="readyToSave">Ready to Save?</key>
        <key alias="sendForApproval">Send for approval</key>
        <key alias="schedulePublishHelp">Select the date and time to publish and/or unpublish the content item.</key>
=======
  </area>
  <area alias="auditTrails">
    <key alias="atViewingFor">Viewing for</key>
    <key alias="delete">Content deleted</key>
    <key alias="unpublish">Content unpublished</key>
    <key alias="publish">Content saved and Published</key>
    <key alias="publishvariant">Content saved and published for languages: %0% </key>
    <key alias="save">Content saved</key>
    <key alias="savevariant">Content saved for languages: %0%</key>
    <key alias="move">Content moved</key>
    <key alias="copy">Content copied</key>
    <key alias="rollback">Content rolled back</key>
    <key alias="sendtopublish">Content sent for publishing</key>
    <key alias="sendtopublishvariant">Content sent for publishing for languages: %0%</key>
    <key alias="sort">Sort child items performed by user</key>
    <key alias="smallCopy">Copy</key>
    <key alias="smallPublish">Publish</key>
    <key alias="smallPublishVariant">Publish</key>
    <key alias="smallMove">Move</key>
    <key alias="smallSave">Save</key>
    <key alias="smallSaveVariant">Save</key>
    <key alias="smallDelete">Delete</key>
    <key alias="smallUnpublish">Unpublish</key>
    <key alias="smallRollBack">Rollback</key>
    <key alias="smallSendToPublish">Send To Publish</key>
    <key alias="smallSendToPublishVariant">Send To Publish</key>
    <key alias="smallSort">Sort</key>
    <key alias="historyIncludingVariants">History (all variants)</key>
  </area>
  <area alias="changeDocType">
    <key alias="changeDocTypeInstruction">To change the document type for the selected content, first select from the list of valid types for this location.</key>
    <key alias="changeDocTypeInstruction2">Then confirm and/or amend the mapping of properties from the current type to the new, and click Save.</key>
    <key alias="contentRepublished">The content has been re-published.</key>
    <key alias="currentProperty">Current Property</key>
    <key alias="currentType">Current type</key>
    <key alias="docTypeCannotBeChanged">The document type cannot be changed, as there are no alternatives valid for this location.  An alternative will be valid if it is allowed under the parent of the selected content item and that all existing child content items are allowed to be created under it.</key>
    <key alias="docTypeChanged">Document Type Changed</key>
    <key alias="mapProperties">Map Properties</key>
    <key alias="mapToProperty">Map to Property</key>
    <key alias="newTemplate">New Template</key>
    <key alias="newType">New Type</key>
    <key alias="none">none</key>
    <key alias="selectedContent">Content</key>
    <key alias="selectNewDocType">Select New Document Type</key>
    <key alias="successMessage">The document type of the selected content has been successfully changed to [new type] and the following properties mapped:</key>
    <key alias="to">to</key>
    <key alias="validationErrorPropertyWithMoreThanOneMapping">Could not complete property mapping as one or more properties have more than one mapping defined.</key>
    <key alias="validDocTypesNote">Only alternate types valid for the current location are displayed.</key>
  </area>
  <area alias="codefile">
    <key alias="createFolderFailedById">Failed to create a folder under parent with ID %0%</key>
    <key alias="createFolderFailedByName">Failed to create a folder under parent with name %0%</key>
    <key alias="createFolderIllegalChars">The folder name cannot contain illegal characters.</key>
    <key alias="deleteItemFailed">Failed to delete item: %0%</key>
  </area>
  <area alias="content">
    <key alias="isPublished" version="7.2">Is Published</key>
    <key alias="about">About this page</key>
    <key alias="alias">Alias</key>
    <key alias="alternativeTextHelp">(how would you describe the picture over the phone)</key>
    <key alias="alternativeUrls">Alternative Links</key>
    <key alias="clickToEdit">Click to edit this item</key>
    <key alias="createBy">Created by</key>
    <key alias="createByDesc" version="7.0">Original author</key>
    <key alias="updatedBy" version="7.0">Updated by</key>
    <key alias="createDate">Created</key>
    <key alias="createDateDesc" version="7.0">Date/time this document was created</key>
    <key alias="documentType">Document Type</key>
    <key alias="editing">Editing</key>
    <key alias="expireDate">Remove at</key>
    <key alias="itemChanged">This item has been changed after publication</key>
    <key alias="itemNotPublished">This item is not published</key>
    <key alias="lastPublished">Last published</key>
    <key alias="noItemsToShow">There are no items to show</key>
    <key alias="listViewNoItems" version="7.1.5">There are no items to show in the list.</key>
    <key alias="listViewNoContent">No content has been added</key>
    <key alias="listViewNoMembers">No members have been added</key>
    <key alias="mediatype">Media Type</key>
    <key alias="mediaLinks">Link to media item(s)</key>
    <key alias="membergroup">Member Group</key>
    <key alias="memberrole">Role</key>
    <key alias="membertype">Member Type</key>
    <key alias="noChanges">No changes have been made</key>
    <key alias="noDate">No date chosen</key>
    <key alias="nodeName">Page title</key>
    <key alias="noMediaLink">This media item has no link</key>
    <key alias="otherElements">Properties</key>
    <key alias="parentNotPublished">This document is published but is not visible because the parent '%0%' is unpublished</key>
    <key alias="parentCultureNotPublished">This culture is published but is not visible because it is unpublished on parent '%0%'</key>
    <key alias="parentNotPublishedAnomaly">This document is published but is not in the cache</key>
    <key alias="getUrlException">Could not get the url</key>
    <key alias="routeError">This document is published but its url would collide with content %0%</key>
    <key alias="routeErrorCannotRoute">This document is published but its url cannot be routed</key>
    <key alias="publish">Publish</key>
    <key alias="published">Published</key>
    <key alias="publishedPendingChanges">Published (pending changes)</key>
    <key alias="publishStatus">Publication Status</key>
    <key alias="publishDescendantsHelp"><![CDATA[Click <em>Publish with descendants</em> to publish <strong>%0%</strong> and all content items underneath and thereby making their content publicly available.]]></key>
    <key alias="publishDescendantsWithVariantsHelp"><![CDATA[Click <em>Publish with descendants</em> to publish <strong>the selected languages</strong> and the same languages of content items underneath and thereby making their content publicly available.]]></key>
    <key alias="releaseDate">Publish at</key>
    <key alias="unpublishDate">Unpublish at</key>
    <key alias="removeDate">Clear Date</key>
    <key alias="setDate">Set date</key>
    <key alias="sortDone">Sortorder is updated</key>
    <key alias="sortHelp">To sort the nodes, simply drag the nodes or click one of the column headers. You can select multiple nodes by holding the "shift" or "control" key while selecting</key>
    <key alias="statistics">Statistics</key>
    <key alias="titleOptional">Title (optional)</key>
    <key alias="altTextOptional">Alternative text (optional)</key>
    <key alias="type">Type</key>
    <key alias="unpublish">Unpublish</key>
    <key alias="unpublished">Unpublished</key>
    <key alias="updateDate">Last edited</key>
    <key alias="updateDateDesc" version="7.0">Date/time this document was edited</key>
    <key alias="uploadClear">Remove file(s)</key>
    <key alias="urls">Link to document</key>
    <key alias="memberof">Member of group(s)</key>
    <key alias="notmemberof">Not a member of group(s)</key>
    <key alias="childItems" version="7.0">Child items</key>
    <key alias="target" version="7.0">Target</key>
    <key alias="scheduledPublishServerTime">This translates to the following time on the server:</key>
    <key alias="scheduledPublishDocumentation"><![CDATA[<a href="https://our.umbraco.com/documentation/Getting-Started/Data/Scheduled-Publishing/#timezones" target="_blank">What does this mean?</a>]]></key>
    <key alias="nestedContentDeleteItem">Are you sure you want to delete this item?</key>
    <key alias="nestedContentEditorNotSupported">Property %0% uses editor %1% which is not supported by Nested Content.</key>
    <key alias="nestedContentNoContentTypes">No content types are configured for this property.</key>
    <key alias="addTextBox">Add another text box</key>
    <key alias="removeTextBox">Remove this text box</key>
    <key alias="contentRoot">Content root</key>
    <key alias="includeUnpublished">Include drafts: also publish unpublished content items.</key>
    <key alias="isSensitiveValue">This value is hidden. If you need access to view this value please contact your website administrator.</key>
    <key alias="isSensitiveValue_short">This value is hidden.</key>
    <key alias="languagesToPublishForFirstTime">What languages would you like to publish? All languages with content are saved!</key>
    <key alias="languagesToPublish">What languages would you like to publish?</key>
    <key alias="languagesToSave">What languages would you like to save?</key>
    <key alias="languagesToSaveForFirstTime">All languages with content are saved on creation!</key>
    <key alias="languagesToSendForApproval">What languages would you like to send for approval?</key>
    <key alias="languagesToSchedule">What languages would you like to schedule?</key>
    <key alias="languagesToUnpublish">Select the languages to unpublish. Unpublishing a mandatory language will unpublish all languages.</key>
    <key alias="publishedLanguages">Published Languages</key>
    <key alias="unpublishedLanguages">Unpublished Languages</key>
    <key alias="unmodifiedLanguages">Unmodified Languages</key>
    <key alias="untouchedLanguagesForFirstTime">These languages haven't been created</key>
    <key alias="readyToPublish">Ready to Publish?</key>
    <key alias="readyToSave">Ready to Save?</key>
    <key alias="sendForApproval">Send for approval</key>
    <key alias="schedulePublishHelp">Select the date and time to publish and/or unpublish the content item.</key>
>>>>>>> 4c867566
    <key alias="createEmpty">Create new</key>
    <key alias="createFromClipboard">Paste from clipboard</key>
    </area>
    <area alias="blueprints">
        <key alias="createBlueprintFrom">Create a new Content Template from '%0%'</key>
        <key alias="blankBlueprint">Blank</key>
        <key alias="selectBlueprint">Select a Content Template</key>
        <key alias="createdBlueprintHeading">Content Template created</key>
        <key alias="createdBlueprintMessage">A Content Template was created from '%0%'</key>
        <key alias="duplicateBlueprintMessage">Another Content Template with the same name already exists</key>
    <key alias="blueprintDescription">A Content Template is predefined content that an editor can select to use as the basis for creating new content</key>
    </area>
    <area alias="media">
        <key alias="clickToUpload">Click to upload</key>
        <key alias="orClickHereToUpload">or click here to choose files</key>
        <key alias="dragFilesHereToUpload">You can drag files here to upload</key>
        <key alias="disallowedFileType">Cannot upload this file, it does not have an approved file type</key>
        <key alias="maxFileSize">Max file size is</key>
        <key alias="mediaRoot">Media root</key>
        <key alias="moveFailed">Failed to move media</key>
        <key alias="copyFailed">Failed to copy media</key>
        <key alias="createFolderFailed">Failed to create a folder under parent id %0%</key>
        <key alias="renameFolderFailed">Failed to rename the folder with id %0%</key>
    <key alias="dragAndDropYourFilesIntoTheArea">Drag and drop your file(s) into the area</key>
    </area>
    <area alias="member">
        <key alias="createNewMember">Create a new member</key>
        <key alias="allMembers">All Members</key>
        <key alias="memberGroupNoProperties">Member groups have no additional properties for editing.</key>
    </area>
    <area alias="create">
        <key alias="chooseNode">Where do you want to create the new %0%</key>
        <key alias="createUnder">Create an item under</key>
        <key alias="createContentBlueprint">Select the document type you want to make a content template for</key>
        <key alias="enterFolderName">Enter a folder name</key>
        <key alias="updateData">Choose a type and a title</key>
    <key alias="noDocumentTypes" version="7.0"><![CDATA[There are no allowed document types available for creating content here. You must enable these in <strong>Document Types</strong> within the <strong>Settings</strong> section, by editing the <strong>Allowed child node types</strong> under <strong>Permissions</strong>.]]></key>
    <key alias="noDocumentTypesAtRoot"><![CDATA[There are no document types available for creating content here. You must create these in <strong>Document Types</strong> within the <strong>Settings</strong> section.]]></key>
    <key alias="noDocumentTypesWithNoSettingsAccess">The selected page in the content tree doesn't allow for any pages to be created below it.</key>
    <key alias="noDocumentTypesEditPermissions">Edit permissions for this document type</key>
    <key alias="noDocumentTypesCreateNew">Create a new document type</key>
    <key alias="noDocumentTypesAllowedAtRoot"><![CDATA[There are no allowed document types available for creating content here. You must enable these in <strong>Document Types</strong> within the <strong>Settings</strong> section, by changing the <strong>Allow as root</strong> option under <strong>Permissions</strong>.]]></key>
    <key alias="noMediaTypes" version="7.0"><![CDATA[There are no allowed media types available for creating media here. You must enable these in <strong>Media Types Types</strong> within the <strong>Settings</strong> section, by editing the <strong>Allowed child node types</strong> under <strong>Permissions</strong>.]]></key>
    <key alias="noMediaTypesWithNoSettingsAccess">The selected media in the tree doesn't allow for any other media to be created below it.</key>
    <key alias="noMediaTypesEditPermissions">Edit permissions for this media type</key>
    <key alias="documentTypeWithoutTemplate">Document Type without a template</key>
    <key alias="newFolder">New folder</key>
    <key alias="newDataType">New data type</key>
    <key alias="newJavascriptFile">New JavaScript file</key>
    <key alias="newEmptyPartialView">New empty partial view</key>
    <key alias="newPartialViewMacro">New partial view macro</key>
    <key alias="newPartialViewFromSnippet">New partial view from snippet</key>
    <key alias="newPartialViewMacroFromSnippet">New partial view macro from snippet</key>
    <key alias="newPartialViewMacroNoMacro">New partial view macro (without macro)</key>
    <key alias="newStyleSheetFile">New style sheet file</key>
    <key alias="newRteStyleSheetFile">New Rich Text Editor style sheet file</key>
  </area>
  <area alias="dashboard">
    <key alias="browser">Browse your website</key>
    <key alias="dontShowAgain">- Hide</key>
    <key alias="nothinghappens">If Umbraco isn't opening, you might need to allow popups from this site</key>
    <key alias="openinnew">has opened in a new window</key>
    <key alias="restart">Restart</key>
    <key alias="visit">Visit</key>
    <key alias="welcome">Welcome</key>
  </area>
  <area alias="prompt">
    <key alias="stay">Stay</key>
    <key alias="discardChanges">Discard changes</key>
    <key alias="unsavedChanges">You have unsaved changes</key>
    <key alias="unsavedChangesWarning">Are you sure you want to navigate away from this page? - you have unsaved changes</key>
    <key alias="confirmListViewPublish">Publishing will make the selected items visible on the site.</key>
    <key alias="confirmListViewUnpublish">Unpublishing will remove the selected items and all their descendants from the site.</key>
    <key alias="confirmUnpublish">Unpublishing will remove this page and all its descendants from the site.</key>
    <key alias="doctypeChangeWarning">You have unsaved changes. Making changes to the Document Type will discard the changes.</key>
  </area>
  <area alias="bulk">
    <key alias="done">Done</key>
    <key alias="deletedItem">Deleted %0% item</key>
    <key alias="deletedItems">Deleted %0% items</key>
    <key alias="deletedItemOfItem">Deleted %0% out of %1% item</key>
    <key alias="deletedItemOfItems">Deleted %0% out of %1% items</key>
    <key alias="publishedItem">Published %0% item</key>
    <key alias="publishedItems">Published %0% items</key>
    <key alias="publishedItemOfItem">Published %0% out of %1% item</key>
    <key alias="publishedItemOfItems">Published %0% out of %1% items</key>
    <key alias="unpublishedItem">Unpublished %0% item</key>
    <key alias="unpublishedItems">Unpublished %0% items</key>
    <key alias="unpublishedItemOfItem">Unpublished %0% out of %1% item</key>
    <key alias="unpublishedItemOfItems">Unpublished %0% out of %1% items</key>
    <key alias="movedItem">Moved %0% item</key>
    <key alias="movedItems">Moved %0% items</key>
    <key alias="movedItemOfItem">Moved %0% out of %1% item</key>
    <key alias="movedItemOfItems">Moved %0% out of %1% items</key>
    <key alias="copiedItem">Copied %0% item</key>
    <key alias="copiedItems">Copied %0% items</key>
    <key alias="copiedItemOfItem">Copied %0% out of %1% item</key>
    <key alias="copiedItemOfItems">Copied %0% out of %1% items</key>
  </area>
  <area alias="defaultdialogs">
    <key alias="nodeNameLinkPicker">Link title</key>
    <key alias="urlLinkPicker">Link</key>
    <key alias="anchorLinkPicker">Anchor / querystring</key>
    <key alias="anchorInsert">Name</key>
    <key alias="assignDomain">Manage hostnames</key>
    <key alias="closeThisWindow">Close this window</key>
    <key alias="confirmdelete">Are you sure you want to delete</key>
    <key alias="confirmdisable">Are you sure you want to disable</key>
    <key alias="confirmlogout">Are you sure?</key>
    <key alias="confirmSure">Are you sure?</key>
    <key alias="cut">Cut</key>
    <key alias="editdictionary">Edit Dictionary Item</key>
    <key alias="editlanguage">Edit Language</key>
    <key alias="insertAnchor">Insert local link</key>
    <key alias="insertCharacter">Insert character</key>
    <key alias="insertgraphicheadline">Insert graphic headline</key>
    <key alias="insertimage">Insert picture</key>
    <key alias="insertlink">Insert link</key>
    <key alias="insertMacro">Click to add a Macro</key>
    <key alias="inserttable">Insert table</key>
    <key alias="languagedeletewarning">This will delete the language</key>
    <key alias="languageChangeWarning">Changing the culture for a language may be an expensive operation and will result in the content cache and indexes being rebuilt</key>
    <key alias="lastEdited">Last Edited</key>
    <key alias="link">Link</key>
    <key alias="linkinternal">Internal link:</key>
    <key alias="linklocaltip">When using local links, insert "#" in front of link</key>
    <key alias="linknewwindow">Open in new window?</key>
    <key alias="macroDoesNotHaveProperties">This macro does not contain any properties you can edit</key>
    <key alias="paste">Paste</key>
    <key alias="permissionsEdit">Edit permissions for</key>
    <key alias="permissionsSet">Set permissions for</key>
    <key alias="permissionsSetForGroup">Set permissions for %0% for user group %1%</key>
    <key alias="permissionsHelp">Select the users groups you want to set permissions for</key>
    <key alias="recycleBinDeleting">The items in the recycle bin are now being deleted. Please do not close this window while this operation takes place</key>
    <key alias="recycleBinIsEmpty">The recycle bin is now empty</key>
    <key alias="recycleBinWarning">When items are deleted from the recycle bin, they will be gone forever</key>
    <key alias="regexSearchError"><![CDATA[<a target='_blank' href='http://regexlib.com'>regexlib.com</a>'s webservice is currently experiencing some problems, which we have no control over. We are very sorry for this inconvenience.]]></key>
    <key alias="regexSearchHelp">Search for a regular expression to add validation to a form field. Example: 'email, 'zip-code' 'url'</key>
    <key alias="removeMacro">Remove Macro</key>
    <key alias="requiredField">Required Field</key>
    <key alias="sitereindexed">Site is reindexed</key>
    <key alias="siterepublished">The website cache has been refreshed. All publish content is now up to date. While all unpublished content is still unpublished</key>
    <key alias="siterepublishHelp">The website cache will be refreshed. All published content will be updated, while unpublished content will stay unpublished.</key>
    <key alias="tableColumns">Number of columns</key>
    <key alias="tableRows">Number of rows</key>
    <key alias="thumbnailimageclickfororiginal">Click on the image to see full size</key>
    <key alias="treepicker">Pick item</key>
    <key alias="viewCacheItem">View Cache Item</key>
    <key alias="relateToOriginalLabel">Relate to original</key>
    <key alias="includeDescendants">Include descendants</key>
    <key alias="theFriendliestCommunity">The friendliest community</key>
    <key alias="linkToPage">Link to page</key>
    <key alias="openInNewWindow">Opens the linked document in a new window or tab</key>
    <key alias="linkToMedia">Link to media</key>
    <key alias="selectContentStartNode">Select content start node</key>
    <key alias="selectMedia">Select media</key>
    <key alias="selectMediaType">Select media type</key>
    <key alias="selectIcon">Select icon</key>
    <key alias="selectItem">Select item</key>
    <key alias="selectLink">Select link</key>
    <key alias="selectMacro">Select macro</key>
    <key alias="selectContent">Select content</key>
    <key alias="selectContentType">Select content type</key>
    <key alias="selectMediaStartNode">Select media start node</key>
    <key alias="selectMember">Select member</key>
    <key alias="selectMemberGroup">Select member group</key>
    <key alias="selectMemberType">Select member type</key>
    <key alias="selectNode">Select node</key>
    <key alias="selectSections">Select sections</key>
    <key alias="selectUsers">Select users</key>
    <key alias="noIconsFound">No icons were found</key>
    <key alias="noMacroParams">There are no parameters for this macro</key>
    <key alias="noMacros">There are no macros available to insert</key>
    <key alias="externalLoginProviders">External login providers</key>
    <key alias="exceptionDetail">Exception Details</key>
    <key alias="stacktrace">Stacktrace</key>
    <key alias="innerException">Inner Exception</key>
    <key alias="linkYour">Link your</key>
    <key alias="unLinkYour">Un-link your</key>
    <key alias="account">account</key>
    <key alias="selectEditor">Select editor</key>
    <key alias="selectSnippet">Select snippet</key>
    <key alias="variantdeletewarning">This will delete the node and all its languages. If you only want to delete one language, you should unpublish the node in that language instead.</key>
  </area>
  <area alias="dictionary">
    <key alias="noItems">There are no dictionary items.</key>
  </area>
  <area alias="dictionaryItem">
    <key alias="description"><![CDATA[
      Edit the different language versions for the dictionary item '<em>%0%</em>' below
   ]]></key>
    <key alias="displayName">Culture Name</key>
    <key alias="changeKeyError"><![CDATA[
      The key '%0%' already exists.
   ]]></key>
    <key alias="overviewTitle">Dictionary overview</key>
  </area>
  <area alias="examineManagement">
    <key alias="configuredSearchers">Configured Searchers</key>
    <key alias="configuredSearchersDescription">Shows properties and tools for any configured Searcher (i.e. such as a multi-index searcher)</key>
    <key alias="fieldValues">Field values</key>
    <key alias="healthStatus">Health status</key>
    <key alias="healthStatusDescription">The health status of the index and if it can be read</key>
    <key alias="indexers">Indexers</key>
    <key alias="indexInfo">Index info</key>
    <key alias="indexInfoDescription">Lists the properties of the index</key>
    <key alias="manageIndexes">Manage Examine's indexes</key>
    <key alias="manageIndexesDescription">Allows you to view the details of each index and provides some tools for managing the indexes</key>
    <key alias="rebuildIndex">Rebuild index</key>
    <key alias="rebuildIndexWarning"><![CDATA[
      This will cause the index to be rebuilt.<br />
      Depending on how much content there is in your site this could take a while.<br />
      It is not recommended to rebuild an index during times of high website traffic or when editors are editing content.
     ]]>
<<<<<<< HEAD
        </key>
        <key alias="searchers">Searchers</key>
        <key alias="searchDescription">Search the index and view the results</key>
        <key alias="tools">Tools</key>
        <key alias="toolsDescription">Tools to manage the index</key>
    </area>
    <area alias="placeholders">
        <key alias="username">Enter your username</key>
        <key alias="password">Enter your password</key>
        <key alias="confirmPassword">Confirm your password</key>
        <key alias="nameentity">Name the %0%...</key>
        <key alias="entername">Enter a name...</key>
        <key alias="enteremail">Enter an email...</key>
        <key alias="enterusername">Enter a username...</key>
        <key alias="label">Label...</key>
        <key alias="enterDescription">Enter a description...</key>
        <key alias="search">Type to search...</key>
        <key alias="filter">Type to filter...</key>
        <key alias="enterTags">Type to add tags (press enter after each tag)...</key>
        <key alias="email">Enter your email</key>
        <key alias="enterMessage">Enter a message...</key>
        <key alias="usernameHint">Your username is usually your email</key>
        <key alias="anchor">#value or ?key=value</key>
=======
    </key>
    <key alias="searchers">Searchers</key>
    <key alias="searchDescription">Search the index and view the results</key>
    <key alias="tools">Tools</key>
    <key alias="toolsDescription">Tools to manage the index</key>
    <key alias="fields">fields</key>
  </area>
  <area alias="placeholders">
    <key alias="username">Enter your username</key>
    <key alias="password">Enter your password</key>
    <key alias="confirmPassword">Confirm your password</key>
    <key alias="nameentity">Name the %0%...</key>
    <key alias="entername">Enter a name...</key>
    <key alias="enteremail">Enter an email...</key>
    <key alias="enterusername">Enter a username...</key>
    <key alias="label">Label...</key>
    <key alias="enterDescription">Enter a description...</key>
    <key alias="search">Type to search...</key>
    <key alias="filter">Type to filter...</key>
    <key alias="enterTags">Type to add tags (press enter after each tag)...</key>
    <key alias="email">Enter your email</key>
    <key alias="enterMessage">Enter a message...</key>
    <key alias="usernameHint">Your username is usually your email</key>
    <key alias="anchor">#value or ?key=value</key>
>>>>>>> 4c867566
        <key alias="enterAlias">Enter alias...</key>
        <key alias="generatingAlias">Generating alias...</key>
        <key alias="a11yCreateItem">Create item</key>
        <key alias="a11yEdit">Edit</key>
        <key alias="a11yName">Name</key>
  </area>
  <area alias="editcontenttype">
    <key alias="createListView" version="7.2">Create custom list view</key>
    <key alias="removeListView" version="7.2">Remove custom list view</key>
    <key alias="aliasAlreadyExists">A content type, media type or member type with this alias already exists</key>
  </area>
  <area alias="renamecontainer">
    <key alias="renamed">Renamed</key>
    <key alias="enterNewFolderName">Enter a new folder name here</key>
    <key alias="folderWasRenamed">%0% was renamed to %1%</key>
  </area>
  <area alias="editdatatype">
    <key alias="addPrevalue">Add prevalue</key>
    <key alias="dataBaseDatatype">Database datatype</key>
    <key alias="guid">Property editor GUID</key>
    <key alias="renderControl">Property editor</key>
    <key alias="rteButtons">Buttons</key>
    <key alias="rteEnableAdvancedSettings">Enable advanced settings for</key>
    <key alias="rteEnableContextMenu">Enable context menu</key>
    <key alias="rteMaximumDefaultImgSize">Maximum default size of inserted images</key>
    <key alias="rteRelatedStylesheets">Related stylesheets</key>
    <key alias="rteShowLabel">Show label</key>
    <key alias="rteWidthAndHeight">Width and height</key>
    <key alias="allPropTypes">All property types &amp; property data</key>
    <key alias="willBeDeleted">using this data type will be deleted permanently, please confirm you want to delete these as well</key>
    <key alias="yesDelete">Yes, delete</key>
    <key alias="andAllRelated">and all property types &amp; property data using this data type</key>
    <key alias="selectFolder">Select the folder to move</key>
    <key alias="inTheTree">to in the tree structure below</key>
    <key alias="wasMoved">was moved underneath</key>
  </area>
  <area alias="errorHandling">
    <key alias="errorButDataWasSaved">Your data has been saved, but before you can publish this page there are some errors you need to fix first:</key>
    <key alias="errorChangingProviderPassword">The current membership provider does not support changing password (EnablePasswordRetrieval need to be true)</key>
    <key alias="errorExistsWithoutTab">%0% already exists</key>
    <key alias="errorHeader">There were errors:</key>
    <key alias="errorHeaderWithoutTab">There were errors:</key>
    <key alias="errorInPasswordFormat">The password should be a minimum of %0% characters long and contain at least %1% non-alpha numeric character(s)</key>
    <key alias="errorIntegerWithoutTab">%0% must be an integer</key>
    <key alias="errorMandatory">The %0% field in the %1% tab is mandatory</key>
    <key alias="errorMandatoryWithoutTab">%0% is a mandatory field</key>
    <key alias="errorRegExp">%0% at %1% is not in a correct format</key>
    <key alias="errorRegExpWithoutTab">%0% is not in a correct format</key>
  </area>
  <area alias="errors">
    <key alias="receivedErrorFromServer">Received an error from the server</key>
    <key alias="dissallowedMediaType">The specified file type has been disallowed by the administrator</key>
    <key alias="codemirroriewarning">NOTE! Even though CodeMirror is enabled by configuration, it is disabled in Internet Explorer because it's not stable enough.</key>
    <key alias="contentTypeAliasAndNameNotNull">Please fill both alias and name on the new property type!</key>
    <key alias="filePermissionsError">There is a problem with read/write access to a specific file or folder</key>
    <key alias="macroErrorLoadingPartialView">Error loading Partial View script (file: %0%)</key>
    <key alias="missingTitle">Please enter a title</key>
    <key alias="missingType">Please choose a type</key>
    <key alias="pictureResizeBiggerThanOrg">You're about to make the picture larger than the original size. Are you sure that you want to proceed?</key>
    <key alias="startNodeDoesNotExists">Startnode deleted, please contact your administrator</key>
    <key alias="stylesMustMarkBeforeSelect">Please mark content before changing style</key>
    <key alias="stylesNoStylesOnPage">No active styles available</key>
    <key alias="tableColMergeLeft">Please place cursor at the left of the two cells you wish to merge</key>
    <key alias="tableSplitNotSplittable">You cannot split a cell that hasn't been merged.</key>
    <key alias="propertyHasErrors">This property is invalid</key>
  </area>
  <area alias="general">
    <key alias="about">About</key>
    <key alias="action">Action</key>
    <key alias="actions">Actions</key>
    <key alias="add">Add</key>
    <key alias="alias">Alias</key>
    <key alias="all">All</key>
    <key alias="areyousure">Are you sure?</key>
    <key alias="back">Back</key>
    <key alias="backToOverview">Back to overview</key>
    <key alias="border">Border</key>
    <key alias="by">by</key>
    <key alias="cancel">Cancel</key>
    <key alias="cellMargin">Cell margin</key>
    <key alias="choose">Choose</key>
    <key alias="close">Close</key>
    <key alias="closewindow">Close Window</key>
    <key alias="comment">Comment</key>
    <key alias="confirm">Confirm</key>
    <key alias="constrain">Constrain</key>
    <key alias="constrainProportions">Constrain proportions</key>
    <key alias="content">Content</key>
    <key alias="continue">Continue</key>
    <key alias="copy">Copy</key>
    <key alias="create">Create</key>
    <key alias="database">Database</key>
    <key alias="date">Date</key>
    <key alias="default">Default</key>
    <key alias="delete">Delete</key>
    <key alias="deleted">Deleted</key>
    <key alias="deleting">Deleting...</key>
    <key alias="design">Design</key>
    <key alias="dictionary">Dictionary</key>
    <key alias="dimensions">Dimensions</key>
    <key alias="down">Down</key>
    <key alias="download">Download</key>
    <key alias="edit">Edit</key>
    <key alias="edited">Edited</key>
    <key alias="elements">Elements</key>
    <key alias="email">Email</key>
    <key alias="error">Error</key>
    <key alias="field">Field</key>
    <key alias="findDocument">Find</key>
    <key alias="first">First</key>
    <key alias="general">General</key>
    <key alias="groups">Groups</key>
    <key alias="group">Group</key>
    <key alias="height">Height</key>
    <key alias="help">Help</key>
    <key alias="hide">Hide</key>
    <key alias="history">History</key>
    <key alias="icon">Icon</key>
    <key alias="id">Id</key>
    <key alias="import">Import</key>
    <key alias="includeFromsubFolders">Include subfolders in search</key>
    <key alias="info">Info</key>
    <key alias="innerMargin">Inner margin</key>
    <key alias="insert">Insert</key>
    <key alias="install">Install</key>
    <key alias="invalid">Invalid</key>
    <key alias="justify">Justify</key>
    <key alias="label">Label</key>
    <key alias="language">Language</key>
    <key alias="last">Last</key>
    <key alias="layout">Layout</key>
    <key alias="links">Links</key>
    <key alias="loading">Loading</key>
    <key alias="locked">Locked</key>
    <key alias="login">Login</key>
    <key alias="logoff">Log off</key>
    <key alias="logout">Logout</key>
    <key alias="macro">Macro</key>
    <key alias="mandatory">Mandatory</key>
    <key alias="message">Message</key>
    <key alias="move">Move</key>
    <key alias="name">Name</key>
    <key alias="new">New</key>
    <key alias="next">Next</key>
    <key alias="no">No</key>
    <key alias="of">of</key>
    <key alias="off">Off</key>
    <key alias="ok">OK</key>
    <key alias="open">Open</key>
    <key alias="options">Options</key>
    <key alias="on">On</key>
    <key alias="or">or</key>
    <key alias="orderBy">Order by</key>
    <key alias="password">Password</key>
    <key alias="path">Path</key>
    <key alias="pleasewait">One moment please...</key>
    <key alias="previous">Previous</key>
    <key alias="properties">Properties</key>
    <key alias="rebuild">Rebuild</key>
    <key alias="reciept">Email to receive form data</key>
    <key alias="recycleBin">Recycle Bin</key>
    <key alias="recycleBinEmpty">Your recycle bin is empty</key>
    <key alias="reload">Reload</key>
    <key alias="remaining">Remaining</key>
    <key alias="remove">Remove</key>
    <key alias="rename">Rename</key>
    <key alias="renew">Renew</key>
    <key alias="required" version="7.0">Required</key>
    <key alias="retrieve">Retrieve</key>
    <key alias="retry">Retry</key>
    <key alias="rights">Permissions</key>
    <key alias="scheduledPublishing">Scheduled Publishing</key>
    <key alias="search">Search</key>
    <key alias="searchNoResult">Sorry, we can not find what you are looking for.</key>
    <key alias="noItemsInList">No items have been added</key>
    <key alias="server">Server</key>
    <key alias="settings">Settings</key>
    <key alias="show">Show</key>
    <key alias="showPageOnSend">Show page on Send</key>
    <key alias="size">Size</key>
    <key alias="sort">Sort</key>
    <key alias="status">Status</key>
    <key alias="submit">Submit</key>
    <key alias="type">Type</key>
    <key alias="typeToSearch">Type to search...</key>
    <key alias="under">under</key>
    <key alias="up">Up</key>
    <key alias="update">Update</key>
    <key alias="upgrade">Upgrade</key>
    <key alias="upload">Upload</key>
    <key alias="url">Url</key>
    <key alias="user">User</key>
    <key alias="username">Username</key>
    <key alias="value">Value</key>
    <key alias="view">View</key>
    <key alias="welcome">Welcome...</key>
    <key alias="width">Width</key>
    <key alias="yes">Yes</key>
    <key alias="folder">Folder</key>
    <key alias="searchResults">Search results</key>
    <key alias="reorder">Reorder</key>
    <key alias="reorderDone">I am done reordering</key>
    <key alias="preview">Preview</key>
    <key alias="changePassword">Change password</key>
    <key alias="to">to</key>
    <key alias="listView">List view</key>
    <key alias="saving">Saving...</key>
    <key alias="current">current</key>
    <key alias="embed">Embed</key>
    <key alias="selected">selected</key>
  </area>
  <area alias="colors">
    <key alias="blue">Blue</key>
  </area>
  <area alias="shortcuts">
    <key alias="addGroup">Add group</key>
    <key alias="addProperty">Add property</key>
    <key alias="addEditor">Add editor</key>
    <key alias="addTemplate">Add template</key>
    <key alias="addChildNode">Add child node</key>
    <key alias="addChild">Add child</key>
    <key alias="editDataType">Edit data type</key>
    <key alias="navigateSections">Navigate sections</key>
    <key alias="shortcut">Shortcuts</key>
    <key alias="showShortcuts">show shortcuts</key>
    <key alias="toggleListView">Toggle list view</key>
    <key alias="toggleAllowAsRoot">Toggle allow as root</key>
    <key alias="commentLine">Comment/Uncomment lines</key>
    <key alias="removeLine">Remove line</key>
    <key alias="copyLineUp">Copy Lines Up</key>
    <key alias="copyLineDown">Copy Lines Down</key>
    <key alias="moveLineUp">Move Lines Up</key>
    <key alias="moveLineDown">Move Lines Down</key>
    <key alias="generalHeader">General</key>
    <key alias="editorHeader">Editor</key>
    <key alias="toggleAllowCultureVariants">Toggle allow culture variants</key>
  </area>
  <area alias="graphicheadline">
    <key alias="backgroundcolor">Background colour</key>
    <key alias="bold">Bold</key>
    <key alias="color">Text colour</key>
    <key alias="font">Font</key>
    <key alias="text">Text</key>
  </area>
  <area alias="headers">
    <key alias="page">Page</key>
  </area>
  <area alias="installer">
    <key alias="databaseErrorCannotConnect">The installer cannot connect to the database.</key>
    <key alias="databaseErrorWebConfig">Could not save the web.config file. Please modify the connection string manually.</key>
    <key alias="databaseFound">Your database has been found and is identified as</key>
    <key alias="databaseHeader">Database configuration</key>
        <key alias="databaseInstall">
            <![CDATA[
      Press the <strong>install</strong> button to install the Umbraco %0% database
    ]]>
        </key>
        <key alias="databaseInstallDone"><![CDATA[Umbraco %0% has now been copied to your database. Press <strong>Next</strong> to proceed.]]></key>
        <key alias="databaseNotFound">
            <![CDATA[<p>Database not found! Please check that the information in the "connection string" of the "web.config" file is correct.</p>
              <p>To proceed, please edit the "web.config" file (using Visual Studio or your favourite text editor), scroll to the bottom, add the connection string for your database in the key named "UmbracoDbDSN" and save the file. </p>
              <p>
              Click the <strong>retry</strong> button when
              done.<br /><a href="https://our.umbraco.com/documentation/Using-Umbraco/Config-files/webconfig7" target="_blank">
			              More information on editing web.config here.</a></p>]]>
        </key>
        <key alias="databaseText">
            <![CDATA[To complete this step, you must know some information regarding your database server ("connection string").<br />
        Please contact your ISP if necessary.
        If you're installing on a local machine or server you might need information from your system administrator.]]>
        </key>
        <key alias="databaseUpgrade">
            <![CDATA[
      <p>
      Press the <strong>upgrade</strong> button to upgrade your database to Umbraco %0%</p>
      <p>
      Don't worry - no content will be deleted and everything will continue working afterwards!
      </p>
      ]]>
        </key>
        <key alias="databaseUpgradeDone">
            <![CDATA[Your database has been upgraded to the final version %0%.<br />Press <strong>Next</strong> to
      proceed. ]]>
        </key>
        <key alias="databaseUpToDate"><![CDATA[Your current database is up-to-date!. Click <strong>next</strong> to continue the configuration wizard]]></key>
        <key alias="defaultUserChangePass"><![CDATA[<strong>The Default users' password needs to be changed!</strong>]]></key>
        <key alias="defaultUserDisabled"><![CDATA[<strong>The Default user has been disabled or has no access to Umbraco!</strong></p><p>No further actions needs to be taken. Click <b>Next</b> to proceed.]]></key>
        <key alias="defaultUserPassChanged"><![CDATA[<strong>The Default user's password has been successfully changed since the installation!</strong></p><p>No further actions needs to be taken. Click <strong>Next</strong> to proceed.]]></key>
        <key alias="defaultUserPasswordChanged">The password is changed!</key>
        <key alias="greatStart">Get a great start, watch our introduction videos</key>
        <key alias="licenseText">By clicking the next button (or modifying the umbracoConfigurationStatus in web.config), you accept the license for this software as specified in the box below. Notice that this Umbraco distribution consists of two different licenses, the open source MIT license for the framework and the Umbraco freeware license that covers the UI.</key>
        <key alias="None">Not installed yet.</key>
        <key alias="permissionsAffectedFolders">Affected files and folders</key>
        <key alias="permissionsAffectedFoldersMoreInfo">More information on setting up permissions for Umbraco here</key>
        <key alias="permissionsAffectedFoldersText">You need to grant ASP.NET modify permissions to the following files/folders</key>
        <key alias="permissionsAlmostPerfect">
            <![CDATA[<strong>Your permission settings are almost perfect!</strong><br /><br />
        You can run Umbraco without problems, but you will not be able to install packages which are recommended to take full advantage of Umbraco.]]>
        </key>
        <key alias="permissionsHowtoResolve">How to Resolve</key>
        <key alias="permissionsHowtoResolveLink">Click here to read the text version</key>
        <key alias="permissionsHowtoResolveText"><![CDATA[Watch our <strong>video tutorial</strong> on setting up folder permissions for Umbraco or read the text version.]]></key>
        <key alias="permissionsMaybeAnIssue">
            <![CDATA[<strong>Your permission settings might be an issue!</strong>
      <br/><br />
      You can run Umbraco without problems, but you will not be able to create folders or install packages which are recommended to take full advantage of Umbraco.]]>
        </key>
        <key alias="permissionsNotReady">
            <![CDATA[<strong>Your permission settings are not ready for Umbraco!</strong>
          <br /><br />
          In order to run Umbraco, you'll need to update your permission settings.]]>
        </key>
        <key alias="permissionsPerfect">
            <![CDATA[<strong>Your permission settings are perfect!</strong><br /><br />
              You are ready to run Umbraco and install packages!]]>
        </key>
        <key alias="permissionsResolveFolderIssues">Resolving folder issue</key>
        <key alias="permissionsResolveFolderIssuesLink">Follow this link for more information on problems with ASP.NET and creating folders</key>
        <key alias="permissionsSettingUpPermissions">Setting up folder permissions</key>
        <key alias="permissionsText">
            <![CDATA[
      Umbraco needs write/modify access to certain directories in order to store files like pictures and PDF's.
      It also stores temporary data (aka: cache) for enhancing the performance of your website.
    ]]>
        </key>
        <key alias="runwayFromScratch">I want to start from scratch</key>
        <key alias="runwayFromScratchText">
            <![CDATA[
        Your website is completely empty at the moment, so that's perfect if you want to start from scratch and create your own document types and templates.
        (<a href="http://Umbraco.tv/documentation/videos/for-site-builders/foundation/document-types">learn how</a>)
        You can still choose to install Runway later on. Please go to the Developer section and choose Packages.
      ]]>
        </key>
        <key alias="runwayHeader">You've just set up a clean Umbraco platform. What do you want to do next?</key>
        <key alias="runwayInstalled">Runway is installed</key>
        <key alias="runwayInstalledText">
            <![CDATA[
      You have the foundation in place. Select what modules you wish to install on top of it.<br />
      This is our list of recommended modules, check off the ones you would like to install, or view the <a href="#" onclick="toggleModules(); return false;" id="toggleModuleList">full list of modules</a>
      ]]>
        </key>
        <key alias="runwayOnlyProUsers">Only recommended for experienced users</key>
        <key alias="runwaySimpleSite">I want to start with a simple website</key>
        <key alias="runwaySimpleSiteText">
            <![CDATA[
      <p>
      "Runway" is a simple website providing some basic document types and templates. The installer can set up Runway for you automatically,
        but you can easily edit, extend or remove it. It's not necessary and you can perfectly use Umbraco without it. However,
        Runway offers an easy foundation based on best practices to get you started faster than ever.
        If you choose to install Runway, you can optionally select basic building blocks called Runway Modules to enhance your Runway pages.
        </p>
        <small>
        <em>Included with Runway:</em> Home page, Getting Started page, Installing Modules page.<br />
        <em>Optional Modules:</em> Top Navigation, Sitemap, Contact, Gallery.
        </small>
      ]]>
        </key>
        <key alias="runwayWhatIsRunway">What is Runway</key>
        <key alias="step1">Step 1/5 Accept license</key>
        <key alias="step2">Step 2/5: Database configuration</key>
        <key alias="step3">Step 3/5: Validating File Permissions</key>
        <key alias="step4">Step 4/5: Check Umbraco security</key>
        <key alias="step5">Step 5/5: Umbraco is ready to get you started</key>
        <key alias="thankYou">Thank you for choosing Umbraco</key>
        <key alias="theEndBrowseSite">
            <![CDATA[<h3>Browse your new site</h3>
You installed Runway, so why not see how your new website looks.]]>
        </key>
        <key alias="theEndFurtherHelp">
            <![CDATA[<h3>Further help and information</h3>
Get help from our award winning community, browse the documentation or watch some free videos on how to build a simple site, how to use packages and a quick guide to the Umbraco terminology]]>
        </key>
        <key alias="theEndHeader">Umbraco %0% is installed and ready for use</key>
        <key alias="theEndInstallFailed">
            <![CDATA[To finish the installation, you'll need to
        manually edit the <strong>/web.config file</strong> and update the AppSetting key <strong>UmbracoConfigurationStatus</strong> in the bottom to the value of <strong>'%0%'</strong>.]]>
        </key>
        <key alias="theEndInstallSuccess">
            <![CDATA[You can get <strong>started instantly</strong> by clicking the "Launch Umbraco" button below. <br />If you are <strong>new to Umbraco</strong>,
you can find plenty of resources on our getting started pages.]]>
        </key>
        <key alias="theEndOpenUmbraco">
            <![CDATA[<h3>Launch Umbraco</h3>
To manage your website, simply open the Umbraco back office and start adding content, updating the templates and stylesheets or add new functionality]]>
        </key>
        <key alias="Unavailable">Connection to database failed.</key>
        <key alias="Version3">Umbraco Version 3</key>
        <key alias="Version4">Umbraco Version 4</key>
        <key alias="watch">Watch</key>
        <key alias="welcomeIntro">
            <![CDATA[This wizard will guide you through the process of configuring <strong>Umbraco %0%</strong> for a fresh install or upgrading from version 3.0.
                                <br /><br />
                                Press <strong>"next"</strong> to start the wizard.]]>
        </key>
    </area>
    <area alias="language">
        <key alias="cultureCode">Culture Code</key>
        <key alias="displayName">Culture Name</key>
    </area>
    <area alias="lockout">
        <key alias="lockoutWillOccur">You've been idle and logout will automatically occur in</key>
        <key alias="renewSession">Renew now to save your work</key>
    </area>
    <area alias="login">
        <key alias="greeting0">Happy super Sunday</key>
        <key alias="greeting1">Happy manic Monday </key>
        <key alias="greeting2">Happy tubular Tuesday</key>
        <key alias="greeting3">Happy wonderful Wednesday</key>
        <key alias="greeting4">Happy thunderous Thursday</key>
        <key alias="greeting5">Happy funky Friday</key>
        <key alias="greeting6">Happy Caturday</key>
        <key alias="instruction">Log in below</key>
        <key alias="signInWith">Sign in with</key>
        <key alias="timeout">Session timed out</key>
        <key alias="bottomText"><![CDATA[<p style="text-align:right;">&copy; 2001 - %0% <br /><a href="http://umbraco.com" style="text-decoration: none" target="_blank">Umbraco.com</a></p> ]]></key>
        <key alias="forgottenPassword">Forgotten password?</key>
        <key alias="forgottenPasswordInstruction">An email will be sent to the address specified with a link to reset your password</key>
        <key alias="requestPasswordResetConfirmation">An email with password reset instructions will be sent to the specified address if it matched our records</key>
        <key alias="showPassword">Show password</key>
        <key alias="hidePassword">Hide password</key>
        <key alias="returnToLogin">Return to login form</key>
        <key alias="setPasswordInstruction">Please provide a new password</key>
        <key alias="setPasswordConfirmation">Your Password has been updated</key>
        <key alias="resetCodeExpired">The link you have clicked on is invalid or has expired</key>
        <key alias="resetPasswordEmailCopySubject">Umbraco: Reset Password</key>
        <key alias="resetPasswordEmailCopyFormat">
            <![CDATA[
        <html>
			<head>
				<meta name='viewport' content='width=device-width'>
				<meta http-equiv='Content-Type' content='text/html; charset=UTF-8'>
			</head>
			<body class='' style='font-family: sans-serif; -webkit-font-smoothing: antialiased; font-size: 14px; color: #392F54; line-height: 22px; -ms-text-size-adjust: 100%; -webkit-text-size-adjust: 100%; background: #1d1333; margin: 0; padding: 0;' bgcolor='#1d1333'>
				<style type='text/css'> @media only screen and (max-width: 620px) {table[class=body] h1 {font-size: 28px !important; margin-bottom: 10px !important; } table[class=body] .wrapper {padding: 32px !important; } table[class=body] .article {padding: 32px !important; } table[class=body] .content {padding: 24px !important; } table[class=body] .container {padding: 0 !important; width: 100% !important; } table[class=body] .main {border-left-width: 0 !important; border-radius: 0 !important; border-right-width: 0 !important; } table[class=body] .btn table {width: 100% !important; } table[class=body] .btn a {width: 100% !important; } table[class=body] .img-responsive {height: auto !important; max-width: 100% !important; width: auto !important; } } .btn-primary table td:hover {background-color: #34495e !important; } .btn-primary a:hover {background-color: #34495e !important; border-color: #34495e !important; } .btn  a:visited {color:#FFFFFF;} </style>
				<table border="0" cellpadding="0" cellspacing="0" class="body" style="border-collapse: separate; mso-table-lspace: 0pt; mso-table-rspace: 0pt; width: 100%; background: #1d1333;" bgcolor="#1d1333">
					<tr>
						<td style="font-family: sans-serif; font-size: 14px; vertical-align: top; padding: 24px;" valign="top">
							<table style="border-collapse: separate; mso-table-lspace: 0pt; mso-table-rspace: 0pt; width: 100%;">
								<tr>
									<td background="https://umbraco.com/umbraco/assets/img/application/logo.png" bgcolor="#1d1333" width="28" height="28" valign="top" style="font-family: sans-serif; font-size: 14px; vertical-align: top;">
										<!--[if gte mso 9]> <v:rect xmlns:v="urn:schemas-microsoft-com:vml" fill="true" stroke="false" style="width:30px;height:30px;"> <v:fill type="tile" src="https://umbraco.com/umbraco/assets/img/application/logo.png" color="#1d1333" /> <v:textbox inset="0,0,0,0"> <![endif]-->
										<div> </div>
										<!--[if gte mso 9]> </v:textbox> </v:rect> <![endif]-->
									</td>
									<td style="font-family: sans-serif; font-size: 14px; vertical-align: top;" valign="top"></td>
								</tr>
							</table>
						</td>
					</tr>
				</table>
				<table border='0' cellpadding='0' cellspacing='0' class='body' style='border-collapse: separate; mso-table-lspace: 0pt; mso-table-rspace: 0pt; width: 100%; background: #1d1333;' bgcolor='#1d1333'>
					<tr>
						<td style='font-family: sans-serif; font-size: 14px; vertical-align: top;' valign='top'> </td>
						<td class='container' style='font-family: sans-serif; font-size: 14px; vertical-align: top; display: block; max-width: 560px; width: 560px; margin: 0 auto; padding: 10px;' valign='top'>
							<div class='content' style='box-sizing: border-box; display: block; max-width: 560px; margin: 0 auto; padding: 10px;'>
								<br>
								<table class='main' style='border-collapse: separate; mso-table-lspace: 0pt; mso-table-rspace: 0pt; width: 100%; border-radius: 3px; background: #FFFFFF;' bgcolor='#FFFFFF'>
									<tr>
										<td class='wrapper' style='font-family: sans-serif; font-size: 14px; vertical-align: top; box-sizing: border-box; padding: 50px;' valign='top'>
											<table border='0' cellpadding='0' cellspacing='0' style='border-collapse: separate; mso-table-lspace: 0pt; mso-table-rspace: 0pt; width: 100%;'>
												<tr>
													<td style='line-height: 24px; font-family: sans-serif; font-size: 14px; vertical-align: top;' valign='top'>
														<h1 style='color: #392F54; font-family: sans-serif; font-weight: bold; line-height: 1.4; font-size: 24px; text-align: left; text-transform: capitalize; margin: 0 0 30px;' align='left'>
															Password reset requested
														</h1>
														<p style='color: #392F54; font-family: sans-serif; font-size: 14px; font-weight: normal; margin: 0 0 15px;'>
															Your username to login to the Umbraco back-office is: <strong>%0%</strong>
														</p>
														<p style='color: #392F54; font-family: sans-serif; font-size: 14px; font-weight: normal; margin: 0 0 15px;'>
															<table border='0' cellpadding='0' cellspacing='0' style='border-collapse: separate; mso-table-lspace: 0pt; mso-table-rspace: 0pt; width: auto;'>
																<tbody>
																	<tr>
																		<td style='font-family: sans-serif; font-size: 14px; vertical-align: top; border-radius: 5px; text-align: center; background: #35C786;' align='center' bgcolor='#35C786' valign='top'>
																			<a href='%1%' target='_blank' style='color: #FFFFFF; text-decoration: none; -ms-word-break: break-all; word-break: break-all; border-radius: 5px; box-sizing: border-box; cursor: pointer; display: inline-block; font-size: 14px; font-weight: bold; text-transform: capitalize; background: #35C786; margin: 0; padding: 12px 30px; border: 1px solid #35c786;'>
																				Click this link to reset your password
																			</a>
																		</td>
																	</tr>
																</tbody>
															</table>
														</p>
														<p style='max-width: 400px; display: block; color: #392F54; font-family: sans-serif; font-size: 14px; line-height: 20px; font-weight: normal; margin: 15px 0;'>If you cannot click on the link, copy and paste this URL into your browser window:</p>
															<table border='0' cellpadding='0' cellspacing='0'>
																<tr>
																	<td style='-ms-word-break: break-all; word-break: break-all; font-family: sans-serif; font-size: 11px; line-height:14px;'>
																		<font style="-ms-word-break: break-all; word-break: break-all; font-size: 11px; line-height:14px;">
																			<a style='-ms-word-break: break-all; word-break: break-all; color: #392F54; text-decoration: underline; font-size: 11px; line-height:15px;' href='%1%'>%1%</a>
																		</font>
																	</td>
																</tr>
															</table>
														</p>
													</td>
												</tr>
											</table>
										</td>
									</tr>
								</table>
								<br><br><br>
							</div>
						</td>
						<td style='font-family: sans-serif; font-size: 14px; vertical-align: top;' valign='top'> </td>
					</tr>
				</table>
			</body>
		</html>
	]]>
        </key>
    </area>
    <area alias="main">
        <key alias="dashboard">Dashboard</key>
        <key alias="sections">Sections</key>
        <key alias="tree">Content</key>
    </area>
    <area alias="moveOrCopy">
        <key alias="choose">Choose page above...</key>
        <key alias="copyDone">%0% has been copied to %1%</key>
        <key alias="copyTo">Select where the document %0% should be copied to below</key>
        <key alias="moveDone">%0% has been moved to %1%</key>
        <key alias="moveTo">Select where the document %0% should be moved to below</key>
        <key alias="nodeSelected">has been selected as the root of your new content, click 'ok' below.</key>
        <key alias="noNodeSelected">No node selected yet, please select a node in the list above before clicking 'ok'</key>
        <key alias="notAllowedByContentType">The current node is not allowed under the chosen node because of its type</key>
        <key alias="notAllowedByPath">The current node cannot be moved to one of its subpages</key>
        <key alias="notAllowedAtRoot">The current node cannot exist at the root</key>
        <key alias="notValid">The action isn't allowed since you have insufficient permissions on 1 or more child documents.</key>
        <key alias="relateToOriginal">Relate copied items to original</key>
    </area>
    <area alias="notifications">
        <key alias="editNotifications"><![CDATA[Select your notification for <strong>%0%</strong>]]></key>
        <key alias="notificationsSavedFor">Notification settings saved for</key>
        <key alias="mailBody">
            <![CDATA[
      Hi %0%

      This is an automated mail to inform you that the task '%1%'
      has been performed on the page '%2%'
      by the user '%3%'

      Go to http://%4%/#/content/content/edit/%5% to edit.

      %6%

      Have a nice day!

      Cheers from the Umbraco robot
    ]]>
        </key>
        <key alias="mailBodyVariantSummary">The following languages have been modified %0%</key>
        <key alias="mailBodyHtml">
            <![CDATA[
        <html>
			<head>
				<meta name='viewport' content='width=device-width'>
				<meta http-equiv='Content-Type' content='text/html; charset=UTF-8'>
			</head>
			<body class='' style='font-family: sans-serif; -webkit-font-smoothing: antialiased; font-size: 14px; color: #392F54; line-height: 22px; -ms-text-size-adjust: 100%; -webkit-text-size-adjust: 100%; background: #1d1333; margin: 0; padding: 0;' bgcolor='#1d1333'>
				<style type='text/css'> @media only screen and (max-width: 620px) {table[class=body] h1 {font-size: 28px !important; margin-bottom: 10px !important; } table[class=body] .wrapper {padding: 32px !important; } table[class=body] .article {padding: 32px !important; } table[class=body] .content {padding: 24px !important; } table[class=body] .container {padding: 0 !important; width: 100% !important; } table[class=body] .main {border-left-width: 0 !important; border-radius: 0 !important; border-right-width: 0 !important; } table[class=body] .btn table {width: 100% !important; } table[class=body] .btn a {width: 100% !important; } table[class=body] .img-responsive {height: auto !important; max-width: 100% !important; width: auto !important; } } .btn-primary table td:hover {background-color: #34495e !important; } .btn-primary a:hover {background-color: #34495e !important; border-color: #34495e !important; } .btn  a:visited {color:#FFFFFF;} </style>
				<table border="0" cellpadding="0" cellspacing="0" class="body" style="border-collapse: separate; mso-table-lspace: 0pt; mso-table-rspace: 0pt; width: 100%; background: #1d1333;" bgcolor="#1d1333">
					<tr>
						<td style="font-family: sans-serif; font-size: 14px; vertical-align: top; padding: 24px;" valign="top">
							<table style="border-collapse: separate; mso-table-lspace: 0pt; mso-table-rspace: 0pt; width: 100%;">
								<tr>
									<td background="https://umbraco.com/umbraco/assets/img/application/logo.png" bgcolor="#1d1333" width="28" height="28" valign="top" style="font-family: sans-serif; font-size: 14px; vertical-align: top;">
										<!--[if gte mso 9]> <v:rect xmlns:v="urn:schemas-microsoft-com:vml" fill="true" stroke="false" style="width:30px;height:30px;"> <v:fill type="tile" src="https://umbraco.com/umbraco/assets/img/application/logo.png" color="#1d1333" /> <v:textbox inset="0,0,0,0"> <![endif]-->
										<div> </div>
										<!--[if gte mso 9]> </v:textbox> </v:rect> <![endif]-->
									</td>
									<td style="font-family: sans-serif; font-size: 14px; vertical-align: top;" valign="top"></td>
								</tr>
							</table>
						</td>
					</tr>
				</table>
				<table border='0' cellpadding='0' cellspacing='0' class='body' style='border-collapse: separate; mso-table-lspace: 0pt; mso-table-rspace: 0pt; width: 100%; background: #1d1333;' bgcolor='#1d1333'>
					<tr>
						<td style='font-family: sans-serif; font-size: 14px; vertical-align: top;' valign='top'> </td>
						<td class='container' style='font-family: sans-serif; font-size: 14px; vertical-align: top; display: block; max-width: 560px; width: 560px; margin: 0 auto; padding: 10px;' valign='top'>
							<div class='content' style='box-sizing: border-box; display: block; max-width: 560px; margin: 0 auto; padding: 10px;'>
								<br>
								<table class='main' style='border-collapse: separate; mso-table-lspace: 0pt; mso-table-rspace: 0pt; width: 100%; border-radius: 3px; background: #FFFFFF;' bgcolor='#FFFFFF'>
									<tr>
										<td class='wrapper' style='font-family: sans-serif; font-size: 14px; vertical-align: top; box-sizing: border-box; padding: 50px;' valign='top'>
											<table border='0' cellpadding='0' cellspacing='0' style='border-collapse: separate; mso-table-lspace: 0pt; mso-table-rspace: 0pt; width: 100%;'>
												<tr>
													<td style='line-height: 24px; font-family: sans-serif; font-size: 14px; vertical-align: top;' valign='top'>
														<h1 style='color: #392F54; font-family: sans-serif; font-weight: bold; line-height: 1.4; font-size: 24px; text-align: left; text-transform: capitalize; margin: 0 0 30px;' align='left'>
															Hi %0%,
														</h1>
														<p style='color: #392F54; font-family: sans-serif; font-size: 14px; font-weight: normal; margin: 0 0 15px;'>
															This is an automated mail to inform you that the task <strong>'%1%'</strong> has been performed on the page <a style="color: #392F54; text-decoration: none; -ms-word-break: break-all; word-break: break-all;" href="http://%4%/#/content/content/edit/%5%"><strong>'%2%'</strong></a> by the user <strong>'%3%'</strong>
														</p>
														<table border='0' cellpadding='0' cellspacing='0' class='btn btn-primary' style='border-collapse: separate; mso-table-lspace: 0pt; mso-table-rspace: 0pt; width: 100%; box-sizing: border-box;'>
															<tbody>
																<tr>
																	<td align='left' style='font-family: sans-serif; font-size: 14px; vertical-align: top; padding-bottom: 15px;' valign='top'>
																		<table border='0' cellpadding='0' cellspacing='0' style='border-collapse: separate; mso-table-lspace: 0pt; mso-table-rspace: 0pt; width: auto;'><tbody><tr>
																			<td style='font-family: sans-serif; font-size: 14px; vertical-align: top; border-radius: 5px; text-align: center; background: #35C786;' align='center' bgcolor='#35C786' valign='top'>
																				<a href='http://%4%/#/content/content/edit/%5%' target='_blank' style='color: #FFFFFF; text-decoration: none; -ms-word-break: break-all; word-break: break-all; border-radius: 5px; box-sizing: border-box; cursor: pointer; display: inline-block; font-size: 14px; font-weight: bold; text-transform: capitalize; background: #35C786; margin: 0; padding: 12px 30px; border: 1px solid #35c786;'>EDIT</a> </td> </tr></tbody></table>
																	</td>
																</tr>
															</tbody>
														</table>
														<p style='color: #392F54; font-family: sans-serif; font-size: 14px; font-weight: normal; margin: 0 0 15px;'>
															<h3>Update summary:</h3>
															%6%
														</p>
														<p style='color: #392F54; font-family: sans-serif; font-size: 14px; font-weight: normal; margin: 0 0 15px;'>
															Have a nice day!<br /><br />
															Cheers from the Umbraco robot
														</p>
													</td>
												</tr>
											</table>
										</td>
									</tr>
								</table>
								<br><br><br>
							</div>
						</td>
						<td style='font-family: sans-serif; font-size: 14px; vertical-align: top;' valign='top'> </td>
					</tr>
				</table>
			</body>
		</html>
	]]>
        </key>
        <key alias="mailBodyVariantHtmlSummary">
            <![CDATA[<p>The following languages have been modified:</p>
        %0%
    ]]>
        </key>
        <key alias="mailSubject">[%0%] Notification about %1% performed on %2%</key>
        <key alias="notifications">Notifications</key>
    </area>
    <area alias="packager">
        <key alias="actions">Actions</key>
        <key alias="created">Created</key>
        <key alias="createPackage">Create package</key>
        <key alias="chooseLocalPackageText">
            <![CDATA[
      Choose Package from your machine, by clicking the Browse<br />
         button and locating the package. Umbraco packages usually have a ".umb" or ".zip" extension.
      ]]>
        </key>
        <key alias="deletewarning">This will delete the package</key>
        <key alias="dropHere">Drop to upload</key>
        <key alias="includeAllChildNodes">Include all child nodes</key>
        <key alias="orClickHereToUpload">or click here to choose package file</key>
        <key alias="uploadPackage">Upload package</key>
        <key alias="localPackageDescription">Install a local package by selecting it from your machine. Only install packages from sources you know and trust</key>
        <key alias="uploadAnother">Upload another package</key>
        <key alias="cancelAndUploadAnother">Cancel and upload another package</key>
        <key alias="accept">I accept</key>
        <key alias="termsOfUse">terms of use</key>

        <key alias="pathToFile">Path to file</key>
        <key alias="pathToFileDescription">Absolute path to file (ie: /bin/umbraco.bin)</key>
        <key alias="installed">Installed</key>
        <key alias="installedPackages">Installed packages</key>
        <key alias="installLocal">Install local</key>
        <key alias="installFinish">Finish</key>
        <key alias="noConfigurationView">This package has no configuration view</key>
        <key alias="noPackagesCreated">No packages have been created yet</key>
        <key alias="noPackages">You don’t have any packages installed</key>
        <key alias="noPackagesDescription"><![CDATA[You don’t have any packages installed. Either install a local package by selecting it from your machine, or browse through available packages using the <strong>'Packages'</strong> icon in the top right of your screen]]></key>
        <key alias="packageActions">Package Actions</key>
        <key alias="packageAuthorUrl">Author URL</key>
        <key alias="packageContent">Package Content</key>
        <key alias="packageFiles">Package Files</key>
        <key alias="packageIconUrl">Icon URL</key>
        <key alias="packageInstall">Install package</key>
        <key alias="packageLicense">License</key>
        <key alias="packageLicenseUrl">License URL</key>
        <key alias="packageProperties">Package Properties</key>
        <key alias="packageSearch">Search for packages</key>
        <key alias="packageSearchResults">Results for</key>
        <key alias="packageNoResults">We couldn’t find anything for</key>
        <key alias="packageNoResultsDescription">Please try searching for another package or browse through the categories</key>
        <key alias="packagesPopular">Popular</key>
        <key alias="packagesNew">New releases</key>
        <key alias="packageHas">has</key>
        <key alias="packageKarmaPoints">karma points</key>
        <key alias="packageInfo">Information</key>
        <key alias="packageOwner">Owner</key>
        <key alias="packageContrib">Contributors</key>
        <key alias="packageCreated">Created</key>
        <key alias="packageCurrentVersion">Current version</key>
        <key alias="packageNetVersion">.NET version</key>
        <key alias="packageDownloads">Downloads</key>
        <key alias="packageLikes">Likes</key>
        <key alias="packageCompatibility">Compatibility</key>
        <key alias="packageCompatibilityDescription">This package is compatible with the following versions of Umbraco, as reported by community members. Full compatability cannot be guaranteed for versions reported below 100%</key>
        <key alias="packageExternalSources">External sources</key>
        <key alias="packageAuthor">Author</key>
        <key alias="packageDocumentation">Documentation</key>
        <key alias="packageMetaData">Package meta data</key>
        <key alias="packageName">Package name</key>
        <key alias="packageNoItemsHeader">Package doesn't contain any items</key>
        <key alias="packageNoItemsText">
            <![CDATA[This package file doesn't contain any items to uninstall.<br/><br/>
      You can safely remove this from the system by clicking "uninstall package" below.]]>
        </key>
        <key alias="packageOptions">Package options</key>
        <key alias="packageReadme">Package readme</key>
        <key alias="packageRepository">Package repository</key>
        <key alias="packageUninstallConfirm">Confirm package uninstall</key>
        <key alias="packageUninstalledHeader">Package was uninstalled</key>
        <key alias="packageUninstalledText">The package was successfully uninstalled</key>
        <key alias="packageUninstallHeader">Uninstall package</key>
        <key alias="packageUninstallText">
            <![CDATA[You can unselect items you do not wish to remove, at this time, below. When you click "confirm uninstall" all checked-off items will be removed.<br />
      <span style="color: Red; font-weight: bold;">Notice:</span> any documents, media etc depending on the items you remove, will stop working, and could lead to system instability,
      so uninstall with caution. If in doubt, contact the package author.]]>
        </key>
        <key alias="packageVersion">Package version</key>
        <key alias="packageAlreadyInstalled">Package already installed</key>
        <key alias="targetVersionMismatch">This package cannot be installed, it requires a minimum Umbraco version of</key>
        <key alias="installStateUninstalling">Uninstalling...</key>
        <key alias="installStateDownloading">Downloading...</key>
        <key alias="installStateImporting">Importing...</key>
        <key alias="installStateInstalling">Installing...</key>
        <key alias="installStateRestarting">Restarting, please wait...</key>
        <key alias="installStateComplete">All done, your browser will now refresh, please wait...</key>
        <key alias="installStateCompleted">Please click 'Finish' to complete installation and reload the page.</key>
        <key alias="installStateUploading">Uploading package...</key>
    </area>
    <area alias="paste">
        <key alias="doNothing">Paste with full formatting (Not recommended)</key>
        <key alias="errorMessage">The text you're trying to paste contains special characters or formatting. This could be caused by copying text from Microsoft Word. Umbraco can remove special characters or formatting automatically, so the pasted content will be more suitable for the web.</key>
        <key alias="removeAll">Paste as raw text without any formatting at all</key>
        <key alias="removeSpecialFormattering">Paste, but remove formatting (Recommended)</key>
    </area>
    <area alias="publicAccess">
        <key alias="paGroups">Group based protection</key>
        <key alias="paGroupsHelp">If you want to grant access to all members of specific member groups</key>
        <key alias="paGroupsNoGroups">You need to create a member group before you can use group based authentication</key>
        <key alias="paErrorPage">Error Page</key>
        <key alias="paErrorPageHelp">Used when people are logged on, but do not have access</key>
        <key alias="paHowWould"><![CDATA[Choose how to restrict access to the page <strong>%0%</strong>]]></key>
        <key alias="paIsProtected"><![CDATA[<strong>%0%</strong> is now protected]]></key>
        <key alias="paIsRemoved"><![CDATA[Protection removed from <strong>%0%</strong>]]></key>
        <key alias="paLoginPage">Login Page</key>
        <key alias="paLoginPageHelp">Choose the page that contains the login form</key>
        <key alias="paRemoveProtection">Remove protection...</key>
        <key alias="paRemoveProtectionConfirm"><![CDATA[Are you sure you want to remove the protection from the page <strong>%0%</strong>?]]></key>
        <key alias="paSelectPages">Select the pages that contain login form and error messages</key>
        <key alias="paSelectGroups"><![CDATA[Select the groups who have access to the page <strong>%0%</strong>]]></key>
        <key alias="paSelectMembers"><![CDATA[Select the members who have access to the page <strong>%0%</strong>]]></key>
        <key alias="paMembers">Specific members protection</key>
        <key alias="paMembersHelp">If you wish to grant access to specific members</key>
    </area>
    <area alias="publish">
        <key alias="contentPublishedFailedAwaitingRelease">
            <![CDATA[
      %0% could not be published because the item is scheduled for release.
    ]]>
        </key>
        <key alias="contentPublishedFailedExpired">
            <![CDATA[
      %0% could not be published because the item has expired.
    ]]>
        </key>
        <key alias="contentPublishedFailedInvalid">
            <![CDATA[
      %0% could not be published because these properties:  %1%  did not pass validation rules.
    ]]>
        </key>
        <key alias="contentPublishedFailedByEvent">
            <![CDATA[
      %0% could not be published, a 3rd party add-in cancelled the action.
    ]]>
        </key>
        <key alias="contentPublishedFailedByParent">
            <![CDATA[
      %0% can not be published, because a parent page is not published.
    ]]>
        </key>
        <key alias="contentPublishedFailedByMissingName"><![CDATA[%0% can not be published, because its missing a name.]]></key>
        <key alias="includeUnpublished">Include unpublished subpages</key>
        <key alias="inProgress">Publishing in progress - please wait...</key>
        <key alias="inProgressCounter">%0% out of %1% pages have been published...</key>
        <key alias="nodePublish">%0% has been published</key>
        <key alias="nodePublishAll">%0% and subpages have been published</key>
        <key alias="publishAll">Publish %0% and all its subpages</key>
        <key alias="publishHelp">
            <![CDATA[Click <em>Publish</em> to publish <strong>%0%</strong> and thereby making its content publicly available.<br/><br />
      You can publish this page and all its subpages by checking <em>Include unpublished subpages</em> below.
      ]]>
        </key>
    </area>
    <area alias="colorpicker">
        <key alias="noColors">You have not configured any approved colours</key>
    </area>
    <area alias="contentPicker">
        <key alias="allowedItemTypes">You can only select items of type(s): %0%</key>
        <key alias="pickedTrashedItem">You have picked a content item currently deleted or in the recycle bin</key>
        <key alias="pickedTrashedItems">You have picked content items currently deleted or in the recycle bin</key>
    </area>
    <area alias="mediaPicker">
    <key alias="deletedItem">Deleted item</key>
        <key alias="pickedTrashedItem">You have picked a media item currently deleted or in the recycle bin</key>
        <key alias="pickedTrashedItems">You have picked media items currently deleted or in the recycle bin</key>
        <key alias="trashed">Trashed</key>
    </area>
    <area alias="relatedlinks">
        <key alias="enterExternal">enter external link</key>
        <key alias="chooseInternal">choose internal page</key>
        <key alias="caption">Caption</key>
        <key alias="link">Link</key>
        <key alias="newWindow">Open in new window</key>
        <key alias="captionPlaceholder">enter the display caption</key>
        <key alias="externalLinkPlaceholder">Enter the link</key>
    </area>
    <area alias="imagecropper">
        <key alias="reset">Reset crop</key>
        <key alias="saveCrop">Save crop</key>
        <key alias="addCrop">Add new crop</key>
        <key alias="updateEditCrop">Done</key>
        <key alias="undoEditCrop">Undo edits</key>
    </area>
    <area alias="rollback">
        <key alias="headline">Select a version to compare with the current version</key>
        <key alias="currentVersion">Current version</key>
        <key alias="diffHelp"><![CDATA[This shows the differences between the current version and the selected version<br /><del>Red</del> text will not be shown in the selected version. , <ins>green means added</ins>]]></key>
        <key alias="documentRolledBack">Document has been rolled back</key>
        <key alias="htmlHelp">This displays the selected version as HTML, if you wish to see the difference between 2 versions at the same time, use the diff view</key>
        <key alias="rollbackTo">Rollback to</key>
        <key alias="selectVersion">Select version</key>
        <key alias="view">View</key>
    </area>
    <area alias="scripts">
        <key alias="editscript">Edit script file</key>
    </area>
    <area alias="sections">
        <key alias="concierge">Concierge</key>
        <key alias="content">Content</key>
        <key alias="courier">Courier</key>
        <key alias="developer">Developer</key>
        <key alias="forms">Forms</key>
        <key alias="help" version="7.0">Help</key>
        <key alias="installer">Umbraco Configuration Wizard</key>
        <key alias="media">Media</key>
        <key alias="member">Members</key>
        <key alias="newsletters">Newsletters</key>
        <key alias="packages">Packages</key>
        <key alias="settings">Settings</key>
        <key alias="statistics">Statistics</key>
        <key alias="translation">Translation</key>
        <key alias="users">Users</key>
    </area>
    <area alias="help">
        <key alias="theBestUmbracoVideoTutorials">The best Umbraco video tutorials</key>
    </area>
    <area alias="settings">
        <key alias="defaulttemplate">Default template</key>
        <key alias="importDocumentTypeHelp">To import a document type, find the ".udt" file on your computer by clicking the "Browse" button and click "Import" (you'll be asked for confirmation on the next screen)</key>
        <key alias="newtabname">New Tab Title</key>
        <key alias="nodetype">Node type</key>
        <key alias="objecttype">Type</key>
        <key alias="stylesheet">Stylesheet</key>
        <key alias="script">Script</key>
        <key alias="tab">Tab</key>
        <key alias="tabname">Tab Title</key>
        <key alias="tabs">Tabs</key>
        <key alias="contentTypeEnabled">Master Content Type enabled</key>
        <key alias="contentTypeUses">This Content Type uses</key>
        <key alias="asAContentMasterType">as a Master Content Type. Tabs from Master Content Types are not shown and can only be edited on the Master Content Type itself</key>
        <key alias="noPropertiesDefinedOnTab">No properties defined on this tab. Click on the "add a new property" link at the top to create a new property.</key>
        <key alias="createMatchingTemplate">Create matching template</key>
        <key alias="addIcon">Add icon</key>
    </area>
    <area alias="sort">
        <key alias="sortOrder">Sort order</key>
        <key alias="sortCreationDate">Creation date</key>
        <key alias="sortDone">Sorting complete.</key>
        <key alias="sortHelp">Drag the different items up or down below to set how they should be arranged. Or click the column headers to sort the entire collection of items</key>
        <key alias="sortPleaseWait"><![CDATA[Please wait. Items are being sorted, this can take a while.]]></key>
    </area>
    <area alias="speechBubbles">
        <key alias="validationFailedHeader">Validation</key>
        <key alias="validationFailedMessage">Validation errors must be fixed before the item can be saved</key>
        <key alias="operationFailedHeader">Failed</key>
        <key alias="operationSavedHeader">Saved</key>
        <key alias="invalidUserPermissionsText">Insufficient user permissions, could not complete the operation</key>
        <key alias="operationCancelledHeader">Cancelled</key>
        <key alias="operationCancelledText">Operation was cancelled by a 3rd party add-in</key>
        <key alias="contentPublishedFailedByEvent">Publishing was cancelled by a 3rd party add-in</key>
        <key alias="contentTypeDublicatePropertyType">Property type already exists</key>
        <key alias="contentTypePropertyTypeCreated">Property type created</key>
        <key alias="contentTypePropertyTypeCreatedText"><![CDATA[Name: %0% <br /> DataType: %1%]]></key>
        <key alias="contentTypePropertyTypeDeleted">Propertytype deleted</key>
        <key alias="contentTypeSavedHeader">Document Type saved</key>
        <key alias="contentTypeTabCreated">Tab created</key>
        <key alias="contentTypeTabDeleted">Tab deleted</key>
        <key alias="contentTypeTabDeletedText">Tab with id: %0% deleted</key>
        <key alias="cssErrorHeader">Stylesheet not saved</key>
        <key alias="cssSavedHeader">Stylesheet saved</key>
        <key alias="cssSavedText">Stylesheet saved without any errors</key>
        <key alias="dataTypeSaved">Datatype saved</key>
        <key alias="dictionaryItemSaved">Dictionary item saved</key>
        <key alias="editContentPublishedFailedByParent">Publishing failed because the parent page isn't published</key>
        <key alias="editContentPublishedHeader">Content published</key>
        <key alias="editContentPublishedText">and visible on the website</key>
        <key alias="editContentSavedHeader">Content saved</key>
        <key alias="editContentSavedText">Remember to publish to make changes visible</key>
        <key alias="editContentSendToPublish">Sent For Approval</key>
        <key alias="editContentSendToPublishText">Changes have been sent for approval</key>
        <key alias="editMediaSaved">Media saved</key>
        <key alias="editMemberGroupSaved">Member group saved</key>
        <key alias="editMediaSavedText">Media saved without any errors</key>
        <key alias="editMemberSaved">Member saved</key>
        <key alias="editStylesheetPropertySaved">Stylesheet Property Saved</key>
        <key alias="editStylesheetSaved">Stylesheet saved</key>
        <key alias="editTemplateSaved">Template saved</key>
        <key alias="editUserError">Error saving user (check log)</key>
        <key alias="editUserSaved">User Saved</key>
        <key alias="editUserTypeSaved">User type saved</key>
        <key alias="editUserGroupSaved">User group saved</key>
        <key alias="fileErrorHeader">File not saved</key>
        <key alias="fileErrorText">file could not be saved. Please check file permissions</key>
        <key alias="fileSavedHeader">File saved</key>
        <key alias="fileSavedText">File saved without any errors</key>
        <key alias="languageSaved">Language saved</key>
        <key alias="mediaTypeSavedHeader">Media Type saved</key>
        <key alias="memberTypeSavedHeader">Member Type saved</key>
        <key alias="memberGroupSavedHeader">Member Group saved</key>
        <key alias="templateErrorHeader">Template not saved</key>
        <key alias="templateErrorText">Please make sure that you do not have 2 templates with the same alias</key>
        <key alias="templateSavedHeader">Template saved</key>
        <key alias="templateSavedText">Template saved without any errors!</key>
        <key alias="contentUnpublished">Content unpublished</key>
        <key alias="partialViewSavedHeader">Partial view saved</key>
        <key alias="partialViewSavedText">Partial view saved without any errors!</key>
        <key alias="partialViewErrorHeader">Partial view not saved</key>
        <key alias="partialViewErrorText">An error occurred saving the file.</key>
        <key alias="permissionsSavedFor">Permissions saved for</key>
        <key alias="deleteUserGroupsSuccess">Deleted %0% user groups</key>
        <key alias="deleteUserGroupSuccess">%0% was deleted</key>
        <key alias="enableUsersSuccess">Enabled %0% users</key>
        <key alias="disableUsersSuccess">Disabled %0% users</key>
        <key alias="enableUserSuccess">%0% is now enabled</key>
        <key alias="disableUserSuccess">%0% is now disabled</key>
        <key alias="setUserGroupOnUsersSuccess">User groups have been set</key>
        <key alias="unlockUsersSuccess">Unlocked %0% users</key>
        <key alias="unlockUserSuccess">%0% is now unlocked</key>
        <key alias="memberExportedSuccess">Member was exported to file</key>
        <key alias="memberExportedError">An error occurred while exporting the member</key>
        <key alias="deleteUserSuccess">User %0% was deleted</key>
        <key alias="resendInviteHeader">Invite user</key>
        <key alias="resendInviteSuccess">Invitation has been re-sent to %0%</key>
        <key alias="documentTypeExportedSuccess">Document type was exported to file</key>
        <key alias="documentTypeExportedError">An error occurred while exporting the document type</key>
    </area>
    <area alias="stylesheet">
        <key alias="addRule">Add style</key>
        <key alias="editRule">Edit style</key>
        <key alias="editorRules">Rich text editor styles</key>
        <key alias="editorRulesHelp">Define the styles that should be available in the rich text editor for this stylesheet</key>
        <key alias="editstylesheet">Edit stylesheet</key>
        <key alias="editstylesheetproperty">Edit stylesheet property</key>
        <key alias="nameHelp">The name displayed in the editor style selector</key>
        <key alias="preview">Preview</key>
        <key alias="previewHelp">How the text will look like in the rich text editor.</key>
        <key alias="selector">Selector</key>
        <key alias="selectorHelp">Uses CSS syntax, e.g. "h1" or ".redHeader"</key>
        <key alias="styles">Styles</key>
        <key alias="stylesHelp">The CSS that should be applied in the rich text editor, e.g. "color:red;"</key>
        <key alias="tabCode">Code</key>
        <key alias="tabRules">Editor</key>
    </area>
    <area alias="template">
        <key alias="deleteByIdFailed">Failed to delete template with ID %0%</key>
        <key alias="edittemplate">Edit template</key>
        <key alias="insertSections">Sections</key>
        <key alias="insertContentArea">Insert content area</key>
        <key alias="insertContentAreaPlaceHolder">Insert content area placeholder</key>
        <key alias="insert">Insert</key>
        <key alias="insertDesc">Choose what to insert into your template</key>
        <key alias="insertDictionaryItem">Dictionary item</key>
        <key alias="insertDictionaryItemDesc">A dictionary item is a placeholder for a translatable piece of text, which makes it easy to create designs for multilingual websites.</key>
        <key alias="insertMacro">Macro</key>
        <key alias="insertMacroDesc">
            A Macro is a configurable component which is great for
            reusable parts of your design, where you need the option to provide parameters,
            such as galleries, forms and lists.
        </key>
        <key alias="insertPageField">Value</key>
        <key alias="insertPageFieldDesc">Displays the value of a named field from the current page, with options to modify the value or fallback to alternative values.</key>
        <key alias="insertPartialView">Partial view</key>
        <key alias="insertPartialViewDesc">
            A partial view is a separate template file which can be rendered inside another
            template, it's great for reusing markup or for separating complex templates into separate files.
        </key>
        <key alias="mastertemplate">Master template</key>
        <key alias="noMaster">No master</key>
        <key alias="renderBody">Render child template</key>
        <key alias="renderBodyDesc">
            <![CDATA[
     Renders the contents of a child template, by inserting a
     <code>@RenderBody()</code> placeholder.
      ]]>
        </key>
        <key alias="defineSection">Define a named section</key>
        <key alias="defineSectionDesc">
            <![CDATA[
         Defines a part of your template as a named section by wrapping it in
          <code>@section { ... }</code>. This can be rendered in a
          specific area of the parent of this template, by using <code>@RenderSection</code>.
      ]]>
        </key>
        <key alias="renderSection">Render a named section</key>
        <key alias="renderSectionDesc">
            <![CDATA[
      Renders a named area of a child template, by inserting a <code>@RenderSection(name)</code> placeholder.
      This renders an area of a child template which is wrapped in a corresponding <code>@section [name]{ ... }</code> definition.
      ]]>
        </key>
        <key alias="sectionName">Section Name</key>
        <key alias="sectionMandatory">Section is mandatory</key>
        <key alias="sectionMandatoryDesc">
            If mandatory, the child template must contain a <code>@section</code> definition, otherwise an error is shown.
        </key>
        <key alias="queryBuilder">Query builder</key>
        <key alias="itemsReturned">items returned, in</key>
        <key alias="iWant">I want</key>
        <key alias="allContent">all content</key>
        <key alias="contentOfType">content of type "%0%"</key>
        <key alias="from">from</key>
        <key alias="websiteRoot">my website</key>
        <key alias="where">where</key>
        <key alias="and">and</key>
        <key alias="is">is</key>
        <key alias="isNot">is not</key>
        <key alias="before">before</key>
        <key alias="beforeIncDate">before (including selected date)</key>
        <key alias="after">after</key>
        <key alias="afterIncDate">after (including selected date)</key>
        <key alias="equals">equals</key>
        <key alias="doesNotEqual">does not equal</key>
        <key alias="contains">contains</key>
        <key alias="doesNotContain">does not contain</key>
        <key alias="greaterThan">greater than</key>
        <key alias="greaterThanEqual">greater than or equal to</key>
        <key alias="lessThan">less than</key>
        <key alias="lessThanEqual">less than or equal to</key>
        <key alias="id">Id</key>
        <key alias="name">Name</key>
        <key alias="createdDate">Created Date</key>
        <key alias="lastUpdatedDate">Last Updated Date</key>
        <key alias="orderBy">order by</key>
        <key alias="ascending">ascending</key>
        <key alias="descending">descending</key>
        <key alias="template">Template</key>
    </area>
    <area alias="grid">
        <key alias="media">Image</key>
        <key alias="macro">Macro</key>
        <key alias="insertControl">Choose type of content</key>
        <key alias="chooseLayout">Choose a layout</key>
        <key alias="addRows">Add a row</key>
        <key alias="addElement">Add content</key>
        <key alias="dropElement">Drop content</key>
        <key alias="settingsApplied">Settings applied</key>
        <key alias="contentNotAllowed">This content is not allowed here</key>
        <key alias="contentAllowed">This content is allowed here</key>
        <key alias="clickToEmbed">Click to embed</key>
        <key alias="clickToInsertImage">Click to insert image</key>
        <key alias="placeholderImageCaption">Image caption...</key>
        <key alias="placeholderWriteHere">Write here...</key>
        <key alias="gridLayouts">Grid Layouts</key>
        <key alias="gridLayoutsDetail">Layouts are the overall work area for the grid editor, usually you only need one or two different layouts</key>
        <key alias="addGridLayout">Add Grid Layout</key>
        <key alias="addGridLayoutDetail">Adjust the layout by setting column widths and adding additional sections</key>
        <key alias="rowConfigurations">Row configurations</key>
        <key alias="rowConfigurationsDetail">Rows are predefined cells arranged horizontally</key>
        <key alias="addRowConfiguration">Add row configuration</key>
        <key alias="addRowConfigurationDetail">Adjust the row by setting cell widths and adding additional cells</key>
        <key alias="columns">Columns</key>
        <key alias="columnsDetails">Total combined number of columns in the grid layout</key>
        <key alias="settings">Settings</key>
        <key alias="settingsDetails">Configure what settings editors can change</key>
        <key alias="styles">Styles</key>
        <key alias="stylesDetails">Configure what styling editors can change</key>
        <key alias="allowAllEditors">Allow all editors</key>
        <key alias="allowAllRowConfigurations">Allow all row configurations</key>
        <key alias="maxItems">Maximum items</key>
        <key alias="maxItemsDescription">Leave blank or set to 0 for unlimited</key>
        <key alias="setAsDefault">Set as default</key>
        <key alias="chooseExtra">Choose extra</key>
        <key alias="chooseDefault">Choose default</key>
        <key alias="areAdded">are added</key>
    </area>
    <area alias="contentTypeEditor">
        <key alias="compositions">Compositions</key>
        <key alias="group">Group</key>
        <key alias="noGroups">You have not added any groups</key>
        <key alias="addGroup">Add group</key>
        <key alias="inheritedFrom">Inherited from</key>
        <key alias="addProperty">Add property</key>
        <key alias="requiredLabel">Required label</key>
        <key alias="enableListViewHeading">Enable list view</key>
        <key alias="enableListViewDescription">Configures the content item to show a sortable and searchable list of its children, the children will not be shown in the tree</key>
        <key alias="allowedTemplatesHeading">Allowed Templates</key>
        <key alias="allowedTemplatesDescription">Choose which templates editors are allowed to use on content of this type</key>
        <key alias="allowAsRootHeading">Allow as root</key>
    <key alias="allowAsRootDescription">Allow editors to create content of this type in the root of the content tree.</key>
        <key alias="childNodesHeading">Allowed child node types</key>
    <key alias="childNodesDescription">Allow content of the specified types to be created underneath content of this type.</key>
        <key alias="chooseChildNode">Choose child node</key>
        <key alias="compositionsDescription">Inherit tabs and properties from an existing document type. New tabs will be added to the current document type or merged if a tab with an identical name exists.</key>
        <key alias="compositionInUse">This content type is used in a composition, and therefore cannot be composed itself.</key>
        <key alias="noAvailableCompositions">There are no content types available to use as a composition.</key>
        <key alias="availableEditors">Create new</key>
        <key alias="reuse">Use existing</key>
        <key alias="editorSettings">Editor settings</key>
        <key alias="configuration">Configuration</key>
        <key alias="yesDelete">Yes, delete</key>
        <key alias="movedUnderneath">was moved underneath</key>
        <key alias="copiedUnderneath">was copied underneath</key>
        <key alias="folderToMove">Select the folder to move</key>
        <key alias="folderToCopy">Select the folder to copy</key>
        <key alias="structureBelow">to in the tree structure below</key>
        <key alias="allDocumentTypes">All Document types</key>
        <key alias="allDocuments">All Documents</key>
        <key alias="allMediaItems">All media items</key>
        <key alias="usingThisDocument">using this document type will be deleted permanently, please confirm you want to delete these as well.</key>
        <key alias="usingThisMedia">using this media type will be deleted permanently, please confirm you want to delete these as well.</key>
        <key alias="usingThisMember">using this member type will be deleted permanently, please confirm you want to delete these as well</key>
        <key alias="andAllDocuments">and all documents using this type</key>
        <key alias="andAllMediaItems">and all media items using this type</key>
        <key alias="andAllMembers">and all members using this type</key>
        <key alias="memberCanEdit">Member can edit</key>
        <key alias="memberCanEditDescription">Allow this property value to be edited by the member on their profile page</key>
        <key alias="isSensitiveData">Is sensitive data</key>
        <key alias="isSensitiveDataDescription">Hide this property value from content editors that don't have access to view sensitive information</key>
        <key alias="showOnMemberProfile">Show on member profile</key>
        <key alias="showOnMemberProfileDescription">Allow this property value to be displayed on the member profile page</key>
        <key alias="tabHasNoSortOrder">tab has no sort order</key>
        <key alias="compositionUsageHeading">Where is this composition used?</key>
        <key alias="compositionUsageSpecification">This composition is currently used in the composition of the following content types:</key>
        <key alias="variantsHeading">Allow varying by culture</key>
    <key alias="variantsDescription">Allow editors to create content of this type in different languages.</key>
        <key alias="allowVaryByCulture">Allow varying by culture</key>
        <key alias="elementType">Element type</key>
        <key alias="elementHeading">Is an Element type</key>
    <key alias="elementDescription">An Element type is meant to be used for instance in Nested Content, and not in the tree.</key>
        <key alias="elementDoesNotSupport">This is not applicable for an Element type</key>
    <key alias="propertyHasChanges">You have made changes to this property. Are you sure you want to discard them?</key>
    </area>
    <area alias="languages">
        <key alias="addLanguage">Add language</key>
        <key alias="mandatoryLanguage">Mandatory language</key>
        <key alias="mandatoryLanguageHelp">Properties on this language have to be filled out before the node can be published.</key>
        <key alias="defaultLanguage">Default language</key>
        <key alias="defaultLanguageHelp">An Umbraco site can only have one default language set.</key>
        <key alias="changingDefaultLanguageWarning">Switching default language may result in default content missing.</key>
        <key alias="fallsbackToLabel">Falls back to</key>
        <key alias="noFallbackLanguageOption">No fall back language</key>
        <key alias="fallbackLanguageDescription">To allow multi-lingual content to fall back to another language if not present in the requested language, select it here.</key>
        <key alias="fallbackLanguage">Fall back language</key>
    </area>

    <area alias="macro">
        <key alias="addParameter">Add parameter</key>
        <key alias="editParameter">Edit parameter</key>
        <key alias="enterMacroName">Enter macro name</key>
        <key alias="parameters">Parameters</key>
        <key alias="parametersDescription">Define the parameters that should be available when using this macro.</key>
        <key alias="selectViewFile">Select partial view macro file</key>
    </area>
    <area alias="modelsBuilder">
        <key alias="buildingModels">Building models</key>
        <key alias="waitingMessage">this can take a bit of time, don't worry</key>
        <key alias="modelsGenerated">Models generated</key>
        <key alias="modelsGeneratedError">Models could not be generated</key>
        <key alias="modelsExceptionInUlog">Models generation has failed, see exception in U log</key>
    </area>
    <area alias="templateEditor">
        <key alias="addFallbackField">Add fallback field</key>
        <key alias="fallbackField">Fallback field</key>
        <key alias="addDefaultValue">Add default value</key>
        <key alias="defaultValue">Default value</key>
        <key alias="alternativeField">Fallback field</key>
        <key alias="alternativeText">Default value</key>
        <key alias="casing">Casing</key>
        <key alias="encoding">Encoding</key>
        <key alias="chooseField">Choose field</key>
        <key alias="convertLineBreaks">Convert line breaks</key>
        <key alias="convertLineBreaksDescription">Yes, convert line breaks</key>
        <key alias="convertLineBreaksHelp">Replaces line breaks with 'br' html tag</key>
        <key alias="customFields">Custom Fields</key>
        <key alias="dateOnly">Date only</key>
        <key alias="formatAndEncoding">Format and encoding</key>
        <key alias="formatAsDate">Format as date</key>
        <key alias="formatAsDateDescr">Format the value as a date, or a date with time, according to the active culture</key>
        <key alias="htmlEncode">HTML encode</key>
        <key alias="htmlEncodeHelp">Will replace special characters by their HTML equivalent.</key>
        <key alias="insertedAfter">Will be inserted after the field value</key>
        <key alias="insertedBefore">Will be inserted before the field value</key>
        <key alias="lowercase">Lowercase</key>
        <key alias="modifyOutput">Modify output</key>
        <key alias="none">None</key>
        <key alias="outputSample">Output sample</key>
        <key alias="postContent">Insert after field</key>
        <key alias="preContent">Insert before field</key>
        <key alias="recursive">Recursive</key>
        <key alias="recursiveDescr">Yes, make it recursive</key>
        <key alias="separator">Separator</key>
        <key alias="standardFields">Standard Fields</key>
        <key alias="uppercase">Uppercase</key>
        <key alias="urlEncode">URL encode</key>
        <key alias="urlEncodeHelp">Will format special characters in URLs</key>
        <key alias="usedIfAllEmpty">Will only be used when the field values above are empty</key>
        <key alias="usedIfEmpty">This field will only be used if the primary field is empty</key>
        <key alias="withTime">Date and time</key>
    </area>
    <area alias="translation">
        <key alias="details">Translation details</key>
        <key alias="DownloadXmlDTD">Download XML DTD</key>
        <key alias="fields">Fields</key>
        <key alias="includeSubpages">Include subpages</key>
        <key alias="mailBody">
            <![CDATA[
      Hi %0%

      This is an automated mail to inform you that the document '%1%'
      has been requested for translation into '%5%' by %2%.

      Go to http://%3%/translation/details.aspx?id=%4% to edit.

      Or log into Umbraco to get an overview of your translation tasks
      http://%3%

      Have a nice day!

      Cheers from the Umbraco robot
    ]]>
        </key>
        <key alias="noTranslators">No translator users found. Please create a translator user before you start sending content to translation</key>
        <key alias="pageHasBeenSendToTranslation">The page '%0%' has been send to translation</key>
        <key alias="sendToTranslate">Send the page '%0%' to translation</key>
        <key alias="totalWords">Total words</key>
        <key alias="translateTo">Translate to</key>
        <key alias="translationDone">Translation completed.</key>
        <key alias="translationDoneHelp">You can preview the pages, you've just translated, by clicking below. If the original page is found, you will get a comparison of the 2 pages.</key>
        <key alias="translationFailed">Translation failed, the XML file might be corrupt</key>
        <key alias="translationOptions">Translation options</key>
        <key alias="translator">Translator</key>
        <key alias="uploadTranslationXml">Upload translation XML</key>
    </area>
    <area alias="treeHeaders">
        <key alias="content">Content</key>
        <key alias="contentBlueprints">Content Templates</key>
        <key alias="media">Media</key>
        <key alias="cacheBrowser">Cache Browser</key>
        <key alias="contentRecycleBin">Recycle Bin</key>
        <key alias="createdPackages">Created packages</key>
        <key alias="dataTypes">Data Types</key>
        <key alias="dictionary">Dictionary</key>
        <key alias="installedPackages">Installed packages</key>
        <key alias="installSkin">Install skin</key>
        <key alias="installStarterKit">Install starter kit</key>
        <key alias="languages">Languages</key>
        <key alias="localPackage">Install local package</key>
        <key alias="macros">Macros</key>
        <key alias="mediaTypes">Media Types</key>
        <key alias="member">Members</key>
        <key alias="memberGroups">Member Groups</key>
        <key alias="memberRoles">Member Roles</key>
        <key alias="memberTypes">Member Types</key>
        <key alias="documentTypes">Document Types</key>
        <key alias="relationTypes">Relation Types</key>
        <key alias="packager">Packages</key>
        <key alias="packages">Packages</key>
        <key alias="partialViews">Partial Views</key>
        <key alias="partialViewMacros">Partial View Macro Files</key>
        <key alias="repositories">Install from repository</key>
        <key alias="runway">Install Runway</key>
        <key alias="runwayModules">Runway modules</key>
        <key alias="scripting">Scripting Files</key>
        <key alias="scripts">Scripts</key>
        <key alias="stylesheets">Stylesheets</key>
        <key alias="templates">Templates</key>
        <key alias="logViewer">Log Viewer</key>
        <key alias="users">Users</key>
        <key alias="settingsGroup">Settings</key>
        <key alias="templatingGroup">Templating</key>
        <key alias="thirdPartyGroup">Third Party</key>
    </area>
    <area alias="update">
        <key alias="updateAvailable">New update ready</key>
        <key alias="updateDownloadText">%0% is ready, click here for download</key>
        <key alias="updateNoServer">No connection to server</key>
        <key alias="updateNoServerError">Error checking for update. Please review trace-stack for further information</key>
    </area>
    <area alias="user">
        <key alias="access">Access</key>
        <key alias="accessHelp">Based on the assigned groups and start nodes, the user has access to the following nodes</key>
        <key alias="assignAccess">Assign access</key>
        <key alias="administrators">Administrator</key>
        <key alias="categoryField">Category field</key>
        <key alias="createDate">User created</key>
        <key alias="changePassword">Change Your Password</key>
        <key alias="changePhoto">Change photo</key>
        <key alias="newPassword">New password</key>
        <key alias="noLockouts">hasn't been locked out</key>
        <key alias="noPasswordChange">The password hasn't been changed</key>
        <key alias="confirmNewPassword">Confirm new password</key>
        <key alias="changePasswordDescription">You can change your password for accessing the Umbraco Back Office by filling out the form below and click the 'Change Password' button</key>
        <key alias="contentChannel">Content Channel</key>
        <key alias="createAnotherUser">Create another user</key>
        <key alias="createUserHelp">Create new users to give them access to Umbraco. When a new user is created a password will be generated that you can share with the user.</key>
        <key alias="descriptionField">Description field</key>
        <key alias="disabled">Disable User</key>
        <key alias="documentType">Document Type</key>
        <key alias="editors">Editor</key>
        <key alias="excerptField">Excerpt field</key>
        <key alias="failedPasswordAttempts">Failed login attempts</key>
        <key alias="goToProfile">Go to user profile</key>
        <key alias="groupsHelp">Add groups to assign access and permissions</key>
        <key alias="inviteAnotherUser">Invite another user</key>
        <key alias="inviteUserHelp">Invite new users to give them access to Umbraco. An invite email will be sent to the user with information on how to log in to Umbraco. Invites last for 72 hours.</key>
        <key alias="language">Language</key>
        <key alias="languageHelp">Set the language you will see in menus and dialogs</key>
        <key alias="lastLockoutDate">Last lockout date</key>
        <key alias="lastLogin">Last login</key>
        <key alias="lastPasswordChangeDate">Password last changed</key>
        <key alias="loginname">Username</key>
        <key alias="mediastartnode">Media start node</key>
        <key alias="mediastartnodehelp">Limit the media library to a specific start node</key>
        <key alias="mediastartnodes">Media start nodes</key>
        <key alias="mediastartnodeshelp">Limit the media library to specific start nodes</key>
        <key alias="modules">Sections</key>
        <key alias="noConsole">Disable Umbraco Access</key>
        <key alias="noLogin">has not logged in yet</key>
        <key alias="oldPassword">Old password</key>
        <key alias="password">Password</key>
        <key alias="resetPassword">Reset password</key>
        <key alias="passwordChanged">Your password has been changed!</key>
        <key alias="passwordConfirm">Please confirm the new password</key>
        <key alias="passwordEnterNew">Enter your new password</key>
        <key alias="passwordIsBlank">Your new password cannot be blank!</key>
        <key alias="passwordCurrent">Current password</key>
        <key alias="passwordInvalid">Invalid current password</key>
        <key alias="passwordIsDifferent">There was a difference between the new password and the confirmed password. Please try again!</key>
        <key alias="passwordMismatch">The confirmed password doesn't match the new password!</key>
        <key alias="permissionReplaceChildren">Replace child node permissions</key>
        <key alias="permissionSelectedPages">You are currently modifying permissions for the pages:</key>
        <key alias="permissionSelectPages">Select pages to modify their permissions</key>
        <key alias="removePhoto">Remove photo</key>
        <key alias="permissionsDefault">Default permissions</key>
        <key alias="permissionsGranular">Granular permissions</key>
        <key alias="permissionsGranularHelp">Set permissions for specific nodes</key>
        <key alias="profile">Profile</key>
        <key alias="searchAllChildren">Search all children</key>
        <key alias="sectionsHelp">Add sections to give users access</key>
        <key alias="selectUserGroups">Select user groups</key>
        <key alias="noStartNode">No start node selected</key>
        <key alias="noStartNodes">No start nodes selected</key>
        <key alias="startnode">Content start node</key>
        <key alias="startnodehelp">Limit the content tree to a specific start node</key>
        <key alias="startnodes">Content start nodes</key>
        <key alias="startnodeshelp">Limit the content tree to specific start nodes</key>
        <key alias="updateDate">User last updated</key>
        <key alias="userCreated">has been created</key>
        <key alias="userCreatedSuccessHelp">The new user has successfully been created. To log in to Umbraco use the password below.</key>
        <key alias="userManagement">User management</key>
        <key alias="username">Name</key>
        <key alias="userPermissions">User permissions</key>
        <key alias="usergroup">User group</key>
        <key alias="userInvited">has been invited</key>
        <key alias="userInvitedSuccessHelp">An invitation has been sent to the new user with details about how to log in to Umbraco.</key>
        <key alias="userinviteWelcomeMessage">Hello there and welcome to Umbraco! In just 1 minute you’ll be good to go, we just need you to setup a password and add a picture for your avatar.</key>
        <key alias="userinviteExpiredMessage">Welcome to Umbraco! Unfortunately your invite has expired. Please contact your administrator and ask them to resend it.</key>
        <key alias="userinviteAvatarMessage">Uploading a photo of yourself will make it easy for other users to recognize you. Click the circle above to upload your photo.</key>
        <key alias="writer">Writer</key>
        <key alias="change">Change</key>
        <key alias="yourProfile" version="7.0">Your profile</key>
        <key alias="yourHistory" version="7.0">Your recent history</key>
        <key alias="sessionExpires" version="7.0">Session expires in</key>
        <key alias="inviteUser">Invite user</key>
        <key alias="createUser">Create user</key>
        <key alias="sendInvite">Send invite</key>
        <key alias="backToUsers">Back to users</key>
        <key alias="inviteEmailCopySubject">Umbraco: Invitation</key>
        <key alias="inviteEmailCopyFormat">
            <![CDATA[
        <html>
			<head>
				<meta name='viewport' content='width=device-width'>
				<meta http-equiv='Content-Type' content='text/html; charset=UTF-8'>
			</head>
			<body class='' style='font-family: sans-serif; -webkit-font-smoothing: antialiased; font-size: 14px; color: #392F54; line-height: 22px; -ms-text-size-adjust: 100%; -webkit-text-size-adjust: 100%; background: #1d1333; margin: 0; padding: 0;' bgcolor='#1d1333'>
				<style type='text/css'> @media only screen and (max-width: 620px) {table[class=body] h1 {font-size: 28px !important; margin-bottom: 10px !important; } table[class=body] .wrapper {padding: 32px !important; } table[class=body] .article {padding: 32px !important; } table[class=body] .content {padding: 24px !important; } table[class=body] .container {padding: 0 !important; width: 100% !important; } table[class=body] .main {border-left-width: 0 !important; border-radius: 0 !important; border-right-width: 0 !important; } table[class=body] .btn table {width: 100% !important; } table[class=body] .btn a {width: 100% !important; } table[class=body] .img-responsive {height: auto !important; max-width: 100% !important; width: auto !important; } } .btn-primary table td:hover {background-color: #34495e !important; } .btn-primary a:hover {background-color: #34495e !important; border-color: #34495e !important; } .btn  a:visited {color:#FFFFFF;} </style>
				<table border="0" cellpadding="0" cellspacing="0" class="body" style="border-collapse: separate; mso-table-lspace: 0pt; mso-table-rspace: 0pt; width: 100%; background: #1d1333;" bgcolor="#1d1333">
					<tr>
						<td style="font-family: sans-serif; font-size: 14px; vertical-align: top; padding: 24px;" valign="top">
							<table style="border-collapse: separate; mso-table-lspace: 0pt; mso-table-rspace: 0pt; width: 100%;">
								<tr>
									<td background="https://umbraco.com/umbraco/assets/img/application/logo.png" bgcolor="#1d1333" width="28" height="28" valign="top" style="font-family: sans-serif; font-size: 14px; vertical-align: top;">
										<!--[if gte mso 9]> <v:rect xmlns:v="urn:schemas-microsoft-com:vml" fill="true" stroke="false" style="width:30px;height:30px;"> <v:fill type="tile" src="https://umbraco.com/umbraco/assets/img/application/logo.png" color="#1d1333" /> <v:textbox inset="0,0,0,0"> <![endif]-->
										<div> </div>
										<!--[if gte mso 9]> </v:textbox> </v:rect> <![endif]-->
									</td>
									<td style="font-family: sans-serif; font-size: 14px; vertical-align: top;" valign="top"></td>
								</tr>
							</table>
						</td>
					</tr>
				</table>
				<table border='0' cellpadding='0' cellspacing='0' class='body' style='border-collapse: separate; mso-table-lspace: 0pt; mso-table-rspace: 0pt; width: 100%; background: #1d1333;' bgcolor='#1d1333'>
					<tr>
						<td style='font-family: sans-serif; font-size: 14px; vertical-align: top;' valign='top'> </td>
						<td class='container' style='font-family: sans-serif; font-size: 14px; vertical-align: top; display: block; max-width: 560px; width: 560px; margin: 0 auto; padding: 10px;' valign='top'>
							<div class='content' style='box-sizing: border-box; display: block; max-width: 560px; margin: 0 auto; padding: 10px;'>
								<br>
								<table class='main' style='border-collapse: separate; mso-table-lspace: 0pt; mso-table-rspace: 0pt; width: 100%; border-radius: 3px; background: #FFFFFF;' bgcolor='#FFFFFF'>
									<tr>
										<td class='wrapper' style='font-family: sans-serif; font-size: 14px; vertical-align: top; box-sizing: border-box; padding: 50px;' valign='top'>
											<table border='0' cellpadding='0' cellspacing='0' style='border-collapse: separate; mso-table-lspace: 0pt; mso-table-rspace: 0pt; width: 100%;'>
												<tr>
													<td style='line-height: 24px; font-family: sans-serif; font-size: 14px; vertical-align: top;' valign='top'>
														<h1 style='color: #392F54; font-family: sans-serif; font-weight: bold; line-height: 1.4; font-size: 24px; text-align: left; text-transform: capitalize; margin: 0 0 30px;' align='left'>
															Hi %0%,
														</h1>
														<p style='color: #392F54; font-family: sans-serif; font-size: 14px; font-weight: normal; margin: 0 0 15px;'>
															You have been invited by <a href="mailto:%4%" style="text-decoration: underline; color: #392F54; -ms-word-break: break-all; word-break: break-all;">%1%</a> to the Umbraco Back Office.
														</p>
														<p style='color: #392F54; font-family: sans-serif; font-size: 14px; font-weight: normal; margin: 0 0 15px;'>
															Message from <a href="mailto:%1%" style="text-decoration: none; color: #392F54; -ms-word-break: break-all; word-break: break-all;">%1%</a>:
															<br/>
															<em>%2%</em>
														</p>
														<table border='0' cellpadding='0' cellspacing='0' class='btn btn-primary' style='border-collapse: separate; mso-table-lspace: 0pt; mso-table-rspace: 0pt; width: 100%; box-sizing: border-box;'>
															<tbody>
																<tr>
																	<td align='left' style='font-family: sans-serif; font-size: 14px; vertical-align: top; padding-bottom: 15px;' valign='top'>
																		<table border='0' cellpadding='0' cellspacing='0' style='border-collapse: separate; mso-table-lspace: 0pt; mso-table-rspace: 0pt; width: auto;'>
																			<tbody>
																				<tr>
																					<td style='font-family: sans-serif; font-size: 14px; vertical-align: top; border-radius: 5px; text-align: center; background: #35C786;' align='center' bgcolor='#35C786' valign='top'>
																						<a href='%3%' target='_blank' style='color: #FFFFFF; text-decoration: none; -ms-word-break: break-all; word-break: break-all; border-radius: 5px; box-sizing: border-box; cursor: pointer; display: inline-block; font-size: 14px; font-weight: bold; text-transform: capitalize; background: #35C786; margin: 0; padding: 12px 30px; border: 1px solid #35c786;'>
																							Click this link to accept the invite
																						</a>
																					</td>
																				</tr>
																			</tbody>
																		</table>
																	</td>
																</tr>
															</tbody>
														</table>
														<p style='max-width: 400px; display: block; color: #392F54; font-family: sans-serif; font-size: 14px; line-height: 20px; font-weight: normal; margin: 15px 0;'>If you cannot click on the link, copy and paste this URL into your browser window:</p>
															<table border='0' cellpadding='0' cellspacing='0'>
																<tr>
																	<td style='-ms-word-break: break-all; word-break: break-all; font-family: sans-serif; font-size: 11px; line-height:14px;'>
																		<font style="-ms-word-break: break-all; word-break: break-all; font-size: 11px; line-height:14px;">
																			<a style='-ms-word-break: break-all; word-break: break-all; color: #392F54; text-decoration: underline; font-size: 11px; line-height:15px;' href='%3%'>%3%</a>
																		</font>
																	</td>
																</tr>
															</table>
														</p>
													</td>
												</tr>
											</table>
										</td>
									</tr>
								</table>
								<br><br><br>
							</div>
						</td>
						<td style='font-family: sans-serif; font-size: 14px; vertical-align: top;' valign='top'> </td>
					</tr>
				</table>
			</body>
    </html>]]>
        </key>
        <key alias="invite">Invite</key>
        <key alias="defaultInvitationMessage">Resending invitation...</key>
        <key alias="deleteUser">Delete User</key>
        <key alias="deleteUserConfirmation">Are you sure you wish to delete this user account?</key>
        <key alias="stateAll">All</key>
        <key alias="stateActive">Active</key>
        <key alias="stateDisabled">Disabled</key>
        <key alias="stateLockedOut">Locked out</key>
        <key alias="stateInvited">Invited</key>
        <key alias="stateInactive">Inactive</key>
        <key alias="sortNameAscending">Name (A-Z)</key>
        <key alias="sortNameDescending">Name (Z-A)</key>
        <key alias="sortCreateDateAscending">Newest</key>
        <key alias="sortCreateDateDescending">Oldest</key>
        <key alias="sortLastLoginDateDescending">Last login</key>
    </area>
    <area alias="validation">
        <key alias="validation">Validation</key>
        <key alias="noValidation">No validation</key>
        <key alias="validateAsEmail">Validate as an email address</key>
        <key alias="validateAsNumber">Validate as a number</key>
        <key alias="validateAsUrl">Validate as a URL</key>
        <key alias="enterCustomValidation">...or enter a custom validation</key>
        <key alias="fieldIsMandatory">Field is mandatory</key>
        <key alias="validationRegExp">Enter a regular expression</key>
        <key alias="minCount">You need to add at least</key>
        <key alias="maxCount">You can only have</key>
        <key alias="items">items</key>
        <key alias="itemsSelected">items selected</key>
        <key alias="invalidDate">Invalid date</key>
        <key alias="invalidNumber">Not a number</key>
        <key alias="invalidEmail">Invalid email</key>
        <key alias="customValidation">Custom validation</key>
    </area>
    <area alias="healthcheck">
        <!-- The following keys get these tokens passed in:
	     0: Current value
		   1: Recommended value
		   2: XPath
		   3: Configuration file path
	  -->
        <key alias="checkSuccessMessage">Value is set to the recommended value: '%0%'.</key>
        <key alias="rectifySuccessMessage">Value was set to '%1%' for XPath '%2%' in configuration file '%3%'.</key>
        <key alias="checkErrorMessageDifferentExpectedValue">Expected value '%1%' for '%2%' in configuration file '%3%', but found '%0%'.</key>
        <key alias="checkErrorMessageUnexpectedValue">Found unexpected value '%0%' for '%2%' in configuration file '%3%'.</key>
        <!-- The following keys get these tokens passed in:
	     0: Current value
		   1: Recommended value
	  -->
        <key alias="customErrorsCheckSuccessMessage">Custom errors are set to '%0%'.</key>
        <key alias="customErrorsCheckErrorMessage">Custom errors are currently set to '%0%'. It is recommended to set this to '%1%' before go live.</key>
        <key alias="customErrorsCheckRectifySuccessMessage">Custom errors successfully set to '%0%'.</key>
        <key alias="macroErrorModeCheckSuccessMessage">MacroErrors are set to '%0%'.</key>
        <key alias="macroErrorModeCheckErrorMessage">MacroErrors are set to '%0%' which will prevent some or all pages in your site from loading completely if there are any errors in macros. Rectifying this will set the value to '%1%'.</key>
        <key alias="macroErrorModeCheckRectifySuccessMessage">MacroErrors are now set to '%0%'.</key>
        <!-- The following keys get these tokens passed in:
	     0: Current value
		   1: Recommended value
		   2: Server version
	  -->
        <key alias="trySkipIisCustomErrorsCheckSuccessMessage">Try Skip IIS Custom Errors is set to '%0%' and you're using IIS version '%1%'.</key>
        <key alias="trySkipIisCustomErrorsCheckErrorMessage">Try Skip IIS Custom Errors is currently '%0%'. It is recommended to set this to '%1%' for your IIS version (%2%).</key>
        <key alias="trySkipIisCustomErrorsCheckRectifySuccessMessage">Try Skip IIS Custom Errors successfully set to '%0%'.</key>
        <!-- The following keys get predefined tokens passed in that are not all the same, like above -->
        <key alias="configurationServiceFileNotFound">File does not exist: '%0%'.</key>
        <key alias="configurationServiceNodeNotFound"><![CDATA[Unable to find <strong>'%0%'</strong> in config file <strong>'%1%'</strong>.]]></key>
        <key alias="configurationServiceError">There was an error, check log for full error: %0%.</key>
        <key alias="databaseSchemaValidationCheckDatabaseOk">Database - The database schema is correct for this version of Umbraco</key>
        <key alias="databaseSchemaValidationCheckDatabaseErrors">%0% problems were detected with your database schema (Check the log for details)</key>
        <key alias="databaseSchemaValidationCheckDatabaseLogMessage">Some errors were detected while validating the database schema against the current version of Umbraco.</key>
        <key alias="httpsCheckValidCertificate">Your website's certificate is valid.</key>
        <key alias="httpsCheckInvalidCertificate">Certificate validation error: '%0%'</key>
        <key alias="httpsCheckExpiredCertificate">Your website's SSL certificate has expired.</key>
        <key alias="httpsCheckExpiringCertificate">Your website's SSL certificate is expiring in %0% days.</key>
        <key alias="healthCheckInvalidUrl">Error pinging the URL %0% - '%1%'</key>
        <key alias="httpsCheckIsCurrentSchemeHttps">You are currently %0% viewing the site using the HTTPS scheme.</key>
        <key alias="httpsCheckConfigurationRectifyNotPossible">The appSetting 'Umbraco.Core.UseHttps' is set to 'false' in your web.config file. Once you access this site using the HTTPS scheme, that should be set to 'true'.</key>
        <key alias="httpsCheckConfigurationCheckResult">The appSetting 'Umbraco.Core.UseHttps' is set to '%0%' in your web.config file, your cookies are %1% marked as secure.</key>
        <key alias="httpsCheckEnableHttpsError">Could not update the 'Umbraco.Core.UseHttps' setting in your web.config file. Error: %0%</key>
        <!-- The following keys don't get tokens passed in -->
        <key alias="httpsCheckEnableHttpsButton">Enable HTTPS</key>
        <key alias="httpsCheckEnableHttpsDescription">Sets umbracoSSL setting to true in the appSettings of the web.config file.</key>
        <key alias="httpsCheckEnableHttpsSuccess">The appSetting 'Umbraco.Core.UseHttps' is now set to 'true' in your web.config file, your cookies will be marked as secure.</key>
        <key alias="rectifyButton">Fix</key>
        <key alias="cannotRectifyShouldNotEqual">Cannot fix a check with a value comparison type of 'ShouldNotEqual'.</key>
        <key alias="cannotRectifyShouldEqualWithValue">Cannot fix a check with a value comparison type of 'ShouldEqual' with a provided value.</key>
        <key alias="valueToRectifyNotProvided">Value to fix check not provided.</key>
        <key alias="compilationDebugCheckSuccessMessage">Debug compilation mode is disabled.</key>
        <key alias="compilationDebugCheckErrorMessage">Debug compilation mode is currently enabled. It is recommended to disable this setting before go live.</key>
        <key alias="compilationDebugCheckRectifySuccessMessage">Debug compilation mode successfully disabled.</key>
        <key alias="traceModeCheckSuccessMessage">Trace mode is disabled.</key>
        <key alias="traceModeCheckErrorMessage">Trace mode is currently enabled. It is recommended to disable this setting before go live.</key>
        <key alias="traceModeCheckRectifySuccessMessage">Trace mode successfully disabled.</key>
        <key alias="folderPermissionsCheckMessage">All folders have the correct permissions set.</key>
        <!-- The following keys get these tokens passed in:
	    0: Comma delimitted list of failed folder paths
  	-->
        <key alias="requiredFolderPermissionFailed"><![CDATA[The following folders must be set up with modify permissions but could not be acccessed: <strong>%0%</strong>.]]></key>
        <key alias="optionalFolderPermissionFailed"><![CDATA[The following folders must be set up with modify permissions for certain Umbraco operations to function but could not be acccessed: <strong>%0%</strong>. If they aren't being written to no action need be taken.]]></key>
        <key alias="filePermissionsCheckMessage">All files have the correct permissions set.</key>
        <!-- The following keys get these tokens passed in:
	    0: Comma delimitted list of failed folder paths
  	-->
        <key alias="requiredFilePermissionFailed"><![CDATA[The following files must be set up with write permissions but could not be acccessed: <strong>%0%</strong>.]]></key>
        <key alias="optionalFilePermissionFailed"><![CDATA[The following files must be set up with write permissions for certain Umbraco operations to function but could not be acccessed: <strong>%0%</strong>. If they aren't being written to no action need be taken.]]></key>
        <key alias="clickJackingCheckHeaderFound"><![CDATA[The header or meta-tag <strong>X-Frame-Options</strong> used to control whether a site can be IFRAMEd by another was found.]]></key>
        <key alias="clickJackingCheckHeaderNotFound"><![CDATA[The header or meta-tag <strong>X-Frame-Options</strong> used to control whether a site can be IFRAMEd by another was not found.]]></key>
        <key alias="setHeaderInConfig">Set Header in Config</key>
        <key alias="clickJackingSetHeaderInConfigDescription">Adds a value to the httpProtocol/customHeaders section of web.config to prevent the site being IFRAMEd by other websites.</key>
        <key alias="clickJackingSetHeaderInConfigSuccess">A setting to create a header preventing IFRAMEing of the site by other websites has been added to your web.config file.</key>
        <key alias="setHeaderInConfigError">Could not update web.config file. Error: %0%</key>
        <key alias="noSniffCheckHeaderFound"><![CDATA[The header or meta-tag <strong>X-Content-Type-Options</strong> used to protect against MIME sniffing vulnerabilities was found.]]></key>
        <key alias="noSniffCheckHeaderNotFound"><![CDATA[The header or meta-tag <strong>X-Content-Type-Options</strong> used to protect against MIME sniffing vulnerabilities was not found.]]></key>
        <key alias="noSniffSetHeaderInConfigDescription">Adds a value to the httpProtocol/customHeaders section of web.config to protect against MIME sniffing vulnerabilities.</key>
        <key alias="noSniffSetHeaderInConfigSuccess">A setting to create a header protecting against MIME sniffing vulnerabilities has been added to your web.config file.</key>
        <key alias="hSTSCheckHeaderFound"><![CDATA[The header <strong>Strict-Transport-Security</strong>, also known as the HSTS-header, was found.]]></key>
        <key alias="hSTSCheckHeaderNotFound"><![CDATA[The header <strong>Strict-Transport-Security</strong> was not found.]]></key>
    <key alias="hSTSSetHeaderInConfigDescription">Adds the header 'Strict-Transport-Security' with the value 'max-age=10886400' to the httpProtocol/customHeaders section of web.config. Use this fix only if you will have your domains running with https for the next 18 weeks (minimum).</key>
        <key alias="hSTSSetHeaderInConfigSuccess">The HSTS header has been added to your web.config file.</key>
        <key alias="xssProtectionCheckHeaderFound"><![CDATA[The header <strong>X-XSS-Protection</strong> was found.]]></key>
        <key alias="xssProtectionCheckHeaderNotFound"><![CDATA[The header <strong>X-XSS-Protection</strong> was not found.]]></key>
        <key alias="xssProtectionSetHeaderInConfigDescription">Adds the header 'X-XSS-Protection' with the value '1; mode=block' to the httpProtocol/customHeaders section of web.config. </key>
        <key alias="xssProtectionSetHeaderInConfigSuccess">The X-XSS-Protection header has been added to your web.config file.</key>
        <!-- The following key get these tokens passed in:
	    0: Comma delimitted list of headers found
  	-->
        <key alias="excessiveHeadersFound"><![CDATA[The following headers revealing information about the website technology were found: <strong>%0%</strong>.]]></key>
        <key alias="excessiveHeadersNotFound">No headers revealing information about the website technology were found.</key>
        <key alias="smtpMailSettingsNotFound">In the Web.config file, system.net/mailsettings could not be found.</key>
        <key alias="smtpMailSettingsHostNotConfigured">In the Web.config file system.net/mailsettings section, the host is not configured.</key>
        <key alias="smtpMailSettingsConnectionSuccess">SMTP settings are configured correctly and the service is operating as expected.</key>
        <key alias="smtpMailSettingsConnectionFail">The SMTP server configured with host '%0%' and port '%1%' could not be reached. Please check to ensure the SMTP settings in the Web.config file system.net/mailsettings are correct.</key>
        <key alias="notificationEmailsCheckSuccessMessage"><![CDATA[Notification email has been set to <strong>%0%</strong>.]]></key>
        <key alias="notificationEmailsCheckErrorMessage"><![CDATA[Notification email is still set to the default value of <strong>%0%</strong>.]]></key>
        <key alias="scheduledHealthCheckEmailBody"><![CDATA[<html><body><p>Results of the scheduled Umbraco Health Checks run on %0% at %1% are as follows:</p>%2%</body></html>]]></key>
        <key alias="scheduledHealthCheckEmailSubject">Umbraco Health Check Status: %0%</key>
    </area>
    <area alias="redirectUrls">
        <key alias="disableUrlTracker">Disable URL tracker</key>
        <key alias="enableUrlTracker">Enable URL tracker</key>
        <key alias="originalUrl">Original URL</key>
        <key alias="redirectedTo">Redirected To</key>
        <key alias="redirectUrlManagement">Redirect Url Management</key>
        <key alias="panelInformation">The following URLs redirect to this content item:</key>
        <key alias="noRedirects">No redirects have been made</key>
        <key alias="noRedirectsDescription">When a published page gets renamed or moved a redirect will automatically be made to the new page.</key>
        <key alias="confirmRemove">Are you sure you want to remove the redirect from '%0%' to '%1%'?</key>
        <key alias="redirectRemoved">Redirect URL removed.</key>
        <key alias="redirectRemoveError">Error removing redirect URL.</key>
        <key alias="redirectRemoveWarning">This will remove the redirect</key>
        <key alias="confirmDisable">Are you sure you want to disable the URL tracker?</key>
        <key alias="disabledConfirm">URL tracker has now been disabled.</key>
        <key alias="disableError">Error disabling the URL tracker, more information can be found in your log file.</key>
        <key alias="enabledConfirm">URL tracker has now been enabled.</key>
        <key alias="enableError">Error enabling the URL tracker, more information can be found in your log file.</key>
    </area>
    <area alias="emptyStates">
        <key alias="emptyDictionaryTree">No Dictionary items to choose from</key>
    </area>
    <area alias="textbox">
        <key alias="characters_left"><![CDATA[<strong>%0%</strong> characters left.]]></key>
        <key alias="characters_exceed"><![CDATA[Maximum %0% characters, <strong>%1%</strong> too many.]]></key>
    </area>
    <area alias="recycleBin">
        <key alias="contentTrashed">Trashed content with Id: {0} related to original parent content with Id: {1}</key>
        <key alias="mediaTrashed">Trashed media with Id: {0} related to original parent media item with Id: {1}</key>
        <key alias="itemCannotBeRestored">Cannot automatically restore this item</key>
        <key alias="itemCannotBeRestoredHelpText">There is no location where this item can be automatically restored. You can move the item manually using the tree below.</key>
        <key alias="wasRestored">was restored under</key>
    </area>
    <area alias="relationType">
        <key alias="direction">Direction</key>
        <key alias="parentToChild">Parent to child</key>
        <key alias="bidirectional">Bidirectional</key>
        <key alias="parent">Parent</key>
        <key alias="child">Child</key>
        <key alias="count">Count</key>
        <key alias="relations">Relations</key>
        <key alias="created">Created</key>
        <key alias="comment">Comment</key>
        <key alias="name">Name</key>
        <key alias="noRelations">No relations for this relation type.</key>
        <key alias="tabRelationType">Relation Type</key>
        <key alias="tabRelations">Relations</key>
    </area>
    <area alias="dashboardTabs">
        <key alias="contentIntro">Getting Started</key>
        <key alias="contentRedirectManager">Redirect URL Management</key>
        <key alias="mediaFolderBrowser">Content</key>
        <key alias="settingsWelcome">Welcome</key>
        <key alias="settingsExamine">Examine Management</key>
        <key alias="settingsPublishedStatus">Published Status</key>
        <key alias="settingsModelsBuilder">Models Builder</key>
        <key alias="settingsHealthCheck">Health Check</key>
    <key alias="settingsProfiler">Profiling</key>
        <key alias="memberIntro">Getting Started</key>
        <key alias="formsInstall">Install Umbraco Forms</key>
  </area>
  <area alias="visuallyHiddenTexts">
    <key alias="goBack">Go back</key>
    <key alias="activeListLayout">Active layout:</key>
    <key alias="jumpTo">Jump to</key>
    <key alias="group">group</key>
    <key alias="passed">passed</key>
    <key alias="warning">warning</key>
    <key alias="failed">failed</key>
    <key alias="suggestion">suggestion</key>
    <key alias="checkPassed">Check passed</key>
    <key alias="checkFailed">Check failed</key>
    <key alias="openBackofficeSearch">Open backoffice search</key>
    <key alias="openCloseBackofficeHelp">Open/Close backoffice help</key>
    <key alias="openCloseBackofficeProfileOptions">Open/Close your profile options</key>
    <key alias="currentLanguage">Current language</key>
    <key alias="switchLanguage">Switch language to</key>
  </area>
</language><|MERGE_RESOLUTION|>--- conflicted
+++ resolved
@@ -152,7 +152,6 @@
         <key alias="confirmActionCancel">Cancel</key>
         <key alias="confirmActionConfirm">Confirm</key>
 	<key alias="morePublishingOptions">More publishing options</key>
-<<<<<<< HEAD
     </area>
     <area alias="auditTrails">
         <key alias="atViewingFor">Viewing for</key>
@@ -301,153 +300,6 @@
         <key alias="readyToSave">Ready to Save?</key>
         <key alias="sendForApproval">Send for approval</key>
         <key alias="schedulePublishHelp">Select the date and time to publish and/or unpublish the content item.</key>
-=======
-  </area>
-  <area alias="auditTrails">
-    <key alias="atViewingFor">Viewing for</key>
-    <key alias="delete">Content deleted</key>
-    <key alias="unpublish">Content unpublished</key>
-    <key alias="publish">Content saved and Published</key>
-    <key alias="publishvariant">Content saved and published for languages: %0% </key>
-    <key alias="save">Content saved</key>
-    <key alias="savevariant">Content saved for languages: %0%</key>
-    <key alias="move">Content moved</key>
-    <key alias="copy">Content copied</key>
-    <key alias="rollback">Content rolled back</key>
-    <key alias="sendtopublish">Content sent for publishing</key>
-    <key alias="sendtopublishvariant">Content sent for publishing for languages: %0%</key>
-    <key alias="sort">Sort child items performed by user</key>
-    <key alias="smallCopy">Copy</key>
-    <key alias="smallPublish">Publish</key>
-    <key alias="smallPublishVariant">Publish</key>
-    <key alias="smallMove">Move</key>
-    <key alias="smallSave">Save</key>
-    <key alias="smallSaveVariant">Save</key>
-    <key alias="smallDelete">Delete</key>
-    <key alias="smallUnpublish">Unpublish</key>
-    <key alias="smallRollBack">Rollback</key>
-    <key alias="smallSendToPublish">Send To Publish</key>
-    <key alias="smallSendToPublishVariant">Send To Publish</key>
-    <key alias="smallSort">Sort</key>
-    <key alias="historyIncludingVariants">History (all variants)</key>
-  </area>
-  <area alias="changeDocType">
-    <key alias="changeDocTypeInstruction">To change the document type for the selected content, first select from the list of valid types for this location.</key>
-    <key alias="changeDocTypeInstruction2">Then confirm and/or amend the mapping of properties from the current type to the new, and click Save.</key>
-    <key alias="contentRepublished">The content has been re-published.</key>
-    <key alias="currentProperty">Current Property</key>
-    <key alias="currentType">Current type</key>
-    <key alias="docTypeCannotBeChanged">The document type cannot be changed, as there are no alternatives valid for this location.  An alternative will be valid if it is allowed under the parent of the selected content item and that all existing child content items are allowed to be created under it.</key>
-    <key alias="docTypeChanged">Document Type Changed</key>
-    <key alias="mapProperties">Map Properties</key>
-    <key alias="mapToProperty">Map to Property</key>
-    <key alias="newTemplate">New Template</key>
-    <key alias="newType">New Type</key>
-    <key alias="none">none</key>
-    <key alias="selectedContent">Content</key>
-    <key alias="selectNewDocType">Select New Document Type</key>
-    <key alias="successMessage">The document type of the selected content has been successfully changed to [new type] and the following properties mapped:</key>
-    <key alias="to">to</key>
-    <key alias="validationErrorPropertyWithMoreThanOneMapping">Could not complete property mapping as one or more properties have more than one mapping defined.</key>
-    <key alias="validDocTypesNote">Only alternate types valid for the current location are displayed.</key>
-  </area>
-  <area alias="codefile">
-    <key alias="createFolderFailedById">Failed to create a folder under parent with ID %0%</key>
-    <key alias="createFolderFailedByName">Failed to create a folder under parent with name %0%</key>
-    <key alias="createFolderIllegalChars">The folder name cannot contain illegal characters.</key>
-    <key alias="deleteItemFailed">Failed to delete item: %0%</key>
-  </area>
-  <area alias="content">
-    <key alias="isPublished" version="7.2">Is Published</key>
-    <key alias="about">About this page</key>
-    <key alias="alias">Alias</key>
-    <key alias="alternativeTextHelp">(how would you describe the picture over the phone)</key>
-    <key alias="alternativeUrls">Alternative Links</key>
-    <key alias="clickToEdit">Click to edit this item</key>
-    <key alias="createBy">Created by</key>
-    <key alias="createByDesc" version="7.0">Original author</key>
-    <key alias="updatedBy" version="7.0">Updated by</key>
-    <key alias="createDate">Created</key>
-    <key alias="createDateDesc" version="7.0">Date/time this document was created</key>
-    <key alias="documentType">Document Type</key>
-    <key alias="editing">Editing</key>
-    <key alias="expireDate">Remove at</key>
-    <key alias="itemChanged">This item has been changed after publication</key>
-    <key alias="itemNotPublished">This item is not published</key>
-    <key alias="lastPublished">Last published</key>
-    <key alias="noItemsToShow">There are no items to show</key>
-    <key alias="listViewNoItems" version="7.1.5">There are no items to show in the list.</key>
-    <key alias="listViewNoContent">No content has been added</key>
-    <key alias="listViewNoMembers">No members have been added</key>
-    <key alias="mediatype">Media Type</key>
-    <key alias="mediaLinks">Link to media item(s)</key>
-    <key alias="membergroup">Member Group</key>
-    <key alias="memberrole">Role</key>
-    <key alias="membertype">Member Type</key>
-    <key alias="noChanges">No changes have been made</key>
-    <key alias="noDate">No date chosen</key>
-    <key alias="nodeName">Page title</key>
-    <key alias="noMediaLink">This media item has no link</key>
-    <key alias="otherElements">Properties</key>
-    <key alias="parentNotPublished">This document is published but is not visible because the parent '%0%' is unpublished</key>
-    <key alias="parentCultureNotPublished">This culture is published but is not visible because it is unpublished on parent '%0%'</key>
-    <key alias="parentNotPublishedAnomaly">This document is published but is not in the cache</key>
-    <key alias="getUrlException">Could not get the url</key>
-    <key alias="routeError">This document is published but its url would collide with content %0%</key>
-    <key alias="routeErrorCannotRoute">This document is published but its url cannot be routed</key>
-    <key alias="publish">Publish</key>
-    <key alias="published">Published</key>
-    <key alias="publishedPendingChanges">Published (pending changes)</key>
-    <key alias="publishStatus">Publication Status</key>
-    <key alias="publishDescendantsHelp"><![CDATA[Click <em>Publish with descendants</em> to publish <strong>%0%</strong> and all content items underneath and thereby making their content publicly available.]]></key>
-    <key alias="publishDescendantsWithVariantsHelp"><![CDATA[Click <em>Publish with descendants</em> to publish <strong>the selected languages</strong> and the same languages of content items underneath and thereby making their content publicly available.]]></key>
-    <key alias="releaseDate">Publish at</key>
-    <key alias="unpublishDate">Unpublish at</key>
-    <key alias="removeDate">Clear Date</key>
-    <key alias="setDate">Set date</key>
-    <key alias="sortDone">Sortorder is updated</key>
-    <key alias="sortHelp">To sort the nodes, simply drag the nodes or click one of the column headers. You can select multiple nodes by holding the "shift" or "control" key while selecting</key>
-    <key alias="statistics">Statistics</key>
-    <key alias="titleOptional">Title (optional)</key>
-    <key alias="altTextOptional">Alternative text (optional)</key>
-    <key alias="type">Type</key>
-    <key alias="unpublish">Unpublish</key>
-    <key alias="unpublished">Unpublished</key>
-    <key alias="updateDate">Last edited</key>
-    <key alias="updateDateDesc" version="7.0">Date/time this document was edited</key>
-    <key alias="uploadClear">Remove file(s)</key>
-    <key alias="urls">Link to document</key>
-    <key alias="memberof">Member of group(s)</key>
-    <key alias="notmemberof">Not a member of group(s)</key>
-    <key alias="childItems" version="7.0">Child items</key>
-    <key alias="target" version="7.0">Target</key>
-    <key alias="scheduledPublishServerTime">This translates to the following time on the server:</key>
-    <key alias="scheduledPublishDocumentation"><![CDATA[<a href="https://our.umbraco.com/documentation/Getting-Started/Data/Scheduled-Publishing/#timezones" target="_blank">What does this mean?</a>]]></key>
-    <key alias="nestedContentDeleteItem">Are you sure you want to delete this item?</key>
-    <key alias="nestedContentEditorNotSupported">Property %0% uses editor %1% which is not supported by Nested Content.</key>
-    <key alias="nestedContentNoContentTypes">No content types are configured for this property.</key>
-    <key alias="addTextBox">Add another text box</key>
-    <key alias="removeTextBox">Remove this text box</key>
-    <key alias="contentRoot">Content root</key>
-    <key alias="includeUnpublished">Include drafts: also publish unpublished content items.</key>
-    <key alias="isSensitiveValue">This value is hidden. If you need access to view this value please contact your website administrator.</key>
-    <key alias="isSensitiveValue_short">This value is hidden.</key>
-    <key alias="languagesToPublishForFirstTime">What languages would you like to publish? All languages with content are saved!</key>
-    <key alias="languagesToPublish">What languages would you like to publish?</key>
-    <key alias="languagesToSave">What languages would you like to save?</key>
-    <key alias="languagesToSaveForFirstTime">All languages with content are saved on creation!</key>
-    <key alias="languagesToSendForApproval">What languages would you like to send for approval?</key>
-    <key alias="languagesToSchedule">What languages would you like to schedule?</key>
-    <key alias="languagesToUnpublish">Select the languages to unpublish. Unpublishing a mandatory language will unpublish all languages.</key>
-    <key alias="publishedLanguages">Published Languages</key>
-    <key alias="unpublishedLanguages">Unpublished Languages</key>
-    <key alias="unmodifiedLanguages">Unmodified Languages</key>
-    <key alias="untouchedLanguagesForFirstTime">These languages haven't been created</key>
-    <key alias="readyToPublish">Ready to Publish?</key>
-    <key alias="readyToSave">Ready to Save?</key>
-    <key alias="sendForApproval">Send for approval</key>
-    <key alias="schedulePublishHelp">Select the date and time to publish and/or unpublish the content item.</key>
->>>>>>> 4c867566
     <key alias="createEmpty">Create new</key>
     <key alias="createFromClipboard">Paste from clipboard</key>
     </area>
@@ -662,12 +514,12 @@
       Depending on how much content there is in your site this could take a while.<br />
       It is not recommended to rebuild an index during times of high website traffic or when editors are editing content.
      ]]>
-<<<<<<< HEAD
         </key>
         <key alias="searchers">Searchers</key>
         <key alias="searchDescription">Search the index and view the results</key>
         <key alias="tools">Tools</key>
         <key alias="toolsDescription">Tools to manage the index</key>
+    <key alias="fields">fields</key>
     </area>
     <area alias="placeholders">
         <key alias="username">Enter your username</key>
@@ -686,32 +538,6 @@
         <key alias="enterMessage">Enter a message...</key>
         <key alias="usernameHint">Your username is usually your email</key>
         <key alias="anchor">#value or ?key=value</key>
-=======
-    </key>
-    <key alias="searchers">Searchers</key>
-    <key alias="searchDescription">Search the index and view the results</key>
-    <key alias="tools">Tools</key>
-    <key alias="toolsDescription">Tools to manage the index</key>
-    <key alias="fields">fields</key>
-  </area>
-  <area alias="placeholders">
-    <key alias="username">Enter your username</key>
-    <key alias="password">Enter your password</key>
-    <key alias="confirmPassword">Confirm your password</key>
-    <key alias="nameentity">Name the %0%...</key>
-    <key alias="entername">Enter a name...</key>
-    <key alias="enteremail">Enter an email...</key>
-    <key alias="enterusername">Enter a username...</key>
-    <key alias="label">Label...</key>
-    <key alias="enterDescription">Enter a description...</key>
-    <key alias="search">Type to search...</key>
-    <key alias="filter">Type to filter...</key>
-    <key alias="enterTags">Type to add tags (press enter after each tag)...</key>
-    <key alias="email">Enter your email</key>
-    <key alias="enterMessage">Enter a message...</key>
-    <key alias="usernameHint">Your username is usually your email</key>
-    <key alias="anchor">#value or ?key=value</key>
->>>>>>> 4c867566
         <key alias="enterAlias">Enter alias...</key>
         <key alias="generatingAlias">Generating alias...</key>
         <key alias="a11yCreateItem">Create item</key>
