<?xml version="1.0" encoding="utf-8" standalone="yes"?>
<language alias="en" intName="English (UK)" localName="English (UK)" lcid="" culture="en-GB">
  <creator>
    <name>The Umbraco community</name>
    <link>https://our.umbraco.com/documentation/Extending-Umbraco/Language-Files</link>
  </creator>
  <area alias="actions">
    <key alias="assignDomain">Culture and Hostnames</key>
    <key alias="auditTrail">Audit Trail</key>
    <key alias="browse">Browse Node</key>
    <key alias="changeDocType">Change Document Type</key>
    <key alias="copy">Copy</key>
    <key alias="create">Create</key>
    <key alias="export">Export</key>
    <key alias="createPackage">Create Package</key>
    <key alias="createGroup">Create group</key>
    <key alias="delete">Delete</key>
    <key alias="disable">Disable</key>
    <key alias="emptyRecycleBin">Empty recycle bin</key>
    <key alias="enable">Enable</key>
    <key alias="exportDocumentType">Export Document Type</key>
    <key alias="importDocumentType">Import Document Type</key>
    <key alias="importPackage">Import Package</key>
    <key alias="liveEdit">Edit in Canvas</key>
    <key alias="logout">Exit</key>
    <key alias="move">Move</key>
    <key alias="notify">Notifications</key>
    <key alias="protect">Public access</key>
    <key alias="publish">Publish</key>
    <key alias="unpublish">Unpublish</key>
    <key alias="refreshNode">Reload</key>
    <key alias="republish">Republish entire site</key>
    <key alias="rename" version="7.3.0">Rename</key>
    <key alias="restore" version="7.3.0">Restore</key>
    <key alias="SetPermissionsForThePage">Set permissions for the page %0%</key>
    <key alias="chooseWhereToCopy">Choose where to copy</key>
    <key alias="chooseWhereToMove">Choose where to move</key>
    <key alias="toInTheTreeStructureBelow">to in the tree structure below</key>
    <key alias="wasMovedTo">was moved to</key>
    <key alias="wasCopiedTo">was copied to</key>
    <key alias="rights">Permissions</key>
    <key alias="rollback">Rollback</key>
    <key alias="sendtopublish">Send To Publish</key>
    <key alias="sendToTranslate">Send To Translation</key>
    <key alias="setGroup">Set group</key>
    <key alias="sort">Sort</key>
    <key alias="translate">Translate</key>
    <key alias="update">Update</key>
    <key alias="setPermissions">Set permissions</key>
    <key alias="unlock">Unlock</key>
    <key alias="createblueprint">Create Content Template</key>
    <key alias="resendInvite">Resend Invitation</key>
  </area>
  <area alias="actionCategories">
    <key alias="content">Content</key>
    <key alias="administration">Administration</key>
    <key alias="structure">Structure</key>
    <key alias="other">Other</key>
  </area>
  <area alias="actionDescriptions">
    <key alias="assignDomain">Allow access to assign culture and hostnames</key>
    <key alias="auditTrail">Allow access to view a node's history log</key>
    <key alias="browse">Allow access to view a node</key>
    <key alias="changeDocType">Allow access to change document type for a node</key>
    <key alias="copy">Allow access to copy a node</key>
    <key alias="create">Allow access to create nodes</key>
    <key alias="delete">Allow access to delete nodes</key>
    <key alias="move">Allow access to move a node</key>
    <key alias="protect">Allow access to set and change public access for a node</key>
    <key alias="publish">Allow access to publish a node</key>
    <key alias="unpublish">Allow access to unpublish a node</key>
    <key alias="rights">Allow access to change permissions for a node</key>
    <key alias="rollback">Allow access to roll back a node to a previous state</key>
    <key alias="sendtopublish">Allow access to send a node for approval before publishing</key>
    <key alias="sendToTranslate">Allow access to send a node for translation</key>
    <key alias="sort">Allow access to change the sort order for nodes</key>
    <key alias="translate">Allow access to translate a node</key>
    <key alias="update">Allow access to save a node</key>
    <key alias="createblueprint">Allow access to create a Content Template</key>
  </area>
  <area alias="assignDomain">
    <key alias="permissionDenied">Permission denied.</key>
    <key alias="addNew">Add new Domain</key>
    <key alias="remove">remove</key>
    <key alias="invalidNode">Invalid node.</key>
    <key alias="invalidDomain">Invalid domain format.</key>
    <key alias="duplicateDomain">Domain has already been assigned.</key>
    <key alias="language">Language</key>
    <key alias="domain">Domain</key>
    <key alias="domainCreated">New domain '%0%' has been created</key>
    <key alias="domainDeleted">Domain '%0%' is deleted</key>
    <key alias="domainExists">Domain '%0%' has already been assigned</key>
    <key alias="domainUpdated">Domain '%0%' has been updated</key>
    <key alias="orEdit">Edit Current Domains</key>
    <key alias="domainHelp"><![CDATA[Valid domain names are: "example.com", "www.example.com", "example.com:8080" or
        "https://www.example.com/". One-level paths in domains are supported, eg. "example.com/en". However, they
        should be avoided. Better use the culture setting above.]]></key>
    <key alias="inherit">Inherit</key>
    <key alias="setLanguage">Culture</key>
        <key alias="setLanguageHelp">
            <![CDATA[Set the culture for nodes below the current node,<br /> or inherit culture from parent nodes. Will also apply<br />
      to the current node, unless a domain below applies too.]]>
        </key>
    <key alias="setDomains">Domains</key>
  </area>
  <area alias="buttons">
    <key alias="clearSelection">Clear selection</key>
    <key alias="select">Select</key>
    <key alias="somethingElse">Do something else</key>
    <key alias="bold">Bold</key>
    <key alias="deindent">Cancel Paragraph Indent</key>
    <key alias="formFieldInsert">Insert form field</key>
    <key alias="graphicHeadline">Insert graphic headline</key>
    <key alias="htmlEdit">Edit Html</key>
    <key alias="indent">Indent Paragraph</key>
    <key alias="italic">Italic</key>
    <key alias="justifyCenter">Center</key>
    <key alias="justifyLeft">Justify Left</key>
    <key alias="justifyRight">Justify Right</key>
    <key alias="linkInsert">Insert Link</key>
    <key alias="linkLocal">Insert local link (anchor)</key>
    <key alias="listBullet">Bullet List</key>
    <key alias="listNumeric">Numeric List</key>
    <key alias="macroInsert">Insert macro</key>
    <key alias="pictureInsert">Insert picture</key>
    <key alias="publishAndClose">Publish and close</key>
    <key alias="publishDescendants">Publish with descendants</key>
    <key alias="relations">Edit relations</key>
    <key alias="returnToList">Return to list</key>
    <key alias="save">Save</key>
    <key alias="saveAndPublish">Save and publish</key>
    <key alias="saveAndSchedule">Save and schedule</key>
    <key alias="saveToPublish">Save and send for approval</key>
    <key alias="saveListView">Save list view</key>
    <key alias="schedulePublish">Schedule</key>
    <key alias="showPage">Preview</key>
    <key alias="showPageDisabled">Preview is disabled because there's no template assigned</key>
    <key alias="styleChoose">Choose style</key>
    <key alias="styleShow">Show styles</key>
    <key alias="tableInsert">Insert table</key>
    <key alias="saveAndGenerateModels">Save and generate models</key>
    <key alias="undo">Undo</key>
    <key alias="redo">Redo</key>
    <key alias="deleteTag">Delete tag</key>
    <key alias="confirmActionCancel">Cancel</key>
    <key alias="confirmActionConfirm">Confirm</key>
  </area>
  <area alias="auditTrails">
    <key alias="atViewingFor">Viewing for</key>
    <key alias="delete">Content deleted</key>
    <key alias="unpublish">Content unpublished</key>
    <key alias="publish">Content saved and Published</key>
    <key alias="publishvariant">Content saved and published for languages: %0% </key>
    <key alias="save">Content saved</key>
    <key alias="savevariant">Content saved for languages: %0%</key>
    <key alias="move">Content moved</key>
    <key alias="copy">Content copied</key>
    <key alias="rollback">Content rolled back</key>
    <key alias="sendtopublish">Content sent for publishing</key>
    <key alias="sendtopublishvariant">Content sent for publishing for languages: %0%</key>
    <key alias="sort">Sort child items performed by user</key>
    <key alias="smallCopy">Copy</key>
    <key alias="smallPublish">Publish</key>
    <key alias="smallPublishVariant">Publish</key>
    <key alias="smallMove">Move</key>
    <key alias="smallSave">Save</key>
    <key alias="smallSaveVariant">Save</key>
    <key alias="smallDelete">Delete</key>
    <key alias="smallUnpublish">Unpublish</key>
    <key alias="smallRollBack">Rollback</key>
    <key alias="smallSendToPublish">Send To Publish</key>
    <key alias="smallSendToPublishVariant">Send To Publish</key>
    <key alias="smallSort">Sort</key>
  </area>
  <area alias="changeDocType">
    <key alias="changeDocTypeInstruction">To change the document type for the selected content, first select from the list of valid types for this location.</key>
    <key alias="changeDocTypeInstruction2">Then confirm and/or amend the mapping of properties from the current type to the new, and click Save.</key>
    <key alias="contentRepublished">The content has been re-published.</key>
    <key alias="currentProperty">Current Property</key>
    <key alias="currentType">Current type</key>
    <key alias="docTypeCannotBeChanged">The document type cannot be changed, as there are no alternatives valid for this location.  An alternative will be valid if it is allowed under the parent of the selected content item and that all existing child content items are allowed to be created under it.</key>
    <key alias="docTypeChanged">Document Type Changed</key>
    <key alias="mapProperties">Map Properties</key>
    <key alias="mapToProperty">Map to Property</key>
    <key alias="newTemplate">New Template</key>
    <key alias="newType">New Type</key>
    <key alias="none">none</key>
    <key alias="selectedContent">Content</key>
    <key alias="selectNewDocType">Select New Document Type</key>
    <key alias="successMessage">The document type of the selected content has been successfully changed to [new type] and the following properties mapped:</key>
    <key alias="to">to</key>
    <key alias="validationErrorPropertyWithMoreThanOneMapping">Could not complete property mapping as one or more properties have more than one mapping defined.</key>
    <key alias="validDocTypesNote">Only alternate types valid for the current location are displayed.</key>
  </area>
  <area alias="codefile">
    <key alias="createFolderFailedById">Failed to create a folder under parent with ID %0%</key>
    <key alias="createFolderFailedByName">Failed to create a folder under parent with name %0%</key>
    <key alias="createFolderIllegalChars">The folder name cannot contain illegal characters.</key>
    <key alias="deleteItemFailed">Failed to delete item: %0%</key>
  </area>
  <area alias="content">
    <key alias="isPublished" version="7.2">Is Published</key>
    <key alias="about">About this page</key>
    <key alias="alias">Alias</key>
    <key alias="alternativeTextHelp">(how would you describe the picture over the phone)</key>
    <key alias="alternativeUrls">Alternative Links</key>
    <key alias="clickToEdit">Click to edit this item</key>
    <key alias="createBy">Created by</key>
    <key alias="createByDesc" version="7.0">Original author</key>
    <key alias="updatedBy" version="7.0">Updated by</key>
    <key alias="createDate">Created</key>
    <key alias="createDateDesc" version="7.0">Date/time this document was created</key>
    <key alias="documentType">Document Type</key>
    <key alias="editing">Editing</key>
    <key alias="expireDate">Remove at</key>
    <key alias="itemChanged">This item has been changed after publication</key>
    <key alias="itemNotPublished">This item is not published</key>
    <key alias="lastPublished">Last published</key>
    <key alias="noItemsToShow">There are no items to show</key>
    <key alias="listViewNoItems" version="7.1.5">There are no items to show in the list.</key>
    <key alias="listViewNoContent">No content has been added</key>
    <key alias="listViewNoMembers">No members have been added</key>
    <key alias="mediatype">Media Type</key>
    <key alias="mediaLinks">Link to media item(s)</key>
    <key alias="membergroup">Member Group</key>
    <key alias="memberrole">Role</key>
    <key alias="membertype">Member Type</key>
    <key alias="noChanges">No changes have been made</key>
    <key alias="noDate">No date chosen</key>
    <key alias="nodeName">Page title</key>
    <key alias="noMediaLink">This media item has no link</key>
    <key alias="otherElements">Properties</key>
    <key alias="parentNotPublished">This document is published but is not visible because the parent '%0%' is unpublished</key>
    <key alias="parentCultureNotPublished">This culture is published but is not visible because it is unpublished on parent '%0%'</key>
    <key alias="parentNotPublishedAnomaly">This document is published but is not in the cache</key>
    <key alias="getUrlException">Could not get the url</key>
    <key alias="routeError">This document is published but its url would collide with content %0%</key>
    <key alias="routeErrorCannotRoute">This document is published but its url cannot be routed</key>
    <key alias="publish">Publish</key>
    <key alias="published">Published</key>
    <key alias="publishedPendingChanges">Published (pending changes)</key>
    <key alias="publishStatus">Publication Status</key>
    <key alias="publishDescendantsHelp"><![CDATA[Click <em>Publish with descendants</em> to publish <strong>%0%</strong> and all content items underneath and thereby making their content publicly available.]]></key>
    <key alias="publishDescendantsWithVariantsHelp"><![CDATA[Click <em>Publish with descendants</em> to publish <strong>the selected languages</strong> and the same languages of content items underneath and thereby making their content publicly available.]]></key>
    <key alias="releaseDate">Publish at</key>
    <key alias="unpublishDate">Unpublish at</key>
    <key alias="removeDate">Clear Date</key>
    <key alias="setDate">Set date</key>
    <key alias="sortDone">Sortorder is updated</key>
    <key alias="sortHelp">To sort the nodes, simply drag the nodes or click one of the column headers. You can select multiple nodes by holding the "shift" or "control" key while selecting</key>
    <key alias="statistics">Statistics</key>
    <key alias="titleOptional">Title (optional)</key>
    <key alias="altTextOptional">Alternative text (optional)</key>
    <key alias="type">Type</key>
    <key alias="unpublish">Unpublish</key>
    <key alias="unpublished">Unpublished</key>
    <key alias="updateDate">Last edited</key>
    <key alias="updateDateDesc" version="7.0">Date/time this document was edited</key>
    <key alias="uploadClear">Remove file(s)</key>
    <key alias="urls">Link to document</key>
    <key alias="memberof">Member of group(s)</key>
    <key alias="notmemberof">Not a member of group(s)</key>
    <key alias="childItems" version="7.0">Child items</key>
    <key alias="target" version="7.0">Target</key>
    <key alias="scheduledPublishServerTime">This translates to the following time on the server:</key>
    <key alias="scheduledPublishDocumentation"><![CDATA[<a href="https://our.umbraco.com/documentation/Getting-Started/Data/Scheduled-Publishing/#timezones" target="_blank">What does this mean?</a>]]></key>
    <key alias="nestedContentDeleteItem">Are you sure you want to delete this item?</key>
    <key alias="nestedContentEditorNotSupported">Property %0% uses editor %1% which is not supported by Nested Content.</key>
    <key alias="addTextBox">Add another text box</key>
    <key alias="removeTextBox">Remove this text box</key>
    <key alias="contentRoot">Content root</key>
    <key alias="includeUnpublished">Include drafts: also publish unpublished content items.</key>
    <key alias="isSensitiveValue">This value is hidden. If you need access to view this value please contact your website administrator.</key>
    <key alias="isSensitiveValue_short">This value is hidden.</key>
    <key alias="languagesToPublishForFirstTime">What languages would you like to publish? All languages with content are saved!</key>
    <key alias="languagesToPublish">What languages would you like to publish?</key>
    <key alias="languagesToSave">What languages would you like to save?</key>
    <key alias="languagesToSaveForFirstTime">All languages with content are saved on creation!</key>
    <key alias="languagesToSendForApproval">What languages would you like to send for approval?</key>
    <key alias="languagesToSchedule">What languages would you like to schedule?</key>
    <key alias="languagesToUnpublish">Select the languages to unpublish. Unpublishing a mandatory language will unpublish all languages.</key>
    <key alias="publishedLanguages">Published Languages</key>
    <key alias="unpublishedLanguages">Unpublished Languages</key>
    <key alias="unmodifiedLanguages">Unmodified Languages</key>
    <key alias="readyToPublish">Ready to Publish?</key>
    <key alias="readyToSave">Ready to Save?</key>
    <key alias="sendForApproval">Send for approval</key>
    <key alias="schedulePublishHelp">Select the date and time to publish and/or unpublish the content item.</key>
  </area>
  <area alias="blueprints">
    <key alias="createBlueprintFrom">Create a new Content Template from '%0%'</key>
    <key alias="blankBlueprint">Blank</key>
    <key alias="selectBlueprint">Select a Content Template</key>
    <key alias="createdBlueprintHeading">Content Template created</key>
    <key alias="createdBlueprintMessage">A Content Template was created from '%0%'</key>
    <key alias="duplicateBlueprintMessage">Another Content Template with the same name already exists</key>
    <key alias="blueprintDescription">A Content Template is pre-defined content that an editor can select to use as the basis for creating new content</key>
  </area>
  <area alias="media">
    <key alias="clickToUpload">Click to upload</key>
    <key alias="orClickHereToUpload">or click here to choose files</key>
    <key alias="dragFilesHereToUpload">You can drag files here to upload</key>
    <key alias="disallowedFileType">Cannot upload this file, it does not have an approved file type</key>
    <key alias="maxFileSize">Max file size is</key>
    <key alias="mediaRoot">Media root</key>
    <key alias="moveFailed">Failed to move media</key>
    <key alias="copyFailed">Failed to copy media</key>
    <key alias="createFolderFailed">Failed to create a folder under parent id %0%</key>
    <key alias="renameFolderFailed">Failed to rename the folder with id %0%</key>
  </area>
  <area alias="member">
    <key alias="createNewMember">Create a new member</key>
    <key alias="allMembers">All Members</key>
    <key alias="memberGroupNoProperties">Member groups have no additional properties for editing.</key>
  </area>
  <area alias="create">
    <key alias="chooseNode">Where do you want to create the new %0%</key>
    <key alias="createUnder">Create an item under</key>
    <key alias="createContentBlueprint">Select the document type you want to make a content template for</key>
    <key alias="enterFolderName">Enter a folder name</key>
    <key alias="updateData">Choose a type and a title</key>
    <key alias="noDocumentTypes" version="7.0"><![CDATA[There are no allowed document types available. You must enable these in the settings section under <strong>"document types"</strong>.]]></key>
    <key alias="noMediaTypes" version="7.0"><![CDATA[There are no allowed media types available. You must enable these in the settings section under <strong>"media types"</strong>.]]></key>
    <key alias="documentTypeWithoutTemplate">Document Type without a template</key>
    <key alias="newFolder">New folder</key>
    <key alias="newDataType">New data type</key>
    <key alias="newJavascriptFile">New JavaScript file</key>
    <key alias="newEmptyPartialView">New empty partial view</key>
    <key alias="newPartialViewMacro">New partial view macro</key>
    <key alias="newPartialViewFromSnippet">New partial view from snippet</key>
    <key alias="newPartialViewMacroFromSnippet">New partial view macro from snippet</key>
    <key alias="newPartialViewMacroNoMacro">New partial view macro (without macro)</key>
    <key alias="newStyleSheetFile">New style sheet file</key>
    <key alias="newRteStyleSheetFile">New Rich Text Editor style sheet file</key>
  </area>
  <area alias="dashboard">
    <key alias="browser">Browse your website</key>
    <key alias="dontShowAgain">- Hide</key>
    <key alias="nothinghappens">If Umbraco isn't opening, you might need to allow popups from this site</key>
    <key alias="openinnew">has opened in a new window</key>
    <key alias="restart">Restart</key>
    <key alias="visit">Visit</key>
    <key alias="welcome">Welcome</key>
  </area>
  <area alias="prompt">
    <key alias="stay">Stay</key>
    <key alias="discardChanges">Discard changes</key>
    <key alias="unsavedChanges">You have unsaved changes</key>
    <key alias="unsavedChangesWarning">Are you sure you want to navigate away from this page? - you have unsaved changes</key>
    <key alias="confirmListViewPublish">Publishing will make the selected items visible on the site.</key>
    <key alias="confirmListViewUnpublish">Unpublishing will remove the selected items and all their descendants from the site.</key>
    <key alias="confirmUnpublish">Unpublishing will remove this page and all its descendants from the site.</key>
    <key alias="doctypeChangeWarning">You have unsaved changes. Making changes to the Document Type will discard the changes.</key>
  </area>
  <area alias="bulk">
    <key alias="done">Done</key>
    <key alias="deletedItem">Deleted %0% item</key>
    <key alias="deletedItems">Deleted %0% items</key>
    <key alias="deletedItemOfItem">Deleted %0% out of %1% item</key>
    <key alias="deletedItemOfItems">Deleted %0% out of %1% items</key>
    <key alias="publishedItem">Published %0% item</key>
    <key alias="publishedItems">Published %0% items</key>
    <key alias="publishedItemOfItem">Published %0% out of %1% item</key>
    <key alias="publishedItemOfItems">Published %0% out of %1% items</key>
    <key alias="unpublishedItem">Unpublished %0% item</key>
    <key alias="unpublishedItems">Unpublished %0% items</key>
    <key alias="unpublishedItemOfItem">Unpublished %0% out of %1% item</key>
    <key alias="unpublishedItemOfItems">Unpublished %0% out of %1% items</key>
    <key alias="movedItem">Moved %0% item</key>
    <key alias="movedItems">Moved %0% items</key>
    <key alias="movedItemOfItem">Moved %0% out of %1% item</key>
    <key alias="movedItemOfItems">Moved %0% out of %1% items</key>
    <key alias="copiedItem">Copied %0% item</key>
    <key alias="copiedItems">Copied %0% items</key>
    <key alias="copiedItemOfItem">Copied %0% out of %1% item</key>
    <key alias="copiedItemOfItems">Copied %0% out of %1% items</key>
  </area>
  <area alias="defaultdialogs">
    <key alias="nodeNameLinkPicker">Link title</key>
    <key alias="urlLinkPicker">Link</key>
    <key alias="anchorLinkPicker">Anchor / querystring</key>
    <key alias="anchorInsert">Name</key>
    <key alias="assignDomain">Manage hostnames</key>
    <key alias="closeThisWindow">Close this window</key>
    <key alias="confirmdelete">Are you sure you want to delete</key>
    <key alias="confirmdisable">Are you sure you want to disable</key>
    <key alias="confirmlogout">Are you sure?</key>
    <key alias="confirmSure">Are you sure?</key>
    <key alias="cut">Cut</key>
    <key alias="editdictionary">Edit Dictionary Item</key>
    <key alias="editlanguage">Edit Language</key>
    <key alias="insertAnchor">Insert local link</key>
    <key alias="insertCharacter">Insert character</key>
    <key alias="insertgraphicheadline">Insert graphic headline</key>
    <key alias="insertimage">Insert picture</key>
    <key alias="insertlink">Insert link</key>
    <key alias="insertMacro">Click to add a Macro</key>
    <key alias="inserttable">Insert table</key>
    <key alias="languagedeletewarning">This will delete the language</key>
    <key alias="lastEdited">Last Edited</key>
    <key alias="link">Link</key>
    <key alias="linkinternal">Internal link:</key>
    <key alias="linklocaltip">When using local links, insert "#" in front of link</key>
    <key alias="linknewwindow">Open in new window?</key>
    <key alias="macroContainerSettings">Macro Settings</key>
    <key alias="macroDoesNotHaveProperties">This macro does not contain any properties you can edit</key>
    <key alias="paste">Paste</key>
    <key alias="permissionsEdit">Edit permissions for</key>
    <key alias="permissionsSet">Set permissions for</key>
    <key alias="permissionsSetForGroup">Set permissions for %0% for user group %1%</key>
    <key alias="permissionsHelp">Select the users groups you want to set permissions for</key>
    <key alias="recycleBinDeleting">The items in the recycle bin are now being deleted. Please do not close this window while this operation takes place</key>
    <key alias="recycleBinIsEmpty">The recycle bin is now empty</key>
    <key alias="recycleBinWarning">When items are deleted from the recycle bin, they will be gone forever</key>
    <key alias="regexSearchError"><![CDATA[<a target='_blank' href='http://regexlib.com'>regexlib.com</a>'s webservice is currently experiencing some problems, which we have no control over. We are very sorry for this inconvenience.]]></key>
    <key alias="regexSearchHelp">Search for a regular expression to add validation to a form field. Example: 'email, 'zip-code' 'url'</key>
    <key alias="removeMacro">Remove Macro</key>
    <key alias="requiredField">Required Field</key>
    <key alias="sitereindexed">Site is reindexed</key>
    <key alias="siterepublished">The website cache has been refreshed. All publish content is now up to date. While all unpublished content is still unpublished</key>
    <key alias="siterepublishHelp">The website cache will be refreshed. All published content will be updated, while unpublished content will stay unpublished.</key>
    <key alias="tableColumns">Number of columns</key>
    <key alias="tableRows">Number of rows</key>
    <key alias="thumbnailimageclickfororiginal">Click on the image to see full size</key>
    <key alias="treepicker">Pick item</key>
    <key alias="viewCacheItem">View Cache Item</key>
    <key alias="relateToOriginalLabel">Relate to original</key>
    <key alias="includeDescendants">Include descendants</key>
    <key alias="theFriendliestCommunity">The friendliest community</key>
    <key alias="linkToPage">Link to page</key>
    <key alias="openInNewWindow">Opens the linked document in a new window or tab</key>
    <key alias="linkToMedia">Link to media</key>
    <key alias="selectContentStartNode">Select content start node</key>
    <key alias="selectMedia">Select media</key>
    <key alias="selectIcon">Select icon</key>
    <key alias="selectItem">Select item</key>
    <key alias="selectLink">Select link</key>
    <key alias="selectMacro">Select macro</key>
    <key alias="selectContent">Select content</key>
    <key alias="selectMediaStartNode">Select media start node</key>
    <key alias="selectMember">Select member</key>
    <key alias="selectMemberGroup">Select member group</key>
    <key alias="selectNode">Select node</key>
    <key alias="selectSections">Select sections</key>
    <key alias="selectUsers">Select users</key>
    <key alias="noIconsFound">No icons were found</key>
    <key alias="noMacroParams">There are no parameters for this macro</key>
    <key alias="noMacros">There are no macros available to insert</key>
    <key alias="externalLoginProviders">External login providers</key>
    <key alias="exceptionDetail">Exception Details</key>
    <key alias="stacktrace">Stacktrace</key>
    <key alias="innerException">Inner Exception</key>
    <key alias="linkYour">Link your</key>
    <key alias="unLinkYour">Un-link your</key>
    <key alias="account">account</key>
    <key alias="selectEditor">Select editor</key>
    <key alias="selectSnippet">Select snippet</key>
    <key alias="variantdeletewarning">This will delete the node and all its languages. If you only want to delete one language go and unpublish it instead.</key>
  </area>
  <area alias="dictionaryItem">
    <key alias="description"><![CDATA[
      Edit the different language versions for the dictionary item '<em>%0%</em>' below<br/>You can add additional languages under the 'languages' in the menu on the left
   ]]></key>
    <key alias="displayName">Culture Name</key>
    <key alias="changeKeyError"><![CDATA[
      The key '%0%' already exists.
   ]]></key>
    <key alias="overviewTitle">Dictionary overview</key>
  </area>
  <area alias="placeholders">
    <key alias="username">Enter your username</key>
    <key alias="password">Enter your password</key>
    <key alias="confirmPassword">Confirm your password</key>
    <key alias="nameentity">Name the %0%...</key>
    <key alias="entername">Enter a name...</key>
    <key alias="enteremail">Enter an email...</key>
    <key alias="enterusername">Enter a username...</key>
    <key alias="label">Label...</key>
    <key alias="enterDescription">Enter a description...</key>
    <key alias="search">Type to search...</key>
    <key alias="filter">Type to filter...</key>
    <key alias="enterTags">Type to add tags (press enter after each tag)...</key>
    <key alias="email">Enter your email...</key>
    <key alias="enterMessage">Enter a message...</key>
    <key alias="usernameHint">Your username is usually your email</key>
    <key alias="anchor">#value or ?key=value</key>
        <key alias="enterAlias">Enter alias...</key>
        <key alias="generatingAlias">Generating alias...</key>
  </area>
  <area alias="editcontenttype">
    <key alias="allowedchildnodetypes">Allowed child node types</key>
    <key alias="create">Create</key>
    <key alias="deletetab">Delete tab</key>
    <key alias="description">Description</key>
    <key alias="newtab">New tab</key>
    <key alias="tab">Tab</key>
    <key alias="thumbnail">Thumbnail</key>
    <key alias="createListView" version="7.2">Create custom list view</key>
    <key alias="removeListView" version="7.2">Remove custom list view</key>
    <key alias="aliasAlreadyExists">A content type, media type or member type with this alias already exists</key>
  </area>
  <area alias="renamecontainer">
    <key alias="renamed">Renamed</key>
    <key alias="enterNewFolderName">Enter a new folder name here</key>
    <key alias="folderWasRenamed">%0% was renamed to %1%</key>
  </area>
  <area alias="editdatatype">
    <key alias="addPrevalue">Add prevalue</key>
    <key alias="dataBaseDatatype">Database datatype</key>
    <key alias="guid">Property editor GUID</key>
    <key alias="renderControl">Property editor</key>
    <key alias="rteButtons">Buttons</key>
    <key alias="rteEnableAdvancedSettings">Enable advanced settings for</key>
    <key alias="rteEnableContextMenu">Enable context menu</key>
    <key alias="rteMaximumDefaultImgSize">Maximum default size of inserted images</key>
    <key alias="rteRelatedStylesheets">Related stylesheets</key>
    <key alias="rteShowLabel">Show label</key>
    <key alias="rteWidthAndHeight">Width and height</key>
    <key alias="allPropTypes">All property types &amp; property data</key>
    <key alias="willBeDeleted">using this data type will be deleted permanently, please confirm you want to delete these as well</key>
    <key alias="yesDelete">Yes, delete</key>
    <key alias="andAllRelated">and all property types &amp; property data using this data type</key>
    <key alias="selectFolder">Select the folder to move</key>
    <key alias="inTheTree">to in the tree structure below</key>
    <key alias="wasMoved">was moved underneath</key>
  </area>
  <area alias="errorHandling">
    <key alias="errorButDataWasSaved">Your data has been saved, but before you can publish this page there are some errors you need to fix first:</key>
    <key alias="errorChangingProviderPassword">The current membership provider does not support changing password (EnablePasswordRetrieval need to be true)</key>
    <key alias="errorExistsWithoutTab">%0% already exists</key>
    <key alias="errorHeader">There were errors:</key>
    <key alias="errorHeaderWithoutTab">There were errors:</key>
    <key alias="errorInPasswordFormat">The password should be a minimum of %0% characters long and contain at least %1% non-alpha numeric character(s)</key>
    <key alias="errorIntegerWithoutTab">%0% must be an integer</key>
    <key alias="errorMandatory">The %0% field in the %1% tab is mandatory</key>
    <key alias="errorMandatoryWithoutTab">%0% is a mandatory field</key>
    <key alias="errorRegExp">%0% at %1% is not in a correct format</key>
    <key alias="errorRegExpWithoutTab">%0% is not in a correct format</key>
  </area>
  <area alias="errors">
    <key alias="receivedErrorFromServer">Received an error from the server</key>
    <key alias="dissallowedMediaType">The specified file type has been disallowed by the administrator</key>
    <key alias="codemirroriewarning">NOTE! Even though CodeMirror is enabled by configuration, it is disabled in Internet Explorer because it's not stable enough.</key>
    <key alias="contentTypeAliasAndNameNotNull">Please fill both alias and name on the new property type!</key>
    <key alias="filePermissionsError">There is a problem with read/write access to a specific file or folder</key>
    <key alias="macroErrorLoadingPartialView">Error loading Partial View script (file: %0%)</key>
    <key alias="macroErrorLoadingUsercontrol">Error loading userControl '%0%'</key>
    <key alias="missingTitle">Please enter a title</key>
    <key alias="missingType">Please choose a type</key>
    <key alias="pictureResizeBiggerThanOrg">You're about to make the picture larger than the original size. Are you sure that you want to proceed?</key>
    <key alias="startNodeDoesNotExists">Startnode deleted, please contact your administrator</key>
    <key alias="stylesMustMarkBeforeSelect">Please mark content before changing style</key>
    <key alias="stylesNoStylesOnPage">No active styles available</key>
    <key alias="tableColMergeLeft">Please place cursor at the left of the two cells you wish to merge</key>
    <key alias="tableSplitNotSplittable">You cannot split a cell that hasn't been merged.</key>
  </area>
  <area alias="general">
    <key alias="options">Options</key>
    <key alias="about">About</key>
    <key alias="action">Action</key>
    <key alias="actions">Actions</key>
    <key alias="add">Add</key>
    <key alias="alias">Alias</key>
    <key alias="all">All</key>
    <key alias="areyousure">Are you sure?</key>
    <key alias="back">Back</key>
    <key alias="border">Border</key>
    <key alias="by">by</key>
    <key alias="cancel">Cancel</key>
    <key alias="cellMargin">Cell margin</key>
    <key alias="choose">Choose</key>
    <key alias="close">Close</key>
    <key alias="closewindow">Close Window</key>
    <key alias="comment">Comment</key>
    <key alias="confirm">Confirm</key>
    <key alias="constrain">Constrain</key>
    <key alias="constrainProportions">Constrain proportions</key>
    <key alias="continue">Continue</key>
    <key alias="copy">Copy</key>
    <key alias="create">Create</key>
    <key alias="database">Database</key>
    <key alias="date">Date</key>
    <key alias="default">Default</key>
    <key alias="delete">Delete</key>
    <key alias="deleted">Deleted</key>
    <key alias="deleting">Deleting...</key>
    <key alias="design">Design</key>
    <key alias="dictionary">Dictionary</key>
    <key alias="dimensions">Dimensions</key>
    <key alias="down">Down</key>
    <key alias="download">Download</key>
    <key alias="edit">Edit</key>
    <key alias="edited">Edited</key>
    <key alias="elements">Elements</key>
    <key alias="email">Email</key>
    <key alias="error">Error</key>
    <key alias="findDocument">Find</key>
    <key alias="first">First</key>
    <key alias="general">General</key>
    <key alias="groups">Groups</key>
    <key alias="height">Height</key>
    <key alias="help">Help</key>
    <key alias="hide">Hide</key>
    <key alias="history">History</key>
    <key alias="icon">Icon</key>
    <key alias="id">Id</key>
    <key alias="import">Import</key>
    <key alias="info">Info</key>
    <key alias="innerMargin">Inner margin</key>
    <key alias="insert">Insert</key>
    <key alias="install">Install</key>
    <key alias="invalid">Invalid</key>
    <key alias="justify">Justify</key>
    <key alias="label">Label</key>
    <key alias="language">Language</key>
    <key alias="last">Last</key>
    <key alias="layout">Layout</key>
    <key alias="links">Links</key>
    <key alias="loading">Loading</key>
    <key alias="locked">Locked</key>
    <key alias="login">Login</key>
    <key alias="logoff">Log off</key>
    <key alias="logout">Logout</key>
    <key alias="macro">Macro</key>
    <key alias="mandatory">Mandatory</key>
    <key alias="message">Message</key>
    <key alias="move">Move</key>
    <key alias="name">Name</key>
    <key alias="new">New</key>
    <key alias="next">Next</key>
    <key alias="no">No</key>
    <key alias="of">of</key>
    <key alias="off">Off</key>
    <key alias="ok">OK</key>
    <key alias="open">Open</key>
    <key alias="on">On</key>
    <key alias="or">or</key>
    <key alias="orderBy">Order by</key>
    <key alias="password">Password</key>
    <key alias="path">Path</key>
    <key alias="pleasewait">One moment please...</key>
    <key alias="previous">Previous</key>
    <key alias="properties">Properties</key>
    <key alias="reciept">Email to receive form data</key>
    <key alias="recycleBin">Recycle Bin</key>
    <key alias="recycleBinEmpty">Your recycle bin is empty</key>
    <key alias="remaining">Remaining</key>
    <key alias="remove">Remove</key>
    <key alias="rename">Rename</key>
    <key alias="renew">Renew</key>
    <key alias="required" version="7.0">Required</key>
    <key alias="retrieve">Retrieve</key>
    <key alias="retry">Retry</key>
    <key alias="rights">Permissions</key>
    <key alias="scheduledPublishing">Scheduled Publishing</key>
    <key alias="search">Search</key>
    <key alias="searchNoResult">Sorry, we can not find what you are looking for.</key>
    <key alias="noItemsInList">No items have been added</key>
    <key alias="server">Server</key>
    <key alias="settings">Settings</key>
    <key alias="show">Show</key>
    <key alias="showPageOnSend">Show page on Send</key>
    <key alias="size">Size</key>
    <key alias="sort">Sort</key>
    <key alias="status">Status</key>
    <key alias="submit">Submit</key>
    <key alias="type">Type</key>
    <key alias="typeToSearch">Type to search...</key>
    <key alias="under">under</key>
    <key alias="up">Up</key>
    <key alias="update">Update</key>
    <key alias="upgrade">Upgrade</key>
    <key alias="upload">Upload</key>
    <key alias="url">Url</key>
    <key alias="user">User</key>
    <key alias="username">Username</key>
    <key alias="value">Value</key>
    <key alias="view">View</key>
    <key alias="welcome">Welcome...</key>
    <key alias="width">Width</key>
    <key alias="yes">Yes</key>
    <key alias="folder">Folder</key>
    <key alias="searchResults">Search results</key>
    <key alias="reorder">Reorder</key>
    <key alias="reorderDone">I am done reordering</key>
    <key alias="preview">Preview</key>
    <key alias="changePassword">Change password</key>
    <key alias="to">to</key>
    <key alias="listView">List view</key>
    <key alias="saving">Saving...</key>
    <key alias="current">current</key>
    <key alias="embed">Embed</key>
    <key alias="selected">selected</key>
    <key alias="includeFromsubFolders">Include subfolders in search</key>
  </area>
  <area alias="colors">
    <key alias="blue">Blue</key>
  </area>
  <area alias="shortcuts">
    <key alias="addTab">Add tab</key>
    <key alias="addProperty">Add property</key>
    <key alias="addEditor">Add editor</key>
    <key alias="addTemplate">Add template</key>
    <key alias="addChildNode">Add child node</key>
    <key alias="addChild">Add child</key>
    <key alias="editDataType">Edit data type</key>
    <key alias="navigateSections">Navigate sections</key>
    <key alias="shortcut">Shortcuts</key>
    <key alias="showShortcuts">show shortcuts</key>
    <key alias="toggleListView">Toggle list view</key>
    <key alias="toggleAllowAsRoot">Toggle allow as root</key>
    <key alias="commentLine">Comment/Uncomment lines</key>
    <key alias="removeLine">Remove line</key>
    <key alias="copyLineUp">Copy Lines Up</key>
    <key alias="copyLineDown">Copy Lines Down</key>
    <key alias="moveLineUp">Move Lines Up</key>
    <key alias="moveLineDown">Move Lines Down</key>
    <key alias="generalHeader">General</key>
    <key alias="editorHeader">Editor</key>
    <key alias="toggleAllowCultureVariants">Toggle allow culture variants</key>
  </area>
  <area alias="graphicheadline">
    <key alias="backgroundcolor">Background colour</key>
    <key alias="bold">Bold</key>
    <key alias="color">Text colour</key>
    <key alias="font">Font</key>
    <key alias="text">Text</key>
  </area>
  <area alias="headers">
    <key alias="page">Page</key>
  </area>
  <area alias="installer">
    <key alias="databaseErrorCannotConnect">The installer cannot connect to the database.</key>
    <key alias="databaseErrorWebConfig">Could not save the web.config file. Please modify the connection string manually.</key>
    <key alias="databaseFound">Your database has been found and is identified as</key>
    <key alias="databaseHeader">Database configuration</key>
        <key alias="databaseInstall">
            <![CDATA[
      Press the <strong>install</strong> button to install the Umbraco %0% database
    ]]>
        </key>
    <key alias="databaseInstallDone"><![CDATA[Umbraco %0% has now been copied to your database. Press <strong>Next</strong> to proceed.]]></key>
    <key alias="databaseNotFound"><![CDATA[<p>Database not found! Please check that the information in the "connection string" of the "web.config" file is correct.</p>
              <p>To proceed, please edit the "web.config" file (using Visual Studio or your favourite text editor), scroll to the bottom, add the connection string for your database in the key named "UmbracoDbDSN" and save the file. </p>
              <p>
              Click the <strong>retry</strong> button when
              done.<br /><a href="https://our.umbraco.com/documentation/Using-Umbraco/Config-files/webconfig7" target="_blank">
			              More information on editing web.config here.</a></p>]]></key>
    <key alias="databaseText"><![CDATA[To complete this step, you must know some information regarding your database server ("connection string").<br />
        Please contact your ISP if necessary.
        If you're installing on a local machine or server you might need information from your system administrator.]]></key>
    <key alias="databaseUpgrade"><![CDATA[
      <p>
      Press the <strong>upgrade</strong> button to upgrade your database to Umbraco %0%</p>
      <p>
      Don't worry - no content will be deleted and everything will continue working afterwards!
      </p>
      ]]></key>
    <key alias="databaseUpgradeDone"><![CDATA[Your database has been upgraded to the final version %0%.<br />Press <strong>Next</strong> to
      proceed. ]]></key>
    <key alias="databaseUpToDate"><![CDATA[Your current database is up-to-date!. Click <strong>next</strong> to continue the configuration wizard]]></key>
    <key alias="defaultUserChangePass"><![CDATA[<strong>The Default users' password needs to be changed!</strong>]]></key>
    <key alias="defaultUserDisabled"><![CDATA[<strong>The Default user has been disabled or has no access to Umbraco!</strong></p><p>No further actions needs to be taken. Click <b>Next</b> to proceed.]]></key>
    <key alias="defaultUserPassChanged"><![CDATA[<strong>The Default user's password has been successfully changed since the installation!</strong></p><p>No further actions needs to be taken. Click <strong>Next</strong> to proceed.]]></key>
    <key alias="defaultUserPasswordChanged">The password is changed!</key>
    <key alias="greatStart">Get a great start, watch our introduction videos</key>
    <key alias="licenseText">By clicking the next button (or modifying the umbracoConfigurationStatus in web.config), you accept the license for this software as specified in the box below. Notice that this Umbraco distribution consists of two different licenses, the open source MIT license for the framework and the Umbraco freeware license that covers the UI.</key>
    <key alias="None">Not installed yet.</key>
    <key alias="permissionsAffectedFolders">Affected files and folders</key>
    <key alias="permissionsAffectedFoldersMoreInfo">More information on setting up permissions for Umbraco here</key>
    <key alias="permissionsAffectedFoldersText">You need to grant ASP.NET modify permissions to the following files/folders</key>
    <key alias="permissionsAlmostPerfect"><![CDATA[<strong>Your permission settings are almost perfect!</strong><br /><br />
        You can run Umbraco without problems, but you will not be able to install packages which are recommended to take full advantage of Umbraco.]]></key>
    <key alias="permissionsHowtoResolve">How to Resolve</key>
    <key alias="permissionsHowtoResolveLink">Click here to read the text version</key>
    <key alias="permissionsHowtoResolveText"><![CDATA[Watch our <strong>video tutorial</strong> on setting up folder permissions for Umbraco or read the text version.]]></key>
    <key alias="permissionsMaybeAnIssue"><![CDATA[<strong>Your permission settings might be an issue!</strong>
      <br/><br />
      You can run Umbraco without problems, but you will not be able to create folders or install packages which are recommended to take full advantage of Umbraco.]]></key>
    <key alias="permissionsNotReady"><![CDATA[<strong>Your permission settings are not ready for Umbraco!</strong>
          <br /><br />
          In order to run Umbraco, you'll need to update your permission settings.]]></key>
    <key alias="permissionsPerfect"><![CDATA[<strong>Your permission settings are perfect!</strong><br /><br />
              You are ready to run Umbraco and install packages!]]></key>
    <key alias="permissionsResolveFolderIssues">Resolving folder issue</key>
    <key alias="permissionsResolveFolderIssuesLink">Follow this link for more information on problems with ASP.NET and creating folders</key>
    <key alias="permissionsSettingUpPermissions">Setting up folder permissions</key>
    <key alias="permissionsText"><![CDATA[
      Umbraco needs write/modify access to certain directories in order to store files like pictures and PDF's.
      It also stores temporary data (aka: cache) for enhancing the performance of your website.
    ]]></key>
    <key alias="runwayFromScratch">I want to start from scratch</key>
    <key alias="runwayFromScratchText"><![CDATA[
        Your website is completely empty at the moment, so that's perfect if you want to start from scratch and create your own document types and templates.
        (<a href="http://Umbraco.tv/documentation/videos/for-site-builders/foundation/document-types">learn how</a>)
        You can still choose to install Runway later on. Please go to the Developer section and choose Packages.
      ]]></key>
    <key alias="runwayHeader">You've just set up a clean Umbraco platform. What do you want to do next?</key>
    <key alias="runwayInstalled">Runway is installed</key>
    <key alias="runwayInstalledText"><![CDATA[
      You have the foundation in place. Select what modules you wish to install on top of it.<br />
      This is our list of recommended modules, check off the ones you would like to install, or view the <a href="#" onclick="toggleModules(); return false;" id="toggleModuleList">full list of modules</a>
      ]]></key>
    <key alias="runwayOnlyProUsers">Only recommended for experienced users</key>
    <key alias="runwaySimpleSite">I want to start with a simple website</key>
    <key alias="runwaySimpleSiteText"><![CDATA[
      <p>
      "Runway" is a simple website providing some basic document types and templates. The installer can set up Runway for you automatically,
        but you can easily edit, extend or remove it. It's not necessary and you can perfectly use Umbraco without it. However,
        Runway offers an easy foundation based on best practices to get you started faster than ever.
        If you choose to install Runway, you can optionally select basic building blocks called Runway Modules to enhance your Runway pages.
        </p>
        <small>
        <em>Included with Runway:</em> Home page, Getting Started page, Installing Modules page.<br />
        <em>Optional Modules:</em> Top Navigation, Sitemap, Contact, Gallery.
        </small>
      ]]></key>
    <key alias="runwayWhatIsRunway">What is Runway</key>
    <key alias="step1">Step 1/5 Accept license</key>
    <key alias="step2">Step 2/5: Database configuration</key>
    <key alias="step3">Step 3/5: Validating File Permissions</key>
    <key alias="step4">Step 4/5: Check Umbraco security</key>
    <key alias="step5">Step 5/5: Umbraco is ready to get you started</key>
    <key alias="thankYou">Thank you for choosing Umbraco</key>
    <key alias="theEndBrowseSite"><![CDATA[<h3>Browse your new site</h3>
You installed Runway, so why not see how your new website looks.]]></key>
    <key alias="theEndFurtherHelp"><![CDATA[<h3>Further help and information</h3>
Get help from our award winning community, browse the documentation or watch some free videos on how to build a simple site, how to use packages and a quick guide to the Umbraco terminology]]></key>
    <key alias="theEndHeader">Umbraco %0% is installed and ready for use</key>
    <key alias="theEndInstallFailed"><![CDATA[To finish the installation, you'll need to
        manually edit the <strong>/web.config file</strong> and update the AppSetting key <strong>UmbracoConfigurationStatus</strong> in the bottom to the value of <strong>'%0%'</strong>.]]></key>
    <key alias="theEndInstallSuccess"><![CDATA[You can get <strong>started instantly</strong> by clicking the "Launch Umbraco" button below. <br />If you are <strong>new to Umbraco</strong>,
you can find plenty of resources on our getting started pages.]]></key>
    <key alias="theEndOpenUmbraco"><![CDATA[<h3>Launch Umbraco</h3>
To manage your website, simply open the Umbraco back office and start adding content, updating the templates and stylesheets or add new functionality]]></key>
    <key alias="Unavailable">Connection to database failed.</key>
    <key alias="Version3">Umbraco Version 3</key>
    <key alias="Version4">Umbraco Version 4</key>
    <key alias="watch">Watch</key>
    <key alias="welcomeIntro"><![CDATA[This wizard will guide you through the process of configuring <strong>Umbraco %0%</strong> for a fresh install or upgrading from version 3.0.
                                <br /><br />
                                Press <strong>"next"</strong> to start the wizard.]]></key>
  </area>
  <area alias="language">
    <key alias="cultureCode">Culture Code</key>
    <key alias="displayName">Culture Name</key>
  </area>
  <area alias="lockout">
    <key alias="lockoutWillOccur">You've been idle and logout will automatically occur in</key>
    <key alias="renewSession">Renew now to save your work</key>
  </area>
  <area alias="login">
    <key alias="greeting0">Happy super Sunday</key>
    <key alias="greeting1">Happy manic Monday </key>
    <key alias="greeting2">Happy tubular Tuesday</key>
    <key alias="greeting3">Happy wonderful Wednesday</key>
    <key alias="greeting4">Happy thunderous Thursday</key>
    <key alias="greeting5">Happy funky Friday</key>
    <key alias="greeting6">Happy Caturday</key>
    <key alias="instruction">Log in below</key>
    <key alias="signInWith">Sign in with</key>
    <key alias="timeout">Session timed out</key>
    <key alias="bottomText"><![CDATA[<p style="text-align:right;">&copy; 2001 - %0% <br /><a href="http://umbraco.com" style="text-decoration: none" target="_blank">Umbraco.com</a></p> ]]></key>
    <key alias="forgottenPassword">Forgotten password?</key>
    <key alias="forgottenPasswordInstruction">An email will be sent to the address specified with a link to reset your password</key>
    <key alias="requestPasswordResetConfirmation">An email with password reset instructions will be sent to the specified address if it matched our records</key>
    <key alias="showPassword">Show password</key>
    <key alias="hidePassword">Hide password</key>
    <key alias="returnToLogin">Return to login form</key>
    <key alias="setPasswordInstruction">Please provide a new password</key>
    <key alias="setPasswordConfirmation">Your Password has been updated</key>
    <key alias="resetCodeExpired">The link you have clicked on is invalid or has expired</key>
    <key alias="resetPasswordEmailCopySubject">Umbraco: Reset Password</key>
    <key alias="resetPasswordEmailCopyFormat"><![CDATA[
        <html>
			<head>
				<meta name='viewport' content='width=device-width'>
				<meta http-equiv='Content-Type' content='text/html; charset=UTF-8'>
			</head>
			<body class='' style='font-family: sans-serif; -webkit-font-smoothing: antialiased; font-size: 14px; color: #392F54; line-height: 22px; -ms-text-size-adjust: 100%; -webkit-text-size-adjust: 100%; background: #1d1333; margin: 0; padding: 0;' bgcolor='#1d1333'>
				<style type='text/css'> @media only screen and (max-width: 620px) {table[class=body] h1 {font-size: 28px !important; margin-bottom: 10px !important; } table[class=body] .wrapper {padding: 32px !important; } table[class=body] .article {padding: 32px !important; } table[class=body] .content {padding: 24px !important; } table[class=body] .container {padding: 0 !important; width: 100% !important; } table[class=body] .main {border-left-width: 0 !important; border-radius: 0 !important; border-right-width: 0 !important; } table[class=body] .btn table {width: 100% !important; } table[class=body] .btn a {width: 100% !important; } table[class=body] .img-responsive {height: auto !important; max-width: 100% !important; width: auto !important; } } .btn-primary table td:hover {background-color: #34495e !important; } .btn-primary a:hover {background-color: #34495e !important; border-color: #34495e !important; } .btn  a:visited {color:#FFFFFF;} </style>
				<table border="0" cellpadding="0" cellspacing="0" class="body" style="border-collapse: separate; mso-table-lspace: 0pt; mso-table-rspace: 0pt; width: 100%; background: #1d1333;" bgcolor="#1d1333">
					<tr>
						<td style="font-family: sans-serif; font-size: 14px; vertical-align: top; padding: 24px;" valign="top">
							<table style="border-collapse: separate; mso-table-lspace: 0pt; mso-table-rspace: 0pt; width: 100%;">
								<tr>
									<td background="https://umbraco.com/umbraco/assets/img/application/logo.png" bgcolor="#1d1333" width="28" height="28" valign="top" style="font-family: sans-serif; font-size: 14px; vertical-align: top;">
										<!--[if gte mso 9]> <v:rect xmlns:v="urn:schemas-microsoft-com:vml" fill="true" stroke="false" style="width:30px;height:30px;"> <v:fill type="tile" src="https://umbraco.com/umbraco/assets/img/application/logo.png" color="#1d1333" /> <v:textbox inset="0,0,0,0"> <![endif]-->
										<div> </div>
										<!--[if gte mso 9]> </v:textbox> </v:rect> <![endif]-->
									</td>
									<td style="font-family: sans-serif; font-size: 14px; vertical-align: top;" valign="top"></td>
								</tr>
							</table>
						</td>
					</tr>
				</table>
				<table border='0' cellpadding='0' cellspacing='0' class='body' style='border-collapse: separate; mso-table-lspace: 0pt; mso-table-rspace: 0pt; width: 100%; background: #1d1333;' bgcolor='#1d1333'>
					<tr>
						<td style='font-family: sans-serif; font-size: 14px; vertical-align: top;' valign='top'> </td>
						<td class='container' style='font-family: sans-serif; font-size: 14px; vertical-align: top; display: block; max-width: 560px; width: 560px; margin: 0 auto; padding: 10px;' valign='top'>
							<div class='content' style='box-sizing: border-box; display: block; max-width: 560px; margin: 0 auto; padding: 10px;'>
								<br>
								<table class='main' style='border-collapse: separate; mso-table-lspace: 0pt; mso-table-rspace: 0pt; width: 100%; border-radius: 3px; background: #FFFFFF;' bgcolor='#FFFFFF'>
									<tr>
										<td class='wrapper' style='font-family: sans-serif; font-size: 14px; vertical-align: top; box-sizing: border-box; padding: 50px;' valign='top'>
											<table border='0' cellpadding='0' cellspacing='0' style='border-collapse: separate; mso-table-lspace: 0pt; mso-table-rspace: 0pt; width: 100%;'>
												<tr>
													<td style='line-height: 24px; font-family: sans-serif; font-size: 14px; vertical-align: top;' valign='top'>
														<h1 style='color: #392F54; font-family: sans-serif; font-weight: bold; line-height: 1.4; font-size: 24px; text-align: left; text-transform: capitalize; margin: 0 0 30px;' align='left'>
															Password reset requested
														</h1>
														<p style='color: #392F54; font-family: sans-serif; font-size: 14px; font-weight: normal; margin: 0 0 15px;'>
															Your username to login to the Umbraco back-office is: <strong>%0%</strong>
														</p>
														<p style='color: #392F54; font-family: sans-serif; font-size: 14px; font-weight: normal; margin: 0 0 15px;'>
															<table border='0' cellpadding='0' cellspacing='0' style='border-collapse: separate; mso-table-lspace: 0pt; mso-table-rspace: 0pt; width: auto;'>
																<tbody>
																	<tr>
																		<td style='font-family: sans-serif; font-size: 14px; vertical-align: top; border-radius: 5px; text-align: center; background: #35C786;' align='center' bgcolor='#35C786' valign='top'>
																			<a href='%1%' target='_blank' style='color: #FFFFFF; text-decoration: none; -ms-word-break: break-all; word-break: break-all; border-radius: 5px; box-sizing: border-box; cursor: pointer; display: inline-block; font-size: 14px; font-weight: bold; text-transform: capitalize; background: #35C786; margin: 0; padding: 12px 30px; border: 1px solid #35c786;'>
																				Click this link to reset your password
																			</a>
																		</td>
																	</tr>
																</tbody>
															</table>
														</p>
														<p style='max-width: 400px; display: block; color: #392F54; font-family: sans-serif; font-size: 14px; line-height: 20px; font-weight: normal; margin: 15px 0;'>If you cannot click on the link, copy and paste this URL into your browser window:</p>
															<table border='0' cellpadding='0' cellspacing='0'>
																<tr>
																	<td style='-ms-word-break: break-all; word-break: break-all; font-family: sans-serif; font-size: 11px; line-height:14px;'>
																		<font style="-ms-word-break: break-all; word-break: break-all; font-size: 11px; line-height:14px;">
																			<a style='-ms-word-break: break-all; word-break: break-all; color: #392F54; text-decoration: underline; font-size: 11px; line-height:15px;' href='%1%'>%1%</a>
																		</font>
																	</td>
																</tr>
															</table>
														</p>
													</td>
												</tr>
											</table>
										</td>
									</tr>
								</table>
								<br><br><br>
							</div>
						</td>
						<td style='font-family: sans-serif; font-size: 14px; vertical-align: top;' valign='top'> </td>
					</tr>
				</table>
			</body>
		</html>
	]]></key>
  </area>
  <area alias="main">
    <key alias="dashboard">Dashboard</key>
    <key alias="sections">Sections</key>
    <key alias="tree">Content</key>
  </area>
  <area alias="moveOrCopy">
    <key alias="choose">Choose page above...</key>
    <key alias="copyDone">%0% has been copied to %1%</key>
    <key alias="copyTo">Select where the document %0% should be copied to below</key>
    <key alias="moveDone">%0% has been moved to %1%</key>
    <key alias="moveTo">Select where the document %0% should be moved to below</key>
    <key alias="nodeSelected">has been selected as the root of your new content, click 'ok' below.</key>
    <key alias="noNodeSelected">No node selected yet, please select a node in the list above before clicking 'ok'</key>
    <key alias="notAllowedByContentType">The current node is not allowed under the chosen node because of its type</key>
    <key alias="notAllowedByPath">The current node cannot be moved to one of its subpages</key>
    <key alias="notAllowedAtRoot">The current node cannot exist at the root</key>
    <key alias="notValid">The action isn't allowed since you have insufficient permissions on 1 or more child documents.</key>
    <key alias="relateToOriginal">Relate copied items to original</key>
  </area>
  <area alias="notifications">
    <key alias="editNotifications"><![CDATA[Select your notification for <strong>%0%</strong>]]></key>
    <key alias="notificationsSavedFor">Notification settings saved for</key>
    <key alias="mailBody"><![CDATA[
      Hi %0%

      This is an automated mail to inform you that the task '%1%'
      has been performed on the page '%2%'
      by the user '%3%'

      Go to http://%4%/#/content/content/edit/%5% to edit.

      %6%

      Have a nice day!

      Cheers from the Umbraco robot
    ]]></key>
    <key alias="mailBodyVariantSummary">The following languages have been modified %0%</key>
    <key alias="mailBodyHtml"><![CDATA[
        <html>
			<head>
				<meta name='viewport' content='width=device-width'>
				<meta http-equiv='Content-Type' content='text/html; charset=UTF-8'>
			</head>
			<body class='' style='font-family: sans-serif; -webkit-font-smoothing: antialiased; font-size: 14px; color: #392F54; line-height: 22px; -ms-text-size-adjust: 100%; -webkit-text-size-adjust: 100%; background: #1d1333; margin: 0; padding: 0;' bgcolor='#1d1333'>
				<style type='text/css'> @media only screen and (max-width: 620px) {table[class=body] h1 {font-size: 28px !important; margin-bottom: 10px !important; } table[class=body] .wrapper {padding: 32px !important; } table[class=body] .article {padding: 32px !important; } table[class=body] .content {padding: 24px !important; } table[class=body] .container {padding: 0 !important; width: 100% !important; } table[class=body] .main {border-left-width: 0 !important; border-radius: 0 !important; border-right-width: 0 !important; } table[class=body] .btn table {width: 100% !important; } table[class=body] .btn a {width: 100% !important; } table[class=body] .img-responsive {height: auto !important; max-width: 100% !important; width: auto !important; } } .btn-primary table td:hover {background-color: #34495e !important; } .btn-primary a:hover {background-color: #34495e !important; border-color: #34495e !important; } .btn  a:visited {color:#FFFFFF;} </style>
				<table border="0" cellpadding="0" cellspacing="0" class="body" style="border-collapse: separate; mso-table-lspace: 0pt; mso-table-rspace: 0pt; width: 100%; background: #1d1333;" bgcolor="#1d1333">
					<tr>
						<td style="font-family: sans-serif; font-size: 14px; vertical-align: top; padding: 24px;" valign="top">
							<table style="border-collapse: separate; mso-table-lspace: 0pt; mso-table-rspace: 0pt; width: 100%;">
								<tr>
									<td background="https://umbraco.com/umbraco/assets/img/application/logo.png" bgcolor="#1d1333" width="28" height="28" valign="top" style="font-family: sans-serif; font-size: 14px; vertical-align: top;">
										<!--[if gte mso 9]> <v:rect xmlns:v="urn:schemas-microsoft-com:vml" fill="true" stroke="false" style="width:30px;height:30px;"> <v:fill type="tile" src="https://umbraco.com/umbraco/assets/img/application/logo.png" color="#1d1333" /> <v:textbox inset="0,0,0,0"> <![endif]-->
										<div> </div>
										<!--[if gte mso 9]> </v:textbox> </v:rect> <![endif]-->
									</td>
									<td style="font-family: sans-serif; font-size: 14px; vertical-align: top;" valign="top"></td>
								</tr>
							</table>
						</td>
					</tr>
				</table>
				<table border='0' cellpadding='0' cellspacing='0' class='body' style='border-collapse: separate; mso-table-lspace: 0pt; mso-table-rspace: 0pt; width: 100%; background: #1d1333;' bgcolor='#1d1333'>
					<tr>
						<td style='font-family: sans-serif; font-size: 14px; vertical-align: top;' valign='top'> </td>
						<td class='container' style='font-family: sans-serif; font-size: 14px; vertical-align: top; display: block; max-width: 560px; width: 560px; margin: 0 auto; padding: 10px;' valign='top'>
							<div class='content' style='box-sizing: border-box; display: block; max-width: 560px; margin: 0 auto; padding: 10px;'>
								<br>
								<table class='main' style='border-collapse: separate; mso-table-lspace: 0pt; mso-table-rspace: 0pt; width: 100%; border-radius: 3px; background: #FFFFFF;' bgcolor='#FFFFFF'>
									<tr>
										<td class='wrapper' style='font-family: sans-serif; font-size: 14px; vertical-align: top; box-sizing: border-box; padding: 50px;' valign='top'>
											<table border='0' cellpadding='0' cellspacing='0' style='border-collapse: separate; mso-table-lspace: 0pt; mso-table-rspace: 0pt; width: 100%;'>
												<tr>
													<td style='line-height: 24px; font-family: sans-serif; font-size: 14px; vertical-align: top;' valign='top'>
														<h1 style='color: #392F54; font-family: sans-serif; font-weight: bold; line-height: 1.4; font-size: 24px; text-align: left; text-transform: capitalize; margin: 0 0 30px;' align='left'>
															Hi %0%,
														</h1>
														<p style='color: #392F54; font-family: sans-serif; font-size: 14px; font-weight: normal; margin: 0 0 15px;'>
															This is an automated mail to inform you that the task <strong>'%1%'</strong> has been performed on the page <a style="color: #392F54; text-decoration: none; -ms-word-break: break-all; word-break: break-all;" href="http://%4%/#/content/content/edit/%5%"><strong>'%2%'</strong></a> by the user <strong>'%3%'</strong>
														</p>
														<table border='0' cellpadding='0' cellspacing='0' class='btn btn-primary' style='border-collapse: separate; mso-table-lspace: 0pt; mso-table-rspace: 0pt; width: 100%; box-sizing: border-box;'>
															<tbody>
																<tr>
																	<td align='left' style='font-family: sans-serif; font-size: 14px; vertical-align: top; padding-bottom: 15px;' valign='top'>
																		<table border='0' cellpadding='0' cellspacing='0' style='border-collapse: separate; mso-table-lspace: 0pt; mso-table-rspace: 0pt; width: auto;'><tbody><tr>
																			<td style='font-family: sans-serif; font-size: 14px; vertical-align: top; border-radius: 5px; text-align: center; background: #35C786;' align='center' bgcolor='#35C786' valign='top'>
																				<a href='http://%4%/#/content/content/edit/%5%' target='_blank' style='color: #FFFFFF; text-decoration: none; -ms-word-break: break-all; word-break: break-all; border-radius: 5px; box-sizing: border-box; cursor: pointer; display: inline-block; font-size: 14px; font-weight: bold; text-transform: capitalize; background: #35C786; margin: 0; padding: 12px 30px; border: 1px solid #35c786;'>EDIT</a> </td> </tr></tbody></table>
																	</td>
																</tr>
															</tbody>
														</table>
														<p style='color: #392F54; font-family: sans-serif; font-size: 14px; font-weight: normal; margin: 0 0 15px;'>
															<h3>Update summary:</h3>
															%6%
														</p>
														<p style='color: #392F54; font-family: sans-serif; font-size: 14px; font-weight: normal; margin: 0 0 15px;'>
															Have a nice day!<br /><br />
															Cheers from the Umbraco robot
														</p>
													</td>
												</tr>
											</table>
										</td>
									</tr>
								</table>
								<br><br><br>
							</div>
						</td>
						<td style='font-family: sans-serif; font-size: 14px; vertical-align: top;' valign='top'> </td>
					</tr>
				</table>
			</body>
		</html>
	]]></key>
    <key alias="mailBodyVariantHtmlSummary"><![CDATA[<p>The following languages have been modified:</p>
        %0%
    ]]></key>
    <key alias="mailSubject">[%0%] Notification about %1% performed on %2%</key>
    <key alias="notifications">Notifications</key>
  </area>
  <area alias="packager">
    <key alias="created">Created</key>
    <key alias="createPackage">Create package</key>
    <key alias="chooseLocalPackageText"><![CDATA[
      Choose Package from your machine, by clicking the Browse<br />
         button and locating the package. Umbraco packages usually have a ".umb" or ".zip" extension.
      ]]></key>
    <key alias="deletewarning">This will delete the package</key>
    <key alias="dropHere">Drop to upload</key>
    <key alias="orClickHereToUpload">or click here to choose package file</key>
    <key alias="uploadPackage">Upload package</key>
    <key alias="localPackageDescription">Install a local package by selecting it from your machine. Only install packages from sources you know and trust</key>
    <key alias="uploadAnother">Upload another package</key>
    <key alias="cancelAndUploadAnother">Cancel and upload another package</key>
    <key alias="packageLicense">License</key>
    <key alias="accept">I accept</key>
    <key alias="termsOfUse">terms of use</key>
    <key alias="packageInstall">Install package</key>
    <key alias="installed">Installed</key>
    <key alias="installedPackages">Installed packages</key>
    <key alias="installLocal">Install local</key>
    <key alias="installFinish">Finish</key>
    <key alias="noConfigurationView">This package has no configuration view</key>
    <key alias="noPackagesCreated">No packages have been created yet</key>
    <key alias="noPackages">You don’t have any packages installed</key>
    <key alias="noPackagesDescription"><![CDATA[You don’t have any packages installed. Either install a local package by selecting it from your machine, or browse through available packages using the <strong>'Packages'</strong> icon in the top right of your screen]]></key>
    <key alias="packageSearch">Search for packages</key>
    <key alias="packageSearchResults">Results for</key>
    <key alias="packageNoResults">We couldn’t find anything for</key>
    <key alias="packageNoResultsDescription">Please try searching for another package or browse through the categories</key>
    <key alias="packagesPopular">Popular</key>
    <key alias="packagesNew">New releases</key>
    <key alias="packageHas">has</key>
    <key alias="packageKarmaPoints">karma points</key>
    <key alias="packageInfo">Information</key>
    <key alias="packageOwner">Owner</key>
    <key alias="packageContrib">Contributors</key>
    <key alias="packageCreated">Created</key>
    <key alias="packageCurrentVersion">Current version</key>
    <key alias="packageNetVersion">.NET version</key>
    <key alias="packageDownloads">Downloads</key>
    <key alias="packageLikes">Likes</key>
    <key alias="packageCompatibility">Compatibility</key>
    <key alias="packageCompatibilityDescription">This package is compatible with the following versions of Umbraco, as reported by community members. Full compatability cannot be gauranteed for versions reported below 100%</key>
    <key alias="packageExternalSources">External sources</key>
    <key alias="packageAuthor">Author</key>
    <key alias="packageDocumentation">Documentation</key>
    <key alias="packageMetaData">Package meta data</key>
    <key alias="packageName">Package name</key>
    <key alias="packageNoItemsHeader">Package doesn't contain any items</key>
    <key alias="packageNoItemsText"><![CDATA[This package file doesn't contain any items to uninstall.<br/><br/>
      You can safely remove this from the system by clicking "uninstall package" below.]]></key>
    <key alias="packageOptions">Package options</key>
    <key alias="packageReadme">Package readme</key>
    <key alias="packageRepository">Package repository</key>
    <key alias="packageUninstallConfirm">Confirm package uninstall</key>
    <key alias="packageUninstalledHeader">Package was uninstalled</key>
    <key alias="packageUninstalledText">The package was successfully uninstalled</key>
    <key alias="packageUninstallHeader">Uninstall package</key>
    <key alias="packageUninstallText"><![CDATA[You can unselect items you do not wish to remove, at this time, below. When you click "confirm uninstall" all checked-off items will be removed.<br />
      <span style="color: Red; font-weight: bold;">Notice:</span> any documents, media etc depending on the items you remove, will stop working, and could lead to system instability,
      so uninstall with caution. If in doubt, contact the package author.]]></key>
    <key alias="packageVersion">Package version</key>
    <key alias="packageAlreadyInstalled">Package already installed</key>
    <key alias="targetVersionMismatch">This package cannot be installed, it requires a minimum Umbraco version of</key>
    <key alias="installStateUninstalling">Uninstalling...</key>
    <key alias="installStateDownloading">Downloading...</key>
    <key alias="installStateImporting">Importing...</key>
    <key alias="installStateInstalling">Installing...</key>
    <key alias="installStateRestarting">Restarting, please wait...</key>
    <key alias="installStateComplete">All done, your browser will now refresh, please wait...</key>
    <key alias="installStateCompleted">Please click 'Finish' to complete installation and reload the page.</key>
    <key alias="installStateUploading">Uploading package...</key>
  </area>
  <area alias="paste">
    <key alias="doNothing">Paste with full formatting (Not recommended)</key>
    <key alias="errorMessage">The text you're trying to paste contains special characters or formatting. This could be caused by copying text from Microsoft Word. Umbraco can remove special characters or formatting automatically, so the pasted content will be more suitable for the web.</key>
    <key alias="removeAll">Paste as raw text without any formatting at all</key>
    <key alias="removeSpecialFormattering">Paste, but remove formatting (Recommended)</key>
  </area>
  <area alias="publicAccess">
    <key alias="paGroups">Group based protection</key>
    <key alias="paGroupsHelp">If you want to grant access to all members of specific member groups</key>
    <key alias="paGroupsNoGroups">You need to create a member group before you can use group based authentication</key>
    <key alias="paErrorPage">Error Page</key>
    <key alias="paErrorPageHelp">Used when people are logged on, but do not have access</key>
    <key alias="paHowWould"><![CDATA[Choose how to restrict access to the page <strong>%0%</strong>]]></key>
    <key alias="paIsProtected"><![CDATA[<strong>%0%</strong> is now protected]]></key>
    <key alias="paIsRemoved"><![CDATA[Protection removed from <strong>%0%</strong>]]></key>
    <key alias="paLoginPage">Login Page</key>
    <key alias="paLoginPageHelp">Choose the page that contains the login form</key>
    <key alias="paRemoveProtection">Remove protection...</key>
    <key alias="paRemoveProtectionConfirm"><![CDATA[Are you sure you want to remove the protection from the page <strong>%0%</strong>?]]></key>
    <key alias="paSelectPages">Select the pages that contain login form and error messages</key>
    <key alias="paSelectGroups"><![CDATA[Select the groups who have access to the page <strong>%0%</strong>]]></key>
    <key alias="paSelectMembers"><![CDATA[Select the members who have access to the page <strong>%0%</strong>]]></key>
    <key alias="paMembers">Specific members protection</key>
    <key alias="paMembersHelp">If you wish to grant access to specific members</key>
  </area>
  <area alias="publish">
    <key alias="contentPublishedFailedAwaitingRelease"><![CDATA[
      %0% could not be published because the item is scheduled for release.
    ]]></key>
    <key alias="contentPublishedFailedExpired"><![CDATA[
      %0% could not be published because the item has expired.
    ]]></key>
    <key alias="contentPublishedFailedInvalid"><![CDATA[
      %0% could not be published because these properties:  %1%  did not pass validation rules.
    ]]></key>
    <key alias="contentPublishedFailedByEvent"><![CDATA[
      %0% could not be published, a 3rd party add-in cancelled the action.
    ]]></key>
    <key alias="contentPublishedFailedByParent"><![CDATA[
      %0% can not be published, because a parent page is not published.
    ]]></key>
    <key alias="includeUnpublished">Include unpublished subpages</key>
    <key alias="inProgress">Publishing in progress - please wait...</key>
    <key alias="inProgressCounter">%0% out of %1% pages have been published...</key>
    <key alias="nodePublish">%0% has been published</key>
    <key alias="nodePublishAll">%0% and subpages have been published</key>
    <key alias="publishAll">Publish %0% and all its subpages</key>
    <key alias="publishHelp"><![CDATA[Click <em>Publish</em> to publish <strong>%0%</strong> and thereby making its content publicly available.<br/><br />
      You can publish this page and all its subpages by checking <em>Include unpublished subpages</em> below.
      ]]></key>
  </area>
  <area alias="colorpicker">
    <key alias="noColors">You have not configured any approved colours</key>
  </area>
  <area alias="contentPicker">
    <key alias="pickedTrashedItem">You have picked a content item currently deleted or in the recycle bin</key>
    <key alias="pickedTrashedItems">You have picked content items currently deleted or in the recycle bin</key>
  </area>
  <area alias="mediaPicker">
    <key alias="pickedTrashedItem">You have picked a media item currently deleted or in the recycle bin</key>
    <key alias="pickedTrashedItems">You have picked media items currently deleted or in the recycle bin</key>
    <key alias="trashed">Trashed</key>
  </area>
  <area alias="relatedlinks">
    <key alias="enterExternal">enter external link</key>
    <key alias="chooseInternal">choose internal page</key>
    <key alias="caption">Caption</key>
    <key alias="link">Link</key>
    <key alias="newWindow">Open in new window</key>
    <key alias="captionPlaceholder">enter the display caption</key>
    <key alias="externalLinkPlaceholder">Enter the link</key>
  </area>
  <area alias="imagecropper">
    <key alias="reset">Reset crop</key>
    <key alias="saveCrop">Save crop</key>
    <key alias="addCrop">Add new crop</key>
    <key alias="updateEditCrop">Done</key>
    <key alias="undoEditCrop">Undo edits</key>
  </area>
  <area alias="rollback">
    <key alias="headline">Select a version to compare with the current version</key>
    <key alias="currentVersion">Current version</key>
    <key alias="diffHelp"><![CDATA[This shows the differences between the current version and the selected version<br /><del>Red</del> text will not be shown in the selected version. , <ins>green means added</ins>]]></key>
    <key alias="documentRolledBack">Document has been rolled back</key>
    <key alias="htmlHelp">This displays the selected version as HTML, if you wish to see the difference between 2 versions at the same time, use the diff view</key>
    <key alias="rollbackTo">Rollback to</key>
    <key alias="selectVersion">Select version</key>
    <key alias="view">View</key>
  </area>
  <area alias="scripts">
    <key alias="editscript">Edit script file</key>
  </area>
  <area alias="sections">
    <key alias="concierge">Concierge</key>
    <key alias="content">Content</key>
    <key alias="courier">Courier</key>
    <key alias="developer">Developer</key>
    <key alias="forms">Forms</key>
    <key alias="help" version="7.0">Help</key>
    <key alias="installer">Umbraco Configuration Wizard</key>
    <key alias="media">Media</key>
    <key alias="member">Members</key>
    <key alias="newsletters">Newsletters</key>
    <key alias="packages">Packages</key>
    <key alias="settings">Settings</key>
    <key alias="statistics">Statistics</key>
    <key alias="translation">Translation</key>
    <key alias="users">Users</key>
  </area>
  <area alias="help">
    <key alias="theBestUmbracoVideoTutorials">The best Umbraco video tutorials</key>
  </area>
  <area alias="settings">
    <key alias="defaulttemplate">Default template</key>
    <key alias="dictionary editor egenskab">Dictionary Key</key>
    <key alias="importDocumentTypeHelp">To import a document type, find the ".udt" file on your computer by clicking the "Browse" button and click "Import" (you'll be asked for confirmation on the next screen)</key>
    <key alias="newtabname">New Tab Title</key>
    <key alias="nodetype">Node type</key>
    <key alias="objecttype">Type</key>
    <key alias="stylesheet">Stylesheet</key>
    <key alias="script">Script</key>
    <key alias="stylesheet editor egenskab">Stylesheet property</key>
    <key alias="tab">Tab</key>
    <key alias="tabname">Tab Title</key>
    <key alias="tabs">Tabs</key>
    <key alias="contentTypeEnabled">Master Content Type enabled</key>
    <key alias="contentTypeUses">This Content Type uses</key>
    <key alias="asAContentMasterType">as a Master Content Type. Tabs from Master Content Types are not shown and can only be edited on the Master Content Type itself</key>
    <key alias="noPropertiesDefinedOnTab">No properties defined on this tab. Click on the "add a new property" link at the top to create a new property.</key>
    <key alias="createMatchingTemplate">Create matching template</key>
    <key alias="addIcon">Add icon</key>
  </area>
  <area alias="sort">
    <key alias="sortOrder">Sort order</key>
    <key alias="sortCreationDate">Creation date</key>
    <key alias="sortDone">Sorting complete.</key>
    <key alias="sortHelp">Drag the different items up or down below to set how they should be arranged. Or click the column headers to sort the entire collection of items</key>
    <key alias="sortPleaseWait"><![CDATA[Please wait. Items are being sorted, this can take a while.]]></key>
  </area>
  <area alias="speechBubbles">
    <key alias="validationFailedHeader">Validation</key>
    <key alias="validationFailedMessage">Validation errors must be fixed before the item can be saved</key>
    <key alias="operationFailedHeader">Failed</key>
    <key alias="operationSavedHeader">Saved</key>
    <key alias="invalidUserPermissionsText">Insufficient user permissions, could not complete the operation</key>
    <key alias="operationCancelledHeader">Cancelled</key>
    <key alias="operationCancelledText">Operation was cancelled by a 3rd party add-in</key>
    <key alias="contentPublishedFailedByEvent">Publishing was cancelled by a 3rd party add-in</key>
    <key alias="contentTypeDublicatePropertyType">Property type already exists</key>
    <key alias="contentTypePropertyTypeCreated">Property type created</key>
    <key alias="contentTypePropertyTypeCreatedText"><![CDATA[Name: %0% <br /> DataType: %1%]]></key>
    <key alias="contentTypePropertyTypeDeleted">Propertytype deleted</key>
    <key alias="contentTypeSavedHeader">Document Type saved</key>
    <key alias="contentTypeTabCreated">Tab created</key>
    <key alias="contentTypeTabDeleted">Tab deleted</key>
    <key alias="contentTypeTabDeletedText">Tab with id: %0% deleted</key>
    <key alias="cssErrorHeader">Stylesheet not saved</key>
    <key alias="cssSavedHeader">Stylesheet saved</key>
    <key alias="cssSavedText">Stylesheet saved without any errors</key>
    <key alias="dataTypeSaved">Datatype saved</key>
    <key alias="dictionaryItemSaved">Dictionary item saved</key>
    <key alias="editContentPublishedFailedByParent">Publishing failed because the parent page isn't published</key>
    <key alias="editContentPublishedHeader">Content published</key>
    <key alias="editContentPublishedText">and visible on the website</key>
    <key alias="editContentSavedHeader">Content saved</key>
    <key alias="editContentSavedText">Remember to publish to make changes visible</key>
    <key alias="editContentSendToPublish">Sent For Approval</key>
    <key alias="editContentSendToPublishText">Changes have been sent for approval</key>
    <key alias="editMediaSaved">Media saved</key>
    <key alias="editMemberGroupSaved">Member group saved</key>
    <key alias="editMediaSavedText">Media saved without any errors</key>
    <key alias="editMemberSaved">Member saved</key>
    <key alias="editStylesheetPropertySaved">Stylesheet Property Saved</key>
    <key alias="editStylesheetSaved">Stylesheet saved</key>
    <key alias="editTemplateSaved">Template saved</key>
    <key alias="editUserError">Error saving user (check log)</key>
    <key alias="editUserSaved">User Saved</key>
    <key alias="editUserTypeSaved">User type saved</key>
    <key alias="editUserGroupSaved">User group saved</key>
    <key alias="fileErrorHeader">File not saved</key>
    <key alias="fileErrorText">file could not be saved. Please check file permissions</key>
    <key alias="fileSavedHeader">File saved</key>
    <key alias="fileSavedText">File saved without any errors</key>
    <key alias="languageSaved">Language saved</key>
    <key alias="mediaTypeSavedHeader">Media Type saved</key>
    <key alias="memberTypeSavedHeader">Member Type saved</key>
    <key alias="memberGroupSavedHeader">Member Group saved</key>
    <key alias="templateErrorHeader">Template not saved</key>
    <key alias="templateErrorText">Please make sure that you do not have 2 templates with the same alias</key>
    <key alias="templateSavedHeader">Template saved</key>
    <key alias="templateSavedText">Template saved without any errors!</key>
    <key alias="contentUnpublished">Content unpublished</key>
    <key alias="partialViewSavedHeader">Partial view saved</key>
    <key alias="partialViewSavedText">Partial view saved without any errors!</key>
    <key alias="partialViewErrorHeader">Partial view not saved</key>
    <key alias="partialViewErrorText">An error occurred saving the file.</key>
    <key alias="permissionsSavedFor">Permissions saved for</key>
    <key alias="deleteUserGroupsSuccess">Deleted %0% user groups</key>
    <key alias="deleteUserGroupSuccess">%0% was deleted</key>
    <key alias="enableUsersSuccess">Enabled %0% users</key>
    <key alias="disableUsersSuccess">Disabled %0% users</key>
    <key alias="enableUserSuccess">%0% is now enabled</key>
    <key alias="disableUserSuccess">%0% is now disabled</key>
    <key alias="setUserGroupOnUsersSuccess">User groups have been set</key>
    <key alias="unlockUsersSuccess">Unlocked %0% users</key>
    <key alias="unlockUserSuccess">%0% is now unlocked</key>
    <key alias="memberExportedSuccess">Member was exported to file</key>
    <key alias="memberExportedError">An error occurred while exporting the member</key>
    <key alias="deleteUserSuccess">User %0% was deleted</key>
    <key alias="resendInviteHeader">Invite user</key>
    <key alias="resendInviteSuccess">Invitation has been re-sent to %0%</key>
    <key alias="documentTypeExportedSuccess">Document type was exported to file</key>
    <key alias="documentTypeExportedError">An error occurred while exporting the document type</key>
  </area>
  <area alias="stylesheet">
    <key alias="addRule">Add style</key>
    <key alias="editRule">Edit style</key>
    <key alias="editorRules">Rich text editor styles</key>
    <key alias="editorRulesHelp">Define the styles that should be available in the rich text editor for this stylesheet</key>
    <key alias="editstylesheet">Edit stylesheet</key>
    <key alias="editstylesheetproperty">Edit stylesheet property</key>
    <key alias="nameHelp">The name displayed in the editor style selector</key>
    <key alias="preview">Preview</key>
    <key alias="previewHelp">How the text will look like in the rich text editor.</key>
    <key alias="selector">Selector</key>
    <key alias="selectorHelp">Uses CSS syntax, e.g. "h1" or ".redHeader"</key>
    <key alias="styles">Styles</key>
    <key alias="stylesHelp">The CSS that should be applied in the rich text editor, e.g. "color:red;"</key>
    <key alias="tabCode">Code</key>
    <key alias="tabRules">Editor</key>
  </area>
  <area alias="template">
    <key alias="deleteByIdFailed">Failed to delete template with ID %0%</key>
    <key alias="edittemplate">Edit template</key>
    <key alias="insertSections">Sections</key>
    <key alias="insertContentArea">Insert content area</key>
    <key alias="insertContentAreaPlaceHolder">Insert content area placeholder</key>
    <key alias="insert">Insert</key>
    <key alias="insertDesc">Choose what to insert into your template</key>
    <key alias="insertDictionaryItem">Dictionary item</key>
    <key alias="insertDictionaryItemDesc">A dictionary item is a placeholder for a translatable piece of text, which makes it easy to create designs for multilingual websites.</key>
    <key alias="insertMacro">Macro</key>
    <key alias="insertMacroDesc">
            A Macro is a configurable component which is great for
            reusable parts of your design, where you need the option to provide parameters,
            such as galleries, forms and lists.
        </key>
    <key alias="insertPageField">Value</key>
    <key alias="insertPageFieldDesc">Displays the value of a named field from the current page, with options to modify the value or fallback to alternative values.</key>
    <key alias="insertPartialView">Partial view</key>
    <key alias="insertPartialViewDesc">
            A partial view is a separate template file which can be rendered inside another
            template, it's great for reusing markup or for separating complex templates into separate files.
        </key>
    <key alias="mastertemplate">Master template</key>
    <key alias="noMaster">No master</key>
    <key alias="renderBody">Render child template</key>
    <key alias="renderBodyDesc"><![CDATA[
     Renders the contents of a child template, by inserting a
     <code>@RenderBody()</code> placeholder.
      ]]></key>
    <key alias="defineSection">Define a named section</key>
    <key alias="defineSectionDesc"><![CDATA[
         Defines a part of your template as a named section by wrapping it in
          <code>@section { ... }</code>. This can be rendered in a
          specific area of the parent of this template, by using <code>@RenderSection</code>.
      ]]></key>
    <key alias="renderSection">Render a named section</key>
    <key alias="renderSectionDesc"><![CDATA[
      Renders a named area of a child template, by inserting a <code>@RenderSection(name)</code> placeholder.
      This renders an area of a child template which is wrapped in a corresponding <code>@section [name]{ ... }</code> definition.
      ]]></key>
    <key alias="sectionName">Section Name</key>
    <key alias="sectionMandatory">Section is mandatory</key>
    <key alias="sectionMandatoryDesc">
            If mandatory, the child template must contain a <code>@section</code> definition, otherwise an error is shown.
        </key>
    <key alias="queryBuilder">Query builder</key>
    <key alias="itemsReturned">items returned, in</key>
    <key alias="iWant">I want</key>
    <key alias="allContent">all content</key>
    <key alias="contentOfType">content of type "%0%"</key>
    <key alias="from">from</key>
    <key alias="websiteRoot">my website</key>
    <key alias="where">where</key>
    <key alias="and">and</key>
    <key alias="is">is</key>
    <key alias="isNot">is not</key>
    <key alias="before">before</key>
    <key alias="beforeIncDate">before (including selected date)</key>
    <key alias="after">after</key>
    <key alias="afterIncDate">after (including selected date)</key>
    <key alias="equals">equals</key>
    <key alias="doesNotEqual">does not equal</key>
    <key alias="contains">contains</key>
    <key alias="doesNotContain">does not contain</key>
    <key alias="greaterThan">greater than</key>
    <key alias="greaterThanEqual">greater than or equal to</key>
    <key alias="lessThan">less than</key>
    <key alias="lessThanEqual">less than or equal to</key>
    <key alias="id">Id</key>
    <key alias="name">Name</key>
    <key alias="createdDate">Created Date</key>
    <key alias="lastUpdatedDate">Last Updated Date</key>
    <key alias="orderBy">order by</key>
    <key alias="ascending">ascending</key>
    <key alias="descending">descending</key>
    <key alias="template">Template</key>
  </area>
  <area alias="grid">
    <key alias="media">Image</key>
    <key alias="macro">Macro</key>
    <key alias="insertControl">Choose type of content</key>
    <key alias="chooseLayout">Choose a layout</key>
    <key alias="addRows">Add a row</key>
    <key alias="addElement">Add content</key>
    <key alias="dropElement">Drop content</key>
    <key alias="settingsApplied">Settings applied</key>
    <key alias="contentNotAllowed">This content is not allowed here</key>
    <key alias="contentAllowed">This content is allowed here</key>
    <key alias="clickToEmbed">Click to embed</key>
    <key alias="clickToInsertImage">Click to insert image</key>
    <key alias="placeholderImageCaption">Image caption...</key>
    <key alias="placeholderWriteHere">Write here...</key>
    <key alias="gridLayouts">Grid Layouts</key>
    <key alias="gridLayoutsDetail">Layouts are the overall work area for the grid editor, usually you only need one or two different layouts</key>
    <key alias="addGridLayout">Add Grid Layout</key>
    <key alias="addGridLayoutDetail">Adjust the layout by setting column widths and adding additional sections</key>
    <key alias="rowConfigurations">Row configurations</key>
    <key alias="rowConfigurationsDetail">Rows are predefined cells arranged horizontally</key>
    <key alias="addRowConfiguration">Add row configuration</key>
    <key alias="addRowConfigurationDetail">Adjust the row by setting cell widths and adding additional cells</key>
    <key alias="columns">Columns</key>
    <key alias="columnsDetails">Total combined number of columns in the grid layout</key>
    <key alias="settings">Settings</key>
    <key alias="settingsDetails">Configure what settings editors can change</key>
    <key alias="styles">Styles</key>
    <key alias="stylesDetails">Configure what styling editors can change</key>
    <key alias="allowAllEditors">Allow all editors</key>
    <key alias="allowAllRowConfigurations">Allow all row configurations</key>
    <key alias="maxItems">Maximum items</key>
    <key alias="maxItemsDescription">Leave blank or set to 0 for unlimited</key>
    <key alias="setAsDefault">Set as default</key>
    <key alias="chooseExtra">Choose extra</key>
    <key alias="chooseDefault">Choose default</key>
    <key alias="areAdded">are added</key>
  </area>
  <area alias="contentTypeEditor">
    <key alias="compositions">Compositions</key>
    <key alias="noTabs">You have not added any tabs</key>
    <key alias="addGroup">Add group</key>
    <key alias="inheritedFrom">Inherited from</key>
    <key alias="addProperty">Add property</key>
    <key alias="requiredLabel">Required label</key>
    <key alias="enableListViewHeading">Enable list view</key>
    <key alias="enableListViewDescription">Configures the content item to show a sortable and searchable list of its children, the children will not be shown in the tree</key>
    <key alias="allowedTemplatesHeading">Allowed Templates</key>
    <key alias="allowedTemplatesDescription">Choose which templates editors are allowed to use on content of this type</key>
    <key alias="allowAsRootHeading">Allow as root</key>
    <key alias="allowAsRootDescription">Allow editors to create content of this type in the root of the content tree</key>
    <key alias="childNodesHeading">Allowed child node types</key>
    <key alias="childNodesDescription">Allow content of the specified types to be created underneath content of this type</key>
    <key alias="chooseChildNode">Choose child node</key>
    <key alias="compositionsDescription">Inherit tabs and properties from an existing document type. New tabs will be added to the current document type or merged if a tab with an identical name exists.</key>
    <key alias="compositionInUse">This content type is used in a composition, and therefore cannot be composed itself.</key>
    <key alias="noAvailableCompositions">There are no content types available to use as a composition.</key>
    <key alias="availableEditors">Create new</key>
    <key alias="reuse">Use existing</key>
    <key alias="editorSettings">Editor settings</key>
    <key alias="configuration">Configuration</key>
    <key alias="yesDelete">Yes, delete</key>
    <key alias="movedUnderneath">was moved underneath</key>
    <key alias="copiedUnderneath">was copied underneath</key>
    <key alias="folderToMove">Select the folder to move</key>
    <key alias="folderToCopy">Select the folder to copy</key>
    <key alias="structureBelow">to in the tree structure below</key>
    <key alias="allDocumentTypes">All Document types</key>
    <key alias="allDocuments">All Documents</key>
    <key alias="allMediaItems">All media items</key>
    <key alias="usingThisDocument">using this document type will be deleted permanently, please confirm you want to delete these as well.</key>
    <key alias="usingThisMedia">using this media type will be deleted permanently, please confirm you want to delete these as well.</key>
    <key alias="usingThisMember">using this member type will be deleted permanently, please confirm you want to delete these as well</key>
    <key alias="andAllDocuments">and all documents using this type</key>
    <key alias="andAllMediaItems">and all media items using this type</key>
    <key alias="andAllMembers">and all members using this type</key>
    <key alias="memberCanEdit">Member can edit</key>
    <key alias="memberCanEditDescription">Allow this property value to be edited by the member on their profile page</key>
    <key alias="isSensitiveData">Is sensitive data</key>
    <key alias="isSensitiveDataDescription">Hide this property value from content editors that don't have access to view sensitive information</key>
    <key alias="showOnMemberProfile">Show on member profile</key>
    <key alias="showOnMemberProfileDescription">Allow this property value to be displayed on the member profile page</key>
    <key alias="tabHasNoSortOrder">tab has no sort order</key>
    <key alias="compositionUsageHeading">Where is this composition used?</key>
    <key alias="compositionUsageSpecification">This composition is currently used in the composition of the following content types:</key>
    <key alias="variantsHeading">Allow varying by culture</key>
    <key alias="variantsDescription">Allow editors to create content of this type in different languages</key>
    <key alias="allowVaryByCulture">Allow varying by culture</key>
    <key alias="elementHeading">Is an Element type</key>
    <key alias="elementDescription">An Element type is meant to be used for instance in Nested Content, and not in the tree</key>
    <key alias="elementDoesNotSupport">This is not applicable for an Element type</key>
  </area>
<<<<<<< HEAD
  <area alias="macro">
    <key alias="addParameter">Add parameter</key>
    <key alias="editParameter">Edit parameter</key>
    <key alias="parameters">Parameters</key>
    <key alias="parametersDescription">Define the parameters that should be available when using this macro.</key>
=======
  <area alias="languages">
    <key alias="addLanguage">Add language</key>
    <key alias="mandatoryLanguage">Mandatory language</key>
    <key alias="mandatoryLanguageHelp">Properties on this language have to be filled out before the node can be published.</key>
    <key alias="defaultLanguage">Default language</key>
    <key alias="defaultLanguageHelp">An Umbraco site can only have one default language set.</key>
    <key alias="changingDefaultLanguageWarning">Switching default language may result in default content missing.</key>
    <key alias="fallsbackToLabel">Falls back to</key>
    <key alias="noFallbackLanguageOption">No fall back language</key>
    <key alias="fallbackLanguageDescription">To allow multi-lingual content to fall back to another language if not present in the requested language, select it here.</key>
    <key alias="fallbackLanguage">Fall back language</key>
  </area>
  <area alias="macro">
    <key alias="parameters">Parameters</key>
>>>>>>> 36d7c261
  </area>
  <area alias="modelsBuilder">
    <key alias="buildingModels">Building models</key>
    <key alias="waitingMessage">this can take a bit of time, don't worry</key>
    <key alias="modelsGenerated">Models generated</key>
    <key alias="modelsGeneratedError">Models could not be generated</key>
    <key alias="modelsExceptionInUlog">Models generation has failed, see exception in U log</key>
  </area>
  <area alias="templateEditor">
    <key alias="addFallbackField">Add fallback field</key>
    <key alias="fallbackField">Fallback field</key>
    <key alias="addDefaultValue">Add default value</key>
    <key alias="defaultValue">Default value</key>
    <key alias="alternativeField">Fallback field</key>
    <key alias="alternativeText">Default value</key>
    <key alias="casing">Casing</key>
    <key alias="encoding">Encoding</key>
    <key alias="chooseField">Choose field</key>
    <key alias="convertLineBreaks">Convert line breaks</key>
    <key alias="convertLineBreaksDescription">Yes, convert line breaks</key>
    <key alias="convertLineBreaksHelp">Replaces line breaks with 'br' html tag</key>
    <key alias="customFields">Custom Fields</key>
    <key alias="dateOnly">Date only</key>
    <key alias="formatAndEncoding">Format and encoding</key>
    <key alias="formatAsDate">Format as date</key>
    <key alias="formatAsDateDescr">Format the value as a date, or a date with time, according to the active culture</key>
    <key alias="htmlEncode">HTML encode</key>
    <key alias="htmlEncodeHelp">Will replace special characters by their HTML equivalent.</key>
    <key alias="insertedAfter">Will be inserted after the field value</key>
    <key alias="insertedBefore">Will be inserted before the field value</key>
    <key alias="lowercase">Lowercase</key>
    <key alias="modifyOutput">Modify output</key>
    <key alias="none">None</key>
    <key alias="outputSample">Output sample</key>
    <key alias="postContent">Insert after field</key>
    <key alias="preContent">Insert before field</key>
    <key alias="recursive">Recursive</key>
    <key alias="recursiveDescr">Yes, make it recursive</key>
    <key alias="separator">Separator</key>
    <key alias="standardFields">Standard Fields</key>
    <key alias="uppercase">Uppercase</key>
    <key alias="urlEncode">URL encode</key>
    <key alias="urlEncodeHelp">Will format special characters in URLs</key>
    <key alias="usedIfAllEmpty">Will only be used when the field values above are empty</key>
    <key alias="usedIfEmpty">This field will only be used if the primary field is empty</key>
    <key alias="withTime">Date and time</key>
  </area>
  <area alias="translation">
    <key alias="details">Translation details</key>
    <key alias="DownloadXmlDTD">Download XML DTD</key>
    <key alias="fields">Fields</key>
    <key alias="includeSubpages">Include subpages</key>
    <key alias="mailBody"><![CDATA[
      Hi %0%

      This is an automated mail to inform you that the document '%1%'
      has been requested for translation into '%5%' by %2%.

      Go to http://%3%/translation/details.aspx?id=%4% to edit.

      Or log into Umbraco to get an overview of your translation tasks
      http://%3%

      Have a nice day!

      Cheers from the Umbraco robot
    ]]></key>
    <key alias="noTranslators">No translator users found. Please create a translator user before you start sending content to translation</key>
    <key alias="pageHasBeenSendToTranslation">The page '%0%' has been send to translation</key>
    <key alias="sendToTranslate">Send the page '%0%' to translation</key>
    <key alias="totalWords">Total words</key>
    <key alias="translateTo">Translate to</key>
    <key alias="translationDone">Translation completed.</key>
    <key alias="translationDoneHelp">You can preview the pages, you've just translated, by clicking below. If the original page is found, you will get a comparison of the 2 pages.</key>
    <key alias="translationFailed">Translation failed, the XML file might be corrupt</key>
    <key alias="translationOptions">Translation options</key>
    <key alias="translator">Translator</key>
    <key alias="uploadTranslationXml">Upload translation XML</key>
  </area>
  <area alias="treeHeaders">
    <key alias="content">Content</key>
    <key alias="contentBlueprints">Content Templates</key>
    <key alias="media">Media</key>
    <key alias="cacheBrowser">Cache Browser</key>
    <key alias="contentRecycleBin">Recycle Bin</key>
    <key alias="createdPackages">Created packages</key>
    <key alias="dataTypes">Data Types</key>
    <key alias="dictionary">Dictionary</key>
    <key alias="installedPackages">Installed packages</key>
    <key alias="installSkin">Install skin</key>
    <key alias="installStarterKit">Install starter kit</key>
    <key alias="languages">Languages</key>
    <key alias="localPackage">Install local package</key>
    <key alias="macros">Macros</key>
    <key alias="mediaTypes">Media Types</key>
    <key alias="member">Members</key>
    <key alias="memberGroups">Member Groups</key>
    <key alias="memberRoles">Member Roles</key>
    <key alias="memberTypes">Member Types</key>
    <key alias="documentTypes">Document Types</key>
    <key alias="relationTypes">Relation Types</key>
    <key alias="packager">Packages</key>
    <key alias="packages">Packages</key>
    <key alias="partialViews">Partial Views</key>
    <key alias="partialViewMacros">Partial View Macro Files</key>
    <key alias="repositories">Install from repository</key>
    <key alias="runway">Install Runway</key>
    <key alias="runwayModules">Runway modules</key>
    <key alias="scripting">Scripting Files</key>
    <key alias="scripts">Scripts</key>
    <key alias="stylesheets">Stylesheets</key>
    <key alias="templates">Templates</key>
    <key alias="logViewer">Log Viewer</key>
    <key alias="users">Users</key>
    <key alias="settingsGroup">Settings</key>
    <key alias="templatingGroup">Templating</key>
    <key alias="thirdPartyGroup">Third Party</key>
  </area>
  <area alias="update">
    <key alias="updateAvailable">New update ready</key>
    <key alias="updateDownloadText">%0% is ready, click here for download</key>
    <key alias="updateNoServer">No connection to server</key>
    <key alias="updateNoServerError">Error checking for update. Please review trace-stack for further information</key>
  </area>
  <area alias="user">
    <key alias="access">Access</key>
    <key alias="accessHelp">Based on the assigned groups and start nodes, the user has access to the following nodes</key>
    <key alias="assignAccess">Assign access</key>
    <key alias="administrators">Administrator</key>
    <key alias="categoryField">Category field</key>
    <key alias="createDate">User created</key>
    <key alias="changePassword">Change Your Password</key>
    <key alias="changePhoto">Change photo</key>
    <key alias="newPassword">New password</key>
    <key alias="noLockouts">hasn't been locked out</key>
    <key alias="noPasswordChange">The password hasn't been changed</key>
    <key alias="confirmNewPassword">Confirm new password</key>
    <key alias="changePasswordDescription">You can change your password for accessing the Umbraco Back Office by filling out the form below and click the 'Change Password' button</key>
    <key alias="contentChannel">Content Channel</key>
    <key alias="createAnotherUser">Create another user</key>
    <key alias="createUserHelp">Create new users to give them access to Umbraco. When a new user is created a password will be generated that you can share with the user.</key>
    <key alias="descriptionField">Description field</key>
    <key alias="disabled">Disable User</key>
    <key alias="documentType">Document Type</key>
    <key alias="editors">Editor</key>
    <key alias="excerptField">Excerpt field</key>
    <key alias="failedPasswordAttempts">Failed login attempts</key>
    <key alias="goToProfile">Go to user profile</key>
    <key alias="groupsHelp">Add groups to assign access and permissions</key>
    <key alias="inviteAnotherUser">Invite another user</key>
    <key alias="inviteUserHelp">Invite new users to give them access to Umbraco. An invite email will be sent to the user with information on how to log in to Umbraco. Invites last for 72 hours.</key>
    <key alias="language">Language</key>
    <key alias="languageHelp">Set the language you will see in menus and dialogs</key>
    <key alias="lastLockoutDate">Last lockout date</key>
    <key alias="lastLogin">Last login</key>
    <key alias="lastPasswordChangeDate">Password last changed</key>
    <key alias="loginname">Username</key>
    <key alias="mediastartnode">Media start node</key>
    <key alias="mediastartnodehelp">Limit the media library to a specific start node</key>
    <key alias="mediastartnodes">Media start nodes</key>
    <key alias="mediastartnodeshelp">Limit the media library to specific start nodes</key>
    <key alias="modules">Sections</key>
    <key alias="noConsole">Disable Umbraco Access</key>
    <key alias="noLogin">has not logged in yet</key>
    <key alias="oldPassword">Old password</key>
    <key alias="password">Password</key>
    <key alias="resetPassword">Reset password</key>
    <key alias="passwordChanged">Your password has been changed!</key>
    <key alias="passwordConfirm">Please confirm the new password</key>
    <key alias="passwordEnterNew">Enter your new password</key>
    <key alias="passwordIsBlank">Your new password cannot be blank!</key>
    <key alias="passwordCurrent">Current password</key>
    <key alias="passwordInvalid">Invalid current password</key>
    <key alias="passwordIsDifferent">There was a difference between the new password and the confirmed password. Please try again!</key>
    <key alias="passwordMismatch">The confirmed password doesn't match the new password!</key>
    <key alias="permissionReplaceChildren">Replace child node permissions</key>
    <key alias="permissionSelectedPages">You are currently modifying permissions for the pages:</key>
    <key alias="permissionSelectPages">Select pages to modify their permissions</key>
    <key alias="removePhoto">Remove photo</key>
    <key alias="permissionsDefault">Default permissions</key>
    <key alias="permissionsGranular">Granular permissions</key>
    <key alias="permissionsGranularHelp">Set permissions for specific nodes</key>
    <key alias="profile">Profile</key>
    <key alias="searchAllChildren">Search all children</key>
    <key alias="sectionsHelp">Add sections to give users access</key>
    <key alias="selectUserGroups">Select user groups</key>
    <key alias="noStartNode">No start node selected</key>
    <key alias="noStartNodes">No start nodes selected</key>
    <key alias="startnode">Content start node</key>
    <key alias="startnodehelp">Limit the content tree to a specific start node</key>
    <key alias="startnodes">Content start nodes</key>
    <key alias="startnodeshelp">Limit the content tree to specific start nodes</key>
    <key alias="updateDate">User last updated</key>
    <key alias="userCreated">has been created</key>
    <key alias="userCreatedSuccessHelp">The new user has successfully been created. To log in to Umbraco use the password below.</key>
    <key alias="userManagement">User management</key>
    <key alias="username">Name</key>
    <key alias="userPermissions">User permissions</key>
    <key alias="usergroup">User group</key>
    <key alias="userInvited">has been invited</key>
    <key alias="userInvitedSuccessHelp">An invitation has been sent to the new user with details about how to log in to Umbraco.</key>
    <key alias="userinviteWelcomeMessage">Hello there and welcome to Umbraco! In just 1 minute you’ll be good to go, we just need you to setup a password and add a picture for your avatar.</key>
    <key alias="userinviteExpiredMessage">Welcome to Umbraco! Unfortunately your invite has expired. Please contact your administrator and ask them to resend it.</key>
        <key alias="userinviteAvatarMessage">Uploading a photo of yourself will make it easy for other users to recognize you. Click the circle above to upload your photo.</key>
    <key alias="writer">Writer</key>
    <key alias="change">Change</key>
    <key alias="yourProfile" version="7.0">Your profile</key>
    <key alias="yourHistory" version="7.0">Your recent history</key>
    <key alias="sessionExpires" version="7.0">Session expires in</key>
    <key alias="inviteUser">Invite user</key>
    <key alias="createUser">Create user</key>
    <key alias="sendInvite">Send invite</key>
    <key alias="backToUsers">Back to users</key>
    <key alias="inviteEmailCopySubject">Umbraco: Invitation</key>
    <key alias="inviteEmailCopyFormat"><![CDATA[
        <html>
			<head>
				<meta name='viewport' content='width=device-width'>
				<meta http-equiv='Content-Type' content='text/html; charset=UTF-8'>
			</head>
			<body class='' style='font-family: sans-serif; -webkit-font-smoothing: antialiased; font-size: 14px; color: #392F54; line-height: 22px; -ms-text-size-adjust: 100%; -webkit-text-size-adjust: 100%; background: #1d1333; margin: 0; padding: 0;' bgcolor='#1d1333'>
				<style type='text/css'> @media only screen and (max-width: 620px) {table[class=body] h1 {font-size: 28px !important; margin-bottom: 10px !important; } table[class=body] .wrapper {padding: 32px !important; } table[class=body] .article {padding: 32px !important; } table[class=body] .content {padding: 24px !important; } table[class=body] .container {padding: 0 !important; width: 100% !important; } table[class=body] .main {border-left-width: 0 !important; border-radius: 0 !important; border-right-width: 0 !important; } table[class=body] .btn table {width: 100% !important; } table[class=body] .btn a {width: 100% !important; } table[class=body] .img-responsive {height: auto !important; max-width: 100% !important; width: auto !important; } } .btn-primary table td:hover {background-color: #34495e !important; } .btn-primary a:hover {background-color: #34495e !important; border-color: #34495e !important; } .btn  a:visited {color:#FFFFFF;} </style>
				<table border="0" cellpadding="0" cellspacing="0" class="body" style="border-collapse: separate; mso-table-lspace: 0pt; mso-table-rspace: 0pt; width: 100%; background: #1d1333;" bgcolor="#1d1333">
					<tr>
						<td style="font-family: sans-serif; font-size: 14px; vertical-align: top; padding: 24px;" valign="top">
							<table style="border-collapse: separate; mso-table-lspace: 0pt; mso-table-rspace: 0pt; width: 100%;">
								<tr>
									<td background="https://umbraco.com/umbraco/assets/img/application/logo.png" bgcolor="#1d1333" width="28" height="28" valign="top" style="font-family: sans-serif; font-size: 14px; vertical-align: top;">
										<!--[if gte mso 9]> <v:rect xmlns:v="urn:schemas-microsoft-com:vml" fill="true" stroke="false" style="width:30px;height:30px;"> <v:fill type="tile" src="https://umbraco.com/umbraco/assets/img/application/logo.png" color="#1d1333" /> <v:textbox inset="0,0,0,0"> <![endif]-->
										<div> </div>
										<!--[if gte mso 9]> </v:textbox> </v:rect> <![endif]-->
									</td>
									<td style="font-family: sans-serif; font-size: 14px; vertical-align: top;" valign="top"></td>
								</tr>
							</table>
						</td>
					</tr>
				</table>
				<table border='0' cellpadding='0' cellspacing='0' class='body' style='border-collapse: separate; mso-table-lspace: 0pt; mso-table-rspace: 0pt; width: 100%; background: #1d1333;' bgcolor='#1d1333'>
					<tr>
						<td style='font-family: sans-serif; font-size: 14px; vertical-align: top;' valign='top'> </td>
						<td class='container' style='font-family: sans-serif; font-size: 14px; vertical-align: top; display: block; max-width: 560px; width: 560px; margin: 0 auto; padding: 10px;' valign='top'>
							<div class='content' style='box-sizing: border-box; display: block; max-width: 560px; margin: 0 auto; padding: 10px;'>
								<br>
								<table class='main' style='border-collapse: separate; mso-table-lspace: 0pt; mso-table-rspace: 0pt; width: 100%; border-radius: 3px; background: #FFFFFF;' bgcolor='#FFFFFF'>
									<tr>
										<td class='wrapper' style='font-family: sans-serif; font-size: 14px; vertical-align: top; box-sizing: border-box; padding: 50px;' valign='top'>
											<table border='0' cellpadding='0' cellspacing='0' style='border-collapse: separate; mso-table-lspace: 0pt; mso-table-rspace: 0pt; width: 100%;'>
												<tr>
													<td style='line-height: 24px; font-family: sans-serif; font-size: 14px; vertical-align: top;' valign='top'>
														<h1 style='color: #392F54; font-family: sans-serif; font-weight: bold; line-height: 1.4; font-size: 24px; text-align: left; text-transform: capitalize; margin: 0 0 30px;' align='left'>
															Hi %0%,
														</h1>
														<p style='color: #392F54; font-family: sans-serif; font-size: 14px; font-weight: normal; margin: 0 0 15px;'>
															You have been invited by <a href="mailto:%4%" style="text-decoration: underline; color: #392F54; -ms-word-break: break-all; word-break: break-all;">%1%</a> to the Umbraco Back Office.
														</p>
														<p style='color: #392F54; font-family: sans-serif; font-size: 14px; font-weight: normal; margin: 0 0 15px;'>
															Message from <a href="mailto:%1%" style="text-decoration: none; color: #392F54; -ms-word-break: break-all; word-break: break-all;">%1%</a>:
															<br/>
															<em>%2%</em>
														</p>
														<table border='0' cellpadding='0' cellspacing='0' class='btn btn-primary' style='border-collapse: separate; mso-table-lspace: 0pt; mso-table-rspace: 0pt; width: 100%; box-sizing: border-box;'>
															<tbody>
																<tr>
																	<td align='left' style='font-family: sans-serif; font-size: 14px; vertical-align: top; padding-bottom: 15px;' valign='top'>
																		<table border='0' cellpadding='0' cellspacing='0' style='border-collapse: separate; mso-table-lspace: 0pt; mso-table-rspace: 0pt; width: auto;'>
																			<tbody>
																				<tr>
																					<td style='font-family: sans-serif; font-size: 14px; vertical-align: top; border-radius: 5px; text-align: center; background: #35C786;' align='center' bgcolor='#35C786' valign='top'>
																						<a href='%3%' target='_blank' style='color: #FFFFFF; text-decoration: none; -ms-word-break: break-all; word-break: break-all; border-radius: 5px; box-sizing: border-box; cursor: pointer; display: inline-block; font-size: 14px; font-weight: bold; text-transform: capitalize; background: #35C786; margin: 0; padding: 12px 30px; border: 1px solid #35c786;'>
																							Click this link to accept the invite
																						</a>
																					</td>
																				</tr>
																			</tbody>
																		</table>
																	</td>
																</tr>
															</tbody>
														</table>
														<p style='max-width: 400px; display: block; color: #392F54; font-family: sans-serif; font-size: 14px; line-height: 20px; font-weight: normal; margin: 15px 0;'>If you cannot click on the link, copy and paste this URL into your browser window:</p>
															<table border='0' cellpadding='0' cellspacing='0'>
																<tr>
																	<td style='-ms-word-break: break-all; word-break: break-all; font-family: sans-serif; font-size: 11px; line-height:14px;'>
																		<font style="-ms-word-break: break-all; word-break: break-all; font-size: 11px; line-height:14px;">
																			<a style='-ms-word-break: break-all; word-break: break-all; color: #392F54; text-decoration: underline; font-size: 11px; line-height:15px;' href='%3%'>%3%</a>
																		</font>
																	</td>
																</tr>
															</table>
														</p>
													</td>
												</tr>
											</table>
										</td>
									</tr>
								</table>
								<br><br><br>
							</div>
						</td>
						<td style='font-family: sans-serif; font-size: 14px; vertical-align: top;' valign='top'> </td>
					</tr>
				</table>
			</body>
    </html>]]></key>
    <key alias="invite">Invite</key>
    <key alias="defaultInvitationMessage">Resending invitation...</key>
    <key alias="deleteUser">Delete User</key>
    <key alias="deleteUserConfirmation">Are you sure you wish to delete this user account?</key>
  </area>
  <area alias="validation">
    <key alias="validation">Validation</key>
    <key alias="noValidation">No validation</key>
    <key alias="validateAsEmail">Validate as an email address</key>
    <key alias="validateAsNumber">Validate as a number</key>
    <key alias="validateAsUrl">Validate as a URL</key>
    <key alias="enterCustomValidation">...or enter a custom validation</key>
    <key alias="fieldIsMandatory">Field is mandatory</key>
    <key alias="validationRegExp">Enter a regular expression</key>
    <key alias="minCount">You need to add at least</key>
    <key alias="maxCount">You can only have</key>
    <key alias="items">items</key>
    <key alias="itemsSelected">items selected</key>
    <key alias="invalidDate">Invalid date</key>
    <key alias="invalidNumber">Not a number</key>
    <key alias="invalidEmail">Invalid email</key>
  </area>
  <area alias="healthcheck">
    <!-- The following keys get these tokens passed in:
	     0: Current value
		   1: Recommended value
		   2: XPath
		   3: Configuration file path
	  -->
    <key alias="checkSuccessMessage">Value is set to the recommended value: '%0%'.</key>
    <key alias="rectifySuccessMessage">Value was set to '%1%' for XPath '%2%' in configuration file '%3%'.</key>
    <key alias="checkErrorMessageDifferentExpectedValue">Expected value '%1%' for '%2%' in configuration file '%3%', but found '%0%'.</key>
    <key alias="checkErrorMessageUnexpectedValue">Found unexpected value '%0%' for '%2%' in configuration file '%3%'.</key>
    <!-- The following keys get these tokens passed in:
	     0: Current value
		   1: Recommended value
	  -->
    <key alias="customErrorsCheckSuccessMessage">Custom errors are set to '%0%'.</key>
    <key alias="customErrorsCheckErrorMessage">Custom errors are currently set to '%0%'. It is recommended to set this to '%1%' before go live.</key>
    <key alias="customErrorsCheckRectifySuccessMessage">Custom errors successfully set to '%0%'.</key>
    <key alias="macroErrorModeCheckSuccessMessage">MacroErrors are set to '%0%'.</key>
    <key alias="macroErrorModeCheckErrorMessage">MacroErrors are set to '%0%' which will prevent some or all pages in your site from loading completely if there are any errors in macros. Rectifying this will set the value to '%1%'.</key>
    <key alias="macroErrorModeCheckRectifySuccessMessage">MacroErrors are now set to '%0%'.</key>
    <!-- The following keys get these tokens passed in:
	     0: Current value
		   1: Recommended value
		   2: Server version
	  -->
    <key alias="trySkipIisCustomErrorsCheckSuccessMessage">Try Skip IIS Custom Errors is set to '%0%' and you're using IIS version '%1%'.</key>
    <key alias="trySkipIisCustomErrorsCheckErrorMessage">Try Skip IIS Custom Errors is currently '%0%'. It is recommended to set this to '%1%' for your IIS version (%2%).</key>
    <key alias="trySkipIisCustomErrorsCheckRectifySuccessMessage">Try Skip IIS Custom Errors successfully set to '%0%'.</key>
    <!-- The following keys get predefined tokens passed in that are not all the same, like above -->
    <key alias="configurationServiceFileNotFound">File does not exist: '%0%'.</key>
    <key alias="configurationServiceNodeNotFound"><![CDATA[Unable to find <strong>'%0%'</strong> in config file <strong>'%1%'</strong>.]]></key>
    <key alias="configurationServiceError">There was an error, check log for full error: %0%.</key>
    <key alias="databaseSchemaValidationCheckDatabaseOk">Database - The database schema is correct for this version of Umbraco</key>
    <key alias="databaseSchemaValidationCheckDatabaseErrors">%0% problems were detected with your database schema (Check the log for details)</key>
    <key alias="databaseSchemaValidationCheckDatabaseLogMessage">Some errors were detected while validating the database schema against the current version of Umbraco.</key>
    <key alias="httpsCheckValidCertificate">Your website's certificate is valid.</key>
    <key alias="httpsCheckInvalidCertificate">Certificate validation error: '%0%'</key>
    <key alias="httpsCheckExpiredCertificate">Your website's SSL certificate has expired.</key>
    <key alias="httpsCheckExpiringCertificate">Your website's SSL certificate is expiring in %0% days.</key>
    <key alias="healthCheckInvalidUrl">Error pinging the URL %0% - '%1%'</key>
    <key alias="httpsCheckIsCurrentSchemeHttps">You are currently %0% viewing the site using the HTTPS scheme.</key>
    <key alias="httpsCheckConfigurationRectifyNotPossible">The appSetting 'umbracoUseSSL' is set to 'false' in your web.config file. Once you access this site using the HTTPS scheme, that should be set to 'true'.</key>
    <key alias="httpsCheckConfigurationCheckResult">The appSetting 'umbracoUseSSL' is set to '%0%' in your web.config file, your cookies are %1% marked as secure.</key>
    <key alias="httpsCheckEnableHttpsError">Could not update the 'umbracoUseSSL' setting in your web.config file. Error: %0%</key>
    <!-- The following keys don't get tokens passed in -->
    <key alias="httpsCheckEnableHttpsButton">Enable HTTPS</key>
    <key alias="httpsCheckEnableHttpsDescription">Sets umbracoSSL setting to true in the appSettings of the web.config file.</key>
    <key alias="httpsCheckEnableHttpsSuccess">The appSetting 'umbracoUseSSL' is now set to 'true' in your web.config file, your cookies will be marked as secure.</key>
    <key alias="rectifyButton">Fix</key>
    <key alias="cannotRectifyShouldNotEqual">Cannot fix a check with a value comparison type of 'ShouldNotEqual'.</key>
    <key alias="cannotRectifyShouldEqualWithValue">Cannot fix a check with a value comparison type of 'ShouldEqual' with a provided value.</key>
    <key alias="valueToRectifyNotProvided">Value to fix check not provided.</key>
    <key alias="compilationDebugCheckSuccessMessage">Debug compilation mode is disabled.</key>
    <key alias="compilationDebugCheckErrorMessage">Debug compilation mode is currently enabled. It is recommended to disable this setting before go live.</key>
    <key alias="compilationDebugCheckRectifySuccessMessage">Debug compilation mode successfully disabled.</key>
    <key alias="traceModeCheckSuccessMessage">Trace mode is disabled.</key>
    <key alias="traceModeCheckErrorMessage">Trace mode is currently enabled. It is recommended to disable this setting before go live.</key>
    <key alias="traceModeCheckRectifySuccessMessage">Trace mode successfully disabled.</key>
    <key alias="folderPermissionsCheckMessage">All folders have the correct permissions set.</key>
    <!-- The following keys get these tokens passed in:
	    0: Comma delimitted list of failed folder paths
  	-->
    <key alias="requiredFolderPermissionFailed"><![CDATA[The following folders must be set up with modify permissions but could not be acccessed: <strong>%0%</strong>.]]></key>
    <key alias="optionalFolderPermissionFailed"><![CDATA[The following folders must be set up with modify permissions for certain Umbraco operations to function but could not be acccessed: <strong>%0%</strong>. If they aren't being written to no action need be taken.]]></key>
    <key alias="filePermissionsCheckMessage">All files have the correct permissions set.</key>
    <!-- The following keys get these tokens passed in:
	    0: Comma delimitted list of failed folder paths
  	-->
    <key alias="requiredFilePermissionFailed"><![CDATA[The following files must be set up with write permissions but could not be acccessed: <strong>%0%</strong>.]]></key>
    <key alias="optionalFilePermissionFailed"><![CDATA[The following files must be set up with write permissions for certain Umbraco operations to function but could not be acccessed: <strong>%0%</strong>. If they aren't being written to no action need be taken.]]></key>
    <key alias="clickJackingCheckHeaderFound"><![CDATA[The header or meta-tag <strong>X-Frame-Options</strong> used to control whether a site can be IFRAMEd by another was found.]]></key>
    <key alias="clickJackingCheckHeaderNotFound"><![CDATA[The header or meta-tag <strong>X-Frame-Options</strong> used to control whether a site can be IFRAMEd by another was not found.]]></key>
    <key alias="setHeaderInConfig">Set Header in Config</key>
    <key alias="clickJackingSetHeaderInConfigDescription">Adds a value to the httpProtocol/customHeaders section of web.config to prevent the site being IFRAMEd by other websites.</key>
    <key alias="clickJackingSetHeaderInConfigSuccess">A setting to create a header preventing IFRAMEing of the site by other websites has been added to your web.config file.</key>
    <key alias="setHeaderInConfigError">Could not update web.config file. Error: %0%</key>
    <key alias="noSniffCheckHeaderFound"><![CDATA[The header or meta-tag <strong>X-Content-Type-Options</strong> used to protect against MIME sniffing vulnerabilities was found.]]></key>
    <key alias="noSniffCheckHeaderNotFound"><![CDATA[The header or meta-tag <strong>X-Content-Type-Options</strong> used to protect against MIME sniffing vulnerabilities was not found.]]></key>
    <key alias="noSniffSetHeaderInConfigDescription">Adds a value to the httpProtocol/customHeaders section of web.config to protect against MIME sniffing vulnerabilities.</key>
    <key alias="noSniffSetHeaderInConfigSuccess">A setting to create a header protecting against MIME sniffing vulnerabilities has been added to your web.config file.</key>
    <key alias="hSTSCheckHeaderFound"><![CDATA[The header <strong>Strict-Transport-Security</strong>, also known as the HSTS-header, was found.]]></key>
    <key alias="hSTSCheckHeaderNotFound"><![CDATA[The header <strong>Strict-Transport-Security</strong> was not found.]]></key>
    <key alias="hSTSSetHeaderInConfigDescription">Adds the header 'Strict-Transport-Security' with the value 'max-age=10886400; preload' to the httpProtocol/customHeaders section of web.config. Use this fix only if you will have your domains running with https for the next 18 weeks (minimum).</key>
    <key alias="hSTSSetHeaderInConfigSuccess">The HSTS header has been added to your web.config file.</key>
    <key alias="xssProtectionCheckHeaderFound"><![CDATA[The header <strong>X-XSS-Protection</strong> was found.]]></key>
    <key alias="xssProtectionCheckHeaderNotFound"><![CDATA[The header <strong>X-XSS-Protection</strong> was not found.]]></key>
    <key alias="xssProtectionSetHeaderInConfigDescription">Adds the header 'X-XSS-Protection' with the value '1; mode=block' to the httpProtocol/customHeaders section of web.config. </key>
    <key alias="xssProtectionSetHeaderInConfigSuccess">The X-XSS-Protection header has been added to your web.config file.</key>
    <!-- The following key get these tokens passed in:
	    0: Comma delimitted list of headers found
  	-->
    <key alias="excessiveHeadersFound"><![CDATA[The following headers revealing information about the website technology were found: <strong>%0%</strong>.]]></key>
    <key alias="excessiveHeadersNotFound">No headers revealing information about the website technology were found.</key>
    <key alias="smtpMailSettingsNotFound">In the Web.config file, system.net/mailsettings could not be found.</key>
    <key alias="smtpMailSettingsHostNotConfigured">In the Web.config file system.net/mailsettings section, the host is not configured.</key>
    <key alias="smtpMailSettingsConnectionSuccess">SMTP settings are configured correctly and the service is operating as expected.</key>
    <key alias="smtpMailSettingsConnectionFail">The SMTP server configured with host '%0%' and port '%1%' could not be reached. Please check to ensure the SMTP settings in the Web.config file system.net/mailsettings are correct.</key>
    <key alias="notificationEmailsCheckSuccessMessage"><![CDATA[Notification email has been set to <strong>%0%</strong>.]]></key>
    <key alias="notificationEmailsCheckErrorMessage"><![CDATA[Notification email is still set to the default value of <strong>%0%</strong>.]]></key>
    <key alias="scheduledHealthCheckEmailBody"><![CDATA[<html><body><p>Results of the scheduled Umbraco Health Checks run on %0% at %1% are as follows:</p>%2%</body></html>]]></key>
    <key alias="scheduledHealthCheckEmailSubject">Umbraco Health Check Status: %0%</key>
  </area>
  <area alias="redirectUrls">
    <key alias="disableUrlTracker">Disable URL tracker</key>
    <key alias="enableUrlTracker">Enable URL tracker</key>
    <key alias="originalUrl">Original URL</key>
    <key alias="redirectedTo">Redirected To</key>
    <key alias="redirectUrlManagement">Redirect Url Management</key>
    <key alias="panelInformation">The following URLs redirect to this content item:</key>
    <key alias="noRedirects">No redirects have been made</key>
    <key alias="noRedirectsDescription">When a published page gets renamed or moved a redirect will automatically be made to the new page.</key>
    <key alias="removeButton">Remove</key>
    <key alias="confirmRemove">Are you sure you want to remove the redirect from '%0%' to '%1%'?</key>
    <key alias="redirectRemoved">Redirect URL removed.</key>
    <key alias="redirectRemoveError">Error removing redirect URL.</key>
    <key alias="confirmDisable">Are you sure you want to disable the URL tracker?</key>
    <key alias="disabledConfirm">URL tracker has now been disabled.</key>
    <key alias="disableError">Error disabling the URL tracker, more information can be found in your log file.</key>
    <key alias="enabledConfirm">URL tracker has now been enabled.</key>
    <key alias="enableError">Error enabling the URL tracker, more information can be found in your log file.</key>
  </area>
  <area alias="emptyStates">
    <key alias="emptyDictionaryTree">No Dictionary items to choose from</key>
  </area>
  <area alias="textbox">
    <key alias="characters_left">characters left</key>
  </area>
  <area alias="recycleBin">
    <key alias="contentTrashed">Trashed content with Id: {0} related to original parent content with Id: {1}</key>
    <key alias="mediaTrashed">Trashed media with Id: {0} related to original parent media item with Id: {1}</key>
    <key alias="itemCannotBeRestored">Cannot automatically restore this item</key>
    <key alias="itemCannotBeRestoredHelpText">There is no location where this item can be automatically restored. You can move the item manually using the tree below.</key>
    <key alias="wasRestored">was restored under</key>
  </area>
  <area alias="relationType">
    <key alias="direction">Direction</key>
    <key alias="parentToChild">Parent to child</key>
    <key alias="bidirectional">Bidirectional</key>
    <key alias="parent">Parent</key>
    <key alias="child">Child</key>
    <key alias="count">Count</key>
    <key alias="relations">Relations</key>
    <key alias="created">Created</key>
    <key alias="comment">Comment</key>
    <key alias="name">Name</key>
    <key alias="tabRelationType">Relation Type</key>
    <key alias="tabRelations">Relations</key>
  </area>
  <area alias="dashboardTabs">
    <key alias="contentIntro">Getting Started</key>
    <key alias="contentRedirectManager">Redirect URL Management</key>
    <key alias="mediaFolderBrowser">Content</key>
    <key alias="settingsWelcome">Welcome</key>
    <key alias="settingsExamine">Examine Management</key>
    <key alias="settingsPublishedStatus">Published Status</key>
    <key alias="settingsModelsBuilder">Models Builder</key>
    <key alias="settingsHealthCheck">Health Check</key>
    <key alias="memberIntro">Getting Started</key>
    <key alias="formsInstall">Install Umbraco Forms</key>
  </area>>
</language><|MERGE_RESOLUTION|>--- conflicted
+++ resolved
@@ -1548,13 +1548,6 @@
     <key alias="elementDescription">An Element type is meant to be used for instance in Nested Content, and not in the tree</key>
     <key alias="elementDoesNotSupport">This is not applicable for an Element type</key>
   </area>
-<<<<<<< HEAD
-  <area alias="macro">
-    <key alias="addParameter">Add parameter</key>
-    <key alias="editParameter">Edit parameter</key>
-    <key alias="parameters">Parameters</key>
-    <key alias="parametersDescription">Define the parameters that should be available when using this macro.</key>
-=======
   <area alias="languages">
     <key alias="addLanguage">Add language</key>
     <key alias="mandatoryLanguage">Mandatory language</key>
@@ -1567,9 +1560,12 @@
     <key alias="fallbackLanguageDescription">To allow multi-lingual content to fall back to another language if not present in the requested language, select it here.</key>
     <key alias="fallbackLanguage">Fall back language</key>
   </area>
+
   <area alias="macro">
+    <key alias="addParameter">Add parameter</key>
+    <key alias="editParameter">Edit parameter</key>
     <key alias="parameters">Parameters</key>
->>>>>>> 36d7c261
+    <key alias="parametersDescription">Define the parameters that should be available when using this macro.</key>
   </area>
   <area alias="modelsBuilder">
     <key alias="buildingModels">Building models</key>
