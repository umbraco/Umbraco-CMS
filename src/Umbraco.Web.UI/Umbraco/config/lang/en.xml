<?xml version="1.0" encoding="utf-8" standalone="yes"?>
<language alias="en" intName="English (UK)" localName="English (UK)" lcid="" culture="en-GB">
  <creator>
    <name>The Umbraco community</name>
    <link>https://our.umbraco.com/documentation/Extending-Umbraco/Language-Files</link>
  </creator>
  <area alias="actions">
    <key alias="assignDomain">Culture and Hostnames</key>
    <key alias="auditTrail">Audit Trail</key>
    <key alias="browse">Browse Node</key>
    <key alias="changeDocType">Change Document Type</key>
    <key alias="copy">Copy</key>
    <key alias="create">Create</key>
    <key alias="export">Export</key>
    <key alias="createPackage">Create Package</key>
    <key alias="createGroup">Create group</key>
    <key alias="delete">Delete</key>
    <key alias="disable">Disable</key>
    <key alias="emptyRecycleBin">Empty recycle bin</key>
    <key alias="enable">Enable</key>
    <key alias="exportDocumentType">Export Document Type</key>
    <key alias="importDocumentType">Import Document Type</key>
    <key alias="importPackage">Import Package</key>
    <key alias="liveEdit">Edit in Canvas</key>
    <key alias="logout">Exit</key>
    <key alias="move">Move</key>
    <key alias="notify">Notifications</key>
    <key alias="protect">Public access</key>
    <key alias="publish">Publish</key>
    <key alias="unpublish">Unpublish</key>
    <key alias="refreshNode">Reload</key>
    <key alias="republish">Republish entire site</key>
    <key alias="rename" version="7.3.0">Rename</key>
    <key alias="restore" version="7.3.0">Restore</key>
    <key alias="SetPermissionsForThePage">Set permissions for the page %0%</key>
    <key alias="chooseWhereToCopy">Choose where to copy</key>
    <key alias="chooseWhereToMove">Choose where to move</key>
    <key alias="toInTheTreeStructureBelow">to in the tree structure below</key>
    <key alias="wasMovedTo">was moved to</key>
    <key alias="wasCopiedTo">was copied to</key>
    <key alias="wasDeleted">was deleted</key>
    <key alias="rights">Permissions</key>
    <key alias="rollback">Rollback</key>
    <key alias="sendtopublish">Send To Publish</key>
    <key alias="sendToTranslate">Send To Translation</key>
    <key alias="setGroup">Set group</key>
    <key alias="sort">Sort</key>
    <key alias="translate">Translate</key>
    <key alias="update">Update</key>
    <key alias="setPermissions">Set permissions</key>
    <key alias="unlock">Unlock</key>
    <key alias="createblueprint">Create Content Template</key>
    <key alias="resendInvite">Resend Invitation</key>
  </area>
  <area alias="actionCategories">
    <key alias="content">Content</key>
    <key alias="administration">Administration</key>
    <key alias="structure">Structure</key>
    <key alias="other">Other</key>
  </area>
  <area alias="actionDescriptions">
    <key alias="assignDomain">Allow access to assign culture and hostnames</key>
    <key alias="auditTrail">Allow access to view a node's history log</key>
    <key alias="browse">Allow access to view a node</key>
    <key alias="changeDocType">Allow access to change document type for a node</key>
    <key alias="copy">Allow access to copy a node</key>
    <key alias="create">Allow access to create nodes</key>
    <key alias="delete">Allow access to delete nodes</key>
    <key alias="move">Allow access to move a node</key>
    <key alias="protect">Allow access to set and change public access for a node</key>
    <key alias="publish">Allow access to publish a node</key>
    <key alias="unpublish">Allow access to unpublish a node</key>
    <key alias="rights">Allow access to change permissions for a node</key>
    <key alias="rollback">Allow access to roll back a node to a previous state</key>
    <key alias="sendtopublish">Allow access to send a node for approval before publishing</key>
    <key alias="sendToTranslate">Allow access to send a node for translation</key>
    <key alias="sort">Allow access to change the sort order for nodes</key>
    <key alias="translate">Allow access to translate a node</key>
    <key alias="update">Allow access to save a node</key>
    <key alias="createblueprint">Allow access to create a Content Template</key>
  </area>
  <area alias="apps">
    <key alias="umbContent">Content</key>
    <key alias="umbInfo">Info</key>
  </area>
  <area alias="assignDomain">
    <key alias="permissionDenied">Permission denied.</key>
    <key alias="addNew">Add new Domain</key>
    <key alias="remove">remove</key>
    <key alias="invalidNode">Invalid node.</key>
    <key alias="invalidDomain">One or more domains have an invalid format.</key>
    <key alias="duplicateDomain">Domain has already been assigned.</key>
    <key alias="language">Language</key>
    <key alias="domain">Domain</key>
    <key alias="domainCreated">New domain '%0%' has been created</key>
    <key alias="domainDeleted">Domain '%0%' is deleted</key>
    <key alias="domainExists">Domain '%0%' has already been assigned</key>
    <key alias="domainUpdated">Domain '%0%' has been updated</key>
    <key alias="orEdit">Edit Current Domains</key>
    <key alias="domainHelpWithVariants">
    	<![CDATA[Valid domain names are: "example.com", "www.example.com", "example.com:8080", or "https://www.example.com/".
     Furthermore also one-level paths in domains are supported, eg. "example.com/en" or "/en".]]></key>
    <key alias="inherit">Inherit</key>
    <key alias="setLanguage">Culture</key>
        <key alias="setLanguageHelp">
            <![CDATA[Set the culture for nodes below the current node,<br /> or inherit culture from parent nodes. Will also apply<br />
      to the current node, unless a domain below applies too.]]>
        </key>
    <key alias="setDomains">Domains</key>
  </area>
  <area alias="buttons">
    <key alias="clearSelection">Clear selection</key>
    <key alias="select">Select</key>
    <key alias="somethingElse">Do something else</key>
    <key alias="bold">Bold</key>
    <key alias="deindent">Cancel Paragraph Indent</key>
    <key alias="formFieldInsert">Insert form field</key>
    <key alias="graphicHeadline">Insert graphic headline</key>
    <key alias="htmlEdit">Edit Html</key>
    <key alias="indent">Indent Paragraph</key>
    <key alias="italic">Italic</key>
    <key alias="justifyCenter">Center</key>
    <key alias="justifyLeft">Justify Left</key>
    <key alias="justifyRight">Justify Right</key>
    <key alias="linkInsert">Insert Link</key>
    <key alias="linkLocal">Insert local link (anchor)</key>
    <key alias="listBullet">Bullet List</key>
    <key alias="listNumeric">Numeric List</key>
    <key alias="macroInsert">Insert macro</key>
    <key alias="pictureInsert">Insert picture</key>
    <key alias="publishAndClose">Publish and close</key>
    <key alias="publishDescendants">Publish with descendants</key>
    <key alias="relations">Edit relations</key>
    <key alias="returnToList">Return to list</key>
    <key alias="save">Save</key>
    <key alias="saveAndClose">Save and close</key>
    <key alias="saveAndPublish">Save and publish</key>
    <key alias="saveAndSchedule">Save and schedule</key>
    <key alias="saveToPublish">Save and send for approval</key>
    <key alias="saveListView">Save list view</key>
    <key alias="schedulePublish">Schedule</key>
    <key alias="showPage">Preview</key>
    <key alias="showPageDisabled">Preview is disabled because there's no template assigned</key>
    <key alias="styleChoose">Choose style</key>
    <key alias="styleShow">Show styles</key>
    <key alias="tableInsert">Insert table</key>
    <key alias="saveAndGenerateModels">Save and generate models</key>
    <key alias="undo">Undo</key>
    <key alias="redo">Redo</key>
    <key alias="deleteTag">Delete tag</key>
    <key alias="confirmActionCancel">Cancel</key>
    <key alias="confirmActionConfirm">Confirm</key>
	<key alias="morePublishingOptions">More publishing options</key>
  </area>
  <area alias="auditTrails">
    <key alias="atViewingFor">Viewing for</key>
    <key alias="delete">Content deleted</key>
    <key alias="unpublish">Content unpublished</key>
    <key alias="publish">Content saved and Published</key>
    <key alias="publishvariant">Content saved and published for languages: %0% </key>
    <key alias="save">Content saved</key>
    <key alias="savevariant">Content saved for languages: %0%</key>
    <key alias="move">Content moved</key>
    <key alias="copy">Content copied</key>
    <key alias="rollback">Content rolled back</key>
    <key alias="sendtopublish">Content sent for publishing</key>
    <key alias="sendtopublishvariant">Content sent for publishing for languages: %0%</key>
    <key alias="sort">Sort child items performed by user</key>
    <key alias="smallCopy">Copy</key>
    <key alias="smallPublish">Publish</key>
    <key alias="smallPublishVariant">Publish</key>
    <key alias="smallMove">Move</key>
    <key alias="smallSave">Save</key>
    <key alias="smallSaveVariant">Save</key>
    <key alias="smallDelete">Delete</key>
    <key alias="smallUnpublish">Unpublish</key>
    <key alias="smallRollBack">Rollback</key>
    <key alias="smallSendToPublish">Send To Publish</key>
    <key alias="smallSendToPublishVariant">Send To Publish</key>
    <key alias="smallSort">Sort</key>
    <key alias="historyIncludingVariants">History (all variants)</key>
  </area>
  <area alias="changeDocType">
    <key alias="changeDocTypeInstruction">To change the document type for the selected content, first select from the list of valid types for this location.</key>
    <key alias="changeDocTypeInstruction2">Then confirm and/or amend the mapping of properties from the current type to the new, and click Save.</key>
    <key alias="contentRepublished">The content has been re-published.</key>
    <key alias="currentProperty">Current Property</key>
    <key alias="currentType">Current type</key>
    <key alias="docTypeCannotBeChanged">The document type cannot be changed, as there are no alternatives valid for this location.  An alternative will be valid if it is allowed under the parent of the selected content item and that all existing child content items are allowed to be created under it.</key>
    <key alias="docTypeChanged">Document Type Changed</key>
    <key alias="mapProperties">Map Properties</key>
    <key alias="mapToProperty">Map to Property</key>
    <key alias="newTemplate">New Template</key>
    <key alias="newType">New Type</key>
    <key alias="none">none</key>
    <key alias="selectedContent">Content</key>
    <key alias="selectNewDocType">Select New Document Type</key>
    <key alias="successMessage">The document type of the selected content has been successfully changed to [new type] and the following properties mapped:</key>
    <key alias="to">to</key>
    <key alias="validationErrorPropertyWithMoreThanOneMapping">Could not complete property mapping as one or more properties have more than one mapping defined.</key>
    <key alias="validDocTypesNote">Only alternate types valid for the current location are displayed.</key>
  </area>
  <area alias="codefile">
    <key alias="createFolderFailedById">Failed to create a folder under parent with ID %0%</key>
    <key alias="createFolderFailedByName">Failed to create a folder under parent with name %0%</key>
    <key alias="createFolderIllegalChars">The folder name cannot contain illegal characters.</key>
    <key alias="deleteItemFailed">Failed to delete item: %0%</key>
  </area>
  <area alias="content">
    <key alias="isPublished" version="7.2">Is Published</key>
    <key alias="about">About this page</key>
    <key alias="alias">Alias</key>
    <key alias="alternativeTextHelp">(how would you describe the picture over the phone)</key>
    <key alias="alternativeUrls">Alternative Links</key>
    <key alias="clickToEdit">Click to edit this item</key>
    <key alias="createBy">Created by</key>
    <key alias="createByDesc" version="7.0">Original author</key>
    <key alias="updatedBy" version="7.0">Updated by</key>
    <key alias="createDate">Created</key>
    <key alias="createDateDesc" version="7.0">Date/time this document was created</key>
    <key alias="documentType">Document Type</key>
    <key alias="editing">Editing</key>
    <key alias="expireDate">Remove at</key>
    <key alias="itemChanged">This item has been changed after publication</key>
    <key alias="itemNotPublished">This item is not published</key>
    <key alias="lastPublished">Last published</key>
    <key alias="noItemsToShow">There are no items to show</key>
    <key alias="listViewNoItems" version="7.1.5">There are no items to show in the list.</key>
    <key alias="listViewNoContent">No content has been added</key>
    <key alias="listViewNoMembers">No members have been added</key>
    <key alias="mediatype">Media Type</key>
    <key alias="mediaLinks">Link to media item(s)</key>
    <key alias="membergroup">Member Group</key>
    <key alias="memberrole">Role</key>
    <key alias="membertype">Member Type</key>
    <key alias="noChanges">No changes have been made</key>
    <key alias="noDate">No date chosen</key>
    <key alias="nodeName">Page title</key>
    <key alias="noMediaLink">This media item has no link</key>
    <key alias="otherElements">Properties</key>
    <key alias="parentNotPublished">This document is published but is not visible because the parent '%0%' is unpublished</key>
    <key alias="parentCultureNotPublished">This culture is published but is not visible because it is unpublished on parent '%0%'</key>
    <key alias="parentNotPublishedAnomaly">This document is published but is not in the cache</key>
    <key alias="getUrlException">Could not get the url</key>
    <key alias="routeError">This document is published but its url would collide with content %0%</key>
    <key alias="routeErrorCannotRoute">This document is published but its url cannot be routed</key>
    <key alias="publish">Publish</key>
    <key alias="published">Published</key>
    <key alias="publishedPendingChanges">Published (pending changes)</key>
    <key alias="publishStatus">Publication Status</key>
    <key alias="publishDescendantsHelp"><![CDATA[Click <em>Publish with descendants</em> to publish <strong>%0%</strong> and all content items underneath and thereby making their content publicly available.]]></key>
    <key alias="publishDescendantsWithVariantsHelp"><![CDATA[Click <em>Publish with descendants</em> to publish <strong>the selected languages</strong> and the same languages of content items underneath and thereby making their content publicly available.]]></key>
    <key alias="releaseDate">Publish at</key>
    <key alias="unpublishDate">Unpublish at</key>
    <key alias="removeDate">Clear Date</key>
    <key alias="setDate">Set date</key>
    <key alias="sortDone">Sortorder is updated</key>
    <key alias="sortHelp">To sort the nodes, simply drag the nodes or click one of the column headers. You can select multiple nodes by holding the "shift" or "control" key while selecting</key>
    <key alias="statistics">Statistics</key>
    <key alias="titleOptional">Title (optional)</key>
    <key alias="altTextOptional">Alternative text (optional)</key>
    <key alias="type">Type</key>
    <key alias="unpublish">Unpublish</key>
    <key alias="unpublished">Unpublished</key>
    <key alias="updateDate">Last edited</key>
    <key alias="updateDateDesc" version="7.0">Date/time this document was edited</key>
    <key alias="uploadClear">Remove file(s)</key>
    <key alias="urls">Link to document</key>
    <key alias="memberof">Member of group(s)</key>
    <key alias="notmemberof">Not a member of group(s)</key>
    <key alias="childItems" version="7.0">Child items</key>
    <key alias="target" version="7.0">Target</key>
    <key alias="scheduledPublishServerTime">This translates to the following time on the server:</key>
    <key alias="scheduledPublishDocumentation"><![CDATA[<a href="https://our.umbraco.com/documentation/Getting-Started/Data/Scheduled-Publishing/#timezones" target="_blank">What does this mean?</a>]]></key>
    <key alias="nestedContentDeleteItem">Are you sure you want to delete this item?</key>
    <key alias="nestedContentEditorNotSupported">Property %0% uses editor %1% which is not supported by Nested Content.</key>
    <key alias="nestedContentNoContentTypes">No content types are configured for this property.</key>
    <key alias="nestedContentAddElementType">Add element type</key>
    <key alias="nestedContentSelectElementTypeModalTitle">Select element type</key>
    <key alias="addTextBox">Add another text box</key>
    <key alias="removeTextBox">Remove this text box</key>
    <key alias="contentRoot">Content root</key>
    <key alias="includeUnpublished">Include drafts: also publish unpublished content items.</key>
    <key alias="isSensitiveValue">This value is hidden. If you need access to view this value please contact your website administrator.</key>
    <key alias="isSensitiveValue_short">This value is hidden.</key>
    <key alias="languagesToPublishForFirstTime">What languages would you like to publish? All languages with content are saved!</key>
    <key alias="languagesToPublish">What languages would you like to publish?</key>
    <key alias="languagesToSave">What languages would you like to save?</key>
    <key alias="languagesToSaveForFirstTime">All languages with content are saved on creation!</key>
    <key alias="languagesToSendForApproval">What languages would you like to send for approval?</key>
    <key alias="languagesToSchedule">What languages would you like to schedule?</key>
    <key alias="languagesToUnpublish">Select the languages to unpublish. Unpublishing a mandatory language will unpublish all languages.</key>
    <key alias="publishedLanguages">Published Languages</key>
    <key alias="unpublishedLanguages">Unpublished Languages</key>
    <key alias="unmodifiedLanguages">Unmodified Languages</key>
    <key alias="untouchedLanguagesForFirstTime">These languages haven't been created</key>
    <key alias="readyToPublish">Ready to Publish?</key>
    <key alias="readyToSave">Ready to Save?</key>
    <key alias="sendForApproval">Send for approval</key>
    <key alias="schedulePublishHelp">Select the date and time to publish and/or unpublish the content item.</key>
    <key alias="createEmpty">Create new</key>
    <key alias="createFromClipboard">Paste from clipboard</key>
  </area>
  <area alias="blueprints">
    <key alias="createBlueprintFrom">Create a new Content Template from '%0%'</key>
    <key alias="blankBlueprint">Blank</key>
    <key alias="selectBlueprint">Select a Content Template</key>
    <key alias="createdBlueprintHeading">Content Template created</key>
    <key alias="createdBlueprintMessage">A Content Template was created from '%0%'</key>
    <key alias="duplicateBlueprintMessage">Another Content Template with the same name already exists</key>
    <key alias="blueprintDescription">A Content Template is predefined content that an editor can select to use as the basis for creating new content</key>
  </area>
  <area alias="media">
    <key alias="clickToUpload">Click to upload</key>
    <key alias="orClickHereToUpload">or click here to choose files</key>
    <key alias="dragFilesHereToUpload">You can drag files here to upload</key>
    <key alias="disallowedFileType">Cannot upload this file, it does not have an approved file type</key>
    <key alias="maxFileSize">Max file size is</key>
    <key alias="mediaRoot">Media root</key>
    <key alias="moveFailed">Failed to move media</key>
    <key alias="copyFailed">Failed to copy media</key>
    <key alias="createFolderFailed">Failed to create a folder under parent id %0%</key>
    <key alias="renameFolderFailed">Failed to rename the folder with id %0%</key>
    <key alias="dragAndDropYourFilesIntoTheArea">Drag and drop your file(s) into the area</key>
  </area>
  <area alias="member">
    <key alias="createNewMember">Create a new member</key>
    <key alias="allMembers">All Members</key>
    <key alias="memberGroupNoProperties">Member groups have no additional properties for editing.</key>
  </area>
  <area alias="create">
    <key alias="chooseNode">Where do you want to create the new %0%</key>
    <key alias="createUnder">Create an item under</key>
    <key alias="createContentBlueprint">Select the document type you want to make a content template for</key>
    <key alias="enterFolderName">Enter a folder name</key>
    <key alias="updateData">Choose a type and a title</key>
    <key alias="noDocumentTypes" version="7.0"><![CDATA[There are no allowed document types available for creating content here. You must enable these in <strong>Document Types</strong> within the <strong>Settings</strong> section, by editing the <strong>Allowed child node types</strong> under <strong>Permissions</strong>.]]></key>
    <key alias="noDocumentTypesAtRoot"><![CDATA[There are no document types available for creating content here. You must create these in <strong>Document Types</strong> within the <strong>Settings</strong> section.]]></key>
    <key alias="noDocumentTypesWithNoSettingsAccess">The selected page in the content tree doesn't allow for any pages to be created below it.</key>
    <key alias="noDocumentTypesEditPermissions">Edit permissions for this document type</key>
    <key alias="noDocumentTypesCreateNew">Create a new document type</key>
    <key alias="noDocumentTypesAllowedAtRoot"><![CDATA[There are no allowed document types available for creating content here. You must enable these in <strong>Document Types</strong> within the <strong>Settings</strong> section, by changing the <strong>Allow as root</strong> option under <strong>Permissions</strong>.]]></key>
    <key alias="noMediaTypes" version="7.0"><![CDATA[There are no allowed media types available for creating media here. You must enable these in <strong>Media Types Types</strong> within the <strong>Settings</strong> section, by editing the <strong>Allowed child node types</strong> under <strong>Permissions</strong>.]]></key>
    <key alias="noMediaTypesWithNoSettingsAccess">The selected media in the tree doesn't allow for any other media to be created below it.</key>
    <key alias="noMediaTypesEditPermissions">Edit permissions for this media type</key>
    <key alias="documentTypeWithoutTemplate">Document Type without a template</key>
    <key alias="newFolder">New folder</key>
    <key alias="newDataType">New data type</key>
    <key alias="newJavascriptFile">New JavaScript file</key>
    <key alias="newEmptyPartialView">New empty partial view</key>
    <key alias="newPartialViewMacro">New partial view macro</key>
    <key alias="newPartialViewFromSnippet">New partial view from snippet</key>
    <key alias="newPartialViewMacroFromSnippet">New partial view macro from snippet</key>
    <key alias="newPartialViewMacroNoMacro">New partial view macro (without macro)</key>
    <key alias="newStyleSheetFile">New style sheet file</key>
    <key alias="newRteStyleSheetFile">New Rich Text Editor style sheet file</key>
  </area>
  <area alias="dashboard">
    <key alias="browser">Browse your website</key>
    <key alias="dontShowAgain">- Hide</key>
    <key alias="nothinghappens">If Umbraco isn't opening, you might need to allow popups from this site</key>
    <key alias="openinnew">has opened in a new window</key>
    <key alias="restart">Restart</key>
    <key alias="visit">Visit</key>
    <key alias="welcome">Welcome</key>
  </area>
  <area alias="prompt">
    <key alias="stay">Stay</key>
    <key alias="discardChanges">Discard changes</key>
    <key alias="unsavedChanges">You have unsaved changes</key>
    <key alias="unsavedChangesWarning">Are you sure you want to navigate away from this page? - you have unsaved changes</key>
    <key alias="confirmListViewPublish">Publishing will make the selected items visible on the site.</key>
    <key alias="confirmListViewUnpublish">Unpublishing will remove the selected items and all their descendants from the site.</key>
    <key alias="confirmUnpublish">Unpublishing will remove this page and all its descendants from the site.</key>
    <key alias="doctypeChangeWarning">You have unsaved changes. Making changes to the Document Type will discard the changes.</key>
  </area>
  <area alias="bulk">
    <key alias="done">Done</key>
    <key alias="deletedItem">Deleted %0% item</key>
    <key alias="deletedItems">Deleted %0% items</key>
    <key alias="deletedItemOfItem">Deleted %0% out of %1% item</key>
    <key alias="deletedItemOfItems">Deleted %0% out of %1% items</key>
    <key alias="publishedItem">Published %0% item</key>
    <key alias="publishedItems">Published %0% items</key>
    <key alias="publishedItemOfItem">Published %0% out of %1% item</key>
    <key alias="publishedItemOfItems">Published %0% out of %1% items</key>
    <key alias="unpublishedItem">Unpublished %0% item</key>
    <key alias="unpublishedItems">Unpublished %0% items</key>
    <key alias="unpublishedItemOfItem">Unpublished %0% out of %1% item</key>
    <key alias="unpublishedItemOfItems">Unpublished %0% out of %1% items</key>
    <key alias="movedItem">Moved %0% item</key>
    <key alias="movedItems">Moved %0% items</key>
    <key alias="movedItemOfItem">Moved %0% out of %1% item</key>
    <key alias="movedItemOfItems">Moved %0% out of %1% items</key>
    <key alias="copiedItem">Copied %0% item</key>
    <key alias="copiedItems">Copied %0% items</key>
    <key alias="copiedItemOfItem">Copied %0% out of %1% item</key>
    <key alias="copiedItemOfItems">Copied %0% out of %1% items</key>
  </area>
  <area alias="defaultdialogs">
    <key alias="nodeNameLinkPicker">Link title</key>
    <key alias="urlLinkPicker">Link</key>
    <key alias="anchorLinkPicker">Anchor / querystring</key>
    <key alias="anchorInsert">Name</key>
    <key alias="assignDomain">Manage hostnames</key>
    <key alias="closeThisWindow">Close this window</key>
    <key alias="confirmdelete">Are you sure you want to delete</key>
    <key alias="confirmdisable">Are you sure you want to disable</key>
    <key alias="confirmlogout">Are you sure?</key>
    <key alias="confirmSure">Are you sure?</key>
    <key alias="cut">Cut</key>
    <key alias="editdictionary">Edit Dictionary Item</key>
    <key alias="editlanguage">Edit Language</key>
    <key alias="editSelectedMedia">Edit selected media</key>
    <key alias="insertAnchor">Insert local link</key>
    <key alias="insertCharacter">Insert character</key>
    <key alias="insertgraphicheadline">Insert graphic headline</key>
    <key alias="insertimage">Insert picture</key>
    <key alias="insertlink">Insert link</key>
    <key alias="insertMacro">Click to add a Macro</key>
    <key alias="inserttable">Insert table</key>
    <key alias="languagedeletewarning">This will delete the language</key>
    <key alias="languageChangeWarning">Changing the culture for a language may be an expensive operation and will result in the content cache and indexes being rebuilt</key>
    <key alias="lastEdited">Last Edited</key>
    <key alias="link">Link</key>
    <key alias="linkinternal">Internal link:</key>
    <key alias="linklocaltip">When using local links, insert "#" in front of link</key>
    <key alias="linknewwindow">Open in new window?</key>
	<key alias="macroContainerSettings">Macro Settings</key>
    <key alias="macroDoesNotHaveProperties">This macro does not contain any properties you can edit</key>
    <key alias="paste">Paste</key>
    <key alias="permissionsEdit">Edit permissions for</key>
    <key alias="permissionsSet">Set permissions for</key>
    <key alias="permissionsSetForGroup">Set permissions for %0% for user group %1%</key>
    <key alias="permissionsHelp">Select the users groups you want to set permissions for</key>
    <key alias="recycleBinDeleting">The items in the recycle bin are now being deleted. Please do not close this window while this operation takes place</key>
    <key alias="recycleBinIsEmpty">The recycle bin is now empty</key>
    <key alias="recycleBinWarning">When items are deleted from the recycle bin, they will be gone forever</key>
    <key alias="regexSearchError"><![CDATA[<a target='_blank' href='http://regexlib.com'>regexlib.com</a>'s webservice is currently experiencing some problems, which we have no control over. We are very sorry for this inconvenience.]]></key>
    <key alias="regexSearchHelp">Search for a regular expression to add validation to a form field. Example: 'email, 'zip-code' 'url'</key>
    <key alias="removeMacro">Remove Macro</key>
    <key alias="requiredField">Required Field</key>
    <key alias="sitereindexed">Site is reindexed</key>
    <key alias="siterepublished">The website cache has been refreshed. All publish content is now up to date. While all unpublished content is still unpublished</key>
    <key alias="siterepublishHelp">The website cache will be refreshed. All published content will be updated, while unpublished content will stay unpublished.</key>
    <key alias="tableColumns">Number of columns</key>
    <key alias="tableRows">Number of rows</key>
    <key alias="thumbnailimageclickfororiginal">Click on the image to see full size</key>
    <key alias="treepicker">Pick item</key>
    <key alias="viewCacheItem">View Cache Item</key>
    <key alias="relateToOriginalLabel">Relate to original</key>
    <key alias="includeDescendants">Include descendants</key>
    <key alias="theFriendliestCommunity">The friendliest community</key>
    <key alias="linkToPage">Link to page</key>
    <key alias="openInNewWindow">Opens the linked document in a new window or tab</key>
    <key alias="linkToMedia">Link to media</key>
    <key alias="selectContentStartNode">Select content start node</key>
    <key alias="selectMedia">Select media</key>
    <key alias="selectMediaType">Select media type</key>
    <key alias="selectIcon">Select icon</key>
    <key alias="selectItem">Select item</key>
    <key alias="selectLink">Select link</key>
    <key alias="selectMacro">Select macro</key>
    <key alias="selectContent">Select content</key>
    <key alias="selectContentType">Select content type</key>
    <key alias="selectMediaStartNode">Select media start node</key>
    <key alias="selectMember">Select member</key>
    <key alias="selectMemberGroup">Select member group</key>
    <key alias="selectMemberType">Select member type</key>
    <key alias="selectNode">Select node</key>
    <key alias="selectSections">Select sections</key>
    <key alias="selectUsers">Select users</key>
    <key alias="noIconsFound">No icons were found</key>
    <key alias="noMacroParams">There are no parameters for this macro</key>
    <key alias="noMacros">There are no macros available to insert</key>
    <key alias="externalLoginProviders">External login providers</key>
    <key alias="exceptionDetail">Exception Details</key>
    <key alias="stacktrace">Stacktrace</key>
    <key alias="innerException">Inner Exception</key>
    <key alias="linkYour">Link your</key>
    <key alias="unLinkYour">Un-link your</key>
    <key alias="account">account</key>
    <key alias="selectEditor">Select editor</key>
    <key alias="selectSnippet">Select snippet</key>
    <key alias="variantdeletewarning">This will delete the node and all its languages. If you only want to delete one language, you should unpublish the node in that language instead.</key>
  </area>
  <area alias="dictionary">
    <key alias="noItems">There are no dictionary items.</key>
  </area>
  <area alias="dictionaryItem">
    <key alias="description"><![CDATA[
      Edit the different language versions for the dictionary item '<em>%0%</em>' below
   ]]></key>
    <key alias="displayName">Culture Name</key>
    <key alias="changeKeyError"><![CDATA[
      The key '%0%' already exists.
   ]]></key>
    <key alias="overviewTitle">Dictionary overview</key>
  </area>
  <area alias="examineManagement">
    <key alias="configuredSearchers">Configured Searchers</key>
    <key alias="configuredSearchersDescription">Shows properties and tools for any configured Searcher (i.e. such as a multi-index searcher)</key>
    <key alias="fieldValues">Field values</key>
    <key alias="healthStatus">Health status</key>
    <key alias="healthStatusDescription">The health status of the index and if it can be read</key>
    <key alias="indexers">Indexers</key>
    <key alias="indexInfo">Index info</key>
    <key alias="indexInfoDescription">Lists the properties of the index</key>
    <key alias="manageIndexes">Manage Examine's indexes</key>
    <key alias="manageIndexesDescription">Allows you to view the details of each index and provides some tools for managing the indexes</key>
    <key alias="rebuildIndex">Rebuild index</key>
    <key alias="rebuildIndexWarning"><![CDATA[
      This will cause the index to be rebuilt.<br />
      Depending on how much content there is in your site this could take a while.<br />
      It is not recommended to rebuild an index during times of high website traffic or when editors are editing content.
     ]]>
    </key>
    <key alias="searchers">Searchers</key>
    <key alias="searchDescription">Search the index and view the results</key>
    <key alias="tools">Tools</key>
    <key alias="toolsDescription">Tools to manage the index</key>
    <key alias="fields">fields</key>
    <key alias="indexCannotRead">The index cannot be read and will need to be rebuilt</key>
    <key alias="processIsTakingLonger">The process is taking longer than expected, check the umbraco log to see if there have been any errors during this operation</key>
    <key alias="indexCannotRebuild">This index cannot be rebuilt because it has no assigned</key>
    <key alias="iIndexPopulator">IIndexPopulator</key>
  </area>
  <area alias="placeholders">
    <key alias="username">Enter your username</key>
    <key alias="password">Enter your password</key>
    <key alias="confirmPassword">Confirm your password</key>
    <key alias="nameentity">Name the %0%...</key>
    <key alias="entername">Enter a name...</key>
    <key alias="enteremail">Enter an email...</key>
    <key alias="enterusername">Enter a username...</key>
    <key alias="label">Label...</key>
    <key alias="enterDescription">Enter a description...</key>
    <key alias="search">Type to search...</key>
    <key alias="filter">Type to filter...</key>
    <key alias="enterTags">Type to add tags (press enter after each tag)...</key>
    <key alias="email">Enter your email</key>
    <key alias="enterMessage">Enter a message...</key>
    <key alias="usernameHint">Your username is usually your email</key>
    <key alias="anchor">#value or ?key=value</key>
    <key alias="enterAlias">Enter alias...</key>
    <key alias="generatingAlias">Generating alias...</key>
    <key alias="a11yCreateItem">Create item</key>
    <key alias="a11yCreate">Create</key>
    <key alias="a11yEdit">Edit</key>
    <key alias="a11yName">Name</key>
  </area>
  <area alias="editcontenttype">
    <key alias="createListView" version="7.2">Create custom list view</key>
    <key alias="removeListView" version="7.2">Remove custom list view</key>
    <key alias="aliasAlreadyExists">A content type, media type or member type with this alias already exists</key>
  </area>
  <area alias="renamecontainer">
    <key alias="renamed">Renamed</key>
    <key alias="enterNewFolderName">Enter a new folder name here</key>
    <key alias="folderWasRenamed">%0% was renamed to %1%</key>
  </area>
  <area alias="editdatatype">
    <key alias="addPrevalue">Add prevalue</key>
    <key alias="dataBaseDatatype">Database datatype</key>
    <key alias="guid">Property editor GUID</key>
    <key alias="renderControl">Property editor</key>
    <key alias="rteButtons">Buttons</key>
    <key alias="rteEnableAdvancedSettings">Enable advanced settings for</key>
    <key alias="rteEnableContextMenu">Enable context menu</key>
    <key alias="rteMaximumDefaultImgSize">Maximum default size of inserted images</key>
    <key alias="rteRelatedStylesheets">Related stylesheets</key>
    <key alias="rteShowLabel">Show label</key>
    <key alias="rteWidthAndHeight">Width and height</key>
    <key alias="allPropTypes">All property types &amp; property data</key>
    <key alias="willBeDeleted">using this data type will be deleted permanently, please confirm you want to delete these as well</key>
    <key alias="yesDelete">Yes, delete</key>
    <key alias="andAllRelated">and all property types &amp; property data using this data type</key>
    <key alias="selectFolder">Select the folder to move</key>
    <key alias="inTheTree">to in the tree structure below</key>
    <key alias="wasMoved">was moved underneath</key>
  </area>
  <area alias="errorHandling">
    <key alias="errorButDataWasSaved">Your data has been saved, but before you can publish this page there are some errors you need to fix first:</key>
    <key alias="errorChangingProviderPassword">The current membership provider does not support changing password (EnablePasswordRetrieval need to be true)</key>
    <key alias="errorExistsWithoutTab">%0% already exists</key>
    <key alias="errorHeader">There were errors:</key>
    <key alias="errorHeaderWithoutTab">There were errors:</key>
    <key alias="errorInPasswordFormat">The password should be a minimum of %0% characters long and contain at least %1% non-alpha numeric character(s)</key>
    <key alias="errorIntegerWithoutTab">%0% must be an integer</key>
    <key alias="errorMandatory">The %0% field in the %1% tab is mandatory</key>
    <key alias="errorMandatoryWithoutTab">%0% is a mandatory field</key>
    <key alias="errorRegExp">%0% at %1% is not in a correct format</key>
    <key alias="errorRegExpWithoutTab">%0% is not in a correct format</key>
  </area>
  <area alias="errors">
    <key alias="receivedErrorFromServer">Received an error from the server</key>
    <key alias="dissallowedMediaType">The specified file type has been disallowed by the administrator</key>
    <key alias="codemirroriewarning">NOTE! Even though CodeMirror is enabled by configuration, it is disabled in Internet Explorer because it's not stable enough.</key>
    <key alias="contentTypeAliasAndNameNotNull">Please fill both alias and name on the new property type!</key>
    <key alias="filePermissionsError">There is a problem with read/write access to a specific file or folder</key>
    <key alias="macroErrorLoadingPartialView">Error loading Partial View script (file: %0%)</key>
    <key alias="missingTitle">Please enter a title</key>
    <key alias="missingType">Please choose a type</key>
    <key alias="pictureResizeBiggerThanOrg">You're about to make the picture larger than the original size. Are you sure that you want to proceed?</key>
    <key alias="startNodeDoesNotExists">Startnode deleted, please contact your administrator</key>
    <key alias="stylesMustMarkBeforeSelect">Please mark content before changing style</key>
    <key alias="stylesNoStylesOnPage">No active styles available</key>
    <key alias="tableColMergeLeft">Please place cursor at the left of the two cells you wish to merge</key>
    <key alias="tableSplitNotSplittable">You cannot split a cell that hasn't been merged.</key>
    <key alias="propertyHasErrors">This property is invalid</key>
  </area>
  <area alias="general">
    <key alias="about">About</key>
    <key alias="action">Action</key>
    <key alias="actions">Actions</key>
    <key alias="add">Add</key>
    <key alias="alias">Alias</key>
    <key alias="all">All</key>
    <key alias="areyousure">Are you sure?</key>
    <key alias="back">Back</key>
    <key alias="backToOverview">Back to overview</key>
    <key alias="border">Border</key>
    <key alias="by">by</key>
    <key alias="cancel">Cancel</key>
    <key alias="cellMargin">Cell margin</key>
    <key alias="choose">Choose</key>
    <key alias="close">Close</key>
    <key alias="closewindow">Close Window</key>
    <key alias="comment">Comment</key>
    <key alias="confirm">Confirm</key>
    <key alias="constrain">Constrain</key>
    <key alias="constrainProportions">Constrain proportions</key>
    <key alias="content">Content</key>
    <key alias="continue">Continue</key>
    <key alias="copy">Copy</key>
    <key alias="create">Create</key>
    <key alias="database">Database</key>
    <key alias="date">Date</key>
    <key alias="default">Default</key>
    <key alias="delete">Delete</key>
    <key alias="deleted">Deleted</key>
    <key alias="deleting">Deleting...</key>
    <key alias="design">Design</key>
    <key alias="dictionary">Dictionary</key>
    <key alias="dimensions">Dimensions</key>
    <key alias="down">Down</key>
    <key alias="download">Download</key>
    <key alias="edit">Edit</key>
    <key alias="edited">Edited</key>
    <key alias="elements">Elements</key>
    <key alias="email">Email</key>
    <key alias="error">Error</key>
    <key alias="field">Field</key>
    <key alias="findDocument">Find</key>
    <key alias="first">First</key>
    <key alias="focalPoint">Focal point</key>
    <key alias="general">General</key>
    <key alias="groups">Groups</key>
    <key alias="group">Group</key>
    <key alias="height">Height</key>
    <key alias="help">Help</key>
    <key alias="hide">Hide</key>
    <key alias="history">History</key>
    <key alias="icon">Icon</key>
    <key alias="id">Id</key>
    <key alias="import">Import</key>
    <key alias="includeFromsubFolders">Include subfolders in search</key>
    <key alias="info">Info</key>
    <key alias="innerMargin">Inner margin</key>
    <key alias="insert">Insert</key>
    <key alias="install">Install</key>
    <key alias="invalid">Invalid</key>
    <key alias="justify">Justify</key>
    <key alias="label">Label</key>
    <key alias="language">Language</key>
    <key alias="last">Last</key>
    <key alias="layout">Layout</key>
    <key alias="links">Links</key>
    <key alias="loading">Loading</key>
    <key alias="locked">Locked</key>
    <key alias="login">Login</key>
    <key alias="logoff">Log off</key>
    <key alias="logout">Logout</key>
    <key alias="macro">Macro</key>
    <key alias="mandatory">Mandatory</key>
    <key alias="message">Message</key>
    <key alias="move">Move</key>
    <key alias="name">Name</key>
    <key alias="new">New</key>
    <key alias="next">Next</key>
    <key alias="no">No</key>
    <key alias="of">of</key>
    <key alias="off">Off</key>
    <key alias="ok">OK</key>
    <key alias="open">Open</key>
    <key alias="options">Options</key>
    <key alias="on">On</key>
    <key alias="or">or</key>
    <key alias="orderBy">Order by</key>
    <key alias="password">Password</key>
    <key alias="path">Path</key>
    <key alias="pleasewait">One moment please...</key>
    <key alias="previous">Previous</key>
    <key alias="properties">Properties</key>
    <key alias="rebuild">Rebuild</key>
    <key alias="reciept">Email to receive form data</key>
    <key alias="recycleBin">Recycle Bin</key>
    <key alias="recycleBinEmpty">Your recycle bin is empty</key>
    <key alias="reload">Reload</key>
    <key alias="remaining">Remaining</key>
    <key alias="remove">Remove</key>
    <key alias="rename">Rename</key>
    <key alias="renew">Renew</key>
    <key alias="required" version="7.0">Required</key>
    <key alias="retrieve">Retrieve</key>
    <key alias="retry">Retry</key>
    <key alias="rights">Permissions</key>
    <key alias="scheduledPublishing">Scheduled Publishing</key>
    <key alias="search">Search</key>
    <key alias="searchNoResult">Sorry, we can not find what you are looking for.</key>
    <key alias="noItemsInList">No items have been added</key>
    <key alias="server">Server</key>
    <key alias="settings">Settings</key>
    <key alias="show">Show</key>
    <key alias="showPageOnSend">Show page on Send</key>
    <key alias="size">Size</key>
    <key alias="sort">Sort</key>
    <key alias="status">Status</key>
    <key alias="submit">Submit</key>
    <key alias="type">Type</key>
    <key alias="typeToSearch">Type to search...</key>
    <key alias="under">under</key>
    <key alias="up">Up</key>
    <key alias="update">Update</key>
    <key alias="upgrade">Upgrade</key>
    <key alias="upload">Upload</key>
    <key alias="url">Url</key>
    <key alias="user">User</key>
    <key alias="username">Username</key>
    <key alias="value">Value</key>
    <key alias="view">View</key>
    <key alias="welcome">Welcome...</key>
    <key alias="width">Width</key>
    <key alias="yes">Yes</key>
    <key alias="folder">Folder</key>
    <key alias="searchResults">Search results</key>
    <key alias="reorder">Reorder</key>
    <key alias="reorderDone">I am done reordering</key>
    <key alias="preview">Preview</key>
    <key alias="changePassword">Change password</key>
    <key alias="to">to</key>
    <key alias="listView">List view</key>
    <key alias="saving">Saving...</key>
    <key alias="current">current</key>
    <key alias="embed">Embed</key>
    <key alias="selected">selected</key>
  </area>
  <area alias="colors">
    <key alias="blue">Blue</key>
  </area>
  <area alias="shortcuts">
    <key alias="addGroup">Add group</key>
    <key alias="addProperty">Add property</key>
    <key alias="addEditor">Add editor</key>
    <key alias="addTemplate">Add template</key>
    <key alias="addChildNode">Add child node</key>
    <key alias="addChild">Add child</key>
    <key alias="editDataType">Edit data type</key>
    <key alias="navigateSections">Navigate sections</key>
    <key alias="shortcut">Shortcuts</key>
    <key alias="showShortcuts">show shortcuts</key>
    <key alias="toggleListView">Toggle list view</key>
    <key alias="toggleAllowAsRoot">Toggle allow as root</key>
    <key alias="commentLine">Comment/Uncomment lines</key>
    <key alias="removeLine">Remove line</key>
    <key alias="copyLineUp">Copy Lines Up</key>
    <key alias="copyLineDown">Copy Lines Down</key>
    <key alias="moveLineUp">Move Lines Up</key>
    <key alias="moveLineDown">Move Lines Down</key>
    <key alias="generalHeader">General</key>
    <key alias="editorHeader">Editor</key>
    <key alias="toggleAllowCultureVariants">Toggle allow culture variants</key>
  </area>
  <area alias="graphicheadline">
    <key alias="backgroundcolor">Background colour</key>
    <key alias="bold">Bold</key>
    <key alias="color">Text colour</key>
    <key alias="font">Font</key>
    <key alias="text">Text</key>
  </area>
  <area alias="headers">
    <key alias="page">Page</key>
  </area>
  <area alias="installer">
    <key alias="databaseErrorCannotConnect">The installer cannot connect to the database.</key>
    <key alias="databaseErrorWebConfig">Could not save the web.config file. Please modify the connection string manually.</key>
    <key alias="databaseFound">Your database has been found and is identified as</key>
    <key alias="databaseHeader">Database configuration</key>
        <key alias="databaseInstall">
            <![CDATA[
      Press the <strong>install</strong> button to install the Umbraco %0% database
    ]]>
        </key>
    <key alias="databaseInstallDone"><![CDATA[Umbraco %0% has now been copied to your database. Press <strong>Next</strong> to proceed.]]></key>
    <key alias="databaseNotFound"><![CDATA[<p>Database not found! Please check that the information in the "connection string" of the "web.config" file is correct.</p>
              <p>To proceed, please edit the "web.config" file (using Visual Studio or your favourite text editor), scroll to the bottom, add the connection string for your database in the key named "UmbracoDbDSN" and save the file. </p>
              <p>
              Click the <strong>retry</strong> button when
              done.<br /><a href="https://our.umbraco.com/documentation/Using-Umbraco/Config-files/webconfig7" target="_blank">
			              More information on editing web.config here.</a></p>]]></key>
    <key alias="databaseText"><![CDATA[To complete this step, you must know some information regarding your database server ("connection string").<br />
        Please contact your ISP if necessary.
        If you're installing on a local machine or server you might need information from your system administrator.]]></key>
    <key alias="databaseUpgrade"><![CDATA[
      <p>
      Press the <strong>upgrade</strong> button to upgrade your database to Umbraco %0%</p>
      <p>
      Don't worry - no content will be deleted and everything will continue working afterwards!
      </p>
      ]]></key>
    <key alias="databaseUpgradeDone"><![CDATA[Your database has been upgraded to the final version %0%.<br />Press <strong>Next</strong> to
      proceed. ]]></key>
    <key alias="databaseUpToDate"><![CDATA[Your current database is up-to-date!. Click <strong>next</strong> to continue the configuration wizard]]></key>
    <key alias="defaultUserChangePass"><![CDATA[<strong>The Default users' password needs to be changed!</strong>]]></key>
    <key alias="defaultUserDisabled"><![CDATA[<strong>The Default user has been disabled or has no access to Umbraco!</strong></p><p>No further actions needs to be taken. Click <b>Next</b> to proceed.]]></key>
    <key alias="defaultUserPassChanged"><![CDATA[<strong>The Default user's password has been successfully changed since the installation!</strong></p><p>No further actions needs to be taken. Click <strong>Next</strong> to proceed.]]></key>
    <key alias="defaultUserPasswordChanged">The password is changed!</key>
    <key alias="greatStart">Get a great start, watch our introduction videos</key>
    <key alias="licenseText">By clicking the next button (or modifying the umbracoConfigurationStatus in web.config), you accept the license for this software as specified in the box below. Notice that this Umbraco distribution consists of two different licenses, the open source MIT license for the framework and the Umbraco freeware license that covers the UI.</key>
    <key alias="None">Not installed yet.</key>
    <key alias="permissionsAffectedFolders">Affected files and folders</key>
    <key alias="permissionsAffectedFoldersMoreInfo">More information on setting up permissions for Umbraco here</key>
    <key alias="permissionsAffectedFoldersText">You need to grant ASP.NET modify permissions to the following files/folders</key>
    <key alias="permissionsAlmostPerfect"><![CDATA[<strong>Your permission settings are almost perfect!</strong><br /><br />
        You can run Umbraco without problems, but you will not be able to install packages which are recommended to take full advantage of Umbraco.]]></key>
    <key alias="permissionsHowtoResolve">How to Resolve</key>
    <key alias="permissionsHowtoResolveLink">Click here to read the text version</key>
    <key alias="permissionsHowtoResolveText"><![CDATA[Watch our <strong>video tutorial</strong> on setting up folder permissions for Umbraco or read the text version.]]></key>
    <key alias="permissionsMaybeAnIssue"><![CDATA[<strong>Your permission settings might be an issue!</strong>
      <br/><br />
      You can run Umbraco without problems, but you will not be able to create folders or install packages which are recommended to take full advantage of Umbraco.]]></key>
    <key alias="permissionsNotReady"><![CDATA[<strong>Your permission settings are not ready for Umbraco!</strong>
          <br /><br />
          In order to run Umbraco, you'll need to update your permission settings.]]></key>
    <key alias="permissionsPerfect"><![CDATA[<strong>Your permission settings are perfect!</strong><br /><br />
              You are ready to run Umbraco and install packages!]]></key>
    <key alias="permissionsResolveFolderIssues">Resolving folder issue</key>
    <key alias="permissionsResolveFolderIssuesLink">Follow this link for more information on problems with ASP.NET and creating folders</key>
    <key alias="permissionsSettingUpPermissions">Setting up folder permissions</key>
    <key alias="permissionsText"><![CDATA[
      Umbraco needs write/modify access to certain directories in order to store files like pictures and PDF's.
      It also stores temporary data (aka: cache) for enhancing the performance of your website.
    ]]></key>
    <key alias="runwayFromScratch">I want to start from scratch</key>
    <key alias="runwayFromScratchText"><![CDATA[
        Your website is completely empty at the moment, so that's perfect if you want to start from scratch and create your own document types and templates.
        (<a href="http://Umbraco.tv/documentation/videos/for-site-builders/foundation/document-types">learn how</a>)
        You can still choose to install Runway later on. Please go to the Developer section and choose Packages.
      ]]></key>
    <key alias="runwayHeader">You've just set up a clean Umbraco platform. What do you want to do next?</key>
    <key alias="runwayInstalled">Runway is installed</key>
    <key alias="runwayInstalledText"><![CDATA[
      You have the foundation in place. Select what modules you wish to install on top of it.<br />
      This is our list of recommended modules, check off the ones you would like to install, or view the <a href="#" onclick="toggleModules(); return false;" id="toggleModuleList">full list of modules</a>
      ]]></key>
    <key alias="runwayOnlyProUsers">Only recommended for experienced users</key>
    <key alias="runwaySimpleSite">I want to start with a simple website</key>
    <key alias="runwaySimpleSiteText"><![CDATA[
      <p>
      "Runway" is a simple website providing some basic document types and templates. The installer can set up Runway for you automatically,
        but you can easily edit, extend or remove it. It's not necessary and you can perfectly use Umbraco without it. However,
        Runway offers an easy foundation based on best practices to get you started faster than ever.
        If you choose to install Runway, you can optionally select basic building blocks called Runway Modules to enhance your Runway pages.
        </p>
        <small>
        <em>Included with Runway:</em> Home page, Getting Started page, Installing Modules page.<br />
        <em>Optional Modules:</em> Top Navigation, Sitemap, Contact, Gallery.
        </small>
      ]]></key>
    <key alias="runwayWhatIsRunway">What is Runway</key>
    <key alias="step1">Step 1/5 Accept license</key>
    <key alias="step2">Step 2/5: Database configuration</key>
    <key alias="step3">Step 3/5: Validating File Permissions</key>
    <key alias="step4">Step 4/5: Check Umbraco security</key>
    <key alias="step5">Step 5/5: Umbraco is ready to get you started</key>
    <key alias="thankYou">Thank you for choosing Umbraco</key>
    <key alias="theEndBrowseSite"><![CDATA[<h3>Browse your new site</h3>
You installed Runway, so why not see how your new website looks.]]></key>
    <key alias="theEndFurtherHelp"><![CDATA[<h3>Further help and information</h3>
Get help from our award winning community, browse the documentation or watch some free videos on how to build a simple site, how to use packages and a quick guide to the Umbraco terminology]]></key>
    <key alias="theEndHeader">Umbraco %0% is installed and ready for use</key>
    <key alias="theEndInstallFailed"><![CDATA[To finish the installation, you'll need to
        manually edit the <strong>/web.config file</strong> and update the AppSetting key <strong>UmbracoConfigurationStatus</strong> in the bottom to the value of <strong>'%0%'</strong>.]]></key>
    <key alias="theEndInstallSuccess"><![CDATA[You can get <strong>started instantly</strong> by clicking the "Launch Umbraco" button below. <br />If you are <strong>new to Umbraco</strong>,
you can find plenty of resources on our getting started pages.]]></key>
    <key alias="theEndOpenUmbraco"><![CDATA[<h3>Launch Umbraco</h3>
To manage your website, simply open the Umbraco back office and start adding content, updating the templates and stylesheets or add new functionality]]></key>
    <key alias="Unavailable">Connection to database failed.</key>
    <key alias="Version3">Umbraco Version 3</key>
    <key alias="Version4">Umbraco Version 4</key>
    <key alias="watch">Watch</key>
    <key alias="welcomeIntro"><![CDATA[This wizard will guide you through the process of configuring <strong>Umbraco %0%</strong> for a fresh install or upgrading from version 3.0.
                                <br /><br />
                                Press <strong>"next"</strong> to start the wizard.]]></key>
  </area>
  <area alias="language">
    <key alias="cultureCode">Culture Code</key>
    <key alias="displayName">Culture Name</key>
  </area>
  <area alias="lockout">
    <key alias="lockoutWillOccur">You've been idle and logout will automatically occur in</key>
    <key alias="renewSession">Renew now to save your work</key>
  </area>
  <area alias="login">
    <key alias="greeting0">Happy super Sunday</key>
    <key alias="greeting1">Happy manic Monday </key>
    <key alias="greeting2">Happy tubular Tuesday</key>
    <key alias="greeting3">Happy wonderful Wednesday</key>
    <key alias="greeting4">Happy thunderous Thursday</key>
    <key alias="greeting5">Happy funky Friday</key>
    <key alias="greeting6">Happy Caturday</key>
    <key alias="instruction">Log in below</key>
    <key alias="signInWith">Sign in with</key>
    <key alias="timeout">Session timed out</key>
    <key alias="bottomText"><![CDATA[<p style="text-align:right;">&copy; 2001 - %0% <br /><a href="http://umbraco.com" style="text-decoration: none" target="_blank">Umbraco.com</a></p> ]]></key>
    <key alias="forgottenPassword">Forgotten password?</key>
    <key alias="forgottenPasswordInstruction">An email will be sent to the address specified with a link to reset your password</key>
    <key alias="requestPasswordResetConfirmation">An email with password reset instructions will be sent to the specified address if it matched our records</key>
    <key alias="showPassword">Show password</key>
    <key alias="hidePassword">Hide password</key>
    <key alias="returnToLogin">Return to login form</key>
    <key alias="setPasswordInstruction">Please provide a new password</key>
    <key alias="setPasswordConfirmation">Your Password has been updated</key>
    <key alias="resetCodeExpired">The link you have clicked on is invalid or has expired</key>
    <key alias="resetPasswordEmailCopySubject">Umbraco: Reset Password</key>
    <key alias="resetPasswordEmailCopyFormat"><![CDATA[
        <html>
			<head>
				<meta name='viewport' content='width=device-width'>
				<meta http-equiv='Content-Type' content='text/html; charset=UTF-8'>
			</head>
			<body class='' style='font-family: sans-serif; -webkit-font-smoothing: antialiased; font-size: 14px; color: #392F54; line-height: 22px; -ms-text-size-adjust: 100%; -webkit-text-size-adjust: 100%; background: #1d1333; margin: 0; padding: 0;' bgcolor='#1d1333'>
				<style type='text/css'> @media only screen and (max-width: 620px) {table[class=body] h1 {font-size: 28px !important; margin-bottom: 10px !important; } table[class=body] .wrapper {padding: 32px !important; } table[class=body] .article {padding: 32px !important; } table[class=body] .content {padding: 24px !important; } table[class=body] .container {padding: 0 !important; width: 100% !important; } table[class=body] .main {border-left-width: 0 !important; border-radius: 0 !important; border-right-width: 0 !important; } table[class=body] .btn table {width: 100% !important; } table[class=body] .btn a {width: 100% !important; } table[class=body] .img-responsive {height: auto !important; max-width: 100% !important; width: auto !important; } } .btn-primary table td:hover {background-color: #34495e !important; } .btn-primary a:hover {background-color: #34495e !important; border-color: #34495e !important; } .btn  a:visited {color:#FFFFFF;} </style>
				<table border="0" cellpadding="0" cellspacing="0" class="body" style="border-collapse: separate; mso-table-lspace: 0pt; mso-table-rspace: 0pt; width: 100%; background: #1d1333;" bgcolor="#1d1333">
					<tr>
						<td style="font-family: sans-serif; font-size: 14px; vertical-align: top; padding: 24px;" valign="top">
							<table style="border-collapse: separate; mso-table-lspace: 0pt; mso-table-rspace: 0pt; width: 100%;">
								<tr>
									<td background="https://umbraco.com/umbraco/assets/img/application/logo.png" bgcolor="#1d1333" width="28" height="28" valign="top" style="font-family: sans-serif; font-size: 14px; vertical-align: top;">
										<!--[if gte mso 9]> <v:rect xmlns:v="urn:schemas-microsoft-com:vml" fill="true" stroke="false" style="width:30px;height:30px;"> <v:fill type="tile" src="https://umbraco.com/umbraco/assets/img/application/logo.png" color="#1d1333" /> <v:textbox inset="0,0,0,0"> <![endif]-->
										<div> </div>
										<!--[if gte mso 9]> </v:textbox> </v:rect> <![endif]-->
									</td>
									<td style="font-family: sans-serif; font-size: 14px; vertical-align: top;" valign="top"></td>
								</tr>
							</table>
						</td>
					</tr>
				</table>
				<table border='0' cellpadding='0' cellspacing='0' class='body' style='border-collapse: separate; mso-table-lspace: 0pt; mso-table-rspace: 0pt; width: 100%; background: #1d1333;' bgcolor='#1d1333'>
					<tr>
						<td style='font-family: sans-serif; font-size: 14px; vertical-align: top;' valign='top'> </td>
						<td class='container' style='font-family: sans-serif; font-size: 14px; vertical-align: top; display: block; max-width: 560px; width: 560px; margin: 0 auto; padding: 10px;' valign='top'>
							<div class='content' style='box-sizing: border-box; display: block; max-width: 560px; margin: 0 auto; padding: 10px;'>
								<br>
								<table class='main' style='border-collapse: separate; mso-table-lspace: 0pt; mso-table-rspace: 0pt; width: 100%; border-radius: 3px; background: #FFFFFF;' bgcolor='#FFFFFF'>
									<tr>
										<td class='wrapper' style='font-family: sans-serif; font-size: 14px; vertical-align: top; box-sizing: border-box; padding: 50px;' valign='top'>
											<table border='0' cellpadding='0' cellspacing='0' style='border-collapse: separate; mso-table-lspace: 0pt; mso-table-rspace: 0pt; width: 100%;'>
												<tr>
													<td style='line-height: 24px; font-family: sans-serif; font-size: 14px; vertical-align: top;' valign='top'>
														<h1 style='color: #392F54; font-family: sans-serif; font-weight: bold; line-height: 1.4; font-size: 24px; text-align: left; text-transform: capitalize; margin: 0 0 30px;' align='left'>
															Password reset requested
														</h1>
														<p style='color: #392F54; font-family: sans-serif; font-size: 14px; font-weight: normal; margin: 0 0 15px;'>
															Your username to login to the Umbraco back-office is: <strong>%0%</strong>
														</p>
														<p style='color: #392F54; font-family: sans-serif; font-size: 14px; font-weight: normal; margin: 0 0 15px;'>
															<table border='0' cellpadding='0' cellspacing='0' style='border-collapse: separate; mso-table-lspace: 0pt; mso-table-rspace: 0pt; width: auto;'>
																<tbody>
																	<tr>
																		<td style='font-family: sans-serif; font-size: 14px; vertical-align: top; border-radius: 5px; text-align: center; background: #35C786;' align='center' bgcolor='#35C786' valign='top'>
																			<a href='%1%' target='_blank' style='color: #FFFFFF; text-decoration: none; -ms-word-break: break-all; word-break: break-all; border-radius: 5px; box-sizing: border-box; cursor: pointer; display: inline-block; font-size: 14px; font-weight: bold; text-transform: capitalize; background: #35C786; margin: 0; padding: 12px 30px; border: 1px solid #35c786;'>
																				Click this link to reset your password
																			</a>
																		</td>
																	</tr>
																</tbody>
															</table>
														</p>
														<p style='max-width: 400px; display: block; color: #392F54; font-family: sans-serif; font-size: 14px; line-height: 20px; font-weight: normal; margin: 15px 0;'>If you cannot click on the link, copy and paste this URL into your browser window:</p>
															<table border='0' cellpadding='0' cellspacing='0'>
																<tr>
																	<td style='-ms-word-break: break-all; word-break: break-all; font-family: sans-serif; font-size: 11px; line-height:14px;'>
																		<font style="-ms-word-break: break-all; word-break: break-all; font-size: 11px; line-height:14px;">
																			<a style='-ms-word-break: break-all; word-break: break-all; color: #392F54; text-decoration: underline; font-size: 11px; line-height:15px;' href='%1%'>%1%</a>
																		</font>
																	</td>
																</tr>
															</table>
														</p>
													</td>
												</tr>
											</table>
										</td>
									</tr>
								</table>
								<br><br><br>
							</div>
						</td>
						<td style='font-family: sans-serif; font-size: 14px; vertical-align: top;' valign='top'> </td>
					</tr>
				</table>
			</body>
		</html>
	]]></key>
  </area>
  <area alias="main">
    <key alias="dashboard">Dashboard</key>
    <key alias="sections">Sections</key>
    <key alias="tree">Content</key>
  </area>
  <area alias="moveOrCopy">
    <key alias="choose">Choose page above...</key>
    <key alias="copyDone">%0% has been copied to %1%</key>
    <key alias="copyTo">Select where the document %0% should be copied to below</key>
    <key alias="moveDone">%0% has been moved to %1%</key>
    <key alias="moveTo">Select where the document %0% should be moved to below</key>
    <key alias="nodeSelected">has been selected as the root of your new content, click 'ok' below.</key>
    <key alias="noNodeSelected">No node selected yet, please select a node in the list above before clicking 'ok'</key>
    <key alias="notAllowedByContentType">The current node is not allowed under the chosen node because of its type</key>
    <key alias="notAllowedByPath">The current node cannot be moved to one of its subpages</key>
    <key alias="notAllowedAtRoot">The current node cannot exist at the root</key>
    <key alias="notValid">The action isn't allowed since you have insufficient permissions on 1 or more child documents.</key>
    <key alias="relateToOriginal">Relate copied items to original</key>
  </area>
  <area alias="notifications">
    <key alias="editNotifications"><![CDATA[Select your notification for <strong>%0%</strong>]]></key>
    <key alias="notificationsSavedFor">Notification settings saved for</key>
    <key alias="mailBody"><![CDATA[
      Hi %0%

      This is an automated mail to inform you that the task '%1%'
      has been performed on the page '%2%'
      by the user '%3%'

      Go to http://%4%/#/content/content/edit/%5% to edit.

      %6%

      Have a nice day!

      Cheers from the Umbraco robot
    ]]></key>
    <key alias="mailBodyVariantSummary">The following languages have been modified %0%</key>
    <key alias="mailBodyHtml"><![CDATA[
        <html>
			<head>
				<meta name='viewport' content='width=device-width'>
				<meta http-equiv='Content-Type' content='text/html; charset=UTF-8'>
			</head>
			<body class='' style='font-family: sans-serif; -webkit-font-smoothing: antialiased; font-size: 14px; color: #392F54; line-height: 22px; -ms-text-size-adjust: 100%; -webkit-text-size-adjust: 100%; background: #1d1333; margin: 0; padding: 0;' bgcolor='#1d1333'>
				<style type='text/css'> @media only screen and (max-width: 620px) {table[class=body] h1 {font-size: 28px !important; margin-bottom: 10px !important; } table[class=body] .wrapper {padding: 32px !important; } table[class=body] .article {padding: 32px !important; } table[class=body] .content {padding: 24px !important; } table[class=body] .container {padding: 0 !important; width: 100% !important; } table[class=body] .main {border-left-width: 0 !important; border-radius: 0 !important; border-right-width: 0 !important; } table[class=body] .btn table {width: 100% !important; } table[class=body] .btn a {width: 100% !important; } table[class=body] .img-responsive {height: auto !important; max-width: 100% !important; width: auto !important; } } .btn-primary table td:hover {background-color: #34495e !important; } .btn-primary a:hover {background-color: #34495e !important; border-color: #34495e !important; } .btn  a:visited {color:#FFFFFF;} </style>
				<table border="0" cellpadding="0" cellspacing="0" class="body" style="border-collapse: separate; mso-table-lspace: 0pt; mso-table-rspace: 0pt; width: 100%; background: #1d1333;" bgcolor="#1d1333">
					<tr>
						<td style="font-family: sans-serif; font-size: 14px; vertical-align: top; padding: 24px;" valign="top">
							<table style="border-collapse: separate; mso-table-lspace: 0pt; mso-table-rspace: 0pt; width: 100%;">
								<tr>
									<td background="https://umbraco.com/umbraco/assets/img/application/logo.png" bgcolor="#1d1333" width="28" height="28" valign="top" style="font-family: sans-serif; font-size: 14px; vertical-align: top;">
										<!--[if gte mso 9]> <v:rect xmlns:v="urn:schemas-microsoft-com:vml" fill="true" stroke="false" style="width:30px;height:30px;"> <v:fill type="tile" src="https://umbraco.com/umbraco/assets/img/application/logo.png" color="#1d1333" /> <v:textbox inset="0,0,0,0"> <![endif]-->
										<div> </div>
										<!--[if gte mso 9]> </v:textbox> </v:rect> <![endif]-->
									</td>
									<td style="font-family: sans-serif; font-size: 14px; vertical-align: top;" valign="top"></td>
								</tr>
							</table>
						</td>
					</tr>
				</table>
				<table border='0' cellpadding='0' cellspacing='0' class='body' style='border-collapse: separate; mso-table-lspace: 0pt; mso-table-rspace: 0pt; width: 100%; background: #1d1333;' bgcolor='#1d1333'>
					<tr>
						<td style='font-family: sans-serif; font-size: 14px; vertical-align: top;' valign='top'> </td>
						<td class='container' style='font-family: sans-serif; font-size: 14px; vertical-align: top; display: block; max-width: 560px; width: 560px; margin: 0 auto; padding: 10px;' valign='top'>
							<div class='content' style='box-sizing: border-box; display: block; max-width: 560px; margin: 0 auto; padding: 10px;'>
								<br>
								<table class='main' style='border-collapse: separate; mso-table-lspace: 0pt; mso-table-rspace: 0pt; width: 100%; border-radius: 3px; background: #FFFFFF;' bgcolor='#FFFFFF'>
									<tr>
										<td class='wrapper' style='font-family: sans-serif; font-size: 14px; vertical-align: top; box-sizing: border-box; padding: 50px;' valign='top'>
											<table border='0' cellpadding='0' cellspacing='0' style='border-collapse: separate; mso-table-lspace: 0pt; mso-table-rspace: 0pt; width: 100%;'>
												<tr>
													<td style='line-height: 24px; font-family: sans-serif; font-size: 14px; vertical-align: top;' valign='top'>
														<h1 style='color: #392F54; font-family: sans-serif; font-weight: bold; line-height: 1.4; font-size: 24px; text-align: left; text-transform: capitalize; margin: 0 0 30px;' align='left'>
															Hi %0%,
														</h1>
														<p style='color: #392F54; font-family: sans-serif; font-size: 14px; font-weight: normal; margin: 0 0 15px;'>
															This is an automated mail to inform you that the task <strong>'%1%'</strong> has been performed on the page <a style="color: #392F54; text-decoration: none; -ms-word-break: break-all; word-break: break-all;" href="http://%4%/#/content/content/edit/%5%"><strong>'%2%'</strong></a> by the user <strong>'%3%'</strong>
														</p>
														<table border='0' cellpadding='0' cellspacing='0' class='btn btn-primary' style='border-collapse: separate; mso-table-lspace: 0pt; mso-table-rspace: 0pt; width: 100%; box-sizing: border-box;'>
															<tbody>
																<tr>
																	<td align='left' style='font-family: sans-serif; font-size: 14px; vertical-align: top; padding-bottom: 15px;' valign='top'>
																		<table border='0' cellpadding='0' cellspacing='0' style='border-collapse: separate; mso-table-lspace: 0pt; mso-table-rspace: 0pt; width: auto;'><tbody><tr>
																			<td style='font-family: sans-serif; font-size: 14px; vertical-align: top; border-radius: 5px; text-align: center; background: #35C786;' align='center' bgcolor='#35C786' valign='top'>
																				<a href='http://%4%/#/content/content/edit/%5%' target='_blank' style='color: #FFFFFF; text-decoration: none; -ms-word-break: break-all; word-break: break-all; border-radius: 5px; box-sizing: border-box; cursor: pointer; display: inline-block; font-size: 14px; font-weight: bold; text-transform: capitalize; background: #35C786; margin: 0; padding: 12px 30px; border: 1px solid #35c786;'>EDIT</a> </td> </tr></tbody></table>
																	</td>
																</tr>
															</tbody>
														</table>
														<p style='color: #392F54; font-family: sans-serif; font-size: 14px; font-weight: normal; margin: 0 0 15px;'>
															<h3>Update summary:</h3>
															%6%
														</p>
														<p style='color: #392F54; font-family: sans-serif; font-size: 14px; font-weight: normal; margin: 0 0 15px;'>
															Have a nice day!<br /><br />
															Cheers from the Umbraco robot
														</p>
													</td>
												</tr>
											</table>
										</td>
									</tr>
								</table>
								<br><br><br>
							</div>
						</td>
						<td style='font-family: sans-serif; font-size: 14px; vertical-align: top;' valign='top'> </td>
					</tr>
				</table>
			</body>
		</html>
	]]></key>
    <key alias="mailBodyVariantHtmlSummary"><![CDATA[<p>The following languages have been modified:</p>
        %0%
    ]]></key>
    <key alias="mailSubject">[%0%] Notification about %1% performed on %2%</key>
    <key alias="notifications">Notifications</key>
  </area>
  <area alias="packager">
    <key alias="actions">Actions</key>
    <key alias="created">Created</key>
    <key alias="createPackage">Create package</key>
    <key alias="chooseLocalPackageText"><![CDATA[
      Choose Package from your machine, by clicking the Browse<br />
         button and locating the package. Umbraco packages usually have a ".umb" or ".zip" extension.
      ]]></key>
    <key alias="deletewarning">This will delete the package</key>
    <key alias="dropHere">Drop to upload</key>
    <key alias="includeAllChildNodes">Include all child nodes</key>
    <key alias="orClickHereToUpload">or click here to choose package file</key>
    <key alias="uploadPackage">Upload package</key>
    <key alias="localPackageDescription">Install a local package by selecting it from your machine. Only install packages from sources you know and trust</key>
    <key alias="uploadAnother">Upload another package</key>
    <key alias="cancelAndUploadAnother">Cancel and upload another package</key>
    <key alias="accept">I accept</key>
    <key alias="termsOfUse">terms of use</key>

    <key alias="pathToFile">Path to file</key>
    <key alias="pathToFileDescription">Absolute path to file (ie: /bin/umbraco.bin)</key>
    <key alias="installed">Installed</key>
    <key alias="installedPackages">Installed packages</key>
    <key alias="installLocal">Install local</key>
    <key alias="installFinish">Finish</key>
    <key alias="noConfigurationView">This package has no configuration view</key>
    <key alias="noPackagesCreated">No packages have been created yet</key>
    <key alias="noPackages">You don’t have any packages installed</key>
    <key alias="noPackagesDescription"><![CDATA[You don’t have any packages installed. Either install a local package by selecting it from your machine, or browse through available packages using the <strong>'Packages'</strong> icon in the top right of your screen]]></key>
    <key alias="packageActions">Package Actions</key>
    <key alias="packageAuthorUrl">Author URL</key>
    <key alias="packageContent">Package Content</key>
    <key alias="packageFiles">Package Files</key>
    <key alias="packageIconUrl">Icon URL</key>
    <key alias="packageInstall">Install package</key>
    <key alias="packageLicense">License</key>
    <key alias="packageLicenseUrl">License URL</key>
    <key alias="packageProperties">Package Properties</key>
    <key alias="packageSearch">Search for packages</key>
    <key alias="packageSearchResults">Results for</key>
    <key alias="packageNoResults">We couldn’t find anything for</key>
    <key alias="packageNoResultsDescription">Please try searching for another package or browse through the categories</key>
    <key alias="packagesPopular">Popular</key>
    <key alias="packagesNew">New releases</key>
    <key alias="packageHas">has</key>
    <key alias="packageKarmaPoints">karma points</key>
    <key alias="packageInfo">Information</key>
    <key alias="packageOwner">Owner</key>
    <key alias="packageContrib">Contributors</key>
    <key alias="packageCreated">Created</key>
    <key alias="packageCurrentVersion">Current version</key>
    <key alias="packageNetVersion">.NET version</key>
    <key alias="packageDownloads">Downloads</key>
    <key alias="packageLikes">Likes</key>
    <key alias="packageCompatibility">Compatibility</key>
    <key alias="packageCompatibilityDescription">This package is compatible with the following versions of Umbraco, as reported by community members. Full compatability cannot be guaranteed for versions reported below 100%</key>
    <key alias="packageExternalSources">External sources</key>
    <key alias="packageAuthor">Author</key>
    <key alias="packageDocumentation">Documentation</key>
    <key alias="packageMetaData">Package meta data</key>
    <key alias="packageName">Package name</key>
    <key alias="packageNoItemsHeader">Package doesn't contain any items</key>
    <key alias="packageNoItemsText"><![CDATA[This package file doesn't contain any items to uninstall.<br/><br/>
      You can safely remove this from the system by clicking "uninstall package" below.]]></key>
    <key alias="packageOptions">Package options</key>
    <key alias="packageReadme">Package readme</key>
    <key alias="packageRepository">Package repository</key>
    <key alias="packageUninstallConfirm">Confirm package uninstall</key>
    <key alias="packageUninstalledHeader">Package was uninstalled</key>
    <key alias="packageUninstalledText">The package was successfully uninstalled</key>
    <key alias="packageUninstallHeader">Uninstall package</key>
    <key alias="packageUninstallText"><![CDATA[You can unselect items you do not wish to remove, at this time, below. When you click "confirm uninstall" all checked-off items will be removed.<br />
      <span style="color: Red; font-weight: bold;">Notice:</span> any documents, media etc depending on the items you remove, will stop working, and could lead to system instability,
      so uninstall with caution. If in doubt, contact the package author.]]></key>
    <key alias="packageVersion">Package version</key>
    <key alias="packageAlreadyInstalled">Package already installed</key>
    <key alias="targetVersionMismatch">This package cannot be installed, it requires a minimum Umbraco version of</key>
    <key alias="installStateUninstalling">Uninstalling...</key>
    <key alias="installStateDownloading">Downloading...</key>
    <key alias="installStateImporting">Importing...</key>
    <key alias="installStateInstalling">Installing...</key>
    <key alias="installStateRestarting">Restarting, please wait...</key>
    <key alias="installStateComplete">All done, your browser will now refresh, please wait...</key>
    <key alias="installStateCompleted">Please click 'Finish' to complete installation and reload the page.</key>
    <key alias="installStateUploading">Uploading package...</key>
  </area>
  <area alias="paste">
    <key alias="doNothing">Paste with full formatting (Not recommended)</key>
    <key alias="errorMessage">The text you're trying to paste contains special characters or formatting. This could be caused by copying text from Microsoft Word. Umbraco can remove special characters or formatting automatically, so the pasted content will be more suitable for the web.</key>
    <key alias="removeAll">Paste as raw text without any formatting at all</key>
    <key alias="removeSpecialFormattering">Paste, but remove formatting (Recommended)</key>
  </area>
  <area alias="publicAccess">
    <key alias="paGroups">Group based protection</key>
    <key alias="paGroupsHelp">If you want to grant access to all members of specific member groups</key>
    <key alias="paGroupsNoGroups">You need to create a member group before you can use group based authentication</key>
    <key alias="paErrorPage">Error Page</key>
    <key alias="paErrorPageHelp">Used when people are logged on, but do not have access</key>
    <key alias="paHowWould"><![CDATA[Choose how to restrict access to the page <strong>%0%</strong>]]></key>
    <key alias="paIsProtected"><![CDATA[<strong>%0%</strong> is now protected]]></key>
    <key alias="paIsRemoved"><![CDATA[Protection removed from <strong>%0%</strong>]]></key>
    <key alias="paLoginPage">Login Page</key>
    <key alias="paLoginPageHelp">Choose the page that contains the login form</key>
    <key alias="paRemoveProtection">Remove protection...</key>
    <key alias="paRemoveProtectionConfirm"><![CDATA[Are you sure you want to remove the protection from the page <strong>%0%</strong>?]]></key>
    <key alias="paSelectPages">Select the pages that contain login form and error messages</key>
    <key alias="paSelectGroups"><![CDATA[Select the groups who have access to the page <strong>%0%</strong>]]></key>
    <key alias="paSelectMembers"><![CDATA[Select the members who have access to the page <strong>%0%</strong>]]></key>
    <key alias="paMembers">Specific members protection</key>
    <key alias="paMembersHelp">If you wish to grant access to specific members</key>
  </area>
  <area alias="publish">
    <key alias="contentPublishedFailedAwaitingRelease"><![CDATA[
      %0% could not be published because the item is scheduled for release.
    ]]></key>
    <key alias="contentPublishedFailedExpired"><![CDATA[
      %0% could not be published because the item has expired.
    ]]></key>
    <key alias="contentPublishedFailedInvalid"><![CDATA[
      %0% could not be published because these properties:  %1%  did not pass validation rules.
    ]]></key>
    <key alias="contentPublishedFailedByEvent"><![CDATA[
      %0% could not be published, a 3rd party add-in cancelled the action.
    ]]></key>
    <key alias="contentPublishedFailedByParent"><![CDATA[
      %0% can not be published, because a parent page is not published.
    ]]></key>
    <key alias="contentPublishedFailedByMissingName"><![CDATA[%0% can not be published, because its missing a name.]]></key>
    <key alias="includeUnpublished">Include unpublished subpages</key>
    <key alias="inProgress">Publishing in progress - please wait...</key>
    <key alias="inProgressCounter">%0% out of %1% pages have been published...</key>
    <key alias="nodePublish">%0% has been published</key>
    <key alias="nodePublishAll">%0% and subpages have been published</key>
    <key alias="publishAll">Publish %0% and all its subpages</key>
    <key alias="publishHelp"><![CDATA[Click <em>Publish</em> to publish <strong>%0%</strong> and thereby making its content publicly available.<br/><br />
      You can publish this page and all its subpages by checking <em>Include unpublished subpages</em> below.
      ]]></key>
  </area>
  <area alias="colorpicker">
    <key alias="noColors">You have not configured any approved colours</key>
  </area>
  <area alias="contentPicker">
    <key alias="allowedItemTypes">You can only select items of type(s): %0%</key>
    <key alias="pickedTrashedItem">You have picked a content item currently deleted or in the recycle bin</key>
    <key alias="pickedTrashedItems">You have picked content items currently deleted or in the recycle bin</key>
  </area>
  <area alias="mediaPicker">
    <key alias="deletedItem">Deleted item</key>
    <key alias="pickedTrashedItem">You have picked a media item currently deleted or in the recycle bin</key>
    <key alias="pickedTrashedItems">You have picked media items currently deleted or in the recycle bin</key>
    <key alias="trashed">Trashed</key>
  </area>
  <area alias="relatedlinks">
    <key alias="enterExternal">enter external link</key>
    <key alias="chooseInternal">choose internal page</key>
    <key alias="caption">Caption</key>
    <key alias="link">Link</key>
    <key alias="newWindow">Open in new window</key>
    <key alias="captionPlaceholder">enter the display caption</key>
    <key alias="externalLinkPlaceholder">Enter the link</key>
  </area>
  <area alias="imagecropper">
    <key alias="reset">Reset crop</key>
    <key alias="saveCrop">Save crop</key>
    <key alias="addCrop">Add new crop</key>
    <key alias="updateEditCrop">Done</key>
    <key alias="undoEditCrop">Undo edits</key>
  </area>
  <area alias="rollback">
    <key alias="headline">Select a version to compare with the current version</key>
    <key alias="currentVersion">Current version</key>
    <key alias="diffHelp"><![CDATA[This shows the differences between the current version and the selected version<br /><del>Red</del> text will not be shown in the selected version. , <ins>green means added</ins>]]></key>
    <key alias="documentRolledBack">Document has been rolled back</key>
    <key alias="htmlHelp">This displays the selected version as HTML, if you wish to see the difference between 2 versions at the same time, use the diff view</key>
    <key alias="rollbackTo">Rollback to</key>
    <key alias="selectVersion">Select version</key>
    <key alias="view">View</key>
  </area>
  <area alias="scripts">
    <key alias="editscript">Edit script file</key>
  </area>
  <area alias="sections">
    <key alias="concierge">Concierge</key>
    <key alias="content">Content</key>
    <key alias="courier">Courier</key>
    <key alias="developer">Developer</key>
    <key alias="forms">Forms</key>
    <key alias="help" version="7.0">Help</key>
    <key alias="installer">Umbraco Configuration Wizard</key>
    <key alias="media">Media</key>
    <key alias="member">Members</key>
    <key alias="newsletters">Newsletters</key>
    <key alias="packages">Packages</key>
    <key alias="settings">Settings</key>
    <key alias="statistics">Statistics</key>
    <key alias="translation">Translation</key>
    <key alias="users">Users</key>
  </area>
  <area alias="help">
    <key alias="theBestUmbracoVideoTutorials">The best Umbraco video tutorials</key>
  </area>
  <area alias="settings">
    <key alias="defaulttemplate">Default template</key>
    <key alias="importDocumentTypeHelp">To import a document type, find the ".udt" file on your computer by clicking the "Browse" button and click "Import" (you'll be asked for confirmation on the next screen)</key>
    <key alias="newtabname">New Tab Title</key>
    <key alias="nodetype">Node type</key>
    <key alias="objecttype">Type</key>
    <key alias="stylesheet">Stylesheet</key>
    <key alias="script">Script</key>
    <key alias="tab">Tab</key>
    <key alias="tabname">Tab Title</key>
    <key alias="tabs">Tabs</key>
    <key alias="contentTypeEnabled">Master Content Type enabled</key>
    <key alias="contentTypeUses">This Content Type uses</key>
    <key alias="asAContentMasterType">as a Master Content Type. Tabs from Master Content Types are not shown and can only be edited on the Master Content Type itself</key>
    <key alias="noPropertiesDefinedOnTab">No properties defined on this tab. Click on the "add a new property" link at the top to create a new property.</key>
    <key alias="createMatchingTemplate">Create matching template</key>
    <key alias="addIcon">Add icon</key>
  </area>
  <area alias="sort">
    <key alias="sortOrder">Sort order</key>
    <key alias="sortCreationDate">Creation date</key>
    <key alias="sortDone">Sorting complete.</key>
    <key alias="sortHelp">Drag the different items up or down below to set how they should be arranged. Or click the column headers to sort the entire collection of items</key>
    <key alias="sortPleaseWait"><![CDATA[Please wait. Items are being sorted, this can take a while.]]></key>
  </area>
  <area alias="speechBubbles">
    <key alias="validationFailedHeader">Validation</key>
    <key alias="validationFailedMessage">Validation errors must be fixed before the item can be saved</key>
    <key alias="operationFailedHeader">Failed</key>
    <key alias="operationSavedHeader">Saved</key>
    <key alias="invalidUserPermissionsText">Insufficient user permissions, could not complete the operation</key>
    <key alias="operationCancelledHeader">Cancelled</key>
    <key alias="operationCancelledText">Operation was cancelled by a 3rd party add-in</key>
    <key alias="contentPublishedFailedByEvent">Publishing was cancelled by a 3rd party add-in</key>
    <key alias="contentTypeDublicatePropertyType">Property type already exists</key>
    <key alias="contentTypePropertyTypeCreated">Property type created</key>
    <key alias="contentTypePropertyTypeCreatedText"><![CDATA[Name: %0% <br /> DataType: %1%]]></key>
    <key alias="contentTypePropertyTypeDeleted">Propertytype deleted</key>
    <key alias="contentTypeSavedHeader">Document Type saved</key>
    <key alias="contentTypeTabCreated">Tab created</key>
    <key alias="contentTypeTabDeleted">Tab deleted</key>
    <key alias="contentTypeTabDeletedText">Tab with id: %0% deleted</key>
    <key alias="cssErrorHeader">Stylesheet not saved</key>
    <key alias="cssSavedHeader">Stylesheet saved</key>
    <key alias="cssSavedText">Stylesheet saved without any errors</key>
    <key alias="dataTypeSaved">Datatype saved</key>
    <key alias="dictionaryItemSaved">Dictionary item saved</key>
    <key alias="editContentPublishedFailedByParent">Publishing failed because the parent page isn't published</key>
    <key alias="editContentPublishedHeader">Content published</key>
    <key alias="editContentPublishedText">and visible on the website</key>
    <key alias="editContentSavedHeader">Content saved</key>
    <key alias="editContentSavedText">Remember to publish to make changes visible</key>
    <key alias="editContentSendToPublish">Sent For Approval</key>
    <key alias="editContentSendToPublishText">Changes have been sent for approval</key>
    <key alias="editMediaSaved">Media saved</key>
    <key alias="editMemberGroupSaved">Member group saved</key>
    <key alias="editMediaSavedText">Media saved without any errors</key>
    <key alias="editMemberSaved">Member saved</key>
    <key alias="editStylesheetPropertySaved">Stylesheet Property Saved</key>
    <key alias="editStylesheetSaved">Stylesheet saved</key>
    <key alias="editTemplateSaved">Template saved</key>
    <key alias="editUserError">Error saving user (check log)</key>
    <key alias="editUserSaved">User Saved</key>
    <key alias="editUserTypeSaved">User type saved</key>
    <key alias="editUserGroupSaved">User group saved</key>
    <key alias="fileErrorHeader">File not saved</key>
    <key alias="fileErrorText">file could not be saved. Please check file permissions</key>
    <key alias="fileSavedHeader">File saved</key>
    <key alias="fileSavedText">File saved without any errors</key>
    <key alias="languageSaved">Language saved</key>
    <key alias="mediaTypeSavedHeader">Media Type saved</key>
    <key alias="memberTypeSavedHeader">Member Type saved</key>
    <key alias="memberGroupSavedHeader">Member Group saved</key>
    <key alias="templateErrorHeader">Template not saved</key>
    <key alias="templateErrorText">Please make sure that you do not have 2 templates with the same alias</key>
    <key alias="templateSavedHeader">Template saved</key>
    <key alias="templateSavedText">Template saved without any errors!</key>
    <key alias="contentUnpublished">Content unpublished</key>
    <key alias="partialViewSavedHeader">Partial view saved</key>
    <key alias="partialViewSavedText">Partial view saved without any errors!</key>
    <key alias="partialViewErrorHeader">Partial view not saved</key>
    <key alias="partialViewErrorText">An error occurred saving the file.</key>
    <key alias="permissionsSavedFor">Permissions saved for</key>
    <key alias="deleteUserGroupsSuccess">Deleted %0% user groups</key>
    <key alias="deleteUserGroupSuccess">%0% was deleted</key>
    <key alias="enableUsersSuccess">Enabled %0% users</key>
    <key alias="disableUsersSuccess">Disabled %0% users</key>
    <key alias="enableUserSuccess">%0% is now enabled</key>
    <key alias="disableUserSuccess">%0% is now disabled</key>
    <key alias="setUserGroupOnUsersSuccess">User groups have been set</key>
    <key alias="unlockUsersSuccess">Unlocked %0% users</key>
    <key alias="unlockUserSuccess">%0% is now unlocked</key>
    <key alias="memberExportedSuccess">Member was exported to file</key>
    <key alias="memberExportedError">An error occurred while exporting the member</key>
    <key alias="deleteUserSuccess">User %0% was deleted</key>
    <key alias="resendInviteHeader">Invite user</key>
    <key alias="resendInviteSuccess">Invitation has been re-sent to %0%</key>
    <key alias="documentTypeExportedSuccess">Document type was exported to file</key>
    <key alias="documentTypeExportedError">An error occurred while exporting the document type</key>
  </area>
  <area alias="stylesheet">
    <key alias="addRule">Add style</key>
    <key alias="editRule">Edit style</key>
    <key alias="editorRules">Rich text editor styles</key>
    <key alias="editorRulesHelp">Define the styles that should be available in the rich text editor for this stylesheet</key>
    <key alias="editstylesheet">Edit stylesheet</key>
    <key alias="editstylesheetproperty">Edit stylesheet property</key>
    <key alias="nameHelp">The name displayed in the editor style selector</key>
    <key alias="preview">Preview</key>
    <key alias="previewHelp">How the text will look like in the rich text editor.</key>
    <key alias="selector">Selector</key>
    <key alias="selectorHelp">Uses CSS syntax, e.g. "h1" or ".redHeader"</key>
    <key alias="styles">Styles</key>
    <key alias="stylesHelp">The CSS that should be applied in the rich text editor, e.g. "color:red;"</key>
    <key alias="tabCode">Code</key>
    <key alias="tabRules">Editor</key>
  </area>
  <area alias="template">
    <key alias="deleteByIdFailed">Failed to delete template with ID %0%</key>
    <key alias="edittemplate">Edit template</key>
    <key alias="insertSections">Sections</key>
    <key alias="insertContentArea">Insert content area</key>
    <key alias="insertContentAreaPlaceHolder">Insert content area placeholder</key>
    <key alias="insert">Insert</key>
    <key alias="insertDesc">Choose what to insert into your template</key>
    <key alias="insertDictionaryItem">Dictionary item</key>
    <key alias="insertDictionaryItemDesc">A dictionary item is a placeholder for a translatable piece of text, which makes it easy to create designs for multilingual websites.</key>
    <key alias="insertMacro">Macro</key>
    <key alias="insertMacroDesc">
            A Macro is a configurable component which is great for
            reusable parts of your design, where you need the option to provide parameters,
            such as galleries, forms and lists.
        </key>
    <key alias="insertPageField">Value</key>
    <key alias="insertPageFieldDesc">Displays the value of a named field from the current page, with options to modify the value or fallback to alternative values.</key>
    <key alias="insertPartialView">Partial view</key>
    <key alias="insertPartialViewDesc">
            A partial view is a separate template file which can be rendered inside another
            template, it's great for reusing markup or for separating complex templates into separate files.
        </key>
    <key alias="mastertemplate">Master template</key>
    <key alias="noMaster">No master</key>
    <key alias="renderBody">Render child template</key>
    <key alias="renderBodyDesc"><![CDATA[
     Renders the contents of a child template, by inserting a
     <code>@RenderBody()</code> placeholder.
      ]]></key>
    <key alias="defineSection">Define a named section</key>
    <key alias="defineSectionDesc"><![CDATA[
         Defines a part of your template as a named section by wrapping it in
          <code>@section { ... }</code>. This can be rendered in a
          specific area of the parent of this template, by using <code>@RenderSection</code>.
      ]]></key>
    <key alias="renderSection">Render a named section</key>
    <key alias="renderSectionDesc"><![CDATA[
      Renders a named area of a child template, by inserting a <code>@RenderSection(name)</code> placeholder.
      This renders an area of a child template which is wrapped in a corresponding <code>@section [name]{ ... }</code> definition.
      ]]></key>
    <key alias="sectionName">Section Name</key>
    <key alias="sectionMandatory">Section is mandatory</key>
    <key alias="sectionMandatoryDesc">
            If mandatory, the child template must contain a <code>@section</code> definition, otherwise an error is shown.
        </key>
    <key alias="queryBuilder">Query builder</key>
    <key alias="itemsReturned">items returned, in</key>
    <key alias="copyToClipboard">copy to clipboard</key>
    <key alias="iWant">I want</key>
    <key alias="allContent">all content</key>
    <key alias="contentOfType">content of type "%0%"</key>
    <key alias="from">from</key>
    <key alias="websiteRoot">my website</key>
    <key alias="where">where</key>
    <key alias="and">and</key>
    <key alias="is">is</key>
    <key alias="isNot">is not</key>
    <key alias="before">before</key>
    <key alias="beforeIncDate">before (including selected date)</key>
    <key alias="after">after</key>
    <key alias="afterIncDate">after (including selected date)</key>
    <key alias="equals">equals</key>
    <key alias="doesNotEqual">does not equal</key>
    <key alias="contains">contains</key>
    <key alias="doesNotContain">does not contain</key>
    <key alias="greaterThan">greater than</key>
    <key alias="greaterThanEqual">greater than or equal to</key>
    <key alias="lessThan">less than</key>
    <key alias="lessThanEqual">less than or equal to</key>
    <key alias="id">Id</key>
    <key alias="name">Name</key>
    <key alias="createdDate">Created Date</key>
    <key alias="lastUpdatedDate">Last Updated Date</key>
    <key alias="orderBy">order by</key>
    <key alias="ascending">ascending</key>
    <key alias="descending">descending</key>
    <key alias="template">Template</key>
  </area>
  <area alias="grid">
    <key alias="media">Image</key>
    <key alias="macro">Macro</key>
    <key alias="insertControl">Choose type of content</key>
    <key alias="chooseLayout">Choose a layout</key>
    <key alias="addRows">Add a row</key>
    <key alias="addElement">Add content</key>
    <key alias="dropElement">Drop content</key>
    <key alias="settingsApplied">Settings applied</key>
    <key alias="contentNotAllowed">This content is not allowed here</key>
    <key alias="contentAllowed">This content is allowed here</key>
    <key alias="clickToEmbed">Click to embed</key>
    <key alias="clickToInsertImage">Click to insert image</key>
    <key alias="placeholderImageCaption">Image caption...</key>
    <key alias="placeholderWriteHere">Write here...</key>
    <key alias="gridLayouts">Grid Layouts</key>
    <key alias="gridLayoutsDetail">Layouts are the overall work area for the grid editor, usually you only need one or two different layouts</key>
    <key alias="addGridLayout">Add Grid Layout</key>
    <key alias="addGridLayoutDetail">Adjust the layout by setting column widths and adding additional sections</key>
    <key alias="rowConfigurations">Row configurations</key>
    <key alias="rowConfigurationsDetail">Rows are predefined cells arranged horizontally</key>
    <key alias="addRowConfiguration">Add row configuration</key>
    <key alias="addRowConfigurationDetail">Adjust the row by setting cell widths and adding additional cells</key>
    <key alias="columns">Columns</key>
    <key alias="columnsDetails">Total combined number of columns in the grid layout</key>
    <key alias="settings">Settings</key>
    <key alias="settingsDetails">Configure what settings editors can change</key>
    <key alias="styles">Styles</key>
    <key alias="stylesDetails">Configure what styling editors can change</key>
    <key alias="allowAllEditors">Allow all editors</key>
    <key alias="allowAllRowConfigurations">Allow all row configurations</key>
    <key alias="maxItems">Maximum items</key>
    <key alias="maxItemsDescription">Leave blank or set to 0 for unlimited</key>
    <key alias="setAsDefault">Set as default</key>
    <key alias="chooseExtra">Choose extra</key>
    <key alias="chooseDefault">Choose default</key>
    <key alias="areAdded">are added</key>
  </area>
  <area alias="contentTypeEditor">
    <key alias="compositions">Compositions</key>
    <key alias="group">Group</key>
    <key alias="noGroups">You have not added any groups</key>
    <key alias="addGroup">Add group</key>
    <key alias="inheritedFrom">Inherited from</key>
    <key alias="addProperty">Add property</key>
    <key alias="requiredLabel">Required label</key>
    <key alias="enableListViewHeading">Enable list view</key>
    <key alias="enableListViewDescription">Configures the content item to show a sortable and searchable list of its children, the children will not be shown in the tree</key>
    <key alias="allowedTemplatesHeading">Allowed Templates</key>
    <key alias="allowedTemplatesDescription">Choose which templates editors are allowed to use on content of this type</key>
    <key alias="allowAsRootHeading">Allow as root</key>
    <key alias="allowAsRootDescription">Allow editors to create content of this type in the root of the content tree.</key>
    <key alias="childNodesHeading">Allowed child node types</key>
    <key alias="childNodesDescription">Allow content of the specified types to be created underneath content of this type.</key>
    <key alias="chooseChildNode">Choose child node</key>
    <key alias="compositionsDescription">Inherit tabs and properties from an existing document type. New tabs will be added to the current document type or merged if a tab with an identical name exists.</key>
    <key alias="compositionInUse">This content type is used in a composition, and therefore cannot be composed itself.</key>
    <key alias="noAvailableCompositions">There are no content types available to use as a composition.</key>
    <key alias="compositionRemoveWarning">Removing a composition will delete all the associated property data. Once you save the document type there's no way back.</key>
    <key alias="availableEditors">Create new</key>
    <key alias="reuse">Use existing</key>
    <key alias="editorSettings">Editor settings</key>
    <key alias="configuration">Configuration</key>
    <key alias="yesDelete">Yes, delete</key>
    <key alias="movedUnderneath">was moved underneath</key>
    <key alias="copiedUnderneath">was copied underneath</key>
    <key alias="folderToMove">Select the folder to move</key>
    <key alias="folderToCopy">Select the folder to copy</key>
    <key alias="structureBelow">to in the tree structure below</key>
    <key alias="allDocumentTypes">All Document types</key>
    <key alias="allDocuments">All Documents</key>
    <key alias="allMediaItems">All media items</key>
    <key alias="usingThisDocument">using this document type will be deleted permanently, please confirm you want to delete these as well.</key>
    <key alias="usingThisMedia">using this media type will be deleted permanently, please confirm you want to delete these as well.</key>
    <key alias="usingThisMember">using this member type will be deleted permanently, please confirm you want to delete these as well</key>
    <key alias="andAllDocuments">and all documents using this type</key>
    <key alias="andAllMediaItems">and all media items using this type</key>
    <key alias="andAllMembers">and all members using this type</key>
    <key alias="memberCanEdit">Member can edit</key>
    <key alias="memberCanEditDescription">Allow this property value to be edited by the member on their profile page</key>
    <key alias="isSensitiveData">Is sensitive data</key>
    <key alias="isSensitiveDataDescription">Hide this property value from content editors that don't have access to view sensitive information</key>
    <key alias="showOnMemberProfile">Show on member profile</key>
    <key alias="showOnMemberProfileDescription">Allow this property value to be displayed on the member profile page</key>
    <key alias="tabHasNoSortOrder">tab has no sort order</key>
    <key alias="compositionUsageHeading">Where is this composition used?</key>
    <key alias="compositionUsageSpecification">This composition is currently used in the composition of the following content types:</key>
    <key alias="variantsHeading">Allow varying by culture</key>
    <key alias="variantsDescription">Allow editors to create content of this type in different languages.</key>
    <key alias="allowVaryByCulture">Allow varying by culture</key>
    <key alias="elementType">Element type</key>
    <key alias="elementHeading">Is an Element type</key>
    <key alias="elementDescription">An Element type is meant to be used for instance in Nested Content, and not in the tree.</key>
    <key alias="elementDoesNotSupport">This is not applicable for an Element type</key>
    <key alias="propertyHasChanges">You have made changes to this property. Are you sure you want to discard them?</key>
  </area>
  <area alias="languages">
    <key alias="addLanguage">Add language</key>
    <key alias="mandatoryLanguage">Mandatory language</key>
    <key alias="mandatoryLanguageHelp">Properties on this language have to be filled out before the node can be published.</key>
    <key alias="defaultLanguage">Default language</key>
    <key alias="defaultLanguageHelp">An Umbraco site can only have one default language set.</key>
    <key alias="changingDefaultLanguageWarning">Switching default language may result in default content missing.</key>
    <key alias="fallsbackToLabel">Falls back to</key>
    <key alias="noFallbackLanguageOption">No fall back language</key>
    <key alias="fallbackLanguageDescription">To allow multi-lingual content to fall back to another language if not present in the requested language, select it here.</key>
    <key alias="fallbackLanguage">Fall back language</key>
    <key alias="none">none</key>
  </area>

  <area alias="macro">
    <key alias="addParameter">Add parameter</key>
    <key alias="editParameter">Edit parameter</key>
    <key alias="enterMacroName">Enter macro name</key>
    <key alias="parameters">Parameters</key>
    <key alias="parametersDescription">Define the parameters that should be available when using this macro.</key>
    <key alias="selectViewFile">Select partial view macro file</key>
  </area>
  <area alias="modelsBuilder">
    <key alias="buildingModels">Building models</key>
    <key alias="waitingMessage">this can take a bit of time, don't worry</key>
    <key alias="modelsGenerated">Models generated</key>
    <key alias="modelsGeneratedError">Models could not be generated</key>
    <key alias="modelsExceptionInUlog">Models generation has failed, see exception in U log</key>
  </area>
  <area alias="templateEditor">
    <key alias="addFallbackField">Add fallback field</key>
    <key alias="fallbackField">Fallback field</key>
    <key alias="addDefaultValue">Add default value</key>
    <key alias="defaultValue">Default value</key>
    <key alias="alternativeField">Fallback field</key>
    <key alias="alternativeText">Default value</key>
    <key alias="casing">Casing</key>
    <key alias="encoding">Encoding</key>
    <key alias="chooseField">Choose field</key>
    <key alias="convertLineBreaks">Convert line breaks</key>
    <key alias="convertLineBreaksDescription">Yes, convert line breaks</key>
    <key alias="convertLineBreaksHelp">Replaces line breaks with 'br' html tag</key>
    <key alias="customFields">Custom Fields</key>
    <key alias="dateOnly">Date only</key>
    <key alias="formatAndEncoding">Format and encoding</key>
    <key alias="formatAsDate">Format as date</key>
    <key alias="formatAsDateDescr">Format the value as a date, or a date with time, according to the active culture</key>
    <key alias="htmlEncode">HTML encode</key>
    <key alias="htmlEncodeHelp">Will replace special characters by their HTML equivalent.</key>
    <key alias="insertedAfter">Will be inserted after the field value</key>
    <key alias="insertedBefore">Will be inserted before the field value</key>
    <key alias="lowercase">Lowercase</key>
    <key alias="modifyOutput">Modify output</key>
    <key alias="none">None</key>
    <key alias="outputSample">Output sample</key>
    <key alias="postContent">Insert after field</key>
    <key alias="preContent">Insert before field</key>
    <key alias="recursive">Recursive</key>
    <key alias="recursiveDescr">Yes, make it recursive</key>
    <key alias="separator">Separator</key>
    <key alias="standardFields">Standard Fields</key>
    <key alias="uppercase">Uppercase</key>
    <key alias="urlEncode">URL encode</key>
    <key alias="urlEncodeHelp">Will format special characters in URLs</key>
    <key alias="usedIfAllEmpty">Will only be used when the field values above are empty</key>
    <key alias="usedIfEmpty">This field will only be used if the primary field is empty</key>
    <key alias="withTime">Date and time</key>
  </area>
  <area alias="translation">
    <key alias="details">Translation details</key>
    <key alias="DownloadXmlDTD">Download XML DTD</key>
    <key alias="fields">Fields</key>
    <key alias="includeSubpages">Include subpages</key>
    <key alias="mailBody"><![CDATA[
      Hi %0%

      This is an automated mail to inform you that the document '%1%'
      has been requested for translation into '%5%' by %2%.

      Go to http://%3%/translation/details.aspx?id=%4% to edit.

      Or log into Umbraco to get an overview of your translation tasks
      http://%3%

      Have a nice day!

      Cheers from the Umbraco robot
    ]]></key>
    <key alias="noTranslators">No translator users found. Please create a translator user before you start sending content to translation</key>
    <key alias="pageHasBeenSendToTranslation">The page '%0%' has been send to translation</key>
    <key alias="sendToTranslate">Send the page '%0%' to translation</key>
    <key alias="totalWords">Total words</key>
    <key alias="translateTo">Translate to</key>
    <key alias="translationDone">Translation completed.</key>
    <key alias="translationDoneHelp">You can preview the pages, you've just translated, by clicking below. If the original page is found, you will get a comparison of the 2 pages.</key>
    <key alias="translationFailed">Translation failed, the XML file might be corrupt</key>
    <key alias="translationOptions">Translation options</key>
    <key alias="translator">Translator</key>
    <key alias="uploadTranslationXml">Upload translation XML</key>
  </area>
  <area alias="treeHeaders">
    <key alias="content">Content</key>
    <key alias="contentBlueprints">Content Templates</key>
    <key alias="media">Media</key>
    <key alias="cacheBrowser">Cache Browser</key>
    <key alias="contentRecycleBin">Recycle Bin</key>
    <key alias="createdPackages">Created packages</key>
    <key alias="dataTypes">Data Types</key>
    <key alias="dictionary">Dictionary</key>
    <key alias="installedPackages">Installed packages</key>
    <key alias="installSkin">Install skin</key>
    <key alias="installStarterKit">Install starter kit</key>
    <key alias="languages">Languages</key>
    <key alias="localPackage">Install local package</key>
    <key alias="macros">Macros</key>
    <key alias="mediaTypes">Media Types</key>
    <key alias="member">Members</key>
    <key alias="memberGroups">Member Groups</key>
    <key alias="memberRoles">Member Roles</key>
    <key alias="memberTypes">Member Types</key>
    <key alias="documentTypes">Document Types</key>
    <key alias="relationTypes">Relation Types</key>
    <key alias="packager">Packages</key>
    <key alias="packages">Packages</key>
    <key alias="partialViews">Partial Views</key>
    <key alias="partialViewMacros">Partial View Macro Files</key>
    <key alias="repositories">Install from repository</key>
    <key alias="runway">Install Runway</key>
    <key alias="runwayModules">Runway modules</key>
    <key alias="scripting">Scripting Files</key>
    <key alias="scripts">Scripts</key>
    <key alias="stylesheets">Stylesheets</key>
    <key alias="templates">Templates</key>
    <key alias="logViewer">Log Viewer</key>
    <key alias="users">Users</key>
    <key alias="settingsGroup">Settings</key>
    <key alias="templatingGroup">Templating</key>
    <key alias="thirdPartyGroup">Third Party</key>
  </area>
  <area alias="update">
    <key alias="updateAvailable">New update ready</key>
    <key alias="updateDownloadText">%0% is ready, click here for download</key>
    <key alias="updateNoServer">No connection to server</key>
    <key alias="updateNoServerError">Error checking for update. Please review trace-stack for further information</key>
  </area>
  <area alias="user">
    <key alias="access">Access</key>
    <key alias="accessHelp">Based on the assigned groups and start nodes, the user has access to the following nodes</key>
    <key alias="assignAccess">Assign access</key>
    <key alias="administrators">Administrator</key>
    <key alias="categoryField">Category field</key>
    <key alias="createDate">User created</key>
    <key alias="changePassword">Change Your Password</key>
    <key alias="changePhoto">Change photo</key>
    <key alias="newPassword">New password</key>
    <key alias="noLockouts">hasn't been locked out</key>
    <key alias="noPasswordChange">The password hasn't been changed</key>
    <key alias="confirmNewPassword">Confirm new password</key>
    <key alias="changePasswordDescription">You can change your password for accessing the Umbraco Back Office by filling out the form below and click the 'Change Password' button</key>
    <key alias="contentChannel">Content Channel</key>
    <key alias="createAnotherUser">Create another user</key>
    <key alias="createUserHelp">Create new users to give them access to Umbraco. When a new user is created a password will be generated that you can share with the user.</key>
    <key alias="descriptionField">Description field</key>
    <key alias="disabled">Disable User</key>
    <key alias="documentType">Document Type</key>
    <key alias="editors">Editor</key>
    <key alias="excerptField">Excerpt field</key>
    <key alias="failedPasswordAttempts">Failed login attempts</key>
    <key alias="goToProfile">Go to user profile</key>
    <key alias="groupsHelp">Add groups to assign access and permissions</key>
    <key alias="inviteAnotherUser">Invite another user</key>
    <key alias="inviteUserHelp">Invite new users to give them access to Umbraco. An invite email will be sent to the user with information on how to log in to Umbraco. Invites last for 72 hours.</key>
    <key alias="language">Language</key>
    <key alias="languageHelp">Set the language you will see in menus and dialogs</key>
    <key alias="lastLockoutDate">Last lockout date</key>
    <key alias="lastLogin">Last login</key>
    <key alias="lastPasswordChangeDate">Password last changed</key>
    <key alias="loginname">Username</key>
    <key alias="mediastartnode">Media start node</key>
    <key alias="mediastartnodehelp">Limit the media library to a specific start node</key>
    <key alias="mediastartnodes">Media start nodes</key>
    <key alias="mediastartnodeshelp">Limit the media library to specific start nodes</key>
    <key alias="modules">Sections</key>
    <key alias="noConsole">Disable Umbraco Access</key>
    <key alias="noLogin">has not logged in yet</key>
    <key alias="oldPassword">Old password</key>
    <key alias="password">Password</key>
    <key alias="resetPassword">Reset password</key>
    <key alias="passwordChanged">Your password has been changed!</key>
    <key alias="passwordConfirm">Please confirm the new password</key>
    <key alias="passwordEnterNew">Enter your new password</key>
    <key alias="passwordIsBlank">Your new password cannot be blank!</key>
    <key alias="passwordCurrent">Current password</key>
    <key alias="passwordInvalid">Invalid current password</key>
    <key alias="passwordIsDifferent">There was a difference between the new password and the confirmed password. Please try again!</key>
    <key alias="passwordMismatch">The confirmed password doesn't match the new password!</key>
    <key alias="permissionReplaceChildren">Replace child node permissions</key>
    <key alias="permissionSelectedPages">You are currently modifying permissions for the pages:</key>
    <key alias="permissionSelectPages">Select pages to modify their permissions</key>
    <key alias="removePhoto">Remove photo</key>
    <key alias="permissionsDefault">Default permissions</key>
    <key alias="permissionsGranular">Granular permissions</key>
    <key alias="permissionsGranularHelp">Set permissions for specific nodes</key>
    <key alias="profile">Profile</key>
    <key alias="searchAllChildren">Search all children</key>
    <key alias="sectionsHelp">Add sections to give users access</key>
    <key alias="selectUserGroups">Select user groups</key>
    <key alias="noStartNode">No start node selected</key>
    <key alias="noStartNodes">No start nodes selected</key>
    <key alias="startnode">Content start node</key>
    <key alias="startnodehelp">Limit the content tree to a specific start node</key>
    <key alias="startnodes">Content start nodes</key>
    <key alias="startnodeshelp">Limit the content tree to specific start nodes</key>
    <key alias="updateDate">User last updated</key>
    <key alias="userCreated">has been created</key>
    <key alias="userCreatedSuccessHelp">The new user has successfully been created. To log in to Umbraco use the password below.</key>
    <key alias="userManagement">User management</key>
    <key alias="username">Name</key>
    <key alias="userPermissions">User permissions</key>
    <key alias="usergroup">User group</key>
    <key alias="userInvited">has been invited</key>
    <key alias="userInvitedSuccessHelp">An invitation has been sent to the new user with details about how to log in to Umbraco.</key>
    <key alias="userinviteWelcomeMessage">Hello there and welcome to Umbraco! In just 1 minute you’ll be good to go, we just need you to setup a password and add a picture for your avatar.</key>
    <key alias="userinviteExpiredMessage">Welcome to Umbraco! Unfortunately your invite has expired. Please contact your administrator and ask them to resend it.</key>
        <key alias="userinviteAvatarMessage">Uploading a photo of yourself will make it easy for other users to recognize you. Click the circle above to upload your photo.</key>
    <key alias="writer">Writer</key>
    <key alias="change">Change</key>
    <key alias="yourProfile" version="7.0">Your profile</key>
    <key alias="yourHistory" version="7.0">Your recent history</key>
    <key alias="sessionExpires" version="7.0">Session expires in</key>
    <key alias="inviteUser">Invite user</key>
    <key alias="createUser">Create user</key>
    <key alias="sendInvite">Send invite</key>
    <key alias="backToUsers">Back to users</key>
    <key alias="inviteEmailCopySubject">Umbraco: Invitation</key>
    <key alias="inviteEmailCopyFormat"><![CDATA[
        <html>
			<head>
				<meta name='viewport' content='width=device-width'>
				<meta http-equiv='Content-Type' content='text/html; charset=UTF-8'>
			</head>
			<body class='' style='font-family: sans-serif; -webkit-font-smoothing: antialiased; font-size: 14px; color: #392F54; line-height: 22px; -ms-text-size-adjust: 100%; -webkit-text-size-adjust: 100%; background: #1d1333; margin: 0; padding: 0;' bgcolor='#1d1333'>
				<style type='text/css'> @media only screen and (max-width: 620px) {table[class=body] h1 {font-size: 28px !important; margin-bottom: 10px !important; } table[class=body] .wrapper {padding: 32px !important; } table[class=body] .article {padding: 32px !important; } table[class=body] .content {padding: 24px !important; } table[class=body] .container {padding: 0 !important; width: 100% !important; } table[class=body] .main {border-left-width: 0 !important; border-radius: 0 !important; border-right-width: 0 !important; } table[class=body] .btn table {width: 100% !important; } table[class=body] .btn a {width: 100% !important; } table[class=body] .img-responsive {height: auto !important; max-width: 100% !important; width: auto !important; } } .btn-primary table td:hover {background-color: #34495e !important; } .btn-primary a:hover {background-color: #34495e !important; border-color: #34495e !important; } .btn  a:visited {color:#FFFFFF;} </style>
				<table border="0" cellpadding="0" cellspacing="0" class="body" style="border-collapse: separate; mso-table-lspace: 0pt; mso-table-rspace: 0pt; width: 100%; background: #1d1333;" bgcolor="#1d1333">
					<tr>
						<td style="font-family: sans-serif; font-size: 14px; vertical-align: top; padding: 24px;" valign="top">
							<table style="border-collapse: separate; mso-table-lspace: 0pt; mso-table-rspace: 0pt; width: 100%;">
								<tr>
									<td background="https://umbraco.com/umbraco/assets/img/application/logo.png" bgcolor="#1d1333" width="28" height="28" valign="top" style="font-family: sans-serif; font-size: 14px; vertical-align: top;">
										<!--[if gte mso 9]> <v:rect xmlns:v="urn:schemas-microsoft-com:vml" fill="true" stroke="false" style="width:30px;height:30px;"> <v:fill type="tile" src="https://umbraco.com/umbraco/assets/img/application/logo.png" color="#1d1333" /> <v:textbox inset="0,0,0,0"> <![endif]-->
										<div> </div>
										<!--[if gte mso 9]> </v:textbox> </v:rect> <![endif]-->
									</td>
									<td style="font-family: sans-serif; font-size: 14px; vertical-align: top;" valign="top"></td>
								</tr>
							</table>
						</td>
					</tr>
				</table>
				<table border='0' cellpadding='0' cellspacing='0' class='body' style='border-collapse: separate; mso-table-lspace: 0pt; mso-table-rspace: 0pt; width: 100%; background: #1d1333;' bgcolor='#1d1333'>
					<tr>
						<td style='font-family: sans-serif; font-size: 14px; vertical-align: top;' valign='top'> </td>
						<td class='container' style='font-family: sans-serif; font-size: 14px; vertical-align: top; display: block; max-width: 560px; width: 560px; margin: 0 auto; padding: 10px;' valign='top'>
							<div class='content' style='box-sizing: border-box; display: block; max-width: 560px; margin: 0 auto; padding: 10px;'>
								<br>
								<table class='main' style='border-collapse: separate; mso-table-lspace: 0pt; mso-table-rspace: 0pt; width: 100%; border-radius: 3px; background: #FFFFFF;' bgcolor='#FFFFFF'>
									<tr>
										<td class='wrapper' style='font-family: sans-serif; font-size: 14px; vertical-align: top; box-sizing: border-box; padding: 50px;' valign='top'>
											<table border='0' cellpadding='0' cellspacing='0' style='border-collapse: separate; mso-table-lspace: 0pt; mso-table-rspace: 0pt; width: 100%;'>
												<tr>
													<td style='line-height: 24px; font-family: sans-serif; font-size: 14px; vertical-align: top;' valign='top'>
														<h1 style='color: #392F54; font-family: sans-serif; font-weight: bold; line-height: 1.4; font-size: 24px; text-align: left; text-transform: capitalize; margin: 0 0 30px;' align='left'>
															Hi %0%,
														</h1>
														<p style='color: #392F54; font-family: sans-serif; font-size: 14px; font-weight: normal; margin: 0 0 15px;'>
															You have been invited by <a href="mailto:%4%" style="text-decoration: underline; color: #392F54; -ms-word-break: break-all; word-break: break-all;">%1%</a> to the Umbraco Back Office.
														</p>
														<p style='color: #392F54; font-family: sans-serif; font-size: 14px; font-weight: normal; margin: 0 0 15px;'>
															Message from <a href="mailto:%1%" style="text-decoration: none; color: #392F54; -ms-word-break: break-all; word-break: break-all;">%1%</a>:
															<br/>
															<em>%2%</em>
														</p>
														<table border='0' cellpadding='0' cellspacing='0' class='btn btn-primary' style='border-collapse: separate; mso-table-lspace: 0pt; mso-table-rspace: 0pt; width: 100%; box-sizing: border-box;'>
															<tbody>
																<tr>
																	<td align='left' style='font-family: sans-serif; font-size: 14px; vertical-align: top; padding-bottom: 15px;' valign='top'>
																		<table border='0' cellpadding='0' cellspacing='0' style='border-collapse: separate; mso-table-lspace: 0pt; mso-table-rspace: 0pt; width: auto;'>
																			<tbody>
																				<tr>
																					<td style='font-family: sans-serif; font-size: 14px; vertical-align: top; border-radius: 5px; text-align: center; background: #35C786;' align='center' bgcolor='#35C786' valign='top'>
																						<a href='%3%' target='_blank' style='color: #FFFFFF; text-decoration: none; -ms-word-break: break-all; word-break: break-all; border-radius: 5px; box-sizing: border-box; cursor: pointer; display: inline-block; font-size: 14px; font-weight: bold; text-transform: capitalize; background: #35C786; margin: 0; padding: 12px 30px; border: 1px solid #35c786;'>
																							Click this link to accept the invite
																						</a>
																					</td>
																				</tr>
																			</tbody>
																		</table>
																	</td>
																</tr>
															</tbody>
														</table>
														<p style='max-width: 400px; display: block; color: #392F54; font-family: sans-serif; font-size: 14px; line-height: 20px; font-weight: normal; margin: 15px 0;'>If you cannot click on the link, copy and paste this URL into your browser window:</p>
															<table border='0' cellpadding='0' cellspacing='0'>
																<tr>
																	<td style='-ms-word-break: break-all; word-break: break-all; font-family: sans-serif; font-size: 11px; line-height:14px;'>
																		<font style="-ms-word-break: break-all; word-break: break-all; font-size: 11px; line-height:14px;">
																			<a style='-ms-word-break: break-all; word-break: break-all; color: #392F54; text-decoration: underline; font-size: 11px; line-height:15px;' href='%3%'>%3%</a>
																		</font>
																	</td>
																</tr>
															</table>
														</p>
													</td>
												</tr>
											</table>
										</td>
									</tr>
								</table>
								<br><br><br>
							</div>
						</td>
						<td style='font-family: sans-serif; font-size: 14px; vertical-align: top;' valign='top'> </td>
					</tr>
				</table>
			</body>
    </html>]]></key>
    <key alias="invite">Invite</key>
    <key alias="defaultInvitationMessage">Resending invitation...</key>
    <key alias="deleteUser">Delete User</key>
    <key alias="deleteUserConfirmation">Are you sure you wish to delete this user account?</key>
    <key alias="stateAll">All</key>
    <key alias="stateActive">Active</key>
    <key alias="stateDisabled">Disabled</key>
    <key alias="stateLockedOut">Locked out</key>
    <key alias="stateInvited">Invited</key>
    <key alias="stateInactive">Inactive</key>
    <key alias="sortNameAscending">Name (A-Z)</key>
    <key alias="sortNameDescending">Name (Z-A)</key>
    <key alias="sortCreateDateAscending">Newest</key>
    <key alias="sortCreateDateDescending">Oldest</key>
    <key alias="sortLastLoginDateDescending">Last login</key>
  </area>
  <area alias="validation">
    <key alias="validation">Validation</key>
    <key alias="noValidation">No validation</key>
    <key alias="validateAsEmail">Validate as an email address</key>
    <key alias="validateAsNumber">Validate as a number</key>
    <key alias="validateAsUrl">Validate as a URL</key>
    <key alias="enterCustomValidation">...or enter a custom validation</key>
    <key alias="fieldIsMandatory">Field is mandatory</key>
    <key alias="validationRegExp">Enter a regular expression</key>
    <key alias="minCount">You need to add at least</key>
    <key alias="maxCount">You can only have</key>
    <key alias="items">items</key>
    <key alias="itemsSelected">items selected</key>
    <key alias="invalidDate">Invalid date</key>
    <key alias="invalidNumber">Not a number</key>
    <key alias="invalidEmail">Invalid email</key>
    <key alias="customValidation">Custom validation</key>
    <key alias="entriesShort"><![CDATA[Minimum %0% entries, requires <strong>%1%</strong> more.]]></key>
    <key alias="entriesExceed"><![CDATA[Maximum %0% entries, <strong>%1%</strong> too many.]]></key>
  </area>
  <area alias="healthcheck">
    <!-- The following keys get these tokens passed in:
	     0: Current value
		   1: Recommended value
		   2: XPath
		   3: Configuration file path
	  -->
    <key alias="checkSuccessMessage">Value is set to the recommended value: '%0%'.</key>
    <key alias="rectifySuccessMessage">Value was set to '%1%' for XPath '%2%' in configuration file '%3%'.</key>
    <key alias="checkErrorMessageDifferentExpectedValue">Expected value '%1%' for '%2%' in configuration file '%3%', but found '%0%'.</key>
    <key alias="checkErrorMessageUnexpectedValue">Found unexpected value '%0%' for '%2%' in configuration file '%3%'.</key>
    <!-- The following keys get these tokens passed in:
	     0: Current value
		   1: Recommended value
	  -->
    <key alias="customErrorsCheckSuccessMessage">Custom errors are set to '%0%'.</key>
    <key alias="customErrorsCheckErrorMessage">Custom errors are currently set to '%0%'. It is recommended to set this to '%1%' before go live.</key>
    <key alias="customErrorsCheckRectifySuccessMessage">Custom errors successfully set to '%0%'.</key>
    <key alias="macroErrorModeCheckSuccessMessage">MacroErrors are set to '%0%'.</key>
    <key alias="macroErrorModeCheckErrorMessage">MacroErrors are set to '%0%' which will prevent some or all pages in your site from loading completely if there are any errors in macros. Rectifying this will set the value to '%1%'.</key>
    <key alias="macroErrorModeCheckRectifySuccessMessage">MacroErrors are now set to '%0%'.</key>
    <!-- The following keys get these tokens passed in:
	     0: Current value
		   1: Recommended value
		   2: Server version
	  -->
    <key alias="trySkipIisCustomErrorsCheckSuccessMessage">Try Skip IIS Custom Errors is set to '%0%' and you're using IIS version '%1%'.</key>
    <key alias="trySkipIisCustomErrorsCheckErrorMessage">Try Skip IIS Custom Errors is currently '%0%'. It is recommended to set this to '%1%' for your IIS version (%2%).</key>
    <key alias="trySkipIisCustomErrorsCheckRectifySuccessMessage">Try Skip IIS Custom Errors successfully set to '%0%'.</key>
    <!-- The following keys get predefined tokens passed in that are not all the same, like above -->
    <key alias="configurationServiceFileNotFound">File does not exist: '%0%'.</key>
    <key alias="configurationServiceNodeNotFound"><![CDATA[Unable to find <strong>'%0%'</strong> in config file <strong>'%1%'</strong>.]]></key>
    <key alias="configurationServiceError">There was an error, check log for full error: %0%.</key>
    <key alias="databaseSchemaValidationCheckDatabaseOk">Database - The database schema is correct for this version of Umbraco</key>
    <key alias="databaseSchemaValidationCheckDatabaseErrors">%0% problems were detected with your database schema (Check the log for details)</key>
    <key alias="databaseSchemaValidationCheckDatabaseLogMessage">Some errors were detected while validating the database schema against the current version of Umbraco.</key>
    <key alias="httpsCheckValidCertificate">Your website's certificate is valid.</key>
    <key alias="httpsCheckInvalidCertificate">Certificate validation error: '%0%'</key>
    <key alias="httpsCheckExpiredCertificate">Your website's SSL certificate has expired.</key>
    <key alias="httpsCheckExpiringCertificate">Your website's SSL certificate is expiring in %0% days.</key>
    <key alias="healthCheckInvalidUrl">Error pinging the URL %0% - '%1%'</key>
    <key alias="httpsCheckIsCurrentSchemeHttps">You are currently %0% viewing the site using the HTTPS scheme.</key>
    <key alias="httpsCheckConfigurationRectifyNotPossible">The appSetting 'Umbraco.Core.UseHttps' is set to 'false' in your web.config file. Once you access this site using the HTTPS scheme, that should be set to 'true'.</key>
    <key alias="httpsCheckConfigurationCheckResult">The appSetting 'Umbraco.Core.UseHttps' is set to '%0%' in your web.config file, your cookies are %1% marked as secure.</key>
    <key alias="httpsCheckEnableHttpsError">Could not update the 'Umbraco.Core.UseHttps' setting in your web.config file. Error: %0%</key>
    <!-- The following keys don't get tokens passed in -->
    <key alias="httpsCheckEnableHttpsButton">Enable HTTPS</key>
    <key alias="httpsCheckEnableHttpsDescription">Sets umbracoSSL setting to true in the appSettings of the web.config file.</key>
    <key alias="httpsCheckEnableHttpsSuccess">The appSetting 'Umbraco.Core.UseHttps' is now set to 'true' in your web.config file, your cookies will be marked as secure.</key>
    <key alias="rectifyButton">Fix</key>
    <key alias="cannotRectifyShouldNotEqual">Cannot fix a check with a value comparison type of 'ShouldNotEqual'.</key>
    <key alias="cannotRectifyShouldEqualWithValue">Cannot fix a check with a value comparison type of 'ShouldEqual' with a provided value.</key>
    <key alias="valueToRectifyNotProvided">Value to fix check not provided.</key>
    <key alias="compilationDebugCheckSuccessMessage">Debug compilation mode is disabled.</key>
    <key alias="compilationDebugCheckErrorMessage">Debug compilation mode is currently enabled. It is recommended to disable this setting before go live.</key>
    <key alias="compilationDebugCheckRectifySuccessMessage">Debug compilation mode successfully disabled.</key>
    <key alias="traceModeCheckSuccessMessage">Trace mode is disabled.</key>
    <key alias="traceModeCheckErrorMessage">Trace mode is currently enabled. It is recommended to disable this setting before go live.</key>
    <key alias="traceModeCheckRectifySuccessMessage">Trace mode successfully disabled.</key>
    <key alias="folderPermissionsCheckMessage">All folders have the correct permissions set.</key>
    <!-- The following keys get these tokens passed in:
	    0: Comma delimitted list of failed folder paths
  	-->
    <key alias="requiredFolderPermissionFailed"><![CDATA[The following folders must be set up with modify permissions but could not be acccessed: <strong>%0%</strong>.]]></key>
    <key alias="optionalFolderPermissionFailed"><![CDATA[The following folders must be set up with modify permissions for certain Umbraco operations to function but could not be acccessed: <strong>%0%</strong>. If they aren't being written to no action need be taken.]]></key>
    <key alias="filePermissionsCheckMessage">All files have the correct permissions set.</key>
    <!-- The following keys get these tokens passed in:
	    0: Comma delimitted list of failed folder paths
  	-->
    <key alias="requiredFilePermissionFailed"><![CDATA[The following files must be set up with write permissions but could not be acccessed: <strong>%0%</strong>.]]></key>
    <key alias="optionalFilePermissionFailed"><![CDATA[The following files must be set up with write permissions for certain Umbraco operations to function but could not be acccessed: <strong>%0%</strong>. If they aren't being written to no action need be taken.]]></key>
    <key alias="clickJackingCheckHeaderFound"><![CDATA[The header or meta-tag <strong>X-Frame-Options</strong> used to control whether a site can be IFRAMEd by another was found.]]></key>
    <key alias="clickJackingCheckHeaderNotFound"><![CDATA[The header or meta-tag <strong>X-Frame-Options</strong> used to control whether a site can be IFRAMEd by another was not found.]]></key>
    <key alias="setHeaderInConfig">Set Header in Config</key>
    <key alias="clickJackingSetHeaderInConfigDescription">Adds a value to the httpProtocol/customHeaders section of web.config to prevent the site being IFRAMEd by other websites.</key>
    <key alias="clickJackingSetHeaderInConfigSuccess">A setting to create a header preventing IFRAMEing of the site by other websites has been added to your web.config file.</key>
    <key alias="setHeaderInConfigError">Could not update web.config file. Error: %0%</key>
    <key alias="noSniffCheckHeaderFound"><![CDATA[The header or meta-tag <strong>X-Content-Type-Options</strong> used to protect against MIME sniffing vulnerabilities was found.]]></key>
    <key alias="noSniffCheckHeaderNotFound"><![CDATA[The header or meta-tag <strong>X-Content-Type-Options</strong> used to protect against MIME sniffing vulnerabilities was not found.]]></key>
    <key alias="noSniffSetHeaderInConfigDescription">Adds a value to the httpProtocol/customHeaders section of web.config to protect against MIME sniffing vulnerabilities.</key>
    <key alias="noSniffSetHeaderInConfigSuccess">A setting to create a header protecting against MIME sniffing vulnerabilities has been added to your web.config file.</key>
    <key alias="hSTSCheckHeaderFound"><![CDATA[The header <strong>Strict-Transport-Security</strong>, also known as the HSTS-header, was found.]]></key>
    <key alias="hSTSCheckHeaderNotFound"><![CDATA[The header <strong>Strict-Transport-Security</strong> was not found.]]></key>
    <key alias="hSTSSetHeaderInConfigDescription">Adds the header 'Strict-Transport-Security' with the value 'max-age=10886400' to the httpProtocol/customHeaders section of web.config. Use this fix only if you will have your domains running with https for the next 18 weeks (minimum).</key>
    <key alias="hSTSSetHeaderInConfigSuccess">The HSTS header has been added to your web.config file.</key>
    <key alias="xssProtectionCheckHeaderFound"><![CDATA[The header <strong>X-XSS-Protection</strong> was found.]]></key>
    <key alias="xssProtectionCheckHeaderNotFound"><![CDATA[The header <strong>X-XSS-Protection</strong> was not found.]]></key>
    <key alias="xssProtectionSetHeaderInConfigDescription">Adds the header 'X-XSS-Protection' with the value '1; mode=block' to the httpProtocol/customHeaders section of web.config. </key>
    <key alias="xssProtectionSetHeaderInConfigSuccess">The X-XSS-Protection header has been added to your web.config file.</key>
    <!-- The following key get these tokens passed in:
	    0: Comma delimitted list of headers found
  	-->
    <key alias="excessiveHeadersFound"><![CDATA[The following headers revealing information about the website technology were found: <strong>%0%</strong>.]]></key>
    <key alias="excessiveHeadersNotFound">No headers revealing information about the website technology were found.</key>
    <key alias="smtpMailSettingsNotFound">In the Web.config file, system.net/mailsettings could not be found.</key>
    <key alias="smtpMailSettingsHostNotConfigured">In the Web.config file system.net/mailsettings section, the host is not configured.</key>
    <key alias="smtpMailSettingsConnectionSuccess">SMTP settings are configured correctly and the service is operating as expected.</key>
    <key alias="smtpMailSettingsConnectionFail">The SMTP server configured with host '%0%' and port '%1%' could not be reached. Please check to ensure the SMTP settings in the Web.config file system.net/mailsettings are correct.</key>
    <key alias="notificationEmailsCheckSuccessMessage"><![CDATA[Notification email has been set to <strong>%0%</strong>.]]></key>
    <key alias="notificationEmailsCheckErrorMessage"><![CDATA[Notification email is still set to the default value of <strong>%0%</strong>.]]></key>
    <key alias="scheduledHealthCheckEmailBody"><![CDATA[<html><body><p>Results of the scheduled Umbraco Health Checks run on %0% at %1% are as follows:</p>%2%</body></html>]]></key>
    <key alias="scheduledHealthCheckEmailSubject">Umbraco Health Check Status: %0%</key>
  </area>
  <area alias="redirectUrls">
    <key alias="disableUrlTracker">Disable URL tracker</key>
    <key alias="enableUrlTracker">Enable URL tracker</key>
    <key alias="originalUrl">Original URL</key>
    <key alias="redirectedTo">Redirected To</key>
    <key alias="redirectUrlManagement">Redirect Url Management</key>
    <key alias="panelInformation">The following URLs redirect to this content item:</key>
    <key alias="noRedirects">No redirects have been made</key>
    <key alias="noRedirectsDescription">When a published page gets renamed or moved a redirect will automatically be made to the new page.</key>
    <key alias="confirmRemove">Are you sure you want to remove the redirect from '%0%' to '%1%'?</key>
    <key alias="redirectRemoved">Redirect URL removed.</key>
    <key alias="redirectRemoveError">Error removing redirect URL.</key>
    <key alias="redirectRemoveWarning">This will remove the redirect</key>
    <key alias="confirmDisable">Are you sure you want to disable the URL tracker?</key>
    <key alias="disabledConfirm">URL tracker has now been disabled.</key>
    <key alias="disableError">Error disabling the URL tracker, more information can be found in your log file.</key>
    <key alias="enabledConfirm">URL tracker has now been enabled.</key>
    <key alias="enableError">Error enabling the URL tracker, more information can be found in your log file.</key>
  </area>
  <area alias="emptyStates">
    <key alias="emptyDictionaryTree">No Dictionary items to choose from</key>
  </area>
  <area alias="textbox">
    <key alias="characters_left"><![CDATA[<strong>%0%</strong> characters left.]]></key>
    <key alias="characters_exceed"><![CDATA[Maximum %0% characters, <strong>%1%</strong> too many.]]></key>
  </area>
  <area alias="recycleBin">
    <key alias="contentTrashed">Trashed content with Id: {0} related to original parent content with Id: {1}</key>
    <key alias="mediaTrashed">Trashed media with Id: {0} related to original parent media item with Id: {1}</key>
    <key alias="itemCannotBeRestored">Cannot automatically restore this item</key>
    <key alias="itemCannotBeRestoredHelpText">There is no location where this item can be automatically restored. You can move the item manually using the tree below.</key>
    <key alias="wasRestored">was restored under</key>
  </area>
  <area alias="relationType">
    <key alias="direction">Direction</key>
    <key alias="parentToChild">Parent to child</key>
    <key alias="bidirectional">Bidirectional</key>
    <key alias="parent">Parent</key>
    <key alias="child">Child</key>
    <key alias="count">Count</key>
    <key alias="relations">Relations</key>
    <key alias="created">Created</key>
    <key alias="comment">Comment</key>
    <key alias="name">Name</key>
    <key alias="noRelations">No relations for this relation type.</key>
    <key alias="tabRelationType">Relation Type</key>
    <key alias="tabRelations">Relations</key>
  </area>
  <area alias="dashboardTabs">
    <key alias="contentIntro">Getting Started</key>
    <key alias="contentRedirectManager">Redirect URL Management</key>
    <key alias="mediaFolderBrowser">Content</key>
    <key alias="settingsWelcome">Welcome</key>
    <key alias="settingsExamine">Examine Management</key>
    <key alias="settingsPublishedStatus">Published Status</key>
    <key alias="settingsModelsBuilder">Models Builder</key>
    <key alias="settingsHealthCheck">Health Check</key>
    <key alias="settingsProfiler">Profiling</key>
    <key alias="memberIntro">Getting Started</key>
    <key alias="formsInstall">Install Umbraco Forms</key>
  </area>
  <area alias="visuallyHiddenTexts">
    <key alias="goBack">Go back</key>
    <key alias="activeListLayout">Active layout:</key>
    <key alias="jumpTo">Jump to</key>
    <key alias="group">group</key>
    <key alias="passed">passed</key>
    <key alias="warning">warning</key>
    <key alias="failed">failed</key>
    <key alias="suggestion">suggestion</key>
    <key alias="checkPassed">Check passed</key>
    <key alias="checkFailed">Check failed</key>
    <key alias="openBackofficeSearch">Open backoffice search</key>
    <key alias="openCloseBackofficeHelp">Open/Close backoffice help</key>
    <key alias="openCloseBackofficeProfileOptions">Open/Close your profile options</key>
    <key alias="openContextMenu">Open context menu for</key>
    <key alias="currentLanguage">Current language</key>
    <key alias="switchLanguage">Switch language to</key>
    <key alias="createNewFolder">Create new folder</key>
    <key alias="newPartialView">Partial View</key>
    <key alias="newPartialViewMacro">Partial View Macro</key>
    <key alias="newMember">Member</key>
  </area>
  <area alias="references">
    <key alias="tabName">References</key>
    <key alias="DataTypeNoReferences">This Data Type has no references.</key>
    <key alias="labelUsedByDocumentTypes">Used in Document Types</key>
    <key alias="noDocumentTypes">No references to Document Types.</key>
    <key alias="labelUsedByMediaTypes">Used in Media Types</key>
    <key alias="noMediaTypes">No references to Media Types.</key>
    <key alias="labelUsedByMemberTypes">Used in Member Types</key>
    <key alias="noMemberTypes">No references to Member Types.</key>
    <key alias="usedByProperties">Used by</key>
  </area>
<<<<<<< HEAD
  <area alias="startupDashboard">
    <key alias="fallbackHeadline">Welcome to The Friendly CMS</key>
    <key alias="fallbackDescription">Thank you for choosing Umbraco - we think this could be the beginning of something beautiful. While it may feel overwhelming at first, we've done a lot to make the learning curve as smooth and fast as possible.</key>
=======
  <area alias="logViewer">
    <key alias="logLevels">Log Levels</key>
    <key alias="savedSearches">Saved Searches</key>
    <key alias="totalItems">Total Items</key>
    <key alias="timestamp">Timestamp</key>
    <key alias="level">Level</key>
    <key alias="machine">Machine</key>
    <key alias="message">Message</key>
    <key alias="exception">Exception</key>
    <key alias="properties">Properties</key>
    <key alias="searchWithGoogle">Search With Google</key>
    <key alias="searchThisMessageWithGoogle">Search this message with Google</key>
    <key alias="searchWithBing">Search With Bing</key>
    <key alias="searchThisMessageWithBing">Search this message with Bing</key>
    <key alias="searchOurUmbraco">Search Our Umbraco</key>
    <key alias="searchThisMessageOnOurUmbracoForumsAndDocs">Search this message on Our Umbraco forums and docs</key>
    <key alias="searchOurUmbracoWithGoogle">Search Our Umbraco with Google</key>
    <key alias="searchOurUmbracoForumsUsingGoogle">Search Our Umbraco forums using Google</key>
    <key alias="searchUmbracoSource">Search Umbraco Source</key>
    <key alias="searchWithinUmbracoSourceCodeOnGithub">Search within Umbraco source code on Github</key>
    <key alias="searchUmbracoIssues">Search Umbraco Issues</key>
    <key alias="searchUmbracoIssuesOnGithub">Search Umbraco Issues on Github</key>
    <key alias="deleteThisSearch">Delete this search</key>
    <key alias="findLogsWithRequestId">Find Logs with Request ID</key>
    <key alias="findLogsWithNamespace">Find Logs with Namespace</key>
    <key alias="findLogsWithMachineName">Find Logs with Machine Name</key>
    <key alias="open">Open</key>
  </area>
  <area alias="clipboard">
    <key alias="labelForCopyAllEntries">Copy %0%</key>
    <key alias="labelForArrayOfItemsFrom">%0% from %1%</key>
  </area>
  <area alias="propertyActions">
    <key alias="tooltipForPropertyActionsMenu">Open Property Actions</key>
  </area>
  <area alias="nuCache">
    <key alias="wait">Wait</key>
    <key alias="refreshStatus">Refresh status</key>
    <key alias="memoryCache">Memory Cache</key>
    <key alias="memoryCacheDescription">
        <![CDATA[
            This button lets you reload the in-memory cache, by entirely reloading it from the database
    cache (but it does not rebuild that database cache). This is relatively fast.
    Use it when you think that the memory cache has not been properly refreshed, after some events
    triggered&mdash;which would indicate a minor Umbraco issue.
    (note: triggers the reload on all servers in an LB environment).
    ]]>
    </key>
    <key alias="reload">Reload</key>
    <key alias="databaseCache">Database Cache</key>
    <key alias="databaseCacheDescription">
        <![CDATA[
    This button lets you rebuild the database cache, ie the content of the cmsContentNu table.
    <strong>Rebuilding can be expensive.</strong>
    Use it when reloading is not enough, and you think that the database cache has not been
    properly generated&mdash;which would indicate some critical Umbraco issue.
    ]]>
    </key>
    <key alias="rebuild">Rebuild</key>
    <key alias="internals">Internals</key>
    <key alias="internalsDescription">
        <![CDATA[
    This button lets you trigger a NuCache snapshots collection (after running a fullCLR GC).
    Unless you know what that means, you probably do <em>not</em> need to use it.
    ]]>
    </key>
    <key alias="collect">Collect</key>
    <key alias="publishedCacheStatus">Published Cache Status</key>
    <key alias="caches">Caches</key>
  </area>
  <area alias="profiling">
    <key alias="performanceProfiling">Performance profiling</key>
    <key alias="performanceProfilingDescription">
        <![CDATA[
            <p>
                Umbraco currently runs in debug mode. This means you can use the built-in performance profiler to assess the performance when rendering pages.
            </p>
            <p>
                If you want to activate the profiler for a specific page rendering, simply add <b>umbDebug=true</b> to the querystring when requesting the page.
            </p>
            <p>
                If you want the profiler to be activated by default for all page renderings, you can use the toggle below.
                It will set a cookie in your browser, which then activates the profiler automatically.
                In other words, the profiler will only be active by default in <i>your</i> browser - not everyone else's.
            </p>
    ]]>
    </key>
    <key alias="activateByDefault">Activate the profiler by default</key>
    <key alias="reminder">Friendly reminder</key>
    <key alias="reminderDescription">
        <![CDATA[
        <p>
            You should never let a production site run in debug mode. Debug mode is turned off by setting <b>debug="false"</b> on the <b>&lt;compilation /&gt;</b> element in web.config.
        </p>
    ]]>
    </key>
    <key alias="profilerEnabledDescription">
        <![CDATA[
        <p>
            Umbraco currently does not run in debug mode, so you can't use the built-in profiler. This is how it should be for a production site.
        </p>
        <p>
            Debug mode is turned on by setting <b>debug="true"</b> on the <b>&lt;compilation /&gt;</b> element in web.config.
        </p>
    ]]>
    </key>
  </area>
  <area alias="settingsDashboardVideos">
    <key alias="trainingHeadline">Hours of Umbraco training videos are only a click away</key>
    <key alias="trainingDescription">
        <![CDATA[
            <p>Want to master Umbraco? Spend a couple of minutes learning some best practices by watching one of these videos about using Umbraco. And visit <a href="http://umbraco.tv" target="_blank">umbraco.tv</a> for even more Umbraco videos</p>
        ]]>
    </key>
    <key alias="getStarted">To get you started</key>
  </area>
  <area alias="settingsDashboard">
    <key alias="start">Start here</key>
    <key alias="startDescription">This section contains the building blocks for your Umbraco site. Follow the below links to find out more about working with the items in the Settings section</key>
    <key alias="more">Find out more</key>
    <key alias="bulletPointOne">
        <![CDATA[
        Read more about working with the items in Settings <a class="btn-link -underline" href="https://our.umbraco.com/documentation/Getting-Started/Backoffice/Sections/" target="_blank">in the Documentation section</a> of Our Umbraco
    ]]>
    </key>
    <key alias="bulletPointTwo">
        <![CDATA[
        Ask a question in the <a class="btn-link -underline" href="https://our.umbraco.com/forum" target="_blank">Community Forum</a>
    ]]>
    </key>
    <key alias="bulletPointThree">
        <![CDATA[
        Watch our <a class="btn-link -underline" href="https://umbraco.tv" target="_blank">tutorial videos</a> (some are free, some require a subscription)
    ]]>
    </key>
    <key alias="bulletPointFour">
        <![CDATA[
        Find out about our <a class="btn-link -underline" href="https://umbraco.com/products/" target="_blank">productivity boosting tools and commercial support</a>
    ]]>
    </key>
    <key alias="bulletPointFive">
        <![CDATA[
        Find out about real-life <a class="btn-link -underline" href="https://umbraco.com/training/" target="_blank">training and certification</a> opportunities
    ]]>
    </key>
>>>>>>> a97e1318
  </area>
</language><|MERGE_RESOLUTION|>--- conflicted
+++ resolved
@@ -2187,156 +2187,8 @@
     <key alias="noMemberTypes">No references to Member Types.</key>
     <key alias="usedByProperties">Used by</key>
   </area>
-<<<<<<< HEAD
   <area alias="startupDashboard">
     <key alias="fallbackHeadline">Welcome to The Friendly CMS</key>
     <key alias="fallbackDescription">Thank you for choosing Umbraco - we think this could be the beginning of something beautiful. While it may feel overwhelming at first, we've done a lot to make the learning curve as smooth and fast as possible.</key>
-=======
-  <area alias="logViewer">
-    <key alias="logLevels">Log Levels</key>
-    <key alias="savedSearches">Saved Searches</key>
-    <key alias="totalItems">Total Items</key>
-    <key alias="timestamp">Timestamp</key>
-    <key alias="level">Level</key>
-    <key alias="machine">Machine</key>
-    <key alias="message">Message</key>
-    <key alias="exception">Exception</key>
-    <key alias="properties">Properties</key>
-    <key alias="searchWithGoogle">Search With Google</key>
-    <key alias="searchThisMessageWithGoogle">Search this message with Google</key>
-    <key alias="searchWithBing">Search With Bing</key>
-    <key alias="searchThisMessageWithBing">Search this message with Bing</key>
-    <key alias="searchOurUmbraco">Search Our Umbraco</key>
-    <key alias="searchThisMessageOnOurUmbracoForumsAndDocs">Search this message on Our Umbraco forums and docs</key>
-    <key alias="searchOurUmbracoWithGoogle">Search Our Umbraco with Google</key>
-    <key alias="searchOurUmbracoForumsUsingGoogle">Search Our Umbraco forums using Google</key>
-    <key alias="searchUmbracoSource">Search Umbraco Source</key>
-    <key alias="searchWithinUmbracoSourceCodeOnGithub">Search within Umbraco source code on Github</key>
-    <key alias="searchUmbracoIssues">Search Umbraco Issues</key>
-    <key alias="searchUmbracoIssuesOnGithub">Search Umbraco Issues on Github</key>
-    <key alias="deleteThisSearch">Delete this search</key>
-    <key alias="findLogsWithRequestId">Find Logs with Request ID</key>
-    <key alias="findLogsWithNamespace">Find Logs with Namespace</key>
-    <key alias="findLogsWithMachineName">Find Logs with Machine Name</key>
-    <key alias="open">Open</key>
-  </area>
-  <area alias="clipboard">
-    <key alias="labelForCopyAllEntries">Copy %0%</key>
-    <key alias="labelForArrayOfItemsFrom">%0% from %1%</key>
-  </area>
-  <area alias="propertyActions">
-    <key alias="tooltipForPropertyActionsMenu">Open Property Actions</key>
-  </area>
-  <area alias="nuCache">
-    <key alias="wait">Wait</key>
-    <key alias="refreshStatus">Refresh status</key>
-    <key alias="memoryCache">Memory Cache</key>
-    <key alias="memoryCacheDescription">
-        <![CDATA[
-            This button lets you reload the in-memory cache, by entirely reloading it from the database
-    cache (but it does not rebuild that database cache). This is relatively fast.
-    Use it when you think that the memory cache has not been properly refreshed, after some events
-    triggered&mdash;which would indicate a minor Umbraco issue.
-    (note: triggers the reload on all servers in an LB environment).
-    ]]>
-    </key>
-    <key alias="reload">Reload</key>
-    <key alias="databaseCache">Database Cache</key>
-    <key alias="databaseCacheDescription">
-        <![CDATA[
-    This button lets you rebuild the database cache, ie the content of the cmsContentNu table.
-    <strong>Rebuilding can be expensive.</strong>
-    Use it when reloading is not enough, and you think that the database cache has not been
-    properly generated&mdash;which would indicate some critical Umbraco issue.
-    ]]>
-    </key>
-    <key alias="rebuild">Rebuild</key>
-    <key alias="internals">Internals</key>
-    <key alias="internalsDescription">
-        <![CDATA[
-    This button lets you trigger a NuCache snapshots collection (after running a fullCLR GC).
-    Unless you know what that means, you probably do <em>not</em> need to use it.
-    ]]>
-    </key>
-    <key alias="collect">Collect</key>
-    <key alias="publishedCacheStatus">Published Cache Status</key>
-    <key alias="caches">Caches</key>
-  </area>
-  <area alias="profiling">
-    <key alias="performanceProfiling">Performance profiling</key>
-    <key alias="performanceProfilingDescription">
-        <![CDATA[
-            <p>
-                Umbraco currently runs in debug mode. This means you can use the built-in performance profiler to assess the performance when rendering pages.
-            </p>
-            <p>
-                If you want to activate the profiler for a specific page rendering, simply add <b>umbDebug=true</b> to the querystring when requesting the page.
-            </p>
-            <p>
-                If you want the profiler to be activated by default for all page renderings, you can use the toggle below.
-                It will set a cookie in your browser, which then activates the profiler automatically.
-                In other words, the profiler will only be active by default in <i>your</i> browser - not everyone else's.
-            </p>
-    ]]>
-    </key>
-    <key alias="activateByDefault">Activate the profiler by default</key>
-    <key alias="reminder">Friendly reminder</key>
-    <key alias="reminderDescription">
-        <![CDATA[
-        <p>
-            You should never let a production site run in debug mode. Debug mode is turned off by setting <b>debug="false"</b> on the <b>&lt;compilation /&gt;</b> element in web.config.
-        </p>
-    ]]>
-    </key>
-    <key alias="profilerEnabledDescription">
-        <![CDATA[
-        <p>
-            Umbraco currently does not run in debug mode, so you can't use the built-in profiler. This is how it should be for a production site.
-        </p>
-        <p>
-            Debug mode is turned on by setting <b>debug="true"</b> on the <b>&lt;compilation /&gt;</b> element in web.config.
-        </p>
-    ]]>
-    </key>
-  </area>
-  <area alias="settingsDashboardVideos">
-    <key alias="trainingHeadline">Hours of Umbraco training videos are only a click away</key>
-    <key alias="trainingDescription">
-        <![CDATA[
-            <p>Want to master Umbraco? Spend a couple of minutes learning some best practices by watching one of these videos about using Umbraco. And visit <a href="http://umbraco.tv" target="_blank">umbraco.tv</a> for even more Umbraco videos</p>
-        ]]>
-    </key>
-    <key alias="getStarted">To get you started</key>
-  </area>
-  <area alias="settingsDashboard">
-    <key alias="start">Start here</key>
-    <key alias="startDescription">This section contains the building blocks for your Umbraco site. Follow the below links to find out more about working with the items in the Settings section</key>
-    <key alias="more">Find out more</key>
-    <key alias="bulletPointOne">
-        <![CDATA[
-        Read more about working with the items in Settings <a class="btn-link -underline" href="https://our.umbraco.com/documentation/Getting-Started/Backoffice/Sections/" target="_blank">in the Documentation section</a> of Our Umbraco
-    ]]>
-    </key>
-    <key alias="bulletPointTwo">
-        <![CDATA[
-        Ask a question in the <a class="btn-link -underline" href="https://our.umbraco.com/forum" target="_blank">Community Forum</a>
-    ]]>
-    </key>
-    <key alias="bulletPointThree">
-        <![CDATA[
-        Watch our <a class="btn-link -underline" href="https://umbraco.tv" target="_blank">tutorial videos</a> (some are free, some require a subscription)
-    ]]>
-    </key>
-    <key alias="bulletPointFour">
-        <![CDATA[
-        Find out about our <a class="btn-link -underline" href="https://umbraco.com/products/" target="_blank">productivity boosting tools and commercial support</a>
-    ]]>
-    </key>
-    <key alias="bulletPointFive">
-        <![CDATA[
-        Find out about real-life <a class="btn-link -underline" href="https://umbraco.com/training/" target="_blank">training and certification</a> opportunities
-    ]]>
-    </key>
->>>>>>> a97e1318
   </area>
 </language>