<?xml version="1.0" encoding="utf-8" standalone="yes"?>
<language alias="en" intName="English (UK)" localName="English (UK)" lcid="" culture="en-GB">
<<<<<<< HEAD
    <creator>
        <name>The Umbraco community</name>
        <link>https://our.umbraco.com/documentation/Extending-Umbraco/Language-Files</link>
    </creator>
    <area alias="actions">
        <key alias="assignDomain">Culture and Hostnames</key>
        <key alias="auditTrail">Audit Trail</key>
        <key alias="browse">Browse Node</key>
        <key alias="changeDocType">Change Document Type</key>
        <key alias="copy">Copy</key>
        <key alias="create">Create</key>
        <key alias="export">Export</key>
        <key alias="createPackage">Create Package</key>
        <key alias="createGroup">Create group</key>
        <key alias="delete">Delete</key>
        <key alias="disable">Disable</key>
        <key alias="emptyRecycleBin">Empty recycle bin</key>
        <key alias="enable">Enable</key>
        <key alias="exportDocumentType">Export Document Type</key>
        <key alias="importDocumentType">Import Document Type</key>
        <key alias="importPackage">Import Package</key>
        <key alias="liveEdit">Edit in Canvas</key>
        <key alias="logout">Exit</key>
        <key alias="move">Move</key>
        <key alias="notify">Notifications</key>
        <key alias="protect">Public access</key>
        <key alias="publish">Publish</key>
        <key alias="unpublish">Unpublish</key>
        <key alias="refreshNode">Reload</key>
        <key alias="republish">Republish entire site</key>
        <key alias="rename" version="7.3.0">Rename</key>
        <key alias="restore" version="7.3.0">Restore</key>
        <key alias="SetPermissionsForThePage">Set permissions for the page %0%</key>
        <key alias="chooseWhereToCopy">Choose where to copy</key>
        <key alias="chooseWhereToMove">Choose where to move</key>
        <key alias="toInTheTreeStructureBelow">to in the tree structure below</key>
        <key alias="wasMovedTo">was moved to</key>
        <key alias="wasCopiedTo">was copied to</key>
        <key alias="rights">Permissions</key>
        <key alias="rollback">Rollback</key>
        <key alias="sendtopublish">Send To Publish</key>
        <key alias="sendToTranslate">Send To Translation</key>
        <key alias="setGroup">Set group</key>
        <key alias="sort">Sort</key>
        <key alias="translate">Translate</key>
        <key alias="update">Update</key>
        <key alias="setPermissions">Set permissions</key>
        <key alias="unlock">Unlock</key>
        <key alias="createblueprint">Create Content Template</key>
        <key alias="resendInvite">Resend Invitation</key>
    </area>
    <area alias="actionCategories">
        <key alias="content">Content</key>
        <key alias="administration">Administration</key>
        <key alias="structure">Structure</key>
        <key alias="other">Other</key>
    </area>
    <area alias="actionDescriptions">
        <key alias="assignDomain">Allow access to assign culture and hostnames</key>
        <key alias="auditTrail">Allow access to view a node's history log</key>
        <key alias="browse">Allow access to view a node</key>
        <key alias="changeDocType">Allow access to change document type for a node</key>
        <key alias="copy">Allow access to copy a node</key>
        <key alias="create">Allow access to create nodes</key>
        <key alias="delete">Allow access to delete nodes</key>
        <key alias="move">Allow access to move a node</key>
        <key alias="protect">Allow access to set and change public access for a node</key>
        <key alias="publish">Allow access to publish a node</key>
        <key alias="unpublish">Allow access to unpublish a node</key>
        <key alias="rights">Allow access to change permissions for a node</key>
        <key alias="rollback">Allow access to roll back a node to a previous state</key>
        <key alias="sendtopublish">Allow access to send a node for approval before publishing</key>
        <key alias="sendToTranslate">Allow access to send a node for translation</key>
        <key alias="sort">Allow access to change the sort order for nodes</key>
        <key alias="translate">Allow access to translate a node</key>
        <key alias="update">Allow access to save a node</key>
        <key alias="createblueprint">Allow access to create a Content Template</key>
    </area>
    <area alias="apps">
        <key alias="umbContent">Content</key>
        <key alias="umbInfo">Info</key>
    </area>
    <area alias="assignDomain">
        <key alias="permissionDenied">Permission denied.</key>
        <key alias="addNew">Add new Domain</key>
        <key alias="remove">remove</key>
        <key alias="invalidNode">Invalid node.</key>
        <key alias="invalidDomain">One or more domains have an invalid format.</key>
        <key alias="duplicateDomain">Domain has already been assigned.</key>
        <key alias="language">Language</key>
        <key alias="domain">Domain</key>
        <key alias="domainCreated">New domain '%0%' has been created</key>
        <key alias="domainDeleted">Domain '%0%' is deleted</key>
        <key alias="domainExists">Domain '%0%' has already been assigned</key>
        <key alias="domainUpdated">Domain '%0%' has been updated</key>
        <key alias="orEdit">Edit Current Domains</key>
        <key alias="domainHelpWithVariants">
            <![CDATA[Valid domain names are: "example.com", "www.example.com", "example.com:8080", or "https://www.example.com/".
     Furthermore also one-level paths in domains are supported, eg. "example.com/en" or "/en".]]>
        </key>
        <key alias="inherit">Inherit</key>
        <key alias="setLanguage">Culture</key>
=======
  <creator>
    <name>The Umbraco community</name>
    <link>https://our.umbraco.com/documentation/Extending-Umbraco/Language-Files</link>
  </creator>
  <area alias="actions">
    <key alias="assignDomain">Culture and Hostnames</key>
    <key alias="auditTrail">Audit Trail</key>
    <key alias="browse">Browse Node</key>
    <key alias="changeDocType">Change Document Type</key>
    <key alias="copy">Copy</key>
    <key alias="create">Create</key>
    <key alias="export">Export</key>
    <key alias="createPackage">Create Package</key>
    <key alias="createGroup">Create group</key>
    <key alias="delete">Delete</key>
    <key alias="disable">Disable</key>
    <key alias="emptyRecycleBin">Empty recycle bin</key>
    <key alias="enable">Enable</key>
    <key alias="exportDocumentType">Export Document Type</key>
    <key alias="importDocumentType">Import Document Type</key>
    <key alias="importPackage">Import Package</key>
    <key alias="liveEdit">Edit in Canvas</key>
    <key alias="logout">Exit</key>
    <key alias="move">Move</key>
    <key alias="notify">Notifications</key>
    <key alias="protect">Public access</key>
    <key alias="publish">Publish</key>
    <key alias="unpublish">Unpublish</key>
    <key alias="refreshNode">Reload</key>
    <key alias="republish">Republish entire site</key>
    <key alias="rename" version="7.3.0">Rename</key>
    <key alias="restore" version="7.3.0">Restore</key>
    <key alias="SetPermissionsForThePage">Set permissions for the page %0%</key>
    <key alias="chooseWhereToCopy">Choose where to copy</key>
    <key alias="chooseWhereToMove">Choose where to move</key>
    <key alias="toInTheTreeStructureBelow">to in the tree structure below</key>
    <key alias="wasMovedTo">was moved to</key>
    <key alias="wasCopiedTo">was copied to</key>
    <key alias="wasDeleted">was deleted</key>
    <key alias="rights">Permissions</key>
    <key alias="rollback">Rollback</key>
    <key alias="sendtopublish">Send To Publish</key>
    <key alias="sendToTranslate">Send To Translation</key>
    <key alias="setGroup">Set group</key>
    <key alias="sort">Sort</key>
    <key alias="translate">Translate</key>
    <key alias="update">Update</key>
    <key alias="setPermissions">Set permissions</key>
    <key alias="unlock">Unlock</key>
    <key alias="createblueprint">Create Content Template</key>
    <key alias="resendInvite">Resend Invitation</key>
  </area>
  <area alias="actionCategories">
    <key alias="content">Content</key>
    <key alias="administration">Administration</key>
    <key alias="structure">Structure</key>
    <key alias="other">Other</key>
  </area>
  <area alias="actionDescriptions">
    <key alias="assignDomain">Allow access to assign culture and hostnames</key>
    <key alias="auditTrail">Allow access to view a node's history log</key>
    <key alias="browse">Allow access to view a node</key>
    <key alias="changeDocType">Allow access to change document type for a node</key>
    <key alias="copy">Allow access to copy a node</key>
    <key alias="create">Allow access to create nodes</key>
    <key alias="delete">Allow access to delete nodes</key>
    <key alias="move">Allow access to move a node</key>
    <key alias="protect">Allow access to set and change public access for a node</key>
    <key alias="publish">Allow access to publish a node</key>
    <key alias="unpublish">Allow access to unpublish a node</key>
    <key alias="rights">Allow access to change permissions for a node</key>
    <key alias="rollback">Allow access to roll back a node to a previous state</key>
    <key alias="sendtopublish">Allow access to send a node for approval before publishing</key>
    <key alias="sendToTranslate">Allow access to send a node for translation</key>
    <key alias="sort">Allow access to change the sort order for nodes</key>
    <key alias="translate">Allow access to translate a node</key>
    <key alias="update">Allow access to save a node</key>
    <key alias="createblueprint">Allow access to create a Content Template</key>
  </area>
  <area alias="apps">
    <key alias="umbContent">Content</key>
    <key alias="umbInfo">Info</key>
  </area>
  <area alias="assignDomain">
    <key alias="permissionDenied">Permission denied.</key>
    <key alias="addNew">Add new Domain</key>
    <key alias="remove">remove</key>
    <key alias="invalidNode">Invalid node.</key>
    <key alias="invalidDomain">One or more domains have an invalid format.</key>
    <key alias="duplicateDomain">Domain has already been assigned.</key>
    <key alias="language">Language</key>
    <key alias="domain">Domain</key>
    <key alias="domainCreated">New domain '%0%' has been created</key>
    <key alias="domainDeleted">Domain '%0%' is deleted</key>
    <key alias="domainExists">Domain '%0%' has already been assigned</key>
    <key alias="domainUpdated">Domain '%0%' has been updated</key>
    <key alias="orEdit">Edit Current Domains</key>
    <key alias="domainHelpWithVariants">
    	<![CDATA[Valid domain names are: "example.com", "www.example.com", "example.com:8080", or "https://www.example.com/".
     Furthermore also one-level paths in domains are supported, eg. "example.com/en" or "/en".]]></key>
    <key alias="inherit">Inherit</key>
    <key alias="setLanguage">Culture</key>
>>>>>>> 157c0a24
        <key alias="setLanguageHelp">
            <![CDATA[Set the culture for nodes below the current node,<br /> or inherit culture from parent nodes. Will also apply<br />
      to the current node, unless a domain below applies too.]]>
        </key>
        <key alias="setDomains">Domains</key>
    </area>
    <area alias="buttons">
        <key alias="clearSelection">Clear selection</key>
        <key alias="select">Select</key>
        <key alias="somethingElse">Do something else</key>
        <key alias="bold">Bold</key>
        <key alias="deindent">Cancel Paragraph Indent</key>
        <key alias="formFieldInsert">Insert form field</key>
        <key alias="graphicHeadline">Insert graphic headline</key>
        <key alias="htmlEdit">Edit Html</key>
        <key alias="indent">Indent Paragraph</key>
        <key alias="italic">Italic</key>
        <key alias="justifyCenter">Center</key>
        <key alias="justifyLeft">Justify Left</key>
        <key alias="justifyRight">Justify Right</key>
        <key alias="linkInsert">Insert Link</key>
        <key alias="linkLocal">Insert local link (anchor)</key>
        <key alias="listBullet">Bullet List</key>
        <key alias="listNumeric">Numeric List</key>
        <key alias="macroInsert">Insert macro</key>
        <key alias="pictureInsert">Insert picture</key>
        <key alias="publishAndClose">Publish and close</key>
        <key alias="publishDescendants">Publish with descendants</key>
        <key alias="relations">Edit relations</key>
        <key alias="returnToList">Return to list</key>
        <key alias="save">Save</key>
        <key alias="saveAndClose">Save and close</key>
        <key alias="saveAndPublish">Save and publish</key>
        <key alias="saveAndSchedule">Save and schedule</key>
        <key alias="saveToPublish">Save and send for approval</key>
        <key alias="saveListView">Save list view</key>
        <key alias="schedulePublish">Schedule</key>
        <key alias="showPage">Preview</key>
        <key alias="showPageDisabled">Preview is disabled because there's no template assigned</key>
        <key alias="styleChoose">Choose style</key>
        <key alias="styleShow">Show styles</key>
        <key alias="tableInsert">Insert table</key>
        <key alias="saveAndGenerateModels">Save and generate models</key>
        <key alias="undo">Undo</key>
        <key alias="redo">Redo</key>
        <key alias="deleteTag">Delete tag</key>
        <key alias="confirmActionCancel">Cancel</key>
        <key alias="confirmActionConfirm">Confirm</key>
    </area>
    <area alias="auditTrails">
        <key alias="atViewingFor">Viewing for</key>
        <key alias="delete">Content deleted</key>
        <key alias="unpublish">Content unpublished</key>
        <key alias="publish">Content saved and Published</key>
        <key alias="publishvariant">Content saved and published for languages: %0% </key>
        <key alias="save">Content saved</key>
        <key alias="savevariant">Content saved for languages: %0%</key>
        <key alias="move">Content moved</key>
        <key alias="copy">Content copied</key>
        <key alias="rollback">Content rolled back</key>
        <key alias="sendtopublish">Content sent for publishing</key>
        <key alias="sendtopublishvariant">Content sent for publishing for languages: %0%</key>
        <key alias="sort">Sort child items performed by user</key>
        <key alias="smallCopy">Copy</key>
        <key alias="smallPublish">Publish</key>
        <key alias="smallPublishVariant">Publish</key>
        <key alias="smallMove">Move</key>
        <key alias="smallSave">Save</key>
        <key alias="smallSaveVariant">Save</key>
        <key alias="smallDelete">Delete</key>
        <key alias="smallUnpublish">Unpublish</key>
        <key alias="smallRollBack">Rollback</key>
        <key alias="smallSendToPublish">Send To Publish</key>
        <key alias="smallSendToPublishVariant">Send To Publish</key>
        <key alias="smallSort">Sort</key>
        <key alias="historyIncludingVariants">History (all variants)</key>
    </area>
    <area alias="changeDocType">
        <key alias="changeDocTypeInstruction">To change the document type for the selected content, first select from the list of valid types for this location.</key>
        <key alias="changeDocTypeInstruction2">Then confirm and/or amend the mapping of properties from the current type to the new, and click Save.</key>
        <key alias="contentRepublished">The content has been re-published.</key>
        <key alias="currentProperty">Current Property</key>
        <key alias="currentType">Current type</key>
        <key alias="docTypeCannotBeChanged">The document type cannot be changed, as there are no alternatives valid for this location.  An alternative will be valid if it is allowed under the parent of the selected content item and that all existing child content items are allowed to be created under it.</key>
        <key alias="docTypeChanged">Document Type Changed</key>
        <key alias="mapProperties">Map Properties</key>
        <key alias="mapToProperty">Map to Property</key>
        <key alias="newTemplate">New Template</key>
        <key alias="newType">New Type</key>
        <key alias="none">none</key>
        <key alias="selectedContent">Content</key>
        <key alias="selectNewDocType">Select New Document Type</key>
        <key alias="successMessage">The document type of the selected content has been successfully changed to [new type] and the following properties mapped:</key>
        <key alias="to">to</key>
        <key alias="validationErrorPropertyWithMoreThanOneMapping">Could not complete property mapping as one or more properties have more than one mapping defined.</key>
        <key alias="validDocTypesNote">Only alternate types valid for the current location are displayed.</key>
    </area>
    <area alias="codefile">
        <key alias="createFolderFailedById">Failed to create a folder under parent with ID %0%</key>
        <key alias="createFolderFailedByName">Failed to create a folder under parent with name %0%</key>
        <key alias="createFolderIllegalChars">The folder name cannot contain illegal characters.</key>
        <key alias="deleteItemFailed">Failed to delete item: %0%</key>
    </area>
    <area alias="content">
        <key alias="isPublished" version="7.2">Is Published</key>
        <key alias="about">About this page</key>
        <key alias="alias">Alias</key>
        <key alias="alternativeTextHelp">(how would you describe the picture over the phone)</key>
        <key alias="alternativeUrls">Alternative Links</key>
        <key alias="clickToEdit">Click to edit this item</key>
        <key alias="createBy">Created by</key>
        <key alias="createByDesc" version="7.0">Original author</key>
        <key alias="updatedBy" version="7.0">Updated by</key>
        <key alias="createDate">Created</key>
        <key alias="createDateDesc" version="7.0">Date/time this document was created</key>
        <key alias="documentType">Document Type</key>
        <key alias="editing">Editing</key>
        <key alias="expireDate">Remove at</key>
        <key alias="itemChanged">This item has been changed after publication</key>
        <key alias="itemNotPublished">This item is not published</key>
        <key alias="lastPublished">Last published</key>
        <key alias="noItemsToShow">There are no items to show</key>
        <key alias="listViewNoItems" version="7.1.5">There are no items to show in the list.</key>
        <key alias="listViewNoContent">No content has been added</key>
        <key alias="listViewNoMembers">No members have been added</key>
        <key alias="mediatype">Media Type</key>
        <key alias="mediaLinks">Link to media item(s)</key>
        <key alias="membergroup">Member Group</key>
        <key alias="memberrole">Role</key>
        <key alias="membertype">Member Type</key>
        <key alias="noChanges">No changes have been made</key>
        <key alias="noDate">No date chosen</key>
        <key alias="nodeName">Page title</key>
        <key alias="noMediaLink">This media item has no link</key>
        <key alias="otherElements">Properties</key>
        <key alias="parentNotPublished">This document is published but is not visible because the parent '%0%' is unpublished</key>
        <key alias="parentCultureNotPublished">This culture is published but is not visible because it is unpublished on parent '%0%'</key>
        <key alias="parentNotPublishedAnomaly">This document is published but is not in the cache</key>
        <key alias="getUrlException">Could not get the url</key>
        <key alias="routeError">This document is published but its url would collide with content %0%</key>
        <key alias="routeErrorCannotRoute">This document is published but its url cannot be routed</key>
        <key alias="publish">Publish</key>
        <key alias="published">Published</key>
        <key alias="publishedPendingChanges">Published (pending changes)</key>
        <key alias="publishStatus">Publication Status</key>
        <key alias="publishDescendantsHelp"><![CDATA[Click <em>Publish with descendants</em> to publish <strong>%0%</strong> and all content items underneath and thereby making their content publicly available.]]></key>
        <key alias="publishDescendantsWithVariantsHelp"><![CDATA[Click <em>Publish with descendants</em> to publish <strong>the selected languages</strong> and the same languages of content items underneath and thereby making their content publicly available.]]></key>
        <key alias="releaseDate">Publish at</key>
        <key alias="unpublishDate">Unpublish at</key>
        <key alias="removeDate">Clear Date</key>
        <key alias="setDate">Set date</key>
        <key alias="sortDone">Sortorder is updated</key>
        <key alias="sortHelp">To sort the nodes, simply drag the nodes or click one of the column headers. You can select multiple nodes by holding the "shift" or "control" key while selecting</key>
        <key alias="statistics">Statistics</key>
        <key alias="titleOptional">Title (optional)</key>
        <key alias="altTextOptional">Alternative text (optional)</key>
        <key alias="type">Type</key>
        <key alias="unpublish">Unpublish</key>
        <key alias="unpublished">Unpublished</key>
        <key alias="updateDate">Last edited</key>
        <key alias="updateDateDesc" version="7.0">Date/time this document was edited</key>
        <key alias="uploadClear">Remove file(s)</key>
        <key alias="urls">Link to document</key>
        <key alias="memberof">Member of group(s)</key>
        <key alias="notmemberof">Not a member of group(s)</key>
        <key alias="childItems" version="7.0">Child items</key>
        <key alias="target" version="7.0">Target</key>
        <key alias="scheduledPublishServerTime">This translates to the following time on the server:</key>
        <key alias="scheduledPublishDocumentation"><![CDATA[<a href="https://our.umbraco.com/documentation/Getting-Started/Data/Scheduled-Publishing/#timezones" target="_blank">What does this mean?</a>]]></key>
        <key alias="nestedContentDeleteItem">Are you sure you want to delete this item?</key>
        <key alias="nestedContentEditorNotSupported">Property %0% uses editor %1% which is not supported by Nested Content.</key>
        <key alias="nestedContentNoContentTypes">No content types are configured for this property.</key>
        <key alias="nestedContentAddElementType">Add element type</key>
        <key alias="nestedContentSelectElementTypeModalTitle">Select element type</key>
        <key alias="addTextBox">Add another text box</key>
        <key alias="removeTextBox">Remove this text box</key>
        <key alias="contentRoot">Content root</key>
        <key alias="includeUnpublished">Include drafts: also publish unpublished content items.</key>
        <key alias="isSensitiveValue">This value is hidden. If you need access to view this value please contact your website administrator.</key>
        <key alias="isSensitiveValue_short">This value is hidden.</key>
        <key alias="languagesToPublishForFirstTime">What languages would you like to publish? All languages with content are saved!</key>
        <key alias="languagesToPublish">What languages would you like to publish?</key>
        <key alias="languagesToSave">What languages would you like to save?</key>
        <key alias="languagesToSaveForFirstTime">All languages with content are saved on creation!</key>
        <key alias="languagesToSendForApproval">What languages would you like to send for approval?</key>
        <key alias="languagesToSchedule">What languages would you like to schedule?</key>
        <key alias="languagesToUnpublish">Select the languages to unpublish. Unpublishing a mandatory language will unpublish all languages.</key>
        <key alias="publishedLanguages">Published Languages</key>
        <key alias="unpublishedLanguages">Unpublished Languages</key>
        <key alias="unmodifiedLanguages">Unmodified Languages</key>
        <key alias="untouchedLanguagesForFirstTime">These languages haven't been created</key>
        <key alias="readyToPublish">Ready to Publish?</key>
        <key alias="readyToSave">Ready to Save?</key>
        <key alias="sendForApproval">Send for approval</key>
        <key alias="schedulePublishHelp">Select the date and time to publish and/or unpublish the content item.</key>
    <key alias="createEmpty">Create new</key>
    <key alias="createFromClipboard">Paste from clipboard</key>
    </area>
    <area alias="blueprints">
        <key alias="createBlueprintFrom">Create a new Content Template from '%0%'</key>
        <key alias="blankBlueprint">Blank</key>
        <key alias="selectBlueprint">Select a Content Template</key>
        <key alias="createdBlueprintHeading">Content Template created</key>
        <key alias="createdBlueprintMessage">A Content Template was created from '%0%'</key>
        <key alias="duplicateBlueprintMessage">Another Content Template with the same name already exists</key>
    <key alias="blueprintDescription">A Content Template is predefined content that an editor can select to use as the basis for creating new content</key>
    </area>
    <area alias="media">
        <key alias="clickToUpload">Click to upload</key>
        <key alias="orClickHereToUpload">or click here to choose files</key>
        <key alias="dragFilesHereToUpload">You can drag files here to upload</key>
        <key alias="disallowedFileType">Cannot upload this file, it does not have an approved file type</key>
        <key alias="maxFileSize">Max file size is</key>
        <key alias="mediaRoot">Media root</key>
        <key alias="moveFailed">Failed to move media</key>
        <key alias="copyFailed">Failed to copy media</key>
        <key alias="createFolderFailed">Failed to create a folder under parent id %0%</key>
        <key alias="renameFolderFailed">Failed to rename the folder with id %0%</key>
    <key alias="dragAndDropYourFilesIntoTheArea">Drag and drop your file(s) into the area</key>
    </area>
    <area alias="member">
        <key alias="createNewMember">Create a new member</key>
        <key alias="allMembers">All Members</key>
        <key alias="memberGroupNoProperties">Member groups have no additional properties for editing.</key>
    </area>
    <area alias="create">
        <key alias="chooseNode">Where do you want to create the new %0%</key>
        <key alias="createUnder">Create an item under</key>
        <key alias="createContentBlueprint">Select the document type you want to make a content template for</key>
        <key alias="enterFolderName">Enter a folder name</key>
        <key alias="updateData">Choose a type and a title</key>
    <key alias="noDocumentTypes" version="7.0"><![CDATA[There are no allowed document types available for creating content here. You must enable these in <strong>Document Types</strong> within the <strong>Settings</strong> section, by editing the <strong>Allowed child node types</strong> under <strong>Permissions</strong>.]]></key>
    <key alias="noDocumentTypesWithNoSettingsAccess">The selected page in the content tree doesn't allow for any pages to be created below it.</key>
    <key alias="noDocumentTypesEditPermissions">Edit permissions for this document type</key>
    <key alias="noMediaTypes" version="7.0"><![CDATA[There are no allowed media types available for creating media here. You must enable these in <strong>Media Types Types</strong> within the <strong>Settings</strong> section, by editing the <strong>Allowed child node types</strong> under <strong>Permissions</strong>.]]></key>
    <key alias="noMediaTypesWithNoSettingsAccess">The selected media in the tree doesn't allow for any other media to be created below it.</key>
    <key alias="noMediaTypesEditPermissions">Edit permissions for this media type</key>
        <key alias="documentTypeWithoutTemplate">Document Type without a template</key>
        <key alias="newFolder">New folder</key>
        <key alias="newDataType">New data type</key>
        <key alias="newJavascriptFile">New JavaScript file</key>
        <key alias="newEmptyPartialView">New empty partial view</key>
        <key alias="newPartialViewMacro">New partial view macro</key>
        <key alias="newPartialViewFromSnippet">New partial view from snippet</key>
        <key alias="newPartialViewMacroFromSnippet">New partial view macro from snippet</key>
        <key alias="newPartialViewMacroNoMacro">New partial view macro (without macro)</key>
        <key alias="newStyleSheetFile">New style sheet file</key>
        <key alias="newRteStyleSheetFile">New Rich Text Editor style sheet file</key>
    </area>
    <area alias="dashboard">
        <key alias="browser">Browse your website</key>
        <key alias="dontShowAgain">- Hide</key>
        <key alias="nothinghappens">If Umbraco isn't opening, you might need to allow popups from this site</key>
        <key alias="openinnew">has opened in a new window</key>
        <key alias="restart">Restart</key>
        <key alias="visit">Visit</key>
        <key alias="welcome">Welcome</key>
    </area>
    <area alias="prompt">
        <key alias="stay">Stay</key>
        <key alias="discardChanges">Discard changes</key>
        <key alias="unsavedChanges">You have unsaved changes</key>
        <key alias="unsavedChangesWarning">Are you sure you want to navigate away from this page? - you have unsaved changes</key>
        <key alias="confirmListViewPublish">Publishing will make the selected items visible on the site.</key>
        <key alias="confirmListViewUnpublish">Unpublishing will remove the selected items and all their descendants from the site.</key>
        <key alias="confirmUnpublish">Unpublishing will remove this page and all its descendants from the site.</key>
        <key alias="doctypeChangeWarning">You have unsaved changes. Making changes to the Document Type will discard the changes.</key>
    </area>
    <area alias="bulk">
        <key alias="done">Done</key>
        <key alias="deletedItem">Deleted %0% item</key>
        <key alias="deletedItems">Deleted %0% items</key>
        <key alias="deletedItemOfItem">Deleted %0% out of %1% item</key>
        <key alias="deletedItemOfItems">Deleted %0% out of %1% items</key>
        <key alias="publishedItem">Published %0% item</key>
        <key alias="publishedItems">Published %0% items</key>
        <key alias="publishedItemOfItem">Published %0% out of %1% item</key>
        <key alias="publishedItemOfItems">Published %0% out of %1% items</key>
        <key alias="unpublishedItem">Unpublished %0% item</key>
        <key alias="unpublishedItems">Unpublished %0% items</key>
        <key alias="unpublishedItemOfItem">Unpublished %0% out of %1% item</key>
        <key alias="unpublishedItemOfItems">Unpublished %0% out of %1% items</key>
        <key alias="movedItem">Moved %0% item</key>
        <key alias="movedItems">Moved %0% items</key>
        <key alias="movedItemOfItem">Moved %0% out of %1% item</key>
        <key alias="movedItemOfItems">Moved %0% out of %1% items</key>
        <key alias="copiedItem">Copied %0% item</key>
        <key alias="copiedItems">Copied %0% items</key>
        <key alias="copiedItemOfItem">Copied %0% out of %1% item</key>
        <key alias="copiedItemOfItems">Copied %0% out of %1% items</key>
    </area>
    <area alias="defaultdialogs">
        <key alias="nodeNameLinkPicker">Link title</key>
        <key alias="urlLinkPicker">Link</key>
        <key alias="anchorLinkPicker">Anchor / querystring</key>
        <key alias="anchorInsert">Name</key>
        <key alias="assignDomain">Manage hostnames</key>
        <key alias="closeThisWindow">Close this window</key>
        <key alias="confirmdelete">Are you sure you want to delete</key>
        <key alias="confirmdisable">Are you sure you want to disable</key>
        <key alias="confirmlogout">Are you sure?</key>
        <key alias="confirmSure">Are you sure?</key>
        <key alias="cut">Cut</key>
        <key alias="editdictionary">Edit Dictionary Item</key>
        <key alias="editlanguage">Edit Language</key>
        <key alias="insertAnchor">Insert local link</key>
        <key alias="insertCharacter">Insert character</key>
        <key alias="insertgraphicheadline">Insert graphic headline</key>
        <key alias="insertimage">Insert picture</key>
        <key alias="insertlink">Insert link</key>
        <key alias="insertMacro">Click to add a Macro</key>
        <key alias="inserttable">Insert table</key>
        <key alias="languagedeletewarning">This will delete the language</key>
        <key alias="lastEdited">Last Edited</key>
        <key alias="link">Link</key>
        <key alias="linkinternal">Internal link:</key>
        <key alias="linklocaltip">When using local links, insert "#" in front of link</key>
        <key alias="linknewwindow">Open in new window?</key>
        <key alias="macroContainerSettings">Macro Settings</key>
        <key alias="macroDoesNotHaveProperties">This macro does not contain any properties you can edit</key>
        <key alias="paste">Paste</key>
        <key alias="permissionsEdit">Edit permissions for</key>
        <key alias="permissionsSet">Set permissions for</key>
        <key alias="permissionsSetForGroup">Set permissions for %0% for user group %1%</key>
        <key alias="permissionsHelp">Select the users groups you want to set permissions for</key>
        <key alias="recycleBinDeleting">The items in the recycle bin are now being deleted. Please do not close this window while this operation takes place</key>
        <key alias="recycleBinIsEmpty">The recycle bin is now empty</key>
        <key alias="recycleBinWarning">When items are deleted from the recycle bin, they will be gone forever</key>
        <key alias="regexSearchError"><![CDATA[<a target='_blank' href='http://regexlib.com'>regexlib.com</a>'s webservice is currently experiencing some problems, which we have no control over. We are very sorry for this inconvenience.]]></key>
        <key alias="regexSearchHelp">Search for a regular expression to add validation to a form field. Example: 'email, 'zip-code' 'url'</key>
        <key alias="removeMacro">Remove Macro</key>
        <key alias="requiredField">Required Field</key>
        <key alias="sitereindexed">Site is reindexed</key>
        <key alias="siterepublished">The website cache has been refreshed. All publish content is now up to date. While all unpublished content is still unpublished</key>
        <key alias="siterepublishHelp">The website cache will be refreshed. All published content will be updated, while unpublished content will stay unpublished.</key>
        <key alias="tableColumns">Number of columns</key>
        <key alias="tableRows">Number of rows</key>
        <key alias="thumbnailimageclickfororiginal">Click on the image to see full size</key>
        <key alias="treepicker">Pick item</key>
        <key alias="viewCacheItem">View Cache Item</key>
        <key alias="relateToOriginalLabel">Relate to original</key>
        <key alias="includeDescendants">Include descendants</key>
        <key alias="theFriendliestCommunity">The friendliest community</key>
        <key alias="linkToPage">Link to page</key>
        <key alias="openInNewWindow">Opens the linked document in a new window or tab</key>
        <key alias="linkToMedia">Link to media</key>
        <key alias="selectContentStartNode">Select content start node</key>
        <key alias="selectMedia">Select media</key>
        <key alias="selectIcon">Select icon</key>
        <key alias="selectItem">Select item</key>
        <key alias="selectLink">Select link</key>
        <key alias="selectMacro">Select macro</key>
        <key alias="selectContent">Select content</key>
    <key alias="selectContentType">Select content type</key>
        <key alias="selectMediaStartNode">Select media start node</key>
        <key alias="selectMember">Select member</key>
        <key alias="selectMemberGroup">Select member group</key>
        <key alias="selectNode">Select node</key>
        <key alias="selectSections">Select sections</key>
        <key alias="selectUsers">Select users</key>
        <key alias="noIconsFound">No icons were found</key>
        <key alias="noMacroParams">There are no parameters for this macro</key>
        <key alias="noMacros">There are no macros available to insert</key>
        <key alias="externalLoginProviders">External login providers</key>
        <key alias="exceptionDetail">Exception Details</key>
        <key alias="stacktrace">Stacktrace</key>
        <key alias="innerException">Inner Exception</key>
        <key alias="linkYour">Link your</key>
        <key alias="unLinkYour">Un-link your</key>
        <key alias="account">account</key>
        <key alias="selectEditor">Select editor</key>
        <key alias="selectSnippet">Select snippet</key>
        <key alias="variantdeletewarning">This will delete the node and all its languages. If you only want to delete one language go and unpublish it instead.</key>
    </area>
    <area alias="dictionary">
        <key alias="noItems">There are no dictionary items.</key>
    </area>
    <area alias="dictionaryItem">
        <key alias="description">
            <![CDATA[
      Edit the different language versions for the dictionary item '<em>%0%</em>' below
   ]]>
        </key>
        <key alias="displayName">Culture Name</key>
        <key alias="changeKeyError">
            <![CDATA[
      The key '%0%' already exists.
   ]]>
        </key>
        <key alias="overviewTitle">Dictionary overview</key>
    </area>
    <area alias="examineManagement">
        <key alias="configuredSearchers">Configured Searchers</key>
        <key alias="configuredSearchersDescription">Shows properties and tools for any configured Searcher (i.e. such as a multi-index searcher)</key>
        <key alias="fieldValues">Field values</key>
        <key alias="healthStatus">Health status</key>
        <key alias="healthStatusDescription">The health status of the index and if it can be read</key>
        <key alias="indexers">Indexers</key>
        <key alias="indexInfo">Index info</key>
        <key alias="indexInfoDescription">Lists the properties of the index</key>
        <key alias="manageIndexes">Manage Examine's indexes</key>
        <key alias="manageIndexesDescription">Allows you to view the details of each index and provides some tools for managing the indexes</key>
        <key alias="rebuildIndex">Rebuild index</key>
        <key alias="rebuildIndexWarning">
            <![CDATA[
      This will cause the index to be rebuilt.<br />
      Depending on how much content there is in your site this could take a while.<br />
      It is not recommended to rebuild an index during times of high website traffic or when editors are editing content.
     ]]>
        </key>
        <key alias="searchers">Searchers</key>
        <key alias="searchDescription">Search the index and view the results</key>
        <key alias="tools">Tools</key>
        <key alias="toolsDescription">Tools to manage the index</key>
    </area>
    <area alias="placeholders">
        <key alias="username">Enter your username</key>
        <key alias="password">Enter your password</key>
        <key alias="confirmPassword">Confirm your password</key>
        <key alias="nameentity">Name the %0%...</key>
        <key alias="entername">Enter a name...</key>
        <key alias="enteremail">Enter an email...</key>
        <key alias="enterusername">Enter a username...</key>
        <key alias="label">Label...</key>
        <key alias="enterDescription">Enter a description...</key>
        <key alias="search">Type to search...</key>
        <key alias="filter">Type to filter...</key>
        <key alias="enterTags">Type to add tags (press enter after each tag)...</key>
        <key alias="email">Enter your email</key>
        <key alias="enterMessage">Enter a message...</key>
        <key alias="usernameHint">Your username is usually your email</key>
        <key alias="anchor">#value or ?key=value</key>
        <key alias="enterAlias">Enter alias...</key>
        <key alias="generatingAlias">Generating alias...</key>
        <key alias="a11yCreateItem">Create item</key>
        <key alias="a11yEdit">Edit</key>
        <key alias="a11yName">Name</key>
    </area>
    <area alias="editcontenttype">
        <key alias="createListView" version="7.2">Create custom list view</key>
        <key alias="removeListView" version="7.2">Remove custom list view</key>
        <key alias="aliasAlreadyExists">A content type, media type or member type with this alias already exists</key>
    </area>
    <area alias="renamecontainer">
        <key alias="renamed">Renamed</key>
        <key alias="enterNewFolderName">Enter a new folder name here</key>
        <key alias="folderWasRenamed">%0% was renamed to %1%</key>
    </area>
    <area alias="editdatatype">
        <key alias="addPrevalue">Add prevalue</key>
        <key alias="dataBaseDatatype">Database datatype</key>
        <key alias="guid">Property editor GUID</key>
        <key alias="renderControl">Property editor</key>
        <key alias="rteButtons">Buttons</key>
        <key alias="rteEnableAdvancedSettings">Enable advanced settings for</key>
        <key alias="rteEnableContextMenu">Enable context menu</key>
        <key alias="rteMaximumDefaultImgSize">Maximum default size of inserted images</key>
        <key alias="rteRelatedStylesheets">Related stylesheets</key>
        <key alias="rteShowLabel">Show label</key>
        <key alias="rteWidthAndHeight">Width and height</key>
        <key alias="allPropTypes">All property types &amp; property data</key>
        <key alias="willBeDeleted">using this data type will be deleted permanently, please confirm you want to delete these as well</key>
        <key alias="yesDelete">Yes, delete</key>
        <key alias="andAllRelated">and all property types &amp; property data using this data type</key>
        <key alias="selectFolder">Select the folder to move</key>
        <key alias="inTheTree">to in the tree structure below</key>
        <key alias="wasMoved">was moved underneath</key>
    </area>
    <area alias="errorHandling">
        <key alias="errorButDataWasSaved">Your data has been saved, but before you can publish this page there are some errors you need to fix first:</key>
        <key alias="errorChangingProviderPassword">The current membership provider does not support changing password (EnablePasswordRetrieval need to be true)</key>
        <key alias="errorExistsWithoutTab">%0% already exists</key>
        <key alias="errorHeader">There were errors:</key>
        <key alias="errorHeaderWithoutTab">There were errors:</key>
        <key alias="errorInPasswordFormat">The password should be a minimum of %0% characters long and contain at least %1% non-alpha numeric character(s)</key>
        <key alias="errorIntegerWithoutTab">%0% must be an integer</key>
        <key alias="errorMandatory">The %0% field in the %1% tab is mandatory</key>
        <key alias="errorMandatoryWithoutTab">%0% is a mandatory field</key>
        <key alias="errorRegExp">%0% at %1% is not in a correct format</key>
        <key alias="errorRegExpWithoutTab">%0% is not in a correct format</key>
    </area>
    <area alias="errors">
        <key alias="receivedErrorFromServer">Received an error from the server</key>
        <key alias="dissallowedMediaType">The specified file type has been disallowed by the administrator</key>
        <key alias="codemirroriewarning">NOTE! Even though CodeMirror is enabled by configuration, it is disabled in Internet Explorer because it's not stable enough.</key>
        <key alias="contentTypeAliasAndNameNotNull">Please fill both alias and name on the new property type!</key>
        <key alias="filePermissionsError">There is a problem with read/write access to a specific file or folder</key>
        <key alias="macroErrorLoadingPartialView">Error loading Partial View script (file: %0%)</key>
        <key alias="missingTitle">Please enter a title</key>
        <key alias="missingType">Please choose a type</key>
        <key alias="pictureResizeBiggerThanOrg">You're about to make the picture larger than the original size. Are you sure that you want to proceed?</key>
        <key alias="startNodeDoesNotExists">Startnode deleted, please contact your administrator</key>
        <key alias="stylesMustMarkBeforeSelect">Please mark content before changing style</key>
        <key alias="stylesNoStylesOnPage">No active styles available</key>
        <key alias="tableColMergeLeft">Please place cursor at the left of the two cells you wish to merge</key>
        <key alias="tableSplitNotSplittable">You cannot split a cell that hasn't been merged.</key>
    </area>
    <area alias="general">
        <key alias="about">About</key>
        <key alias="action">Action</key>
        <key alias="actions">Actions</key>
        <key alias="add">Add</key>
        <key alias="alias">Alias</key>
        <key alias="all">All</key>
        <key alias="areyousure">Are you sure?</key>
        <key alias="back">Back</key>
        <key alias="backToOverview">Back to overview</key>
        <key alias="border">Border</key>
        <key alias="by">by</key>
        <key alias="cancel">Cancel</key>
        <key alias="cellMargin">Cell margin</key>
        <key alias="choose">Choose</key>
        <key alias="close">Close</key>
        <key alias="closewindow">Close Window</key>
        <key alias="comment">Comment</key>
        <key alias="confirm">Confirm</key>
        <key alias="constrain">Constrain</key>
        <key alias="constrainProportions">Constrain proportions</key>
        <key alias="content">Content</key>
        <key alias="continue">Continue</key>
        <key alias="copy">Copy</key>
        <key alias="create">Create</key>
        <key alias="database">Database</key>
        <key alias="date">Date</key>
        <key alias="default">Default</key>
        <key alias="delete">Delete</key>
        <key alias="deleted">Deleted</key>
        <key alias="deleting">Deleting...</key>
        <key alias="design">Design</key>
        <key alias="dictionary">Dictionary</key>
        <key alias="dimensions">Dimensions</key>
        <key alias="down">Down</key>
        <key alias="download">Download</key>
        <key alias="edit">Edit</key>
        <key alias="edited">Edited</key>
        <key alias="elements">Elements</key>
        <key alias="email">Email</key>
        <key alias="error">Error</key>
        <key alias="field">Field</key>
        <key alias="findDocument">Find</key>
        <key alias="first">First</key>
        <key alias="general">General</key>
        <key alias="groups">Groups</key>
        <key alias="group">Group</key>
        <key alias="height">Height</key>
        <key alias="help">Help</key>
        <key alias="hide">Hide</key>
        <key alias="history">History</key>
        <key alias="icon">Icon</key>
        <key alias="id">Id</key>
        <key alias="import">Import</key>
        <key alias="includeFromsubFolders">Include subfolders in search</key>
        <key alias="info">Info</key>
        <key alias="innerMargin">Inner margin</key>
        <key alias="insert">Insert</key>
        <key alias="install">Install</key>
        <key alias="invalid">Invalid</key>
        <key alias="justify">Justify</key>
        <key alias="label">Label</key>
        <key alias="language">Language</key>
        <key alias="last">Last</key>
        <key alias="layout">Layout</key>
        <key alias="links">Links</key>
        <key alias="loading">Loading</key>
        <key alias="locked">Locked</key>
        <key alias="login">Login</key>
        <key alias="logoff">Log off</key>
        <key alias="logout">Logout</key>
        <key alias="macro">Macro</key>
        <key alias="mandatory">Mandatory</key>
        <key alias="message">Message</key>
        <key alias="move">Move</key>
        <key alias="name">Name</key>
        <key alias="new">New</key>
        <key alias="next">Next</key>
        <key alias="no">No</key>
        <key alias="of">of</key>
        <key alias="off">Off</key>
        <key alias="ok">OK</key>
        <key alias="open">Open</key>
        <key alias="options">Options</key>
        <key alias="on">On</key>
        <key alias="or">or</key>
        <key alias="orderBy">Order by</key>
        <key alias="password">Password</key>
        <key alias="path">Path</key>
        <key alias="pleasewait">One moment please...</key>
        <key alias="previous">Previous</key>
        <key alias="properties">Properties</key>
        <key alias="rebuild">Rebuild</key>
        <key alias="reciept">Email to receive form data</key>
        <key alias="recycleBin">Recycle Bin</key>
        <key alias="recycleBinEmpty">Your recycle bin is empty</key>
        <key alias="reload">Reload</key>
        <key alias="remaining">Remaining</key>
        <key alias="remove">Remove</key>
        <key alias="rename">Rename</key>
        <key alias="renew">Renew</key>
        <key alias="required" version="7.0">Required</key>
        <key alias="retrieve">Retrieve</key>
        <key alias="retry">Retry</key>
        <key alias="rights">Permissions</key>
        <key alias="scheduledPublishing">Scheduled Publishing</key>
        <key alias="search">Search</key>
        <key alias="searchNoResult">Sorry, we can not find what you are looking for.</key>
        <key alias="noItemsInList">No items have been added</key>
        <key alias="server">Server</key>
        <key alias="settings">Settings</key>
        <key alias="show">Show</key>
        <key alias="showPageOnSend">Show page on Send</key>
        <key alias="size">Size</key>
        <key alias="sort">Sort</key>
        <key alias="status">Status</key>
        <key alias="submit">Submit</key>
        <key alias="type">Type</key>
        <key alias="typeToSearch">Type to search...</key>
        <key alias="under">under</key>
        <key alias="up">Up</key>
        <key alias="update">Update</key>
        <key alias="upgrade">Upgrade</key>
        <key alias="upload">Upload</key>
        <key alias="url">Url</key>
        <key alias="user">User</key>
        <key alias="username">Username</key>
        <key alias="value">Value</key>
        <key alias="view">View</key>
        <key alias="welcome">Welcome...</key>
        <key alias="width">Width</key>
        <key alias="yes">Yes</key>
        <key alias="folder">Folder</key>
        <key alias="searchResults">Search results</key>
        <key alias="reorder">Reorder</key>
        <key alias="reorderDone">I am done reordering</key>
        <key alias="preview">Preview</key>
        <key alias="changePassword">Change password</key>
        <key alias="to">to</key>
        <key alias="listView">List view</key>
        <key alias="saving">Saving...</key>
        <key alias="current">current</key>
        <key alias="embed">Embed</key>
        <key alias="selected">selected</key>
    </area>
    <area alias="colors">
        <key alias="blue">Blue</key>
    </area>
    <area alias="shortcuts">
        <key alias="addGroup">Add group</key>
        <key alias="addProperty">Add property</key>
        <key alias="addEditor">Add editor</key>
        <key alias="addTemplate">Add template</key>
        <key alias="addChildNode">Add child node</key>
        <key alias="addChild">Add child</key>
        <key alias="editDataType">Edit data type</key>
        <key alias="navigateSections">Navigate sections</key>
        <key alias="shortcut">Shortcuts</key>
        <key alias="showShortcuts">show shortcuts</key>
        <key alias="toggleListView">Toggle list view</key>
        <key alias="toggleAllowAsRoot">Toggle allow as root</key>
        <key alias="commentLine">Comment/Uncomment lines</key>
        <key alias="removeLine">Remove line</key>
        <key alias="copyLineUp">Copy Lines Up</key>
        <key alias="copyLineDown">Copy Lines Down</key>
        <key alias="moveLineUp">Move Lines Up</key>
        <key alias="moveLineDown">Move Lines Down</key>
        <key alias="generalHeader">General</key>
        <key alias="editorHeader">Editor</key>
        <key alias="toggleAllowCultureVariants">Toggle allow culture variants</key>
    </area>
    <area alias="graphicheadline">
        <key alias="backgroundcolor">Background colour</key>
        <key alias="bold">Bold</key>
        <key alias="color">Text colour</key>
        <key alias="font">Font</key>
        <key alias="text">Text</key>
    </area>
    <area alias="headers">
        <key alias="page">Page</key>
    </area>
    <area alias="installer">
        <key alias="databaseErrorCannotConnect">The installer cannot connect to the database.</key>
        <key alias="databaseErrorWebConfig">Could not save the web.config file. Please modify the connection string manually.</key>
        <key alias="databaseFound">Your database has been found and is identified as</key>
        <key alias="databaseHeader">Database configuration</key>
        <key alias="databaseInstall">
            <![CDATA[
      Press the <strong>install</strong> button to install the Umbraco %0% database
    ]]>
        </key>
        <key alias="databaseInstallDone"><![CDATA[Umbraco %0% has now been copied to your database. Press <strong>Next</strong> to proceed.]]></key>
        <key alias="databaseNotFound">
            <![CDATA[<p>Database not found! Please check that the information in the "connection string" of the "web.config" file is correct.</p>
              <p>To proceed, please edit the "web.config" file (using Visual Studio or your favourite text editor), scroll to the bottom, add the connection string for your database in the key named "UmbracoDbDSN" and save the file. </p>
              <p>
              Click the <strong>retry</strong> button when
              done.<br /><a href="https://our.umbraco.com/documentation/Using-Umbraco/Config-files/webconfig7" target="_blank">
			              More information on editing web.config here.</a></p>]]>
        </key>
        <key alias="databaseText">
            <![CDATA[To complete this step, you must know some information regarding your database server ("connection string").<br />
        Please contact your ISP if necessary.
        If you're installing on a local machine or server you might need information from your system administrator.]]>
        </key>
        <key alias="databaseUpgrade">
            <![CDATA[
      <p>
      Press the <strong>upgrade</strong> button to upgrade your database to Umbraco %0%</p>
      <p>
      Don't worry - no content will be deleted and everything will continue working afterwards!
      </p>
      ]]>
        </key>
        <key alias="databaseUpgradeDone">
            <![CDATA[Your database has been upgraded to the final version %0%.<br />Press <strong>Next</strong> to
      proceed. ]]>
        </key>
        <key alias="databaseUpToDate"><![CDATA[Your current database is up-to-date!. Click <strong>next</strong> to continue the configuration wizard]]></key>
        <key alias="defaultUserChangePass"><![CDATA[<strong>The Default users' password needs to be changed!</strong>]]></key>
        <key alias="defaultUserDisabled"><![CDATA[<strong>The Default user has been disabled or has no access to Umbraco!</strong></p><p>No further actions needs to be taken. Click <b>Next</b> to proceed.]]></key>
        <key alias="defaultUserPassChanged"><![CDATA[<strong>The Default user's password has been successfully changed since the installation!</strong></p><p>No further actions needs to be taken. Click <strong>Next</strong> to proceed.]]></key>
        <key alias="defaultUserPasswordChanged">The password is changed!</key>
        <key alias="greatStart">Get a great start, watch our introduction videos</key>
        <key alias="licenseText">By clicking the next button (or modifying the umbracoConfigurationStatus in web.config), you accept the license for this software as specified in the box below. Notice that this Umbraco distribution consists of two different licenses, the open source MIT license for the framework and the Umbraco freeware license that covers the UI.</key>
        <key alias="None">Not installed yet.</key>
        <key alias="permissionsAffectedFolders">Affected files and folders</key>
        <key alias="permissionsAffectedFoldersMoreInfo">More information on setting up permissions for Umbraco here</key>
        <key alias="permissionsAffectedFoldersText">You need to grant ASP.NET modify permissions to the following files/folders</key>
        <key alias="permissionsAlmostPerfect">
            <![CDATA[<strong>Your permission settings are almost perfect!</strong><br /><br />
        You can run Umbraco without problems, but you will not be able to install packages which are recommended to take full advantage of Umbraco.]]>
        </key>
        <key alias="permissionsHowtoResolve">How to Resolve</key>
        <key alias="permissionsHowtoResolveLink">Click here to read the text version</key>
        <key alias="permissionsHowtoResolveText"><![CDATA[Watch our <strong>video tutorial</strong> on setting up folder permissions for Umbraco or read the text version.]]></key>
        <key alias="permissionsMaybeAnIssue">
            <![CDATA[<strong>Your permission settings might be an issue!</strong>
      <br/><br />
      You can run Umbraco without problems, but you will not be able to create folders or install packages which are recommended to take full advantage of Umbraco.]]>
        </key>
        <key alias="permissionsNotReady">
            <![CDATA[<strong>Your permission settings are not ready for Umbraco!</strong>
          <br /><br />
          In order to run Umbraco, you'll need to update your permission settings.]]>
        </key>
        <key alias="permissionsPerfect">
            <![CDATA[<strong>Your permission settings are perfect!</strong><br /><br />
              You are ready to run Umbraco and install packages!]]>
        </key>
        <key alias="permissionsResolveFolderIssues">Resolving folder issue</key>
        <key alias="permissionsResolveFolderIssuesLink">Follow this link for more information on problems with ASP.NET and creating folders</key>
        <key alias="permissionsSettingUpPermissions">Setting up folder permissions</key>
        <key alias="permissionsText">
            <![CDATA[
      Umbraco needs write/modify access to certain directories in order to store files like pictures and PDF's.
      It also stores temporary data (aka: cache) for enhancing the performance of your website.
    ]]>
        </key>
        <key alias="runwayFromScratch">I want to start from scratch</key>
        <key alias="runwayFromScratchText">
            <![CDATA[
        Your website is completely empty at the moment, so that's perfect if you want to start from scratch and create your own document types and templates.
        (<a href="http://Umbraco.tv/documentation/videos/for-site-builders/foundation/document-types">learn how</a>)
        You can still choose to install Runway later on. Please go to the Developer section and choose Packages.
      ]]>
        </key>
        <key alias="runwayHeader">You've just set up a clean Umbraco platform. What do you want to do next?</key>
        <key alias="runwayInstalled">Runway is installed</key>
        <key alias="runwayInstalledText">
            <![CDATA[
      You have the foundation in place. Select what modules you wish to install on top of it.<br />
      This is our list of recommended modules, check off the ones you would like to install, or view the <a href="#" onclick="toggleModules(); return false;" id="toggleModuleList">full list of modules</a>
      ]]>
        </key>
        <key alias="runwayOnlyProUsers">Only recommended for experienced users</key>
        <key alias="runwaySimpleSite">I want to start with a simple website</key>
        <key alias="runwaySimpleSiteText">
            <![CDATA[
      <p>
      "Runway" is a simple website providing some basic document types and templates. The installer can set up Runway for you automatically,
        but you can easily edit, extend or remove it. It's not necessary and you can perfectly use Umbraco without it. However,
        Runway offers an easy foundation based on best practices to get you started faster than ever.
        If you choose to install Runway, you can optionally select basic building blocks called Runway Modules to enhance your Runway pages.
        </p>
        <small>
        <em>Included with Runway:</em> Home page, Getting Started page, Installing Modules page.<br />
        <em>Optional Modules:</em> Top Navigation, Sitemap, Contact, Gallery.
        </small>
      ]]>
        </key>
        <key alias="runwayWhatIsRunway">What is Runway</key>
        <key alias="step1">Step 1/5 Accept license</key>
        <key alias="step2">Step 2/5: Database configuration</key>
        <key alias="step3">Step 3/5: Validating File Permissions</key>
        <key alias="step4">Step 4/5: Check Umbraco security</key>
        <key alias="step5">Step 5/5: Umbraco is ready to get you started</key>
        <key alias="thankYou">Thank you for choosing Umbraco</key>
        <key alias="theEndBrowseSite">
            <![CDATA[<h3>Browse your new site</h3>
You installed Runway, so why not see how your new website looks.]]>
        </key>
        <key alias="theEndFurtherHelp">
            <![CDATA[<h3>Further help and information</h3>
Get help from our award winning community, browse the documentation or watch some free videos on how to build a simple site, how to use packages and a quick guide to the Umbraco terminology]]>
        </key>
        <key alias="theEndHeader">Umbraco %0% is installed and ready for use</key>
        <key alias="theEndInstallFailed">
            <![CDATA[To finish the installation, you'll need to
        manually edit the <strong>/web.config file</strong> and update the AppSetting key <strong>UmbracoConfigurationStatus</strong> in the bottom to the value of <strong>'%0%'</strong>.]]>
        </key>
        <key alias="theEndInstallSuccess">
            <![CDATA[You can get <strong>started instantly</strong> by clicking the "Launch Umbraco" button below. <br />If you are <strong>new to Umbraco</strong>,
you can find plenty of resources on our getting started pages.]]>
        </key>
        <key alias="theEndOpenUmbraco">
            <![CDATA[<h3>Launch Umbraco</h3>
To manage your website, simply open the Umbraco back office and start adding content, updating the templates and stylesheets or add new functionality]]>
        </key>
        <key alias="Unavailable">Connection to database failed.</key>
        <key alias="Version3">Umbraco Version 3</key>
        <key alias="Version4">Umbraco Version 4</key>
        <key alias="watch">Watch</key>
        <key alias="welcomeIntro">
            <![CDATA[This wizard will guide you through the process of configuring <strong>Umbraco %0%</strong> for a fresh install or upgrading from version 3.0.
                                <br /><br />
                                Press <strong>"next"</strong> to start the wizard.]]>
        </key>
    </area>
    <area alias="language">
        <key alias="cultureCode">Culture Code</key>
        <key alias="displayName">Culture Name</key>
    </area>
    <area alias="lockout">
        <key alias="lockoutWillOccur">You've been idle and logout will automatically occur in</key>
        <key alias="renewSession">Renew now to save your work</key>
    </area>
    <area alias="login">
        <key alias="greeting0">Happy super Sunday</key>
        <key alias="greeting1">Happy manic Monday </key>
        <key alias="greeting2">Happy tubular Tuesday</key>
        <key alias="greeting3">Happy wonderful Wednesday</key>
        <key alias="greeting4">Happy thunderous Thursday</key>
        <key alias="greeting5">Happy funky Friday</key>
        <key alias="greeting6">Happy Caturday</key>
        <key alias="instruction">Log in below</key>
        <key alias="signInWith">Sign in with</key>
        <key alias="timeout">Session timed out</key>
        <key alias="bottomText"><![CDATA[<p style="text-align:right;">&copy; 2001 - %0% <br /><a href="http://umbraco.com" style="text-decoration: none" target="_blank">Umbraco.com</a></p> ]]></key>
        <key alias="forgottenPassword">Forgotten password?</key>
        <key alias="forgottenPasswordInstruction">An email will be sent to the address specified with a link to reset your password</key>
        <key alias="requestPasswordResetConfirmation">An email with password reset instructions will be sent to the specified address if it matched our records</key>
        <key alias="showPassword">Show password</key>
        <key alias="hidePassword">Hide password</key>
        <key alias="returnToLogin">Return to login form</key>
        <key alias="setPasswordInstruction">Please provide a new password</key>
        <key alias="setPasswordConfirmation">Your Password has been updated</key>
        <key alias="resetCodeExpired">The link you have clicked on is invalid or has expired</key>
        <key alias="resetPasswordEmailCopySubject">Umbraco: Reset Password</key>
        <key alias="resetPasswordEmailCopyFormat">
            <![CDATA[
        <html>
			<head>
				<meta name='viewport' content='width=device-width'>
				<meta http-equiv='Content-Type' content='text/html; charset=UTF-8'>
			</head>
			<body class='' style='font-family: sans-serif; -webkit-font-smoothing: antialiased; font-size: 14px; color: #392F54; line-height: 22px; -ms-text-size-adjust: 100%; -webkit-text-size-adjust: 100%; background: #1d1333; margin: 0; padding: 0;' bgcolor='#1d1333'>
				<style type='text/css'> @media only screen and (max-width: 620px) {table[class=body] h1 {font-size: 28px !important; margin-bottom: 10px !important; } table[class=body] .wrapper {padding: 32px !important; } table[class=body] .article {padding: 32px !important; } table[class=body] .content {padding: 24px !important; } table[class=body] .container {padding: 0 !important; width: 100% !important; } table[class=body] .main {border-left-width: 0 !important; border-radius: 0 !important; border-right-width: 0 !important; } table[class=body] .btn table {width: 100% !important; } table[class=body] .btn a {width: 100% !important; } table[class=body] .img-responsive {height: auto !important; max-width: 100% !important; width: auto !important; } } .btn-primary table td:hover {background-color: #34495e !important; } .btn-primary a:hover {background-color: #34495e !important; border-color: #34495e !important; } .btn  a:visited {color:#FFFFFF;} </style>
				<table border="0" cellpadding="0" cellspacing="0" class="body" style="border-collapse: separate; mso-table-lspace: 0pt; mso-table-rspace: 0pt; width: 100%; background: #1d1333;" bgcolor="#1d1333">
					<tr>
						<td style="font-family: sans-serif; font-size: 14px; vertical-align: top; padding: 24px;" valign="top">
							<table style="border-collapse: separate; mso-table-lspace: 0pt; mso-table-rspace: 0pt; width: 100%;">
								<tr>
									<td background="https://umbraco.com/umbraco/assets/img/application/logo.png" bgcolor="#1d1333" width="28" height="28" valign="top" style="font-family: sans-serif; font-size: 14px; vertical-align: top;">
										<!--[if gte mso 9]> <v:rect xmlns:v="urn:schemas-microsoft-com:vml" fill="true" stroke="false" style="width:30px;height:30px;"> <v:fill type="tile" src="https://umbraco.com/umbraco/assets/img/application/logo.png" color="#1d1333" /> <v:textbox inset="0,0,0,0"> <![endif]-->
										<div> </div>
										<!--[if gte mso 9]> </v:textbox> </v:rect> <![endif]-->
									</td>
									<td style="font-family: sans-serif; font-size: 14px; vertical-align: top;" valign="top"></td>
								</tr>
							</table>
						</td>
					</tr>
				</table>
				<table border='0' cellpadding='0' cellspacing='0' class='body' style='border-collapse: separate; mso-table-lspace: 0pt; mso-table-rspace: 0pt; width: 100%; background: #1d1333;' bgcolor='#1d1333'>
					<tr>
						<td style='font-family: sans-serif; font-size: 14px; vertical-align: top;' valign='top'> </td>
						<td class='container' style='font-family: sans-serif; font-size: 14px; vertical-align: top; display: block; max-width: 560px; width: 560px; margin: 0 auto; padding: 10px;' valign='top'>
							<div class='content' style='box-sizing: border-box; display: block; max-width: 560px; margin: 0 auto; padding: 10px;'>
								<br>
								<table class='main' style='border-collapse: separate; mso-table-lspace: 0pt; mso-table-rspace: 0pt; width: 100%; border-radius: 3px; background: #FFFFFF;' bgcolor='#FFFFFF'>
									<tr>
										<td class='wrapper' style='font-family: sans-serif; font-size: 14px; vertical-align: top; box-sizing: border-box; padding: 50px;' valign='top'>
											<table border='0' cellpadding='0' cellspacing='0' style='border-collapse: separate; mso-table-lspace: 0pt; mso-table-rspace: 0pt; width: 100%;'>
												<tr>
													<td style='line-height: 24px; font-family: sans-serif; font-size: 14px; vertical-align: top;' valign='top'>
														<h1 style='color: #392F54; font-family: sans-serif; font-weight: bold; line-height: 1.4; font-size: 24px; text-align: left; text-transform: capitalize; margin: 0 0 30px;' align='left'>
															Password reset requested
														</h1>
														<p style='color: #392F54; font-family: sans-serif; font-size: 14px; font-weight: normal; margin: 0 0 15px;'>
															Your username to login to the Umbraco back-office is: <strong>%0%</strong>
														</p>
														<p style='color: #392F54; font-family: sans-serif; font-size: 14px; font-weight: normal; margin: 0 0 15px;'>
															<table border='0' cellpadding='0' cellspacing='0' style='border-collapse: separate; mso-table-lspace: 0pt; mso-table-rspace: 0pt; width: auto;'>
																<tbody>
																	<tr>
																		<td style='font-family: sans-serif; font-size: 14px; vertical-align: top; border-radius: 5px; text-align: center; background: #35C786;' align='center' bgcolor='#35C786' valign='top'>
																			<a href='%1%' target='_blank' style='color: #FFFFFF; text-decoration: none; -ms-word-break: break-all; word-break: break-all; border-radius: 5px; box-sizing: border-box; cursor: pointer; display: inline-block; font-size: 14px; font-weight: bold; text-transform: capitalize; background: #35C786; margin: 0; padding: 12px 30px; border: 1px solid #35c786;'>
																				Click this link to reset your password
																			</a>
																		</td>
																	</tr>
																</tbody>
															</table>
														</p>
														<p style='max-width: 400px; display: block; color: #392F54; font-family: sans-serif; font-size: 14px; line-height: 20px; font-weight: normal; margin: 15px 0;'>If you cannot click on the link, copy and paste this URL into your browser window:</p>
															<table border='0' cellpadding='0' cellspacing='0'>
																<tr>
																	<td style='-ms-word-break: break-all; word-break: break-all; font-family: sans-serif; font-size: 11px; line-height:14px;'>
																		<font style="-ms-word-break: break-all; word-break: break-all; font-size: 11px; line-height:14px;">
																			<a style='-ms-word-break: break-all; word-break: break-all; color: #392F54; text-decoration: underline; font-size: 11px; line-height:15px;' href='%1%'>%1%</a>
																		</font>
																	</td>
																</tr>
															</table>
														</p>
													</td>
												</tr>
											</table>
										</td>
									</tr>
								</table>
								<br><br><br>
							</div>
						</td>
						<td style='font-family: sans-serif; font-size: 14px; vertical-align: top;' valign='top'> </td>
					</tr>
				</table>
			</body>
		</html>
	]]>
        </key>
    </area>
    <area alias="main">
        <key alias="dashboard">Dashboard</key>
        <key alias="sections">Sections</key>
        <key alias="tree">Content</key>
    </area>
    <area alias="moveOrCopy">
        <key alias="choose">Choose page above...</key>
        <key alias="copyDone">%0% has been copied to %1%</key>
        <key alias="copyTo">Select where the document %0% should be copied to below</key>
        <key alias="moveDone">%0% has been moved to %1%</key>
        <key alias="moveTo">Select where the document %0% should be moved to below</key>
        <key alias="nodeSelected">has been selected as the root of your new content, click 'ok' below.</key>
        <key alias="noNodeSelected">No node selected yet, please select a node in the list above before clicking 'ok'</key>
        <key alias="notAllowedByContentType">The current node is not allowed under the chosen node because of its type</key>
        <key alias="notAllowedByPath">The current node cannot be moved to one of its subpages</key>
        <key alias="notAllowedAtRoot">The current node cannot exist at the root</key>
        <key alias="notValid">The action isn't allowed since you have insufficient permissions on 1 or more child documents.</key>
        <key alias="relateToOriginal">Relate copied items to original</key>
    </area>
    <area alias="notifications">
        <key alias="editNotifications"><![CDATA[Select your notification for <strong>%0%</strong>]]></key>
        <key alias="notificationsSavedFor">Notification settings saved for</key>
        <key alias="mailBody">
            <![CDATA[
      Hi %0%

      This is an automated mail to inform you that the task '%1%'
      has been performed on the page '%2%'
      by the user '%3%'

      Go to http://%4%/#/content/content/edit/%5% to edit.

      %6%

      Have a nice day!

      Cheers from the Umbraco robot
    ]]>
        </key>
        <key alias="mailBodyVariantSummary">The following languages have been modified %0%</key>
        <key alias="mailBodyHtml">
            <![CDATA[
        <html>
			<head>
				<meta name='viewport' content='width=device-width'>
				<meta http-equiv='Content-Type' content='text/html; charset=UTF-8'>
			</head>
			<body class='' style='font-family: sans-serif; -webkit-font-smoothing: antialiased; font-size: 14px; color: #392F54; line-height: 22px; -ms-text-size-adjust: 100%; -webkit-text-size-adjust: 100%; background: #1d1333; margin: 0; padding: 0;' bgcolor='#1d1333'>
				<style type='text/css'> @media only screen and (max-width: 620px) {table[class=body] h1 {font-size: 28px !important; margin-bottom: 10px !important; } table[class=body] .wrapper {padding: 32px !important; } table[class=body] .article {padding: 32px !important; } table[class=body] .content {padding: 24px !important; } table[class=body] .container {padding: 0 !important; width: 100% !important; } table[class=body] .main {border-left-width: 0 !important; border-radius: 0 !important; border-right-width: 0 !important; } table[class=body] .btn table {width: 100% !important; } table[class=body] .btn a {width: 100% !important; } table[class=body] .img-responsive {height: auto !important; max-width: 100% !important; width: auto !important; } } .btn-primary table td:hover {background-color: #34495e !important; } .btn-primary a:hover {background-color: #34495e !important; border-color: #34495e !important; } .btn  a:visited {color:#FFFFFF;} </style>
				<table border="0" cellpadding="0" cellspacing="0" class="body" style="border-collapse: separate; mso-table-lspace: 0pt; mso-table-rspace: 0pt; width: 100%; background: #1d1333;" bgcolor="#1d1333">
					<tr>
						<td style="font-family: sans-serif; font-size: 14px; vertical-align: top; padding: 24px;" valign="top">
							<table style="border-collapse: separate; mso-table-lspace: 0pt; mso-table-rspace: 0pt; width: 100%;">
								<tr>
									<td background="https://umbraco.com/umbraco/assets/img/application/logo.png" bgcolor="#1d1333" width="28" height="28" valign="top" style="font-family: sans-serif; font-size: 14px; vertical-align: top;">
										<!--[if gte mso 9]> <v:rect xmlns:v="urn:schemas-microsoft-com:vml" fill="true" stroke="false" style="width:30px;height:30px;"> <v:fill type="tile" src="https://umbraco.com/umbraco/assets/img/application/logo.png" color="#1d1333" /> <v:textbox inset="0,0,0,0"> <![endif]-->
										<div> </div>
										<!--[if gte mso 9]> </v:textbox> </v:rect> <![endif]-->
									</td>
									<td style="font-family: sans-serif; font-size: 14px; vertical-align: top;" valign="top"></td>
								</tr>
							</table>
						</td>
					</tr>
				</table>
				<table border='0' cellpadding='0' cellspacing='0' class='body' style='border-collapse: separate; mso-table-lspace: 0pt; mso-table-rspace: 0pt; width: 100%; background: #1d1333;' bgcolor='#1d1333'>
					<tr>
						<td style='font-family: sans-serif; font-size: 14px; vertical-align: top;' valign='top'> </td>
						<td class='container' style='font-family: sans-serif; font-size: 14px; vertical-align: top; display: block; max-width: 560px; width: 560px; margin: 0 auto; padding: 10px;' valign='top'>
							<div class='content' style='box-sizing: border-box; display: block; max-width: 560px; margin: 0 auto; padding: 10px;'>
								<br>
								<table class='main' style='border-collapse: separate; mso-table-lspace: 0pt; mso-table-rspace: 0pt; width: 100%; border-radius: 3px; background: #FFFFFF;' bgcolor='#FFFFFF'>
									<tr>
										<td class='wrapper' style='font-family: sans-serif; font-size: 14px; vertical-align: top; box-sizing: border-box; padding: 50px;' valign='top'>
											<table border='0' cellpadding='0' cellspacing='0' style='border-collapse: separate; mso-table-lspace: 0pt; mso-table-rspace: 0pt; width: 100%;'>
												<tr>
													<td style='line-height: 24px; font-family: sans-serif; font-size: 14px; vertical-align: top;' valign='top'>
														<h1 style='color: #392F54; font-family: sans-serif; font-weight: bold; line-height: 1.4; font-size: 24px; text-align: left; text-transform: capitalize; margin: 0 0 30px;' align='left'>
															Hi %0%,
														</h1>
														<p style='color: #392F54; font-family: sans-serif; font-size: 14px; font-weight: normal; margin: 0 0 15px;'>
															This is an automated mail to inform you that the task <strong>'%1%'</strong> has been performed on the page <a style="color: #392F54; text-decoration: none; -ms-word-break: break-all; word-break: break-all;" href="http://%4%/#/content/content/edit/%5%"><strong>'%2%'</strong></a> by the user <strong>'%3%'</strong>
														</p>
														<table border='0' cellpadding='0' cellspacing='0' class='btn btn-primary' style='border-collapse: separate; mso-table-lspace: 0pt; mso-table-rspace: 0pt; width: 100%; box-sizing: border-box;'>
															<tbody>
																<tr>
																	<td align='left' style='font-family: sans-serif; font-size: 14px; vertical-align: top; padding-bottom: 15px;' valign='top'>
																		<table border='0' cellpadding='0' cellspacing='0' style='border-collapse: separate; mso-table-lspace: 0pt; mso-table-rspace: 0pt; width: auto;'><tbody><tr>
																			<td style='font-family: sans-serif; font-size: 14px; vertical-align: top; border-radius: 5px; text-align: center; background: #35C786;' align='center' bgcolor='#35C786' valign='top'>
																				<a href='http://%4%/#/content/content/edit/%5%' target='_blank' style='color: #FFFFFF; text-decoration: none; -ms-word-break: break-all; word-break: break-all; border-radius: 5px; box-sizing: border-box; cursor: pointer; display: inline-block; font-size: 14px; font-weight: bold; text-transform: capitalize; background: #35C786; margin: 0; padding: 12px 30px; border: 1px solid #35c786;'>EDIT</a> </td> </tr></tbody></table>
																	</td>
																</tr>
															</tbody>
														</table>
														<p style='color: #392F54; font-family: sans-serif; font-size: 14px; font-weight: normal; margin: 0 0 15px;'>
															<h3>Update summary:</h3>
															%6%
														</p>
														<p style='color: #392F54; font-family: sans-serif; font-size: 14px; font-weight: normal; margin: 0 0 15px;'>
															Have a nice day!<br /><br />
															Cheers from the Umbraco robot
														</p>
													</td>
												</tr>
											</table>
										</td>
									</tr>
								</table>
								<br><br><br>
							</div>
						</td>
						<td style='font-family: sans-serif; font-size: 14px; vertical-align: top;' valign='top'> </td>
					</tr>
				</table>
			</body>
		</html>
	]]>
        </key>
        <key alias="mailBodyVariantHtmlSummary">
            <![CDATA[<p>The following languages have been modified:</p>
        %0%
    ]]>
        </key>
        <key alias="mailSubject">[%0%] Notification about %1% performed on %2%</key>
        <key alias="notifications">Notifications</key>
    </area>
    <area alias="packager">
        <key alias="actions">Actions</key>
        <key alias="created">Created</key>
        <key alias="createPackage">Create package</key>
        <key alias="chooseLocalPackageText">
            <![CDATA[
      Choose Package from your machine, by clicking the Browse<br />
         button and locating the package. Umbraco packages usually have a ".umb" or ".zip" extension.
      ]]>
        </key>
        <key alias="deletewarning">This will delete the package</key>
        <key alias="dropHere">Drop to upload</key>
        <key alias="includeAllChildNodes">Include all child nodes</key>
        <key alias="orClickHereToUpload">or click here to choose package file</key>
        <key alias="uploadPackage">Upload package</key>
        <key alias="localPackageDescription">Install a local package by selecting it from your machine. Only install packages from sources you know and trust</key>
        <key alias="uploadAnother">Upload another package</key>
        <key alias="cancelAndUploadAnother">Cancel and upload another package</key>
        <key alias="accept">I accept</key>
        <key alias="termsOfUse">terms of use</key>

        <key alias="pathToFile">Path to file</key>
        <key alias="pathToFileDescription">Absolute path to file (ie: /bin/umbraco.bin)</key>
        <key alias="installed">Installed</key>
        <key alias="installedPackages">Installed packages</key>
        <key alias="installLocal">Install local</key>
        <key alias="installFinish">Finish</key>
        <key alias="noConfigurationView">This package has no configuration view</key>
        <key alias="noPackagesCreated">No packages have been created yet</key>
        <key alias="noPackages">You don’t have any packages installed</key>
        <key alias="noPackagesDescription"><![CDATA[You don’t have any packages installed. Either install a local package by selecting it from your machine, or browse through available packages using the <strong>'Packages'</strong> icon in the top right of your screen]]></key>
        <key alias="packageActions">Package Actions</key>
        <key alias="packageAuthorUrl">Author URL</key>
        <key alias="packageContent">Package Content</key>
        <key alias="packageFiles">Package Files</key>
        <key alias="packageIconUrl">Icon URL</key>
        <key alias="packageInstall">Install package</key>
        <key alias="packageLicense">License</key>
        <key alias="packageLicenseUrl">License URL</key>
        <key alias="packageProperties">Package Properties</key>
        <key alias="packageSearch">Search for packages</key>
        <key alias="packageSearchResults">Results for</key>
        <key alias="packageNoResults">We couldn’t find anything for</key>
        <key alias="packageNoResultsDescription">Please try searching for another package or browse through the categories</key>
        <key alias="packagesPopular">Popular</key>
        <key alias="packagesNew">New releases</key>
        <key alias="packageHas">has</key>
        <key alias="packageKarmaPoints">karma points</key>
        <key alias="packageInfo">Information</key>
        <key alias="packageOwner">Owner</key>
        <key alias="packageContrib">Contributors</key>
        <key alias="packageCreated">Created</key>
        <key alias="packageCurrentVersion">Current version</key>
        <key alias="packageNetVersion">.NET version</key>
        <key alias="packageDownloads">Downloads</key>
        <key alias="packageLikes">Likes</key>
        <key alias="packageCompatibility">Compatibility</key>
        <key alias="packageCompatibilityDescription">This package is compatible with the following versions of Umbraco, as reported by community members. Full compatability cannot be guaranteed for versions reported below 100%</key>
        <key alias="packageExternalSources">External sources</key>
        <key alias="packageAuthor">Author</key>
        <key alias="packageDocumentation">Documentation</key>
        <key alias="packageMetaData">Package meta data</key>
        <key alias="packageName">Package name</key>
        <key alias="packageNoItemsHeader">Package doesn't contain any items</key>
        <key alias="packageNoItemsText">
            <![CDATA[This package file doesn't contain any items to uninstall.<br/><br/>
      You can safely remove this from the system by clicking "uninstall package" below.]]>
        </key>
        <key alias="packageOptions">Package options</key>
        <key alias="packageReadme">Package readme</key>
        <key alias="packageRepository">Package repository</key>
        <key alias="packageUninstallConfirm">Confirm package uninstall</key>
        <key alias="packageUninstalledHeader">Package was uninstalled</key>
        <key alias="packageUninstalledText">The package was successfully uninstalled</key>
        <key alias="packageUninstallHeader">Uninstall package</key>
        <key alias="packageUninstallText">
            <![CDATA[You can unselect items you do not wish to remove, at this time, below. When you click "confirm uninstall" all checked-off items will be removed.<br />
      <span style="color: Red; font-weight: bold;">Notice:</span> any documents, media etc depending on the items you remove, will stop working, and could lead to system instability,
      so uninstall with caution. If in doubt, contact the package author.]]>
        </key>
        <key alias="packageVersion">Package version</key>
        <key alias="packageAlreadyInstalled">Package already installed</key>
        <key alias="targetVersionMismatch">This package cannot be installed, it requires a minimum Umbraco version of</key>
        <key alias="installStateUninstalling">Uninstalling...</key>
        <key alias="installStateDownloading">Downloading...</key>
        <key alias="installStateImporting">Importing...</key>
        <key alias="installStateInstalling">Installing...</key>
        <key alias="installStateRestarting">Restarting, please wait...</key>
        <key alias="installStateComplete">All done, your browser will now refresh, please wait...</key>
        <key alias="installStateCompleted">Please click 'Finish' to complete installation and reload the page.</key>
        <key alias="installStateUploading">Uploading package...</key>
    </area>
    <area alias="paste">
        <key alias="doNothing">Paste with full formatting (Not recommended)</key>
        <key alias="errorMessage">The text you're trying to paste contains special characters or formatting. This could be caused by copying text from Microsoft Word. Umbraco can remove special characters or formatting automatically, so the pasted content will be more suitable for the web.</key>
        <key alias="removeAll">Paste as raw text without any formatting at all</key>
        <key alias="removeSpecialFormattering">Paste, but remove formatting (Recommended)</key>
    </area>
    <area alias="publicAccess">
        <key alias="paGroups">Group based protection</key>
        <key alias="paGroupsHelp">If you want to grant access to all members of specific member groups</key>
        <key alias="paGroupsNoGroups">You need to create a member group before you can use group based authentication</key>
        <key alias="paErrorPage">Error Page</key>
        <key alias="paErrorPageHelp">Used when people are logged on, but do not have access</key>
        <key alias="paHowWould"><![CDATA[Choose how to restrict access to the page <strong>%0%</strong>]]></key>
        <key alias="paIsProtected"><![CDATA[<strong>%0%</strong> is now protected]]></key>
        <key alias="paIsRemoved"><![CDATA[Protection removed from <strong>%0%</strong>]]></key>
        <key alias="paLoginPage">Login Page</key>
        <key alias="paLoginPageHelp">Choose the page that contains the login form</key>
        <key alias="paRemoveProtection">Remove protection...</key>
        <key alias="paRemoveProtectionConfirm"><![CDATA[Are you sure you want to remove the protection from the page <strong>%0%</strong>?]]></key>
        <key alias="paSelectPages">Select the pages that contain login form and error messages</key>
        <key alias="paSelectGroups"><![CDATA[Select the groups who have access to the page <strong>%0%</strong>]]></key>
        <key alias="paSelectMembers"><![CDATA[Select the members who have access to the page <strong>%0%</strong>]]></key>
        <key alias="paMembers">Specific members protection</key>
        <key alias="paMembersHelp">If you wish to grant access to specific members</key>
    </area>
    <area alias="publish">
        <key alias="contentPublishedFailedAwaitingRelease">
            <![CDATA[
      %0% could not be published because the item is scheduled for release.
    ]]>
        </key>
        <key alias="contentPublishedFailedExpired">
            <![CDATA[
      %0% could not be published because the item has expired.
    ]]>
        </key>
        <key alias="contentPublishedFailedInvalid">
            <![CDATA[
      %0% could not be published because these properties:  %1%  did not pass validation rules.
    ]]>
        </key>
        <key alias="contentPublishedFailedByEvent">
            <![CDATA[
      %0% could not be published, a 3rd party add-in cancelled the action.
    ]]>
        </key>
        <key alias="contentPublishedFailedByParent">
            <![CDATA[
      %0% can not be published, because a parent page is not published.
    ]]>
        </key>
        <key alias="contentPublishedFailedByMissingName"><![CDATA[%0% can not be published, because its missing a name.]]></key>
        <key alias="includeUnpublished">Include unpublished subpages</key>
        <key alias="inProgress">Publishing in progress - please wait...</key>
        <key alias="inProgressCounter">%0% out of %1% pages have been published...</key>
        <key alias="nodePublish">%0% has been published</key>
        <key alias="nodePublishAll">%0% and subpages have been published</key>
        <key alias="publishAll">Publish %0% and all its subpages</key>
        <key alias="publishHelp">
            <![CDATA[Click <em>Publish</em> to publish <strong>%0%</strong> and thereby making its content publicly available.<br/><br />
      You can publish this page and all its subpages by checking <em>Include unpublished subpages</em> below.
      ]]>
        </key>
    </area>
    <area alias="colorpicker">
        <key alias="noColors">You have not configured any approved colours</key>
    </area>
    <area alias="contentPicker">
        <key alias="allowedItemTypes">You can only select items of type(s): %0%</key>
        <key alias="pickedTrashedItem">You have picked a content item currently deleted or in the recycle bin</key>
        <key alias="pickedTrashedItems">You have picked content items currently deleted or in the recycle bin</key>
    </area>
    <area alias="mediaPicker">
        <key alias="pickedTrashedItem">You have picked a media item currently deleted or in the recycle bin</key>
        <key alias="pickedTrashedItems">You have picked media items currently deleted or in the recycle bin</key>
        <key alias="trashed">Trashed</key>
    </area>
    <area alias="relatedlinks">
        <key alias="enterExternal">enter external link</key>
        <key alias="chooseInternal">choose internal page</key>
        <key alias="caption">Caption</key>
        <key alias="link">Link</key>
        <key alias="newWindow">Open in new window</key>
        <key alias="captionPlaceholder">enter the display caption</key>
        <key alias="externalLinkPlaceholder">Enter the link</key>
    </area>
    <area alias="imagecropper">
        <key alias="reset">Reset crop</key>
        <key alias="saveCrop">Save crop</key>
        <key alias="addCrop">Add new crop</key>
        <key alias="updateEditCrop">Done</key>
        <key alias="undoEditCrop">Undo edits</key>
    </area>
    <area alias="rollback">
        <key alias="headline">Select a version to compare with the current version</key>
        <key alias="currentVersion">Current version</key>
        <key alias="diffHelp"><![CDATA[This shows the differences between the current version and the selected version<br /><del>Red</del> text will not be shown in the selected version. , <ins>green means added</ins>]]></key>
        <key alias="documentRolledBack">Document has been rolled back</key>
        <key alias="htmlHelp">This displays the selected version as HTML, if you wish to see the difference between 2 versions at the same time, use the diff view</key>
        <key alias="rollbackTo">Rollback to</key>
        <key alias="selectVersion">Select version</key>
        <key alias="view">View</key>
    </area>
    <area alias="scripts">
        <key alias="editscript">Edit script file</key>
    </area>
    <area alias="sections">
        <key alias="concierge">Concierge</key>
        <key alias="content">Content</key>
        <key alias="courier">Courier</key>
        <key alias="developer">Developer</key>
        <key alias="forms">Forms</key>
        <key alias="help" version="7.0">Help</key>
        <key alias="installer">Umbraco Configuration Wizard</key>
        <key alias="media">Media</key>
        <key alias="member">Members</key>
        <key alias="newsletters">Newsletters</key>
        <key alias="packages">Packages</key>
        <key alias="settings">Settings</key>
        <key alias="statistics">Statistics</key>
        <key alias="translation">Translation</key>
        <key alias="users">Users</key>
    </area>
    <area alias="help">
        <key alias="theBestUmbracoVideoTutorials">The best Umbraco video tutorials</key>
    </area>
    <area alias="settings">
        <key alias="defaulttemplate">Default template</key>
        <key alias="importDocumentTypeHelp">To import a document type, find the ".udt" file on your computer by clicking the "Browse" button and click "Import" (you'll be asked for confirmation on the next screen)</key>
        <key alias="newtabname">New Tab Title</key>
        <key alias="nodetype">Node type</key>
        <key alias="objecttype">Type</key>
        <key alias="stylesheet">Stylesheet</key>
        <key alias="script">Script</key>
        <key alias="tab">Tab</key>
        <key alias="tabname">Tab Title</key>
        <key alias="tabs">Tabs</key>
        <key alias="contentTypeEnabled">Master Content Type enabled</key>
        <key alias="contentTypeUses">This Content Type uses</key>
        <key alias="asAContentMasterType">as a Master Content Type. Tabs from Master Content Types are not shown and can only be edited on the Master Content Type itself</key>
        <key alias="noPropertiesDefinedOnTab">No properties defined on this tab. Click on the "add a new property" link at the top to create a new property.</key>
        <key alias="createMatchingTemplate">Create matching template</key>
        <key alias="addIcon">Add icon</key>
    </area>
    <area alias="sort">
        <key alias="sortOrder">Sort order</key>
        <key alias="sortCreationDate">Creation date</key>
        <key alias="sortDone">Sorting complete.</key>
        <key alias="sortHelp">Drag the different items up or down below to set how they should be arranged. Or click the column headers to sort the entire collection of items</key>
        <key alias="sortPleaseWait"><![CDATA[Please wait. Items are being sorted, this can take a while.]]></key>
    </area>
    <area alias="speechBubbles">
        <key alias="validationFailedHeader">Validation</key>
        <key alias="validationFailedMessage">Validation errors must be fixed before the item can be saved</key>
        <key alias="operationFailedHeader">Failed</key>
        <key alias="operationSavedHeader">Saved</key>
        <key alias="invalidUserPermissionsText">Insufficient user permissions, could not complete the operation</key>
        <key alias="operationCancelledHeader">Cancelled</key>
        <key alias="operationCancelledText">Operation was cancelled by a 3rd party add-in</key>
        <key alias="contentPublishedFailedByEvent">Publishing was cancelled by a 3rd party add-in</key>
        <key alias="contentTypeDublicatePropertyType">Property type already exists</key>
        <key alias="contentTypePropertyTypeCreated">Property type created</key>
        <key alias="contentTypePropertyTypeCreatedText"><![CDATA[Name: %0% <br /> DataType: %1%]]></key>
        <key alias="contentTypePropertyTypeDeleted">Propertytype deleted</key>
        <key alias="contentTypeSavedHeader">Document Type saved</key>
        <key alias="contentTypeTabCreated">Tab created</key>
        <key alias="contentTypeTabDeleted">Tab deleted</key>
        <key alias="contentTypeTabDeletedText">Tab with id: %0% deleted</key>
        <key alias="cssErrorHeader">Stylesheet not saved</key>
        <key alias="cssSavedHeader">Stylesheet saved</key>
        <key alias="cssSavedText">Stylesheet saved without any errors</key>
        <key alias="dataTypeSaved">Datatype saved</key>
        <key alias="dictionaryItemSaved">Dictionary item saved</key>
        <key alias="editContentPublishedFailedByParent">Publishing failed because the parent page isn't published</key>
        <key alias="editContentPublishedHeader">Content published</key>
        <key alias="editContentPublishedText">and visible on the website</key>
        <key alias="editContentSavedHeader">Content saved</key>
        <key alias="editContentSavedText">Remember to publish to make changes visible</key>
        <key alias="editContentSendToPublish">Sent For Approval</key>
        <key alias="editContentSendToPublishText">Changes have been sent for approval</key>
        <key alias="editMediaSaved">Media saved</key>
        <key alias="editMemberGroupSaved">Member group saved</key>
        <key alias="editMediaSavedText">Media saved without any errors</key>
        <key alias="editMemberSaved">Member saved</key>
        <key alias="editStylesheetPropertySaved">Stylesheet Property Saved</key>
        <key alias="editStylesheetSaved">Stylesheet saved</key>
        <key alias="editTemplateSaved">Template saved</key>
        <key alias="editUserError">Error saving user (check log)</key>
        <key alias="editUserSaved">User Saved</key>
        <key alias="editUserTypeSaved">User type saved</key>
        <key alias="editUserGroupSaved">User group saved</key>
        <key alias="fileErrorHeader">File not saved</key>
        <key alias="fileErrorText">file could not be saved. Please check file permissions</key>
        <key alias="fileSavedHeader">File saved</key>
        <key alias="fileSavedText">File saved without any errors</key>
        <key alias="languageSaved">Language saved</key>
        <key alias="mediaTypeSavedHeader">Media Type saved</key>
        <key alias="memberTypeSavedHeader">Member Type saved</key>
        <key alias="memberGroupSavedHeader">Member Group saved</key>
        <key alias="templateErrorHeader">Template not saved</key>
        <key alias="templateErrorText">Please make sure that you do not have 2 templates with the same alias</key>
        <key alias="templateSavedHeader">Template saved</key>
        <key alias="templateSavedText">Template saved without any errors!</key>
        <key alias="contentUnpublished">Content unpublished</key>
        <key alias="partialViewSavedHeader">Partial view saved</key>
        <key alias="partialViewSavedText">Partial view saved without any errors!</key>
        <key alias="partialViewErrorHeader">Partial view not saved</key>
        <key alias="partialViewErrorText">An error occurred saving the file.</key>
        <key alias="permissionsSavedFor">Permissions saved for</key>
        <key alias="deleteUserGroupsSuccess">Deleted %0% user groups</key>
        <key alias="deleteUserGroupSuccess">%0% was deleted</key>
        <key alias="enableUsersSuccess">Enabled %0% users</key>
        <key alias="disableUsersSuccess">Disabled %0% users</key>
        <key alias="enableUserSuccess">%0% is now enabled</key>
        <key alias="disableUserSuccess">%0% is now disabled</key>
        <key alias="setUserGroupOnUsersSuccess">User groups have been set</key>
        <key alias="unlockUsersSuccess">Unlocked %0% users</key>
        <key alias="unlockUserSuccess">%0% is now unlocked</key>
        <key alias="memberExportedSuccess">Member was exported to file</key>
        <key alias="memberExportedError">An error occurred while exporting the member</key>
        <key alias="deleteUserSuccess">User %0% was deleted</key>
        <key alias="resendInviteHeader">Invite user</key>
        <key alias="resendInviteSuccess">Invitation has been re-sent to %0%</key>
        <key alias="documentTypeExportedSuccess">Document type was exported to file</key>
        <key alias="documentTypeExportedError">An error occurred while exporting the document type</key>
    </area>
    <area alias="stylesheet">
        <key alias="addRule">Add style</key>
        <key alias="editRule">Edit style</key>
        <key alias="editorRules">Rich text editor styles</key>
        <key alias="editorRulesHelp">Define the styles that should be available in the rich text editor for this stylesheet</key>
        <key alias="editstylesheet">Edit stylesheet</key>
        <key alias="editstylesheetproperty">Edit stylesheet property</key>
        <key alias="nameHelp">The name displayed in the editor style selector</key>
        <key alias="preview">Preview</key>
        <key alias="previewHelp">How the text will look like in the rich text editor.</key>
        <key alias="selector">Selector</key>
        <key alias="selectorHelp">Uses CSS syntax, e.g. "h1" or ".redHeader"</key>
        <key alias="styles">Styles</key>
        <key alias="stylesHelp">The CSS that should be applied in the rich text editor, e.g. "color:red;"</key>
        <key alias="tabCode">Code</key>
        <key alias="tabRules">Editor</key>
    </area>
    <area alias="template">
        <key alias="deleteByIdFailed">Failed to delete template with ID %0%</key>
        <key alias="edittemplate">Edit template</key>
        <key alias="insertSections">Sections</key>
        <key alias="insertContentArea">Insert content area</key>
        <key alias="insertContentAreaPlaceHolder">Insert content area placeholder</key>
        <key alias="insert">Insert</key>
        <key alias="insertDesc">Choose what to insert into your template</key>
        <key alias="insertDictionaryItem">Dictionary item</key>
        <key alias="insertDictionaryItemDesc">A dictionary item is a placeholder for a translatable piece of text, which makes it easy to create designs for multilingual websites.</key>
        <key alias="insertMacro">Macro</key>
        <key alias="insertMacroDesc">
            A Macro is a configurable component which is great for
            reusable parts of your design, where you need the option to provide parameters,
            such as galleries, forms and lists.
        </key>
        <key alias="insertPageField">Value</key>
        <key alias="insertPageFieldDesc">Displays the value of a named field from the current page, with options to modify the value or fallback to alternative values.</key>
        <key alias="insertPartialView">Partial view</key>
        <key alias="insertPartialViewDesc">
            A partial view is a separate template file which can be rendered inside another
            template, it's great for reusing markup or for separating complex templates into separate files.
        </key>
        <key alias="mastertemplate">Master template</key>
        <key alias="noMaster">No master</key>
        <key alias="renderBody">Render child template</key>
        <key alias="renderBodyDesc">
            <![CDATA[
     Renders the contents of a child template, by inserting a
     <code>@RenderBody()</code> placeholder.
      ]]>
        </key>
        <key alias="defineSection">Define a named section</key>
        <key alias="defineSectionDesc">
            <![CDATA[
         Defines a part of your template as a named section by wrapping it in
          <code>@section { ... }</code>. This can be rendered in a
          specific area of the parent of this template, by using <code>@RenderSection</code>.
      ]]>
        </key>
        <key alias="renderSection">Render a named section</key>
        <key alias="renderSectionDesc">
            <![CDATA[
      Renders a named area of a child template, by inserting a <code>@RenderSection(name)</code> placeholder.
      This renders an area of a child template which is wrapped in a corresponding <code>@section [name]{ ... }</code> definition.
      ]]>
        </key>
        <key alias="sectionName">Section Name</key>
        <key alias="sectionMandatory">Section is mandatory</key>
        <key alias="sectionMandatoryDesc">
            If mandatory, the child template must contain a <code>@section</code> definition, otherwise an error is shown.
        </key>
        <key alias="queryBuilder">Query builder</key>
        <key alias="itemsReturned">items returned, in</key>
        <key alias="iWant">I want</key>
        <key alias="allContent">all content</key>
        <key alias="contentOfType">content of type "%0%"</key>
        <key alias="from">from</key>
        <key alias="websiteRoot">my website</key>
        <key alias="where">where</key>
        <key alias="and">and</key>
        <key alias="is">is</key>
        <key alias="isNot">is not</key>
        <key alias="before">before</key>
        <key alias="beforeIncDate">before (including selected date)</key>
        <key alias="after">after</key>
        <key alias="afterIncDate">after (including selected date)</key>
        <key alias="equals">equals</key>
        <key alias="doesNotEqual">does not equal</key>
        <key alias="contains">contains</key>
        <key alias="doesNotContain">does not contain</key>
        <key alias="greaterThan">greater than</key>
        <key alias="greaterThanEqual">greater than or equal to</key>
        <key alias="lessThan">less than</key>
        <key alias="lessThanEqual">less than or equal to</key>
        <key alias="id">Id</key>
        <key alias="name">Name</key>
        <key alias="createdDate">Created Date</key>
        <key alias="lastUpdatedDate">Last Updated Date</key>
        <key alias="orderBy">order by</key>
        <key alias="ascending">ascending</key>
        <key alias="descending">descending</key>
        <key alias="template">Template</key>
    </area>
    <area alias="grid">
        <key alias="media">Image</key>
        <key alias="macro">Macro</key>
        <key alias="insertControl">Choose type of content</key>
        <key alias="chooseLayout">Choose a layout</key>
        <key alias="addRows">Add a row</key>
        <key alias="addElement">Add content</key>
        <key alias="dropElement">Drop content</key>
        <key alias="settingsApplied">Settings applied</key>
        <key alias="contentNotAllowed">This content is not allowed here</key>
        <key alias="contentAllowed">This content is allowed here</key>
        <key alias="clickToEmbed">Click to embed</key>
        <key alias="clickToInsertImage">Click to insert image</key>
        <key alias="placeholderImageCaption">Image caption...</key>
        <key alias="placeholderWriteHere">Write here...</key>
        <key alias="gridLayouts">Grid Layouts</key>
        <key alias="gridLayoutsDetail">Layouts are the overall work area for the grid editor, usually you only need one or two different layouts</key>
        <key alias="addGridLayout">Add Grid Layout</key>
        <key alias="addGridLayoutDetail">Adjust the layout by setting column widths and adding additional sections</key>
        <key alias="rowConfigurations">Row configurations</key>
        <key alias="rowConfigurationsDetail">Rows are predefined cells arranged horizontally</key>
        <key alias="addRowConfiguration">Add row configuration</key>
        <key alias="addRowConfigurationDetail">Adjust the row by setting cell widths and adding additional cells</key>
        <key alias="columns">Columns</key>
        <key alias="columnsDetails">Total combined number of columns in the grid layout</key>
        <key alias="settings">Settings</key>
        <key alias="settingsDetails">Configure what settings editors can change</key>
        <key alias="styles">Styles</key>
        <key alias="stylesDetails">Configure what styling editors can change</key>
        <key alias="allowAllEditors">Allow all editors</key>
        <key alias="allowAllRowConfigurations">Allow all row configurations</key>
        <key alias="maxItems">Maximum items</key>
        <key alias="maxItemsDescription">Leave blank or set to 0 for unlimited</key>
        <key alias="setAsDefault">Set as default</key>
        <key alias="chooseExtra">Choose extra</key>
        <key alias="chooseDefault">Choose default</key>
        <key alias="areAdded">are added</key>
    </area>
    <area alias="contentTypeEditor">
        <key alias="compositions">Compositions</key>
        <key alias="group">Group</key>
        <key alias="noGroups">You have not added any groups</key>
        <key alias="addGroup">Add group</key>
        <key alias="inheritedFrom">Inherited from</key>
        <key alias="addProperty">Add property</key>
        <key alias="requiredLabel">Required label</key>
        <key alias="enableListViewHeading">Enable list view</key>
        <key alias="enableListViewDescription">Configures the content item to show a sortable and searchable list of its children, the children will not be shown in the tree</key>
        <key alias="allowedTemplatesHeading">Allowed Templates</key>
        <key alias="allowedTemplatesDescription">Choose which templates editors are allowed to use on content of this type</key>
        <key alias="allowAsRootHeading">Allow as root</key>
        <key alias="allowAsRootDescription">Allow editors to create content of this type in the root of the content tree</key>
        <key alias="childNodesHeading">Allowed child node types</key>
        <key alias="childNodesDescription">Allow content of the specified types to be created underneath content of this type</key>
        <key alias="chooseChildNode">Choose child node</key>
        <key alias="compositionsDescription">Inherit tabs and properties from an existing document type. New tabs will be added to the current document type or merged if a tab with an identical name exists.</key>
        <key alias="compositionInUse">This content type is used in a composition, and therefore cannot be composed itself.</key>
        <key alias="noAvailableCompositions">There are no content types available to use as a composition.</key>
        <key alias="availableEditors">Create new</key>
        <key alias="reuse">Use existing</key>
        <key alias="editorSettings">Editor settings</key>
        <key alias="configuration">Configuration</key>
        <key alias="yesDelete">Yes, delete</key>
        <key alias="movedUnderneath">was moved underneath</key>
        <key alias="copiedUnderneath">was copied underneath</key>
        <key alias="folderToMove">Select the folder to move</key>
        <key alias="folderToCopy">Select the folder to copy</key>
        <key alias="structureBelow">to in the tree structure below</key>
        <key alias="allDocumentTypes">All Document types</key>
        <key alias="allDocuments">All Documents</key>
        <key alias="allMediaItems">All media items</key>
        <key alias="usingThisDocument">using this document type will be deleted permanently, please confirm you want to delete these as well.</key>
        <key alias="usingThisMedia">using this media type will be deleted permanently, please confirm you want to delete these as well.</key>
        <key alias="usingThisMember">using this member type will be deleted permanently, please confirm you want to delete these as well</key>
        <key alias="andAllDocuments">and all documents using this type</key>
        <key alias="andAllMediaItems">and all media items using this type</key>
        <key alias="andAllMembers">and all members using this type</key>
        <key alias="memberCanEdit">Member can edit</key>
        <key alias="memberCanEditDescription">Allow this property value to be edited by the member on their profile page</key>
        <key alias="isSensitiveData">Is sensitive data</key>
        <key alias="isSensitiveDataDescription">Hide this property value from content editors that don't have access to view sensitive information</key>
        <key alias="showOnMemberProfile">Show on member profile</key>
        <key alias="showOnMemberProfileDescription">Allow this property value to be displayed on the member profile page</key>
        <key alias="tabHasNoSortOrder">tab has no sort order</key>
        <key alias="compositionUsageHeading">Where is this composition used?</key>
        <key alias="compositionUsageSpecification">This composition is currently used in the composition of the following content types:</key>
        <key alias="variantsHeading">Allow varying by culture</key>
        <key alias="variantsDescription">Allow editors to create content of this type in different languages</key>
        <key alias="allowVaryByCulture">Allow varying by culture</key>
        <key alias="elementType">Element type</key>
        <key alias="elementHeading">Is an Element type</key>
        <key alias="elementDescription">An Element type is meant to be used for instance in Nested Content, and not in the tree</key>
        <key alias="elementDoesNotSupport">This is not applicable for an Element type</key>
    <key alias="propertyHasChanges">You have made changes to this property. Are you sure you want to discard them?</key>
    </area>
    <area alias="languages">
        <key alias="addLanguage">Add language</key>
        <key alias="mandatoryLanguage">Mandatory language</key>
        <key alias="mandatoryLanguageHelp">Properties on this language have to be filled out before the node can be published.</key>
        <key alias="defaultLanguage">Default language</key>
        <key alias="defaultLanguageHelp">An Umbraco site can only have one default language set.</key>
        <key alias="changingDefaultLanguageWarning">Switching default language may result in default content missing.</key>
        <key alias="fallsbackToLabel">Falls back to</key>
        <key alias="noFallbackLanguageOption">No fall back language</key>
        <key alias="fallbackLanguageDescription">To allow multi-lingual content to fall back to another language if not present in the requested language, select it here.</key>
        <key alias="fallbackLanguage">Fall back language</key>
    </area>

    <area alias="macro">
        <key alias="addParameter">Add parameter</key>
        <key alias="editParameter">Edit parameter</key>
        <key alias="enterMacroName">Enter macro name</key>
        <key alias="parameters">Parameters</key>
        <key alias="parametersDescription">Define the parameters that should be available when using this macro.</key>
        <key alias="selectViewFile">Select partial view macro file</key>
    </area>
    <area alias="modelsBuilder">
        <key alias="buildingModels">Building models</key>
        <key alias="waitingMessage">this can take a bit of time, don't worry</key>
        <key alias="modelsGenerated">Models generated</key>
        <key alias="modelsGeneratedError">Models could not be generated</key>
        <key alias="modelsExceptionInUlog">Models generation has failed, see exception in U log</key>
    </area>
    <area alias="templateEditor">
        <key alias="addFallbackField">Add fallback field</key>
        <key alias="fallbackField">Fallback field</key>
        <key alias="addDefaultValue">Add default value</key>
        <key alias="defaultValue">Default value</key>
        <key alias="alternativeField">Fallback field</key>
        <key alias="alternativeText">Default value</key>
        <key alias="casing">Casing</key>
        <key alias="encoding">Encoding</key>
        <key alias="chooseField">Choose field</key>
        <key alias="convertLineBreaks">Convert line breaks</key>
        <key alias="convertLineBreaksDescription">Yes, convert line breaks</key>
        <key alias="convertLineBreaksHelp">Replaces line breaks with 'br' html tag</key>
        <key alias="customFields">Custom Fields</key>
        <key alias="dateOnly">Date only</key>
        <key alias="formatAndEncoding">Format and encoding</key>
        <key alias="formatAsDate">Format as date</key>
        <key alias="formatAsDateDescr">Format the value as a date, or a date with time, according to the active culture</key>
        <key alias="htmlEncode">HTML encode</key>
        <key alias="htmlEncodeHelp">Will replace special characters by their HTML equivalent.</key>
        <key alias="insertedAfter">Will be inserted after the field value</key>
        <key alias="insertedBefore">Will be inserted before the field value</key>
        <key alias="lowercase">Lowercase</key>
        <key alias="modifyOutput">Modify output</key>
        <key alias="none">None</key>
        <key alias="outputSample">Output sample</key>
        <key alias="postContent">Insert after field</key>
        <key alias="preContent">Insert before field</key>
        <key alias="recursive">Recursive</key>
        <key alias="recursiveDescr">Yes, make it recursive</key>
        <key alias="separator">Separator</key>
        <key alias="standardFields">Standard Fields</key>
        <key alias="uppercase">Uppercase</key>
        <key alias="urlEncode">URL encode</key>
        <key alias="urlEncodeHelp">Will format special characters in URLs</key>
        <key alias="usedIfAllEmpty">Will only be used when the field values above are empty</key>
        <key alias="usedIfEmpty">This field will only be used if the primary field is empty</key>
        <key alias="withTime">Date and time</key>
    </area>
    <area alias="translation">
        <key alias="details">Translation details</key>
        <key alias="DownloadXmlDTD">Download XML DTD</key>
        <key alias="fields">Fields</key>
        <key alias="includeSubpages">Include subpages</key>
        <key alias="mailBody">
            <![CDATA[
      Hi %0%

      This is an automated mail to inform you that the document '%1%'
      has been requested for translation into '%5%' by %2%.

      Go to http://%3%/translation/details.aspx?id=%4% to edit.

      Or log into Umbraco to get an overview of your translation tasks
      http://%3%

      Have a nice day!

      Cheers from the Umbraco robot
    ]]>
        </key>
        <key alias="noTranslators">No translator users found. Please create a translator user before you start sending content to translation</key>
        <key alias="pageHasBeenSendToTranslation">The page '%0%' has been send to translation</key>
        <key alias="sendToTranslate">Send the page '%0%' to translation</key>
        <key alias="totalWords">Total words</key>
        <key alias="translateTo">Translate to</key>
        <key alias="translationDone">Translation completed.</key>
        <key alias="translationDoneHelp">You can preview the pages, you've just translated, by clicking below. If the original page is found, you will get a comparison of the 2 pages.</key>
        <key alias="translationFailed">Translation failed, the XML file might be corrupt</key>
        <key alias="translationOptions">Translation options</key>
        <key alias="translator">Translator</key>
        <key alias="uploadTranslationXml">Upload translation XML</key>
    </area>
    <area alias="treeHeaders">
        <key alias="content">Content</key>
        <key alias="contentBlueprints">Content Templates</key>
        <key alias="media">Media</key>
        <key alias="cacheBrowser">Cache Browser</key>
        <key alias="contentRecycleBin">Recycle Bin</key>
        <key alias="createdPackages">Created packages</key>
        <key alias="dataTypes">Data Types</key>
        <key alias="dictionary">Dictionary</key>
        <key alias="installedPackages">Installed packages</key>
        <key alias="installSkin">Install skin</key>
        <key alias="installStarterKit">Install starter kit</key>
        <key alias="languages">Languages</key>
        <key alias="localPackage">Install local package</key>
        <key alias="macros">Macros</key>
        <key alias="mediaTypes">Media Types</key>
        <key alias="member">Members</key>
        <key alias="memberGroups">Member Groups</key>
        <key alias="memberRoles">Member Roles</key>
        <key alias="memberTypes">Member Types</key>
        <key alias="documentTypes">Document Types</key>
        <key alias="relationTypes">Relation Types</key>
        <key alias="packager">Packages</key>
        <key alias="packages">Packages</key>
        <key alias="partialViews">Partial Views</key>
        <key alias="partialViewMacros">Partial View Macro Files</key>
        <key alias="repositories">Install from repository</key>
        <key alias="runway">Install Runway</key>
        <key alias="runwayModules">Runway modules</key>
        <key alias="scripting">Scripting Files</key>
        <key alias="scripts">Scripts</key>
        <key alias="stylesheets">Stylesheets</key>
        <key alias="templates">Templates</key>
        <key alias="logViewer">Log Viewer</key>
        <key alias="users">Users</key>
        <key alias="settingsGroup">Settings</key>
        <key alias="templatingGroup">Templating</key>
        <key alias="thirdPartyGroup">Third Party</key>
    </area>
    <area alias="update">
        <key alias="updateAvailable">New update ready</key>
        <key alias="updateDownloadText">%0% is ready, click here for download</key>
        <key alias="updateNoServer">No connection to server</key>
        <key alias="updateNoServerError">Error checking for update. Please review trace-stack for further information</key>
    </area>
    <area alias="user">
        <key alias="access">Access</key>
        <key alias="accessHelp">Based on the assigned groups and start nodes, the user has access to the following nodes</key>
        <key alias="assignAccess">Assign access</key>
        <key alias="administrators">Administrator</key>
        <key alias="categoryField">Category field</key>
        <key alias="createDate">User created</key>
        <key alias="changePassword">Change Your Password</key>
        <key alias="changePhoto">Change photo</key>
        <key alias="newPassword">New password</key>
        <key alias="noLockouts">hasn't been locked out</key>
        <key alias="noPasswordChange">The password hasn't been changed</key>
        <key alias="confirmNewPassword">Confirm new password</key>
        <key alias="changePasswordDescription">You can change your password for accessing the Umbraco Back Office by filling out the form below and click the 'Change Password' button</key>
        <key alias="contentChannel">Content Channel</key>
        <key alias="createAnotherUser">Create another user</key>
        <key alias="createUserHelp">Create new users to give them access to Umbraco. When a new user is created a password will be generated that you can share with the user.</key>
        <key alias="descriptionField">Description field</key>
        <key alias="disabled">Disable User</key>
        <key alias="documentType">Document Type</key>
        <key alias="editors">Editor</key>
        <key alias="excerptField">Excerpt field</key>
        <key alias="failedPasswordAttempts">Failed login attempts</key>
        <key alias="goToProfile">Go to user profile</key>
        <key alias="groupsHelp">Add groups to assign access and permissions</key>
        <key alias="inviteAnotherUser">Invite another user</key>
        <key alias="inviteUserHelp">Invite new users to give them access to Umbraco. An invite email will be sent to the user with information on how to log in to Umbraco. Invites last for 72 hours.</key>
        <key alias="language">Language</key>
        <key alias="languageHelp">Set the language you will see in menus and dialogs</key>
        <key alias="lastLockoutDate">Last lockout date</key>
        <key alias="lastLogin">Last login</key>
        <key alias="lastPasswordChangeDate">Password last changed</key>
        <key alias="loginname">Username</key>
        <key alias="mediastartnode">Media start node</key>
        <key alias="mediastartnodehelp">Limit the media library to a specific start node</key>
        <key alias="mediastartnodes">Media start nodes</key>
        <key alias="mediastartnodeshelp">Limit the media library to specific start nodes</key>
        <key alias="modules">Sections</key>
        <key alias="noConsole">Disable Umbraco Access</key>
        <key alias="noLogin">has not logged in yet</key>
        <key alias="oldPassword">Old password</key>
        <key alias="password">Password</key>
        <key alias="resetPassword">Reset password</key>
        <key alias="passwordChanged">Your password has been changed!</key>
        <key alias="passwordConfirm">Please confirm the new password</key>
        <key alias="passwordEnterNew">Enter your new password</key>
        <key alias="passwordIsBlank">Your new password cannot be blank!</key>
        <key alias="passwordCurrent">Current password</key>
        <key alias="passwordInvalid">Invalid current password</key>
        <key alias="passwordIsDifferent">There was a difference between the new password and the confirmed password. Please try again!</key>
        <key alias="passwordMismatch">The confirmed password doesn't match the new password!</key>
        <key alias="permissionReplaceChildren">Replace child node permissions</key>
        <key alias="permissionSelectedPages">You are currently modifying permissions for the pages:</key>
        <key alias="permissionSelectPages">Select pages to modify their permissions</key>
        <key alias="removePhoto">Remove photo</key>
        <key alias="permissionsDefault">Default permissions</key>
        <key alias="permissionsGranular">Granular permissions</key>
        <key alias="permissionsGranularHelp">Set permissions for specific nodes</key>
        <key alias="profile">Profile</key>
        <key alias="searchAllChildren">Search all children</key>
        <key alias="sectionsHelp">Add sections to give users access</key>
        <key alias="selectUserGroups">Select user groups</key>
        <key alias="noStartNode">No start node selected</key>
        <key alias="noStartNodes">No start nodes selected</key>
        <key alias="startnode">Content start node</key>
        <key alias="startnodehelp">Limit the content tree to a specific start node</key>
        <key alias="startnodes">Content start nodes</key>
        <key alias="startnodeshelp">Limit the content tree to specific start nodes</key>
        <key alias="updateDate">User last updated</key>
        <key alias="userCreated">has been created</key>
        <key alias="userCreatedSuccessHelp">The new user has successfully been created. To log in to Umbraco use the password below.</key>
        <key alias="userManagement">User management</key>
        <key alias="username">Name</key>
        <key alias="userPermissions">User permissions</key>
        <key alias="usergroup">User group</key>
        <key alias="userInvited">has been invited</key>
        <key alias="userInvitedSuccessHelp">An invitation has been sent to the new user with details about how to log in to Umbraco.</key>
        <key alias="userinviteWelcomeMessage">Hello there and welcome to Umbraco! In just 1 minute you’ll be good to go, we just need you to setup a password and add a picture for your avatar.</key>
        <key alias="userinviteExpiredMessage">Welcome to Umbraco! Unfortunately your invite has expired. Please contact your administrator and ask them to resend it.</key>
        <key alias="userinviteAvatarMessage">Uploading a photo of yourself will make it easy for other users to recognize you. Click the circle above to upload your photo.</key>
        <key alias="writer">Writer</key>
        <key alias="change">Change</key>
        <key alias="yourProfile" version="7.0">Your profile</key>
        <key alias="yourHistory" version="7.0">Your recent history</key>
        <key alias="sessionExpires" version="7.0">Session expires in</key>
        <key alias="inviteUser">Invite user</key>
        <key alias="createUser">Create user</key>
        <key alias="sendInvite">Send invite</key>
        <key alias="backToUsers">Back to users</key>
        <key alias="inviteEmailCopySubject">Umbraco: Invitation</key>
        <key alias="inviteEmailCopyFormat">
            <![CDATA[
        <html>
			<head>
				<meta name='viewport' content='width=device-width'>
				<meta http-equiv='Content-Type' content='text/html; charset=UTF-8'>
			</head>
			<body class='' style='font-family: sans-serif; -webkit-font-smoothing: antialiased; font-size: 14px; color: #392F54; line-height: 22px; -ms-text-size-adjust: 100%; -webkit-text-size-adjust: 100%; background: #1d1333; margin: 0; padding: 0;' bgcolor='#1d1333'>
				<style type='text/css'> @media only screen and (max-width: 620px) {table[class=body] h1 {font-size: 28px !important; margin-bottom: 10px !important; } table[class=body] .wrapper {padding: 32px !important; } table[class=body] .article {padding: 32px !important; } table[class=body] .content {padding: 24px !important; } table[class=body] .container {padding: 0 !important; width: 100% !important; } table[class=body] .main {border-left-width: 0 !important; border-radius: 0 !important; border-right-width: 0 !important; } table[class=body] .btn table {width: 100% !important; } table[class=body] .btn a {width: 100% !important; } table[class=body] .img-responsive {height: auto !important; max-width: 100% !important; width: auto !important; } } .btn-primary table td:hover {background-color: #34495e !important; } .btn-primary a:hover {background-color: #34495e !important; border-color: #34495e !important; } .btn  a:visited {color:#FFFFFF;} </style>
				<table border="0" cellpadding="0" cellspacing="0" class="body" style="border-collapse: separate; mso-table-lspace: 0pt; mso-table-rspace: 0pt; width: 100%; background: #1d1333;" bgcolor="#1d1333">
					<tr>
						<td style="font-family: sans-serif; font-size: 14px; vertical-align: top; padding: 24px;" valign="top">
							<table style="border-collapse: separate; mso-table-lspace: 0pt; mso-table-rspace: 0pt; width: 100%;">
								<tr>
									<td background="https://umbraco.com/umbraco/assets/img/application/logo.png" bgcolor="#1d1333" width="28" height="28" valign="top" style="font-family: sans-serif; font-size: 14px; vertical-align: top;">
										<!--[if gte mso 9]> <v:rect xmlns:v="urn:schemas-microsoft-com:vml" fill="true" stroke="false" style="width:30px;height:30px;"> <v:fill type="tile" src="https://umbraco.com/umbraco/assets/img/application/logo.png" color="#1d1333" /> <v:textbox inset="0,0,0,0"> <![endif]-->
										<div> </div>
										<!--[if gte mso 9]> </v:textbox> </v:rect> <![endif]-->
									</td>
									<td style="font-family: sans-serif; font-size: 14px; vertical-align: top;" valign="top"></td>
								</tr>
							</table>
						</td>
					</tr>
				</table>
				<table border='0' cellpadding='0' cellspacing='0' class='body' style='border-collapse: separate; mso-table-lspace: 0pt; mso-table-rspace: 0pt; width: 100%; background: #1d1333;' bgcolor='#1d1333'>
					<tr>
						<td style='font-family: sans-serif; font-size: 14px; vertical-align: top;' valign='top'> </td>
						<td class='container' style='font-family: sans-serif; font-size: 14px; vertical-align: top; display: block; max-width: 560px; width: 560px; margin: 0 auto; padding: 10px;' valign='top'>
							<div class='content' style='box-sizing: border-box; display: block; max-width: 560px; margin: 0 auto; padding: 10px;'>
								<br>
								<table class='main' style='border-collapse: separate; mso-table-lspace: 0pt; mso-table-rspace: 0pt; width: 100%; border-radius: 3px; background: #FFFFFF;' bgcolor='#FFFFFF'>
									<tr>
										<td class='wrapper' style='font-family: sans-serif; font-size: 14px; vertical-align: top; box-sizing: border-box; padding: 50px;' valign='top'>
											<table border='0' cellpadding='0' cellspacing='0' style='border-collapse: separate; mso-table-lspace: 0pt; mso-table-rspace: 0pt; width: 100%;'>
												<tr>
													<td style='line-height: 24px; font-family: sans-serif; font-size: 14px; vertical-align: top;' valign='top'>
														<h1 style='color: #392F54; font-family: sans-serif; font-weight: bold; line-height: 1.4; font-size: 24px; text-align: left; text-transform: capitalize; margin: 0 0 30px;' align='left'>
															Hi %0%,
														</h1>
														<p style='color: #392F54; font-family: sans-serif; font-size: 14px; font-weight: normal; margin: 0 0 15px;'>
															You have been invited by <a href="mailto:%4%" style="text-decoration: underline; color: #392F54; -ms-word-break: break-all; word-break: break-all;">%1%</a> to the Umbraco Back Office.
														</p>
														<p style='color: #392F54; font-family: sans-serif; font-size: 14px; font-weight: normal; margin: 0 0 15px;'>
															Message from <a href="mailto:%1%" style="text-decoration: none; color: #392F54; -ms-word-break: break-all; word-break: break-all;">%1%</a>:
															<br/>
															<em>%2%</em>
														</p>
														<table border='0' cellpadding='0' cellspacing='0' class='btn btn-primary' style='border-collapse: separate; mso-table-lspace: 0pt; mso-table-rspace: 0pt; width: 100%; box-sizing: border-box;'>
															<tbody>
																<tr>
																	<td align='left' style='font-family: sans-serif; font-size: 14px; vertical-align: top; padding-bottom: 15px;' valign='top'>
																		<table border='0' cellpadding='0' cellspacing='0' style='border-collapse: separate; mso-table-lspace: 0pt; mso-table-rspace: 0pt; width: auto;'>
																			<tbody>
																				<tr>
																					<td style='font-family: sans-serif; font-size: 14px; vertical-align: top; border-radius: 5px; text-align: center; background: #35C786;' align='center' bgcolor='#35C786' valign='top'>
																						<a href='%3%' target='_blank' style='color: #FFFFFF; text-decoration: none; -ms-word-break: break-all; word-break: break-all; border-radius: 5px; box-sizing: border-box; cursor: pointer; display: inline-block; font-size: 14px; font-weight: bold; text-transform: capitalize; background: #35C786; margin: 0; padding: 12px 30px; border: 1px solid #35c786;'>
																							Click this link to accept the invite
																						</a>
																					</td>
																				</tr>
																			</tbody>
																		</table>
																	</td>
																</tr>
															</tbody>
														</table>
														<p style='max-width: 400px; display: block; color: #392F54; font-family: sans-serif; font-size: 14px; line-height: 20px; font-weight: normal; margin: 15px 0;'>If you cannot click on the link, copy and paste this URL into your browser window:</p>
															<table border='0' cellpadding='0' cellspacing='0'>
																<tr>
																	<td style='-ms-word-break: break-all; word-break: break-all; font-family: sans-serif; font-size: 11px; line-height:14px;'>
																		<font style="-ms-word-break: break-all; word-break: break-all; font-size: 11px; line-height:14px;">
																			<a style='-ms-word-break: break-all; word-break: break-all; color: #392F54; text-decoration: underline; font-size: 11px; line-height:15px;' href='%3%'>%3%</a>
																		</font>
																	</td>
																</tr>
															</table>
														</p>
													</td>
												</tr>
											</table>
										</td>
									</tr>
								</table>
								<br><br><br>
							</div>
						</td>
						<td style='font-family: sans-serif; font-size: 14px; vertical-align: top;' valign='top'> </td>
					</tr>
				</table>
			</body>
    </html>]]>
        </key>
        <key alias="invite">Invite</key>
        <key alias="defaultInvitationMessage">Resending invitation...</key>
        <key alias="deleteUser">Delete User</key>
        <key alias="deleteUserConfirmation">Are you sure you wish to delete this user account?</key>
        <key alias="stateAll">All</key>
        <key alias="stateActive">Active</key>
        <key alias="stateDisabled">Disabled</key>
        <key alias="stateLockedOut">Locked out</key>
        <key alias="stateInvited">Invited</key>
        <key alias="stateInactive">Inactive</key>
        <key alias="sortNameAscending">Name (A-Z)</key>
        <key alias="sortNameDescending">Name (Z-A)</key>
        <key alias="sortCreateDateAscending">Newest</key>
        <key alias="sortCreateDateDescending">Oldest</key>
        <key alias="sortLastLoginDateDescending">Last login</key>
    </area>
    <area alias="validation">
        <key alias="validation">Validation</key>
        <key alias="noValidation">No validation</key>
        <key alias="validateAsEmail">Validate as an email address</key>
        <key alias="validateAsNumber">Validate as a number</key>
        <key alias="validateAsUrl">Validate as a URL</key>
        <key alias="enterCustomValidation">...or enter a custom validation</key>
        <key alias="fieldIsMandatory">Field is mandatory</key>
        <key alias="validationRegExp">Enter a regular expression</key>
        <key alias="minCount">You need to add at least</key>
        <key alias="maxCount">You can only have</key>
        <key alias="items">items</key>
        <key alias="itemsSelected">items selected</key>
        <key alias="invalidDate">Invalid date</key>
        <key alias="invalidNumber">Not a number</key>
        <key alias="invalidEmail">Invalid email</key>
        <key alias="customValidation">Custom validation</key>
    </area>
    <area alias="healthcheck">
        <!-- The following keys get these tokens passed in:
	     0: Current value
		   1: Recommended value
		   2: XPath
		   3: Configuration file path
	  -->
        <key alias="checkSuccessMessage">Value is set to the recommended value: '%0%'.</key>
        <key alias="rectifySuccessMessage">Value was set to '%1%' for XPath '%2%' in configuration file '%3%'.</key>
        <key alias="checkErrorMessageDifferentExpectedValue">Expected value '%1%' for '%2%' in configuration file '%3%', but found '%0%'.</key>
        <key alias="checkErrorMessageUnexpectedValue">Found unexpected value '%0%' for '%2%' in configuration file '%3%'.</key>
        <!-- The following keys get these tokens passed in:
	     0: Current value
		   1: Recommended value
	  -->
        <key alias="customErrorsCheckSuccessMessage">Custom errors are set to '%0%'.</key>
        <key alias="customErrorsCheckErrorMessage">Custom errors are currently set to '%0%'. It is recommended to set this to '%1%' before go live.</key>
        <key alias="customErrorsCheckRectifySuccessMessage">Custom errors successfully set to '%0%'.</key>
        <key alias="macroErrorModeCheckSuccessMessage">MacroErrors are set to '%0%'.</key>
        <key alias="macroErrorModeCheckErrorMessage">MacroErrors are set to '%0%' which will prevent some or all pages in your site from loading completely if there are any errors in macros. Rectifying this will set the value to '%1%'.</key>
        <key alias="macroErrorModeCheckRectifySuccessMessage">MacroErrors are now set to '%0%'.</key>
        <!-- The following keys get these tokens passed in:
	     0: Current value
		   1: Recommended value
		   2: Server version
	  -->
        <key alias="trySkipIisCustomErrorsCheckSuccessMessage">Try Skip IIS Custom Errors is set to '%0%' and you're using IIS version '%1%'.</key>
        <key alias="trySkipIisCustomErrorsCheckErrorMessage">Try Skip IIS Custom Errors is currently '%0%'. It is recommended to set this to '%1%' for your IIS version (%2%).</key>
        <key alias="trySkipIisCustomErrorsCheckRectifySuccessMessage">Try Skip IIS Custom Errors successfully set to '%0%'.</key>
        <!-- The following keys get predefined tokens passed in that are not all the same, like above -->
        <key alias="configurationServiceFileNotFound">File does not exist: '%0%'.</key>
        <key alias="configurationServiceNodeNotFound"><![CDATA[Unable to find <strong>'%0%'</strong> in config file <strong>'%1%'</strong>.]]></key>
        <key alias="configurationServiceError">There was an error, check log for full error: %0%.</key>
        <key alias="databaseSchemaValidationCheckDatabaseOk">Database - The database schema is correct for this version of Umbraco</key>
        <key alias="databaseSchemaValidationCheckDatabaseErrors">%0% problems were detected with your database schema (Check the log for details)</key>
        <key alias="databaseSchemaValidationCheckDatabaseLogMessage">Some errors were detected while validating the database schema against the current version of Umbraco.</key>
        <key alias="httpsCheckValidCertificate">Your website's certificate is valid.</key>
        <key alias="httpsCheckInvalidCertificate">Certificate validation error: '%0%'</key>
        <key alias="httpsCheckExpiredCertificate">Your website's SSL certificate has expired.</key>
        <key alias="httpsCheckExpiringCertificate">Your website's SSL certificate is expiring in %0% days.</key>
        <key alias="healthCheckInvalidUrl">Error pinging the URL %0% - '%1%'</key>
        <key alias="httpsCheckIsCurrentSchemeHttps">You are currently %0% viewing the site using the HTTPS scheme.</key>
        <key alias="httpsCheckConfigurationRectifyNotPossible">The appSetting 'Umbraco.Core.UseHttps' is set to 'false' in your web.config file. Once you access this site using the HTTPS scheme, that should be set to 'true'.</key>
        <key alias="httpsCheckConfigurationCheckResult">The appSetting 'Umbraco.Core.UseHttps' is set to '%0%' in your web.config file, your cookies are %1% marked as secure.</key>
        <key alias="httpsCheckEnableHttpsError">Could not update the 'Umbraco.Core.UseHttps' setting in your web.config file. Error: %0%</key>
        <!-- The following keys don't get tokens passed in -->
        <key alias="httpsCheckEnableHttpsButton">Enable HTTPS</key>
        <key alias="httpsCheckEnableHttpsDescription">Sets umbracoSSL setting to true in the appSettings of the web.config file.</key>
        <key alias="httpsCheckEnableHttpsSuccess">The appSetting 'Umbraco.Core.UseHttps' is now set to 'true' in your web.config file, your cookies will be marked as secure.</key>
        <key alias="rectifyButton">Fix</key>
        <key alias="cannotRectifyShouldNotEqual">Cannot fix a check with a value comparison type of 'ShouldNotEqual'.</key>
        <key alias="cannotRectifyShouldEqualWithValue">Cannot fix a check with a value comparison type of 'ShouldEqual' with a provided value.</key>
        <key alias="valueToRectifyNotProvided">Value to fix check not provided.</key>
        <key alias="compilationDebugCheckSuccessMessage">Debug compilation mode is disabled.</key>
        <key alias="compilationDebugCheckErrorMessage">Debug compilation mode is currently enabled. It is recommended to disable this setting before go live.</key>
        <key alias="compilationDebugCheckRectifySuccessMessage">Debug compilation mode successfully disabled.</key>
        <key alias="traceModeCheckSuccessMessage">Trace mode is disabled.</key>
        <key alias="traceModeCheckErrorMessage">Trace mode is currently enabled. It is recommended to disable this setting before go live.</key>
        <key alias="traceModeCheckRectifySuccessMessage">Trace mode successfully disabled.</key>
        <key alias="folderPermissionsCheckMessage">All folders have the correct permissions set.</key>
        <!-- The following keys get these tokens passed in:
	    0: Comma delimitted list of failed folder paths
  	-->
        <key alias="requiredFolderPermissionFailed"><![CDATA[The following folders must be set up with modify permissions but could not be acccessed: <strong>%0%</strong>.]]></key>
        <key alias="optionalFolderPermissionFailed"><![CDATA[The following folders must be set up with modify permissions for certain Umbraco operations to function but could not be acccessed: <strong>%0%</strong>. If they aren't being written to no action need be taken.]]></key>
        <key alias="filePermissionsCheckMessage">All files have the correct permissions set.</key>
        <!-- The following keys get these tokens passed in:
	    0: Comma delimitted list of failed folder paths
  	-->
        <key alias="requiredFilePermissionFailed"><![CDATA[The following files must be set up with write permissions but could not be acccessed: <strong>%0%</strong>.]]></key>
        <key alias="optionalFilePermissionFailed"><![CDATA[The following files must be set up with write permissions for certain Umbraco operations to function but could not be acccessed: <strong>%0%</strong>. If they aren't being written to no action need be taken.]]></key>
        <key alias="clickJackingCheckHeaderFound"><![CDATA[The header or meta-tag <strong>X-Frame-Options</strong> used to control whether a site can be IFRAMEd by another was found.]]></key>
        <key alias="clickJackingCheckHeaderNotFound"><![CDATA[The header or meta-tag <strong>X-Frame-Options</strong> used to control whether a site can be IFRAMEd by another was not found.]]></key>
        <key alias="setHeaderInConfig">Set Header in Config</key>
        <key alias="clickJackingSetHeaderInConfigDescription">Adds a value to the httpProtocol/customHeaders section of web.config to prevent the site being IFRAMEd by other websites.</key>
        <key alias="clickJackingSetHeaderInConfigSuccess">A setting to create a header preventing IFRAMEing of the site by other websites has been added to your web.config file.</key>
        <key alias="setHeaderInConfigError">Could not update web.config file. Error: %0%</key>
        <key alias="noSniffCheckHeaderFound"><![CDATA[The header or meta-tag <strong>X-Content-Type-Options</strong> used to protect against MIME sniffing vulnerabilities was found.]]></key>
        <key alias="noSniffCheckHeaderNotFound"><![CDATA[The header or meta-tag <strong>X-Content-Type-Options</strong> used to protect against MIME sniffing vulnerabilities was not found.]]></key>
        <key alias="noSniffSetHeaderInConfigDescription">Adds a value to the httpProtocol/customHeaders section of web.config to protect against MIME sniffing vulnerabilities.</key>
        <key alias="noSniffSetHeaderInConfigSuccess">A setting to create a header protecting against MIME sniffing vulnerabilities has been added to your web.config file.</key>
        <key alias="hSTSCheckHeaderFound"><![CDATA[The header <strong>Strict-Transport-Security</strong>, also known as the HSTS-header, was found.]]></key>
        <key alias="hSTSCheckHeaderNotFound"><![CDATA[The header <strong>Strict-Transport-Security</strong> was not found.]]></key>
    <key alias="hSTSSetHeaderInConfigDescription">Adds the header 'Strict-Transport-Security' with the value 'max-age=10886400' to the httpProtocol/customHeaders section of web.config. Use this fix only if you will have your domains running with https for the next 18 weeks (minimum).</key>
        <key alias="hSTSSetHeaderInConfigSuccess">The HSTS header has been added to your web.config file.</key>
        <key alias="xssProtectionCheckHeaderFound"><![CDATA[The header <strong>X-XSS-Protection</strong> was found.]]></key>
        <key alias="xssProtectionCheckHeaderNotFound"><![CDATA[The header <strong>X-XSS-Protection</strong> was not found.]]></key>
        <key alias="xssProtectionSetHeaderInConfigDescription">Adds the header 'X-XSS-Protection' with the value '1; mode=block' to the httpProtocol/customHeaders section of web.config. </key>
        <key alias="xssProtectionSetHeaderInConfigSuccess">The X-XSS-Protection header has been added to your web.config file.</key>
        <!-- The following key get these tokens passed in:
	    0: Comma delimitted list of headers found
  	-->
        <key alias="excessiveHeadersFound"><![CDATA[The following headers revealing information about the website technology were found: <strong>%0%</strong>.]]></key>
        <key alias="excessiveHeadersNotFound">No headers revealing information about the website technology were found.</key>
        <key alias="smtpMailSettingsNotFound">In the Web.config file, system.net/mailsettings could not be found.</key>
        <key alias="smtpMailSettingsHostNotConfigured">In the Web.config file system.net/mailsettings section, the host is not configured.</key>
        <key alias="smtpMailSettingsConnectionSuccess">SMTP settings are configured correctly and the service is operating as expected.</key>
        <key alias="smtpMailSettingsConnectionFail">The SMTP server configured with host '%0%' and port '%1%' could not be reached. Please check to ensure the SMTP settings in the Web.config file system.net/mailsettings are correct.</key>
        <key alias="notificationEmailsCheckSuccessMessage"><![CDATA[Notification email has been set to <strong>%0%</strong>.]]></key>
        <key alias="notificationEmailsCheckErrorMessage"><![CDATA[Notification email is still set to the default value of <strong>%0%</strong>.]]></key>
        <key alias="scheduledHealthCheckEmailBody"><![CDATA[<html><body><p>Results of the scheduled Umbraco Health Checks run on %0% at %1% are as follows:</p>%2%</body></html>]]></key>
        <key alias="scheduledHealthCheckEmailSubject">Umbraco Health Check Status: %0%</key>
    </area>
    <area alias="redirectUrls">
        <key alias="disableUrlTracker">Disable URL tracker</key>
        <key alias="enableUrlTracker">Enable URL tracker</key>
        <key alias="originalUrl">Original URL</key>
        <key alias="redirectedTo">Redirected To</key>
        <key alias="redirectUrlManagement">Redirect Url Management</key>
        <key alias="panelInformation">The following URLs redirect to this content item:</key>
        <key alias="noRedirects">No redirects have been made</key>
        <key alias="noRedirectsDescription">When a published page gets renamed or moved a redirect will automatically be made to the new page.</key>
        <key alias="confirmRemove">Are you sure you want to remove the redirect from '%0%' to '%1%'?</key>
        <key alias="redirectRemoved">Redirect URL removed.</key>
        <key alias="redirectRemoveError">Error removing redirect URL.</key>
        <key alias="redirectRemoveWarning">This will remove the redirect</key>
        <key alias="confirmDisable">Are you sure you want to disable the URL tracker?</key>
        <key alias="disabledConfirm">URL tracker has now been disabled.</key>
        <key alias="disableError">Error disabling the URL tracker, more information can be found in your log file.</key>
        <key alias="enabledConfirm">URL tracker has now been enabled.</key>
        <key alias="enableError">Error enabling the URL tracker, more information can be found in your log file.</key>
    </area>
    <area alias="emptyStates">
        <key alias="emptyDictionaryTree">No Dictionary items to choose from</key>
    </area>
    <area alias="textbox">
        <key alias="characters_left"><![CDATA[<strong>%0%</strong> characters left.]]></key>
        <key alias="characters_exceed"><![CDATA[Maximum %0% characters, <strong>%1%</strong> too many.]]></key>
    </area>
    <area alias="recycleBin">
        <key alias="contentTrashed">Trashed content with Id: {0} related to original parent content with Id: {1}</key>
        <key alias="mediaTrashed">Trashed media with Id: {0} related to original parent media item with Id: {1}</key>
        <key alias="itemCannotBeRestored">Cannot automatically restore this item</key>
        <key alias="itemCannotBeRestoredHelpText">There is no location where this item can be automatically restored. You can move the item manually using the tree below.</key>
        <key alias="wasRestored">was restored under</key>
    </area>
    <area alias="relationType">
        <key alias="direction">Direction</key>
        <key alias="parentToChild">Parent to child</key>
        <key alias="bidirectional">Bidirectional</key>
        <key alias="parent">Parent</key>
        <key alias="child">Child</key>
        <key alias="count">Count</key>
        <key alias="relations">Relations</key>
        <key alias="created">Created</key>
        <key alias="comment">Comment</key>
        <key alias="name">Name</key>
        <key alias="noRelations">No relations for this relation type.</key>
        <key alias="tabRelationType">Relation Type</key>
        <key alias="tabRelations">Relations</key>
    </area>
    <area alias="dashboardTabs">
        <key alias="contentIntro">Getting Started</key>
        <key alias="contentRedirectManager">Redirect URL Management</key>
        <key alias="mediaFolderBrowser">Content</key>
        <key alias="settingsWelcome">Welcome</key>
        <key alias="settingsExamine">Examine Management</key>
        <key alias="settingsPublishedStatus">Published Status</key>
        <key alias="settingsModelsBuilder">Models Builder</key>
        <key alias="settingsHealthCheck">Health Check</key>
    <key alias="settingsProfiler">Profiling</key>
        <key alias="memberIntro">Getting Started</key>
        <key alias="formsInstall">Install Umbraco Forms</key>
  </area>
  <area alias="visuallyHiddenTexts">
    <key alias="goBack">Go back</key>
  </area>
</language><|MERGE_RESOLUTION|>--- conflicted
+++ resolved
@@ -1,6 +1,5 @@
 <?xml version="1.0" encoding="utf-8" standalone="yes"?>
 <language alias="en" intName="English (UK)" localName="English (UK)" lcid="" culture="en-GB">
-<<<<<<< HEAD
     <creator>
         <name>The Umbraco community</name>
         <link>https://our.umbraco.com/documentation/Extending-Umbraco/Language-Files</link>
@@ -39,6 +38,7 @@
         <key alias="toInTheTreeStructureBelow">to in the tree structure below</key>
         <key alias="wasMovedTo">was moved to</key>
         <key alias="wasCopiedTo">was copied to</key>
+    <key alias="wasDeleted">was deleted</key>
         <key alias="rights">Permissions</key>
         <key alias="rollback">Rollback</key>
         <key alias="sendtopublish">Send To Publish</key>
@@ -103,110 +103,6 @@
         </key>
         <key alias="inherit">Inherit</key>
         <key alias="setLanguage">Culture</key>
-=======
-  <creator>
-    <name>The Umbraco community</name>
-    <link>https://our.umbraco.com/documentation/Extending-Umbraco/Language-Files</link>
-  </creator>
-  <area alias="actions">
-    <key alias="assignDomain">Culture and Hostnames</key>
-    <key alias="auditTrail">Audit Trail</key>
-    <key alias="browse">Browse Node</key>
-    <key alias="changeDocType">Change Document Type</key>
-    <key alias="copy">Copy</key>
-    <key alias="create">Create</key>
-    <key alias="export">Export</key>
-    <key alias="createPackage">Create Package</key>
-    <key alias="createGroup">Create group</key>
-    <key alias="delete">Delete</key>
-    <key alias="disable">Disable</key>
-    <key alias="emptyRecycleBin">Empty recycle bin</key>
-    <key alias="enable">Enable</key>
-    <key alias="exportDocumentType">Export Document Type</key>
-    <key alias="importDocumentType">Import Document Type</key>
-    <key alias="importPackage">Import Package</key>
-    <key alias="liveEdit">Edit in Canvas</key>
-    <key alias="logout">Exit</key>
-    <key alias="move">Move</key>
-    <key alias="notify">Notifications</key>
-    <key alias="protect">Public access</key>
-    <key alias="publish">Publish</key>
-    <key alias="unpublish">Unpublish</key>
-    <key alias="refreshNode">Reload</key>
-    <key alias="republish">Republish entire site</key>
-    <key alias="rename" version="7.3.0">Rename</key>
-    <key alias="restore" version="7.3.0">Restore</key>
-    <key alias="SetPermissionsForThePage">Set permissions for the page %0%</key>
-    <key alias="chooseWhereToCopy">Choose where to copy</key>
-    <key alias="chooseWhereToMove">Choose where to move</key>
-    <key alias="toInTheTreeStructureBelow">to in the tree structure below</key>
-    <key alias="wasMovedTo">was moved to</key>
-    <key alias="wasCopiedTo">was copied to</key>
-    <key alias="wasDeleted">was deleted</key>
-    <key alias="rights">Permissions</key>
-    <key alias="rollback">Rollback</key>
-    <key alias="sendtopublish">Send To Publish</key>
-    <key alias="sendToTranslate">Send To Translation</key>
-    <key alias="setGroup">Set group</key>
-    <key alias="sort">Sort</key>
-    <key alias="translate">Translate</key>
-    <key alias="update">Update</key>
-    <key alias="setPermissions">Set permissions</key>
-    <key alias="unlock">Unlock</key>
-    <key alias="createblueprint">Create Content Template</key>
-    <key alias="resendInvite">Resend Invitation</key>
-  </area>
-  <area alias="actionCategories">
-    <key alias="content">Content</key>
-    <key alias="administration">Administration</key>
-    <key alias="structure">Structure</key>
-    <key alias="other">Other</key>
-  </area>
-  <area alias="actionDescriptions">
-    <key alias="assignDomain">Allow access to assign culture and hostnames</key>
-    <key alias="auditTrail">Allow access to view a node's history log</key>
-    <key alias="browse">Allow access to view a node</key>
-    <key alias="changeDocType">Allow access to change document type for a node</key>
-    <key alias="copy">Allow access to copy a node</key>
-    <key alias="create">Allow access to create nodes</key>
-    <key alias="delete">Allow access to delete nodes</key>
-    <key alias="move">Allow access to move a node</key>
-    <key alias="protect">Allow access to set and change public access for a node</key>
-    <key alias="publish">Allow access to publish a node</key>
-    <key alias="unpublish">Allow access to unpublish a node</key>
-    <key alias="rights">Allow access to change permissions for a node</key>
-    <key alias="rollback">Allow access to roll back a node to a previous state</key>
-    <key alias="sendtopublish">Allow access to send a node for approval before publishing</key>
-    <key alias="sendToTranslate">Allow access to send a node for translation</key>
-    <key alias="sort">Allow access to change the sort order for nodes</key>
-    <key alias="translate">Allow access to translate a node</key>
-    <key alias="update">Allow access to save a node</key>
-    <key alias="createblueprint">Allow access to create a Content Template</key>
-  </area>
-  <area alias="apps">
-    <key alias="umbContent">Content</key>
-    <key alias="umbInfo">Info</key>
-  </area>
-  <area alias="assignDomain">
-    <key alias="permissionDenied">Permission denied.</key>
-    <key alias="addNew">Add new Domain</key>
-    <key alias="remove">remove</key>
-    <key alias="invalidNode">Invalid node.</key>
-    <key alias="invalidDomain">One or more domains have an invalid format.</key>
-    <key alias="duplicateDomain">Domain has already been assigned.</key>
-    <key alias="language">Language</key>
-    <key alias="domain">Domain</key>
-    <key alias="domainCreated">New domain '%0%' has been created</key>
-    <key alias="domainDeleted">Domain '%0%' is deleted</key>
-    <key alias="domainExists">Domain '%0%' has already been assigned</key>
-    <key alias="domainUpdated">Domain '%0%' has been updated</key>
-    <key alias="orEdit">Edit Current Domains</key>
-    <key alias="domainHelpWithVariants">
-    	<![CDATA[Valid domain names are: "example.com", "www.example.com", "example.com:8080", or "https://www.example.com/".
-     Furthermore also one-level paths in domains are supported, eg. "example.com/en" or "/en".]]></key>
-    <key alias="inherit">Inherit</key>
-    <key alias="setLanguage">Culture</key>
->>>>>>> 157c0a24
         <key alias="setLanguageHelp">
             <![CDATA[Set the culture for nodes below the current node,<br /> or inherit culture from parent nodes. Will also apply<br />
       to the current node, unless a domain below applies too.]]>
