<?xml version="1.0" encoding="utf-8" standalone="yes"?>
<language alias="en" intName="English (UK)" localName="English (UK)" lcid="" culture="en-GB">
  <creator>
    <name>The Umbraco community</name>
    <link>https://our.umbraco.com/documentation/Extending-Umbraco/Language-Files</link>
  </creator>
  <area alias="actions">
    <key alias="assignDomain">Culture and Hostnames</key>
    <key alias="auditTrail">Audit Trail</key>
    <key alias="browse">Browse Node</key>
    <key alias="changeDocType">Change Document Type</key>
    <key alias="copy">Copy</key>
    <key alias="create">Create</key>
    <key alias="export">Export</key>
    <key alias="createPackage">Create Package</key>
    <key alias="createGroup">Create group</key>
    <key alias="delete">Delete</key>
    <key alias="disable">Disable</key>
    <key alias="emptyRecycleBin">Empty recycle bin</key>
    <key alias="enable">Enable</key>
    <key alias="exportDocumentType">Export Document Type</key>
    <key alias="importDocumentType">Import Document Type</key>
    <key alias="importPackage">Import Package</key>
    <key alias="liveEdit">Edit in Canvas</key>
    <key alias="logout">Exit</key>
    <key alias="move">Move</key>
    <key alias="notify">Notifications</key>
    <key alias="protect">Public access</key>
    <key alias="publish">Publish</key>
    <key alias="unpublish">Unpublish</key>
    <key alias="refreshNode">Reload</key>
    <key alias="republish">Republish entire site</key>
    <key alias="rename" version="7.3.0">Rename</key>
    <key alias="restore" version="7.3.0">Restore</key>
    <key alias="SetPermissionsForThePage">Set permissions for the page %0%</key>
    <key alias="chooseWhereToCopy">Choose where to copy</key>
    <key alias="chooseWhereToMove">Choose where to move</key>
    <key alias="toInTheTreeStructureBelow">to in the tree structure below</key>
    <key alias="wasMovedTo">was moved to</key>
    <key alias="wasCopiedTo">was copied to</key>
    <key alias="wasDeleted">was deleted</key>
    <key alias="rights">Permissions</key>
    <key alias="rollback">Rollback</key>
    <key alias="sendtopublish">Send To Publish</key>
    <key alias="sendToTranslate">Send To Translation</key>
    <key alias="setGroup">Set group</key>
    <key alias="sort">Sort</key>
    <key alias="translate">Translate</key>
    <key alias="update">Update</key>
    <key alias="setPermissions">Set permissions</key>
    <key alias="unlock">Unlock</key>
    <key alias="createblueprint">Create Content Template</key>
    <key alias="resendInvite">Resend Invitation</key>
  </area>
  <area alias="actionCategories">
    <key alias="content">Content</key>
    <key alias="administration">Administration</key>
    <key alias="structure">Structure</key>
    <key alias="other">Other</key>
  </area>
  <area alias="actionDescriptions">
    <key alias="assignDomain">Allow access to assign culture and hostnames</key>
    <key alias="auditTrail">Allow access to view a node's history log</key>
    <key alias="browse">Allow access to view a node</key>
    <key alias="changeDocType">Allow access to change document type for a node</key>
    <key alias="copy">Allow access to copy a node</key>
    <key alias="create">Allow access to create nodes</key>
    <key alias="delete">Allow access to delete nodes</key>
    <key alias="move">Allow access to move a node</key>
    <key alias="protect">Allow access to set and change public access for a node</key>
    <key alias="publish">Allow access to publish a node</key>
    <key alias="unpublish">Allow access to unpublish a node</key>
    <key alias="rights">Allow access to change permissions for a node</key>
    <key alias="rollback">Allow access to roll back a node to a previous state</key>
    <key alias="sendtopublish">Allow access to send a node for approval before publishing</key>
    <key alias="sendToTranslate">Allow access to send a node for translation</key>
    <key alias="sort">Allow access to change the sort order for nodes</key>
    <key alias="translate">Allow access to translate a node</key>
    <key alias="update">Allow access to save a node</key>
    <key alias="createblueprint">Allow access to create a Content Template</key>
  </area>
  <area alias="apps">
    <key alias="umbContent">Content</key>
    <key alias="umbInfo">Info</key>
  </area>
  <area alias="assignDomain">
    <key alias="permissionDenied">Permission denied.</key>
    <key alias="addNew">Add new Domain</key>
    <key alias="remove">remove</key>
    <key alias="invalidNode">Invalid node.</key>
    <key alias="invalidDomain">One or more domains have an invalid format.</key>
    <key alias="duplicateDomain">Domain has already been assigned.</key>
    <key alias="language">Language</key>
    <key alias="domain">Domain</key>
    <key alias="domainCreated">New domain '%0%' has been created</key>
    <key alias="domainDeleted">Domain '%0%' is deleted</key>
    <key alias="domainExists">Domain '%0%' has already been assigned</key>
    <key alias="domainUpdated">Domain '%0%' has been updated</key>
    <key alias="orEdit">Edit Current Domains</key>
    <key alias="domainHelpWithVariants">
    	<![CDATA[Valid domain names are: "example.com", "www.example.com", "example.com:8080", or "https://www.example.com/".
     Furthermore also one-level paths in domains are supported, eg. "example.com/en" or "/en".]]></key>
    <key alias="inherit">Inherit</key>
    <key alias="setLanguage">Culture</key>
        <key alias="setLanguageHelp">
            <![CDATA[Set the culture for nodes below the current node,<br /> or inherit culture from parent nodes. Will also apply<br />
      to the current node, unless a domain below applies too.]]>
        </key>
    <key alias="setDomains">Domains</key>
  </area>
  <area alias="buttons">
    <key alias="clearSelection">Clear selection</key>
    <key alias="select">Select</key>
    <key alias="somethingElse">Do something else</key>
    <key alias="bold">Bold</key>
    <key alias="deindent">Cancel Paragraph Indent</key>
    <key alias="formFieldInsert">Insert form field</key>
    <key alias="graphicHeadline">Insert graphic headline</key>
    <key alias="htmlEdit">Edit Html</key>
    <key alias="indent">Indent Paragraph</key>
    <key alias="italic">Italic</key>
    <key alias="justifyCenter">Center</key>
    <key alias="justifyLeft">Justify Left</key>
    <key alias="justifyRight">Justify Right</key>
    <key alias="linkInsert">Insert Link</key>
    <key alias="linkLocal">Insert local link (anchor)</key>
    <key alias="listBullet">Bullet List</key>
    <key alias="listNumeric">Numeric List</key>
    <key alias="macroInsert">Insert macro</key>
    <key alias="pictureInsert">Insert picture</key>
    <key alias="publishAndClose">Publish and close</key>
    <key alias="publishDescendants">Publish with descendants</key>
    <key alias="relations">Edit relations</key>
    <key alias="returnToList">Return to list</key>
    <key alias="save">Save</key>
    <key alias="saveAndClose">Save and close</key>
    <key alias="saveAndPublish">Save and publish</key>
    <key alias="saveAndSchedule">Save and schedule</key>
    <key alias="saveToPublish">Save and send for approval</key>
    <key alias="saveListView">Save list view</key>
    <key alias="schedulePublish">Schedule</key>
    <key alias="showPage">Preview</key>
    <key alias="showPageDisabled">Preview is disabled because there's no template assigned</key>
    <key alias="styleChoose">Choose style</key>
    <key alias="styleShow">Show styles</key>
    <key alias="tableInsert">Insert table</key>
    <key alias="saveAndGenerateModels">Save and generate models</key>
    <key alias="undo">Undo</key>
    <key alias="redo">Redo</key>
    <key alias="deleteTag">Delete tag</key>
    <key alias="confirmActionCancel">Cancel</key>
    <key alias="confirmActionConfirm">Confirm</key>
	<key alias="morePublishingOptions">More publishing options</key>
  </area>
  <area alias="auditTrails">
    <key alias="atViewingFor">Viewing for</key>
    <key alias="delete">Content deleted</key>
    <key alias="unpublish">Content unpublished</key>
    <key alias="publish">Content saved and Published</key>
    <key alias="publishvariant">Content saved and published for languages: %0% </key>
    <key alias="save">Content saved</key>
    <key alias="savevariant">Content saved for languages: %0%</key>
    <key alias="move">Content moved</key>
    <key alias="copy">Content copied</key>
    <key alias="rollback">Content rolled back</key>
    <key alias="sendtopublish">Content sent for publishing</key>
    <key alias="sendtopublishvariant">Content sent for publishing for languages: %0%</key>
    <key alias="sort">Sort child items performed by user</key>
    <key alias="smallCopy">Copy</key>
    <key alias="smallPublish">Publish</key>
    <key alias="smallPublishVariant">Publish</key>
    <key alias="smallMove">Move</key>
    <key alias="smallSave">Save</key>
    <key alias="smallSaveVariant">Save</key>
    <key alias="smallDelete">Delete</key>
    <key alias="smallUnpublish">Unpublish</key>
    <key alias="smallRollBack">Rollback</key>
    <key alias="smallSendToPublish">Send To Publish</key>
    <key alias="smallSendToPublishVariant">Send To Publish</key>
    <key alias="smallSort">Sort</key>
    <key alias="historyIncludingVariants">History (all variants)</key>
  </area>
  <area alias="changeDocType">
    <key alias="changeDocTypeInstruction">To change the document type for the selected content, first select from the list of valid types for this location.</key>
    <key alias="changeDocTypeInstruction2">Then confirm and/or amend the mapping of properties from the current type to the new, and click Save.</key>
    <key alias="contentRepublished">The content has been re-published.</key>
    <key alias="currentProperty">Current Property</key>
    <key alias="currentType">Current type</key>
    <key alias="docTypeCannotBeChanged">The document type cannot be changed, as there are no alternatives valid for this location.  An alternative will be valid if it is allowed under the parent of the selected content item and that all existing child content items are allowed to be created under it.</key>
    <key alias="docTypeChanged">Document Type Changed</key>
    <key alias="mapProperties">Map Properties</key>
    <key alias="mapToProperty">Map to Property</key>
    <key alias="newTemplate">New Template</key>
    <key alias="newType">New Type</key>
    <key alias="none">none</key>
    <key alias="selectedContent">Content</key>
    <key alias="selectNewDocType">Select New Document Type</key>
    <key alias="successMessage">The document type of the selected content has been successfully changed to [new type] and the following properties mapped:</key>
    <key alias="to">to</key>
    <key alias="validationErrorPropertyWithMoreThanOneMapping">Could not complete property mapping as one or more properties have more than one mapping defined.</key>
    <key alias="validDocTypesNote">Only alternate types valid for the current location are displayed.</key>
  </area>
  <area alias="codefile">
    <key alias="createFolderFailedById">Failed to create a folder under parent with ID %0%</key>
    <key alias="createFolderFailedByName">Failed to create a folder under parent with name %0%</key>
    <key alias="createFolderIllegalChars">The folder name cannot contain illegal characters.</key>
    <key alias="deleteItemFailed">Failed to delete item: %0%</key>
  </area>
  <area alias="content">
    <key alias="isPublished" version="7.2">Is Published</key>
    <key alias="about">About this page</key>
    <key alias="alias">Alias</key>
    <key alias="alternativeTextHelp">(how would you describe the picture over the phone)</key>
    <key alias="alternativeUrls">Alternative Links</key>
    <key alias="clickToEdit">Click to edit this item</key>
    <key alias="createBy">Created by</key>
    <key alias="createByDesc" version="7.0">Original author</key>
    <key alias="updatedBy" version="7.0">Updated by</key>
    <key alias="createDate">Created</key>
    <key alias="createDateDesc" version="7.0">Date/time this document was created</key>
    <key alias="documentType">Document Type</key>
    <key alias="editing">Editing</key>
    <key alias="expireDate">Remove at</key>
    <key alias="itemChanged">This item has been changed after publication</key>
    <key alias="itemNotPublished">This item is not published</key>
    <key alias="lastPublished">Last published</key>
    <key alias="noItemsToShow">There are no items to show</key>
    <key alias="listViewNoItems" version="7.1.5">There are no items to show in the list.</key>
    <key alias="listViewNoContent">No content has been added</key>
    <key alias="listViewNoMembers">No members have been added</key>
    <key alias="mediatype">Media Type</key>
    <key alias="mediaLinks">Link to media item(s)</key>
    <key alias="membergroup">Member Group</key>
    <key alias="memberrole">Role</key>
    <key alias="membertype">Member Type</key>
    <key alias="noChanges">No changes have been made</key>
    <key alias="noDate">No date chosen</key>
    <key alias="nodeName">Page title</key>
    <key alias="noMediaLink">This media item has no link</key>
    <key alias="otherElements">Properties</key>
    <key alias="parentNotPublished">This document is published but is not visible because the parent '%0%' is unpublished</key>
    <key alias="parentCultureNotPublished">This culture is published but is not visible because it is unpublished on parent '%0%'</key>
    <key alias="parentNotPublishedAnomaly">This document is published but is not in the cache</key>
    <key alias="getUrlException">Could not get the url</key>
    <key alias="routeError">This document is published but its url would collide with content %0%</key>
    <key alias="routeErrorCannotRoute">This document is published but its url cannot be routed</key>
    <key alias="publish">Publish</key>
    <key alias="published">Published</key>
    <key alias="publishedPendingChanges">Published (pending changes)</key>
    <key alias="publishStatus">Publication Status</key>
    <key alias="publishDescendantsHelp"><![CDATA[Click <em>Publish with descendants</em> to publish <strong>%0%</strong> and all content items underneath and thereby making their content publicly available.]]></key>
    <key alias="publishDescendantsWithVariantsHelp"><![CDATA[Click <em>Publish with descendants</em> to publish <strong>the selected languages</strong> and the same languages of content items underneath and thereby making their content publicly available.]]></key>
    <key alias="releaseDate">Publish at</key>
    <key alias="unpublishDate">Unpublish at</key>
    <key alias="removeDate">Clear Date</key>
    <key alias="setDate">Set date</key>
    <key alias="sortDone">Sortorder is updated</key>
    <key alias="sortHelp">To sort the nodes, simply drag the nodes or click one of the column headers. You can select multiple nodes by holding the "shift" or "control" key while selecting</key>
    <key alias="statistics">Statistics</key>
    <key alias="titleOptional">Title (optional)</key>
    <key alias="altTextOptional">Alternative text (optional)</key>
    <key alias="type">Type</key>
    <key alias="unpublish">Unpublish</key>
    <key alias="unpublished">Unpublished</key>
    <key alias="updateDate">Last edited</key>
    <key alias="updateDateDesc" version="7.0">Date/time this document was edited</key>
    <key alias="uploadClear">Remove file(s)</key>
	<key alias="uploadClearImageContext">Click here to remove the image from the media item</key>
    <key alias="uploadClearFileContext">Click here to remove the file from the media item</key>
    <key alias="urls">Link to document</key>
    <key alias="memberof">Member of group(s)</key>
    <key alias="notmemberof">Not a member of group(s)</key>
    <key alias="childItems" version="7.0">Child items</key>
    <key alias="target" version="7.0">Target</key>
    <key alias="scheduledPublishServerTime">This translates to the following time on the server:</key>
    <key alias="scheduledPublishDocumentation"><![CDATA[<a href="https://our.umbraco.com/documentation/Getting-Started/Data/Scheduled-Publishing/#timezones" target="_blank">What does this mean?</a>]]></key>
    <key alias="nestedContentDeleteItem">Are you sure you want to delete this item?</key>
    <key alias="nestedContentEditorNotSupported">Property %0% uses editor %1% which is not supported by Nested Content.</key>
    <key alias="nestedContentDeleteAllItems">Are you sure you want to delete all items?</key>
    <key alias="nestedContentNoContentTypes">No content types are configured for this property.</key>
    <key alias="nestedContentAddElementType">Add element type</key>
    <key alias="nestedContentSelectElementTypeModalTitle">Select element type</key>
    <key alias="nestedContentGroupHelpText">Select the group whose properties should be displayed. If left blank, the first group on the element type will be used.</key>
    <key alias="nestedContentTemplateHelpTextPart1">Enter an angular expression to evaluate against each item for its name. Use</key>
    <key alias="nestedContentTemplateHelpTextPart2">to display the item index</key>
    <key alias="addTextBox">Add another text box</key>
    <key alias="removeTextBox">Remove this text box</key>
    <key alias="contentRoot">Content root</key>
    <key alias="includeUnpublished">Include drafts: also publish unpublished content items.</key>
    <key alias="isSensitiveValue">This value is hidden. If you need access to view this value please contact your website administrator.</key>
    <key alias="isSensitiveValue_short">This value is hidden.</key>
    <key alias="languagesToPublishForFirstTime">What languages would you like to publish? All languages with content are saved!</key>
    <key alias="languagesToPublish">What languages would you like to publish?</key>
    <key alias="languagesToSave">What languages would you like to save?</key>
    <key alias="languagesToSaveForFirstTime">All languages with content are saved on creation!</key>
    <key alias="languagesToSendForApproval">What languages would you like to send for approval?</key>
    <key alias="languagesToSchedule">What languages would you like to schedule?</key>
    <key alias="languagesToUnpublish">Select the languages to unpublish. Unpublishing a mandatory language will unpublish all languages.</key>
    <key alias="publishedLanguages">Published Languages</key>
    <key alias="unpublishedLanguages">Unpublished Languages</key>
    <key alias="unmodifiedLanguages">Unmodified Languages</key>
    <key alias="untouchedLanguagesForFirstTime">These languages haven't been created</key>
    <key alias="readyToPublish">Ready to Publish?</key>
    <key alias="readyToSave">Ready to Save?</key>
    <key alias="sendForApproval">Send for approval</key>
    <key alias="schedulePublishHelp">Select the date and time to publish and/or unpublish the content item.</key>
    <key alias="createEmpty">Create new</key>
    <key alias="createFromClipboard">Paste from clipboard</key>
    <key alias="nodeIsInTrash">This item is in the Recycle Bin</key>
  </area>
  <area alias="blueprints">
    <key alias="createBlueprintFrom">Create a new Content Template from '%0%'</key>
    <key alias="blankBlueprint">Blank</key>
    <key alias="selectBlueprint">Select a Content Template</key>
    <key alias="createdBlueprintHeading">Content Template created</key>
    <key alias="createdBlueprintMessage">A Content Template was created from '%0%'</key>
    <key alias="duplicateBlueprintMessage">Another Content Template with the same name already exists</key>
    <key alias="blueprintDescription">A Content Template is predefined content that an editor can select to use as the basis for creating new content</key>
  </area>
  <area alias="media">
    <key alias="clickToUpload">Click to upload</key>
    <key alias="orClickHereToUpload">or click here to choose files</key>
    <key alias="dragFilesHereToUpload">You can drag files here to upload</key>
    <key alias="disallowedFileType">Cannot upload this file, it does not have an approved file type</key>
    <key alias="maxFileSize">Max file size is</key>
    <key alias="mediaRoot">Media root</key>
    <key alias="moveFailed">Failed to move media</key>
    <key alias="copyFailed">Failed to copy media</key>
    <key alias="createFolderFailed">Failed to create a folder under parent id %0%</key>
    <key alias="renameFolderFailed">Failed to rename the folder with id %0%</key>
    <key alias="dragAndDropYourFilesIntoTheArea">Drag and drop your file(s) into the area</key>
  </area>
  <area alias="member">
    <key alias="createNewMember">Create a new member</key>
    <key alias="allMembers">All Members</key>
    <key alias="memberGroupNoProperties">Member groups have no additional properties for editing.</key>
  </area>
  <area alias="create">
    <key alias="chooseNode">Where do you want to create the new %0%</key>
    <key alias="createUnder">Create an item under</key>
    <key alias="createContentBlueprint">Select the document type you want to make a content template for</key>
    <key alias="enterFolderName">Enter a folder name</key>
    <key alias="updateData">Choose a type and a title</key>
    <key alias="noDocumentTypes" version="7.0"><![CDATA[There are no allowed document types available for creating content here. You must enable these in <strong>Document Types</strong> within the <strong>Settings</strong> section, by editing the <strong>Allowed child node types</strong> under <strong>Permissions</strong>.]]></key>
    <key alias="noDocumentTypesAtRoot"><![CDATA[There are no document types available for creating content here. You must create these in <strong>Document Types</strong> within the <strong>Settings</strong> section.]]></key>
    <key alias="noDocumentTypesWithNoSettingsAccess">The selected page in the content tree doesn't allow for any pages to be created below it.</key>
    <key alias="noDocumentTypesEditPermissions">Edit permissions for this document type</key>
    <key alias="noDocumentTypesCreateNew">Create a new document type</key>
    <key alias="noDocumentTypesAllowedAtRoot"><![CDATA[There are no allowed document types available for creating content here. You must enable these in <strong>Document Types</strong> within the <strong>Settings</strong> section, by changing the <strong>Allow as root</strong> option under <strong>Permissions</strong>.]]></key>
    <key alias="noMediaTypes" version="7.0"><![CDATA[There are no allowed media types available for creating media here. You must enable these in <strong>Media Types Types</strong> within the <strong>Settings</strong> section, by editing the <strong>Allowed child node types</strong> under <strong>Permissions</strong>.]]></key>
    <key alias="noMediaTypesWithNoSettingsAccess">The selected media in the tree doesn't allow for any other media to be created below it.</key>
    <key alias="noMediaTypesEditPermissions">Edit permissions for this media type</key>
    <key alias="documentTypeWithoutTemplate">Document Type without a template</key>
    <key alias="newFolder">New folder</key>
    <key alias="newDataType">New data type</key>
    <key alias="newJavascriptFile">New JavaScript file</key>
    <key alias="newEmptyPartialView">New empty partial view</key>
    <key alias="newPartialViewMacro">New partial view macro</key>
    <key alias="newPartialViewFromSnippet">New partial view from snippet</key>
    <key alias="newPartialViewMacroFromSnippet">New partial view macro from snippet</key>
    <key alias="newPartialViewMacroNoMacro">New partial view macro (without macro)</key>
    <key alias="newStyleSheetFile">New style sheet file</key>
    <key alias="newRteStyleSheetFile">New Rich Text Editor style sheet file</key>
  </area>
  <area alias="dashboard">
    <key alias="browser">Browse your website</key>
    <key alias="dontShowAgain">- Hide</key>
    <key alias="nothinghappens">If Umbraco isn't opening, you might need to allow popups from this site</key>
    <key alias="openinnew">has opened in a new window</key>
    <key alias="restart">Restart</key>
    <key alias="visit">Visit</key>
    <key alias="welcome">Welcome</key>
  </area>
  <area alias="prompt">
    <key alias="stay">Stay</key>
    <key alias="discardChanges">Discard changes</key>
    <key alias="unsavedChanges">You have unsaved changes</key>
    <key alias="unsavedChangesWarning">Are you sure you want to navigate away from this page? - you have unsaved changes</key>
    <key alias="confirmListViewPublish">Publishing will make the selected items visible on the site.</key>
    <key alias="confirmListViewUnpublish">Unpublishing will remove the selected items and all their descendants from the site.</key>
    <key alias="confirmUnpublish">Unpublishing will remove this page and all its descendants from the site.</key>
    <key alias="doctypeChangeWarning">You have unsaved changes. Making changes to the Document Type will discard the changes.</key>
  </area>
  <area alias="bulk">
    <key alias="done">Done</key>
    <key alias="deletedItem">Deleted %0% item</key>
    <key alias="deletedItems">Deleted %0% items</key>
    <key alias="deletedItemOfItem">Deleted %0% out of %1% item</key>
    <key alias="deletedItemOfItems">Deleted %0% out of %1% items</key>
    <key alias="publishedItem">Published %0% item</key>
    <key alias="publishedItems">Published %0% items</key>
    <key alias="publishedItemOfItem">Published %0% out of %1% item</key>
    <key alias="publishedItemOfItems">Published %0% out of %1% items</key>
    <key alias="unpublishedItem">Unpublished %0% item</key>
    <key alias="unpublishedItems">Unpublished %0% items</key>
    <key alias="unpublishedItemOfItem">Unpublished %0% out of %1% item</key>
    <key alias="unpublishedItemOfItems">Unpublished %0% out of %1% items</key>
    <key alias="movedItem">Moved %0% item</key>
    <key alias="movedItems">Moved %0% items</key>
    <key alias="movedItemOfItem">Moved %0% out of %1% item</key>
    <key alias="movedItemOfItems">Moved %0% out of %1% items</key>
    <key alias="copiedItem">Copied %0% item</key>
    <key alias="copiedItems">Copied %0% items</key>
    <key alias="copiedItemOfItem">Copied %0% out of %1% item</key>
    <key alias="copiedItemOfItems">Copied %0% out of %1% items</key>
  </area>
  <area alias="defaultdialogs">
    <key alias="nodeNameLinkPicker">Link title</key>
    <key alias="urlLinkPicker">Link</key>
    <key alias="anchorLinkPicker">Anchor / querystring</key>
    <key alias="anchorInsert">Name</key>
    <key alias="assignDomain">Manage hostnames</key>
    <key alias="closeThisWindow">Close this window</key>
    <key alias="confirmdelete">Are you sure you want to delete</key>
    <key alias="confirmdisable">Are you sure you want to disable</key>
    <key alias="confirmlogout">Are you sure?</key>
    <key alias="confirmSure">Are you sure?</key>
    <key alias="cut">Cut</key>
    <key alias="editdictionary">Edit Dictionary Item</key>
    <key alias="editlanguage">Edit Language</key>
    <key alias="editSelectedMedia">Edit selected media</key>
    <key alias="insertAnchor">Insert local link</key>
    <key alias="insertCharacter">Insert character</key>
    <key alias="insertgraphicheadline">Insert graphic headline</key>
    <key alias="insertimage">Insert picture</key>
    <key alias="insertlink">Insert link</key>
    <key alias="insertMacro">Click to add a Macro</key>
    <key alias="inserttable">Insert table</key>
    <key alias="languagedeletewarning">This will delete the language</key>
    <key alias="languageChangeWarning">Changing the culture for a language may be an expensive operation and will result in the content cache and indexes being rebuilt</key>
    <key alias="lastEdited">Last Edited</key>
    <key alias="link">Link</key>
    <key alias="linkinternal">Internal link:</key>
    <key alias="linklocaltip">When using local links, insert "#" in front of link</key>
    <key alias="linknewwindow">Open in new window?</key>
	<key alias="macroContainerSettings">Macro Settings</key>
    <key alias="macroDoesNotHaveProperties">This macro does not contain any properties you can edit</key>
    <key alias="paste">Paste</key>
    <key alias="permissionsEdit">Edit permissions for</key>
    <key alias="permissionsSet">Set permissions for</key>
    <key alias="permissionsSetForGroup">Set permissions for %0% for user group %1%</key>
    <key alias="permissionsHelp">Select the users groups you want to set permissions for</key>
    <key alias="recycleBinDeleting">The items in the recycle bin are now being deleted. Please do not close this window while this operation takes place</key>
    <key alias="recycleBinIsEmpty">The recycle bin is now empty</key>
    <key alias="recycleBinWarning">When items are deleted from the recycle bin, they will be gone forever</key>
    <key alias="regexSearchError"><![CDATA[<a target='_blank' href='http://regexlib.com'>regexlib.com</a>'s webservice is currently experiencing some problems, which we have no control over. We are very sorry for this inconvenience.]]></key>
    <key alias="regexSearchHelp">Search for a regular expression to add validation to a form field. Example: 'email, 'zip-code' 'url'</key>
    <key alias="removeMacro">Remove Macro</key>
    <key alias="requiredField">Required Field</key>
    <key alias="sitereindexed">Site is reindexed</key>
    <key alias="siterepublished">The website cache has been refreshed. All publish content is now up to date. While all unpublished content is still unpublished</key>
    <key alias="siterepublishHelp">The website cache will be refreshed. All published content will be updated, while unpublished content will stay unpublished.</key>
    <key alias="tableColumns">Number of columns</key>
    <key alias="tableRows">Number of rows</key>
    <key alias="thumbnailimageclickfororiginal">Click on the image to see full size</key>
    <key alias="treepicker">Pick item</key>
    <key alias="viewCacheItem">View Cache Item</key>
    <key alias="relateToOriginalLabel">Relate to original</key>
    <key alias="includeDescendants">Include descendants</key>
    <key alias="theFriendliestCommunity">The friendliest community</key>
    <key alias="linkToPage">Link to page</key>
    <key alias="openInNewWindow">Opens the linked document in a new window or tab</key>
    <key alias="linkToMedia">Link to media</key>
    <key alias="selectContentStartNode">Select content start node</key>
    <key alias="selectMedia">Select media</key>
    <key alias="selectMediaType">Select media type</key>
    <key alias="selectIcon">Select icon</key>
    <key alias="selectItem">Select item</key>
    <key alias="selectLink">Select link</key>
    <key alias="selectMacro">Select macro</key>
    <key alias="selectContent">Select content</key>
    <key alias="selectContentType">Select content type</key>
    <key alias="selectMediaStartNode">Select media start node</key>
    <key alias="selectMember">Select member</key>
    <key alias="selectMemberGroup">Select member group</key>
    <key alias="selectMemberType">Select member type</key>
    <key alias="selectNode">Select node</key>
    <key alias="selectSections">Select sections</key>
    <key alias="selectUsers">Select users</key>
    <key alias="noIconsFound">No icons were found</key>
    <key alias="noMacroParams">There are no parameters for this macro</key>
    <key alias="noMacros">There are no macros available to insert</key>
    <key alias="externalLoginProviders">External login providers</key>
    <key alias="exceptionDetail">Exception Details</key>
    <key alias="stacktrace">Stacktrace</key>
    <key alias="innerException">Inner Exception</key>
    <key alias="linkYour">Link your</key>
    <key alias="unLinkYour">Un-link your</key>
    <key alias="account">account</key>
    <key alias="selectEditor">Select editor</key>
    <key alias="selectSnippet">Select snippet</key>
    <key alias="variantdeletewarning">This will delete the node and all its languages. If you only want to delete one language, you should unpublish the node in that language instead.</key>
  </area>
  <area alias="dictionary">
    <key alias="noItems">There are no dictionary items.</key>
  </area>
  <area alias="dictionaryItem">
    <key alias="description"><![CDATA[
      Edit the different language versions for the dictionary item '<em>%0%</em>' below
   ]]></key>
    <key alias="displayName">Culture Name</key>
    <key alias="changeKeyError"><![CDATA[
      The key '%0%' already exists.
   ]]></key>
    <key alias="overviewTitle">Dictionary overview</key>
  </area>
  <area alias="examineManagement">
    <key alias="configuredSearchers">Configured Searchers</key>
    <key alias="configuredSearchersDescription">Shows properties and tools for any configured Searcher (i.e. such as a multi-index searcher)</key>
    <key alias="fieldValues">Field values</key>
    <key alias="healthStatus">Health status</key>
    <key alias="healthStatusDescription">The health status of the index and if it can be read</key>
    <key alias="indexers">Indexers</key>
    <key alias="indexInfo">Index info</key>
    <key alias="indexInfoDescription">Lists the properties of the index</key>
    <key alias="manageIndexes">Manage Examine's indexes</key>
    <key alias="manageIndexesDescription">Allows you to view the details of each index and provides some tools for managing the indexes</key>
    <key alias="rebuildIndex">Rebuild index</key>
    <key alias="rebuildIndexWarning"><![CDATA[
      This will cause the index to be rebuilt.<br />
      Depending on how much content there is in your site this could take a while.<br />
      It is not recommended to rebuild an index during times of high website traffic or when editors are editing content.
     ]]>
    </key>
    <key alias="searchers">Searchers</key>
    <key alias="searchDescription">Search the index and view the results</key>
    <key alias="tools">Tools</key>
    <key alias="toolsDescription">Tools to manage the index</key>
    <key alias="fields">fields</key>
    <key alias="indexCannotRead">The index cannot be read and will need to be rebuilt</key>
    <key alias="processIsTakingLonger">The process is taking longer than expected, check the umbraco log to see if there have been any errors during this operation</key>
    <key alias="indexCannotRebuild">This index cannot be rebuilt because it has no assigned</key>
    <key alias="iIndexPopulator">IIndexPopulator</key>
  </area>
  <area alias="placeholders">
    <key alias="username">Enter your username</key>
    <key alias="password">Enter your password</key>
    <key alias="confirmPassword">Confirm your password</key>
    <key alias="nameentity">Name the %0%...</key>
    <key alias="entername">Enter a name...</key>
    <key alias="enteremail">Enter an email...</key>
    <key alias="enterusername">Enter a username...</key>
    <key alias="label">Label...</key>
    <key alias="enterDescription">Enter a description...</key>
    <key alias="search">Type to search...</key>
    <key alias="filter">Type to filter...</key>
    <key alias="enterTags">Type to add tags (press enter after each tag)...</key>
    <key alias="email">Enter your email</key>
    <key alias="enterMessage">Enter a message...</key>
    <key alias="usernameHint">Your username is usually your email</key>
    <key alias="anchor">#value or ?key=value</key>
    <key alias="enterAlias">Enter alias...</key>
    <key alias="generatingAlias">Generating alias...</key>
  </area>
  <area alias="editcontenttype">
    <key alias="createListView" version="7.2">Create custom list view</key>
    <key alias="removeListView" version="7.2">Remove custom list view</key>
    <key alias="aliasAlreadyExists">A content type, media type or member type with this alias already exists</key>
  </area>
  <area alias="renamecontainer">
    <key alias="renamed">Renamed</key>
    <key alias="enterNewFolderName">Enter a new folder name here</key>
    <key alias="folderWasRenamed">%0% was renamed to %1%</key>
  </area>
  <area alias="editdatatype">
    <key alias="addPrevalue">Add prevalue</key>
    <key alias="dataBaseDatatype">Database datatype</key>
    <key alias="guid">Property editor GUID</key>
    <key alias="renderControl">Property editor</key>
    <key alias="rteButtons">Buttons</key>
    <key alias="rteEnableAdvancedSettings">Enable advanced settings for</key>
    <key alias="rteEnableContextMenu">Enable context menu</key>
    <key alias="rteMaximumDefaultImgSize">Maximum default size of inserted images</key>
    <key alias="rteRelatedStylesheets">Related stylesheets</key>
    <key alias="rteShowLabel">Show label</key>
    <key alias="rteWidthAndHeight">Width and height</key>
    <key alias="allPropTypes">All property types &amp; property data</key>
    <key alias="willBeDeleted">using this data type will be deleted permanently, please confirm you want to delete these as well</key>
    <key alias="yesDelete">Yes, delete</key>
    <key alias="andAllRelated">and all property types &amp; property data using this data type</key>
    <key alias="selectFolder">Select the folder to move</key>
    <key alias="inTheTree">to in the tree structure below</key>
    <key alias="wasMoved">was moved underneath</key>
  </area>
  <area alias="errorHandling">
    <key alias="errorButDataWasSaved">Your data has been saved, but before you can publish this page there are some errors you need to fix first:</key>
    <key alias="errorChangingProviderPassword">The current membership provider does not support changing password (EnablePasswordRetrieval need to be true)</key>
    <key alias="errorExistsWithoutTab">%0% already exists</key>
    <key alias="errorHeader">There were errors:</key>
    <key alias="errorHeaderWithoutTab">There were errors:</key>
    <key alias="errorInPasswordFormat">The password should be a minimum of %0% characters long and contain at least %1% non-alpha numeric character(s)</key>
    <key alias="errorIntegerWithoutTab">%0% must be an integer</key>
    <key alias="errorMandatory">The %0% field in the %1% tab is mandatory</key>
    <key alias="errorMandatoryWithoutTab">%0% is a mandatory field</key>
    <key alias="errorRegExp">%0% at %1% is not in a correct format</key>
    <key alias="errorRegExpWithoutTab">%0% is not in a correct format</key>
  </area>
  <area alias="errors">
    <key alias="receivedErrorFromServer">Received an error from the server</key>
    <key alias="dissallowedMediaType">The specified file type has been disallowed by the administrator</key>
    <key alias="codemirroriewarning">NOTE! Even though CodeMirror is enabled by configuration, it is disabled in Internet Explorer because it's not stable enough.</key>
    <key alias="contentTypeAliasAndNameNotNull">Please fill both alias and name on the new property type!</key>
    <key alias="filePermissionsError">There is a problem with read/write access to a specific file or folder</key>
    <key alias="macroErrorLoadingPartialView">Error loading Partial View script (file: %0%)</key>
    <key alias="missingTitle">Please enter a title</key>
    <key alias="missingType">Please choose a type</key>
    <key alias="pictureResizeBiggerThanOrg">You're about to make the picture larger than the original size. Are you sure that you want to proceed?</key>
    <key alias="startNodeDoesNotExists">Startnode deleted, please contact your administrator</key>
    <key alias="stylesMustMarkBeforeSelect">Please mark content before changing style</key>
    <key alias="stylesNoStylesOnPage">No active styles available</key>
    <key alias="tableColMergeLeft">Please place cursor at the left of the two cells you wish to merge</key>
    <key alias="tableSplitNotSplittable">You cannot split a cell that hasn't been merged.</key>
    <key alias="propertyHasErrors">This property is invalid</key>
  </area>
  <area alias="general">
    <key alias="about">About</key>
    <key alias="action">Action</key>
    <key alias="actions">Actions</key>
    <key alias="add">Add</key>
    <key alias="alias">Alias</key>
    <key alias="all">All</key>
    <key alias="areyousure">Are you sure?</key>
    <key alias="back">Back</key>
    <key alias="backToOverview">Back to overview</key>
    <key alias="border">Border</key>
    <key alias="by">by</key>
    <key alias="cancel">Cancel</key>
    <key alias="cellMargin">Cell margin</key>
    <key alias="choose">Choose</key>
    <key alias="clear">Clear</key>
    <key alias="close">Close</key>
    <key alias="closewindow">Close Window</key>
    <key alias="comment">Comment</key>
    <key alias="confirm">Confirm</key>
    <key alias="constrain">Constrain</key>
    <key alias="constrainProportions">Constrain proportions</key>
    <key alias="content">Content</key>
    <key alias="continue">Continue</key>
    <key alias="copy">Copy</key>
    <key alias="create">Create</key>
    <key alias="database">Database</key>
    <key alias="date">Date</key>
    <key alias="default">Default</key>
    <key alias="delete">Delete</key>
    <key alias="deleted">Deleted</key>
    <key alias="deleting">Deleting...</key>
    <key alias="design">Design</key>
    <key alias="dictionary">Dictionary</key>
    <key alias="dimensions">Dimensions</key>
    <key alias="down">Down</key>
    <key alias="download">Download</key>
    <key alias="edit">Edit</key>
    <key alias="edited">Edited</key>
    <key alias="elements">Elements</key>
    <key alias="email">Email</key>
    <key alias="error">Error</key>
    <key alias="field">Field</key>
    <key alias="findDocument">Find</key>
    <key alias="first">First</key>
    <key alias="focalPoint">Focal point</key>
    <key alias="general">General</key>
    <key alias="groups">Groups</key>
    <key alias="group">Group</key>
    <key alias="height">Height</key>
    <key alias="help">Help</key>
    <key alias="hide">Hide</key>
    <key alias="history">History</key>
    <key alias="icon">Icon</key>
    <key alias="id">Id</key>
    <key alias="import">Import</key>
    <key alias="includeFromsubFolders">Include subfolders in search</key>
    <key alias="info">Info</key>
    <key alias="innerMargin">Inner margin</key>
    <key alias="insert">Insert</key>
    <key alias="install">Install</key>
    <key alias="invalid">Invalid</key>
    <key alias="justify">Justify</key>
    <key alias="label">Label</key>
    <key alias="language">Language</key>
    <key alias="last">Last</key>
    <key alias="layout">Layout</key>
    <key alias="links">Links</key>
    <key alias="loading">Loading</key>
    <key alias="locked">Locked</key>
    <key alias="login">Login</key>
    <key alias="logoff">Log off</key>
    <key alias="logout">Logout</key>
    <key alias="macro">Macro</key>
    <key alias="mandatory">Mandatory</key>
    <key alias="message">Message</key>
    <key alias="move">Move</key>
    <key alias="name">Name</key>
    <key alias="new">New</key>
    <key alias="next">Next</key>
    <key alias="no">No</key>
    <key alias="of">of</key>
    <key alias="off">Off</key>
    <key alias="ok">OK</key>
    <key alias="open">Open</key>
    <key alias="options">Options</key>
    <key alias="on">On</key>
    <key alias="or">or</key>
    <key alias="orderBy">Order by</key>
    <key alias="password">Password</key>
    <key alias="path">Path</key>
    <key alias="pleasewait">One moment please...</key>
    <key alias="previous">Previous</key>
    <key alias="properties">Properties</key>
    <key alias="rebuild">Rebuild</key>
    <key alias="reciept">Email to receive form data</key>
    <key alias="recycleBin">Recycle Bin</key>
    <key alias="recycleBinEmpty">Your recycle bin is empty</key>
    <key alias="reload">Reload</key>
    <key alias="remaining">Remaining</key>
    <key alias="remove">Remove</key>
    <key alias="rename">Rename</key>
    <key alias="renew">Renew</key>
    <key alias="required" version="7.0">Required</key>
    <key alias="retrieve">Retrieve</key>
    <key alias="retry">Retry</key>
    <key alias="rights">Permissions</key>
    <key alias="scheduledPublishing">Scheduled Publishing</key>
    <key alias="search">Search</key>
    <key alias="searchNoResult">Sorry, we can not find what you are looking for.</key>
    <key alias="noItemsInList">No items have been added</key>
    <key alias="server">Server</key>
    <key alias="settings">Settings</key>
    <key alias="show">Show</key>
    <key alias="showPageOnSend">Show page on Send</key>
    <key alias="size">Size</key>
    <key alias="sort">Sort</key>
    <key alias="status">Status</key>
    <key alias="submit">Submit</key>
    <key alias="type">Type</key>
    <key alias="typeToSearch">Type to search...</key>
    <key alias="under">under</key>
    <key alias="up">Up</key>
    <key alias="update">Update</key>
    <key alias="upgrade">Upgrade</key>
    <key alias="upload">Upload</key>
    <key alias="url">Url</key>
    <key alias="user">User</key>
    <key alias="username">Username</key>
    <key alias="value">Value</key>
    <key alias="view">View</key>
    <key alias="welcome">Welcome...</key>
    <key alias="width">Width</key>
    <key alias="yes">Yes</key>
    <key alias="folder">Folder</key>
    <key alias="searchResults">Search results</key>
    <key alias="reorder">Reorder</key>
    <key alias="reorderDone">I am done reordering</key>
    <key alias="preview">Preview</key>
    <key alias="changePassword">Change password</key>
    <key alias="to">to</key>
    <key alias="listView">List view</key>
    <key alias="saving">Saving...</key>
    <key alias="current">current</key>
    <key alias="embed">Embed</key>
    <key alias="selected">selected</key>
    <key alias="other">Other</key>
    <key alias="articles">Articles</key>
    <key alias="videos">Videos</key>
    <key alias="clear">Clear</key>
    <key alias="installing">Installing</key>
  </area>
  <area alias="colors">
    <key alias="blue">Blue</key>
  </area>
  <area alias="shortcuts">
    <key alias="addGroup">Add group</key>
    <key alias="addProperty">Add property</key>
    <key alias="addEditor">Add editor</key>
    <key alias="addTemplate">Add template</key>
    <key alias="addChildNode">Add child node</key>
    <key alias="addChild">Add child</key>
    <key alias="editDataType">Edit data type</key>
    <key alias="navigateSections">Navigate sections</key>
    <key alias="shortcut">Shortcuts</key>
    <key alias="showShortcuts">show shortcuts</key>
    <key alias="toggleListView">Toggle list view</key>
    <key alias="toggleAllowAsRoot">Toggle allow as root</key>
    <key alias="commentLine">Comment/Uncomment lines</key>
    <key alias="removeLine">Remove line</key>
    <key alias="copyLineUp">Copy Lines Up</key>
    <key alias="copyLineDown">Copy Lines Down</key>
    <key alias="moveLineUp">Move Lines Up</key>
    <key alias="moveLineDown">Move Lines Down</key>
    <key alias="generalHeader">General</key>
    <key alias="editorHeader">Editor</key>
    <key alias="toggleAllowCultureVariants">Toggle allow culture variants</key>
  </area>
  <area alias="graphicheadline">
    <key alias="backgroundcolor">Background colour</key>
    <key alias="bold">Bold</key>
    <key alias="color">Text colour</key>
    <key alias="font">Font</key>
    <key alias="text">Text</key>
  </area>
  <area alias="headers">
    <key alias="page">Page</key>
  </area>
  <area alias="installer">
    <key alias="databaseErrorCannotConnect">The installer cannot connect to the database.</key>
    <key alias="databaseErrorWebConfig">Could not save the web.config file. Please modify the connection string manually.</key>
    <key alias="databaseFound">Your database has been found and is identified as</key>
    <key alias="databaseHeader">Database configuration</key>
        <key alias="databaseInstall">
            <![CDATA[
      Press the <strong>install</strong> button to install the Umbraco %0% database
    ]]>
        </key>
    <key alias="databaseInstallDone"><![CDATA[Umbraco %0% has now been copied to your database. Press <strong>Next</strong> to proceed.]]></key>
    <key alias="databaseNotFound"><![CDATA[<p>Database not found! Please check that the information in the "connection string" of the "web.config" file is correct.</p>
              <p>To proceed, please edit the "web.config" file (using Visual Studio or your favourite text editor), scroll to the bottom, add the connection string for your database in the key named "UmbracoDbDSN" and save the file. </p>
              <p>
              Click the <strong>retry</strong> button when
              done.<br /><a href="https://our.umbraco.com/documentation/Using-Umbraco/Config-files/webconfig7" target="_blank">
			              More information on editing web.config here.</a></p>]]></key>
    <key alias="databaseText"><![CDATA[To complete this step, you must know some information regarding your database server ("connection string").<br />
        Please contact your ISP if necessary.
        If you're installing on a local machine or server you might need information from your system administrator.]]></key>
    <key alias="databaseUpgrade"><![CDATA[
      <p>
      Press the <strong>upgrade</strong> button to upgrade your database to Umbraco %0%</p>
      <p>
      Don't worry - no content will be deleted and everything will continue working afterwards!
      </p>
      ]]></key>
    <key alias="databaseUpgradeDone"><![CDATA[Your database has been upgraded to the final version %0%.<br />Press <strong>Next</strong> to
      proceed. ]]></key>
    <key alias="databaseUpToDate"><![CDATA[Your current database is up-to-date!. Click <strong>next</strong> to continue the configuration wizard]]></key>
    <key alias="defaultUserChangePass"><![CDATA[<strong>The Default users' password needs to be changed!</strong>]]></key>
    <key alias="defaultUserDisabled"><![CDATA[<strong>The Default user has been disabled or has no access to Umbraco!</strong></p><p>No further actions needs to be taken. Click <b>Next</b> to proceed.]]></key>
    <key alias="defaultUserPassChanged"><![CDATA[<strong>The Default user's password has been successfully changed since the installation!</strong></p><p>No further actions needs to be taken. Click <strong>Next</strong> to proceed.]]></key>
    <key alias="defaultUserPasswordChanged">The password is changed!</key>
    <key alias="greatStart">Get a great start, watch our introduction videos</key>
    <key alias="licenseText">By clicking the next button (or modifying the umbracoConfigurationStatus in web.config), you accept the license for this software as specified in the box below. Notice that this Umbraco distribution consists of two different licenses, the open source MIT license for the framework and the Umbraco freeware license that covers the UI.</key>
    <key alias="None">Not installed yet.</key>
    <key alias="permissionsAffectedFolders">Affected files and folders</key>
    <key alias="permissionsAffectedFoldersMoreInfo">More information on setting up permissions for Umbraco here</key>
    <key alias="permissionsAffectedFoldersText">You need to grant ASP.NET modify permissions to the following files/folders</key>
    <key alias="permissionsAlmostPerfect"><![CDATA[<strong>Your permission settings are almost perfect!</strong><br /><br />
        You can run Umbraco without problems, but you will not be able to install packages which are recommended to take full advantage of Umbraco.]]></key>
    <key alias="permissionsHowtoResolve">How to Resolve</key>
    <key alias="permissionsHowtoResolveLink">Click here to read the text version</key>
    <key alias="permissionsHowtoResolveText"><![CDATA[Watch our <strong>video tutorial</strong> on setting up folder permissions for Umbraco or read the text version.]]></key>
    <key alias="permissionsMaybeAnIssue"><![CDATA[<strong>Your permission settings might be an issue!</strong>
      <br/><br />
      You can run Umbraco without problems, but you will not be able to create folders or install packages which are recommended to take full advantage of Umbraco.]]></key>
    <key alias="permissionsNotReady"><![CDATA[<strong>Your permission settings are not ready for Umbraco!</strong>
          <br /><br />
          In order to run Umbraco, you'll need to update your permission settings.]]></key>
    <key alias="permissionsPerfect"><![CDATA[<strong>Your permission settings are perfect!</strong><br /><br />
              You are ready to run Umbraco and install packages!]]></key>
    <key alias="permissionsResolveFolderIssues">Resolving folder issue</key>
    <key alias="permissionsResolveFolderIssuesLink">Follow this link for more information on problems with ASP.NET and creating folders</key>
    <key alias="permissionsSettingUpPermissions">Setting up folder permissions</key>
    <key alias="permissionsText"><![CDATA[
      Umbraco needs write/modify access to certain directories in order to store files like pictures and PDF's.
      It also stores temporary data (aka: cache) for enhancing the performance of your website.
    ]]></key>
    <key alias="runwayFromScratch">I want to start from scratch</key>
    <key alias="runwayFromScratchText"><![CDATA[
        Your website is completely empty at the moment, so that's perfect if you want to start from scratch and create your own document types and templates.
        (<a href="http://Umbraco.tv/documentation/videos/for-site-builders/foundation/document-types">learn how</a>)
        You can still choose to install Runway later on. Please go to the Developer section and choose Packages.
      ]]></key>
    <key alias="runwayHeader">You've just set up a clean Umbraco platform. What do you want to do next?</key>
    <key alias="runwayInstalled">Runway is installed</key>
    <key alias="runwayInstalledText"><![CDATA[
      You have the foundation in place. Select what modules you wish to install on top of it.<br />
      This is our list of recommended modules, check off the ones you would like to install, or view the <a href="#" onclick="toggleModules(); return false;" id="toggleModuleList">full list of modules</a>
      ]]></key>
    <key alias="runwayOnlyProUsers">Only recommended for experienced users</key>
    <key alias="runwaySimpleSite">I want to start with a simple website</key>
    <key alias="runwaySimpleSiteText"><![CDATA[
      <p>
      "Runway" is a simple website providing some basic document types and templates. The installer can set up Runway for you automatically,
        but you can easily edit, extend or remove it. It's not necessary and you can perfectly use Umbraco without it. However,
        Runway offers an easy foundation based on best practices to get you started faster than ever.
        If you choose to install Runway, you can optionally select basic building blocks called Runway Modules to enhance your Runway pages.
        </p>
        <small>
        <em>Included with Runway:</em> Home page, Getting Started page, Installing Modules page.<br />
        <em>Optional Modules:</em> Top Navigation, Sitemap, Contact, Gallery.
        </small>
      ]]></key>
    <key alias="runwayWhatIsRunway">What is Runway</key>
    <key alias="step1">Step 1/5 Accept license</key>
    <key alias="step2">Step 2/5: Database configuration</key>
    <key alias="step3">Step 3/5: Validating File Permissions</key>
    <key alias="step4">Step 4/5: Check Umbraco security</key>
    <key alias="step5">Step 5/5: Umbraco is ready to get you started</key>
    <key alias="thankYou">Thank you for choosing Umbraco</key>
    <key alias="theEndBrowseSite"><![CDATA[<h3>Browse your new site</h3>
You installed Runway, so why not see how your new website looks.]]></key>
    <key alias="theEndFurtherHelp"><![CDATA[<h3>Further help and information</h3>
Get help from our award winning community, browse the documentation or watch some free videos on how to build a simple site, how to use packages and a quick guide to the Umbraco terminology]]></key>
    <key alias="theEndHeader">Umbraco %0% is installed and ready for use</key>
    <key alias="theEndInstallFailed"><![CDATA[To finish the installation, you'll need to
        manually edit the <strong>/web.config file</strong> and update the AppSetting key <strong>UmbracoConfigurationStatus</strong> in the bottom to the value of <strong>'%0%'</strong>.]]></key>
    <key alias="theEndInstallSuccess"><![CDATA[You can get <strong>started instantly</strong> by clicking the "Launch Umbraco" button below. <br />If you are <strong>new to Umbraco</strong>,
you can find plenty of resources on our getting started pages.]]></key>
    <key alias="theEndOpenUmbraco"><![CDATA[<h3>Launch Umbraco</h3>
To manage your website, simply open the Umbraco back office and start adding content, updating the templates and stylesheets or add new functionality]]></key>
    <key alias="Unavailable">Connection to database failed.</key>
    <key alias="Version3">Umbraco Version 3</key>
    <key alias="Version4">Umbraco Version 4</key>
    <key alias="watch">Watch</key>
    <key alias="welcomeIntro"><![CDATA[This wizard will guide you through the process of configuring <strong>Umbraco %0%</strong> for a fresh install or upgrading from version 3.0.
                                <br /><br />
                                Press <strong>"next"</strong> to start the wizard.]]></key>
  </area>
  <area alias="language">
    <key alias="cultureCode">Culture Code</key>
    <key alias="displayName">Culture Name</key>
  </area>
  <area alias="lockout">
    <key alias="lockoutWillOccur">You've been idle and logout will automatically occur in</key>
    <key alias="renewSession">Renew now to save your work</key>
  </area>
  <area alias="login">
    <key alias="greeting0">Happy super Sunday</key>
    <key alias="greeting1">Happy manic Monday </key>
    <key alias="greeting2">Happy tubular Tuesday</key>
    <key alias="greeting3">Happy wonderful Wednesday</key>
    <key alias="greeting4">Happy thunderous Thursday</key>
    <key alias="greeting5">Happy funky Friday</key>
    <key alias="greeting6">Happy Caturday</key>
    <key alias="instruction">Log in below</key>
    <key alias="signInWith">Sign in with</key>
    <key alias="timeout">Session timed out</key>
    <key alias="bottomText"><![CDATA[<p style="text-align:right;">&copy; 2001 - %0% <br /><a href="http://umbraco.com" style="text-decoration: none" target="_blank">Umbraco.com</a></p> ]]></key>
    <key alias="forgottenPassword">Forgotten password?</key>
    <key alias="forgottenPasswordInstruction">An email will be sent to the address specified with a link to reset your password</key>
    <key alias="requestPasswordResetConfirmation">An email with password reset instructions will be sent to the specified address if it matched our records</key>
    <key alias="showPassword">Show password</key>
    <key alias="hidePassword">Hide password</key>
    <key alias="returnToLogin">Return to login form</key>
    <key alias="setPasswordInstruction">Please provide a new password</key>
    <key alias="setPasswordConfirmation">Your Password has been updated</key>
    <key alias="resetCodeExpired">The link you have clicked on is invalid or has expired</key>
    <key alias="resetPasswordEmailCopySubject">Umbraco: Reset Password</key>
    <key alias="resetPasswordEmailCopyFormat"><![CDATA[
        <html>
			<head>
				<meta name='viewport' content='width=device-width'>
				<meta http-equiv='Content-Type' content='text/html; charset=UTF-8'>
			</head>
			<body class='' style='font-family: sans-serif; -webkit-font-smoothing: antialiased; font-size: 14px; color: #392F54; line-height: 22px; -ms-text-size-adjust: 100%; -webkit-text-size-adjust: 100%; background: #1d1333; margin: 0; padding: 0;' bgcolor='#1d1333'>
				<style type='text/css'> @media only screen and (max-width: 620px) {table[class=body] h1 {font-size: 28px !important; margin-bottom: 10px !important; } table[class=body] .wrapper {padding: 32px !important; } table[class=body] .article {padding: 32px !important; } table[class=body] .content {padding: 24px !important; } table[class=body] .container {padding: 0 !important; width: 100% !important; } table[class=body] .main {border-left-width: 0 !important; border-radius: 0 !important; border-right-width: 0 !important; } table[class=body] .btn table {width: 100% !important; } table[class=body] .btn a {width: 100% !important; } table[class=body] .img-responsive {height: auto !important; max-width: 100% !important; width: auto !important; } } .btn-primary table td:hover {background-color: #34495e !important; } .btn-primary a:hover {background-color: #34495e !important; border-color: #34495e !important; } .btn  a:visited {color:#FFFFFF;} </style>
				<table border="0" cellpadding="0" cellspacing="0" class="body" style="border-collapse: separate; mso-table-lspace: 0pt; mso-table-rspace: 0pt; width: 100%; background: #1d1333;" bgcolor="#1d1333">
					<tr>
						<td style="font-family: sans-serif; font-size: 14px; vertical-align: top; padding: 24px;" valign="top">
							<table style="border-collapse: separate; mso-table-lspace: 0pt; mso-table-rspace: 0pt; width: 100%;">
								<tr>
									<td background="https://umbraco.com/umbraco/assets/img/application/logo.png" bgcolor="#1d1333" width="28" height="28" valign="top" style="font-family: sans-serif; font-size: 14px; vertical-align: top;">
										<!--[if gte mso 9]> <v:rect xmlns:v="urn:schemas-microsoft-com:vml" fill="true" stroke="false" style="width:30px;height:30px;"> <v:fill type="tile" src="https://umbraco.com/umbraco/assets/img/application/logo.png" color="#1d1333" /> <v:textbox inset="0,0,0,0"> <![endif]-->
										<div> </div>
										<!--[if gte mso 9]> </v:textbox> </v:rect> <![endif]-->
									</td>
									<td style="font-family: sans-serif; font-size: 14px; vertical-align: top;" valign="top"></td>
								</tr>
							</table>
						</td>
					</tr>
				</table>
				<table border='0' cellpadding='0' cellspacing='0' class='body' style='border-collapse: separate; mso-table-lspace: 0pt; mso-table-rspace: 0pt; width: 100%; background: #1d1333;' bgcolor='#1d1333'>
					<tr>
						<td style='font-family: sans-serif; font-size: 14px; vertical-align: top;' valign='top'> </td>
						<td class='container' style='font-family: sans-serif; font-size: 14px; vertical-align: top; display: block; max-width: 560px; width: 560px; margin: 0 auto; padding: 10px;' valign='top'>
							<div class='content' style='box-sizing: border-box; display: block; max-width: 560px; margin: 0 auto; padding: 10px;'>
								<br>
								<table class='main' style='border-collapse: separate; mso-table-lspace: 0pt; mso-table-rspace: 0pt; width: 100%; border-radius: 3px; background: #FFFFFF;' bgcolor='#FFFFFF'>
									<tr>
										<td class='wrapper' style='font-family: sans-serif; font-size: 14px; vertical-align: top; box-sizing: border-box; padding: 50px;' valign='top'>
											<table border='0' cellpadding='0' cellspacing='0' style='border-collapse: separate; mso-table-lspace: 0pt; mso-table-rspace: 0pt; width: 100%;'>
												<tr>
													<td style='line-height: 24px; font-family: sans-serif; font-size: 14px; vertical-align: top;' valign='top'>
														<h1 style='color: #392F54; font-family: sans-serif; font-weight: bold; line-height: 1.4; font-size: 24px; text-align: left; text-transform: capitalize; margin: 0 0 30px;' align='left'>
															Password reset requested
														</h1>
														<p style='color: #392F54; font-family: sans-serif; font-size: 14px; font-weight: normal; margin: 0 0 15px;'>
															Your username to login to the Umbraco back-office is: <strong>%0%</strong>
														</p>
														<p style='color: #392F54; font-family: sans-serif; font-size: 14px; font-weight: normal; margin: 0 0 15px;'>
															<table border='0' cellpadding='0' cellspacing='0' style='border-collapse: separate; mso-table-lspace: 0pt; mso-table-rspace: 0pt; width: auto;'>
																<tbody>
																	<tr>
																		<td style='font-family: sans-serif; font-size: 14px; vertical-align: top; border-radius: 5px; text-align: center; background: #35C786;' align='center' bgcolor='#35C786' valign='top'>
																			<a href='%1%' target='_blank' style='color: #FFFFFF; text-decoration: none; -ms-word-break: break-all; word-break: break-all; border-radius: 5px; box-sizing: border-box; cursor: pointer; display: inline-block; font-size: 14px; font-weight: bold; text-transform: capitalize; background: #35C786; margin: 0; padding: 12px 30px; border: 1px solid #35c786;'>
																				Click this link to reset your password
																			</a>
																		</td>
																	</tr>
																</tbody>
															</table>
														</p>
														<p style='max-width: 400px; display: block; color: #392F54; font-family: sans-serif; font-size: 14px; line-height: 20px; font-weight: normal; margin: 15px 0;'>If you cannot click on the link, copy and paste this URL into your browser window:</p>
															<table border='0' cellpadding='0' cellspacing='0'>
																<tr>
																	<td style='-ms-word-break: break-all; word-break: break-all; font-family: sans-serif; font-size: 11px; line-height:14px;'>
																		<font style="-ms-word-break: break-all; word-break: break-all; font-size: 11px; line-height:14px;">
																			<a style='-ms-word-break: break-all; word-break: break-all; color: #392F54; text-decoration: underline; font-size: 11px; line-height:15px;' href='%1%'>%1%</a>
																		</font>
																	</td>
																</tr>
															</table>
														</p>
													</td>
												</tr>
											</table>
										</td>
									</tr>
								</table>
								<br><br><br>
							</div>
						</td>
						<td style='font-family: sans-serif; font-size: 14px; vertical-align: top;' valign='top'> </td>
					</tr>
				</table>
			</body>
		</html>
	]]></key>
  </area>
  <area alias="main">
    <key alias="dashboard">Dashboard</key>
    <key alias="sections">Sections</key>
    <key alias="tree">Content</key>
  </area>
  <area alias="moveOrCopy">
    <key alias="choose">Choose page above...</key>
    <key alias="copyDone">%0% has been copied to %1%</key>
    <key alias="copyTo">Select where the document %0% should be copied to below</key>
    <key alias="moveDone">%0% has been moved to %1%</key>
    <key alias="moveTo">Select where the document %0% should be moved to below</key>
    <key alias="nodeSelected">has been selected as the root of your new content, click 'ok' below.</key>
    <key alias="noNodeSelected">No node selected yet, please select a node in the list above before clicking 'ok'</key>
    <key alias="notAllowedByContentType">The current node is not allowed under the chosen node because of its type</key>
    <key alias="notAllowedByPath">The current node cannot be moved to one of its subpages</key>
    <key alias="notAllowedAtRoot">The current node cannot exist at the root</key>
    <key alias="notValid">The action isn't allowed since you have insufficient permissions on 1 or more child documents.</key>
    <key alias="relateToOriginal">Relate copied items to original</key>
  </area>
  <area alias="notifications">
    <key alias="editNotifications"><![CDATA[Select your notification for <strong>%0%</strong>]]></key>
    <key alias="notificationsSavedFor">Notification settings saved for</key>
    <key alias="mailBody"><![CDATA[
      Hi %0%

      This is an automated mail to inform you that the task '%1%'
      has been performed on the page '%2%'
      by the user '%3%'

      Go to http://%4%/#/content/content/edit/%5% to edit.

      %6%

      Have a nice day!

      Cheers from the Umbraco robot
    ]]></key>
    <key alias="mailBodyVariantSummary">The following languages have been modified %0%</key>
    <key alias="mailBodyHtml"><![CDATA[
        <html>
			<head>
				<meta name='viewport' content='width=device-width'>
				<meta http-equiv='Content-Type' content='text/html; charset=UTF-8'>
			</head>
			<body class='' style='font-family: sans-serif; -webkit-font-smoothing: antialiased; font-size: 14px; color: #392F54; line-height: 22px; -ms-text-size-adjust: 100%; -webkit-text-size-adjust: 100%; background: #1d1333; margin: 0; padding: 0;' bgcolor='#1d1333'>
				<style type='text/css'> @media only screen and (max-width: 620px) {table[class=body] h1 {font-size: 28px !important; margin-bottom: 10px !important; } table[class=body] .wrapper {padding: 32px !important; } table[class=body] .article {padding: 32px !important; } table[class=body] .content {padding: 24px !important; } table[class=body] .container {padding: 0 !important; width: 100% !important; } table[class=body] .main {border-left-width: 0 !important; border-radius: 0 !important; border-right-width: 0 !important; } table[class=body] .btn table {width: 100% !important; } table[class=body] .btn a {width: 100% !important; } table[class=body] .img-responsive {height: auto !important; max-width: 100% !important; width: auto !important; } } .btn-primary table td:hover {background-color: #34495e !important; } .btn-primary a:hover {background-color: #34495e !important; border-color: #34495e !important; } .btn  a:visited {color:#FFFFFF;} </style>
				<table border="0" cellpadding="0" cellspacing="0" class="body" style="border-collapse: separate; mso-table-lspace: 0pt; mso-table-rspace: 0pt; width: 100%; background: #1d1333;" bgcolor="#1d1333">
					<tr>
						<td style="font-family: sans-serif; font-size: 14px; vertical-align: top; padding: 24px;" valign="top">
							<table style="border-collapse: separate; mso-table-lspace: 0pt; mso-table-rspace: 0pt; width: 100%;">
								<tr>
									<td background="https://umbraco.com/umbraco/assets/img/application/logo.png" bgcolor="#1d1333" width="28" height="28" valign="top" style="font-family: sans-serif; font-size: 14px; vertical-align: top;">
										<!--[if gte mso 9]> <v:rect xmlns:v="urn:schemas-microsoft-com:vml" fill="true" stroke="false" style="width:30px;height:30px;"> <v:fill type="tile" src="https://umbraco.com/umbraco/assets/img/application/logo.png" color="#1d1333" /> <v:textbox inset="0,0,0,0"> <![endif]-->
										<div> </div>
										<!--[if gte mso 9]> </v:textbox> </v:rect> <![endif]-->
									</td>
									<td style="font-family: sans-serif; font-size: 14px; vertical-align: top;" valign="top"></td>
								</tr>
							</table>
						</td>
					</tr>
				</table>
				<table border='0' cellpadding='0' cellspacing='0' class='body' style='border-collapse: separate; mso-table-lspace: 0pt; mso-table-rspace: 0pt; width: 100%; background: #1d1333;' bgcolor='#1d1333'>
					<tr>
						<td style='font-family: sans-serif; font-size: 14px; vertical-align: top;' valign='top'> </td>
						<td class='container' style='font-family: sans-serif; font-size: 14px; vertical-align: top; display: block; max-width: 560px; width: 560px; margin: 0 auto; padding: 10px;' valign='top'>
							<div class='content' style='box-sizing: border-box; display: block; max-width: 560px; margin: 0 auto; padding: 10px;'>
								<br>
								<table class='main' style='border-collapse: separate; mso-table-lspace: 0pt; mso-table-rspace: 0pt; width: 100%; border-radius: 3px; background: #FFFFFF;' bgcolor='#FFFFFF'>
									<tr>
										<td class='wrapper' style='font-family: sans-serif; font-size: 14px; vertical-align: top; box-sizing: border-box; padding: 50px;' valign='top'>
											<table border='0' cellpadding='0' cellspacing='0' style='border-collapse: separate; mso-table-lspace: 0pt; mso-table-rspace: 0pt; width: 100%;'>
												<tr>
													<td style='line-height: 24px; font-family: sans-serif; font-size: 14px; vertical-align: top;' valign='top'>
														<h1 style='color: #392F54; font-family: sans-serif; font-weight: bold; line-height: 1.4; font-size: 24px; text-align: left; text-transform: capitalize; margin: 0 0 30px;' align='left'>
															Hi %0%,
														</h1>
														<p style='color: #392F54; font-family: sans-serif; font-size: 14px; font-weight: normal; margin: 0 0 15px;'>
															This is an automated mail to inform you that the task <strong>'%1%'</strong> has been performed on the page <a style="color: #392F54; text-decoration: none; -ms-word-break: break-all; word-break: break-all;" href="http://%4%/#/content/content/edit/%5%"><strong>'%2%'</strong></a> by the user <strong>'%3%'</strong>
														</p>
														<table border='0' cellpadding='0' cellspacing='0' class='btn btn-primary' style='border-collapse: separate; mso-table-lspace: 0pt; mso-table-rspace: 0pt; width: 100%; box-sizing: border-box;'>
															<tbody>
																<tr>
																	<td align='left' style='font-family: sans-serif; font-size: 14px; vertical-align: top; padding-bottom: 15px;' valign='top'>
																		<table border='0' cellpadding='0' cellspacing='0' style='border-collapse: separate; mso-table-lspace: 0pt; mso-table-rspace: 0pt; width: auto;'><tbody><tr>
																			<td style='font-family: sans-serif; font-size: 14px; vertical-align: top; border-radius: 5px; text-align: center; background: #35C786;' align='center' bgcolor='#35C786' valign='top'>
																				<a href='http://%4%/#/content/content/edit/%5%' target='_blank' style='color: #FFFFFF; text-decoration: none; -ms-word-break: break-all; word-break: break-all; border-radius: 5px; box-sizing: border-box; cursor: pointer; display: inline-block; font-size: 14px; font-weight: bold; text-transform: capitalize; background: #35C786; margin: 0; padding: 12px 30px; border: 1px solid #35c786;'>EDIT</a> </td> </tr></tbody></table>
																	</td>
																</tr>
															</tbody>
														</table>
														<p style='color: #392F54; font-family: sans-serif; font-size: 14px; font-weight: normal; margin: 0 0 15px;'>
															<h3>Update summary:</h3>
															%6%
														</p>
														<p style='color: #392F54; font-family: sans-serif; font-size: 14px; font-weight: normal; margin: 0 0 15px;'>
															Have a nice day!<br /><br />
															Cheers from the Umbraco robot
														</p>
													</td>
												</tr>
											</table>
										</td>
									</tr>
								</table>
								<br><br><br>
							</div>
						</td>
						<td style='font-family: sans-serif; font-size: 14px; vertical-align: top;' valign='top'> </td>
					</tr>
				</table>
			</body>
		</html>
	]]></key>
    <key alias="mailBodyVariantHtmlSummary"><![CDATA[<p>The following languages have been modified:</p>
        %0%
    ]]></key>
    <key alias="mailSubject">[%0%] Notification about %1% performed on %2%</key>
    <key alias="notifications">Notifications</key>
  </area>
  <area alias="packager">
    <key alias="actions">Actions</key>
    <key alias="created">Created</key>
    <key alias="createPackage">Create package</key>
    <key alias="chooseLocalPackageText"><![CDATA[
      Choose Package from your machine, by clicking the Browse<br />
         button and locating the package. Umbraco packages usually have a ".umb" or ".zip" extension.
      ]]></key>
    <key alias="deletewarning">This will delete the package</key>
    <key alias="dropHere">Drop to upload</key>
    <key alias="includeAllChildNodes">Include all child nodes</key>
    <key alias="orClickHereToUpload">or click here to choose package file</key>
    <key alias="uploadPackage">Upload package</key>
    <key alias="localPackageDescription">Install a local package by selecting it from your machine. Only install packages from sources you know and trust</key>
    <key alias="uploadAnother">Upload another package</key>
    <key alias="cancelAndUploadAnother">Cancel and upload another package</key>
    <key alias="accept">I accept</key>
    <key alias="termsOfUse">terms of use</key>

    <key alias="pathToFile">Path to file</key>
    <key alias="pathToFileDescription">Absolute path to file (ie: /bin/umbraco.bin)</key>
    <key alias="installed">Installed</key>
    <key alias="installedPackages">Installed packages</key>
    <key alias="installLocal">Install local</key>
    <key alias="installFinish">Finish</key>
    <key alias="noConfigurationView">This package has no configuration view</key>
    <key alias="noPackagesCreated">No packages have been created yet</key>
    <key alias="noPackages">You don’t have any packages installed</key>
    <key alias="noPackagesDescription"><![CDATA[You don’t have any packages installed. Either install a local package by selecting it from your machine, or browse through available packages using the <strong>'Packages'</strong> icon in the top right of your screen]]></key>
    <key alias="packageActions">Package Actions</key>
    <key alias="packageAuthorUrl">Author URL</key>
    <key alias="packageContent">Package Content</key>
    <key alias="packageFiles">Package Files</key>
    <key alias="packageIconUrl">Icon URL</key>
    <key alias="packageInstall">Install package</key>
    <key alias="packageLicense">License</key>
    <key alias="packageLicenseUrl">License URL</key>
    <key alias="packageProperties">Package Properties</key>
    <key alias="packageSearch">Search for packages</key>
    <key alias="packageSearchResults">Results for</key>
    <key alias="packageNoResults">We couldn’t find anything for</key>
    <key alias="packageNoResultsDescription">Please try searching for another package or browse through the categories</key>
    <key alias="packagesPopular">Popular</key>
    <key alias="packagesNew">New releases</key>
    <key alias="packageHas">has</key>
    <key alias="packageKarmaPoints">karma points</key>
    <key alias="packageInfo">Information</key>
    <key alias="packageOwner">Owner</key>
    <key alias="packageContrib">Contributors</key>
    <key alias="packageCreated">Created</key>
    <key alias="packageCurrentVersion">Current version</key>
    <key alias="packageNetVersion">.NET version</key>
    <key alias="packageDownloads">Downloads</key>
    <key alias="packageLikes">Likes</key>
    <key alias="packageCompatibility">Compatibility</key>
    <key alias="packageCompatibilityDescription">This package is compatible with the following versions of Umbraco, as reported by community members. Full compatability cannot be guaranteed for versions reported below 100%</key>
    <key alias="packageExternalSources">External sources</key>
    <key alias="packageAuthor">Author</key>
    <key alias="packageDocumentation">Documentation</key>
    <key alias="packageMetaData">Package meta data</key>
    <key alias="packageName">Package name</key>
    <key alias="packageNoItemsHeader">Package doesn't contain any items</key>
    <key alias="packageNoItemsText"><![CDATA[This package file doesn't contain any items to uninstall.<br/><br/>
      You can safely remove this from the system by clicking "uninstall package" below.]]></key>
    <key alias="packageOptions">Package options</key>
    <key alias="packageReadme">Package readme</key>
    <key alias="packageRepository">Package repository</key>
    <key alias="packageUninstallConfirm">Confirm package uninstall</key>
    <key alias="packageUninstalledHeader">Package was uninstalled</key>
    <key alias="packageUninstalledText">The package was successfully uninstalled</key>
    <key alias="packageUninstallHeader">Uninstall package</key>
    <key alias="packageUninstallText"><![CDATA[You can unselect items you do not wish to remove, at this time, below. When you click "confirm uninstall" all checked-off items will be removed.<br />
      <span style="color: Red; font-weight: bold;">Notice:</span> any documents, media etc depending on the items you remove, will stop working, and could lead to system instability,
      so uninstall with caution. If in doubt, contact the package author.]]></key>
    <key alias="packageVersion">Package version</key>
    <key alias="packageAlreadyInstalled">Package already installed</key>
    <key alias="targetVersionMismatch">This package cannot be installed, it requires a minimum Umbraco version of</key>
    <key alias="installStateUninstalling">Uninstalling...</key>
    <key alias="installStateDownloading">Downloading...</key>
    <key alias="installStateImporting">Importing...</key>
    <key alias="installStateInstalling">Installing...</key>
    <key alias="installStateRestarting">Restarting, please wait...</key>
    <key alias="installStateComplete">All done, your browser will now refresh, please wait...</key>
    <key alias="installStateCompleted">Please click 'Finish' to complete installation and reload the page.</key>
    <key alias="installStateUploading">Uploading package...</key>
  </area>
  <area alias="paste">
    <key alias="doNothing">Paste with full formatting (Not recommended)</key>
    <key alias="errorMessage">The text you're trying to paste contains special characters or formatting. This could be caused by copying text from Microsoft Word. Umbraco can remove special characters or formatting automatically, so the pasted content will be more suitable for the web.</key>
    <key alias="removeAll">Paste as raw text without any formatting at all</key>
    <key alias="removeSpecialFormattering">Paste, but remove formatting (Recommended)</key>
  </area>
  <area alias="publicAccess">
    <key alias="paGroups">Group based protection</key>
    <key alias="paGroupsHelp">If you want to grant access to all members of specific member groups</key>
    <key alias="paGroupsNoGroups">You need to create a member group before you can use group based authentication</key>
    <key alias="paErrorPage">Error Page</key>
    <key alias="paErrorPageHelp">Used when people are logged on, but do not have access</key>
    <key alias="paHowWould"><![CDATA[Choose how to restrict access to the page <strong>%0%</strong>]]></key>
    <key alias="paIsProtected"><![CDATA[<strong>%0%</strong> is now protected]]></key>
    <key alias="paIsRemoved"><![CDATA[Protection removed from <strong>%0%</strong>]]></key>
    <key alias="paLoginPage">Login Page</key>
    <key alias="paLoginPageHelp">Choose the page that contains the login form</key>
    <key alias="paRemoveProtection">Remove protection...</key>
    <key alias="paRemoveProtectionConfirm"><![CDATA[Are you sure you want to remove the protection from the page <strong>%0%</strong>?]]></key>
    <key alias="paSelectPages">Select the pages that contain login form and error messages</key>
    <key alias="paSelectGroups"><![CDATA[Select the groups who have access to the page <strong>%0%</strong>]]></key>
    <key alias="paSelectMembers"><![CDATA[Select the members who have access to the page <strong>%0%</strong>]]></key>
    <key alias="paMembers">Specific members protection</key>
    <key alias="paMembersHelp">If you wish to grant access to specific members</key>
  </area>
  <area alias="publish">
    <key alias="contentPublishedFailedAwaitingRelease"><![CDATA[
      %0% could not be published because the item is scheduled for release.
    ]]></key>
    <key alias="contentPublishedFailedExpired"><![CDATA[
      %0% could not be published because the item has expired.
    ]]></key>
    <key alias="contentPublishedFailedInvalid"><![CDATA[
      %0% could not be published because these properties:  %1%  did not pass validation rules.
    ]]></key>
    <key alias="contentPublishedFailedByEvent"><![CDATA[
      %0% could not be published, a 3rd party add-in cancelled the action.
    ]]></key>
    <key alias="contentPublishedFailedByParent"><![CDATA[
      %0% can not be published, because a parent page is not published.
    ]]></key>
    <key alias="contentPublishedFailedByMissingName"><![CDATA[%0% can not be published, because its missing a name.]]></key>
    <key alias="includeUnpublished">Include unpublished subpages</key>
    <key alias="inProgress">Publishing in progress - please wait...</key>
    <key alias="inProgressCounter">%0% out of %1% pages have been published...</key>
    <key alias="nodePublish">%0% has been published</key>
    <key alias="nodePublishAll">%0% and subpages have been published</key>
    <key alias="publishAll">Publish %0% and all its subpages</key>
    <key alias="publishHelp"><![CDATA[Click <em>Publish</em> to publish <strong>%0%</strong> and thereby making its content publicly available.<br/><br />
      You can publish this page and all its subpages by checking <em>Include unpublished subpages</em> below.
      ]]></key>
  </area>
  <area alias="colorpicker">
    <key alias="noColors">You have not configured any approved colours</key>
  </area>
  <area alias="contentPicker">
    <key alias="allowedItemTypes">You can only select items of type(s): %0%</key>
    <key alias="pickedTrashedItem">You have picked a content item currently deleted or in the recycle bin</key>
    <key alias="pickedTrashedItems">You have picked content items currently deleted or in the recycle bin</key>
  </area>
  <area alias="mediaPicker">
    <key alias="deletedItem">Deleted item</key>
    <key alias="pickedTrashedItem">You have picked a media item currently deleted or in the recycle bin</key>
    <key alias="pickedTrashedItems">You have picked media items currently deleted or in the recycle bin</key>
    <key alias="trashed">Trashed</key>
  </area>
  <area alias="relatedlinks">
    <key alias="enterExternal">enter external link</key>
    <key alias="chooseInternal">choose internal page</key>
    <key alias="caption">Caption</key>
    <key alias="link">Link</key>
    <key alias="newWindow">Open in new window</key>
    <key alias="captionPlaceholder">enter the display caption</key>
    <key alias="externalLinkPlaceholder">Enter the link</key>
  </area>
  <area alias="imagecropper">
    <key alias="reset">Reset crop</key>
    <key alias="saveCrop">Save crop</key>
    <key alias="addCrop">Add new crop</key>
    <key alias="updateEditCrop">Done</key>
    <key alias="undoEditCrop">Undo edits</key>
  </area>
  <area alias="rollback">
    <key alias="headline">Select a version to compare with the current version</key>
    <key alias="currentVersion">Current version</key>
    <key alias="diffHelp"><![CDATA[This shows the differences between the current version and the selected version<br /><del>Red</del> text will not be shown in the selected version. , <ins>green means added</ins>]]></key>
    <key alias="documentRolledBack">Document has been rolled back</key>
    <key alias="htmlHelp">This displays the selected version as HTML, if you wish to see the difference between 2 versions at the same time, use the diff view</key>
    <key alias="rollbackTo">Rollback to</key>
    <key alias="selectVersion">Select version</key>
    <key alias="view">View</key>
  </area>
  <area alias="scripts">
    <key alias="editscript">Edit script file</key>
  </area>
  <area alias="sections">
    <key alias="concierge">Concierge</key>
    <key alias="content">Content</key>
    <key alias="courier">Courier</key>
    <key alias="developer">Developer</key>
    <key alias="forms">Forms</key>
    <key alias="help" version="7.0">Help</key>
    <key alias="installer">Umbraco Configuration Wizard</key>
    <key alias="media">Media</key>
    <key alias="member">Members</key>
    <key alias="newsletters">Newsletters</key>
    <key alias="packages">Packages</key>
    <key alias="settings">Settings</key>
    <key alias="statistics">Statistics</key>
    <key alias="translation">Translation</key>
    <key alias="users">Users</key>
  </area>
  <area alias="help">
    <key alias="tours">Tours</key>
    <key alias="theBestUmbracoVideoTutorials">The best Umbraco video tutorials</key>
    <key alias="umbracoForum">Visit our.umbraco.com</key>
    <key alias="umbracoTv">Visit umbraco.tv</key>
  </area>
  <area alias="settings">
    <key alias="defaulttemplate">Default template</key>
    <key alias="importDocumentTypeHelp">To import a document type, find the ".udt" file on your computer by clicking the "Browse" button and click "Import" (you'll be asked for confirmation on the next screen)</key>
    <key alias="newtabname">New Tab Title</key>
    <key alias="nodetype">Node type</key>
    <key alias="objecttype">Type</key>
    <key alias="stylesheet">Stylesheet</key>
    <key alias="script">Script</key>
    <key alias="tab">Tab</key>
    <key alias="tabname">Tab Title</key>
    <key alias="tabs">Tabs</key>
    <key alias="contentTypeEnabled">Master Content Type enabled</key>
    <key alias="contentTypeUses">This Content Type uses</key>
    <key alias="asAContentMasterType">as a Master Content Type. Tabs from Master Content Types are not shown and can only be edited on the Master Content Type itself</key>
    <key alias="noPropertiesDefinedOnTab">No properties defined on this tab. Click on the "add a new property" link at the top to create a new property.</key>
    <key alias="createMatchingTemplate">Create matching template</key>
    <key alias="addIcon">Add icon</key>
  </area>
  <area alias="sort">
    <key alias="sortOrder">Sort order</key>
    <key alias="sortCreationDate">Creation date</key>
    <key alias="sortDone">Sorting complete.</key>
    <key alias="sortHelp">Drag the different items up or down below to set how they should be arranged. Or click the column headers to sort the entire collection of items</key>
    <key alias="sortPleaseWait"><![CDATA[Please wait. Items are being sorted, this can take a while.]]></key>
  </area>
  <area alias="speechBubbles">
    <key alias="validationFailedHeader">Validation</key>
    <key alias="validationFailedMessage">Validation errors must be fixed before the item can be saved</key>
    <key alias="operationFailedHeader">Failed</key>
    <key alias="operationSavedHeader">Saved</key>
    <key alias="invalidUserPermissionsText">Insufficient user permissions, could not complete the operation</key>
    <key alias="operationCancelledHeader">Cancelled</key>
    <key alias="operationCancelledText">Operation was cancelled by a 3rd party add-in</key>
    <key alias="contentPublishedFailedByEvent">Publishing was cancelled by a 3rd party add-in</key>
    <key alias="contentTypeDublicatePropertyType">Property type already exists</key>
    <key alias="contentTypePropertyTypeCreated">Property type created</key>
    <key alias="contentTypePropertyTypeCreatedText"><![CDATA[Name: %0% <br /> DataType: %1%]]></key>
    <key alias="contentTypePropertyTypeDeleted">Propertytype deleted</key>
    <key alias="contentTypeSavedHeader">Document Type saved</key>
    <key alias="contentTypeTabCreated">Tab created</key>
    <key alias="contentTypeTabDeleted">Tab deleted</key>
    <key alias="contentTypeTabDeletedText">Tab with id: %0% deleted</key>
    <key alias="cssErrorHeader">Stylesheet not saved</key>
    <key alias="cssSavedHeader">Stylesheet saved</key>
    <key alias="cssSavedText">Stylesheet saved without any errors</key>
    <key alias="dataTypeSaved">Datatype saved</key>
    <key alias="dictionaryItemSaved">Dictionary item saved</key>
    <key alias="editContentPublishedFailedByParent">Publishing failed because the parent page isn't published</key>
    <key alias="editContentPublishedHeader">Content published</key>
    <key alias="editContentPublishedText">and visible on the website</key>
    <key alias="editContentSavedHeader">Content saved</key>
    <key alias="editContentSavedText">Remember to publish to make changes visible</key>
    <key alias="editContentSendToPublish">Sent For Approval</key>
    <key alias="editContentSendToPublishText">Changes have been sent for approval</key>
    <key alias="editMediaSaved">Media saved</key>
    <key alias="editMemberGroupSaved">Member group saved</key>
    <key alias="editMediaSavedText">Media saved without any errors</key>
    <key alias="editMemberSaved">Member saved</key>
    <key alias="editStylesheetPropertySaved">Stylesheet Property Saved</key>
    <key alias="editStylesheetSaved">Stylesheet saved</key>
    <key alias="editTemplateSaved">Template saved</key>
    <key alias="editUserError">Error saving user (check log)</key>
    <key alias="editUserSaved">User Saved</key>
    <key alias="editUserTypeSaved">User type saved</key>
    <key alias="editUserGroupSaved">User group saved</key>
    <key alias="editCulturesAndHostnamesSaved">Cultures and hostnames saved</key>
    <key alias="editCulturesAndHostnamesError">Error saving cultures and hostnames</key>
    <key alias="fileErrorHeader">File not saved</key>
    <key alias="fileErrorText">file could not be saved. Please check file permissions</key>
    <key alias="fileSavedHeader">File saved</key>
    <key alias="fileSavedText">File saved without any errors</key>
    <key alias="languageSaved">Language saved</key>
    <key alias="mediaTypeSavedHeader">Media Type saved</key>
    <key alias="memberTypeSavedHeader">Member Type saved</key>
    <key alias="memberGroupSavedHeader">Member Group saved</key>
    <key alias="templateErrorHeader">Template not saved</key>
    <key alias="templateErrorText">Please make sure that you do not have 2 templates with the same alias</key>
    <key alias="templateSavedHeader">Template saved</key>
    <key alias="templateSavedText">Template saved without any errors!</key>
    <key alias="contentUnpublished">Content unpublished</key>
    <key alias="partialViewSavedHeader">Partial view saved</key>
    <key alias="partialViewSavedText">Partial view saved without any errors!</key>
    <key alias="partialViewErrorHeader">Partial view not saved</key>
    <key alias="partialViewErrorText">An error occurred saving the file.</key>
    <key alias="permissionsSavedFor">Permissions saved for</key>
    <key alias="deleteUserGroupsSuccess">Deleted %0% user groups</key>
    <key alias="deleteUserGroupSuccess">%0% was deleted</key>
    <key alias="enableUsersSuccess">Enabled %0% users</key>
    <key alias="disableUsersSuccess">Disabled %0% users</key>
    <key alias="enableUserSuccess">%0% is now enabled</key>
    <key alias="disableUserSuccess">%0% is now disabled</key>
    <key alias="setUserGroupOnUsersSuccess">User groups have been set</key>
    <key alias="unlockUsersSuccess">Unlocked %0% users</key>
    <key alias="unlockUserSuccess">%0% is now unlocked</key>
    <key alias="memberExportedSuccess">Member was exported to file</key>
    <key alias="memberExportedError">An error occurred while exporting the member</key>
    <key alias="deleteUserSuccess">User %0% was deleted</key>
    <key alias="resendInviteHeader">Invite user</key>
    <key alias="resendInviteSuccess">Invitation has been re-sent to %0%</key>
    <key alias="documentTypeExportedSuccess">Document type was exported to file</key>
    <key alias="documentTypeExportedError">An error occurred while exporting the document type</key>
  </area>
  <area alias="stylesheet">
    <key alias="addRule">Add style</key>
    <key alias="editRule">Edit style</key>
    <key alias="editorRules">Rich text editor styles</key>
    <key alias="editorRulesHelp">Define the styles that should be available in the rich text editor for this stylesheet</key>
    <key alias="editstylesheet">Edit stylesheet</key>
    <key alias="editstylesheetproperty">Edit stylesheet property</key>
    <key alias="nameHelp">The name displayed in the editor style selector</key>
    <key alias="preview">Preview</key>
    <key alias="previewHelp">How the text will look like in the rich text editor.</key>
    <key alias="selector">Selector</key>
    <key alias="selectorHelp">Uses CSS syntax, e.g. "h1" or ".redHeader"</key>
    <key alias="styles">Styles</key>
    <key alias="stylesHelp">The CSS that should be applied in the rich text editor, e.g. "color:red;"</key>
    <key alias="tabCode">Code</key>
    <key alias="tabRules">Editor</key>
  </area>
  <area alias="template">
    <key alias="deleteByIdFailed">Failed to delete template with ID %0%</key>
    <key alias="edittemplate">Edit template</key>
    <key alias="insertSections">Sections</key>
    <key alias="insertContentArea">Insert content area</key>
    <key alias="insertContentAreaPlaceHolder">Insert content area placeholder</key>
    <key alias="insert">Insert</key>
    <key alias="insertDesc">Choose what to insert into your template</key>
    <key alias="insertDictionaryItem">Dictionary item</key>
    <key alias="insertDictionaryItemDesc">A dictionary item is a placeholder for a translatable piece of text, which makes it easy to create designs for multilingual websites.</key>
    <key alias="insertMacro">Macro</key>
    <key alias="insertMacroDesc">
            A Macro is a configurable component which is great for
            reusable parts of your design, where you need the option to provide parameters,
            such as galleries, forms and lists.
        </key>
    <key alias="insertPageField">Value</key>
    <key alias="insertPageFieldDesc">Displays the value of a named field from the current page, with options to modify the value or fallback to alternative values.</key>
    <key alias="insertPartialView">Partial view</key>
    <key alias="insertPartialViewDesc">
            A partial view is a separate template file which can be rendered inside another
            template, it's great for reusing markup or for separating complex templates into separate files.
        </key>
    <key alias="mastertemplate">Master template</key>
    <key alias="noMaster">No master</key>
    <key alias="renderBody">Render child template</key>
    <key alias="renderBodyDesc"><![CDATA[
     Renders the contents of a child template, by inserting a
     <code>@RenderBody()</code> placeholder.
      ]]></key>
    <key alias="defineSection">Define a named section</key>
    <key alias="defineSectionDesc"><![CDATA[
         Defines a part of your template as a named section by wrapping it in
          <code>@section { ... }</code>. This can be rendered in a
          specific area of the parent of this template, by using <code>@RenderSection</code>.
      ]]></key>
    <key alias="renderSection">Render a named section</key>
    <key alias="renderSectionDesc"><![CDATA[
      Renders a named area of a child template, by inserting a <code>@RenderSection(name)</code> placeholder.
      This renders an area of a child template which is wrapped in a corresponding <code>@section [name]{ ... }</code> definition.
      ]]></key>
    <key alias="sectionName">Section Name</key>
    <key alias="sectionMandatory">Section is mandatory</key>
    <key alias="sectionMandatoryDesc">
            If mandatory, the child template must contain a <code>@section</code> definition, otherwise an error is shown.
        </key>
    <key alias="queryBuilder">Query builder</key>
    <key alias="itemsReturned">items returned, in</key>
    <key alias="copyToClipboard">copy to clipboard</key>
    <key alias="iWant">I want</key>
    <key alias="allContent">all content</key>
    <key alias="contentOfType">content of type "%0%"</key>
    <key alias="from">from</key>
    <key alias="websiteRoot">my website</key>
    <key alias="where">where</key>
    <key alias="and">and</key>
    <key alias="is">is</key>
    <key alias="isNot">is not</key>
    <key alias="before">before</key>
    <key alias="beforeIncDate">before (including selected date)</key>
    <key alias="after">after</key>
    <key alias="afterIncDate">after (including selected date)</key>
    <key alias="equals">equals</key>
    <key alias="doesNotEqual">does not equal</key>
    <key alias="contains">contains</key>
    <key alias="doesNotContain">does not contain</key>
    <key alias="greaterThan">greater than</key>
    <key alias="greaterThanEqual">greater than or equal to</key>
    <key alias="lessThan">less than</key>
    <key alias="lessThanEqual">less than or equal to</key>
    <key alias="id">Id</key>
    <key alias="name">Name</key>
    <key alias="createdDate">Created Date</key>
    <key alias="lastUpdatedDate">Last Updated Date</key>
    <key alias="orderBy">order by</key>
    <key alias="ascending">ascending</key>
    <key alias="descending">descending</key>
    <key alias="template">Template</key>
  </area>
  <area alias="grid">
    <key alias="media">Image</key>
    <key alias="macro">Macro</key>
    <key alias="insertControl">Choose type of content</key>
    <key alias="chooseLayout">Choose a layout</key>
    <key alias="addRows">Add a row</key>
    <key alias="addElement">Add content</key>
    <key alias="dropElement">Drop content</key>
    <key alias="settingsApplied">Settings applied</key>
    <key alias="contentNotAllowed">This content is not allowed here</key>
    <key alias="contentAllowed">This content is allowed here</key>
    <key alias="clickToEmbed">Click to embed</key>
    <key alias="clickToInsertImage">Click to insert image</key>
    <key alias="placeholderImageCaption">Image caption...</key>
    <key alias="placeholderWriteHere">Write here...</key>
    <key alias="gridLayouts">Grid Layouts</key>
    <key alias="gridLayoutsDetail">Layouts are the overall work area for the grid editor, usually you only need one or two different layouts</key>
    <key alias="addGridLayout">Add Grid Layout</key>
    <key alias="addGridLayoutDetail">Adjust the layout by setting column widths and adding additional sections</key>
    <key alias="rowConfigurations">Row configurations</key>
    <key alias="rowConfigurationsDetail">Rows are predefined cells arranged horizontally</key>
    <key alias="addRowConfiguration">Add row configuration</key>
    <key alias="addRowConfigurationDetail">Adjust the row by setting cell widths and adding additional cells</key>
    <key alias="columns">Columns</key>
    <key alias="columnsDetails">Total combined number of columns in the grid layout</key>
    <key alias="settings">Settings</key>
    <key alias="settingsDetails">Configure what settings editors can change</key>
    <key alias="styles">Styles</key>
    <key alias="stylesDetails">Configure what styling editors can change</key>
    <key alias="allowAllEditors">Allow all editors</key>
    <key alias="allowAllRowConfigurations">Allow all row configurations</key>
    <key alias="maxItems">Maximum items</key>
    <key alias="maxItemsDescription">Leave blank or set to 0 for unlimited</key>
    <key alias="setAsDefault">Set as default</key>
    <key alias="chooseExtra">Choose extra</key>
    <key alias="chooseDefault">Choose default</key>
    <key alias="areAdded">are added</key>
        <key alias="warning">Warning</key>
        <key alias="youAreDeleting">You are deleting the row configuration</key>
        <key alias="deletingARow">
            Deleting a row configuration name will result in loss of data for any existing content that is based on this configuration.
        </key>
  </area>
  <area alias="contentTypeEditor">
    <key alias="compositions">Compositions</key>
    <key alias="group">Group</key>
    <key alias="noGroups">You have not added any groups</key>
    <key alias="addGroup">Add group</key>
    <key alias="inheritedFrom">Inherited from</key>
    <key alias="addProperty">Add property</key>
    <key alias="requiredLabel">Required label</key>
    <key alias="enableListViewHeading">Enable list view</key>
    <key alias="enableListViewDescription">Configures the content item to show a sortable and searchable list of its children, the children will not be shown in the tree</key>
    <key alias="allowedTemplatesHeading">Allowed Templates</key>
    <key alias="allowedTemplatesDescription">Choose which templates editors are allowed to use on content of this type</key>
    <key alias="allowAsRootHeading">Allow as root</key>
    <key alias="allowAsRootDescription">Allow editors to create content of this type in the root of the content tree.</key>
    <key alias="childNodesHeading">Allowed child node types</key>
    <key alias="childNodesDescription">Allow content of the specified types to be created underneath content of this type.</key>
    <key alias="chooseChildNode">Choose child node</key>
    <key alias="compositionsDescription">Inherit tabs and properties from an existing document type. New tabs will be added to the current document type or merged if a tab with an identical name exists.</key>
    <key alias="compositionInUse">This content type is used in a composition, and therefore cannot be composed itself.</key>
    <key alias="noAvailableCompositions">There are no content types available to use as a composition.</key>
    <key alias="compositionRemoveWarning">Removing a composition will delete all the associated property data. Once you save the document type there's no way back.</key>
    <key alias="availableEditors">Create new</key>
    <key alias="reuse">Use existing</key>
    <key alias="editorSettings">Editor settings</key>
    <key alias="configuration">Configuration</key>
    <key alias="yesDelete">Yes, delete</key>
    <key alias="movedUnderneath">was moved underneath</key>
    <key alias="copiedUnderneath">was copied underneath</key>
    <key alias="folderToMove">Select the folder to move</key>
    <key alias="folderToCopy">Select the folder to copy</key>
    <key alias="structureBelow">to in the tree structure below</key>
    <key alias="allDocumentTypes">All Document types</key>
    <key alias="allDocuments">All Documents</key>
    <key alias="allMediaItems">All media items</key>
    <key alias="usingThisDocument">using this document type will be deleted permanently, please confirm you want to delete these as well.</key>
    <key alias="usingThisMedia">using this media type will be deleted permanently, please confirm you want to delete these as well.</key>
    <key alias="usingThisMember">using this member type will be deleted permanently, please confirm you want to delete these as well</key>
    <key alias="andAllDocuments">and all documents using this type</key>
    <key alias="andAllMediaItems">and all media items using this type</key>
    <key alias="andAllMembers">and all members using this type</key>
    <key alias="memberCanEdit">Member can edit</key>
    <key alias="memberCanEditDescription">Allow this property value to be edited by the member on their profile page</key>
    <key alias="isSensitiveData">Is sensitive data</key>
    <key alias="isSensitiveDataDescription">Hide this property value from content editors that don't have access to view sensitive information</key>
    <key alias="showOnMemberProfile">Show on member profile</key>
    <key alias="showOnMemberProfileDescription">Allow this property value to be displayed on the member profile page</key>
    <key alias="tabHasNoSortOrder">tab has no sort order</key>
    <key alias="compositionUsageHeading">Where is this composition used?</key>
    <key alias="compositionUsageSpecification">This composition is currently used in the composition of the following content types:</key>
    <key alias="variantsHeading">Allow varying by culture</key>
    <key alias="variantsDescription">Allow editors to create content of this type in different languages.</key>
    <key alias="allowVaryByCulture">Allow varying by culture</key>
    <key alias="elementType">Element type</key>
    <key alias="elementHeading">Is an Element type</key>
    <key alias="elementDescription">An Element type is meant to be used for instance in Nested Content, and not in the tree.</key>
    <key alias="elementDoesNotSupport">This is not applicable for an Element type</key>
    <key alias="propertyHasChanges">You have made changes to this property. Are you sure you want to discard them?</key>
  </area>
  <area alias="languages">
    <key alias="addLanguage">Add language</key>
    <key alias="mandatoryLanguage">Mandatory language</key>
    <key alias="mandatoryLanguageHelp">Properties on this language have to be filled out before the node can be published.</key>
    <key alias="defaultLanguage">Default language</key>
    <key alias="defaultLanguageHelp">An Umbraco site can only have one default language set.</key>
    <key alias="changingDefaultLanguageWarning">Switching default language may result in default content missing.</key>
    <key alias="fallsbackToLabel">Falls back to</key>
    <key alias="noFallbackLanguageOption">No fall back language</key>
    <key alias="fallbackLanguageDescription">To allow multi-lingual content to fall back to another language if not present in the requested language, select it here.</key>
    <key alias="fallbackLanguage">Fall back language</key>
    <key alias="none">none</key>
  </area>

  <area alias="macro">
    <key alias="addParameter">Add parameter</key>
    <key alias="editParameter">Edit parameter</key>
    <key alias="enterMacroName">Enter macro name</key>
    <key alias="parameters">Parameters</key>
    <key alias="parametersDescription">Define the parameters that should be available when using this macro.</key>
    <key alias="selectViewFile">Select partial view macro file</key>
  </area>
  <area alias="modelsBuilder">
    <key alias="buildingModels">Building models</key>
    <key alias="waitingMessage">this can take a bit of time, don't worry</key>
    <key alias="modelsGenerated">Models generated</key>
    <key alias="modelsGeneratedError">Models could not be generated</key>
    <key alias="modelsExceptionInUlog">Models generation has failed, see exception in U log</key>
  </area>
  <area alias="templateEditor">
    <key alias="addFallbackField">Add fallback field</key>
    <key alias="fallbackField">Fallback field</key>
    <key alias="addDefaultValue">Add default value</key>
    <key alias="defaultValue">Default value</key>
    <key alias="alternativeField">Fallback field</key>
    <key alias="alternativeText">Default value</key>
    <key alias="casing">Casing</key>
    <key alias="encoding">Encoding</key>
    <key alias="chooseField">Choose field</key>
    <key alias="convertLineBreaks">Convert line breaks</key>
    <key alias="convertLineBreaksDescription">Yes, convert line breaks</key>
    <key alias="convertLineBreaksHelp">Replaces line breaks with 'br' html tag</key>
    <key alias="customFields">Custom Fields</key>
    <key alias="dateOnly">Date only</key>
    <key alias="formatAndEncoding">Format and encoding</key>
    <key alias="formatAsDate">Format as date</key>
    <key alias="formatAsDateDescr">Format the value as a date, or a date with time, according to the active culture</key>
    <key alias="htmlEncode">HTML encode</key>
    <key alias="htmlEncodeHelp">Will replace special characters by their HTML equivalent.</key>
    <key alias="insertedAfter">Will be inserted after the field value</key>
    <key alias="insertedBefore">Will be inserted before the field value</key>
    <key alias="lowercase">Lowercase</key>
    <key alias="modifyOutput">Modify output</key>
    <key alias="none">None</key>
    <key alias="outputSample">Output sample</key>
    <key alias="postContent">Insert after field</key>
    <key alias="preContent">Insert before field</key>
    <key alias="recursive">Recursive</key>
    <key alias="recursiveDescr">Yes, make it recursive</key>
    <key alias="separator">Separator</key>
    <key alias="standardFields">Standard Fields</key>
    <key alias="uppercase">Uppercase</key>
    <key alias="urlEncode">URL encode</key>
    <key alias="urlEncodeHelp">Will format special characters in URLs</key>
    <key alias="usedIfAllEmpty">Will only be used when the field values above are empty</key>
    <key alias="usedIfEmpty">This field will only be used if the primary field is empty</key>
    <key alias="withTime">Date and time</key>
  </area>
  <area alias="translation">
    <key alias="details">Translation details</key>
    <key alias="DownloadXmlDTD">Download XML DTD</key>
    <key alias="fields">Fields</key>
    <key alias="includeSubpages">Include subpages</key>
    <key alias="mailBody"><![CDATA[
      Hi %0%

      This is an automated mail to inform you that the document '%1%'
      has been requested for translation into '%5%' by %2%.

      Go to http://%3%/translation/details.aspx?id=%4% to edit.

      Or log into Umbraco to get an overview of your translation tasks
      http://%3%

      Have a nice day!

      Cheers from the Umbraco robot
    ]]></key>
    <key alias="noTranslators">No translator users found. Please create a translator user before you start sending content to translation</key>
    <key alias="pageHasBeenSendToTranslation">The page '%0%' has been send to translation</key>
    <key alias="sendToTranslate">Send the page '%0%' to translation</key>
    <key alias="totalWords">Total words</key>
    <key alias="translateTo">Translate to</key>
    <key alias="translationDone">Translation completed.</key>
    <key alias="translationDoneHelp">You can preview the pages, you've just translated, by clicking below. If the original page is found, you will get a comparison of the 2 pages.</key>
    <key alias="translationFailed">Translation failed, the XML file might be corrupt</key>
    <key alias="translationOptions">Translation options</key>
    <key alias="translator">Translator</key>
    <key alias="uploadTranslationXml">Upload translation XML</key>
  </area>
  <area alias="treeHeaders">
    <key alias="content">Content</key>
    <key alias="contentBlueprints">Content Templates</key>
    <key alias="media">Media</key>
    <key alias="cacheBrowser">Cache Browser</key>
    <key alias="contentRecycleBin">Recycle Bin</key>
    <key alias="createdPackages">Created packages</key>
    <key alias="dataTypes">Data Types</key>
    <key alias="dictionary">Dictionary</key>
    <key alias="installedPackages">Installed packages</key>
    <key alias="installSkin">Install skin</key>
    <key alias="installStarterKit">Install starter kit</key>
    <key alias="languages">Languages</key>
    <key alias="localPackage">Install local package</key>
    <key alias="macros">Macros</key>
    <key alias="mediaTypes">Media Types</key>
    <key alias="member">Members</key>
    <key alias="memberGroups">Member Groups</key>
    <key alias="memberRoles">Member Roles</key>
    <key alias="memberTypes">Member Types</key>
    <key alias="documentTypes">Document Types</key>
    <key alias="relationTypes">Relation Types</key>
    <key alias="packager">Packages</key>
    <key alias="packages">Packages</key>
    <key alias="partialViews">Partial Views</key>
    <key alias="partialViewMacros">Partial View Macro Files</key>
    <key alias="repositories">Install from repository</key>
    <key alias="runway">Install Runway</key>
    <key alias="runwayModules">Runway modules</key>
    <key alias="scripting">Scripting Files</key>
    <key alias="scripts">Scripts</key>
    <key alias="stylesheets">Stylesheets</key>
    <key alias="templates">Templates</key>
    <key alias="logViewer">Log Viewer</key>
    <key alias="users">Users</key>
    <key alias="settingsGroup">Settings</key>
    <key alias="templatingGroup">Templating</key>
    <key alias="thirdPartyGroup">Third Party</key>
  </area>
  <area alias="update">
    <key alias="updateAvailable">New update ready</key>
    <key alias="updateDownloadText">%0% is ready, click here for download</key>
    <key alias="updateNoServer">No connection to server</key>
    <key alias="updateNoServerError">Error checking for update. Please review trace-stack for further information</key>
  </area>
  <area alias="user">
    <key alias="access">Access</key>
    <key alias="accessHelp">Based on the assigned groups and start nodes, the user has access to the following nodes</key>
    <key alias="assignAccess">Assign access</key>
    <key alias="administrators">Administrator</key>
    <key alias="categoryField">Category field</key>
    <key alias="createDate">User created</key>
    <key alias="changePassword">Change Your Password</key>
    <key alias="changePhoto">Change photo</key>
    <key alias="newPassword">New password</key>
    <key alias="noLockouts">hasn't been locked out</key>
    <key alias="noPasswordChange">The password hasn't been changed</key>
    <key alias="confirmNewPassword">Confirm new password</key>
    <key alias="changePasswordDescription">You can change your password for accessing the Umbraco Back Office by filling out the form below and click the 'Change Password' button</key>
    <key alias="contentChannel">Content Channel</key>
    <key alias="createAnotherUser">Create another user</key>
    <key alias="createUserHelp">Create new users to give them access to Umbraco. When a new user is created a password will be generated that you can share with the user.</key>
    <key alias="descriptionField">Description field</key>
    <key alias="disabled">Disable User</key>
    <key alias="documentType">Document Type</key>
    <key alias="editors">Editor</key>
    <key alias="excerptField">Excerpt field</key>
    <key alias="failedPasswordAttempts">Failed login attempts</key>
    <key alias="goToProfile">Go to user profile</key>
    <key alias="groupsHelp">Add groups to assign access and permissions</key>
    <key alias="inviteAnotherUser">Invite another user</key>
    <key alias="inviteUserHelp">Invite new users to give them access to Umbraco. An invite email will be sent to the user with information on how to log in to Umbraco. Invites last for 72 hours.</key>
    <key alias="language">Language</key>
    <key alias="languageHelp">Set the language you will see in menus and dialogs</key>
    <key alias="lastLockoutDate">Last lockout date</key>
    <key alias="lastLogin">Last login</key>
    <key alias="lastPasswordChangeDate">Password last changed</key>
    <key alias="loginname">Username</key>
    <key alias="mediastartnode">Media start node</key>
    <key alias="mediastartnodehelp">Limit the media library to a specific start node</key>
    <key alias="mediastartnodes">Media start nodes</key>
    <key alias="mediastartnodeshelp">Limit the media library to specific start nodes</key>
    <key alias="modules">Sections</key>
    <key alias="noConsole">Disable Umbraco Access</key>
    <key alias="noLogin">has not logged in yet</key>
    <key alias="oldPassword">Old password</key>
    <key alias="password">Password</key>
    <key alias="resetPassword">Reset password</key>
    <key alias="passwordChanged">Your password has been changed!</key>
    <key alias="passwordConfirm">Please confirm the new password</key>
    <key alias="passwordEnterNew">Enter your new password</key>
    <key alias="passwordIsBlank">Your new password cannot be blank!</key>
    <key alias="passwordCurrent">Current password</key>
    <key alias="passwordInvalid">Invalid current password</key>
    <key alias="passwordIsDifferent">There was a difference between the new password and the confirmed password. Please try again!</key>
    <key alias="passwordMismatch">The confirmed password doesn't match the new password!</key>
    <key alias="permissionReplaceChildren">Replace child node permissions</key>
    <key alias="permissionSelectedPages">You are currently modifying permissions for the pages:</key>
    <key alias="permissionSelectPages">Select pages to modify their permissions</key>
    <key alias="removePhoto">Remove photo</key>
    <key alias="permissionsDefault">Default permissions</key>
    <key alias="permissionsGranular">Granular permissions</key>
    <key alias="permissionsGranularHelp">Set permissions for specific nodes</key>
    <key alias="profile">Profile</key>
    <key alias="searchAllChildren">Search all children</key>
    <key alias="sectionsHelp">Add sections to give users access</key>
    <key alias="selectUserGroups">Select user groups</key>
    <key alias="noStartNode">No start node selected</key>
    <key alias="noStartNodes">No start nodes selected</key>
    <key alias="startnode">Content start node</key>
    <key alias="startnodehelp">Limit the content tree to a specific start node</key>
    <key alias="startnodes">Content start nodes</key>
    <key alias="startnodeshelp">Limit the content tree to specific start nodes</key>
    <key alias="updateDate">User last updated</key>
    <key alias="userCreated">has been created</key>
    <key alias="userCreatedSuccessHelp">The new user has successfully been created. To log in to Umbraco use the password below.</key>
    <key alias="userManagement">User management</key>
    <key alias="username">Name</key>
    <key alias="userPermissions">User permissions</key>
    <key alias="usergroup">User group</key>
    <key alias="userInvited">has been invited</key>
    <key alias="userInvitedSuccessHelp">An invitation has been sent to the new user with details about how to log in to Umbraco.</key>
    <key alias="userinviteWelcomeMessage">Hello there and welcome to Umbraco! In just 1 minute you’ll be good to go, we just need you to setup a password and add a picture for your avatar.</key>
    <key alias="userinviteExpiredMessage">Welcome to Umbraco! Unfortunately your invite has expired. Please contact your administrator and ask them to resend it.</key>
        <key alias="userinviteAvatarMessage">Uploading a photo of yourself will make it easy for other users to recognize you. Click the circle above to upload your photo.</key>
    <key alias="writer">Writer</key>
    <key alias="change">Change</key>
    <key alias="yourProfile" version="7.0">Your profile</key>
    <key alias="yourHistory" version="7.0">Your recent history</key>
    <key alias="sessionExpires" version="7.0">Session expires in</key>
    <key alias="inviteUser">Invite user</key>
    <key alias="createUser">Create user</key>
    <key alias="sendInvite">Send invite</key>
    <key alias="backToUsers">Back to users</key>
    <key alias="inviteEmailCopySubject">Umbraco: Invitation</key>
    <key alias="inviteEmailCopyFormat"><![CDATA[
        <html>
			<head>
				<meta name='viewport' content='width=device-width'>
				<meta http-equiv='Content-Type' content='text/html; charset=UTF-8'>
			</head>
			<body class='' style='font-family: sans-serif; -webkit-font-smoothing: antialiased; font-size: 14px; color: #392F54; line-height: 22px; -ms-text-size-adjust: 100%; -webkit-text-size-adjust: 100%; background: #1d1333; margin: 0; padding: 0;' bgcolor='#1d1333'>
				<style type='text/css'> @media only screen and (max-width: 620px) {table[class=body] h1 {font-size: 28px !important; margin-bottom: 10px !important; } table[class=body] .wrapper {padding: 32px !important; } table[class=body] .article {padding: 32px !important; } table[class=body] .content {padding: 24px !important; } table[class=body] .container {padding: 0 !important; width: 100% !important; } table[class=body] .main {border-left-width: 0 !important; border-radius: 0 !important; border-right-width: 0 !important; } table[class=body] .btn table {width: 100% !important; } table[class=body] .btn a {width: 100% !important; } table[class=body] .img-responsive {height: auto !important; max-width: 100% !important; width: auto !important; } } .btn-primary table td:hover {background-color: #34495e !important; } .btn-primary a:hover {background-color: #34495e !important; border-color: #34495e !important; } .btn  a:visited {color:#FFFFFF;} </style>
				<table border="0" cellpadding="0" cellspacing="0" class="body" style="border-collapse: separate; mso-table-lspace: 0pt; mso-table-rspace: 0pt; width: 100%; background: #1d1333;" bgcolor="#1d1333">
					<tr>
						<td style="font-family: sans-serif; font-size: 14px; vertical-align: top; padding: 24px;" valign="top">
							<table style="border-collapse: separate; mso-table-lspace: 0pt; mso-table-rspace: 0pt; width: 100%;">
								<tr>
									<td background="https://umbraco.com/umbraco/assets/img/application/logo.png" bgcolor="#1d1333" width="28" height="28" valign="top" style="font-family: sans-serif; font-size: 14px; vertical-align: top;">
										<!--[if gte mso 9]> <v:rect xmlns:v="urn:schemas-microsoft-com:vml" fill="true" stroke="false" style="width:30px;height:30px;"> <v:fill type="tile" src="https://umbraco.com/umbraco/assets/img/application/logo.png" color="#1d1333" /> <v:textbox inset="0,0,0,0"> <![endif]-->
										<div> </div>
										<!--[if gte mso 9]> </v:textbox> </v:rect> <![endif]-->
									</td>
									<td style="font-family: sans-serif; font-size: 14px; vertical-align: top;" valign="top"></td>
								</tr>
							</table>
						</td>
					</tr>
				</table>
				<table border='0' cellpadding='0' cellspacing='0' class='body' style='border-collapse: separate; mso-table-lspace: 0pt; mso-table-rspace: 0pt; width: 100%; background: #1d1333;' bgcolor='#1d1333'>
					<tr>
						<td style='font-family: sans-serif; font-size: 14px; vertical-align: top;' valign='top'> </td>
						<td class='container' style='font-family: sans-serif; font-size: 14px; vertical-align: top; display: block; max-width: 560px; width: 560px; margin: 0 auto; padding: 10px;' valign='top'>
							<div class='content' style='box-sizing: border-box; display: block; max-width: 560px; margin: 0 auto; padding: 10px;'>
								<br>
								<table class='main' style='border-collapse: separate; mso-table-lspace: 0pt; mso-table-rspace: 0pt; width: 100%; border-radius: 3px; background: #FFFFFF;' bgcolor='#FFFFFF'>
									<tr>
										<td class='wrapper' style='font-family: sans-serif; font-size: 14px; vertical-align: top; box-sizing: border-box; padding: 50px;' valign='top'>
											<table border='0' cellpadding='0' cellspacing='0' style='border-collapse: separate; mso-table-lspace: 0pt; mso-table-rspace: 0pt; width: 100%;'>
												<tr>
													<td style='line-height: 24px; font-family: sans-serif; font-size: 14px; vertical-align: top;' valign='top'>
														<h1 style='color: #392F54; font-family: sans-serif; font-weight: bold; line-height: 1.4; font-size: 24px; text-align: left; text-transform: capitalize; margin: 0 0 30px;' align='left'>
															Hi %0%,
														</h1>
														<p style='color: #392F54; font-family: sans-serif; font-size: 14px; font-weight: normal; margin: 0 0 15px;'>
															You have been invited by <a href="mailto:%4%" style="text-decoration: underline; color: #392F54; -ms-word-break: break-all; word-break: break-all;">%1%</a> to the Umbraco Back Office.
														</p>
														<p style='color: #392F54; font-family: sans-serif; font-size: 14px; font-weight: normal; margin: 0 0 15px;'>
															Message from <a href="mailto:%1%" style="text-decoration: none; color: #392F54; -ms-word-break: break-all; word-break: break-all;">%1%</a>:
															<br/>
															<em>%2%</em>
														</p>
														<table border='0' cellpadding='0' cellspacing='0' class='btn btn-primary' style='border-collapse: separate; mso-table-lspace: 0pt; mso-table-rspace: 0pt; width: 100%; box-sizing: border-box;'>
															<tbody>
																<tr>
																	<td align='left' style='font-family: sans-serif; font-size: 14px; vertical-align: top; padding-bottom: 15px;' valign='top'>
																		<table border='0' cellpadding='0' cellspacing='0' style='border-collapse: separate; mso-table-lspace: 0pt; mso-table-rspace: 0pt; width: auto;'>
																			<tbody>
																				<tr>
																					<td style='font-family: sans-serif; font-size: 14px; vertical-align: top; border-radius: 5px; text-align: center; background: #35C786;' align='center' bgcolor='#35C786' valign='top'>
																						<a href='%3%' target='_blank' style='color: #FFFFFF; text-decoration: none; -ms-word-break: break-all; word-break: break-all; border-radius: 5px; box-sizing: border-box; cursor: pointer; display: inline-block; font-size: 14px; font-weight: bold; text-transform: capitalize; background: #35C786; margin: 0; padding: 12px 30px; border: 1px solid #35c786;'>
																							Click this link to accept the invite
																						</a>
																					</td>
																				</tr>
																			</tbody>
																		</table>
																	</td>
																</tr>
															</tbody>
														</table>
														<p style='max-width: 400px; display: block; color: #392F54; font-family: sans-serif; font-size: 14px; line-height: 20px; font-weight: normal; margin: 15px 0;'>If you cannot click on the link, copy and paste this URL into your browser window:</p>
															<table border='0' cellpadding='0' cellspacing='0'>
																<tr>
																	<td style='-ms-word-break: break-all; word-break: break-all; font-family: sans-serif; font-size: 11px; line-height:14px;'>
																		<font style="-ms-word-break: break-all; word-break: break-all; font-size: 11px; line-height:14px;">
																			<a style='-ms-word-break: break-all; word-break: break-all; color: #392F54; text-decoration: underline; font-size: 11px; line-height:15px;' href='%3%'>%3%</a>
																		</font>
																	</td>
																</tr>
															</table>
														</p>
													</td>
												</tr>
											</table>
										</td>
									</tr>
								</table>
								<br><br><br>
							</div>
						</td>
						<td style='font-family: sans-serif; font-size: 14px; vertical-align: top;' valign='top'> </td>
					</tr>
				</table>
			</body>
    </html>]]></key>
    <key alias="invite">Invite</key>
    <key alias="defaultInvitationMessage">Resending invitation...</key>
    <key alias="deleteUser">Delete User</key>
    <key alias="deleteUserConfirmation">Are you sure you wish to delete this user account?</key>
    <key alias="stateAll">All</key>
    <key alias="stateActive">Active</key>
    <key alias="stateDisabled">Disabled</key>
    <key alias="stateLockedOut">Locked out</key>
    <key alias="stateInvited">Invited</key>
    <key alias="stateInactive">Inactive</key>
    <key alias="sortNameAscending">Name (A-Z)</key>
    <key alias="sortNameDescending">Name (Z-A)</key>
    <key alias="sortCreateDateAscending">Newest</key>
    <key alias="sortCreateDateDescending">Oldest</key>
    <key alias="sortLastLoginDateDescending">Last login</key>
    <key alias="noUserGroupsAdded">No user groups have been added</key>
  </area>
  <area alias="validation">
    <key alias="validation">Validation</key>
    <key alias="noValidation">No validation</key>
    <key alias="validateAsEmail">Validate as an email address</key>
    <key alias="validateAsNumber">Validate as a number</key>
    <key alias="validateAsUrl">Validate as a URL</key>
    <key alias="enterCustomValidation">...or enter a custom validation</key>
    <key alias="fieldIsMandatory">Field is mandatory</key>
    <key alias="mandatoryMessage">Enter a custom validation error message (optional)</key>
    <key alias="validationRegExp">Enter a regular expression</key>
    <key alias="validationRegExpMessage">Enter a custom validation error message (optional)</key>
    <key alias="minCount">You need to add at least</key>
    <key alias="maxCount">You can only have</key>
    <key alias="items">items</key>
    <key alias="itemsSelected">items selected</key>
    <key alias="invalidDate">Invalid date</key>
    <key alias="invalidNumber">Not a number</key>
    <key alias="invalidEmail">Invalid email</key>
    <key alias="customValidation">Custom validation</key>
    <key alias="entriesShort"><![CDATA[Minimum %0% entries, requires <strong>%1%</strong> more.]]></key>
    <key alias="entriesExceed"><![CDATA[Maximum %0% entries, <strong>%1%</strong> too many.]]></key>
  </area>
  <area alias="healthcheck">
    <!-- The following keys get these tokens passed in:
	     0: Current value
		   1: Recommended value
		   2: XPath
		   3: Configuration file path
	  -->
    <key alias="checkSuccessMessage">Value is set to the recommended value: '%0%'.</key>
    <key alias="rectifySuccessMessage">Value was set to '%1%' for XPath '%2%' in configuration file '%3%'.</key>
    <key alias="checkErrorMessageDifferentExpectedValue">Expected value '%1%' for '%2%' in configuration file '%3%', but found '%0%'.</key>
    <key alias="checkErrorMessageUnexpectedValue">Found unexpected value '%0%' for '%2%' in configuration file '%3%'.</key>
    <!-- The following keys get these tokens passed in:
	     0: Current value
		   1: Recommended value
	  -->
    <key alias="customErrorsCheckSuccessMessage">Custom errors are set to '%0%'.</key>
    <key alias="customErrorsCheckErrorMessage">Custom errors are currently set to '%0%'. It is recommended to set this to '%1%' before go live.</key>
    <key alias="customErrorsCheckRectifySuccessMessage">Custom errors successfully set to '%0%'.</key>
    <key alias="macroErrorModeCheckSuccessMessage">MacroErrors are set to '%0%'.</key>
    <key alias="macroErrorModeCheckErrorMessage">MacroErrors are set to '%0%' which will prevent some or all pages in your site from loading completely if there are any errors in macros. Rectifying this will set the value to '%1%'.</key>
    <key alias="macroErrorModeCheckRectifySuccessMessage">MacroErrors are now set to '%0%'.</key>
    <!-- The following keys get these tokens passed in:
	     0: Current value
		   1: Recommended value
		   2: Server version
	  -->
    <key alias="trySkipIisCustomErrorsCheckSuccessMessage">Try Skip IIS Custom Errors is set to '%0%' and you're using IIS version '%1%'.</key>
    <key alias="trySkipIisCustomErrorsCheckErrorMessage">Try Skip IIS Custom Errors is currently '%0%'. It is recommended to set this to '%1%' for your IIS version (%2%).</key>
    <key alias="trySkipIisCustomErrorsCheckRectifySuccessMessage">Try Skip IIS Custom Errors successfully set to '%0%'.</key>
    <!-- The following keys get predefined tokens passed in that are not all the same, like above -->
    <key alias="configurationServiceFileNotFound">File does not exist: '%0%'.</key>
    <key alias="configurationServiceNodeNotFound"><![CDATA[Unable to find <strong>'%0%'</strong> in config file <strong>'%1%'</strong>.]]></key>
    <key alias="configurationServiceError">There was an error, check log for full error: %0%.</key>
    <key alias="databaseSchemaValidationCheckDatabaseOk">Database - The database schema is correct for this version of Umbraco</key>
    <key alias="databaseSchemaValidationCheckDatabaseErrors">%0% problems were detected with your database schema (Check the log for details)</key>
    <key alias="databaseSchemaValidationCheckDatabaseLogMessage">Some errors were detected while validating the database schema against the current version of Umbraco.</key>
    <key alias="httpsCheckValidCertificate">Your website's certificate is valid.</key>
    <key alias="httpsCheckInvalidCertificate">Certificate validation error: '%0%'</key>
    <key alias="httpsCheckExpiredCertificate">Your website's SSL certificate has expired.</key>
    <key alias="httpsCheckExpiringCertificate">Your website's SSL certificate is expiring in %0% days.</key>
    <key alias="healthCheckInvalidUrl">Error pinging the URL %0% - '%1%'</key>
    <key alias="httpsCheckIsCurrentSchemeHttps">You are currently %0% viewing the site using the HTTPS scheme.</key>
    <key alias="httpsCheckConfigurationRectifyNotPossible">The appSetting 'Umbraco.Core.UseHttps' is set to 'false' in your web.config file. Once you access this site using the HTTPS scheme, that should be set to 'true'.</key>
    <key alias="httpsCheckConfigurationCheckResult">The appSetting 'Umbraco.Core.UseHttps' is set to '%0%' in your web.config file, your cookies are %1% marked as secure.</key>
    <key alias="httpsCheckEnableHttpsError">Could not update the 'Umbraco.Core.UseHttps' setting in your web.config file. Error: %0%</key>
    <!-- The following keys don't get tokens passed in -->
    <key alias="httpsCheckEnableHttpsButton">Enable HTTPS</key>
    <key alias="httpsCheckEnableHttpsDescription">Sets umbracoSSL setting to true in the appSettings of the web.config file.</key>
    <key alias="httpsCheckEnableHttpsSuccess">The appSetting 'Umbraco.Core.UseHttps' is now set to 'true' in your web.config file, your cookies will be marked as secure.</key>
    <key alias="rectifyButton">Fix</key>
    <key alias="cannotRectifyShouldNotEqual">Cannot fix a check with a value comparison type of 'ShouldNotEqual'.</key>
    <key alias="cannotRectifyShouldEqualWithValue">Cannot fix a check with a value comparison type of 'ShouldEqual' with a provided value.</key>
    <key alias="valueToRectifyNotProvided">Value to fix check not provided.</key>
    <key alias="compilationDebugCheckSuccessMessage">Debug compilation mode is disabled.</key>
    <key alias="compilationDebugCheckErrorMessage">Debug compilation mode is currently enabled. It is recommended to disable this setting before go live.</key>
    <key alias="compilationDebugCheckRectifySuccessMessage">Debug compilation mode successfully disabled.</key>
    <key alias="traceModeCheckSuccessMessage">Trace mode is disabled.</key>
    <key alias="traceModeCheckErrorMessage">Trace mode is currently enabled. It is recommended to disable this setting before go live.</key>
    <key alias="traceModeCheckRectifySuccessMessage">Trace mode successfully disabled.</key>
    <key alias="folderPermissionsCheckMessage">All folders have the correct permissions set.</key>
    <!-- The following keys get these tokens passed in:
	    0: Comma delimitted list of failed folder paths
  	-->
    <key alias="requiredFolderPermissionFailed"><![CDATA[The following folders must be set up with modify permissions but could not be acccessed: <strong>%0%</strong>.]]></key>
    <key alias="optionalFolderPermissionFailed"><![CDATA[The following folders must be set up with modify permissions for certain Umbraco operations to function but could not be acccessed: <strong>%0%</strong>. If they aren't being written to no action need be taken.]]></key>
    <key alias="filePermissionsCheckMessage">All files have the correct permissions set.</key>
    <!-- The following keys get these tokens passed in:
	    0: Comma delimitted list of failed folder paths
  	-->
    <key alias="requiredFilePermissionFailed"><![CDATA[The following files must be set up with write permissions but could not be acccessed: <strong>%0%</strong>.]]></key>
    <key alias="optionalFilePermissionFailed"><![CDATA[The following files must be set up with write permissions for certain Umbraco operations to function but could not be acccessed: <strong>%0%</strong>. If they aren't being written to no action need be taken.]]></key>
    <key alias="clickJackingCheckHeaderFound"><![CDATA[The header or meta-tag <strong>X-Frame-Options</strong> used to control whether a site can be IFRAMEd by another was found.]]></key>
    <key alias="clickJackingCheckHeaderNotFound"><![CDATA[The header or meta-tag <strong>X-Frame-Options</strong> used to control whether a site can be IFRAMEd by another was not found.]]></key>
    <key alias="setHeaderInConfig">Set Header in Config</key>
    <key alias="clickJackingSetHeaderInConfigDescription">Adds a value to the httpProtocol/customHeaders section of web.config to prevent the site being IFRAMEd by other websites.</key>
    <key alias="clickJackingSetHeaderInConfigSuccess">A setting to create a header preventing IFRAMEing of the site by other websites has been added to your web.config file.</key>
    <key alias="setHeaderInConfigError">Could not update web.config file. Error: %0%</key>
    <key alias="noSniffCheckHeaderFound"><![CDATA[The header or meta-tag <strong>X-Content-Type-Options</strong> used to protect against MIME sniffing vulnerabilities was found.]]></key>
    <key alias="noSniffCheckHeaderNotFound"><![CDATA[The header or meta-tag <strong>X-Content-Type-Options</strong> used to protect against MIME sniffing vulnerabilities was not found.]]></key>
    <key alias="noSniffSetHeaderInConfigDescription">Adds a value to the httpProtocol/customHeaders section of web.config to protect against MIME sniffing vulnerabilities.</key>
    <key alias="noSniffSetHeaderInConfigSuccess">A setting to create a header protecting against MIME sniffing vulnerabilities has been added to your web.config file.</key>
    <key alias="hSTSCheckHeaderFound"><![CDATA[The header <strong>Strict-Transport-Security</strong>, also known as the HSTS-header, was found.]]></key>
    <key alias="hSTSCheckHeaderNotFound"><![CDATA[The header <strong>Strict-Transport-Security</strong> was not found.]]></key>
    <key alias="hSTSSetHeaderInConfigDescription">Adds the header 'Strict-Transport-Security' with the value 'max-age=10886400' to the httpProtocol/customHeaders section of web.config. Use this fix only if you will have your domains running with https for the next 18 weeks (minimum).</key>
    <key alias="hSTSSetHeaderInConfigSuccess">The HSTS header has been added to your web.config file.</key>
    <key alias="xssProtectionCheckHeaderFound"><![CDATA[The header <strong>X-XSS-Protection</strong> was found.]]></key>
    <key alias="xssProtectionCheckHeaderNotFound"><![CDATA[The header <strong>X-XSS-Protection</strong> was not found.]]></key>
    <key alias="xssProtectionSetHeaderInConfigDescription">Adds the header 'X-XSS-Protection' with the value '1; mode=block' to the httpProtocol/customHeaders section of web.config. </key>
    <key alias="xssProtectionSetHeaderInConfigSuccess">The X-XSS-Protection header has been added to your web.config file.</key>
    <!-- The following key get these tokens passed in:
	    0: Comma delimitted list of headers found
  	-->
    <key alias="excessiveHeadersFound"><![CDATA[The following headers revealing information about the website technology were found: <strong>%0%</strong>.]]></key>
    <key alias="excessiveHeadersNotFound">No headers revealing information about the website technology were found.</key>
    <key alias="smtpMailSettingsNotFound">In the Web.config file, system.net/mailsettings could not be found.</key>
    <key alias="smtpMailSettingsHostNotConfigured">In the Web.config file system.net/mailsettings section, the host is not configured.</key>
    <key alias="smtpMailSettingsConnectionSuccess">SMTP settings are configured correctly and the service is operating as expected.</key>
    <key alias="smtpMailSettingsConnectionFail">The SMTP server configured with host '%0%' and port '%1%' could not be reached. Please check to ensure the SMTP settings in the Web.config file system.net/mailsettings are correct.</key>
    <key alias="notificationEmailsCheckSuccessMessage"><![CDATA[Notification email has been set to <strong>%0%</strong>.]]></key>
    <key alias="notificationEmailsCheckErrorMessage"><![CDATA[Notification email is still set to the default value of <strong>%0%</strong>.]]></key>
    <key alias="scheduledHealthCheckEmailBody"><![CDATA[<html><body><p>Results of the scheduled Umbraco Health Checks run on %0% at %1% are as follows:</p>%2%</body></html>]]></key>
    <key alias="scheduledHealthCheckEmailSubject">Umbraco Health Check Status: %0%</key>
    <key alias="checkAllGroups">Check All Groups</key>
    <key alias="checkGroup">Check group</key>
    <key alias="helpText">
        <![CDATA[
        <p>The health checker evaluates various areas of your site for best practice settings, configuration, potential problems, etc. You can easily fix problems by pressing a button.
        You can add your own health checks, have a look at <a href="https://our.umbraco.com/documentation/Extending/Healthcheck/" target="_blank" class="btn-link -underline">the documentation for more information</a> about custom health checks.</p>
        ]]>
    </key>
  </area>
  <area alias="redirectUrls">
    <key alias="disableUrlTracker">Disable URL tracker</key>
    <key alias="enableUrlTracker">Enable URL tracker</key>
    <key alias="originalUrl">Original URL</key>
    <key alias="redirectedTo">Redirected To</key>
    <key alias="redirectUrlManagement">Redirect Url Management</key>
    <key alias="panelInformation">The following URLs redirect to this content item:</key>
    <key alias="noRedirects">No redirects have been made</key>
    <key alias="noRedirectsDescription">When a published page gets renamed or moved a redirect will automatically be made to the new page.</key>
    <key alias="confirmRemove">Are you sure you want to remove the redirect from '%0%' to '%1%'?</key>
    <key alias="redirectRemoved">Redirect URL removed.</key>
    <key alias="redirectRemoveError">Error removing redirect URL.</key>
    <key alias="redirectRemoveWarning">This will remove the redirect</key>
    <key alias="confirmDisable">Are you sure you want to disable the URL tracker?</key>
    <key alias="disabledConfirm">URL tracker has now been disabled.</key>
    <key alias="disableError">Error disabling the URL tracker, more information can be found in your log file.</key>
    <key alias="enabledConfirm">URL tracker has now been enabled.</key>
    <key alias="enableError">Error enabling the URL tracker, more information can be found in your log file.</key>
  </area>
  <area alias="emptyStates">
    <key alias="emptyDictionaryTree">No Dictionary items to choose from</key>
  </area>
  <area alias="textbox">
    <key alias="characters_left"><![CDATA[<strong>%0%</strong> characters left.]]></key>
    <key alias="characters_exceed"><![CDATA[Maximum %0% characters, <strong>%1%</strong> too many.]]></key>
  </area>
  <area alias="recycleBin">
    <key alias="contentTrashed">Trashed content with Id: {0} related to original parent content with Id: {1}</key>
    <key alias="mediaTrashed">Trashed media with Id: {0} related to original parent media item with Id: {1}</key>
    <key alias="itemCannotBeRestored">Cannot automatically restore this item</key>
    <key alias="itemCannotBeRestoredHelpText">There is no location where this item can be automatically restored. You can move the item manually using the tree below.</key>
    <key alias="wasRestored">was restored under</key>
  </area>
  <area alias="relationType">
    <key alias="direction">Direction</key>
    <key alias="parentToChild">Parent to child</key>
    <key alias="bidirectional">Bidirectional</key>
    <key alias="parent">Parent</key>
    <key alias="child">Child</key>
    <key alias="count">Count</key>
    <key alias="relations">Relations</key>
    <key alias="created">Created</key>
    <key alias="comment">Comment</key>
    <key alias="name">Name</key>
    <key alias="noRelations">No relations for this relation type.</key>
    <key alias="tabRelationType">Relation Type</key>
    <key alias="tabRelations">Relations</key>
  </area>
  <area alias="dashboardTabs">
    <key alias="contentIntro">Getting Started</key>
    <key alias="contentRedirectManager">Redirect URL Management</key>
    <key alias="mediaFolderBrowser">Content</key>
    <key alias="settingsWelcome">Welcome</key>
    <key alias="settingsExamine">Examine Management</key>
    <key alias="settingsPublishedStatus">Published Status</key>
    <key alias="settingsModelsBuilder">Models Builder</key>
    <key alias="settingsHealthCheck">Health Check</key>
    <key alias="settingsProfiler">Profiling</key>
    <key alias="memberIntro">Getting Started</key>
    <key alias="formsInstall">Install Umbraco Forms</key>
  </area>
  <area alias="visuallyHiddenTexts">
    <key alias="goBack">Go back</key>
    <key alias="activeListLayout">Active layout:</key>
    <key alias="jumpTo">Jump to</key>
    <key alias="group">group</key>
    <key alias="passed">passed</key>
    <key alias="warning">warning</key>
    <key alias="failed">failed</key>
    <key alias="suggestion">suggestion</key>
    <key alias="checkPassed">Check passed</key>
    <key alias="checkFailed">Check failed</key>
    <key alias="openBackofficeSearch">Open backoffice search</key>
    <key alias="openCloseBackofficeHelp">Open/Close backoffice help</key>
    <key alias="openCloseBackofficeProfileOptions">Open/Close your profile options</key>
    <key alias="openContextMenu">Open context menu for</key>
    <key alias="currentLanguage">Current language</key>
    <key alias="switchLanguage">Switch language to</key>
    <key alias="createNewFolder">Create new folder</key>
<<<<<<< HEAD
    <key alias="listviewSearchLabel">Search the listview</key>
=======
    <key alias="newPartialView">Partial View</key>
    <key alias="newPartialViewMacro">Partial View Macro</key>
    <key alias="newMember">Member</key>
    <key alias="newDataType">Data type</key>
    <key alias="redirectDashboardSearchLabel">Search the redirect dashboard</key>
    <key alias="userGroupSearchLabel">Search the user group section</key>
    <key alias="userSearchLabel">Search the users section</key>
    <key alias="createItem">Create item</key>
    <key alias="create">Create</key>
    <key alias="edit">Edit</key>
    <key alias="name">Name</key>
>>>>>>> eed94d8c
  </area>
  <area alias="references">
    <key alias="tabName">References</key>
    <key alias="DataTypeNoReferences">This Data Type has no references.</key>
    <key alias="labelUsedByDocumentTypes">Used in Document Types</key>
    <key alias="noDocumentTypes">No references to Document Types.</key>
    <key alias="labelUsedByMediaTypes">Used in Media Types</key>
    <key alias="noMediaTypes">No references to Media Types.</key>
    <key alias="labelUsedByMemberTypes">Used in Member Types</key>
    <key alias="noMemberTypes">No references to Member Types.</key>
    <key alias="usedByProperties">Used by</key>
  </area>
  <area alias="logViewer">
    <key alias="logLevels">Log Levels</key>
    <key alias="savedSearches">Saved Searches</key>
    <key alias="totalItems">Total Items</key>
    <key alias="timestamp">Timestamp</key>
    <key alias="level">Level</key>
    <key alias="machine">Machine</key>
    <key alias="message">Message</key>
    <key alias="exception">Exception</key>
    <key alias="properties">Properties</key>
    <key alias="searchWithGoogle">Search With Google</key>
    <key alias="searchThisMessageWithGoogle">Search this message with Google</key>
    <key alias="searchWithBing">Search With Bing</key>
    <key alias="searchThisMessageWithBing">Search this message with Bing</key>
    <key alias="searchOurUmbraco">Search Our Umbraco</key>
    <key alias="searchThisMessageOnOurUmbracoForumsAndDocs">Search this message on Our Umbraco forums and docs</key>
    <key alias="searchOurUmbracoWithGoogle">Search Our Umbraco with Google</key>
    <key alias="searchOurUmbracoForumsUsingGoogle">Search Our Umbraco forums using Google</key>
    <key alias="searchUmbracoSource">Search Umbraco Source</key>
    <key alias="searchWithinUmbracoSourceCodeOnGithub">Search within Umbraco source code on Github</key>
    <key alias="searchUmbracoIssues">Search Umbraco Issues</key>
    <key alias="searchUmbracoIssuesOnGithub">Search Umbraco Issues on Github</key>
    <key alias="deleteThisSearch">Delete this search</key>
    <key alias="findLogsWithRequestId">Find Logs with Request ID</key>
    <key alias="findLogsWithNamespace">Find Logs with Namespace</key>
    <key alias="findLogsWithMachineName">Find Logs with Machine Name</key>
    <key alias="open">Open</key>
  </area>
  <area alias="clipboard">
    <key alias="labelForCopyAllEntries">Copy %0%</key>
    <key alias="labelForArrayOfItemsFrom">%0% from %1%</key>
    <key alias="labelForRemoveAllEntries">Remove all items</key>
  </area>
  <area alias="propertyActions">
    <key alias="tooltipForPropertyActionsMenu">Open Property Actions</key>
  </area>
  <area alias="nuCache">
    <key alias="wait">Wait</key>
    <key alias="refreshStatus">Refresh status</key>
    <key alias="memoryCache">Memory Cache</key>
    <key alias="memoryCacheDescription">
        <![CDATA[
            This button lets you reload the in-memory cache, by entirely reloading it from the database
    cache (but it does not rebuild that database cache). This is relatively fast.
    Use it when you think that the memory cache has not been properly refreshed, after some events
    triggered&mdash;which would indicate a minor Umbraco issue.
    (note: triggers the reload on all servers in an LB environment).
    ]]>
    </key>
    <key alias="reload">Reload</key>
    <key alias="databaseCache">Database Cache</key>
    <key alias="databaseCacheDescription">
        <![CDATA[
    This button lets you rebuild the database cache, ie the content of the cmsContentNu table.
    <strong>Rebuilding can be expensive.</strong>
    Use it when reloading is not enough, and you think that the database cache has not been
    properly generated&mdash;which would indicate some critical Umbraco issue.
    ]]>
    </key>
    <key alias="rebuild">Rebuild</key>
    <key alias="internals">Internals</key>
    <key alias="internalsDescription">
        <![CDATA[
    This button lets you trigger a NuCache snapshots collection (after running a fullCLR GC).
    Unless you know what that means, you probably do <em>not</em> need to use it.
    ]]>
    </key>
    <key alias="collect">Collect</key>
    <key alias="publishedCacheStatus">Published Cache Status</key>
    <key alias="caches">Caches</key>
  </area>
  <area alias="profiling">
    <key alias="performanceProfiling">Performance profiling</key>
    <key alias="performanceProfilingDescription">
        <![CDATA[
            <p>
                Umbraco currently runs in debug mode. This means you can use the built-in performance profiler to assess the performance when rendering pages.
            </p>
            <p>
                If you want to activate the profiler for a specific page rendering, simply add <b>umbDebug=true</b> to the querystring when requesting the page.
            </p>
            <p>
                If you want the profiler to be activated by default for all page renderings, you can use the toggle below.
                It will set a cookie in your browser, which then activates the profiler automatically.
                In other words, the profiler will only be active by default in <i>your</i> browser - not everyone else's.
            </p>
    ]]>
    </key>
    <key alias="activateByDefault">Activate the profiler by default</key>
    <key alias="reminder">Friendly reminder</key>
    <key alias="reminderDescription">
        <![CDATA[
        <p>
            You should never let a production site run in debug mode. Debug mode is turned off by setting <b>debug="false"</b> on the <b>&lt;compilation /&gt;</b> element in web.config.
        </p>
    ]]>
    </key>
    <key alias="profilerEnabledDescription">
        <![CDATA[
        <p>
            Umbraco currently does not run in debug mode, so you can't use the built-in profiler. This is how it should be for a production site.
        </p>
        <p>
            Debug mode is turned on by setting <b>debug="true"</b> on the <b>&lt;compilation /&gt;</b> element in web.config.
        </p>
    ]]>
    </key>
  </area>
  <area alias="settingsDashboardVideos">
    <key alias="trainingHeadline">Hours of Umbraco training videos are only a click away</key>
    <key alias="trainingDescription">
        <![CDATA[
            <p>Want to master Umbraco? Spend a couple of minutes learning some best practices by watching one of these videos about using Umbraco. And visit <a href="http://umbraco.tv" target="_blank">umbraco.tv</a> for even more Umbraco videos</p>
        ]]>
    </key>
    <key alias="getStarted">To get you started</key>
  </area>
  <area alias="settingsDashboard">
    <key alias="start">Start here</key>
    <key alias="startDescription">This section contains the building blocks for your Umbraco site. Follow the below links to find out more about working with the items in the Settings section</key>
    <key alias="more">Find out more</key>
    <key alias="bulletPointOne">
        <![CDATA[
        Read more about working with the items in Settings <a class="btn-link -underline" href="https://our.umbraco.com/documentation/Getting-Started/Backoffice/Sections/" target="_blank">in the Documentation section</a> of Our Umbraco
    ]]>
    </key>
    <key alias="bulletPointTwo">
        <![CDATA[
        Ask a question in the <a class="btn-link -underline" href="https://our.umbraco.com/forum" target="_blank">Community Forum</a>
    ]]>
    </key>
    <key alias="bulletPointThree">
        <![CDATA[
        Watch our <a class="btn-link -underline" href="https://umbraco.tv" target="_blank">tutorial videos</a> (some are free, some require a subscription)
    ]]>
    </key>
    <key alias="bulletPointFour">
        <![CDATA[
        Find out about our <a class="btn-link -underline" href="https://umbraco.com/products/" target="_blank">productivity boosting tools and commercial support</a>
    ]]>
    </key>
    <key alias="bulletPointFive">
        <![CDATA[
        Find out about real-life <a class="btn-link -underline" href="https://umbraco.com/training/" target="_blank">training and certification</a> opportunities
    ]]>
    </key>
  </area>
  <area alias="startupDashboard">
    <key alias="fallbackHeadline">Welcome to The Friendly CMS</key>
    <key alias="fallbackDescription">Thank you for choosing Umbraco - we think this could be the beginning of something beautiful. While it may feel overwhelming at first, we've done a lot to make the learning curve as smooth and fast as possible.</key>
  </area>  
  <area alias="formsDashboard">
    <key alias="formsHeadline">Umbraco Forms</key>
    <key alias="formsDescription">Create forms using an intuitive drag and drop interface. From simple contact forms that sends e-mails to advanced questionaires that integrate with CRM systems. Your clients will love it!</key>
  </area>
</language><|MERGE_RESOLUTION|>--- conflicted
+++ resolved
@@ -2202,9 +2202,6 @@
     <key alias="currentLanguage">Current language</key>
     <key alias="switchLanguage">Switch language to</key>
     <key alias="createNewFolder">Create new folder</key>
-<<<<<<< HEAD
-    <key alias="listviewSearchLabel">Search the listview</key>
-=======
     <key alias="newPartialView">Partial View</key>
     <key alias="newPartialViewMacro">Partial View Macro</key>
     <key alias="newMember">Member</key>
@@ -2216,7 +2213,6 @@
     <key alias="create">Create</key>
     <key alias="edit">Edit</key>
     <key alias="name">Name</key>
->>>>>>> eed94d8c
   </area>
   <area alias="references">
     <key alias="tabName">References</key>
