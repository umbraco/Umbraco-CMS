--- conflicted
+++ resolved
@@ -625,10 +625,7 @@
     <key alias="cancel">Cancel</key>
     <key alias="cellMargin">Cell margin</key>
     <key alias="choose">Choose</key>
-<<<<<<< HEAD
     <key alias="clear">Clear</key>
-=======
->>>>>>> 76ef9da2
     <key alias="close">Close</key>
     <key alias="closewindow">Close Window</key>
     <key alias="comment">Comment</key>
@@ -2182,10 +2179,7 @@
     <key alias="newPartialView">Partial View</key>
     <key alias="newPartialViewMacro">Partial View Macro</key>
     <key alias="newMember">Member</key>
-<<<<<<< HEAD
-=======
-      <key alias="newDataType">Data type</key>
->>>>>>> 76ef9da2
+    <key alias="newDataType">Data type</key>
   </area>
   <area alias="references">
     <key alias="tabName">References</key>
