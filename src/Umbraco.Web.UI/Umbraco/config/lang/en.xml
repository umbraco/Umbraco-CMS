--- conflicted
+++ resolved
@@ -265,11 +265,8 @@
     <key alias="updateDate">Last edited</key>
     <key alias="updateDateDesc" version="7.0">Date/time this document was edited</key>
     <key alias="uploadClear">Remove file(s)</key>
-<<<<<<< HEAD
-=======
 	<key alias="uploadClearImageContext">Click here to remove the image from the media item</key>
     <key alias="uploadClearFileContext">Click here to remove the file from the media item</key>
->>>>>>> 9c69504f
     <key alias="urls">Link to document</key>
     <key alias="memberof">Member of group(s)</key>
     <key alias="notmemberof">Not a member of group(s)</key>
@@ -279,10 +276,7 @@
     <key alias="scheduledPublishDocumentation"><![CDATA[<a href="https://our.umbraco.com/documentation/Getting-Started/Data/Scheduled-Publishing/#timezones" target="_blank">What does this mean?</a>]]></key>
     <key alias="nestedContentDeleteItem">Are you sure you want to delete this item?</key>
     <key alias="nestedContentEditorNotSupported">Property %0% uses editor %1% which is not supported by Nested Content.</key>
-<<<<<<< HEAD
-=======
     <key alias="nestedContentDeleteAllItems">Are you sure you want to delete all items?</key>
->>>>>>> 9c69504f
     <key alias="nestedContentNoContentTypes">No content types are configured for this property.</key>
     <key alias="nestedContentAddElementType">Add element type</key>
     <key alias="nestedContentSelectElementTypeModalTitle">Select element type</key>
@@ -309,10 +303,7 @@
     <key alias="schedulePublishHelp">Select the date and time to publish and/or unpublish the content item.</key>
     <key alias="createEmpty">Create new</key>
     <key alias="createFromClipboard">Paste from clipboard</key>
-<<<<<<< HEAD
-=======
     <key alias="nodeIsInTrash">This item is in the Recycle Bin</key>
->>>>>>> 9c69504f
   </area>
   <area alias="blueprints">
     <key alias="createBlueprintFrom">Create a new Content Template from '%0%'</key>
@@ -533,13 +524,10 @@
     <key alias="tools">Tools</key>
     <key alias="toolsDescription">Tools to manage the index</key>
     <key alias="fields">fields</key>
-<<<<<<< HEAD
-=======
     <key alias="indexCannotRead">The index cannot be read and will need to be rebuilt</key>
     <key alias="processIsTakingLonger">The process is taking longer than expected, check the umbraco log to see if there have been any errors during this operation</key>
     <key alias="indexCannotRebuild">This index cannot be rebuilt because it has no assigned</key>
     <key alias="iIndexPopulator">IIndexPopulator</key>
->>>>>>> 9c69504f
   </area>
   <area alias="placeholders">
     <key alias="username">Enter your username</key>
@@ -640,10 +628,7 @@
     <key alias="cancel">Cancel</key>
     <key alias="cellMargin">Cell margin</key>
     <key alias="choose">Choose</key>
-<<<<<<< HEAD
-=======
     <key alias="clear">Clear</key>
->>>>>>> 9c69504f
     <key alias="close">Close</key>
     <key alias="closewindow">Close Window</key>
     <key alias="comment">Comment</key>
@@ -1421,11 +1406,8 @@
     <key alias="editUserSaved">User Saved</key>
     <key alias="editUserTypeSaved">User type saved</key>
     <key alias="editUserGroupSaved">User group saved</key>
-<<<<<<< HEAD
-=======
     <key alias="editCulturesAndHostnamesSaved">Cultures and hostnames saved</key>
     <key alias="editCulturesAndHostnamesError">Error saving cultures and hostnames</key>
->>>>>>> 9c69504f
     <key alias="fileErrorHeader">File not saved</key>
     <key alias="fileErrorText">file could not be saved. Please check file permissions</key>
     <key alias="fileSavedHeader">File saved</key>
@@ -1594,14 +1576,11 @@
     <key alias="chooseExtra">Choose extra</key>
     <key alias="chooseDefault">Choose default</key>
     <key alias="areAdded">are added</key>
-<<<<<<< HEAD
-=======
         <key alias="warning">Warning</key>
         <key alias="youAreDeleting">You are deleting the row configuration</key>
         <key alias="deletingARow">
             Deleting a row configuration name will result in loss of data for any existing content that is based on this configuration.
         </key>
->>>>>>> 9c69504f
   </area>
   <area alias="contentTypeEditor">
     <key alias="compositions">Compositions</key>
@@ -1672,10 +1651,7 @@
     <key alias="noFallbackLanguageOption">No fall back language</key>
     <key alias="fallbackLanguageDescription">To allow multi-lingual content to fall back to another language if not present in the requested language, select it here.</key>
     <key alias="fallbackLanguage">Fall back language</key>
-<<<<<<< HEAD
-=======
     <key alias="none">none</key>
->>>>>>> 9c69504f
   </area>
 
   <area alias="macro">
@@ -2005,10 +1981,7 @@
     <key alias="sortCreateDateAscending">Newest</key>
     <key alias="sortCreateDateDescending">Oldest</key>
     <key alias="sortLastLoginDateDescending">Last login</key>
-<<<<<<< HEAD
     <key alias="noUserGroupsAdded">No user groups have been added</key>
-=======
->>>>>>> 9c69504f
   </area>
   <area alias="validation">
     <key alias="validation">Validation</key>
@@ -2018,13 +1991,9 @@
     <key alias="validateAsUrl">Validate as a URL</key>
     <key alias="enterCustomValidation">...or enter a custom validation</key>
     <key alias="fieldIsMandatory">Field is mandatory</key>
-<<<<<<< HEAD
-    <key alias="validationRegExp">Enter a regular expression</key>
-=======
     <key alias="mandatoryMessage">Enter a custom validation error message (optional)</key>
     <key alias="validationRegExp">Enter a regular expression</key>
     <key alias="validationRegExpMessage">Enter a custom validation error message (optional)</key>
->>>>>>> 9c69504f
     <key alias="minCount">You need to add at least</key>
     <key alias="maxCount">You can only have</key>
     <key alias="items">items</key>
@@ -2221,13 +2190,10 @@
     <key alias="newPartialView">Partial View</key>
     <key alias="newPartialViewMacro">Partial View Macro</key>
     <key alias="newMember">Member</key>
-<<<<<<< HEAD
-=======
     <key alias="newDataType">Data type</key>
     <key alias="redirectDashboardSearchLabel">Search the redirect dashboard</key>
     <key alias="userGroupSearchLabel">Search the user group section</key>
     <key alias="userSearchLabel">Search the users section</key>
->>>>>>> 9c69504f
   </area>
   <area alias="references">
     <key alias="tabName">References</key>
@@ -2271,17 +2237,11 @@
   <area alias="clipboard">
     <key alias="labelForCopyAllEntries">Copy %0%</key>
     <key alias="labelForArrayOfItemsFrom">%0% from %1%</key>
-<<<<<<< HEAD
-=======
     <key alias="labelForRemoveAllEntries">Remove all items</key>
->>>>>>> 9c69504f
   </area>
   <area alias="propertyActions">
     <key alias="tooltipForPropertyActionsMenu">Open Property Actions</key>
   </area>
-<<<<<<< HEAD
-</language>
-=======
   <area alias="nuCache">
     <key alias="wait">Wait</key>
     <key alias="refreshStatus">Refresh status</key>
@@ -2398,4 +2358,3 @@
     <key alias="fallbackDescription">Thank you for choosing Umbraco - we think this could be the beginning of something beautiful. While it may feel overwhelming at first, we've done a lot to make the learning curve as smooth and fast as possible.</key>
   </area>  
 </language>
->>>>>>> 9c69504f
