<?xml version="1.0" encoding="utf-8" standalone="yes"?>
<language alias="en" intName="English (UK)" localName="English (UK)" lcid="" culture="en-GB">
  <creator>
    <name>The Umbraco community</name>
    <link>https://our.umbraco.com/documentation/Extending-Umbraco/Language-Files</link>
  </creator>
  <area alias="actions">
    <key alias="assignDomain">Culture and Hostnames</key>
    <key alias="auditTrail">Audit Trail</key>
    <key alias="browse">Browse Node</key>
    <key alias="changeDocType">Change Document Type</key>
    <key alias="copy">Copy</key>
    <key alias="create">Create</key>
    <key alias="export">Export</key>
    <key alias="createPackage">Create Package</key>
    <key alias="createGroup">Create group</key>
    <key alias="delete">Delete</key>
    <key alias="disable">Disable</key>
    <key alias="emptyRecycleBin">Empty recycle bin</key>
    <key alias="enable">Enable</key>
    <key alias="exportDocumentType">Export Document Type</key>
    <key alias="importDocumentType">Import Document Type</key>
    <key alias="importPackage">Import Package</key>
    <key alias="liveEdit">Edit in Canvas</key>
    <key alias="logout">Exit</key>
    <key alias="move">Move</key>
    <key alias="notify">Notifications</key>
    <key alias="protect">Public access</key>
    <key alias="publish">Publish</key>
    <key alias="unpublish">Unpublish</key>
    <key alias="refreshNode">Reload</key>
    <key alias="republish">Republish entire site</key>
    <key alias="rename" version="7.3.0">Rename</key>
    <key alias="restore" version="7.3.0">Restore</key>
    <key alias="SetPermissionsForThePage">Set permissions for the page %0%</key>
    <key alias="chooseWhereToCopy">Choose where to copy</key>
    <key alias="chooseWhereToMove">Choose where to move</key>
    <key alias="toInTheTreeStructureBelow">to in the tree structure below</key>
<<<<<<< HEAD
    <key alias="infiniteEditorChooseWhereToMove">Choose where to move the selected item(s)</key>
=======
>>>>>>> ecb6f93e
    <key alias="wasMovedTo">was moved to</key>
    <key alias="wasCopiedTo">was copied to</key>
    <key alias="wasDeleted">was deleted</key>
    <key alias="rights">Permissions</key>
    <key alias="rollback">Rollback</key>
    <key alias="sendtopublish">Send To Publish</key>
    <key alias="sendToTranslate">Send To Translation</key>
    <key alias="setGroup">Set group</key>
    <key alias="sort">Sort</key>
    <key alias="translate">Translate</key>
    <key alias="update">Update</key>
    <key alias="setPermissions">Set permissions</key>
    <key alias="unlock">Unlock</key>
    <key alias="createblueprint">Create Content Template</key>
    <key alias="resendInvite">Resend Invitation</key>
  </area>
  <area alias="actionCategories">
    <key alias="content">Content</key>
    <key alias="administration">Administration</key>
    <key alias="structure">Structure</key>
    <key alias="other">Other</key>
  </area>
  <area alias="actionDescriptions">
    <key alias="assignDomain">Allow access to assign culture and hostnames</key>
    <key alias="auditTrail">Allow access to view a node's history log</key>
    <key alias="browse">Allow access to view a node</key>
    <key alias="changeDocType">Allow access to change document type for a node</key>
    <key alias="copy">Allow access to copy a node</key>
    <key alias="create">Allow access to create nodes</key>
    <key alias="delete">Allow access to delete nodes</key>
    <key alias="move">Allow access to move a node</key>
    <key alias="protect">Allow access to set and change public access for a node</key>
    <key alias="publish">Allow access to publish a node</key>
    <key alias="unpublish">Allow access to unpublish a node</key>
    <key alias="rights">Allow access to change permissions for a node</key>
    <key alias="rollback">Allow access to roll back a node to a previous state</key>
    <key alias="sendtopublish">Allow access to send a node for approval before publishing</key>
    <key alias="sendToTranslate">Allow access to send a node for translation</key>
    <key alias="sort">Allow access to change the sort order for nodes</key>
    <key alias="translate">Allow access to translate a node</key>
    <key alias="update">Allow access to save a node</key>
    <key alias="createblueprint">Allow access to create a Content Template</key>
  </area>
  <area alias="apps">
    <key alias="umbContent">Content</key>
    <key alias="umbInfo">Info</key>
  </area>
  <area alias="assignDomain">
    <key alias="permissionDenied">Permission denied.</key>
    <key alias="addNew">Add new Domain</key>
    <key alias="remove">remove</key>
    <key alias="invalidNode">Invalid node.</key>
    <key alias="invalidDomain">One or more domains have an invalid format.</key>
    <key alias="duplicateDomain">Domain has already been assigned.</key>
    <key alias="language">Language</key>
    <key alias="domain">Domain</key>
    <key alias="domainCreated">New domain '%0%' has been created</key>
    <key alias="domainDeleted">Domain '%0%' is deleted</key>
    <key alias="domainExists">Domain '%0%' has already been assigned</key>
    <key alias="domainUpdated">Domain '%0%' has been updated</key>
    <key alias="orEdit">Edit Current Domains</key>
    <key alias="domainHelpWithVariants">
    	<![CDATA[Valid domain names are: "example.com", "www.example.com", "example.com:8080", or "https://www.example.com/".
     Furthermore also one-level paths in domains are supported, eg. "example.com/en" or "/en".]]></key>
    <key alias="inherit">Inherit</key>
    <key alias="setLanguage">Culture</key>
        <key alias="setLanguageHelp">
            <![CDATA[Set the culture for nodes below the current node,<br /> or inherit culture from parent nodes. Will also apply<br />
      to the current node, unless a domain below applies too.]]>
        </key>
    <key alias="setDomains">Domains</key>
  </area>
  <area alias="buttons">
    <key alias="clearSelection">Clear selection</key>
    <key alias="select">Select</key>
    <key alias="somethingElse">Do something else</key>
    <key alias="bold">Bold</key>
    <key alias="deindent">Cancel Paragraph Indent</key>
    <key alias="formFieldInsert">Insert form field</key>
    <key alias="graphicHeadline">Insert graphic headline</key>
    <key alias="htmlEdit">Edit Html</key>
    <key alias="indent">Indent Paragraph</key>
    <key alias="italic">Italic</key>
    <key alias="justifyCenter">Center</key>
    <key alias="justifyLeft">Justify Left</key>
    <key alias="justifyRight">Justify Right</key>
    <key alias="linkInsert">Insert Link</key>
    <key alias="linkLocal">Insert local link (anchor)</key>
    <key alias="listBullet">Bullet List</key>
    <key alias="listNumeric">Numeric List</key>
    <key alias="macroInsert">Insert macro</key>
    <key alias="pictureInsert">Insert picture</key>
    <key alias="publishAndClose">Publish and close</key>
    <key alias="publishDescendants">Publish with descendants</key>
    <key alias="relations">Edit relations</key>
    <key alias="returnToList">Return to list</key>
    <key alias="save">Save</key>
    <key alias="saveAndClose">Save and close</key>
    <key alias="saveAndPublish">Save and publish</key>
    <key alias="saveAndSchedule">Save and schedule</key>
    <key alias="saveToPublish">Save and send for approval</key>
    <key alias="saveListView">Save list view</key>
    <key alias="schedulePublish">Schedule</key>
    <key alias="showPage">Preview</key>
    <key alias="showPageDisabled">Preview is disabled because there's no template assigned</key>
    <key alias="styleChoose">Choose style</key>
    <key alias="styleShow">Show styles</key>
    <key alias="tableInsert">Insert table</key>
    <key alias="saveAndGenerateModels">Save and generate models</key>
    <key alias="undo">Undo</key>
    <key alias="redo">Redo</key>
    <key alias="deleteTag">Delete tag</key>
    <key alias="confirmActionCancel">Cancel</key>
    <key alias="confirmActionConfirm">Confirm</key>
	<key alias="morePublishingOptions">More publishing options</key>
  </area>
  <area alias="auditTrails">
    <key alias="atViewingFor">Viewing for</key>
    <key alias="delete">Content deleted</key>
    <key alias="unpublish">Content unpublished</key>
    <key alias="publish">Content saved and Published</key>
    <key alias="publishvariant">Content saved and published for languages: %0% </key>
    <key alias="save">Content saved</key>
    <key alias="savevariant">Content saved for languages: %0%</key>
    <key alias="move">Content moved</key>
    <key alias="copy">Content copied</key>
    <key alias="rollback">Content rolled back</key>
    <key alias="sendtopublish">Content sent for publishing</key>
    <key alias="sendtopublishvariant">Content sent for publishing for languages: %0%</key>
    <key alias="sort">Sort child items performed by user</key>
    <key alias="smallCopy">Copy</key>
    <key alias="smallPublish">Publish</key>
    <key alias="smallPublishVariant">Publish</key>
    <key alias="smallMove">Move</key>
    <key alias="smallSave">Save</key>
    <key alias="smallSaveVariant">Save</key>
    <key alias="smallDelete">Delete</key>
    <key alias="smallUnpublish">Unpublish</key>
    <key alias="smallRollBack">Rollback</key>
    <key alias="smallSendToPublish">Send To Publish</key>
    <key alias="smallSendToPublishVariant">Send To Publish</key>
    <key alias="smallSort">Sort</key>
    <key alias="historyIncludingVariants">History (all variants)</key>
  </area>
  <area alias="changeDocType">
    <key alias="changeDocTypeInstruction">To change the document type for the selected content, first select from the list of valid types for this location.</key>
    <key alias="changeDocTypeInstruction2">Then confirm and/or amend the mapping of properties from the current type to the new, and click Save.</key>
    <key alias="contentRepublished">The content has been re-published.</key>
    <key alias="currentProperty">Current Property</key>
    <key alias="currentType">Current type</key>
    <key alias="docTypeCannotBeChanged">The document type cannot be changed, as there are no alternatives valid for this location.  An alternative will be valid if it is allowed under the parent of the selected content item and that all existing child content items are allowed to be created under it.</key>
    <key alias="docTypeChanged">Document Type Changed</key>
    <key alias="mapProperties">Map Properties</key>
    <key alias="mapToProperty">Map to Property</key>
    <key alias="newTemplate">New Template</key>
    <key alias="newType">New Type</key>
    <key alias="none">none</key>
    <key alias="selectedContent">Content</key>
    <key alias="selectNewDocType">Select New Document Type</key>
    <key alias="successMessage">The document type of the selected content has been successfully changed to [new type] and the following properties mapped:</key>
    <key alias="to">to</key>
    <key alias="validationErrorPropertyWithMoreThanOneMapping">Could not complete property mapping as one or more properties have more than one mapping defined.</key>
    <key alias="validDocTypesNote">Only alternate types valid for the current location are displayed.</key>
  </area>
  <area alias="codefile">
    <key alias="createFolderFailedById">Failed to create a folder under parent with ID %0%</key>
    <key alias="createFolderFailedByName">Failed to create a folder under parent with name %0%</key>
    <key alias="createFolderIllegalChars">The folder name cannot contain illegal characters.</key>
    <key alias="deleteItemFailed">Failed to delete item: %0%</key>
  </area>
  <area alias="content">
    <key alias="isPublished" version="7.2">Is Published</key>
    <key alias="about">About this page</key>
    <key alias="alias">Alias</key>
    <key alias="alternativeTextHelp">(how would you describe the picture over the phone)</key>
    <key alias="alternativeUrls">Alternative Links</key>
    <key alias="clickToEdit">Click to edit this item</key>
    <key alias="createBy">Created by</key>
    <key alias="createByDesc" version="7.0">Original author</key>
    <key alias="updatedBy" version="7.0">Updated by</key>
    <key alias="createDate">Created</key>
    <key alias="createDateDesc" version="7.0">Date/time this document was created</key>
    <key alias="documentType">Document Type</key>
    <key alias="editing">Editing</key>
    <key alias="expireDate">Remove at</key>
    <key alias="itemChanged">This item has been changed after publication</key>
    <key alias="itemNotPublished">This item is not published</key>
    <key alias="lastPublished">Last published</key>
    <key alias="noItemsToShow">There are no items to show</key>
    <key alias="listViewNoItems" version="7.1.5">There are no items to show in the list.</key>
    <key alias="listViewNoContent">No content has been added</key>
    <key alias="listViewNoMembers">No members have been added</key>
    <key alias="mediatype">Media Type</key>
    <key alias="mediaLinks">Link to media item(s)</key>
    <key alias="membergroup">Member Group</key>
    <key alias="memberrole">Role</key>
    <key alias="membertype">Member Type</key>
    <key alias="noChanges">No changes have been made</key>
    <key alias="noDate">No date chosen</key>
    <key alias="nodeName">Page title</key>
    <key alias="noMediaLink">This media item has no link</key>
    <key alias="otherElements">Properties</key>
    <key alias="parentNotPublished">This document is published but is not visible because the parent '%0%' is unpublished</key>
    <key alias="parentCultureNotPublished">This culture is published but is not visible because it is unpublished on parent '%0%'</key>
    <key alias="parentNotPublishedAnomaly">This document is published but is not in the cache</key>
    <key alias="getUrlException">Could not get the url</key>
    <key alias="routeError">This document is published but its url would collide with content %0%</key>
    <key alias="routeErrorCannotRoute">This document is published but its url cannot be routed</key>
    <key alias="publish">Publish</key>
    <key alias="published">Published</key>
    <key alias="publishedPendingChanges">Published (pending changes)</key>
    <key alias="publishStatus">Publication Status</key>
    <key alias="publishDescendantsHelp"><![CDATA[Click <em>Publish with descendants</em> to publish <strong>%0%</strong> and all content items underneath and thereby making their content publicly available.]]></key>
    <key alias="publishDescendantsWithVariantsHelp"><![CDATA[Click <em>Publish with descendants</em> to publish <strong>the selected languages</strong> and the same languages of content items underneath and thereby making their content publicly available.]]></key>
    <key alias="releaseDate">Publish at</key>
    <key alias="unpublishDate">Unpublish at</key>
    <key alias="removeDate">Clear Date</key>
    <key alias="setDate">Set date</key>
    <key alias="sortDone">Sortorder is updated</key>
    <key alias="sortHelp">To sort the nodes, simply drag the nodes or click one of the column headers. You can select multiple nodes by holding the "shift" or "control" key while selecting</key>
    <key alias="statistics">Statistics</key>
    <key alias="titleOptional">Title (optional)</key>
    <key alias="altTextOptional">Alternative text (optional)</key>
    <key alias="type">Type</key>
    <key alias="unpublish">Unpublish</key>
    <key alias="unpublished">Unpublished</key>
    <key alias="updateDate">Last edited</key>
    <key alias="updateDateDesc" version="7.0">Date/time this document was edited</key>
    <key alias="uploadClear">Remove file(s)</key>
<<<<<<< HEAD
=======
	<key alias="uploadClearImageContext">Click here to remove the image from the media item</key>
    <key alias="uploadClearFileContext">Click here to remove the file from the media item</key>
>>>>>>> ecb6f93e
    <key alias="urls">Link to document</key>
    <key alias="memberof">Member of group(s)</key>
    <key alias="notmemberof">Not a member of group(s)</key>
    <key alias="childItems" version="7.0">Child items</key>
    <key alias="target" version="7.0">Target</key>
    <key alias="scheduledPublishServerTime">This translates to the following time on the server:</key>
    <key alias="scheduledPublishDocumentation"><![CDATA[<a href="https://our.umbraco.com/documentation/Getting-Started/Data/Scheduled-Publishing/#timezones" target="_blank">What does this mean?</a>]]></key>
    <key alias="nestedContentDeleteItem">Are you sure you want to delete this item?</key>
    <key alias="nestedContentEditorNotSupported">Property %0% uses editor %1% which is not supported by Nested Content.</key>
    <key alias="nestedContentDeleteAllItems">Are you sure you want to delete all items?</key>
    <key alias="nestedContentNoContentTypes">No content types are configured for this property.</key>
    <key alias="nestedContentAddElementType">Add element type</key>
    <key alias="nestedContentSelectElementTypeModalTitle">Select element type</key>
    <key alias="addTextBox">Add another text box</key>
    <key alias="removeTextBox">Remove this text box</key>
    <key alias="contentRoot">Content root</key>
    <key alias="includeUnpublished">Include drafts: also publish unpublished content items.</key>
    <key alias="isSensitiveValue">This value is hidden. If you need access to view this value please contact your website administrator.</key>
    <key alias="isSensitiveValue_short">This value is hidden.</key>
    <key alias="languagesToPublishForFirstTime">What languages would you like to publish? All languages with content are saved!</key>
    <key alias="languagesToPublish">What languages would you like to publish?</key>
    <key alias="languagesToSave">What languages would you like to save?</key>
    <key alias="languagesToSaveForFirstTime">All languages with content are saved on creation!</key>
    <key alias="languagesToSendForApproval">What languages would you like to send for approval?</key>
    <key alias="languagesToSchedule">What languages would you like to schedule?</key>
    <key alias="languagesToUnpublish">Select the languages to unpublish. Unpublishing a mandatory language will unpublish all languages.</key>
    <key alias="publishedLanguages">Published Languages</key>
    <key alias="unpublishedLanguages">Unpublished Languages</key>
    <key alias="unmodifiedLanguages">Unmodified Languages</key>
    <key alias="untouchedLanguagesForFirstTime">These languages haven't been created</key>
    <key alias="readyToPublish">Ready to Publish?</key>
    <key alias="readyToSave">Ready to Save?</key>
    <key alias="sendForApproval">Send for approval</key>
    <key alias="schedulePublishHelp">Select the date and time to publish and/or unpublish the content item.</key>
    <key alias="createEmpty">Create new</key>
    <key alias="createFromClipboard">Paste from clipboard</key>
    <key alias="nodeIsInTrash">This item is in the Recycle Bin</key>
  </area>
  <area alias="blueprints">
    <key alias="createBlueprintFrom">Create a new Content Template from '%0%'</key>
    <key alias="blankBlueprint">Blank</key>
    <key alias="selectBlueprint">Select a Content Template</key>
    <key alias="createdBlueprintHeading">Content Template created</key>
    <key alias="createdBlueprintMessage">A Content Template was created from '%0%'</key>
    <key alias="duplicateBlueprintMessage">Another Content Template with the same name already exists</key>
    <key alias="blueprintDescription">A Content Template is predefined content that an editor can select to use as the basis for creating new content</key>
  </area>
  <area alias="media">
    <key alias="clickToUpload">Click to upload</key>
    <key alias="orClickHereToUpload">or click here to choose files</key>
    <key alias="dragFilesHereToUpload">You can drag files here to upload</key>
    <key alias="disallowedFileType">Cannot upload this file, it does not have an approved file type</key>
    <key alias="maxFileSize">Max file size is</key>
    <key alias="mediaRoot">Media root</key>
    <key alias="moveFailed">Failed to move media</key>
    <key alias="copyFailed">Failed to copy media</key>
    <key alias="createFolderFailed">Failed to create a folder under parent id %0%</key>
    <key alias="renameFolderFailed">Failed to rename the folder with id %0%</key>
    <key alias="dragAndDropYourFilesIntoTheArea">Drag and drop your file(s) into the area</key>
  </area>
  <area alias="member">
    <key alias="createNewMember">Create a new member</key>
    <key alias="allMembers">All Members</key>
    <key alias="memberGroupNoProperties">Member groups have no additional properties for editing.</key>
  </area>
  <area alias="create">
    <key alias="chooseNode">Where do you want to create the new %0%</key>
    <key alias="createUnder">Create an item under</key>
    <key alias="createContentBlueprint">Select the document type you want to make a content template for</key>
    <key alias="enterFolderName">Enter a folder name</key>
    <key alias="updateData">Choose a type and a title</key>
    <key alias="noDocumentTypes" version="7.0"><![CDATA[There are no allowed document types available for creating content here. You must enable these in <strong>Document Types</strong> within the <strong>Settings</strong> section, by editing the <strong>Allowed child node types</strong> under <strong>Permissions</strong>.]]></key>
    <key alias="noDocumentTypesAtRoot"><![CDATA[There are no document types available for creating content here. You must create these in <strong>Document Types</strong> within the <strong>Settings</strong> section.]]></key>
    <key alias="noDocumentTypesWithNoSettingsAccess">The selected page in the content tree doesn't allow for any pages to be created below it.</key>
    <key alias="noDocumentTypesEditPermissions">Edit permissions for this document type</key>
    <key alias="noDocumentTypesCreateNew">Create a new document type</key>
    <key alias="noDocumentTypesAllowedAtRoot"><![CDATA[There are no allowed document types available for creating content here. You must enable these in <strong>Document Types</strong> within the <strong>Settings</strong> section, by changing the <strong>Allow as root</strong> option under <strong>Permissions</strong>.]]></key>
    <key alias="noMediaTypes" version="7.0"><![CDATA[There are no allowed media types available for creating media here. You must enable these in <strong>Media Types Types</strong> within the <strong>Settings</strong> section, by editing the <strong>Allowed child node types</strong> under <strong>Permissions</strong>.]]></key>
    <key alias="noMediaTypesWithNoSettingsAccess">The selected media in the tree doesn't allow for any other media to be created below it.</key>
    <key alias="noMediaTypesEditPermissions">Edit permissions for this media type</key>
    <key alias="documentTypeWithoutTemplate">Document Type without a template</key>
    <key alias="newFolder">New folder</key>
    <key alias="newDataType">New data type</key>
    <key alias="newJavascriptFile">New JavaScript file</key>
    <key alias="newEmptyPartialView">New empty partial view</key>
    <key alias="newPartialViewMacro">New partial view macro</key>
    <key alias="newPartialViewFromSnippet">New partial view from snippet</key>
    <key alias="newPartialViewMacroFromSnippet">New partial view macro from snippet</key>
    <key alias="newPartialViewMacroNoMacro">New partial view macro (without macro)</key>
    <key alias="newStyleSheetFile">New style sheet file</key>
    <key alias="newRteStyleSheetFile">New Rich Text Editor style sheet file</key>
  </area>
  <area alias="dashboard">
    <key alias="browser">Browse your website</key>
    <key alias="dontShowAgain">- Hide</key>
    <key alias="nothinghappens">If Umbraco isn't opening, you might need to allow popups from this site</key>
    <key alias="openinnew">has opened in a new window</key>
    <key alias="restart">Restart</key>
    <key alias="visit">Visit</key>
    <key alias="welcome">Welcome</key>
  </area>
  <area alias="prompt">
    <key alias="stay">Stay</key>
    <key alias="discardChanges">Discard changes</key>
    <key alias="unsavedChanges">You have unsaved changes</key>
    <key alias="unsavedChangesWarning">Are you sure you want to navigate away from this page? - you have unsaved changes</key>
    <key alias="confirmListViewPublish">Publishing will make the selected items visible on the site.</key>
    <key alias="confirmListViewUnpublish">Unpublishing will remove the selected items and all their descendants from the site.</key>
    <key alias="confirmUnpublish">Unpublishing will remove this page and all its descendants from the site.</key>
    <key alias="doctypeChangeWarning">You have unsaved changes. Making changes to the Document Type will discard the changes.</key>
  </area>
  <area alias="bulk">
    <key alias="done">Done</key>
    <key alias="deletedItem">Deleted %0% item</key>
    <key alias="deletedItems">Deleted %0% items</key>
    <key alias="deletedItemOfItem">Deleted %0% out of %1% item</key>
    <key alias="deletedItemOfItems">Deleted %0% out of %1% items</key>
    <key alias="publishedItem">Published %0% item</key>
    <key alias="publishedItems">Published %0% items</key>
    <key alias="publishedItemOfItem">Published %0% out of %1% item</key>
    <key alias="publishedItemOfItems">Published %0% out of %1% items</key>
    <key alias="unpublishedItem">Unpublished %0% item</key>
    <key alias="unpublishedItems">Unpublished %0% items</key>
    <key alias="unpublishedItemOfItem">Unpublished %0% out of %1% item</key>
    <key alias="unpublishedItemOfItems">Unpublished %0% out of %1% items</key>
    <key alias="movedItem">Moved %0% item</key>
    <key alias="movedItems">Moved %0% items</key>
    <key alias="movedItemOfItem">Moved %0% out of %1% item</key>
    <key alias="movedItemOfItems">Moved %0% out of %1% items</key>
    <key alias="copiedItem">Copied %0% item</key>
    <key alias="copiedItems">Copied %0% items</key>
    <key alias="copiedItemOfItem">Copied %0% out of %1% item</key>
    <key alias="copiedItemOfItems">Copied %0% out of %1% items</key>
  </area>
  <area alias="defaultdialogs">
    <key alias="nodeNameLinkPicker">Link title</key>
    <key alias="urlLinkPicker">Link</key>
    <key alias="anchorLinkPicker">Anchor / querystring</key>
    <key alias="anchorInsert">Name</key>
    <key alias="assignDomain">Manage hostnames</key>
    <key alias="closeThisWindow">Close this window</key>
    <key alias="confirmdelete">Are you sure you want to delete</key>
    <key alias="confirmdisable">Are you sure you want to disable</key>
    <key alias="confirmlogout">Are you sure?</key>
    <key alias="confirmSure">Are you sure?</key>
    <key alias="cut">Cut</key>
    <key alias="editdictionary">Edit Dictionary Item</key>
    <key alias="editlanguage">Edit Language</key>
    <key alias="editSelectedMedia">Edit selected media</key>
    <key alias="insertAnchor">Insert local link</key>
    <key alias="insertCharacter">Insert character</key>
    <key alias="insertgraphicheadline">Insert graphic headline</key>
    <key alias="insertimage">Insert picture</key>
    <key alias="insertlink">Insert link</key>
    <key alias="insertMacro">Click to add a Macro</key>
    <key alias="inserttable">Insert table</key>
    <key alias="languagedeletewarning">This will delete the language</key>
    <key alias="languageChangeWarning">Changing the culture for a language may be an expensive operation and will result in the content cache and indexes being rebuilt</key>
    <key alias="lastEdited">Last Edited</key>
    <key alias="link">Link</key>
    <key alias="linkinternal">Internal link:</key>
    <key alias="linklocaltip">When using local links, insert "#" in front of link</key>
    <key alias="linknewwindow">Open in new window?</key>
	<key alias="macroContainerSettings">Macro Settings</key>
    <key alias="macroDoesNotHaveProperties">This macro does not contain any properties you can edit</key>
    <key alias="paste">Paste</key>
    <key alias="permissionsEdit">Edit permissions for</key>
    <key alias="permissionsSet">Set permissions for</key>
    <key alias="permissionsSetForGroup">Set permissions for %0% for user group %1%</key>
    <key alias="permissionsHelp">Select the users groups you want to set permissions for</key>
    <key alias="recycleBinDeleting">The items in the recycle bin are now being deleted. Please do not close this window while this operation takes place</key>
    <key alias="recycleBinIsEmpty">The recycle bin is now empty</key>
    <key alias="recycleBinWarning">When items are deleted from the recycle bin, they will be gone forever</key>
    <key alias="regexSearchError"><![CDATA[<a target='_blank' href='http://regexlib.com'>regexlib.com</a>'s webservice is currently experiencing some problems, which we have no control over. We are very sorry for this inconvenience.]]></key>
    <key alias="regexSearchHelp">Search for a regular expression to add validation to a form field. Example: 'email, 'zip-code' 'url'</key>
    <key alias="removeMacro">Remove Macro</key>
    <key alias="requiredField">Required Field</key>
    <key alias="sitereindexed">Site is reindexed</key>
    <key alias="siterepublished">The website cache has been refreshed. All publish content is now up to date. While all unpublished content is still unpublished</key>
    <key alias="siterepublishHelp">The website cache will be refreshed. All published content will be updated, while unpublished content will stay unpublished.</key>
    <key alias="tableColumns">Number of columns</key>
    <key alias="tableRows">Number of rows</key>
    <key alias="thumbnailimageclickfororiginal">Click on the image to see full size</key>
    <key alias="treepicker">Pick item</key>
    <key alias="viewCacheItem">View Cache Item</key>
    <key alias="relateToOriginalLabel">Relate to original</key>
    <key alias="includeDescendants">Include descendants</key>
    <key alias="theFriendliestCommunity">The friendliest community</key>
    <key alias="linkToPage">Link to page</key>
    <key alias="openInNewWindow">Opens the linked document in a new window or tab</key>
    <key alias="linkToMedia">Link to media</key>
    <key alias="selectContentStartNode">Select content start node</key>
    <key alias="selectMedia">Select media</key>
    <key alias="selectMediaType">Select media type</key>
    <key alias="selectIcon">Select icon</key>
    <key alias="selectItem">Select item</key>
    <key alias="selectLink">Select link</key>
    <key alias="selectMacro">Select macro</key>
    <key alias="selectContent">Select content</key>
    <key alias="selectContentType">Select content type</key>
    <key alias="selectMediaStartNode">Select media start node</key>
    <key alias="selectMember">Select member</key>
    <key alias="selectMemberGroup">Select member group</key>
    <key alias="selectMemberType">Select member type</key>
    <key alias="selectNode">Select node</key>
    <key alias="selectSections">Select sections</key>
    <key alias="selectUsers">Select users</key>
    <key alias="noIconsFound">No icons were found</key>
    <key alias="noMacroParams">There are no parameters for this macro</key>
    <key alias="noMacros">There are no macros available to insert</key>
    <key alias="externalLoginProviders">External login providers</key>
    <key alias="exceptionDetail">Exception Details</key>
    <key alias="stacktrace">Stacktrace</key>
    <key alias="innerException">Inner Exception</key>
    <key alias="linkYour">Link your</key>
    <key alias="unLinkYour">Un-link your</key>
    <key alias="account">account</key>
    <key alias="selectEditor">Select editor</key>
    <key alias="selectSnippet">Select snippet</key>
    <key alias="variantdeletewarning">This will delete the node and all its languages. If you only want to delete one language, you should unpublish the node in that language instead.</key>
  </area>
  <area alias="dictionary">
    <key alias="noItems">There are no dictionary items.</key>
  </area>
  <area alias="dictionaryItem">
    <key alias="description"><![CDATA[
      Edit the different language versions for the dictionary item '<em>%0%</em>' below
   ]]></key>
    <key alias="displayName">Culture Name</key>
    <key alias="changeKeyError"><![CDATA[
      The key '%0%' already exists.
   ]]></key>
    <key alias="overviewTitle">Dictionary overview</key>
  </area>
  <area alias="examineManagement">
    <key alias="configuredSearchers">Configured Searchers</key>
    <key alias="configuredSearchersDescription">Shows properties and tools for any configured Searcher (i.e. such as a multi-index searcher)</key>
    <key alias="fieldValues">Field values</key>
    <key alias="healthStatus">Health status</key>
    <key alias="healthStatusDescription">The health status of the index and if it can be read</key>
    <key alias="indexers">Indexers</key>
    <key alias="indexInfo">Index info</key>
    <key alias="indexInfoDescription">Lists the properties of the index</key>
    <key alias="manageIndexes">Manage Examine's indexes</key>
    <key alias="manageIndexesDescription">Allows you to view the details of each index and provides some tools for managing the indexes</key>
    <key alias="rebuildIndex">Rebuild index</key>
    <key alias="rebuildIndexWarning"><![CDATA[
      This will cause the index to be rebuilt.<br />
      Depending on how much content there is in your site this could take a while.<br />
      It is not recommended to rebuild an index during times of high website traffic or when editors are editing content.
     ]]>
    </key>
    <key alias="searchers">Searchers</key>
    <key alias="searchDescription">Search the index and view the results</key>
    <key alias="tools">Tools</key>
    <key alias="toolsDescription">Tools to manage the index</key>
    <key alias="fields">fields</key>
    <key alias="indexCannotRead">The index cannot be read and will need to be rebuilt</key>
    <key alias="processIsTakingLonger">The process is taking longer than expected, check the umbraco log to see if there have been any errors during this operation</key>
    <key alias="indexCannotRebuild">This index cannot be rebuilt because it has no assigned</key>
    <key alias="iIndexPopulator">IIndexPopulator</key>
  </area>
  <area alias="placeholders">
    <key alias="username">Enter your username</key>
    <key alias="password">Enter your password</key>
    <key alias="confirmPassword">Confirm your password</key>
    <key alias="nameentity">Name the %0%...</key>
    <key alias="entername">Enter a name...</key>
    <key alias="enteremail">Enter an email...</key>
    <key alias="enterusername">Enter a username...</key>
    <key alias="label">Label...</key>
    <key alias="enterDescription">Enter a description...</key>
    <key alias="search">Type to search...</key>
    <key alias="filter">Type to filter...</key>
    <key alias="enterTags">Type to add tags (press enter after each tag)...</key>
    <key alias="email">Enter your email</key>
    <key alias="enterMessage">Enter a message...</key>
    <key alias="usernameHint">Your username is usually your email</key>
    <key alias="anchor">#value or ?key=value</key>
    <key alias="enterAlias">Enter alias...</key>
    <key alias="generatingAlias">Generating alias...</key>
    <key alias="a11yCreateItem">Create item</key>
    <key alias="a11yCreate">Create</key>
    <key alias="a11yEdit">Edit</key>
    <key alias="a11yName">Name</key>
  </area>
  <area alias="editcontenttype">
    <key alias="createListView" version="7.2">Create custom list view</key>
    <key alias="removeListView" version="7.2">Remove custom list view</key>
    <key alias="aliasAlreadyExists">A content type, media type or member type with this alias already exists</key>
  </area>
  <area alias="renamecontainer">
    <key alias="renamed">Renamed</key>
    <key alias="enterNewFolderName">Enter a new folder name here</key>
    <key alias="folderWasRenamed">%0% was renamed to %1%</key>
  </area>
  <area alias="editdatatype">
    <key alias="addPrevalue">Add prevalue</key>
    <key alias="dataBaseDatatype">Database datatype</key>
    <key alias="guid">Property editor GUID</key>
    <key alias="renderControl">Property editor</key>
    <key alias="rteButtons">Buttons</key>
    <key alias="rteEnableAdvancedSettings">Enable advanced settings for</key>
    <key alias="rteEnableContextMenu">Enable context menu</key>
    <key alias="rteMaximumDefaultImgSize">Maximum default size of inserted images</key>
    <key alias="rteRelatedStylesheets">Related stylesheets</key>
    <key alias="rteShowLabel">Show label</key>
    <key alias="rteWidthAndHeight">Width and height</key>
    <key alias="allPropTypes">All property types &amp; property data</key>
    <key alias="willBeDeleted">using this data type will be deleted permanently, please confirm you want to delete these as well</key>
    <key alias="yesDelete">Yes, delete</key>
    <key alias="andAllRelated">and all property types &amp; property data using this data type</key>
    <key alias="selectFolder">Select the folder to move</key>
    <key alias="inTheTree">to in the tree structure below</key>
    <key alias="wasMoved">was moved underneath</key>
  </area>
  <area alias="errorHandling">
    <key alias="errorButDataWasSaved">Your data has been saved, but before you can publish this page there are some errors you need to fix first:</key>
    <key alias="errorChangingProviderPassword">The current membership provider does not support changing password (EnablePasswordRetrieval need to be true)</key>
    <key alias="errorExistsWithoutTab">%0% already exists</key>
    <key alias="errorHeader">There were errors:</key>
    <key alias="errorHeaderWithoutTab">There were errors:</key>
    <key alias="errorInPasswordFormat">The password should be a minimum of %0% characters long and contain at least %1% non-alpha numeric character(s)</key>
    <key alias="errorIntegerWithoutTab">%0% must be an integer</key>
    <key alias="errorMandatory">The %0% field in the %1% tab is mandatory</key>
    <key alias="errorMandatoryWithoutTab">%0% is a mandatory field</key>
    <key alias="errorRegExp">%0% at %1% is not in a correct format</key>
    <key alias="errorRegExpWithoutTab">%0% is not in a correct format</key>
  </area>
  <area alias="errors">
    <key alias="receivedErrorFromServer">Received an error from the server</key>
    <key alias="dissallowedMediaType">The specified file type has been disallowed by the administrator</key>
    <key alias="codemirroriewarning">NOTE! Even though CodeMirror is enabled by configuration, it is disabled in Internet Explorer because it's not stable enough.</key>
    <key alias="contentTypeAliasAndNameNotNull">Please fill both alias and name on the new property type!</key>
    <key alias="filePermissionsError">There is a problem with read/write access to a specific file or folder</key>
    <key alias="macroErrorLoadingPartialView">Error loading Partial View script (file: %0%)</key>
    <key alias="missingTitle">Please enter a title</key>
    <key alias="missingType">Please choose a type</key>
    <key alias="pictureResizeBiggerThanOrg">You're about to make the picture larger than the original size. Are you sure that you want to proceed?</key>
    <key alias="startNodeDoesNotExists">Startnode deleted, please contact your administrator</key>
    <key alias="stylesMustMarkBeforeSelect">Please mark content before changing style</key>
    <key alias="stylesNoStylesOnPage">No active styles available</key>
    <key alias="tableColMergeLeft">Please place cursor at the left of the two cells you wish to merge</key>
    <key alias="tableSplitNotSplittable">You cannot split a cell that hasn't been merged.</key>
    <key alias="propertyHasErrors">This property is invalid</key>
  </area>
  <area alias="general">
    <key alias="about">About</key>
    <key alias="action">Action</key>
    <key alias="actions">Actions</key>
    <key alias="add">Add</key>
    <key alias="alias">Alias</key>
    <key alias="all">All</key>
    <key alias="areyousure">Are you sure?</key>
    <key alias="back">Back</key>
    <key alias="backToOverview">Back to overview</key>
    <key alias="border">Border</key>
    <key alias="by">by</key>
    <key alias="cancel">Cancel</key>
    <key alias="cellMargin">Cell margin</key>
    <key alias="choose">Choose</key>
    <key alias="clear">Clear</key>
    <key alias="close">Close</key>
    <key alias="closewindow">Close Window</key>
    <key alias="comment">Comment</key>
    <key alias="confirm">Confirm</key>
    <key alias="constrain">Constrain</key>
    <key alias="constrainProportions">Constrain proportions</key>
    <key alias="content">Content</key>
    <key alias="continue">Continue</key>
    <key alias="copy">Copy</key>
    <key alias="create">Create</key>
    <key alias="database">Database</key>
    <key alias="date">Date</key>
    <key alias="default">Default</key>
    <key alias="delete">Delete</key>
    <key alias="deleted">Deleted</key>
    <key alias="deleting">Deleting...</key>
    <key alias="design">Design</key>
    <key alias="dictionary">Dictionary</key>
    <key alias="dimensions">Dimensions</key>
    <key alias="down">Down</key>
    <key alias="download">Download</key>
    <key alias="edit">Edit</key>
    <key alias="edited">Edited</key>
    <key alias="elements">Elements</key>
    <key alias="email">Email</key>
    <key alias="error">Error</key>
    <key alias="field">Field</key>
    <key alias="findDocument">Find</key>
    <key alias="first">First</key>
    <key alias="focalPoint">Focal point</key>
    <key alias="general">General</key>
    <key alias="groups">Groups</key>
    <key alias="group">Group</key>
    <key alias="height">Height</key>
    <key alias="help">Help</key>
    <key alias="hide">Hide</key>
    <key alias="history">History</key>
    <key alias="icon">Icon</key>
    <key alias="id">Id</key>
    <key alias="import">Import</key>
    <key alias="includeFromsubFolders">Include subfolders in search</key>
    <key alias="info">Info</key>
    <key alias="innerMargin">Inner margin</key>
    <key alias="insert">Insert</key>
    <key alias="install">Install</key>
    <key alias="invalid">Invalid</key>
    <key alias="justify">Justify</key>
    <key alias="label">Label</key>
    <key alias="language">Language</key>
    <key alias="last">Last</key>
    <key alias="layout">Layout</key>
    <key alias="links">Links</key>
    <key alias="loading">Loading</key>
    <key alias="locked">Locked</key>
    <key alias="login">Login</key>
    <key alias="logoff">Log off</key>
    <key alias="logout">Logout</key>
    <key alias="macro">Macro</key>
    <key alias="mandatory">Mandatory</key>
    <key alias="message">Message</key>
    <key alias="move">Move</key>
    <key alias="name">Name</key>
    <key alias="new">New</key>
    <key alias="next">Next</key>
    <key alias="no">No</key>
    <key alias="of">of</key>
    <key alias="off">Off</key>
    <key alias="ok">OK</key>
    <key alias="open">Open</key>
    <key alias="options">Options</key>
    <key alias="on">On</key>
    <key alias="or">or</key>
    <key alias="orderBy">Order by</key>
    <key alias="password">Password</key>
    <key alias="path">Path</key>
    <key alias="pleasewait">One moment please...</key>
    <key alias="previous">Previous</key>
    <key alias="properties">Properties</key>
    <key alias="rebuild">Rebuild</key>
    <key alias="reciept">Email to receive form data</key>
    <key alias="recycleBin">Recycle Bin</key>
    <key alias="recycleBinEmpty">Your recycle bin is empty</key>
    <key alias="reload">Reload</key>
    <key alias="remaining">Remaining</key>
    <key alias="remove">Remove</key>
    <key alias="rename">Rename</key>
    <key alias="renew">Renew</key>
    <key alias="required" version="7.0">Required</key>
    <key alias="retrieve">Retrieve</key>
    <key alias="retry">Retry</key>
    <key alias="rights">Permissions</key>
    <key alias="scheduledPublishing">Scheduled Publishing</key>
    <key alias="search">Search</key>
    <key alias="searchNoResult">Sorry, we can not find what you are looking for.</key>
    <key alias="noItemsInList">No items have been added</key>
    <key alias="server">Server</key>
    <key alias="settings">Settings</key>
    <key alias="show">Show</key>
    <key alias="showPageOnSend">Show page on Send</key>
    <key alias="size">Size</key>
    <key alias="sort">Sort</key>
    <key alias="status">Status</key>
    <key alias="submit">Submit</key>
    <key alias="type">Type</key>
    <key alias="typeToSearch">Type to search...</key>
    <key alias="under">under</key>
    <key alias="up">Up</key>
    <key alias="update">Update</key>
    <key alias="upgrade">Upgrade</key>
    <key alias="upload">Upload</key>
    <key alias="url">Url</key>
    <key alias="user">User</key>
    <key alias="username">Username</key>
    <key alias="value">Value</key>
    <key alias="view">View</key>
    <key alias="welcome">Welcome...</key>
    <key alias="width">Width</key>
    <key alias="yes">Yes</key>
    <key alias="folder">Folder</key>
    <key alias="searchResults">Search results</key>
    <key alias="reorder">Reorder</key>
    <key alias="reorderDone">I am done reordering</key>
    <key alias="preview">Preview</key>
    <key alias="changePassword">Change password</key>
    <key alias="to">to</key>
    <key alias="listView">List view</key>
    <key alias="saving">Saving...</key>
    <key alias="current">current</key>
    <key alias="embed">Embed</key>
    <key alias="selected">selected</key>
  </area>
  <area alias="colors">
    <key alias="blue">Blue</key>
  </area>
  <area alias="shortcuts">
    <key alias="addGroup">Add group</key>
    <key alias="addProperty">Add property</key>
    <key alias="addEditor">Add editor</key>
    <key alias="addTemplate">Add template</key>
    <key alias="addChildNode">Add child node</key>
    <key alias="addChild">Add child</key>
    <key alias="editDataType">Edit data type</key>
    <key alias="navigateSections">Navigate sections</key>
    <key alias="shortcut">Shortcuts</key>
    <key alias="showShortcuts">show shortcuts</key>
    <key alias="toggleListView">Toggle list view</key>
    <key alias="toggleAllowAsRoot">Toggle allow as root</key>
    <key alias="commentLine">Comment/Uncomment lines</key>
    <key alias="removeLine">Remove line</key>
    <key alias="copyLineUp">Copy Lines Up</key>
    <key alias="copyLineDown">Copy Lines Down</key>
    <key alias="moveLineUp">Move Lines Up</key>
    <key alias="moveLineDown">Move Lines Down</key>
    <key alias="generalHeader">General</key>
    <key alias="editorHeader">Editor</key>
    <key alias="toggleAllowCultureVariants">Toggle allow culture variants</key>
  </area>
  <area alias="graphicheadline">
    <key alias="backgroundcolor">Background colour</key>
    <key alias="bold">Bold</key>
    <key alias="color">Text colour</key>
    <key alias="font">Font</key>
    <key alias="text">Text</key>
  </area>
  <area alias="headers">
    <key alias="page">Page</key>
  </area>
  <area alias="installer">
    <key alias="databaseErrorCannotConnect">The installer cannot connect to the database.</key>
    <key alias="databaseErrorWebConfig">Could not save the web.config file. Please modify the connection string manually.</key>
    <key alias="databaseFound">Your database has been found and is identified as</key>
    <key alias="databaseHeader">Database configuration</key>
        <key alias="databaseInstall">
            <![CDATA[
      Press the <strong>install</strong> button to install the Umbraco %0% database
    ]]>
        </key>
    <key alias="databaseInstallDone"><![CDATA[Umbraco %0% has now been copied to your database. Press <strong>Next</strong> to proceed.]]></key>
    <key alias="databaseNotFound"><![CDATA[<p>Database not found! Please check that the information in the "connection string" of the "web.config" file is correct.</p>
              <p>To proceed, please edit the "web.config" file (using Visual Studio or your favourite text editor), scroll to the bottom, add the connection string for your database in the key named "UmbracoDbDSN" and save the file. </p>
              <p>
              Click the <strong>retry</strong> button when
              done.<br /><a href="https://our.umbraco.com/documentation/Using-Umbraco/Config-files/webconfig7" target="_blank">
			              More information on editing web.config here.</a></p>]]></key>
    <key alias="databaseText"><![CDATA[To complete this step, you must know some information regarding your database server ("connection string").<br />
        Please contact your ISP if necessary.
        If you're installing on a local machine or server you might need information from your system administrator.]]></key>
    <key alias="databaseUpgrade"><![CDATA[
      <p>
      Press the <strong>upgrade</strong> button to upgrade your database to Umbraco %0%</p>
      <p>
      Don't worry - no content will be deleted and everything will continue working afterwards!
      </p>
      ]]></key>
    <key alias="databaseUpgradeDone"><![CDATA[Your database has been upgraded to the final version %0%.<br />Press <strong>Next</strong> to
      proceed. ]]></key>
    <key alias="databaseUpToDate"><![CDATA[Your current database is up-to-date!. Click <strong>next</strong> to continue the configuration wizard]]></key>
    <key alias="defaultUserChangePass"><![CDATA[<strong>The Default users' password needs to be changed!</strong>]]></key>
    <key alias="defaultUserDisabled"><![CDATA[<strong>The Default user has been disabled or has no access to Umbraco!</strong></p><p>No further actions needs to be taken. Click <b>Next</b> to proceed.]]></key>
    <key alias="defaultUserPassChanged"><![CDATA[<strong>The Default user's password has been successfully changed since the installation!</strong></p><p>No further actions needs to be taken. Click <strong>Next</strong> to proceed.]]></key>
    <key alias="defaultUserPasswordChanged">The password is changed!</key>
    <key alias="greatStart">Get a great start, watch our introduction videos</key>
    <key alias="licenseText">By clicking the next button (or modifying the umbracoConfigurationStatus in web.config), you accept the license for this software as specified in the box below. Notice that this Umbraco distribution consists of two different licenses, the open source MIT license for the framework and the Umbraco freeware license that covers the UI.</key>
    <key alias="None">Not installed yet.</key>
    <key alias="permissionsAffectedFolders">Affected files and folders</key>
    <key alias="permissionsAffectedFoldersMoreInfo">More information on setting up permissions for Umbraco here</key>
    <key alias="permissionsAffectedFoldersText">You need to grant ASP.NET modify permissions to the following files/folders</key>
    <key alias="permissionsAlmostPerfect"><![CDATA[<strong>Your permission settings are almost perfect!</strong><br /><br />
        You can run Umbraco without problems, but you will not be able to install packages which are recommended to take full advantage of Umbraco.]]></key>
    <key alias="permissionsHowtoResolve">How to Resolve</key>
    <key alias="permissionsHowtoResolveLink">Click here to read the text version</key>
    <key alias="permissionsHowtoResolveText"><![CDATA[Watch our <strong>video tutorial</strong> on setting up folder permissions for Umbraco or read the text version.]]></key>
    <key alias="permissionsMaybeAnIssue"><![CDATA[<strong>Your permission settings might be an issue!</strong>
      <br/><br />
      You can run Umbraco without problems, but you will not be able to create folders or install packages which are recommended to take full advantage of Umbraco.]]></key>
    <key alias="permissionsNotReady"><![CDATA[<strong>Your permission settings are not ready for Umbraco!</strong>
          <br /><br />
          In order to run Umbraco, you'll need to update your permission settings.]]></key>
    <key alias="permissionsPerfect"><![CDATA[<strong>Your permission settings are perfect!</strong><br /><br />
              You are ready to run Umbraco and install packages!]]></key>
    <key alias="permissionsResolveFolderIssues">Resolving folder issue</key>
    <key alias="permissionsResolveFolderIssuesLink">Follow this link for more information on problems with ASP.NET and creating folders</key>
    <key alias="permissionsSettingUpPermissions">Setting up folder permissions</key>
    <key alias="permissionsText"><![CDATA[
      Umbraco needs write/modify access to certain directories in order to store files like pictures and PDF's.
      It also stores temporary data (aka: cache) for enhancing the performance of your website.
    ]]></key>
    <key alias="runwayFromScratch">I want to start from scratch</key>
    <key alias="runwayFromScratchText"><![CDATA[
        Your website is completely empty at the moment, so that's perfect if you want to start from scratch and create your own document types and templates.
        (<a href="http://Umbraco.tv/documentation/videos/for-site-builders/foundation/document-types">learn how</a>)
        You can still choose to install Runway later on. Please go to the Developer section and choose Packages.
      ]]></key>
    <key alias="runwayHeader">You've just set up a clean Umbraco platform. What do you want to do next?</key>
    <key alias="runwayInstalled">Runway is installed</key>
    <key alias="runwayInstalledText"><![CDATA[
      You have the foundation in place. Select what modules you wish to install on top of it.<br />
      This is our list of recommended modules, check off the ones you would like to install, or view the <a href="#" onclick="toggleModules(); return false;" id="toggleModuleList">full list of modules</a>
      ]]></key>
    <key alias="runwayOnlyProUsers">Only recommended for experienced users</key>
    <key alias="runwaySimpleSite">I want to start with a simple website</key>
    <key alias="runwaySimpleSiteText"><![CDATA[
      <p>
      "Runway" is a simple website providing some basic document types and templates. The installer can set up Runway for you automatically,
        but you can easily edit, extend or remove it. It's not necessary and you can perfectly use Umbraco without it. However,
        Runway offers an easy foundation based on best practices to get you started faster than ever.
        If you choose to install Runway, you can optionally select basic building blocks called Runway Modules to enhance your Runway pages.
        </p>
        <small>
        <em>Included with Runway:</em> Home page, Getting Started page, Installing Modules page.<br />
        <em>Optional Modules:</em> Top Navigation, Sitemap, Contact, Gallery.
        </small>
      ]]></key>
    <key alias="runwayWhatIsRunway">What is Runway</key>
    <key alias="step1">Step 1/5 Accept license</key>
    <key alias="step2">Step 2/5: Database configuration</key>
    <key alias="step3">Step 3/5: Validating File Permissions</key>
    <key alias="step4">Step 4/5: Check Umbraco security</key>
    <key alias="step5">Step 5/5: Umbraco is ready to get you started</key>
    <key alias="thankYou">Thank you for choosing Umbraco</key>
    <key alias="theEndBrowseSite"><![CDATA[<h3>Browse your new site</h3>
You installed Runway, so why not see how your new website looks.]]></key>
    <key alias="theEndFurtherHelp"><![CDATA[<h3>Further help and information</h3>
Get help from our award winning community, browse the documentation or watch some free videos on how to build a simple site, how to use packages and a quick guide to the Umbraco terminology]]></key>
    <key alias="theEndHeader">Umbraco %0% is installed and ready for use</key>
    <key alias="theEndInstallFailed"><![CDATA[To finish the installation, you'll need to
        manually edit the <strong>/web.config file</strong> and update the AppSetting key <strong>UmbracoConfigurationStatus</strong> in the bottom to the value of <strong>'%0%'</strong>.]]></key>
    <key alias="theEndInstallSuccess"><![CDATA[You can get <strong>started instantly</strong> by clicking the "Launch Umbraco" button below. <br />If you are <strong>new to Umbraco</strong>,
you can find plenty of resources on our getting started pages.]]></key>
    <key alias="theEndOpenUmbraco"><![CDATA[<h3>Launch Umbraco</h3>
To manage your website, simply open the Umbraco back office and start adding content, updating the templates and stylesheets or add new functionality]]></key>
    <key alias="Unavailable">Connection to database failed.</key>
    <key alias="Version3">Umbraco Version 3</key>
    <key alias="Version4">Umbraco Version 4</key>
    <key alias="watch">Watch</key>
    <key alias="welcomeIntro"><![CDATA[This wizard will guide you through the process of configuring <strong>Umbraco %0%</strong> for a fresh install or upgrading from version 3.0.
                                <br /><br />
                                Press <strong>"next"</strong> to start the wizard.]]></key>
  </area>
  <area alias="language">
    <key alias="cultureCode">Culture Code</key>
    <key alias="displayName">Culture Name</key>
  </area>
  <area alias="lockout">
    <key alias="lockoutWillOccur">You've been idle and logout will automatically occur in</key>
    <key alias="renewSession">Renew now to save your work</key>
  </area>
  <area alias="login">
    <key alias="greeting0">Happy super Sunday</key>
    <key alias="greeting1">Happy manic Monday </key>
    <key alias="greeting2">Happy tubular Tuesday</key>
    <key alias="greeting3">Happy wonderful Wednesday</key>
    <key alias="greeting4">Happy thunderous Thursday</key>
    <key alias="greeting5">Happy funky Friday</key>
    <key alias="greeting6">Happy Caturday</key>
    <key alias="instruction">Log in below</key>
    <key alias="signInWith">Sign in with</key>
    <key alias="timeout">Session timed out</key>
    <key alias="bottomText"><![CDATA[<p style="text-align:right;">&copy; 2001 - %0% <br /><a href="http://umbraco.com" style="text-decoration: none" target="_blank">Umbraco.com</a></p> ]]></key>
    <key alias="forgottenPassword">Forgotten password?</key>
    <key alias="forgottenPasswordInstruction">An email will be sent to the address specified with a link to reset your password</key>
    <key alias="requestPasswordResetConfirmation">An email with password reset instructions will be sent to the specified address if it matched our records</key>
    <key alias="showPassword">Show password</key>
    <key alias="hidePassword">Hide password</key>
    <key alias="returnToLogin">Return to login form</key>
    <key alias="setPasswordInstruction">Please provide a new password</key>
    <key alias="setPasswordConfirmation">Your Password has been updated</key>
    <key alias="resetCodeExpired">The link you have clicked on is invalid or has expired</key>
    <key alias="resetPasswordEmailCopySubject">Umbraco: Reset Password</key>
    <key alias="resetPasswordEmailCopyFormat"><![CDATA[
        <html>
			<head>
				<meta name='viewport' content='width=device-width'>
				<meta http-equiv='Content-Type' content='text/html; charset=UTF-8'>
			</head>
			<body class='' style='font-family: sans-serif; -webkit-font-smoothing: antialiased; font-size: 14px; color: #392F54; line-height: 22px; -ms-text-size-adjust: 100%; -webkit-text-size-adjust: 100%; background: #1d1333; margin: 0; padding: 0;' bgcolor='#1d1333'>
				<style type='text/css'> @media only screen and (max-width: 620px) {table[class=body] h1 {font-size: 28px !important; margin-bottom: 10px !important; } table[class=body] .wrapper {padding: 32px !important; } table[class=body] .article {padding: 32px !important; } table[class=body] .content {padding: 24px !important; } table[class=body] .container {padding: 0 !important; width: 100% !important; } table[class=body] .main {border-left-width: 0 !important; border-radius: 0 !important; border-right-width: 0 !important; } table[class=body] .btn table {width: 100% !important; } table[class=body] .btn a {width: 100% !important; } table[class=body] .img-responsive {height: auto !important; max-width: 100% !important; width: auto !important; } } .btn-primary table td:hover {background-color: #34495e !important; } .btn-primary a:hover {background-color: #34495e !important; border-color: #34495e !important; } .btn  a:visited {color:#FFFFFF;} </style>
				<table border="0" cellpadding="0" cellspacing="0" class="body" style="border-collapse: separate; mso-table-lspace: 0pt; mso-table-rspace: 0pt; width: 100%; background: #1d1333;" bgcolor="#1d1333">
					<tr>
						<td style="font-family: sans-serif; font-size: 14px; vertical-align: top; padding: 24px;" valign="top">
							<table style="border-collapse: separate; mso-table-lspace: 0pt; mso-table-rspace: 0pt; width: 100%;">
								<tr>
									<td background="https://umbraco.com/umbraco/assets/img/application/logo.png" bgcolor="#1d1333" width="28" height="28" valign="top" style="font-family: sans-serif; font-size: 14px; vertical-align: top;">
										<!--[if gte mso 9]> <v:rect xmlns:v="urn:schemas-microsoft-com:vml" fill="true" stroke="false" style="width:30px;height:30px;"> <v:fill type="tile" src="https://umbraco.com/umbraco/assets/img/application/logo.png" color="#1d1333" /> <v:textbox inset="0,0,0,0"> <![endif]-->
										<div> </div>
										<!--[if gte mso 9]> </v:textbox> </v:rect> <![endif]-->
									</td>
									<td style="font-family: sans-serif; font-size: 14px; vertical-align: top;" valign="top"></td>
								</tr>
							</table>
						</td>
					</tr>
				</table>
				<table border='0' cellpadding='0' cellspacing='0' class='body' style='border-collapse: separate; mso-table-lspace: 0pt; mso-table-rspace: 0pt; width: 100%; background: #1d1333;' bgcolor='#1d1333'>
					<tr>
						<td style='font-family: sans-serif; font-size: 14px; vertical-align: top;' valign='top'> </td>
						<td class='container' style='font-family: sans-serif; font-size: 14px; vertical-align: top; display: block; max-width: 560px; width: 560px; margin: 0 auto; padding: 10px;' valign='top'>
							<div class='content' style='box-sizing: border-box; display: block; max-width: 560px; margin: 0 auto; padding: 10px;'>
								<br>
								<table class='main' style='border-collapse: separate; mso-table-lspace: 0pt; mso-table-rspace: 0pt; width: 100%; border-radius: 3px; background: #FFFFFF;' bgcolor='#FFFFFF'>
									<tr>
										<td class='wrapper' style='font-family: sans-serif; font-size: 14px; vertical-align: top; box-sizing: border-box; padding: 50px;' valign='top'>
											<table border='0' cellpadding='0' cellspacing='0' style='border-collapse: separate; mso-table-lspace: 0pt; mso-table-rspace: 0pt; width: 100%;'>
												<tr>
													<td style='line-height: 24px; font-family: sans-serif; font-size: 14px; vertical-align: top;' valign='top'>
														<h1 style='color: #392F54; font-family: sans-serif; font-weight: bold; line-height: 1.4; font-size: 24px; text-align: left; text-transform: capitalize; margin: 0 0 30px;' align='left'>
															Password reset requested
														</h1>
														<p style='color: #392F54; font-family: sans-serif; font-size: 14px; font-weight: normal; margin: 0 0 15px;'>
															Your username to login to the Umbraco back-office is: <strong>%0%</strong>
														</p>
														<p style='color: #392F54; font-family: sans-serif; font-size: 14px; font-weight: normal; margin: 0 0 15px;'>
															<table border='0' cellpadding='0' cellspacing='0' style='border-collapse: separate; mso-table-lspace: 0pt; mso-table-rspace: 0pt; width: auto;'>
																<tbody>
																	<tr>
																		<td style='font-family: sans-serif; font-size: 14px; vertical-align: top; border-radius: 5px; text-align: center; background: #35C786;' align='center' bgcolor='#35C786' valign='top'>
																			<a href='%1%' target='_blank' style='color: #FFFFFF; text-decoration: none; -ms-word-break: break-all; word-break: break-all; border-radius: 5px; box-sizing: border-box; cursor: pointer; display: inline-block; font-size: 14px; font-weight: bold; text-transform: capitalize; background: #35C786; margin: 0; padding: 12px 30px; border: 1px solid #35c786;'>
																				Click this link to reset your password
																			</a>
																		</td>
																	</tr>
																</tbody>
															</table>
														</p>
														<p style='max-width: 400px; display: block; color: #392F54; font-family: sans-serif; font-size: 14px; line-height: 20px; font-weight: normal; margin: 15px 0;'>If you cannot click on the link, copy and paste this URL into your browser window:</p>
															<table border='0' cellpadding='0' cellspacing='0'>
																<tr>
																	<td style='-ms-word-break: break-all; word-break: break-all; font-family: sans-serif; font-size: 11px; line-height:14px;'>
																		<font style="-ms-word-break: break-all; word-break: break-all; font-size: 11px; line-height:14px;">
																			<a style='-ms-word-break: break-all; word-break: break-all; color: #392F54; text-decoration: underline; font-size: 11px; line-height:15px;' href='%1%'>%1%</a>
																		</font>
																	</td>
																</tr>
															</table>
														</p>
													</td>
												</tr>
											</table>
										</td>
									</tr>
								</table>
								<br><br><br>
							</div>
						</td>
						<td style='font-family: sans-serif; font-size: 14px; vertical-align: top;' valign='top'> </td>
					</tr>
				</table>
			</body>
		</html>
	]]></key>
  </area>
  <area alias="main">
    <key alias="dashboard">Dashboard</key>
    <key alias="sections">Sections</key>
    <key alias="tree">Content</key>
  </area>
  <area alias="moveOrCopy">
    <key alias="choose">Choose page above...</key>
    <key alias="copyDone">%0% has been copied to %1%</key>
    <key alias="copyTo">Select where the document %0% should be copied to below</key>
    <key alias="moveDone">%0% has been moved to %1%</key>
    <key alias="moveTo">Select where the document %0% should be moved to below</key>
    <key alias="nodeSelected">has been selected as the root of your new content, click 'ok' below.</key>
    <key alias="noNodeSelected">No node selected yet, please select a node in the list above before clicking 'ok'</key>
    <key alias="notAllowedByContentType">The current node is not allowed under the chosen node because of its type</key>
    <key alias="notAllowedByPath">The current node cannot be moved to one of its subpages</key>
    <key alias="notAllowedAtRoot">The current node cannot exist at the root</key>
    <key alias="notValid">The action isn't allowed since you have insufficient permissions on 1 or more child documents.</key>
    <key alias="relateToOriginal">Relate copied items to original</key>
  </area>
  <area alias="notifications">
    <key alias="editNotifications"><![CDATA[Select your notification for <strong>%0%</strong>]]></key>
    <key alias="notificationsSavedFor">Notification settings saved for</key>
    <key alias="mailBody"><![CDATA[
      Hi %0%

      This is an automated mail to inform you that the task '%1%'
      has been performed on the page '%2%'
      by the user '%3%'

      Go to http://%4%/#/content/content/edit/%5% to edit.

      %6%

      Have a nice day!

      Cheers from the Umbraco robot
    ]]></key>
    <key alias="mailBodyVariantSummary">The following languages have been modified %0%</key>
    <key alias="mailBodyHtml"><![CDATA[
        <html>
			<head>
				<meta name='viewport' content='width=device-width'>
				<meta http-equiv='Content-Type' content='text/html; charset=UTF-8'>
			</head>
			<body class='' style='font-family: sans-serif; -webkit-font-smoothing: antialiased; font-size: 14px; color: #392F54; line-height: 22px; -ms-text-size-adjust: 100%; -webkit-text-size-adjust: 100%; background: #1d1333; margin: 0; padding: 0;' bgcolor='#1d1333'>
				<style type='text/css'> @media only screen and (max-width: 620px) {table[class=body] h1 {font-size: 28px !important; margin-bottom: 10px !important; } table[class=body] .wrapper {padding: 32px !important; } table[class=body] .article {padding: 32px !important; } table[class=body] .content {padding: 24px !important; } table[class=body] .container {padding: 0 !important; width: 100% !important; } table[class=body] .main {border-left-width: 0 !important; border-radius: 0 !important; border-right-width: 0 !important; } table[class=body] .btn table {width: 100% !important; } table[class=body] .btn a {width: 100% !important; } table[class=body] .img-responsive {height: auto !important; max-width: 100% !important; width: auto !important; } } .btn-primary table td:hover {background-color: #34495e !important; } .btn-primary a:hover {background-color: #34495e !important; border-color: #34495e !important; } .btn  a:visited {color:#FFFFFF;} </style>
				<table border="0" cellpadding="0" cellspacing="0" class="body" style="border-collapse: separate; mso-table-lspace: 0pt; mso-table-rspace: 0pt; width: 100%; background: #1d1333;" bgcolor="#1d1333">
					<tr>
						<td style="font-family: sans-serif; font-size: 14px; vertical-align: top; padding: 24px;" valign="top">
							<table style="border-collapse: separate; mso-table-lspace: 0pt; mso-table-rspace: 0pt; width: 100%;">
								<tr>
									<td background="https://umbraco.com/umbraco/assets/img/application/logo.png" bgcolor="#1d1333" width="28" height="28" valign="top" style="font-family: sans-serif; font-size: 14px; vertical-align: top;">
										<!--[if gte mso 9]> <v:rect xmlns:v="urn:schemas-microsoft-com:vml" fill="true" stroke="false" style="width:30px;height:30px;"> <v:fill type="tile" src="https://umbraco.com/umbraco/assets/img/application/logo.png" color="#1d1333" /> <v:textbox inset="0,0,0,0"> <![endif]-->
										<div> </div>
										<!--[if gte mso 9]> </v:textbox> </v:rect> <![endif]-->
									</td>
									<td style="font-family: sans-serif; font-size: 14px; vertical-align: top;" valign="top"></td>
								</tr>
							</table>
						</td>
					</tr>
				</table>
				<table border='0' cellpadding='0' cellspacing='0' class='body' style='border-collapse: separate; mso-table-lspace: 0pt; mso-table-rspace: 0pt; width: 100%; background: #1d1333;' bgcolor='#1d1333'>
					<tr>
						<td style='font-family: sans-serif; font-size: 14px; vertical-align: top;' valign='top'> </td>
						<td class='container' style='font-family: sans-serif; font-size: 14px; vertical-align: top; display: block; max-width: 560px; width: 560px; margin: 0 auto; padding: 10px;' valign='top'>
							<div class='content' style='box-sizing: border-box; display: block; max-width: 560px; margin: 0 auto; padding: 10px;'>
								<br>
								<table class='main' style='border-collapse: separate; mso-table-lspace: 0pt; mso-table-rspace: 0pt; width: 100%; border-radius: 3px; background: #FFFFFF;' bgcolor='#FFFFFF'>
									<tr>
										<td class='wrapper' style='font-family: sans-serif; font-size: 14px; vertical-align: top; box-sizing: border-box; padding: 50px;' valign='top'>
											<table border='0' cellpadding='0' cellspacing='0' style='border-collapse: separate; mso-table-lspace: 0pt; mso-table-rspace: 0pt; width: 100%;'>
												<tr>
													<td style='line-height: 24px; font-family: sans-serif; font-size: 14px; vertical-align: top;' valign='top'>
														<h1 style='color: #392F54; font-family: sans-serif; font-weight: bold; line-height: 1.4; font-size: 24px; text-align: left; text-transform: capitalize; margin: 0 0 30px;' align='left'>
															Hi %0%,
														</h1>
														<p style='color: #392F54; font-family: sans-serif; font-size: 14px; font-weight: normal; margin: 0 0 15px;'>
															This is an automated mail to inform you that the task <strong>'%1%'</strong> has been performed on the page <a style="color: #392F54; text-decoration: none; -ms-word-break: break-all; word-break: break-all;" href="http://%4%/#/content/content/edit/%5%"><strong>'%2%'</strong></a> by the user <strong>'%3%'</strong>
														</p>
														<table border='0' cellpadding='0' cellspacing='0' class='btn btn-primary' style='border-collapse: separate; mso-table-lspace: 0pt; mso-table-rspace: 0pt; width: 100%; box-sizing: border-box;'>
															<tbody>
																<tr>
																	<td align='left' style='font-family: sans-serif; font-size: 14px; vertical-align: top; padding-bottom: 15px;' valign='top'>
																		<table border='0' cellpadding='0' cellspacing='0' style='border-collapse: separate; mso-table-lspace: 0pt; mso-table-rspace: 0pt; width: auto;'><tbody><tr>
																			<td style='font-family: sans-serif; font-size: 14px; vertical-align: top; border-radius: 5px; text-align: center; background: #35C786;' align='center' bgcolor='#35C786' valign='top'>
																				<a href='http://%4%/#/content/content/edit/%5%' target='_blank' style='color: #FFFFFF; text-decoration: none; -ms-word-break: break-all; word-break: break-all; border-radius: 5px; box-sizing: border-box; cursor: pointer; display: inline-block; font-size: 14px; font-weight: bold; text-transform: capitalize; background: #35C786; margin: 0; padding: 12px 30px; border: 1px solid #35c786;'>EDIT</a> </td> </tr></tbody></table>
																	</td>
																</tr>
															</tbody>
														</table>
														<p style='color: #392F54; font-family: sans-serif; font-size: 14px; font-weight: normal; margin: 0 0 15px;'>
															<h3>Update summary:</h3>
															%6%
														</p>
														<p style='color: #392F54; font-family: sans-serif; font-size: 14px; font-weight: normal; margin: 0 0 15px;'>
															Have a nice day!<br /><br />
															Cheers from the Umbraco robot
														</p>
													</td>
												</tr>
											</table>
										</td>
									</tr>
								</table>
								<br><br><br>
							</div>
						</td>
						<td style='font-family: sans-serif; font-size: 14px; vertical-align: top;' valign='top'> </td>
					</tr>
				</table>
			</body>
		</html>
	]]></key>
    <key alias="mailBodyVariantHtmlSummary"><![CDATA[<p>The following languages have been modified:</p>
        %0%
    ]]></key>
    <key alias="mailSubject">[%0%] Notification about %1% performed on %2%</key>
    <key alias="notifications">Notifications</key>
  </area>
  <area alias="packager">
    <key alias="actions">Actions</key>
    <key alias="created">Created</key>
    <key alias="createPackage">Create package</key>
    <key alias="chooseLocalPackageText"><![CDATA[
      Choose Package from your machine, by clicking the Browse<br />
         button and locating the package. Umbraco packages usually have a ".umb" or ".zip" extension.
      ]]></key>
    <key alias="deletewarning">This will delete the package</key>
    <key alias="dropHere">Drop to upload</key>
    <key alias="includeAllChildNodes">Include all child nodes</key>
    <key alias="orClickHereToUpload">or click here to choose package file</key>
    <key alias="uploadPackage">Upload package</key>
    <key alias="localPackageDescription">Install a local package by selecting it from your machine. Only install packages from sources you know and trust</key>
    <key alias="uploadAnother">Upload another package</key>
    <key alias="cancelAndUploadAnother">Cancel and upload another package</key>
    <key alias="accept">I accept</key>
    <key alias="termsOfUse">terms of use</key>

    <key alias="pathToFile">Path to file</key>
    <key alias="pathToFileDescription">Absolute path to file (ie: /bin/umbraco.bin)</key>
    <key alias="installed">Installed</key>
    <key alias="installedPackages">Installed packages</key>
    <key alias="installLocal">Install local</key>
    <key alias="installFinish">Finish</key>
    <key alias="noConfigurationView">This package has no configuration view</key>
    <key alias="noPackagesCreated">No packages have been created yet</key>
    <key alias="noPackages">You don’t have any packages installed</key>
    <key alias="noPackagesDescription"><![CDATA[You don’t have any packages installed. Either install a local package by selecting it from your machine, or browse through available packages using the <strong>'Packages'</strong> icon in the top right of your screen]]></key>
    <key alias="packageActions">Package Actions</key>
    <key alias="packageAuthorUrl">Author URL</key>
    <key alias="packageContent">Package Content</key>
    <key alias="packageFiles">Package Files</key>
    <key alias="packageIconUrl">Icon URL</key>
    <key alias="packageInstall">Install package</key>
    <key alias="packageLicense">License</key>
    <key alias="packageLicenseUrl">License URL</key>
    <key alias="packageProperties">Package Properties</key>
    <key alias="packageSearch">Search for packages</key>
    <key alias="packageSearchResults">Results for</key>
    <key alias="packageNoResults">We couldn’t find anything for</key>
    <key alias="packageNoResultsDescription">Please try searching for another package or browse through the categories</key>
    <key alias="packagesPopular">Popular</key>
    <key alias="packagesNew">New releases</key>
    <key alias="packageHas">has</key>
    <key alias="packageKarmaPoints">karma points</key>
    <key alias="packageInfo">Information</key>
    <key alias="packageOwner">Owner</key>
    <key alias="packageContrib">Contributors</key>
    <key alias="packageCreated">Created</key>
    <key alias="packageCurrentVersion">Current version</key>
    <key alias="packageNetVersion">.NET version</key>
    <key alias="packageDownloads">Downloads</key>
    <key alias="packageLikes">Likes</key>
    <key alias="packageCompatibility">Compatibility</key>
    <key alias="packageCompatibilityDescription">This package is compatible with the following versions of Umbraco, as reported by community members. Full compatability cannot be guaranteed for versions reported below 100%</key>
    <key alias="packageExternalSources">External sources</key>
    <key alias="packageAuthor">Author</key>
    <key alias="packageDocumentation">Documentation</key>
    <key alias="packageMetaData">Package meta data</key>
    <key alias="packageName">Package name</key>
    <key alias="packageNoItemsHeader">Package doesn't contain any items</key>
    <key alias="packageNoItemsText"><![CDATA[This package file doesn't contain any items to uninstall.<br/><br/>
      You can safely remove this from the system by clicking "uninstall package" below.]]></key>
    <key alias="packageOptions">Package options</key>
    <key alias="packageReadme">Package readme</key>
    <key alias="packageRepository">Package repository</key>
    <key alias="packageUninstallConfirm">Confirm package uninstall</key>
    <key alias="packageUninstalledHeader">Package was uninstalled</key>
    <key alias="packageUninstalledText">The package was successfully uninstalled</key>
    <key alias="packageUninstallHeader">Uninstall package</key>
    <key alias="packageUninstallText"><![CDATA[You can unselect items you do not wish to remove, at this time, below. When you click "confirm uninstall" all checked-off items will be removed.<br />
      <span style="color: Red; font-weight: bold;">Notice:</span> any documents, media etc depending on the items you remove, will stop working, and could lead to system instability,
      so uninstall with caution. If in doubt, contact the package author.]]></key>
    <key alias="packageVersion">Package version</key>
    <key alias="packageAlreadyInstalled">Package already installed</key>
    <key alias="targetVersionMismatch">This package cannot be installed, it requires a minimum Umbraco version of</key>
    <key alias="installStateUninstalling">Uninstalling...</key>
    <key alias="installStateDownloading">Downloading...</key>
    <key alias="installStateImporting">Importing...</key>
    <key alias="installStateInstalling">Installing...</key>
    <key alias="installStateRestarting">Restarting, please wait...</key>
    <key alias="installStateComplete">All done, your browser will now refresh, please wait...</key>
    <key alias="installStateCompleted">Please click 'Finish' to complete installation and reload the page.</key>
    <key alias="installStateUploading">Uploading package...</key>
  </area>
  <area alias="paste">
    <key alias="doNothing">Paste with full formatting (Not recommended)</key>
    <key alias="errorMessage">The text you're trying to paste contains special characters or formatting. This could be caused by copying text from Microsoft Word. Umbraco can remove special characters or formatting automatically, so the pasted content will be more suitable for the web.</key>
    <key alias="removeAll">Paste as raw text without any formatting at all</key>
    <key alias="removeSpecialFormattering">Paste, but remove formatting (Recommended)</key>
  </area>
  <area alias="publicAccess">
    <key alias="paGroups">Group based protection</key>
    <key alias="paGroupsHelp">If you want to grant access to all members of specific member groups</key>
    <key alias="paGroupsNoGroups">You need to create a member group before you can use group based authentication</key>
    <key alias="paErrorPage">Error Page</key>
    <key alias="paErrorPageHelp">Used when people are logged on, but do not have access</key>
    <key alias="paHowWould"><![CDATA[Choose how to restrict access to the page <strong>%0%</strong>]]></key>
    <key alias="paIsProtected"><![CDATA[<strong>%0%</strong> is now protected]]></key>
    <key alias="paIsRemoved"><![CDATA[Protection removed from <strong>%0%</strong>]]></key>
    <key alias="paLoginPage">Login Page</key>
    <key alias="paLoginPageHelp">Choose the page that contains the login form</key>
    <key alias="paRemoveProtection">Remove protection...</key>
    <key alias="paRemoveProtectionConfirm"><![CDATA[Are you sure you want to remove the protection from the page <strong>%0%</strong>?]]></key>
    <key alias="paSelectPages">Select the pages that contain login form and error messages</key>
    <key alias="paSelectGroups"><![CDATA[Select the groups who have access to the page <strong>%0%</strong>]]></key>
    <key alias="paSelectMembers"><![CDATA[Select the members who have access to the page <strong>%0%</strong>]]></key>
    <key alias="paMembers">Specific members protection</key>
    <key alias="paMembersHelp">If you wish to grant access to specific members</key>
  </area>
  <area alias="publish">
    <key alias="contentPublishedFailedAwaitingRelease"><![CDATA[
      %0% could not be published because the item is scheduled for release.
    ]]></key>
    <key alias="contentPublishedFailedExpired"><![CDATA[
      %0% could not be published because the item has expired.
    ]]></key>
    <key alias="contentPublishedFailedInvalid"><![CDATA[
      %0% could not be published because these properties:  %1%  did not pass validation rules.
    ]]></key>
    <key alias="contentPublishedFailedByEvent"><![CDATA[
      %0% could not be published, a 3rd party add-in cancelled the action.
    ]]></key>
    <key alias="contentPublishedFailedByParent"><![CDATA[
      %0% can not be published, because a parent page is not published.
    ]]></key>
    <key alias="contentPublishedFailedByMissingName"><![CDATA[%0% can not be published, because its missing a name.]]></key>
    <key alias="includeUnpublished">Include unpublished subpages</key>
    <key alias="inProgress">Publishing in progress - please wait...</key>
    <key alias="inProgressCounter">%0% out of %1% pages have been published...</key>
    <key alias="nodePublish">%0% has been published</key>
    <key alias="nodePublishAll">%0% and subpages have been published</key>
    <key alias="publishAll">Publish %0% and all its subpages</key>
    <key alias="publishHelp"><![CDATA[Click <em>Publish</em> to publish <strong>%0%</strong> and thereby making its content publicly available.<br/><br />
      You can publish this page and all its subpages by checking <em>Include unpublished subpages</em> below.
      ]]></key>
  </area>
  <area alias="colorpicker">
    <key alias="noColors">You have not configured any approved colours</key>
  </area>
  <area alias="contentPicker">
    <key alias="allowedItemTypes">You can only select items of type(s): %0%</key>
    <key alias="pickedTrashedItem">You have picked a content item currently deleted or in the recycle bin</key>
    <key alias="pickedTrashedItems">You have picked content items currently deleted or in the recycle bin</key>
  </area>
  <area alias="mediaPicker">
    <key alias="deletedItem">Deleted item</key>
    <key alias="pickedTrashedItem">You have picked a media item currently deleted or in the recycle bin</key>
    <key alias="pickedTrashedItems">You have picked media items currently deleted or in the recycle bin</key>
    <key alias="trashed">Trashed</key>
  </area>
  <area alias="relatedlinks">
    <key alias="enterExternal">enter external link</key>
    <key alias="chooseInternal">choose internal page</key>
    <key alias="caption">Caption</key>
    <key alias="link">Link</key>
    <key alias="newWindow">Open in new window</key>
    <key alias="captionPlaceholder">enter the display caption</key>
    <key alias="externalLinkPlaceholder">Enter the link</key>
  </area>
  <area alias="imagecropper">
    <key alias="reset">Reset crop</key>
    <key alias="saveCrop">Save crop</key>
    <key alias="addCrop">Add new crop</key>
    <key alias="updateEditCrop">Done</key>
    <key alias="undoEditCrop">Undo edits</key>
  </area>
  <area alias="rollback">
    <key alias="headline">Select a version to compare with the current version</key>
    <key alias="currentVersion">Current version</key>
    <key alias="diffHelp"><![CDATA[This shows the differences between the current version and the selected version<br /><del>Red</del> text will not be shown in the selected version. , <ins>green means added</ins>]]></key>
    <key alias="documentRolledBack">Document has been rolled back</key>
    <key alias="htmlHelp">This displays the selected version as HTML, if you wish to see the difference between 2 versions at the same time, use the diff view</key>
    <key alias="rollbackTo">Rollback to</key>
    <key alias="selectVersion">Select version</key>
    <key alias="view">View</key>
  </area>
  <area alias="scripts">
    <key alias="editscript">Edit script file</key>
  </area>
  <area alias="sections">
    <key alias="concierge">Concierge</key>
    <key alias="content">Content</key>
    <key alias="courier">Courier</key>
    <key alias="developer">Developer</key>
    <key alias="forms">Forms</key>
    <key alias="help" version="7.0">Help</key>
    <key alias="installer">Umbraco Configuration Wizard</key>
    <key alias="media">Media</key>
    <key alias="member">Members</key>
    <key alias="newsletters">Newsletters</key>
    <key alias="packages">Packages</key>
    <key alias="settings">Settings</key>
    <key alias="statistics">Statistics</key>
    <key alias="translation">Translation</key>
    <key alias="users">Users</key>
  </area>
  <area alias="help">
    <key alias="theBestUmbracoVideoTutorials">The best Umbraco video tutorials</key>
  </area>
  <area alias="settings">
    <key alias="defaulttemplate">Default template</key>
    <key alias="importDocumentTypeHelp">To import a document type, find the ".udt" file on your computer by clicking the "Browse" button and click "Import" (you'll be asked for confirmation on the next screen)</key>
    <key alias="newtabname">New Tab Title</key>
    <key alias="nodetype">Node type</key>
    <key alias="objecttype">Type</key>
    <key alias="stylesheet">Stylesheet</key>
    <key alias="script">Script</key>
    <key alias="tab">Tab</key>
    <key alias="tabname">Tab Title</key>
    <key alias="tabs">Tabs</key>
    <key alias="contentTypeEnabled">Master Content Type enabled</key>
    <key alias="contentTypeUses">This Content Type uses</key>
    <key alias="asAContentMasterType">as a Master Content Type. Tabs from Master Content Types are not shown and can only be edited on the Master Content Type itself</key>
    <key alias="noPropertiesDefinedOnTab">No properties defined on this tab. Click on the "add a new property" link at the top to create a new property.</key>
    <key alias="createMatchingTemplate">Create matching template</key>
    <key alias="addIcon">Add icon</key>
  </area>
  <area alias="sort">
    <key alias="sortOrder">Sort order</key>
    <key alias="sortCreationDate">Creation date</key>
    <key alias="sortDone">Sorting complete.</key>
    <key alias="sortHelp">Drag the different items up or down below to set how they should be arranged. Or click the column headers to sort the entire collection of items</key>
    <key alias="sortPleaseWait"><![CDATA[Please wait. Items are being sorted, this can take a while.]]></key>
  </area>
  <area alias="speechBubbles">
    <key alias="validationFailedHeader">Validation</key>
    <key alias="validationFailedMessage">Validation errors must be fixed before the item can be saved</key>
    <key alias="operationFailedHeader">Failed</key>
    <key alias="operationSavedHeader">Saved</key>
    <key alias="invalidUserPermissionsText">Insufficient user permissions, could not complete the operation</key>
    <key alias="operationCancelledHeader">Cancelled</key>
    <key alias="operationCancelledText">Operation was cancelled by a 3rd party add-in</key>
    <key alias="contentPublishedFailedByEvent">Publishing was cancelled by a 3rd party add-in</key>
    <key alias="contentTypeDublicatePropertyType">Property type already exists</key>
    <key alias="contentTypePropertyTypeCreated">Property type created</key>
    <key alias="contentTypePropertyTypeCreatedText"><![CDATA[Name: %0% <br /> DataType: %1%]]></key>
    <key alias="contentTypePropertyTypeDeleted">Propertytype deleted</key>
    <key alias="contentTypeSavedHeader">Document Type saved</key>
    <key alias="contentTypeTabCreated">Tab created</key>
    <key alias="contentTypeTabDeleted">Tab deleted</key>
    <key alias="contentTypeTabDeletedText">Tab with id: %0% deleted</key>
    <key alias="cssErrorHeader">Stylesheet not saved</key>
    <key alias="cssSavedHeader">Stylesheet saved</key>
    <key alias="cssSavedText">Stylesheet saved without any errors</key>
    <key alias="dataTypeSaved">Datatype saved</key>
    <key alias="dictionaryItemSaved">Dictionary item saved</key>
    <key alias="editContentPublishedFailedByParent">Publishing failed because the parent page isn't published</key>
    <key alias="editContentPublishedHeader">Content published</key>
    <key alias="editContentPublishedText">and visible on the website</key>
    <key alias="editContentSavedHeader">Content saved</key>
    <key alias="editContentSavedText">Remember to publish to make changes visible</key>
    <key alias="editContentSendToPublish">Sent For Approval</key>
    <key alias="editContentSendToPublishText">Changes have been sent for approval</key>
    <key alias="editMediaSaved">Media saved</key>
    <key alias="editMemberGroupSaved">Member group saved</key>
    <key alias="editMediaSavedText">Media saved without any errors</key>
    <key alias="editMemberSaved">Member saved</key>
    <key alias="editStylesheetPropertySaved">Stylesheet Property Saved</key>
    <key alias="editStylesheetSaved">Stylesheet saved</key>
    <key alias="editTemplateSaved">Template saved</key>
    <key alias="editUserError">Error saving user (check log)</key>
    <key alias="editUserSaved">User Saved</key>
    <key alias="editUserTypeSaved">User type saved</key>
    <key alias="editUserGroupSaved">User group saved</key>
<<<<<<< HEAD
=======
    <key alias="editCulturesAndHostnamesSaved">Cultures and hostnames saved</key>
    <key alias="editCulturesAndHostnamesError">Error saving cultures and hostnames</key>
>>>>>>> ecb6f93e
    <key alias="fileErrorHeader">File not saved</key>
    <key alias="fileErrorText">file could not be saved. Please check file permissions</key>
    <key alias="fileSavedHeader">File saved</key>
    <key alias="fileSavedText">File saved without any errors</key>
    <key alias="languageSaved">Language saved</key>
    <key alias="mediaTypeSavedHeader">Media Type saved</key>
    <key alias="memberTypeSavedHeader">Member Type saved</key>
    <key alias="memberGroupSavedHeader">Member Group saved</key>
    <key alias="templateErrorHeader">Template not saved</key>
    <key alias="templateErrorText">Please make sure that you do not have 2 templates with the same alias</key>
    <key alias="templateSavedHeader">Template saved</key>
    <key alias="templateSavedText">Template saved without any errors!</key>
    <key alias="contentUnpublished">Content unpublished</key>
    <key alias="partialViewSavedHeader">Partial view saved</key>
    <key alias="partialViewSavedText">Partial view saved without any errors!</key>
    <key alias="partialViewErrorHeader">Partial view not saved</key>
    <key alias="partialViewErrorText">An error occurred saving the file.</key>
    <key alias="permissionsSavedFor">Permissions saved for</key>
    <key alias="deleteUserGroupsSuccess">Deleted %0% user groups</key>
    <key alias="deleteUserGroupSuccess">%0% was deleted</key>
    <key alias="enableUsersSuccess">Enabled %0% users</key>
    <key alias="disableUsersSuccess">Disabled %0% users</key>
    <key alias="enableUserSuccess">%0% is now enabled</key>
    <key alias="disableUserSuccess">%0% is now disabled</key>
    <key alias="setUserGroupOnUsersSuccess">User groups have been set</key>
    <key alias="unlockUsersSuccess">Unlocked %0% users</key>
    <key alias="unlockUserSuccess">%0% is now unlocked</key>
    <key alias="memberExportedSuccess">Member was exported to file</key>
    <key alias="memberExportedError">An error occurred while exporting the member</key>
    <key alias="deleteUserSuccess">User %0% was deleted</key>
    <key alias="resendInviteHeader">Invite user</key>
    <key alias="resendInviteSuccess">Invitation has been re-sent to %0%</key>
    <key alias="documentTypeExportedSuccess">Document type was exported to file</key>
    <key alias="documentTypeExportedError">An error occurred while exporting the document type</key>
  </area>
  <area alias="stylesheet">
    <key alias="addRule">Add style</key>
    <key alias="editRule">Edit style</key>
    <key alias="editorRules">Rich text editor styles</key>
    <key alias="editorRulesHelp">Define the styles that should be available in the rich text editor for this stylesheet</key>
    <key alias="editstylesheet">Edit stylesheet</key>
    <key alias="editstylesheetproperty">Edit stylesheet property</key>
    <key alias="nameHelp">The name displayed in the editor style selector</key>
    <key alias="preview">Preview</key>
    <key alias="previewHelp">How the text will look like in the rich text editor.</key>
    <key alias="selector">Selector</key>
    <key alias="selectorHelp">Uses CSS syntax, e.g. "h1" or ".redHeader"</key>
    <key alias="styles">Styles</key>
    <key alias="stylesHelp">The CSS that should be applied in the rich text editor, e.g. "color:red;"</key>
    <key alias="tabCode">Code</key>
    <key alias="tabRules">Editor</key>
  </area>
  <area alias="template">
    <key alias="deleteByIdFailed">Failed to delete template with ID %0%</key>
    <key alias="edittemplate">Edit template</key>
    <key alias="insertSections">Sections</key>
    <key alias="insertContentArea">Insert content area</key>
    <key alias="insertContentAreaPlaceHolder">Insert content area placeholder</key>
    <key alias="insert">Insert</key>
    <key alias="insertDesc">Choose what to insert into your template</key>
    <key alias="insertDictionaryItem">Dictionary item</key>
    <key alias="insertDictionaryItemDesc">A dictionary item is a placeholder for a translatable piece of text, which makes it easy to create designs for multilingual websites.</key>
    <key alias="insertMacro">Macro</key>
    <key alias="insertMacroDesc">
            A Macro is a configurable component which is great for
            reusable parts of your design, where you need the option to provide parameters,
            such as galleries, forms and lists.
        </key>
    <key alias="insertPageField">Value</key>
    <key alias="insertPageFieldDesc">Displays the value of a named field from the current page, with options to modify the value or fallback to alternative values.</key>
    <key alias="insertPartialView">Partial view</key>
    <key alias="insertPartialViewDesc">
            A partial view is a separate template file which can be rendered inside another
            template, it's great for reusing markup or for separating complex templates into separate files.
        </key>
    <key alias="mastertemplate">Master template</key>
    <key alias="noMaster">No master</key>
    <key alias="renderBody">Render child template</key>
    <key alias="renderBodyDesc"><![CDATA[
     Renders the contents of a child template, by inserting a
     <code>@RenderBody()</code> placeholder.
      ]]></key>
    <key alias="defineSection">Define a named section</key>
    <key alias="defineSectionDesc"><![CDATA[
         Defines a part of your template as a named section by wrapping it in
          <code>@section { ... }</code>. This can be rendered in a
          specific area of the parent of this template, by using <code>@RenderSection</code>.
      ]]></key>
    <key alias="renderSection">Render a named section</key>
    <key alias="renderSectionDesc"><![CDATA[
      Renders a named area of a child template, by inserting a <code>@RenderSection(name)</code> placeholder.
      This renders an area of a child template which is wrapped in a corresponding <code>@section [name]{ ... }</code> definition.
      ]]></key>
    <key alias="sectionName">Section Name</key>
    <key alias="sectionMandatory">Section is mandatory</key>
    <key alias="sectionMandatoryDesc">
            If mandatory, the child template must contain a <code>@section</code> definition, otherwise an error is shown.
        </key>
    <key alias="queryBuilder">Query builder</key>
    <key alias="itemsReturned">items returned, in</key>
    <key alias="copyToClipboard">copy to clipboard</key>
    <key alias="iWant">I want</key>
    <key alias="allContent">all content</key>
    <key alias="contentOfType">content of type "%0%"</key>
    <key alias="from">from</key>
    <key alias="websiteRoot">my website</key>
    <key alias="where">where</key>
    <key alias="and">and</key>
    <key alias="is">is</key>
    <key alias="isNot">is not</key>
    <key alias="before">before</key>
    <key alias="beforeIncDate">before (including selected date)</key>
    <key alias="after">after</key>
    <key alias="afterIncDate">after (including selected date)</key>
    <key alias="equals">equals</key>
    <key alias="doesNotEqual">does not equal</key>
    <key alias="contains">contains</key>
    <key alias="doesNotContain">does not contain</key>
    <key alias="greaterThan">greater than</key>
    <key alias="greaterThanEqual">greater than or equal to</key>
    <key alias="lessThan">less than</key>
    <key alias="lessThanEqual">less than or equal to</key>
    <key alias="id">Id</key>
    <key alias="name">Name</key>
    <key alias="createdDate">Created Date</key>
    <key alias="lastUpdatedDate">Last Updated Date</key>
    <key alias="orderBy">order by</key>
    <key alias="ascending">ascending</key>
    <key alias="descending">descending</key>
    <key alias="template">Template</key>
  </area>
  <area alias="grid">
    <key alias="media">Image</key>
    <key alias="macro">Macro</key>
    <key alias="insertControl">Choose type of content</key>
    <key alias="chooseLayout">Choose a layout</key>
    <key alias="addRows">Add a row</key>
    <key alias="addElement">Add content</key>
    <key alias="dropElement">Drop content</key>
    <key alias="settingsApplied">Settings applied</key>
    <key alias="contentNotAllowed">This content is not allowed here</key>
    <key alias="contentAllowed">This content is allowed here</key>
    <key alias="clickToEmbed">Click to embed</key>
    <key alias="clickToInsertImage">Click to insert image</key>
    <key alias="placeholderImageCaption">Image caption...</key>
    <key alias="placeholderWriteHere">Write here...</key>
    <key alias="gridLayouts">Grid Layouts</key>
    <key alias="gridLayoutsDetail">Layouts are the overall work area for the grid editor, usually you only need one or two different layouts</key>
    <key alias="addGridLayout">Add Grid Layout</key>
    <key alias="addGridLayoutDetail">Adjust the layout by setting column widths and adding additional sections</key>
    <key alias="rowConfigurations">Row configurations</key>
    <key alias="rowConfigurationsDetail">Rows are predefined cells arranged horizontally</key>
    <key alias="addRowConfiguration">Add row configuration</key>
    <key alias="addRowConfigurationDetail">Adjust the row by setting cell widths and adding additional cells</key>
    <key alias="columns">Columns</key>
    <key alias="columnsDetails">Total combined number of columns in the grid layout</key>
    <key alias="settings">Settings</key>
    <key alias="settingsDetails">Configure what settings editors can change</key>
    <key alias="styles">Styles</key>
    <key alias="stylesDetails">Configure what styling editors can change</key>
    <key alias="allowAllEditors">Allow all editors</key>
    <key alias="allowAllRowConfigurations">Allow all row configurations</key>
    <key alias="maxItems">Maximum items</key>
    <key alias="maxItemsDescription">Leave blank or set to 0 for unlimited</key>
    <key alias="setAsDefault">Set as default</key>
    <key alias="chooseExtra">Choose extra</key>
    <key alias="chooseDefault">Choose default</key>
    <key alias="areAdded">are added</key>
<<<<<<< HEAD
=======
        <key alias="warning">Warning</key>
        <key alias="youAreDeleting">You are deleting the row configuration</key>
        <key alias="deletingARow">
            Deleting a row configuration name will result in loss of data for any existing content that is based on this configuration.
        </key>
>>>>>>> ecb6f93e
  </area>
  <area alias="contentTypeEditor">
    <key alias="compositions">Compositions</key>
    <key alias="group">Group</key>
    <key alias="noGroups">You have not added any groups</key>
    <key alias="addGroup">Add group</key>
    <key alias="inheritedFrom">Inherited from</key>
    <key alias="addProperty">Add property</key>
    <key alias="requiredLabel">Required label</key>
    <key alias="enableListViewHeading">Enable list view</key>
    <key alias="enableListViewDescription">Configures the content item to show a sortable and searchable list of its children, the children will not be shown in the tree</key>
    <key alias="allowedTemplatesHeading">Allowed Templates</key>
    <key alias="allowedTemplatesDescription">Choose which templates editors are allowed to use on content of this type</key>
    <key alias="allowAsRootHeading">Allow as root</key>
    <key alias="allowAsRootDescription">Allow editors to create content of this type in the root of the content tree.</key>
    <key alias="childNodesHeading">Allowed child node types</key>
    <key alias="childNodesDescription">Allow content of the specified types to be created underneath content of this type.</key>
    <key alias="chooseChildNode">Choose child node</key>
    <key alias="compositionsDescription">Inherit tabs and properties from an existing document type. New tabs will be added to the current document type or merged if a tab with an identical name exists.</key>
    <key alias="compositionInUse">This content type is used in a composition, and therefore cannot be composed itself.</key>
    <key alias="noAvailableCompositions">There are no content types available to use as a composition.</key>
    <key alias="compositionRemoveWarning">Removing a composition will delete all the associated property data. Once you save the document type there's no way back.</key>
    <key alias="availableEditors">Create new</key>
    <key alias="reuse">Use existing</key>
    <key alias="editorSettings">Editor settings</key>
    <key alias="configuration">Configuration</key>
    <key alias="yesDelete">Yes, delete</key>
    <key alias="movedUnderneath">was moved underneath</key>
    <key alias="copiedUnderneath">was copied underneath</key>
    <key alias="folderToMove">Select the folder to move</key>
    <key alias="folderToCopy">Select the folder to copy</key>
    <key alias="structureBelow">to in the tree structure below</key>
    <key alias="allDocumentTypes">All Document types</key>
    <key alias="allDocuments">All Documents</key>
    <key alias="allMediaItems">All media items</key>
    <key alias="usingThisDocument">using this document type will be deleted permanently, please confirm you want to delete these as well.</key>
    <key alias="usingThisMedia">using this media type will be deleted permanently, please confirm you want to delete these as well.</key>
    <key alias="usingThisMember">using this member type will be deleted permanently, please confirm you want to delete these as well</key>
    <key alias="andAllDocuments">and all documents using this type</key>
    <key alias="andAllMediaItems">and all media items using this type</key>
    <key alias="andAllMembers">and all members using this type</key>
    <key alias="memberCanEdit">Member can edit</key>
    <key alias="memberCanEditDescription">Allow this property value to be edited by the member on their profile page</key>
    <key alias="isSensitiveData">Is sensitive data</key>
    <key alias="isSensitiveDataDescription">Hide this property value from content editors that don't have access to view sensitive information</key>
    <key alias="showOnMemberProfile">Show on member profile</key>
    <key alias="showOnMemberProfileDescription">Allow this property value to be displayed on the member profile page</key>
    <key alias="tabHasNoSortOrder">tab has no sort order</key>
    <key alias="compositionUsageHeading">Where is this composition used?</key>
    <key alias="compositionUsageSpecification">This composition is currently used in the composition of the following content types:</key>
    <key alias="variantsHeading">Allow varying by culture</key>
    <key alias="variantsDescription">Allow editors to create content of this type in different languages.</key>
    <key alias="allowVaryByCulture">Allow varying by culture</key>
    <key alias="elementType">Element type</key>
    <key alias="elementHeading">Is an Element type</key>
    <key alias="elementDescription">An Element type is meant to be used for instance in Nested Content, and not in the tree.</key>
    <key alias="elementDoesNotSupport">This is not applicable for an Element type</key>
    <key alias="propertyHasChanges">You have made changes to this property. Are you sure you want to discard them?</key>
  </area>
  <area alias="languages">
    <key alias="addLanguage">Add language</key>
    <key alias="mandatoryLanguage">Mandatory language</key>
    <key alias="mandatoryLanguageHelp">Properties on this language have to be filled out before the node can be published.</key>
    <key alias="defaultLanguage">Default language</key>
    <key alias="defaultLanguageHelp">An Umbraco site can only have one default language set.</key>
    <key alias="changingDefaultLanguageWarning">Switching default language may result in default content missing.</key>
    <key alias="fallsbackToLabel">Falls back to</key>
    <key alias="noFallbackLanguageOption">No fall back language</key>
    <key alias="fallbackLanguageDescription">To allow multi-lingual content to fall back to another language if not present in the requested language, select it here.</key>
    <key alias="fallbackLanguage">Fall back language</key>
    <key alias="none">none</key>
  </area>

  <area alias="macro">
    <key alias="addParameter">Add parameter</key>
    <key alias="editParameter">Edit parameter</key>
    <key alias="enterMacroName">Enter macro name</key>
    <key alias="parameters">Parameters</key>
    <key alias="parametersDescription">Define the parameters that should be available when using this macro.</key>
    <key alias="selectViewFile">Select partial view macro file</key>
  </area>
  <area alias="modelsBuilder">
    <key alias="buildingModels">Building models</key>
    <key alias="waitingMessage">this can take a bit of time, don't worry</key>
    <key alias="modelsGenerated">Models generated</key>
    <key alias="modelsGeneratedError">Models could not be generated</key>
    <key alias="modelsExceptionInUlog">Models generation has failed, see exception in U log</key>
  </area>
  <area alias="templateEditor">
    <key alias="addFallbackField">Add fallback field</key>
    <key alias="fallbackField">Fallback field</key>
    <key alias="addDefaultValue">Add default value</key>
    <key alias="defaultValue">Default value</key>
    <key alias="alternativeField">Fallback field</key>
    <key alias="alternativeText">Default value</key>
    <key alias="casing">Casing</key>
    <key alias="encoding">Encoding</key>
    <key alias="chooseField">Choose field</key>
    <key alias="convertLineBreaks">Convert line breaks</key>
    <key alias="convertLineBreaksDescription">Yes, convert line breaks</key>
    <key alias="convertLineBreaksHelp">Replaces line breaks with 'br' html tag</key>
    <key alias="customFields">Custom Fields</key>
    <key alias="dateOnly">Date only</key>
    <key alias="formatAndEncoding">Format and encoding</key>
    <key alias="formatAsDate">Format as date</key>
    <key alias="formatAsDateDescr">Format the value as a date, or a date with time, according to the active culture</key>
    <key alias="htmlEncode">HTML encode</key>
    <key alias="htmlEncodeHelp">Will replace special characters by their HTML equivalent.</key>
    <key alias="insertedAfter">Will be inserted after the field value</key>
    <key alias="insertedBefore">Will be inserted before the field value</key>
    <key alias="lowercase">Lowercase</key>
    <key alias="modifyOutput">Modify output</key>
    <key alias="none">None</key>
    <key alias="outputSample">Output sample</key>
    <key alias="postContent">Insert after field</key>
    <key alias="preContent">Insert before field</key>
    <key alias="recursive">Recursive</key>
    <key alias="recursiveDescr">Yes, make it recursive</key>
    <key alias="separator">Separator</key>
    <key alias="standardFields">Standard Fields</key>
    <key alias="uppercase">Uppercase</key>
    <key alias="urlEncode">URL encode</key>
    <key alias="urlEncodeHelp">Will format special characters in URLs</key>
    <key alias="usedIfAllEmpty">Will only be used when the field values above are empty</key>
    <key alias="usedIfEmpty">This field will only be used if the primary field is empty</key>
    <key alias="withTime">Date and time</key>
  </area>
  <area alias="translation">
    <key alias="details">Translation details</key>
    <key alias="DownloadXmlDTD">Download XML DTD</key>
    <key alias="fields">Fields</key>
    <key alias="includeSubpages">Include subpages</key>
    <key alias="mailBody"><![CDATA[
      Hi %0%

      This is an automated mail to inform you that the document '%1%'
      has been requested for translation into '%5%' by %2%.

      Go to http://%3%/translation/details.aspx?id=%4% to edit.

      Or log into Umbraco to get an overview of your translation tasks
      http://%3%

      Have a nice day!

      Cheers from the Umbraco robot
    ]]></key>
    <key alias="noTranslators">No translator users found. Please create a translator user before you start sending content to translation</key>
    <key alias="pageHasBeenSendToTranslation">The page '%0%' has been send to translation</key>
    <key alias="sendToTranslate">Send the page '%0%' to translation</key>
    <key alias="totalWords">Total words</key>
    <key alias="translateTo">Translate to</key>
    <key alias="translationDone">Translation completed.</key>
    <key alias="translationDoneHelp">You can preview the pages, you've just translated, by clicking below. If the original page is found, you will get a comparison of the 2 pages.</key>
    <key alias="translationFailed">Translation failed, the XML file might be corrupt</key>
    <key alias="translationOptions">Translation options</key>
    <key alias="translator">Translator</key>
    <key alias="uploadTranslationXml">Upload translation XML</key>
  </area>
  <area alias="treeHeaders">
    <key alias="content">Content</key>
    <key alias="contentBlueprints">Content Templates</key>
    <key alias="media">Media</key>
    <key alias="cacheBrowser">Cache Browser</key>
    <key alias="contentRecycleBin">Recycle Bin</key>
    <key alias="createdPackages">Created packages</key>
    <key alias="dataTypes">Data Types</key>
    <key alias="dictionary">Dictionary</key>
    <key alias="installedPackages">Installed packages</key>
    <key alias="installSkin">Install skin</key>
    <key alias="installStarterKit">Install starter kit</key>
    <key alias="languages">Languages</key>
    <key alias="localPackage">Install local package</key>
    <key alias="macros">Macros</key>
    <key alias="mediaTypes">Media Types</key>
    <key alias="member">Members</key>
    <key alias="memberGroups">Member Groups</key>
    <key alias="memberRoles">Member Roles</key>
    <key alias="memberTypes">Member Types</key>
    <key alias="documentTypes">Document Types</key>
    <key alias="relationTypes">Relation Types</key>
    <key alias="packager">Packages</key>
    <key alias="packages">Packages</key>
    <key alias="partialViews">Partial Views</key>
    <key alias="partialViewMacros">Partial View Macro Files</key>
    <key alias="repositories">Install from repository</key>
    <key alias="runway">Install Runway</key>
    <key alias="runwayModules">Runway modules</key>
    <key alias="scripting">Scripting Files</key>
    <key alias="scripts">Scripts</key>
    <key alias="stylesheets">Stylesheets</key>
    <key alias="templates">Templates</key>
    <key alias="logViewer">Log Viewer</key>
    <key alias="users">Users</key>
    <key alias="settingsGroup">Settings</key>
    <key alias="templatingGroup">Templating</key>
    <key alias="thirdPartyGroup">Third Party</key>
  </area>
  <area alias="update">
    <key alias="updateAvailable">New update ready</key>
    <key alias="updateDownloadText">%0% is ready, click here for download</key>
    <key alias="updateNoServer">No connection to server</key>
    <key alias="updateNoServerError">Error checking for update. Please review trace-stack for further information</key>
  </area>
  <area alias="user">
    <key alias="access">Access</key>
    <key alias="accessHelp">Based on the assigned groups and start nodes, the user has access to the following nodes</key>
    <key alias="assignAccess">Assign access</key>
    <key alias="administrators">Administrator</key>
    <key alias="categoryField">Category field</key>
    <key alias="createDate">User created</key>
    <key alias="changePassword">Change Your Password</key>
    <key alias="changePhoto">Change photo</key>
    <key alias="newPassword">New password</key>
    <key alias="noLockouts">hasn't been locked out</key>
    <key alias="noPasswordChange">The password hasn't been changed</key>
    <key alias="confirmNewPassword">Confirm new password</key>
    <key alias="changePasswordDescription">You can change your password for accessing the Umbraco Back Office by filling out the form below and click the 'Change Password' button</key>
    <key alias="contentChannel">Content Channel</key>
    <key alias="createAnotherUser">Create another user</key>
    <key alias="createUserHelp">Create new users to give them access to Umbraco. When a new user is created a password will be generated that you can share with the user.</key>
    <key alias="descriptionField">Description field</key>
    <key alias="disabled">Disable User</key>
    <key alias="documentType">Document Type</key>
    <key alias="editors">Editor</key>
    <key alias="excerptField">Excerpt field</key>
    <key alias="failedPasswordAttempts">Failed login attempts</key>
    <key alias="goToProfile">Go to user profile</key>
    <key alias="groupsHelp">Add groups to assign access and permissions</key>
    <key alias="inviteAnotherUser">Invite another user</key>
    <key alias="inviteUserHelp">Invite new users to give them access to Umbraco. An invite email will be sent to the user with information on how to log in to Umbraco. Invites last for 72 hours.</key>
    <key alias="language">Language</key>
    <key alias="languageHelp">Set the language you will see in menus and dialogs</key>
    <key alias="lastLockoutDate">Last lockout date</key>
    <key alias="lastLogin">Last login</key>
    <key alias="lastPasswordChangeDate">Password last changed</key>
    <key alias="loginname">Username</key>
    <key alias="mediastartnode">Media start node</key>
    <key alias="mediastartnodehelp">Limit the media library to a specific start node</key>
    <key alias="mediastartnodes">Media start nodes</key>
    <key alias="mediastartnodeshelp">Limit the media library to specific start nodes</key>
    <key alias="modules">Sections</key>
    <key alias="noConsole">Disable Umbraco Access</key>
    <key alias="noLogin">has not logged in yet</key>
    <key alias="oldPassword">Old password</key>
    <key alias="password">Password</key>
    <key alias="resetPassword">Reset password</key>
    <key alias="passwordChanged">Your password has been changed!</key>
    <key alias="passwordConfirm">Please confirm the new password</key>
    <key alias="passwordEnterNew">Enter your new password</key>
    <key alias="passwordIsBlank">Your new password cannot be blank!</key>
    <key alias="passwordCurrent">Current password</key>
    <key alias="passwordInvalid">Invalid current password</key>
    <key alias="passwordIsDifferent">There was a difference between the new password and the confirmed password. Please try again!</key>
    <key alias="passwordMismatch">The confirmed password doesn't match the new password!</key>
    <key alias="permissionReplaceChildren">Replace child node permissions</key>
    <key alias="permissionSelectedPages">You are currently modifying permissions for the pages:</key>
    <key alias="permissionSelectPages">Select pages to modify their permissions</key>
    <key alias="removePhoto">Remove photo</key>
    <key alias="permissionsDefault">Default permissions</key>
    <key alias="permissionsGranular">Granular permissions</key>
    <key alias="permissionsGranularHelp">Set permissions for specific nodes</key>
    <key alias="profile">Profile</key>
    <key alias="searchAllChildren">Search all children</key>
    <key alias="sectionsHelp">Add sections to give users access</key>
    <key alias="selectUserGroups">Select user groups</key>
    <key alias="noStartNode">No start node selected</key>
    <key alias="noStartNodes">No start nodes selected</key>
    <key alias="startnode">Content start node</key>
    <key alias="startnodehelp">Limit the content tree to a specific start node</key>
    <key alias="startnodes">Content start nodes</key>
    <key alias="startnodeshelp">Limit the content tree to specific start nodes</key>
    <key alias="updateDate">User last updated</key>
    <key alias="userCreated">has been created</key>
    <key alias="userCreatedSuccessHelp">The new user has successfully been created. To log in to Umbraco use the password below.</key>
    <key alias="userManagement">User management</key>
    <key alias="username">Name</key>
    <key alias="userPermissions">User permissions</key>
    <key alias="usergroup">User group</key>
    <key alias="userInvited">has been invited</key>
    <key alias="userInvitedSuccessHelp">An invitation has been sent to the new user with details about how to log in to Umbraco.</key>
    <key alias="userinviteWelcomeMessage">Hello there and welcome to Umbraco! In just 1 minute you’ll be good to go, we just need you to setup a password and add a picture for your avatar.</key>
    <key alias="userinviteExpiredMessage">Welcome to Umbraco! Unfortunately your invite has expired. Please contact your administrator and ask them to resend it.</key>
        <key alias="userinviteAvatarMessage">Uploading a photo of yourself will make it easy for other users to recognize you. Click the circle above to upload your photo.</key>
    <key alias="writer">Writer</key>
    <key alias="change">Change</key>
    <key alias="yourProfile" version="7.0">Your profile</key>
    <key alias="yourHistory" version="7.0">Your recent history</key>
    <key alias="sessionExpires" version="7.0">Session expires in</key>
    <key alias="inviteUser">Invite user</key>
    <key alias="createUser">Create user</key>
    <key alias="sendInvite">Send invite</key>
    <key alias="backToUsers">Back to users</key>
    <key alias="inviteEmailCopySubject">Umbraco: Invitation</key>
    <key alias="inviteEmailCopyFormat"><![CDATA[
        <html>
			<head>
				<meta name='viewport' content='width=device-width'>
				<meta http-equiv='Content-Type' content='text/html; charset=UTF-8'>
			</head>
			<body class='' style='font-family: sans-serif; -webkit-font-smoothing: antialiased; font-size: 14px; color: #392F54; line-height: 22px; -ms-text-size-adjust: 100%; -webkit-text-size-adjust: 100%; background: #1d1333; margin: 0; padding: 0;' bgcolor='#1d1333'>
				<style type='text/css'> @media only screen and (max-width: 620px) {table[class=body] h1 {font-size: 28px !important; margin-bottom: 10px !important; } table[class=body] .wrapper {padding: 32px !important; } table[class=body] .article {padding: 32px !important; } table[class=body] .content {padding: 24px !important; } table[class=body] .container {padding: 0 !important; width: 100% !important; } table[class=body] .main {border-left-width: 0 !important; border-radius: 0 !important; border-right-width: 0 !important; } table[class=body] .btn table {width: 100% !important; } table[class=body] .btn a {width: 100% !important; } table[class=body] .img-responsive {height: auto !important; max-width: 100% !important; width: auto !important; } } .btn-primary table td:hover {background-color: #34495e !important; } .btn-primary a:hover {background-color: #34495e !important; border-color: #34495e !important; } .btn  a:visited {color:#FFFFFF;} </style>
				<table border="0" cellpadding="0" cellspacing="0" class="body" style="border-collapse: separate; mso-table-lspace: 0pt; mso-table-rspace: 0pt; width: 100%; background: #1d1333;" bgcolor="#1d1333">
					<tr>
						<td style="font-family: sans-serif; font-size: 14px; vertical-align: top; padding: 24px;" valign="top">
							<table style="border-collapse: separate; mso-table-lspace: 0pt; mso-table-rspace: 0pt; width: 100%;">
								<tr>
									<td background="https://umbraco.com/umbraco/assets/img/application/logo.png" bgcolor="#1d1333" width="28" height="28" valign="top" style="font-family: sans-serif; font-size: 14px; vertical-align: top;">
										<!--[if gte mso 9]> <v:rect xmlns:v="urn:schemas-microsoft-com:vml" fill="true" stroke="false" style="width:30px;height:30px;"> <v:fill type="tile" src="https://umbraco.com/umbraco/assets/img/application/logo.png" color="#1d1333" /> <v:textbox inset="0,0,0,0"> <![endif]-->
										<div> </div>
										<!--[if gte mso 9]> </v:textbox> </v:rect> <![endif]-->
									</td>
									<td style="font-family: sans-serif; font-size: 14px; vertical-align: top;" valign="top"></td>
								</tr>
							</table>
						</td>
					</tr>
				</table>
				<table border='0' cellpadding='0' cellspacing='0' class='body' style='border-collapse: separate; mso-table-lspace: 0pt; mso-table-rspace: 0pt; width: 100%; background: #1d1333;' bgcolor='#1d1333'>
					<tr>
						<td style='font-family: sans-serif; font-size: 14px; vertical-align: top;' valign='top'> </td>
						<td class='container' style='font-family: sans-serif; font-size: 14px; vertical-align: top; display: block; max-width: 560px; width: 560px; margin: 0 auto; padding: 10px;' valign='top'>
							<div class='content' style='box-sizing: border-box; display: block; max-width: 560px; margin: 0 auto; padding: 10px;'>
								<br>
								<table class='main' style='border-collapse: separate; mso-table-lspace: 0pt; mso-table-rspace: 0pt; width: 100%; border-radius: 3px; background: #FFFFFF;' bgcolor='#FFFFFF'>
									<tr>
										<td class='wrapper' style='font-family: sans-serif; font-size: 14px; vertical-align: top; box-sizing: border-box; padding: 50px;' valign='top'>
											<table border='0' cellpadding='0' cellspacing='0' style='border-collapse: separate; mso-table-lspace: 0pt; mso-table-rspace: 0pt; width: 100%;'>
												<tr>
													<td style='line-height: 24px; font-family: sans-serif; font-size: 14px; vertical-align: top;' valign='top'>
														<h1 style='color: #392F54; font-family: sans-serif; font-weight: bold; line-height: 1.4; font-size: 24px; text-align: left; text-transform: capitalize; margin: 0 0 30px;' align='left'>
															Hi %0%,
														</h1>
														<p style='color: #392F54; font-family: sans-serif; font-size: 14px; font-weight: normal; margin: 0 0 15px;'>
															You have been invited by <a href="mailto:%4%" style="text-decoration: underline; color: #392F54; -ms-word-break: break-all; word-break: break-all;">%1%</a> to the Umbraco Back Office.
														</p>
														<p style='color: #392F54; font-family: sans-serif; font-size: 14px; font-weight: normal; margin: 0 0 15px;'>
															Message from <a href="mailto:%1%" style="text-decoration: none; color: #392F54; -ms-word-break: break-all; word-break: break-all;">%1%</a>:
															<br/>
															<em>%2%</em>
														</p>
														<table border='0' cellpadding='0' cellspacing='0' class='btn btn-primary' style='border-collapse: separate; mso-table-lspace: 0pt; mso-table-rspace: 0pt; width: 100%; box-sizing: border-box;'>
															<tbody>
																<tr>
																	<td align='left' style='font-family: sans-serif; font-size: 14px; vertical-align: top; padding-bottom: 15px;' valign='top'>
																		<table border='0' cellpadding='0' cellspacing='0' style='border-collapse: separate; mso-table-lspace: 0pt; mso-table-rspace: 0pt; width: auto;'>
																			<tbody>
																				<tr>
																					<td style='font-family: sans-serif; font-size: 14px; vertical-align: top; border-radius: 5px; text-align: center; background: #35C786;' align='center' bgcolor='#35C786' valign='top'>
																						<a href='%3%' target='_blank' style='color: #FFFFFF; text-decoration: none; -ms-word-break: break-all; word-break: break-all; border-radius: 5px; box-sizing: border-box; cursor: pointer; display: inline-block; font-size: 14px; font-weight: bold; text-transform: capitalize; background: #35C786; margin: 0; padding: 12px 30px; border: 1px solid #35c786;'>
																							Click this link to accept the invite
																						</a>
																					</td>
																				</tr>
																			</tbody>
																		</table>
																	</td>
																</tr>
															</tbody>
														</table>
														<p style='max-width: 400px; display: block; color: #392F54; font-family: sans-serif; font-size: 14px; line-height: 20px; font-weight: normal; margin: 15px 0;'>If you cannot click on the link, copy and paste this URL into your browser window:</p>
															<table border='0' cellpadding='0' cellspacing='0'>
																<tr>
																	<td style='-ms-word-break: break-all; word-break: break-all; font-family: sans-serif; font-size: 11px; line-height:14px;'>
																		<font style="-ms-word-break: break-all; word-break: break-all; font-size: 11px; line-height:14px;">
																			<a style='-ms-word-break: break-all; word-break: break-all; color: #392F54; text-decoration: underline; font-size: 11px; line-height:15px;' href='%3%'>%3%</a>
																		</font>
																	</td>
																</tr>
															</table>
														</p>
													</td>
												</tr>
											</table>
										</td>
									</tr>
								</table>
								<br><br><br>
							</div>
						</td>
						<td style='font-family: sans-serif; font-size: 14px; vertical-align: top;' valign='top'> </td>
					</tr>
				</table>
			</body>
    </html>]]></key>
    <key alias="invite">Invite</key>
    <key alias="defaultInvitationMessage">Resending invitation...</key>
    <key alias="deleteUser">Delete User</key>
    <key alias="deleteUserConfirmation">Are you sure you wish to delete this user account?</key>
    <key alias="stateAll">All</key>
    <key alias="stateActive">Active</key>
    <key alias="stateDisabled">Disabled</key>
    <key alias="stateLockedOut">Locked out</key>
    <key alias="stateInvited">Invited</key>
    <key alias="stateInactive">Inactive</key>
    <key alias="sortNameAscending">Name (A-Z)</key>
    <key alias="sortNameDescending">Name (Z-A)</key>
    <key alias="sortCreateDateAscending">Newest</key>
    <key alias="sortCreateDateDescending">Oldest</key>
    <key alias="sortLastLoginDateDescending">Last login</key>
<<<<<<< HEAD
=======
    <key alias="noUserGroupsAdded">No user groups have been added</key>
>>>>>>> ecb6f93e
  </area>
  <area alias="validation">
    <key alias="validation">Validation</key>
    <key alias="noValidation">No validation</key>
    <key alias="validateAsEmail">Validate as an email address</key>
    <key alias="validateAsNumber">Validate as a number</key>
    <key alias="validateAsUrl">Validate as a URL</key>
    <key alias="enterCustomValidation">...or enter a custom validation</key>
    <key alias="fieldIsMandatory">Field is mandatory</key>
    <key alias="mandatoryMessage">Enter a custom validation error message (optional)</key>
    <key alias="validationRegExp">Enter a regular expression</key>
    <key alias="validationRegExpMessage">Enter a custom validation error message (optional)</key>
    <key alias="minCount">You need to add at least</key>
    <key alias="maxCount">You can only have</key>
    <key alias="items">items</key>
    <key alias="itemsSelected">items selected</key>
    <key alias="invalidDate">Invalid date</key>
    <key alias="invalidNumber">Not a number</key>
    <key alias="invalidEmail">Invalid email</key>
    <key alias="customValidation">Custom validation</key>
    <key alias="entriesShort"><![CDATA[Minimum %0% entries, requires <strong>%1%</strong> more.]]></key>
    <key alias="entriesExceed"><![CDATA[Maximum %0% entries, <strong>%1%</strong> too many.]]></key>
  </area>
  <area alias="healthcheck">
    <!-- The following keys get these tokens passed in:
	     0: Current value
		   1: Recommended value
		   2: XPath
		   3: Configuration file path
	  -->
    <key alias="checkSuccessMessage">Value is set to the recommended value: '%0%'.</key>
    <key alias="rectifySuccessMessage">Value was set to '%1%' for XPath '%2%' in configuration file '%3%'.</key>
    <key alias="checkErrorMessageDifferentExpectedValue">Expected value '%1%' for '%2%' in configuration file '%3%', but found '%0%'.</key>
    <key alias="checkErrorMessageUnexpectedValue">Found unexpected value '%0%' for '%2%' in configuration file '%3%'.</key>
    <!-- The following keys get these tokens passed in:
	     0: Current value
		   1: Recommended value
	  -->
    <key alias="customErrorsCheckSuccessMessage">Custom errors are set to '%0%'.</key>
    <key alias="customErrorsCheckErrorMessage">Custom errors are currently set to '%0%'. It is recommended to set this to '%1%' before go live.</key>
    <key alias="customErrorsCheckRectifySuccessMessage">Custom errors successfully set to '%0%'.</key>
    <key alias="macroErrorModeCheckSuccessMessage">MacroErrors are set to '%0%'.</key>
    <key alias="macroErrorModeCheckErrorMessage">MacroErrors are set to '%0%' which will prevent some or all pages in your site from loading completely if there are any errors in macros. Rectifying this will set the value to '%1%'.</key>
    <key alias="macroErrorModeCheckRectifySuccessMessage">MacroErrors are now set to '%0%'.</key>
    <!-- The following keys get these tokens passed in:
	     0: Current value
		   1: Recommended value
		   2: Server version
	  -->
    <key alias="trySkipIisCustomErrorsCheckSuccessMessage">Try Skip IIS Custom Errors is set to '%0%' and you're using IIS version '%1%'.</key>
    <key alias="trySkipIisCustomErrorsCheckErrorMessage">Try Skip IIS Custom Errors is currently '%0%'. It is recommended to set this to '%1%' for your IIS version (%2%).</key>
    <key alias="trySkipIisCustomErrorsCheckRectifySuccessMessage">Try Skip IIS Custom Errors successfully set to '%0%'.</key>
    <!-- The following keys get predefined tokens passed in that are not all the same, like above -->
    <key alias="configurationServiceFileNotFound">File does not exist: '%0%'.</key>
    <key alias="configurationServiceNodeNotFound"><![CDATA[Unable to find <strong>'%0%'</strong> in config file <strong>'%1%'</strong>.]]></key>
    <key alias="configurationServiceError">There was an error, check log for full error: %0%.</key>
    <key alias="databaseSchemaValidationCheckDatabaseOk">Database - The database schema is correct for this version of Umbraco</key>
    <key alias="databaseSchemaValidationCheckDatabaseErrors">%0% problems were detected with your database schema (Check the log for details)</key>
    <key alias="databaseSchemaValidationCheckDatabaseLogMessage">Some errors were detected while validating the database schema against the current version of Umbraco.</key>
    <key alias="httpsCheckValidCertificate">Your website's certificate is valid.</key>
    <key alias="httpsCheckInvalidCertificate">Certificate validation error: '%0%'</key>
    <key alias="httpsCheckExpiredCertificate">Your website's SSL certificate has expired.</key>
    <key alias="httpsCheckExpiringCertificate">Your website's SSL certificate is expiring in %0% days.</key>
    <key alias="healthCheckInvalidUrl">Error pinging the URL %0% - '%1%'</key>
    <key alias="httpsCheckIsCurrentSchemeHttps">You are currently %0% viewing the site using the HTTPS scheme.</key>
    <key alias="httpsCheckConfigurationRectifyNotPossible">The appSetting 'Umbraco.Core.UseHttps' is set to 'false' in your web.config file. Once you access this site using the HTTPS scheme, that should be set to 'true'.</key>
    <key alias="httpsCheckConfigurationCheckResult">The appSetting 'Umbraco.Core.UseHttps' is set to '%0%' in your web.config file, your cookies are %1% marked as secure.</key>
    <key alias="httpsCheckEnableHttpsError">Could not update the 'Umbraco.Core.UseHttps' setting in your web.config file. Error: %0%</key>
    <!-- The following keys don't get tokens passed in -->
    <key alias="httpsCheckEnableHttpsButton">Enable HTTPS</key>
    <key alias="httpsCheckEnableHttpsDescription">Sets umbracoSSL setting to true in the appSettings of the web.config file.</key>
    <key alias="httpsCheckEnableHttpsSuccess">The appSetting 'Umbraco.Core.UseHttps' is now set to 'true' in your web.config file, your cookies will be marked as secure.</key>
    <key alias="rectifyButton">Fix</key>
    <key alias="cannotRectifyShouldNotEqual">Cannot fix a check with a value comparison type of 'ShouldNotEqual'.</key>
    <key alias="cannotRectifyShouldEqualWithValue">Cannot fix a check with a value comparison type of 'ShouldEqual' with a provided value.</key>
    <key alias="valueToRectifyNotProvided">Value to fix check not provided.</key>
    <key alias="compilationDebugCheckSuccessMessage">Debug compilation mode is disabled.</key>
    <key alias="compilationDebugCheckErrorMessage">Debug compilation mode is currently enabled. It is recommended to disable this setting before go live.</key>
    <key alias="compilationDebugCheckRectifySuccessMessage">Debug compilation mode successfully disabled.</key>
    <key alias="traceModeCheckSuccessMessage">Trace mode is disabled.</key>
    <key alias="traceModeCheckErrorMessage">Trace mode is currently enabled. It is recommended to disable this setting before go live.</key>
    <key alias="traceModeCheckRectifySuccessMessage">Trace mode successfully disabled.</key>
    <key alias="folderPermissionsCheckMessage">All folders have the correct permissions set.</key>
    <!-- The following keys get these tokens passed in:
	    0: Comma delimitted list of failed folder paths
  	-->
    <key alias="requiredFolderPermissionFailed"><![CDATA[The following folders must be set up with modify permissions but could not be acccessed: <strong>%0%</strong>.]]></key>
    <key alias="optionalFolderPermissionFailed"><![CDATA[The following folders must be set up with modify permissions for certain Umbraco operations to function but could not be acccessed: <strong>%0%</strong>. If they aren't being written to no action need be taken.]]></key>
    <key alias="filePermissionsCheckMessage">All files have the correct permissions set.</key>
    <!-- The following keys get these tokens passed in:
	    0: Comma delimitted list of failed folder paths
  	-->
    <key alias="requiredFilePermissionFailed"><![CDATA[The following files must be set up with write permissions but could not be acccessed: <strong>%0%</strong>.]]></key>
    <key alias="optionalFilePermissionFailed"><![CDATA[The following files must be set up with write permissions for certain Umbraco operations to function but could not be acccessed: <strong>%0%</strong>. If they aren't being written to no action need be taken.]]></key>
    <key alias="clickJackingCheckHeaderFound"><![CDATA[The header or meta-tag <strong>X-Frame-Options</strong> used to control whether a site can be IFRAMEd by another was found.]]></key>
    <key alias="clickJackingCheckHeaderNotFound"><![CDATA[The header or meta-tag <strong>X-Frame-Options</strong> used to control whether a site can be IFRAMEd by another was not found.]]></key>
    <key alias="setHeaderInConfig">Set Header in Config</key>
    <key alias="clickJackingSetHeaderInConfigDescription">Adds a value to the httpProtocol/customHeaders section of web.config to prevent the site being IFRAMEd by other websites.</key>
    <key alias="clickJackingSetHeaderInConfigSuccess">A setting to create a header preventing IFRAMEing of the site by other websites has been added to your web.config file.</key>
    <key alias="setHeaderInConfigError">Could not update web.config file. Error: %0%</key>
    <key alias="noSniffCheckHeaderFound"><![CDATA[The header or meta-tag <strong>X-Content-Type-Options</strong> used to protect against MIME sniffing vulnerabilities was found.]]></key>
    <key alias="noSniffCheckHeaderNotFound"><![CDATA[The header or meta-tag <strong>X-Content-Type-Options</strong> used to protect against MIME sniffing vulnerabilities was not found.]]></key>
    <key alias="noSniffSetHeaderInConfigDescription">Adds a value to the httpProtocol/customHeaders section of web.config to protect against MIME sniffing vulnerabilities.</key>
    <key alias="noSniffSetHeaderInConfigSuccess">A setting to create a header protecting against MIME sniffing vulnerabilities has been added to your web.config file.</key>
    <key alias="hSTSCheckHeaderFound"><![CDATA[The header <strong>Strict-Transport-Security</strong>, also known as the HSTS-header, was found.]]></key>
    <key alias="hSTSCheckHeaderNotFound"><![CDATA[The header <strong>Strict-Transport-Security</strong> was not found.]]></key>
    <key alias="hSTSSetHeaderInConfigDescription">Adds the header 'Strict-Transport-Security' with the value 'max-age=10886400' to the httpProtocol/customHeaders section of web.config. Use this fix only if you will have your domains running with https for the next 18 weeks (minimum).</key>
    <key alias="hSTSSetHeaderInConfigSuccess">The HSTS header has been added to your web.config file.</key>
    <key alias="xssProtectionCheckHeaderFound"><![CDATA[The header <strong>X-XSS-Protection</strong> was found.]]></key>
    <key alias="xssProtectionCheckHeaderNotFound"><![CDATA[The header <strong>X-XSS-Protection</strong> was not found.]]></key>
    <key alias="xssProtectionSetHeaderInConfigDescription">Adds the header 'X-XSS-Protection' with the value '1; mode=block' to the httpProtocol/customHeaders section of web.config. </key>
    <key alias="xssProtectionSetHeaderInConfigSuccess">The X-XSS-Protection header has been added to your web.config file.</key>
    <!-- The following key get these tokens passed in:
	    0: Comma delimitted list of headers found
  	-->
    <key alias="excessiveHeadersFound"><![CDATA[The following headers revealing information about the website technology were found: <strong>%0%</strong>.]]></key>
    <key alias="excessiveHeadersNotFound">No headers revealing information about the website technology were found.</key>
    <key alias="smtpMailSettingsNotFound">In the Web.config file, system.net/mailsettings could not be found.</key>
    <key alias="smtpMailSettingsHostNotConfigured">In the Web.config file system.net/mailsettings section, the host is not configured.</key>
    <key alias="smtpMailSettingsConnectionSuccess">SMTP settings are configured correctly and the service is operating as expected.</key>
    <key alias="smtpMailSettingsConnectionFail">The SMTP server configured with host '%0%' and port '%1%' could not be reached. Please check to ensure the SMTP settings in the Web.config file system.net/mailsettings are correct.</key>
    <key alias="notificationEmailsCheckSuccessMessage"><![CDATA[Notification email has been set to <strong>%0%</strong>.]]></key>
    <key alias="notificationEmailsCheckErrorMessage"><![CDATA[Notification email is still set to the default value of <strong>%0%</strong>.]]></key>
    <key alias="scheduledHealthCheckEmailBody"><![CDATA[<html><body><p>Results of the scheduled Umbraco Health Checks run on %0% at %1% are as follows:</p>%2%</body></html>]]></key>
    <key alias="scheduledHealthCheckEmailSubject">Umbraco Health Check Status: %0%</key>
<<<<<<< HEAD
=======
    <key alias="checkAllGroups">Check All Groups</key>
    <key alias="checkGroup">Check group</key>
    <key alias="helpText">
        <![CDATA[
        <p>The health checker evaluates various areas of your site for best practice settings, configuration, potential problems, etc. You can easily fix problems by pressing a button.
        You can add your own health checks, have a look at <a href="https://our.umbraco.com/documentation/Extending/Healthcheck/" target="_blank" class="btn-link -underline">the documentation for more information</a> about custom health checks.</p>
        ]]>
    </key>
>>>>>>> ecb6f93e
  </area>
  <area alias="redirectUrls">
    <key alias="disableUrlTracker">Disable URL tracker</key>
    <key alias="enableUrlTracker">Enable URL tracker</key>
    <key alias="originalUrl">Original URL</key>
    <key alias="redirectedTo">Redirected To</key>
    <key alias="redirectUrlManagement">Redirect Url Management</key>
    <key alias="panelInformation">The following URLs redirect to this content item:</key>
    <key alias="noRedirects">No redirects have been made</key>
    <key alias="noRedirectsDescription">When a published page gets renamed or moved a redirect will automatically be made to the new page.</key>
    <key alias="confirmRemove">Are you sure you want to remove the redirect from '%0%' to '%1%'?</key>
    <key alias="redirectRemoved">Redirect URL removed.</key>
    <key alias="redirectRemoveError">Error removing redirect URL.</key>
    <key alias="redirectRemoveWarning">This will remove the redirect</key>
    <key alias="confirmDisable">Are you sure you want to disable the URL tracker?</key>
    <key alias="disabledConfirm">URL tracker has now been disabled.</key>
    <key alias="disableError">Error disabling the URL tracker, more information can be found in your log file.</key>
    <key alias="enabledConfirm">URL tracker has now been enabled.</key>
    <key alias="enableError">Error enabling the URL tracker, more information can be found in your log file.</key>
  </area>
  <area alias="emptyStates">
    <key alias="emptyDictionaryTree">No Dictionary items to choose from</key>
  </area>
  <area alias="textbox">
    <key alias="characters_left"><![CDATA[<strong>%0%</strong> characters left.]]></key>
    <key alias="characters_exceed"><![CDATA[Maximum %0% characters, <strong>%1%</strong> too many.]]></key>
  </area>
  <area alias="recycleBin">
    <key alias="contentTrashed">Trashed content with Id: {0} related to original parent content with Id: {1}</key>
    <key alias="mediaTrashed">Trashed media with Id: {0} related to original parent media item with Id: {1}</key>
    <key alias="itemCannotBeRestored">Cannot automatically restore this item</key>
    <key alias="itemCannotBeRestoredHelpText">There is no location where this item can be automatically restored. You can move the item manually using the tree below.</key>
    <key alias="wasRestored">was restored under</key>
  </area>
  <area alias="relationType">
    <key alias="direction">Direction</key>
    <key alias="parentToChild">Parent to child</key>
    <key alias="bidirectional">Bidirectional</key>
    <key alias="parent">Parent</key>
    <key alias="child">Child</key>
    <key alias="count">Count</key>
    <key alias="relations">Relations</key>
    <key alias="created">Created</key>
    <key alias="comment">Comment</key>
    <key alias="name">Name</key>
    <key alias="noRelations">No relations for this relation type.</key>
    <key alias="tabRelationType">Relation Type</key>
    <key alias="tabRelations">Relations</key>
  </area>
  <area alias="dashboardTabs">
    <key alias="contentIntro">Getting Started</key>
    <key alias="contentRedirectManager">Redirect URL Management</key>
    <key alias="mediaFolderBrowser">Content</key>
    <key alias="settingsWelcome">Welcome</key>
    <key alias="settingsExamine">Examine Management</key>
    <key alias="settingsPublishedStatus">Published Status</key>
    <key alias="settingsModelsBuilder">Models Builder</key>
    <key alias="settingsHealthCheck">Health Check</key>
    <key alias="settingsProfiler">Profiling</key>
    <key alias="memberIntro">Getting Started</key>
    <key alias="formsInstall">Install Umbraco Forms</key>
  </area>
  <area alias="visuallyHiddenTexts">
    <key alias="goBack">Go back</key>
    <key alias="activeListLayout">Active layout:</key>
    <key alias="jumpTo">Jump to</key>
    <key alias="group">group</key>
    <key alias="passed">passed</key>
    <key alias="warning">warning</key>
    <key alias="failed">failed</key>
    <key alias="suggestion">suggestion</key>
    <key alias="checkPassed">Check passed</key>
    <key alias="checkFailed">Check failed</key>
    <key alias="openBackofficeSearch">Open backoffice search</key>
    <key alias="openCloseBackofficeHelp">Open/Close backoffice help</key>
    <key alias="openCloseBackofficeProfileOptions">Open/Close your profile options</key>
    <key alias="openContextMenu">Open context menu for</key>
    <key alias="currentLanguage">Current language</key>
    <key alias="switchLanguage">Switch language to</key>
    <key alias="createNewFolder">Create new folder</key>
    <key alias="newPartialView">Partial View</key>
    <key alias="newPartialViewMacro">Partial View Macro</key>
    <key alias="newMember">Member</key>
    <key alias="newDataType">Data type</key>
<<<<<<< HEAD
=======
    <key alias="redirectDashboardSearchLabel">Search the redirect dashboard</key>
    <key alias="userGroupSearchLabel">Search the user group section</key>
    <key alias="userSearchLabel">Search the users section</key>
>>>>>>> ecb6f93e
  </area>
  <area alias="references">
    <key alias="tabName">References</key>
    <key alias="DataTypeNoReferences">This Data Type has no references.</key>
    <key alias="labelUsedByDocumentTypes">Used in Document Types</key>
    <key alias="noDocumentTypes">No references to Document Types.</key>
    <key alias="labelUsedByMediaTypes">Used in Media Types</key>
    <key alias="noMediaTypes">No references to Media Types.</key>
    <key alias="labelUsedByMemberTypes">Used in Member Types</key>
    <key alias="noMemberTypes">No references to Member Types.</key>
    <key alias="usedByProperties">Used by</key>
  </area>
  <area alias="logViewer">
    <key alias="logLevels">Log Levels</key>
    <key alias="savedSearches">Saved Searches</key>
    <key alias="totalItems">Total Items</key>
    <key alias="timestamp">Timestamp</key>
    <key alias="level">Level</key>
    <key alias="machine">Machine</key>
    <key alias="message">Message</key>
    <key alias="exception">Exception</key>
    <key alias="properties">Properties</key>
    <key alias="searchWithGoogle">Search With Google</key>
    <key alias="searchThisMessageWithGoogle">Search this message with Google</key>
    <key alias="searchWithBing">Search With Bing</key>
    <key alias="searchThisMessageWithBing">Search this message with Bing</key>
    <key alias="searchOurUmbraco">Search Our Umbraco</key>
    <key alias="searchThisMessageOnOurUmbracoForumsAndDocs">Search this message on Our Umbraco forums and docs</key>
    <key alias="searchOurUmbracoWithGoogle">Search Our Umbraco with Google</key>
    <key alias="searchOurUmbracoForumsUsingGoogle">Search Our Umbraco forums using Google</key>
    <key alias="searchUmbracoSource">Search Umbraco Source</key>
    <key alias="searchWithinUmbracoSourceCodeOnGithub">Search within Umbraco source code on Github</key>
    <key alias="searchUmbracoIssues">Search Umbraco Issues</key>
    <key alias="searchUmbracoIssuesOnGithub">Search Umbraco Issues on Github</key>
    <key alias="deleteThisSearch">Delete this search</key>
    <key alias="findLogsWithRequestId">Find Logs with Request ID</key>
    <key alias="findLogsWithNamespace">Find Logs with Namespace</key>
    <key alias="findLogsWithMachineName">Find Logs with Machine Name</key>
    <key alias="open">Open</key>
  </area>
  <area alias="clipboard">
    <key alias="labelForCopyAllEntries">Copy %0%</key>
    <key alias="labelForArrayOfItemsFrom">%0% from %1%</key>
    <key alias="labelForRemoveAllEntries">Remove all items</key>
  </area>
  <area alias="propertyActions">
    <key alias="tooltipForPropertyActionsMenu">Open Property Actions</key>
  </area>
  <area alias="nuCache">
    <key alias="wait">Wait</key>
    <key alias="refreshStatus">Refresh status</key>
    <key alias="memoryCache">Memory Cache</key>
    <key alias="memoryCacheDescription">
        <![CDATA[
            This button lets you reload the in-memory cache, by entirely reloading it from the database
    cache (but it does not rebuild that database cache). This is relatively fast.
    Use it when you think that the memory cache has not been properly refreshed, after some events
    triggered&mdash;which would indicate a minor Umbraco issue.
    (note: triggers the reload on all servers in an LB environment).
    ]]>
    </key>
    <key alias="reload">Reload</key>
    <key alias="databaseCache">Database Cache</key>
    <key alias="databaseCacheDescription">
        <![CDATA[
    This button lets you rebuild the database cache, ie the content of the cmsContentNu table.
    <strong>Rebuilding can be expensive.</strong>
    Use it when reloading is not enough, and you think that the database cache has not been
    properly generated&mdash;which would indicate some critical Umbraco issue.
    ]]>
    </key>
    <key alias="rebuild">Rebuild</key>
    <key alias="internals">Internals</key>
    <key alias="internalsDescription">
        <![CDATA[
    This button lets you trigger a NuCache snapshots collection (after running a fullCLR GC).
    Unless you know what that means, you probably do <em>not</em> need to use it.
    ]]>
    </key>
    <key alias="collect">Collect</key>
    <key alias="publishedCacheStatus">Published Cache Status</key>
    <key alias="caches">Caches</key>
  </area>
  <area alias="profiling">
    <key alias="performanceProfiling">Performance profiling</key>
    <key alias="performanceProfilingDescription">
        <![CDATA[
            <p>
                Umbraco currently runs in debug mode. This means you can use the built-in performance profiler to assess the performance when rendering pages.
            </p>
            <p>
                If you want to activate the profiler for a specific page rendering, simply add <b>umbDebug=true</b> to the querystring when requesting the page.
            </p>
            <p>
                If you want the profiler to be activated by default for all page renderings, you can use the toggle below.
                It will set a cookie in your browser, which then activates the profiler automatically.
                In other words, the profiler will only be active by default in <i>your</i> browser - not everyone else's.
            </p>
    ]]>
    </key>
    <key alias="activateByDefault">Activate the profiler by default</key>
    <key alias="reminder">Friendly reminder</key>
    <key alias="reminderDescription">
        <![CDATA[
        <p>
            You should never let a production site run in debug mode. Debug mode is turned off by setting <b>debug="false"</b> on the <b>&lt;compilation /&gt;</b> element in web.config.
        </p>
    ]]>
    </key>
    <key alias="profilerEnabledDescription">
        <![CDATA[
        <p>
            Umbraco currently does not run in debug mode, so you can't use the built-in profiler. This is how it should be for a production site.
        </p>
        <p>
            Debug mode is turned on by setting <b>debug="true"</b> on the <b>&lt;compilation /&gt;</b> element in web.config.
        </p>
    ]]>
    </key>
  </area>
  <area alias="settingsDashboardVideos">
    <key alias="trainingHeadline">Hours of Umbraco training videos are only a click away</key>
    <key alias="trainingDescription">
        <![CDATA[
            <p>Want to master Umbraco? Spend a couple of minutes learning some best practices by watching one of these videos about using Umbraco. And visit <a href="http://umbraco.tv" target="_blank">umbraco.tv</a> for even more Umbraco videos</p>
        ]]>
    </key>
    <key alias="getStarted">To get you started</key>
  </area>
  <area alias="settingsDashboard">
    <key alias="start">Start here</key>
    <key alias="startDescription">This section contains the building blocks for your Umbraco site. Follow the below links to find out more about working with the items in the Settings section</key>
    <key alias="more">Find out more</key>
    <key alias="bulletPointOne">
        <![CDATA[
        Read more about working with the items in Settings <a class="btn-link -underline" href="https://our.umbraco.com/documentation/Getting-Started/Backoffice/Sections/" target="_blank">in the Documentation section</a> of Our Umbraco
    ]]>
    </key>
    <key alias="bulletPointTwo">
        <![CDATA[
        Ask a question in the <a class="btn-link -underline" href="https://our.umbraco.com/forum" target="_blank">Community Forum</a>
    ]]>
    </key>
    <key alias="bulletPointThree">
        <![CDATA[
        Watch our <a class="btn-link -underline" href="https://umbraco.tv" target="_blank">tutorial videos</a> (some are free, some require a subscription)
    ]]>
    </key>
    <key alias="bulletPointFour">
        <![CDATA[
        Find out about our <a class="btn-link -underline" href="https://umbraco.com/products/" target="_blank">productivity boosting tools and commercial support</a>
    ]]>
    </key>
    <key alias="bulletPointFive">
        <![CDATA[
        Find out about real-life <a class="btn-link -underline" href="https://umbraco.com/training/" target="_blank">training and certification</a> opportunities
    ]]>
    </key>
  </area>
<<<<<<< HEAD
=======
  <area alias="startupDashboard">
    <key alias="fallbackHeadline">Welcome to The Friendly CMS</key>
    <key alias="fallbackDescription">Thank you for choosing Umbraco - we think this could be the beginning of something beautiful. While it may feel overwhelming at first, we've done a lot to make the learning curve as smooth and fast as possible.</key>
  </area>  
>>>>>>> ecb6f93e
</language><|MERGE_RESOLUTION|>--- conflicted
+++ resolved
@@ -36,10 +36,7 @@
     <key alias="chooseWhereToCopy">Choose where to copy</key>
     <key alias="chooseWhereToMove">Choose where to move</key>
     <key alias="toInTheTreeStructureBelow">to in the tree structure below</key>
-<<<<<<< HEAD
     <key alias="infiniteEditorChooseWhereToMove">Choose where to move the selected item(s)</key>
-=======
->>>>>>> ecb6f93e
     <key alias="wasMovedTo">was moved to</key>
     <key alias="wasCopiedTo">was copied to</key>
     <key alias="wasDeleted">was deleted</key>
@@ -269,11 +266,8 @@
     <key alias="updateDate">Last edited</key>
     <key alias="updateDateDesc" version="7.0">Date/time this document was edited</key>
     <key alias="uploadClear">Remove file(s)</key>
-<<<<<<< HEAD
-=======
 	<key alias="uploadClearImageContext">Click here to remove the image from the media item</key>
     <key alias="uploadClearFileContext">Click here to remove the file from the media item</key>
->>>>>>> ecb6f93e
     <key alias="urls">Link to document</key>
     <key alias="memberof">Member of group(s)</key>
     <key alias="notmemberof">Not a member of group(s)</key>
@@ -1413,11 +1407,8 @@
     <key alias="editUserSaved">User Saved</key>
     <key alias="editUserTypeSaved">User type saved</key>
     <key alias="editUserGroupSaved">User group saved</key>
-<<<<<<< HEAD
-=======
     <key alias="editCulturesAndHostnamesSaved">Cultures and hostnames saved</key>
     <key alias="editCulturesAndHostnamesError">Error saving cultures and hostnames</key>
->>>>>>> ecb6f93e
     <key alias="fileErrorHeader">File not saved</key>
     <key alias="fileErrorText">file could not be saved. Please check file permissions</key>
     <key alias="fileSavedHeader">File saved</key>
@@ -1586,14 +1577,11 @@
     <key alias="chooseExtra">Choose extra</key>
     <key alias="chooseDefault">Choose default</key>
     <key alias="areAdded">are added</key>
-<<<<<<< HEAD
-=======
         <key alias="warning">Warning</key>
         <key alias="youAreDeleting">You are deleting the row configuration</key>
         <key alias="deletingARow">
             Deleting a row configuration name will result in loss of data for any existing content that is based on this configuration.
         </key>
->>>>>>> ecb6f93e
   </area>
   <area alias="contentTypeEditor">
     <key alias="compositions">Compositions</key>
@@ -1994,10 +1982,7 @@
     <key alias="sortCreateDateAscending">Newest</key>
     <key alias="sortCreateDateDescending">Oldest</key>
     <key alias="sortLastLoginDateDescending">Last login</key>
-<<<<<<< HEAD
-=======
     <key alias="noUserGroupsAdded">No user groups have been added</key>
->>>>>>> ecb6f93e
   </area>
   <area alias="validation">
     <key alias="validation">Validation</key>
@@ -2123,8 +2108,6 @@
     <key alias="notificationEmailsCheckErrorMessage"><![CDATA[Notification email is still set to the default value of <strong>%0%</strong>.]]></key>
     <key alias="scheduledHealthCheckEmailBody"><![CDATA[<html><body><p>Results of the scheduled Umbraco Health Checks run on %0% at %1% are as follows:</p>%2%</body></html>]]></key>
     <key alias="scheduledHealthCheckEmailSubject">Umbraco Health Check Status: %0%</key>
-<<<<<<< HEAD
-=======
     <key alias="checkAllGroups">Check All Groups</key>
     <key alias="checkGroup">Check group</key>
     <key alias="helpText">
@@ -2133,7 +2116,6 @@
         You can add your own health checks, have a look at <a href="https://our.umbraco.com/documentation/Extending/Healthcheck/" target="_blank" class="btn-link -underline">the documentation for more information</a> about custom health checks.</p>
         ]]>
     </key>
->>>>>>> ecb6f93e
   </area>
   <area alias="redirectUrls">
     <key alias="disableUrlTracker">Disable URL tracker</key>
@@ -2218,12 +2200,9 @@
     <key alias="newPartialViewMacro">Partial View Macro</key>
     <key alias="newMember">Member</key>
     <key alias="newDataType">Data type</key>
-<<<<<<< HEAD
-=======
     <key alias="redirectDashboardSearchLabel">Search the redirect dashboard</key>
     <key alias="userGroupSearchLabel">Search the user group section</key>
     <key alias="userSearchLabel">Search the users section</key>
->>>>>>> ecb6f93e
   </area>
   <area alias="references">
     <key alias="tabName">References</key>
@@ -2383,11 +2362,8 @@
     ]]>
     </key>
   </area>
-<<<<<<< HEAD
-=======
   <area alias="startupDashboard">
     <key alias="fallbackHeadline">Welcome to The Friendly CMS</key>
     <key alias="fallbackDescription">Thank you for choosing Umbraco - we think this could be the beginning of something beautiful. While it may feel overwhelming at first, we've done a lot to make the learning curve as smooth and fast as possible.</key>
   </area>  
->>>>>>> ecb6f93e
 </language>