<?xml version="1.0" encoding="utf-8" standalone="yes"?>
<language alias="fr" intName="French" localName="français" lcid="12" culture="fr-FR">
  <creator>
    <name>The Umbraco community</name>
    <link>https://our.umbraco.com/documentation/Extending-Umbraco/Language-Files</link>
  </creator>
  <area alias="actions">
    <key alias="assignDomain">Culture et noms d'hôte</key>
    <key alias="auditTrail">Informations d'audit</key>
    <key alias="browse">Parcourir</key>
    <key alias="changeDocType">Changer le type de document</key>
    <key alias="copy">Copier</key>
    <key alias="create">Créer</key>
    <key alias="export">Exporter</key>
    <key alias="createPackage">Créer un package</key>
    <key alias="createGroup">Créer un groupe</key>
    <key alias="delete">Supprimer</key>
    <key alias="disable">Désactiver</key>
    <key alias="emptyRecycleBin">Vider la corbeille</key>
    <key alias="enable">Activer</key>
    <key alias="exportDocumentType">Exporter le type de document</key>
    <key alias="importDocumentType">Importer un type de document</key>
    <key alias="importPackage">Importer un package</key>
    <key alias="liveEdit">Editer dans Canvas</key>
    <key alias="logout">Déconnexion</key>
    <key alias="move">Déplacer</key>
    <key alias="notify">Notifications</key>
    <key alias="protect">Accès public</key>
    <key alias="publish">Publier</key>
    <key alias="unpublish">Dépublier</key>
    <key alias="refreshNode">Rafraîchir</key>
    <key alias="republish">Republier le site tout entier</key>
    <key alias="rename" version="7.3.0">Renommer</key>
    <key alias="restore" version="7.3.0">Récupérer</key>
    <key alias="SetPermissionsForThePage">Spécifiez les permissions pour la page %0%</key>
    <key alias="chooseWhereToCopy">Choisissez où copier</key>
    <key alias="chooseWhereToMove">Choisissez où déplacer</key>
    <key alias="toInTheTreeStructureBelow">dans l'arborescence ci-dessous</key>
    <key alias="wasMovedTo">a été déplacé vers</key>
    <key alias="wasCopiedTo">a été copié vers</key>
    <key alias="wasDeleted">a été supprimé</key>
    <key alias="rights">Permissions</key>
    <key alias="rollback">Version antérieure</key>
    <key alias="sendtopublish">Envoyer pour publication</key>
    <key alias="sendToTranslate">Envoyer pour traduction</key>
    <key alias="setGroup">Spécifier le groupe</key>
    <key alias="sort">Trier</key>
    <key alias="translate">Traduire</key>
    <key alias="update">Mettre à jour</key>
    <key alias="setPermissions">Spécifier les permissions</key>
    <key alias="unlock">Débloquer</key>
    <key alias="createblueprint">Créer un modèle de contenu</key>
    <key alias="resendInvite">Envoyer à nouveau l'invitation</key>
  </area>
  <area alias="actionCategories">
    <key alias="content">Contenu</key>
    <key alias="administration">Administration</key>
    <key alias="structure">Structure</key>
    <key alias="other">Autre</key>
  </area>
  <area alias="actionDescriptions">
    <key alias="assignDomain">Permettre d'attribuer la culture et des noms d'hôte</key>
    <key alias="auditTrail">Permettre d'accéder au journal d'historique d'un noeud</key>
    <key alias="browse">Permettre d'accéder à un noeud</key>
    <key alias="changeDocType">Permettre de modifier le type de document d'un noeud</key>
    <key alias="copy">Permettre de copier un noeud</key>
    <key alias="create">Permettre de créer des noeuds</key>
    <key alias="delete">Permettre de supprimer des noeuds</key>
    <key alias="move">Permettre de déplacer un noeud</key>
    <key alias="protect">Permettre de définir et modifier l'accès public à un noeud</key>
    <key alias="publish">Permettre de publier un noeud</key>
    <key alias="unpublish">Permettre d'annuler la publication d'un noeud</key>
    <key alias="rights">Permettre de modifier les permissions pour un noeud</key>
    <key alias="rollback">Permettre de revenir à une situation antérieure</key>
    <key alias="sendtopublish">Permettre d'envoyer un noeud pour approbation avant publication</key>
    <key alias="sendToTranslate">Permettre d'envoyer un noeud à la traduction</key>
    <key alias="sort">Permettre de modifier l'ordonnancement des noeuds</key>
    <key alias="translate">Permettre de traduire un noeud</key>
    <key alias="update">Permettre de sauvegarder un noeud</key>
    <key alias="createblueprint">Permettre la création d'un Modèle de Contenu</key>
  </area>
  <area alias="apps">
    <key alias="umbContent">Contenu</key>
    <key alias="umbInfo">Info</key>
  </area>
  <area alias="assignDomain">
    <key alias="permissionDenied">Permission refusée.</key>
    <key alias="addNew">Ajouter un nouveau domaine</key>
    <key alias="remove">Supprimer</key>
    <key alias="invalidNode">Noeud invalide.</key>
    <key alias="invalidDomain">Domaine invalide.</key>
    <key alias="duplicateDomain">Domaine déjà assigné.</key>
    <key alias="language">Langue</key>
    <key alias="domain">Domaine</key>
    <key alias="domainCreated">Nouveau domaine '%0%' créé</key>
    <key alias="domainDeleted">Domaine '%0%' supprimé</key>
    <key alias="domainExists">Domaine '%0%' déjà assigné</key>
    <key alias="domainUpdated">Domaine '%0%' mis à jour</key>
    <key alias="orEdit">Editer les domaines actuels</key>
    <key alias="domainHelpWithVariants">
    	<![CDATA[Noms de domaines valides: "example.com", "www.example.com", "example.com:8080", ou "https://www.example.com/".
     De plus, les chemins d'un niveau sous le domaine sont également supportés, eg. "example.com/en" ou "/en".]]></key>
    <key alias="inherit">Hériter</key>
    <key alias="setLanguage">Culture</key>
    <key alias="setLanguageHelp"><![CDATA[Définir la culture pour les noeuds enfants du noeud courant,<br /> ou hériter de la culture des noeuds parents. S'appliquera aussi<br />
      au noeud courant, à moins qu'un domaine ci-dessous soit aussi d'application.]]></key>
    <key alias="setDomains">Domaines</key>
  </area>
  <area alias="buttons">
    <key alias="clearSelection">Vider la sélection</key>
    <key alias="select">Choisir</key>
    <key alias="somethingElse">Faire autre chose</key>
    <key alias="bold">Gras</key>
    <key alias="deindent">Annuler l'indentation de paragraphe</key>
    <key alias="formFieldInsert">Insérer un champ de formulaire</key>
    <key alias="graphicHeadline">Insérer un entête graphique</key>
    <key alias="htmlEdit">Editer le HTML</key>
    <key alias="indent">Indenter le paragraphe</key>
    <key alias="italic">Italique</key>
    <key alias="justifyCenter">Centrer</key>
    <key alias="justifyLeft">Justifier à gauche</key>
    <key alias="justifyRight">Justifier à droite</key>
    <key alias="linkInsert">Insérer un lien</key>
    <key alias="linkLocal">Insérer un lien local (ancre)</key>
    <key alias="listBullet">Liste à puces</key>
    <key alias="listNumeric">Liste numérique</key>
    <key alias="macroInsert">Insérer une macro</key>
    <key alias="pictureInsert">Insérer une image</key>
    <key alias="publishAndClose">Publier et fermer</key>
    <key alias="publishDescendants">Publier avec les descendants</key>
    <key alias="relations">Editer les relations</key>
    <key alias="returnToList">Retourner à la liste</key>
    <key alias="save">Sauver</key>
    <key alias="saveAndClose">Sauver et fermer</key>
    <key alias="saveAndPublish">Sauver et publier</key>
    <key alias="saveAndSchedule">Sauver et planifier</key>
    <key alias="saveToPublish">Sauver et envoyer pour approbation</key>
    <key alias="saveListView">Sauver la mise en page de la liste</key>
<<<<<<< HEAD
    <key alias="schedulePublish">Planifier</key>
    <key alias="showPage">Prévisualiser</key>
=======
    <key alias="saveAndPreview">Prévisualiser</key>
>>>>>>> d7c4f8f0
    <key alias="showPageDisabled">La prévisualisation est désactivée car aucun modèle n'a été assigné.</key>
    <key alias="styleChoose">Choisir un style</key>
    <key alias="styleShow">Afficher les styles</key>
    <key alias="tableInsert">Insérer un tableau</key>
    <key alias="generateModelsAndClose">Générer les modèles et fermer</key>
    <key alias="saveAndGenerateModels">Sauver et générer les modèles</key>
    <key alias="undo">Défaire</key>
    <key alias="redo">Refaire</key>
    <key alias="rollback">Restaurer</key>
    <key alias="deleteTag">Supprimer un tag</key>
    <key alias="confirmActionCancel">Annuler</key>
    <key alias="confirmActionConfirm">Confirmer</key>
	<key alias="morePublishingOptions">Options de publication supplémentaires</key>
  </area>
  <area alias="auditTrails">
    <key alias="atViewingFor">Aperçu pour</key>
    <key alias="delete">Contenu supprimé</key>
    <key alias="unpublish">Contenu dé-publié</key>
    <key alias="unpublishvariant">Contenu dé-publié pour les langues : %0% </key>
    <key alias="publish">Contenu publié</key>
    <key alias="publishvariant">Contenu publié pour les langues : %0% </key>
    <key alias="save">Contenu sauvegardé</key>
    <key alias="savevariant">Contenu sauvegardé pour les langues : %0%</key>
    <key alias="move">Contenu déplacé</key>
    <key alias="copy">Contenu copié</key>
    <key alias="rollback">Contenu restauré</key>
    <key alias="sendtopublish">Contenu envoyé pour publication</key>
    <key alias="sendtopublishvariant">Contenu envoyé pour publication pour les langues : %0%</key>
    <key alias="sort">Ordonnancement des sous-éléments réalisé par l'utilisateur</key>
    <key alias="smallCopy">Copier</key>
    <key alias="smallPublish">Publier</key>
    <key alias="smallPublishVariant">Publier</key>
    <key alias="smallMove">Déplacer</key>
    <key alias="smallSave">Sauvegarder</key>
    <key alias="smallSaveVariant">Sauvegarder</key>
    <key alias="smallDelete">Supprimer</key>
    <key alias="smallUnpublish">Annuler publication</key>
    <key alias="smallUnpublishVariant">Annuler publication</key>
    <key alias="smallRollBack">Restaurer</key>
    <key alias="smallSendToPublish">Envoyer pour publication</key>
    <key alias="smallSendToPublishVariant">Envoyer pour publication</key>
    <key alias="smallSort">Ordonner</key>
    <key alias="historyIncludingVariants">Historique (toutes variantes)</key>
  </area>
  <area alias="changeDocType">
    <key alias="changeDocTypeInstruction">Pour changer le type de document du contenu séléctionné, faites d'abord un choix dans la liste des types valides à cet endroit.</key>
    <key alias="changeDocTypeInstruction2">Puis confirmez et/ou modifiez la correspondance des propriétés du type actuel vers le nouveau, et cliquez sur Sauver.</key>
    <key alias="contentRepublished">Le contenu a été republié.</key>
    <key alias="currentProperty">Propriété actuelle</key>
    <key alias="currentType">Type actuel</key>
    <key alias="docTypeCannotBeChanged">Le type de document ne peut être changé car il n'y a pas d'alternative valide à cet endroit. Une alternative sera valide si elle est autorisée sous le parent du contenu sélectionné et si tous les éléments de contenu enfants existants peuvent être créés avec celle-ci.</key>
    <key alias="docTypeChanged">Type de document modifié</key>
    <key alias="mapProperties">Faire correspondre les propriétés</key>
    <key alias="mapToProperty">Faire correspondre à la propriété</key>
    <key alias="newTemplate">Nouveau modèle</key>
    <key alias="newType">Nouveau type</key>
    <key alias="none">aucun</key>
    <key alias="selectedContent">Contenu</key>
    <key alias="selectNewDocType">Choisir le nouveau Type de Document</key>
    <key alias="successMessage">Le type de document du contenu séléctionné a bien été changé en [new type] et les correspondances de propriétés suivantes effectuées :</key>
    <key alias="to">en</key>
    <key alias="validationErrorPropertyWithMoreThanOneMapping">Impossible de terminer la correspondance des propriétés car une ou plusieurs propriétés ont plus d'une correspondance définie.</key>
    <key alias="validDocTypesNote">Seuls les types de documents valides à cet endroit sont affichés.</key>
  </area>
  <area alias="codefile">
    <key alias="createFolderFailedById">Echec de la création d'un dossier sous le parent avec l'ID %0%</key>
    <key alias="createFolderFailedByName">Echec de la création d'un dossier sous le parent avec le nom %0%</key>
    <key alias="createFolderIllegalChars">Le nom du dossier ne peut pas contenir de caractères illégaux.</key>
    <key alias="deleteItemFailed">Echec de la suppression de l'élément : %0%</key>
  </area>
  <area alias="content">
    <key alias="isPublished" version="7.2">A été publié</key>
    <key alias="about">A propos de cette page</key>
    <key alias="alias">Alias</key>
    <key alias="alternativeTextHelp">(comment décririez-vous l'image oralement)</key>
    <key alias="alternativeUrls">Liens alternatifs</key>
    <key alias="clickToEdit">Cliquez pour éditer cet élément</key>
    <key alias="createBy">Créé par</key>
    <key alias="createByDesc" version="7.0">Auteur original</key>
    <key alias="updatedBy" version="7.0">Mis à jour par</key>
    <key alias="createDate">Créé</key>
    <key alias="createDateDesc" version="7.0">Date/heure à laquelle ce document a été créé</key>
    <key alias="documentType">Type de Document</key>
    <key alias="editing">Edition</key>
    <key alias="expireDate">Expire le</key>
    <key alias="itemChanged">Cet élément a été modifié après la publication</key>
    <key alias="itemNotPublished">Cet élément n'est pas publié</key>
    <key alias="lastPublished">Dernière publication</key>
    <key alias="noItemsToShow">Il n'y a aucun élément à afficher</key>
    <key alias="listViewNoItems" version="7.1.5">Il n'y a aucun élément à afficher dans cette liste.</key>
    <key alias="listViewNoContent">Aucun contenu n'a encore été ajouté</key>
    <key alias="listViewNoMembers">Aucun membre n'a encore été ajouté</key>
    <key alias="mediatype">Type de Média</key>
    <key alias="mediaLinks">Lien vers des média(s)</key>
    <key alias="membergroup">Groupe de membres</key>
    <key alias="memberrole">Rôle</key>
    <key alias="membertype">Type de membre</key>
    <key alias="noChanges">Aucune modification n'a été faite</key>
    <key alias="noDate">Aucune date choisie</key>
    <key alias="nodeName">Titre de la page</key>
    <key alias="noMediaLink">Ce média n'a pas de lien</key>
    <key alias="noProperties">Aucun contenu ne peut être ajouté pour cet élément</key>
    <key alias="otherElements">Propriétés</key>
    <key alias="parentNotPublished">Ce document est publié mais n'est pas visible car son parent '%0%' n'est pas publié</key>
    <key alias="parentCultureNotPublished">Cette culture est publiée mais n'est pas visible car elle n'est pas publiée pour le parent '%0%'</key>
    <key alias="parentNotPublishedAnomaly">Ce document est publié mais n'est pas présent dans le cache</key>
    <key alias="getUrlException">Oups: impossible d'obtenir cet url (erreur interne - voir fichier log)</key>
    <key alias="routeError">Ce document est publié mais son url entrerait en collision avec le contenu %0%</key>
    <key alias="routeErrorCannotRoute">Ce document est publié mais son url ne peut pas être routé</key>
    <key alias="publish">Publier</key>
    <key alias="published">Publié</key>
    <key alias="publishedPendingChanges">Publié (changements en cours)</key>
    <key alias="publishStatus">Statut de publication</key>
    <key alias="publishDescendantsHelp"><![CDATA[Cliquez sur <em>Publier avec ses descendants</em> pour publier <strong>%0%</strong> et tous les éléments de contenu en-dessous, rendant de ce fait leur contenu accessible publiquement.]]></key>
    <key alias="publishDescendantsWithVariantsHelp"><![CDATA[Cliquez sur <em>Publier avec ses descendants</em> pour publier <strong>les langues sélectionnées</strong> et les mêmes langues des éléments de contenu en-dessous, rendant de ce fait leur contenu accessible publiquement.]]></key>
    <key alias="releaseDate">Publié le</key>
    <key alias="unpublishDate">Dépublié le</key>
    <key alias="removeDate">Supprimer la date</key>
    <key alias="setDate">Défininir la date</key>
    <key alias="sortDone">Ordre de tri mis à jour</key>
    <key alias="sortHelp">Pour trier les noeuds, faites-les simplement glisser à l'aide de la souris ou cliquez sur les entêtes de colonne. Vous pouvez séléctionner plusieurs noeuds en gardant la touche "shift" ou "ctrl" enfoncée pendant votre séléction.</key>
    <key alias="statistics">Statistiques</key>
    <key alias="titleOptional">Titre (optionnel)</key>
    <key alias="altTextOptional">Texte alternatif (optionnel)</key>
    <key alias="type">Type</key>
    <key alias="unpublish">Dépublier</key>
    <key alias="unpublished">Dépublié</key>
    <key alias="notCreated">Non créé</key>
    <key alias="updateDate">Dernière édition</key>
    <key alias="updateDateDesc" version="7.0">Date/heure à laquelle ce document a été édité</key>
    <key alias="uploadClear">Supprimer le(s) fichier(s)</key>
    <key alias="urls">Lien vers un document</key>
    <key alias="memberof">Membre du/des groupe(s)</key>
    <key alias="notmemberof">Pas membre du/des groupe(s)</key>
    <key alias="childItems" version="7.0">Eléments enfants</key>
    <key alias="target" version="7.0">Cible</key>
    <key alias="scheduledPublishServerTime">Ceci se traduit par l'heure suivante sur le serveur :</key>
    <key alias="scheduledPublishDocumentation"><![CDATA[<a href="https://our.umbraco.com/documentation/Getting-Started/Data/Scheduled-Publishing/#timezones" target="_blank">Qu'est-ce que cela signifie?</a>]]></key>
    <key alias="nestedContentDeleteItem">Etes-vous certain(e) de vouloir supprimer cet élément?</key>
	<key alias="nestedContentDeleteAllItems">Etes-vous certain(e) de vouloir supprimer tous les éléments?</key>
    <key alias="nestedContentEditorNotSupported">La propriété %0% utilise l'éditeur %1% qui n'est pas supporté par Nested Content.</key>
    <key alias="nestedContentNoContentTypes">Aucun type de contenu n'est configuré pour cette propriété.</key>
    <key alias="nestedContentAddElementType">Ajouter un type d'élément</key>
    <key alias="nestedContentSelectElementTypeModalTitle">Sélectionner un type d'élément</key>
    <key alias="addTextBox">Ajouter un autre champ texte</key>
    <key alias="removeTextBox">Enlever ce champ texte</key>
    <key alias="contentRoot">Racine du contenu</key>
    <key alias="includeUnpublished">Inclure les brouillons : publier également les éléments de contenu non publiés.</key>
    <key alias="isSensitiveValue">Cette valeur est masquée. Si vous avez besoin de pouvoir accéder à cette valeur, veuillez prendre contact avec l'administrateur du site web.</key>
    <key alias="isSensitiveValue_short">Cette valeur est masquée.</key>
    <key alias="languagesToPublishForFirstTime">Quelles langues souhaitez-vous publier? Toutes les langues ayant du contenu ont été sauvegardées!</key>
    <key alias="languagesToPublish">Quelles langues souhaitez-vous publier?</key>
    <key alias="languagesToSave">Quelles langues souhaitez-vous sauvegarder?</key>
    <key alias="languagesToSaveForFirstTime">Toutes les langues avec du contenu sont sauvegardées lors de la création!</key>
    <key alias="languagesToSendForApproval">Quells langues souhaitez-vous envoyer pour approbation?</key>
    <key alias="languagesToSchedule">Quelles langues souhaitez-vous planifier?</key>
    <key alias="languagesToUnpublish">Sélectionnez les langues à dépublier. La dépublication d'une langue obligatoire provoquera la dépublication de toutes les langues.</key>
    <key alias="publishedLanguages">Langues publiées</key>
    <key alias="unpublishedLanguages">Langues non publiées</key>
    <key alias="unmodifiedLanguages">Langues non modifiées</key>
    <key alias="untouchedLanguagesForFirstTime">Ces langues n'ont pas été créées</key>
    <key alias="readyToPublish">Prêt.e à publier?</key>
    <key alias="readyToSave">Prêt.e à sauvegarder?</key>
    <key alias="sendForApproval">Envoyer pour approbation</key>
    <key alias="schedulePublishHelp">Sélectionnez la date et l'heure de publication/dépublication de l'élément de contenu.</key>
    <key alias="createEmpty">Créer nouveau</key>
    <key alias="createFromClipboard">Copier du clipboard</key>
  </area>
  <area alias="blueprints">
    <key alias="createBlueprintFrom">Créer un nouveau Modèle de Contenu à partir de '%0%'</key>
    <key alias="blankBlueprint">Vide</key>
    <key alias="selectBlueprint">Sélectionner un Modèle de Contenu</key>
    <key alias="createdBlueprintHeading">Modèle de Contenu créé</key>
    <key alias="createdBlueprintMessage">Un modèle de Contenu a été créé à partir de '%0%'</key>
    <key alias="duplicateBlueprintMessage">Un autre Modèle de Contenu existe déjà avec le même nom</key>
    <key alias="blueprintDescription">Un Modèle de Contenu est du contenu pré-défini qu'un éditeur peut sélectionner et utiliser comme base pour la création de nouveau contenu</key>
  </area>
  <area alias="media">
    <key alias="clickToUpload">Cliquez pour télécharger</key>
    <key alias="orClickHereToUpload">ou cliquez ici pour choisir un fichier</key>
	<key alias="dragFilesHereToUpload">Vous pouvez faire glisser des fichiers ici pour télécharger.</key>
    <key alias="disallowedFileType">Ce fichier ne peut pas ête chargé, il n'est pas d'un type de fichier autorisé.</key>
    <key alias="maxFileSize">La taille maximum de fichier est</key>
    <key alias="mediaRoot">Racine du média</key>
    <key alias="moveFailed">Echec du déplacement du média</key>
    <key alias="moveToSameFolderFailed">Les dossiers parent et destination ne peuvent pas être identiques</key>
    <key alias="copyFailed">Echec de la copie du media</key>
    <key alias="createFolderFailed">Echec de la création d'un dossier sous le parent avec l'id %0%</key>
    <key alias="renameFolderFailed">Echec du changement de nom du dossier avec l'id %0%</key>
    <key alias="dragAndDropYourFilesIntoTheArea">Glissez et déposez vos fichiers dans la zone</key>
  </area>
  <area alias="member">
    <key alias="createNewMember">Créer un nouveau membre</key>
    <key alias="allMembers">Tous les membres</key>
    <key alias="memberGroupNoProperties">Les groupes de membres n'ont pas de propriétés supplémentaires modifiables.</key>
  </area>
  <area alias="create">
    <key alias="chooseNode">Où voulez-vous créer le nouveau %0%</key>
    <key alias="createUnder">Créer un élément sous</key>
    <key alias="createContentBlueprint">Sélectionnez le type de document pour lequel vous souhaitez créer un modèle de contenu</key>
    <key alias="enterFolderName">Introduisez un nom de dossier</key>
    <key alias="updateData">Choisissez un type et un titre</key>
    <key alias="noDocumentTypes" version="7.0"><![CDATA[Il n'y a aucun type de document disponible pour créer du contenu ici. Vous devez d'abord les activer dans <strong>Types de documents</strong> sous la section <strong>Paramètres</strong>, en modifiant les <strong>Types de noeuds enfants autorisés</strong> sous les <strong>Permissions</strong>.]]></key>
    <key alias="noDocumentTypesAtRoot"><![CDATA[Il n'y a aucun type de document disponible pour créer du contenu ici. Vous devez d'abord les activer dans <strong>Types de documents</strong> sous la section <strong>Paramètres</strong>.]]></key>
    <key alias="noDocumentTypesWithNoSettingsAccess">La page sélectionnée dans l'arborescence de contenu n'autorise pas la création de pages sous elle.</key>
    <key alias="noDocumentTypesEditPermissions">Modifier les permissions pour ce type de document</key>
    <key alias="noDocumentTypesCreateNew">Créer un nouveau type de document</key>
    <key alias="noDocumentTypesAllowedAtRoot"><![CDATA[Il n'y a aucun type de document disponible pour créer du contenu ici. Vous devez d'abord les activer dans <strong>Types de documents</strong> sous la section <strong>Paramètres</strong>, en modifiant l'option <strong>Autoriser comme racine</strong> sous les <strong>Permissions</strong>.]]></key>
    <key alias="noMediaTypes" version="7.0"><![CDATA[Il n'y a aucun type de média disponible pour créer un media ici. Vous devez d'abord les activer dans <strong>Types de médias</strong> dans la section <strong>Paramètres</strong>, en modifiant les <strong>Types de noeuds enfants autorisés</strong> sous les <strong>Permissions</strong>.]]></key>
    <key alias="noMediaTypesWithNoSettingsAccess">Le media sélectionné dans l'arborescence n'autorise pas la création d'un autre media sous lui.</key>
    <key alias="noMediaTypesEditPermissions">Modifier les permissions pour ce type de media</key>
	<key alias="documentTypeWithoutTemplate">Type de document sans modèle</key>
    <key alias="newFolder">Nouveau répertoire</key>
    <key alias="newDataType">Nouveau type de données</key>
    <key alias="newJavascriptFile">Nouveau fichier javascript</key>
    <key alias="newEmptyPartialView">Nouvelle vue partielle vide</key>
    <key alias="newPartialViewMacro">Nouvelle macro pour vue partielle</key>
    <key alias="newPartialViewFromSnippet">Nouvelle vue partielle à partir d'un snippet</key>
    <key alias="newPartialViewMacroFromSnippet">Nouvelle macro pour vue partielle à partir d'un snippet</key>
    <key alias="newPartialViewMacroNoMacro">Nouvelle macro pour vue partielle (sans macro)</key>
    <key alias="newStyleSheetFile">Nouveau fichier de feuille de style</key>
    <key alias="newRteStyleSheetFile">Nouveau fichier de feuille de style pour l'éditeur de texte</key>
  </area>
  <area alias="dashboard">
    <key alias="browser">Parcourir votre site</key>
    <key alias="dontShowAgain">- Cacher</key>
    <key alias="nothinghappens">Si Umbraco ne s'ouvre pas, peut-être devez-vous autoriser l'ouverture des popups pour ce site.</key>
    <key alias="openinnew">s'est ouvert dans une nouvelle fenêtre</key>
    <key alias="restart">Redémarrer</key>
    <key alias="visit">Visiter</key>
    <key alias="welcome">Bienvenue</key>
  </area>
  <area alias="prompt">
    <key alias="stay">Rester</key>
    <key alias="discardChanges">Invalider les changements</key>
    <key alias="unsavedChanges">Vous avez des changements en cours</key>
    <key alias="unsavedChangesWarning">Etes-vous certain(e) de vouloir quitter cette page? - vous avez des changements en cours</key>
    <key alias="confirmListViewPublish">La publication rendra les éléments sélectionnés visibles sur le site.</key>
    <key alias="confirmListViewUnpublish">La suppression de la publication supprimera du site les éléments sélectionnés et tous leurs descendants.</key>
    <key alias="confirmUnpublish">La suppression de la publication supprimera du site cette page ainsi que tous ses descendants.</key>
    <key alias="doctypeChangeWarning">Vous avez des modifications en cours. Modifier le Type de Document fera disparaître ces modifications.</key>
  </area>
  <area alias="bulk">
    <key alias="done">Terminé</key>
    <key alias="deletedItem">%0% élément supprimé</key>
    <key alias="deletedItems">%0% éléments supprimés</key>
    <key alias="deletedItemOfItem">%0% élément sur %1% supprimé</key>
    <key alias="deletedItemOfItems">%0% éléments sur %1% supprimés</key>
    <key alias="publishedItem">%0% élément publié</key>
    <key alias="publishedItems">%0% éléments publiés</key>
    <key alias="publishedItemOfItem">%0% élément sur %1% publié</key>
    <key alias="publishedItemOfItems">%0% éléments sur %1% publiés</key>
    <key alias="unpublishedItem">%0% élément dépublié</key>
    <key alias="unpublishedItems">%0% éléments dépubliés</key>
    <key alias="unpublishedItemOfItem">%0% élément sur %1% dépublié</key>
    <key alias="unpublishedItemOfItems">%0% éléments sur %1% dépubliés</key>
    <key alias="movedItem">%0% élément déplacé</key>
    <key alias="movedItems">%0% éléments déplacés</key>
    <key alias="movedItemOfItem">%0% élément sur %1% déplacé</key>
    <key alias="movedItemOfItems">%0% éléments sur %1% déplacés</key>
    <key alias="copiedItem">%0% élément copié</key>
    <key alias="copiedItems">%0% éléments copiés</key>
    <key alias="copiedItemOfItem">%0% élément sur %1% copié</key>
    <key alias="copiedItemOfItems">%0% éléments sur %1% copiés</key>
  </area>
  <area alias="defaultdialogs">
    <key alias="nodeNameLinkPicker">Titre du lien</key>
    <key alias="urlLinkPicker">Lien</key>
    <key alias="anchorLinkPicker">Ancrage / requête</key>
    <key alias="anchorInsert">Nom</key>
    <key alias="closeThisWindow">Fermer cette fenêtre</key>
    <key alias="confirmdelete">Êtes-vous certain(e) de vouloir supprimer</key>
    <key alias="confirmdisable">Êtes-vous certain(e) de vouloir désactiver</key>
    <key alias="confirmlogout">Êtes-vous certain(e)?</key>
    <key alias="confirmSure">Êtes-vous certain(e)?</key>
    <key alias="cut">Couper</key>
    <key alias="editdictionary">Editer une entrée du Dictionnaire</key>
    <key alias="editlanguage">Modifier la langue</key>
    <key alias="editSelectedMedia">Modifier le media sélectionné</key>
    <key alias="insertAnchor">Insérer un lien local (ancre)</key>
    <key alias="insertCharacter">Insérer un caractère</key>
    <key alias="insertgraphicheadline">Insérer un entête graphique</key>
    <key alias="insertimage">Insérer une image</key>
    <key alias="insertlink">Insérer un lien</key>
    <key alias="insertMacro">Insérer une macro</key>
    <key alias="inserttable">Insérer un tableau</key>
    <key alias="languagedeletewarning">Ceci supprimera la langue</key>
    <key alias="languageChangeWarning">Modifier la culture d'une langue peut être une opération lourde qui aura pour conséquence la réinitialisation de la cache de contenu et des index</key>
    <key alias="lastEdited">Dernière modification</key>
    <key alias="link">Lien</key>
    <key alias="linkinternal">Lien interne :</key>
    <key alias="linklocaltip">Si vous utilisez des ancres, insérez # au début du lien</key>
    <key alias="linknewwindow">Ouvrir dans une nouvelle fenêtre?</key>
	<key alias="macroContainerSettings">Paramètres de la macro</key>
    <key alias="macroDoesNotHaveProperties">Cette macro ne contient aucune propriété éditable</key>
    <key alias="paste">Coller</key>
    <key alias="permissionsEdit">Editer les permissions pour</key>
    <key alias="permissionsSet">Définir les permissions pour</key>
    <key alias="permissionsSetForGroup">Définir les permissions pour %0% pour le groupe d'utilisateurs %1%</key>
    <key alias="permissionsHelp">Sélectionnez les groupes d'utilisateurs pour lesquels vous souhaitez définir les permissions</key>
    <key alias="recycleBinDeleting">Les éléments dans la corbeille sont en cours de suppression. Veuillez ne pas fermer cette fenêtre avant que cette opération ne soit terminée.</key>
    <key alias="recycleBinIsEmpty">La corbeille est maintenant vide</key>
    <key alias="recycleBinWarning">Les éléments supprimés de la corbeille seront supprimés définitivement</key>
    <key alias="regexSearchError"><![CDATA[Le webservice <a target='_blank' href='http://regexlib.com'>regexlib.com</a> rencontre actuellement des problèmes sur lesquels nous n'avons aucun contrôle. Nous sommes sincèrement désolés pour le désagrément.]]></key>
    <key alias="regexSearchHelp">Rechercher une expression régulière à ajouter pour la validation d'un champ de formulaire. Exemple: 'email, 'zip-code', 'url'</key>
    <key alias="removeMacro">Supprimer la macro</key>
    <key alias="requiredField">Champ obligatoire</key>
    <key alias="sitereindexed">Le site a été réindéxé</key>
    <key alias="siterepublished">Le cache du site a été mis à jour. Tous les contenus publiés sont maintenant à jour. Et tous les contenus dépubliés sont restés invisibles.</key>
    <key alias="siterepublishHelp">Le cache du site va être mis à jour. Tous les contenus publiés seront mis à jour. Et tous les contenus dépubliés resteront invisibles.</key>
    <key alias="tableColumns">Nombre de colonnes</key>
    <key alias="tableRows">Nombre de lignes</key>
    <key alias="thumbnailimageclickfororiginal">Cliquez sur l'image pour la voir en taille réelle</key>
    <key alias="treepicker">Sélectionner un élément</key>
    <key alias="viewCacheItem">Voir l'élément de cache</key>
    <key alias="relateToOriginalLabel">Lier à l'original</key>
    <key alias="includeDescendants">Inclure les descendants</key>
    <key alias="theFriendliestCommunity">La communauté la plus amicale</key>
    <key alias="linkToPage">Lier à la page</key>
    <key alias="openInNewWindow">Ouvre le document lié dans une nouvelle fenêtre ou un nouvel onglet</key>
    <key alias="linkToMedia">Lier à un media</key>
    <key alias="selectContentStartNode">Sélectionner le noeud de base du contenu</key>
    <key alias="selectMedia">Sélectionner le media</key>
    <key alias="selectMediaType">Sélectionner le type de media</key>
    <key alias="selectIcon">Sélectionner l'icône</key>
    <key alias="selectItem">Sélectionner l'élément</key>
    <key alias="selectLink">Sélectionner le lien</key>
    <key alias="selectMacro">Sélectionner la macro</key>
    <key alias="selectContent">Sélectionner le contenu</key>
    <key alias="selectContentType">Sélectionner le type de contenu</key>
    <key alias="selectMediaStartNode">Sélectionner le noeud de base des media</key>
    <key alias="selectMember">Sélectionner le membre</key>
    <key alias="selectMemberGroup">Sélectionner le groupe de membres</key>
    <key alias="selectMemberType">Sélectionner le type de membre</key>
    <key alias="selectNode">Sélectionner le noeud</key>
    <key alias="selectSections">Sélectionner les sections</key>
    <key alias="selectUsers">Sélectionner les utilisateurs</key>
    <key alias="noIconsFound">Aucune icone n'a été trouvée</key>
    <key alias="noMacroParams">Il n'y a pas de paramètres pour cette macro</key>
    <key alias="noMacros">Il n'y a pas de macro disponible à insérer</key>
    <key alias="externalLoginProviders">Fournisseurs externes d'identification</key>
    <key alias="exceptionDetail">Détails de l'exception</key>
    <key alias="stacktrace">Trace d'exécution</key>
    <key alias="innerException">Exception interne</key>
    <key alias="linkYour">Liez votre</key>
    <key alias="unLinkYour">Enlevez votre</key>
    <key alias="account">compte</key>
    <key alias="selectEditor">Sélectionner un éditeur</key>
    <key alias="selectSnippet">Selectionner un snippet</key>
    <key alias="variantdeletewarning">Ceci supprimera le noeud et toutes ses langues. Si vous souhaitez supprimer une langue spécifique, vous devriez plutôt supprimer la publication du noeud dans cette langue-là.</key>
  </area>
  <area alias="dictionary">
    <key alias="noItems">Il n'y a pas d'éléments dans le dictionnaire.</key>
  </area>
  <area alias="dictionaryItem">
    <key alias="description"><![CDATA[
      Editez les différentes versions de langues pour l'élément de dictionnaire '<em>%0%</em>' ci-dessous.
   ]]></key>
    <key alias="displayName">Nom de Culture</key>
    <key alias="changeKeyError"><![CDATA[
      La clé '%0%' existe déjà.
   ]]></key>
    <key alias="overviewTitle">Aperçu du dictionaire</key>
  </area>
  <area alias="examineManagement">
    <key alias="configuredSearchers">Recherches configurées</key>
    <key alias="configuredSearchersDescription">Affiche les propriétés et les outils de chaque Recherche configurée (e.g. une recherche multi-index)</key>
    <key alias="fieldValues">Valeurs du champ</key>
    <key alias="healthStatus">Etat de santé</key>
    <key alias="healthStatusDescription">L'état de santé de l'index et s'il peut être lu</key>
    <key alias="indexers">Indexeurs</key>
    <key alias="indexInfo">Info Index</key>
    <key alias="indexInfoDescription">Liste les propriétés de l'index</key>
    <key alias="manageIndexes">Gérer les index d'Examine</key>
    <key alias="manageIndexesDescription">Vous permet de voir les détails de chaque index et fournit des outils pour gérer les index</key>
    <key alias="rebuildIndex">Reconstruire l'index</key>
    <key alias="rebuildIndexWarning"><![CDATA[
      Ceci provoquera la reconstruction de l'index.<br />
      Cela pourrait prendre un certain temps en fonction de la quantité de contenu présente dans votre site.<br />
      Il est déconseillé de reconstruire un index pendant les périodes de trafic intense sur le site web ou quand les éditeurs sont en train d'éditer du contenu.
     ]]>
    </key>
    <key alias="searchers">Recherches</key>
    <key alias="searchDescription">Rechercher dans l'index et afficher les résultats</key>
    <key alias="tools">Outils</key>
    <key alias="toolsDescription">Outils pour gérer l'index</key>
    <key alias="fields">champs</key>
    <key alias="indexCannotRead">L'index ne peut pas être lu et devra être reconstruit</key>
    <key alias="processIsTakingLonger">Le processus dure plus de temps que prévu, vérifiez les logs Umbraco afin de voir s'il y a eu des erreurs pendant cette opératon</key>
    <key alias="indexCannotRebuild">Cet index ne peut pas être reconstruit parce qu'on ne lui a pas assigné de</key>
    <key alias="iIndexPopulator">IIndexPopulator</key>
  </area>
  <area alias="placeholders">
    <key alias="username">Votre nom d'utilisateur</key>
    <key alias="password">Votre mot de passe</key>
    <key alias="confirmPassword">Confirmation de votre mot de passe</key>
    <key alias="nameentity">Nommer %0%...</key>
    <key alias="entername">Entrez un nom...</key>
    <key alias="enteremail">Entrez un email...</key>
    <key alias="enterusername">Entrez un nom d'utilisateur...</key>
    <key alias="label">Libellé...</key>
    <key alias="enterDescription">Entrez une description...</key>
    <key alias="search">Rechercher...</key>
    <key alias="filter">Filtrer...</key>
    <key alias="enterTags">Ajouter des tags (appuyer sur enter entre chaque tag)...</key>
    <key alias="email">Entrez votre email</key>
    <key alias="enterMessage">Entrez un message...</key>
    <key alias="usernameHint">Votre nom d'utilisateur est généralement votre adresse email</key>
    <key alias="anchor">#value ou ?key=value</key>
    <key alias="enterAlias">Introduisez l'alias...</key>
    <key alias="generatingAlias">Génération de l'alias...</key>
    <key alias="a11yCreateItem">Créer un élément</key>
	<key alias="a11yCreate">Créer</key>
    <key alias="a11yEdit">Modifier</key>
    <key alias="a11yName">Nom</key>
  </area>
  <area alias="editcontenttype">
    <key alias="createListView" version="7.2">Créer une liste personnalisée</key>
    <key alias="removeListView" version="7.2">Supprimer la liste personnalisée</key>
    <key alias="aliasAlreadyExists">Il existe déjà un type de contenu, un tye de media ou un type de membre avec cet alias</key>
  </area>
  <area alias="renamecontainer">
    <key alias="renamed">Renommé</key>
    <key alias="enterNewFolderName">Entrez un nouveau nom de répertoire ici</key>
    <key alias="folderWasRenamed">%0% a été renommé en %1%</key>
  </area>
  <area alias="editdatatype">
    <key alias="addPrevalue">Ajouter une valeur de base</key>
    <key alias="dataBaseDatatype">Type de donnée en base de donées</key>
    <key alias="guid">GUID du Property Editor</key>
    <key alias="renderControl">Property editor</key>
    <key alias="rteButtons">Boutons</key>
    <key alias="rteEnableAdvancedSettings">Activer les paramètres avancés pour</key>
    <key alias="rteEnableContextMenu">Activer le menu contextuel</key>
    <key alias="rteMaximumDefaultImgSize">Taille maximale par défaut des images insérées</key>
    <key alias="rteRelatedStylesheets">CSS associées</key>
    <key alias="rteShowLabel">Afficher le libellé</key>
    <key alias="rteWidthAndHeight">Largeur et hauteur</key>
    <key alias="allPropTypes">Tous les types de propriétés &amp; les données de propriétés</key>
    <key alias="willBeDeleted">utilisant ce type de données seront supprimés définitivement, veuillez confirmer que vous voulez également les supprimer</key>
    <key alias="yesDelete">Oui, supprimer</key>
    <key alias="andAllRelated">et tous les types de propriétés &amp; les données de propriétés utilisant ce type de données</key>
    <key alias="selectFolder">Sélectionnez le répertoire où déplacer</key>
    <key alias="inTheTree">dans l'arborescence ci-dessous</key>
    <key alias="wasMoved">a été déplacé sous</key>
    <key alias="hasReferencesDeleteConsequence"><![CDATA[La suppression de <strong>%0%</strong> supprimera les propriétés et leurs données des éléments suivants]]></key>
    <key alias="acceptDeleteConsequence">Je comprends que cette action va supprimer les propriétés et les données basées sur ce Type de Données</key>
  </area>
  <area alias="errorHandling">
    <key alias="errorButDataWasSaved">Vos données ont été sauvegardées, mais avant de pouvoir publier votre page, il y a des erreurs que vous devez d'abord corriger :</key>
    <key alias="errorChangingProviderPassword">Le Membership Provider n'autorise pas le changement des mots de passe (EnablePasswordRetrieval doit être défini à true)</key>
    <key alias="errorExistsWithoutTab">%0% existe déjà</key>
    <key alias="errorHeader">Des erreurs sont survenues :</key>
    <key alias="errorHeaderWithoutTab">Des erreurs sont survenues :</key>
    <key alias="errorInPasswordFormat">Le mot de passe doit contenir un minimum de %0% caractères et contenir au moins %1% caractère(s) non-alphanumerique</key>
    <key alias="errorIntegerWithoutTab">%0% doit être un entier</key>
    <key alias="errorMandatory">Le champ %0% dans l'onglet %1% est obligatoire</key>
    <key alias="errorMandatoryWithoutTab">%0% est un champ obligatoire</key>
    <key alias="errorRegExp">%0% dans %1% n'est pas correctement formaté</key>
    <key alias="errorRegExpWithoutTab">%0% n'est pas correctement formaté</key>
  </area>
  <area alias="errors">
    <key alias="receivedErrorFromServer">Le serveur a retourné une erreur</key>
    <key alias="dissallowedMediaType">Le type de fichier spécifié n'est pas autorisé par l'administrateur</key>
    <key alias="codemirroriewarning">NOTE ! Même si CodeMirror est activé dans la configuration, il est désactivé dans Internet Explorer car il n'est pas suffisamment stable dans ce navigateur.</key>
    <key alias="contentTypeAliasAndNameNotNull">Veuillez remplir l'alias et le nom de la nouvelle propriété!</key>
    <key alias="filePermissionsError">Il y a un problème de droits en lecture/écriture sur un fichier ou dossier spécifique</key>
    <key alias="macroErrorLoadingPartialView">Erreur de chargement du script d'une Partial View (fichier : %0%)</key>
    <key alias="missingTitle">Veuillez entrer un titre</key>
    <key alias="missingType">Veuillez choisir un type</key>
    <key alias="pictureResizeBiggerThanOrg">Vous allez définir une taille d'image supérieure à sa taille d'origine. Êtes-vous certain(e) de vouloir continuer?</key>
    <key alias="startNodeDoesNotExists">Noeud de départ supprimé, contactez votre administrateur</key>
    <key alias="stylesMustMarkBeforeSelect">Veuillez sélectionner du contenu avant de changer le style</key>
    <key alias="stylesNoStylesOnPage">Aucun style actif disponible</key>
    <key alias="tableColMergeLeft">Veuillez placer le curseur à la gauche des deux cellules que vous voulez fusionner</key>
    <key alias="tableSplitNotSplittable">Vous ne pouvez pas scinder une cellule qui n'a pas été fusionnée.</key>
    <key alias="propertyHasErrors">Cette propriété n'est pas valide</key>
  </area>
  <area alias="general">
    <key alias="options">Options</key>
    <key alias="about">A propos</key>
    <key alias="action">Action</key>
    <key alias="actions">Actions</key>
    <key alias="add">Ajouter</key>
    <key alias="alias">Alias</key>
    <key alias="all">Tout</key>
    <key alias="areyousure">Êtes-vous certain(e)?</key>
    <key alias="back">Retour</key>
    <key alias="backToOverview">Retour à l'aperçu</key>
    <key alias="border">Bord</key>
    <key alias="by">par</key>
    <key alias="cancel">Annuler</key>
    <key alias="cellMargin">Marge de cellule</key>
    <key alias="choose">Choisir</key>
    <key alias="close">Fermer</key>
    <key alias="closewindow">Fermer la fenêtre</key>
    <key alias="comment">Commenter</key>
    <key alias="confirm">Confirmer</key>
    <key alias="constrain">Conserver</key>
    <key alias="constrainProportions">Conserver les proportions</key>
    <key alias="content">Contenu</key>
    <key alias="continue">Continuer</key>
    <key alias="copy">Copier</key>
    <key alias="create">Créer</key>
    <key alias="database">Base de données</key>
    <key alias="date">Date</key>
    <key alias="default">Défaut</key>
    <key alias="delete">Supprimer</key>
    <key alias="deleted">Supprimé</key>
    <key alias="deleting">Suppression...</key>
    <key alias="design">Design</key>
    <key alias="dictionary">Dictionnaire</key>
    <key alias="dimensions">Dimensions</key>
    <key alias="down">Bas</key>
    <key alias="download">Télécharger</key>
    <key alias="edit">Editer</key>
    <key alias="edited">Edité</key>
    <key alias="elements">Eléments</key>
    <key alias="email">Email</key>
    <key alias="error">Erreur</key>
    <key alias="field">Champ</key>
    <key alias="findDocument">Trouver</key>
    <key alias="first">Premier</key>
    <key alias="focalPoint">Point focal</key>
    <key alias="general">Général</key>
    <key alias="groups">Groupes</key>
    <key alias="group">Groupe</key>
    <key alias="height">Hauteur</key>
    <key alias="help">Aide</key>
    <key alias="hide">Cacher</key>
    <key alias="history">Historique</key>
    <key alias="icon">Icône</key>
    <key alias="id">Id</key>
    <key alias="import">Importer</key>
    <key alias="includeFromsubFolders">Inclure les sous-dossiers dans la recherche</key>
    <key alias="info">Info</key>
    <key alias="innerMargin">Marge intérieure</key>
    <key alias="insert">Insérer</key>
    <key alias="install">Installer</key>
    <key alias="invalid">Non valide</key>
    <key alias="justify">Justifier</key>
    <key alias="label">Libellé</key>
    <key alias="language">Langue</key>
    <key alias="last">Dernier</key>
    <key alias="layout">Mise en page</key>
    <key alias="links">Liens</key>
    <key alias="loading">En cours de chargement</key>
    <key alias="locked">Bloqué</key>
    <key alias="login">Connexion</key>
    <key alias="logoff">Déconnexion</key>
    <key alias="logout">Déconnexion</key>
    <key alias="macro">Macro</key>
    <key alias="mandatory">Obligatoire</key>
    <key alias="message">Message</key>
    <key alias="move">Déplacer</key>
    <key alias="name">Nom</key>
    <key alias="new">Nouveau</key>
    <key alias="next">Suivant</key>
    <key alias="no">Non</key>
    <key alias="of">de</key>
    <key alias="off">Inactif</key>
    <key alias="ok">OK</key>
    <key alias="open">Ouvrir</key>
    <key alias="on">Actif</key>
    <key alias="or">ou</key>
    <key alias="orderBy">Trier par</key>
    <key alias="password">Mot de passe</key>
    <key alias="path">Chemin</key>
    <key alias="pleasewait">Un moment s'il vous plaît...</key>
    <key alias="previous">Précédent</key>
    <key alias="properties">Propriétés</key>
    <key alias="rebuild">Reconstruire</key>
    <key alias="reciept">Email de réception des données de formulaire</key>
    <key alias="recycleBin">Corbeille</key>
    <key alias="recycleBinEmpty">Votre corbeille est vide</key>
    <key alias="reload">Rafraîchir</key>
    <key alias="remaining">Restant</key>
    <key alias="remove">Enlever</key>
    <key alias="rename">Renommer</key>
    <key alias="renew">Renouveller</key>
    <key alias="required" version="7.0">Requis</key>
    <key alias="retrieve">Retrouver</key>
    <key alias="retry">Réessayer</key>
    <key alias="rights">Permissions</key>
    <key alias="scheduledPublishing">Publication Programmée</key>
    <key alias="search">Rechercher</key>
    <key alias="searchNoResult">Désolé, nous ne pouvons pas trouver ce que vous recherchez</key>
    <key alias="noItemsInList">Aucun élément n'a été ajouté</key>
    <key alias="server">Serveur</key>
    <key alias="settings">Paramètres</key>
    <key alias="show">Montrer</key>
    <key alias="showPageOnSend">Afficher la page à l'envoi</key>
    <key alias="size">Taille</key>
    <key alias="sort">Trier</key>
    <key alias="status">Statut</key>
    <key alias="submit">Envoyer</key>
    <key alias="type">Type</key>
    <key alias="typeToSearch">Rechercher...</key>
    <key alias="under">sous</key>
    <key alias="up">Haut</key>
    <key alias="update">Mettre à jour</key>
    <key alias="upgrade">Upgrader</key>
    <key alias="upload">Télécharger</key>
    <key alias="url">Url</key>
    <key alias="user">Utilisateur</key>
    <key alias="username">Nom d'utilisateur</key>
    <key alias="value">Valeur</key>
    <key alias="view">Voir</key>
    <key alias="welcome">Bienvenue...</key>
    <key alias="width">Largeur</key>
    <key alias="yes">Oui</key>
    <key alias="folder">Dossier</key>
    <key alias="searchResults">Résultats de recherche</key>
    <key alias="reorder">Réorganiser</key>
    <key alias="reorderDone">J'ai fini de réorganiser</key>
    <key alias="preview">Prévisualiser</key>
    <key alias="changePassword">Modifier le mot de passe</key>
    <key alias="to">vers</key>
    <key alias="listView">Liste</key>
    <key alias="saving">Sauvegarde...</key>
    <key alias="current">actuel</key>
    <key alias="embed">Intégrer</key>
    <key alias="selected">sélectionné</key>
  </area>
  <area alias="colors">
    <key alias="blue">Bleu</key>
  </area>
  <area alias="shortcuts">
    <key alias="addGroup">Ajouter un onglet</key>
    <key alias="addProperty">Ajouter une propriété</key>
    <key alias="addEditor">Ajouter un éditeur</key>
    <key alias="addTemplate">Ajouter un modèle</key>
    <key alias="addChildNode">Ajouter un noeud enfant</key>
    <key alias="addChild">Ajouter un enfant</key>
    <key alias="editDataType">Editer le type de données</key>
    <key alias="navigateSections">Parcourir les sections</key>
    <key alias="shortcut">Raccourcis</key>
    <key alias="showShortcuts">afficher les raccourcis</key>
    <key alias="toggleListView">Activer / Désactiver la vue en liste</key>
    <key alias="toggleAllowAsRoot">Activer / Désactiver l'autorisation comme racine</key>
    <key alias="commentLine">Commenter/Décommenter les lignes</key>
    <key alias="removeLine">Supprimer la ligne</key>
    <key alias="copyLineUp">Copier les lignes vers le haut</key>
    <key alias="copyLineDown">Copier les lignes vers le bas</key>
    <key alias="moveLineUp">Déplacer les lignes vers le haut</key>
    <key alias="moveLineDown">Déplacer les lignes vers le bas</key>
    <key alias="generalHeader">Général</key>
    <key alias="editorHeader">Editeur</key>
    <key alias="toggleAllowCultureVariants">Activer / Désactiver les variantes de culture</key>
  </area>
  <area alias="graphicheadline">
    <key alias="backgroundcolor">Couleur de fond</key>
    <key alias="bold">Gras</key>
    <key alias="color">Couleur de texte</key>
    <key alias="font">Police</key>
    <key alias="text">Texte</key>
  </area>
  <area alias="headers">
    <key alias="page">Page</key>
  </area>
  <area alias="installer">
    <key alias="databaseErrorCannotConnect">Le programme d'installation ne parvient pas à se connecter à la base de données.</key>
    <key alias="databaseErrorWebConfig">Impossible de sauvegarder le fichier web.config. Veuillez modifier la "connection string" manuellement.</key>
    <key alias="databaseFound">Votre base de données a été détectée et est identifiée comme étant</key>
    <key alias="databaseHeader">Configuration de la base de données</key>
    <key alias="databaseInstall"><![CDATA[
      Appuyez sur le bouton <strong>installer</strong> pour installer la base de données Umbraco %0%
    ]]></key>
    <key alias="databaseInstallDone"><![CDATA[Umbraco %0% a été copié dans votre base de données. Appuyez sur <strong>Suivant</strong> pour poursuivre.]]></key>
    <key alias="databaseNotFound"><![CDATA[<p>Base de données non trouvée ! Veuillez vérifier les informations de la "connection string" dans le fichier web.config.</p>
              <p>Pour poursuivre, veuillez éditer le fichier "web.config" (avec Visual Studio ou votre éditeur de texte favori), scroller jusqu'en bas, ajouter le "connection string" pour votre base de données dans la ligne avec la clé "umbracoDbDSN" et sauvegarder le fichier.</p>
              <p>
              Cliquez sur le bouton <strong>Réessayer</strong> lorsque cela est fait.
              <br /><a href="https://our.umbraco.com/documentation/Using-Umbraco/Config-files/webconfig7" target="_blank">
			              Plus d'informations sur l'édition du fichier web.config ici.</a></p>]]></key>
    <key alias="databaseText"><![CDATA[Pour réaliser cette étape, vous devez d'abord connaître des informations concernant votre serveur de base de données ("connection string").<br />
        Veuillez contacter votre fournisseur de services internet si nécessaire.
        Si vous installez Umbraco sur un ordinateur ou un serveur local, vous aurez peut-être besoin de consulter votre administrateur système.]]></key>
    <key alias="databaseUpgrade"><![CDATA[
      <p>
      Appuyez sur le bouton <strong>Upgrader</strong> pour mettre à jour votre base de données vers Umbraco %0%</p>
      <p>
      N'ayez pas d'inquiétude : aucun contenu ne sera supprimé et tout continuera à fonctionner parfaitement par après !
      </p>
      ]]></key>
    <key alias="databaseUpgradeDone"><![CDATA[Votre base de données a été mise à jour vers la version %0%.<br />Appuyez sur <strong>Suivant</strong> pour
      poursuivre. ]]></key>
    <key alias="databaseUpToDate"><![CDATA[Votre base de données est à jour ! Cliquez sur <strong>Suivant</strong> pour poursuivre la configuration]]></key>
    <key alias="defaultUserChangePass"><![CDATA[<strong>Le mot de passe par défaut doit être modifié !</strong>]]></key>
    <key alias="defaultUserDisabled"><![CDATA[<strong>L'utilisateur par défaut a été désactivé ou n'a pas accès à Umbraco!</strong></p><p>Aucune autre action n'est requise. Cliquez sur <b>Suivant</b> pour poursuivre.]]></key>
    <key alias="defaultUserPassChanged"><![CDATA[<strong>Le mot de passe par défaut a été modifié avec succès depuis l'installation!</strong></p><p>Aucune autre action n'est requise. Cliquez sur <strong>Suivant</strong> pour poursuivre.]]></key>
    <key alias="defaultUserPasswordChanged">Le mot de passe a été modifié !</key>
    <key alias="greatStart">Pour bien commencer, regardez nos vidéos d'introduction</key>
    <key alias="licenseText">En cliquant sur le bouton "Suivant" (ou en modifiant umbracoConfigurationStatus dans le fichier web.config), vous acceptez la licence de ce logiciel telle que spécifiée dans le champ ci-dessous. Veuillez noter que cette distribution Umbraco consiste en deux licences différentes, la licence open source MIT pour le framework et la licence Umbraco freeware qui couvre l'UI.</key>
    <key alias="None">Pas encore installé.</key>
    <key alias="permissionsAffectedFolders">Fichiers et dossiers concernés</key>
    <key alias="permissionsAffectedFoldersMoreInfo">Plus d'informations sur la configuration des permissions</key>
    <key alias="permissionsAffectedFoldersText">Vous devez donner à ASP.NET les droits de modification sur les fichiers/dossiers suivants</key>
    <key alias="permissionsAlmostPerfect"><![CDATA[<strong>Vos configurations de permissions sont presque parfaites !</strong><br /><br />
        Vous pouvez faire fonctionner Umbraco sans problèmes, mais vous ne serez pas en mesure d'installer des packages, ce qui est hautement recommandé pour tirer pleinement profit d'Umbraco.]]></key>
    <key alias="permissionsHowtoResolve">Comment résoudre</key>
    <key alias="permissionsHowtoResolveLink">Cliquez ici pour lire la version texte</key>
    <key alias="permissionsHowtoResolveText"><![CDATA[Regardez notre <strong>tutoriel vidéo</strong> sur la définition des permissions des répertoires pour Umbraco, ou lisez la version texte.]]></key>
    <key alias="permissionsMaybeAnIssue"><![CDATA[<strong>Vos configurations de permissions pourraient poser problème !</strong>
      <br/><br />
      Vous pouvez faire fonctionner Umbraco sans problèmes, mais vous ne serez pas en mesure d'installer des packages, ce qui est hautement recommandé pour tirer pleinement profit d'Umbraco.]]></key>
    <key alias="permissionsNotReady"><![CDATA[<strong>Vos configurations de permissions ne sont pas prêtes pour Umbraco !</strong>
          <br /><br />
          Pour faire fonctionner Umbraco, vous aurez besoin de mettre à jour les permissions sur les fichiers/dossiers.]]></key>
    <key alias="permissionsPerfect"><![CDATA[<strong>Vos configurations de permissions sont parfaites !</strong><br /><br />
              Vous êtes prêt(e) à faire fonctionner Umbraco et à installer des packages !]]></key>
    <key alias="permissionsResolveFolderIssues">Résoudre un problème sur un dossier</key>
    <key alias="permissionsResolveFolderIssuesLink">Suivez ce lien pour plus d'informations sur les problèmes avec ASP.NET et la création de dossiers</key>
    <key alias="permissionsSettingUpPermissions">Définir les permissions de dossier</key>
    <key alias="permissionsText"><![CDATA[
      Umbraco nécessite des permissions d'écriture/modification sur certains dossiers pour pouvoir stocker des fichiers comme des images et des PDF.
      Il stocke également des données temporaires (i.e : cache) pour améliorer les performances de votre site.
    ]]></key>
    <key alias="runwayFromScratch">Je veux démarrer "from scratch"</key>
    <key alias="runwayFromScratchText"><![CDATA[
        Votre site est vide pour le moment, ce qui est parfait si vous voulez commencer "from scratch" et créer vos propres types de documents et modèles d'affichage.
        (<a href="http://umbraco.tv/documentation/videos/for-site-builders/foundation/document-types">Apprenez comment</a>)
        Vous pouvez toujours choisir d'installer Runway plus tard. Pour cela, allez dans la section "Développeur" et sélectionnez "Packages".
      ]]></key>
    <key alias="runwayHeader">Vous venez de mettre en place une plateforme Umbraco toute nette. Que voulez-vous faire ensuite ?</key>
    <key alias="runwayInstalled">Runway est installé</key>
    <key alias="runwayInstalledText"><![CDATA[
      Les fondations en place. Choisissez les modules que vous souhaitez installer par-dessus<br />
      Voici la liste des modules recommandés, cochez ceux que vous souhaitez installer, ou regardez la <a href="#" onclick="toggleModules(); return false;" id="toggleModuleList">liste complète des modules</a>
      ]]></key>
    <key alias="runwayOnlyProUsers">Recommandé uniquement pour les utilisateurs expérimentés</key>
    <key alias="runwaySimpleSite">Je veux commencer avec un site simple</key>
    <key alias="runwaySimpleSiteText"><![CDATA[
      <p>
      "Runway" est un site simple qui fournit des types de documents et des modèles de base. L'installateur peut mettre en place Runway automatiquement pour vous,
        mais vous pouvez facilement l'éditer, l'enrichir, ou le supprimer par la suite. Il n'est pas nécessaire, et vous pouvez parfaitement vous en passer pour utiliser Umbraco. Cela étant dit,
        Runway offre une base facile, fondée sur des bonnes pratiques, pour vous permettre de commencer plus rapidement que jamais.
        Si vous choisissez d'installer Runway, vous pouvez sélectionner en option des blocs de base, appelés Runway Modules, pour enrichir les pages de votre site.
        </p>
        <small>
        <em>Inclus avec Runway :</em> Home page, Getting Started page, Installing Modules page.<br />
        <em>Modules optionnels :</em> Top Navigation, Sitemap, Contact, Gallery.
        </small>
      ]]></key>
    <key alias="runwayWhatIsRunway">Qu'est-ce que Runway</key>
    <key alias="step1">Etape 1/5 : Accepter la licence</key>
    <key alias="step2">Etape 2/5 : Configuration de la base de données</key>
    <key alias="step3">Etape 3/5 : Validation des permissions de fichiers</key>
    <key alias="step4">Etape 4/5 : Sécurité Umbraco</key>
    <key alias="step5">Etape 5/5 : Umbraco est prêt</key>
    <key alias="thankYou">Merci d'avoir choisi Umbraco</key>
    <key alias="theEndBrowseSite"><![CDATA[<h3>Parcourir votre nouveau site</h3>
Vous avez installé Runway, alors pourquoi ne pas jeter un oeil au look de votre nouveau site ?]]></key>
    <key alias="theEndFurtherHelp"><![CDATA[<h3>Aide et informations complémentaires</h3>
Obtenez de l'aide de notre communauté "award winning", parcourez la documentation ou regardez quelques vidéos gratuites sur la manière de construire un site simple, d'utiliser les packages ainsi qu'un guide rapide sur la terminologie Umbraco]]></key>
    <key alias="theEndHeader">Umbraco %0% est installé et prêt à être utilisé</key>
    <key alias="theEndInstallFailed"><![CDATA[Pour terminer l'installation, vous allez devoir modifier manuellement le
        <strong>fichier /web.config</strong> et mettre à jour le paramètre AppSetting  <strong>umbracoConfigurationStatus</strong> situé en bas à la valeur <strong>'%0%'</strong>.]]></key>
    <key alias="theEndInstallSuccess"><![CDATA[Vous pouvez <strong>démarrer instantanément</strong> en cliquant sur le bouton "Lancer Umbraco" ci-dessous.<br />
Si vous <strong>débutez avec Umbraco</strong>, vous pouvez trouver une foule de ressources dans nos pages "Getting Started".]]></key>
    <key alias="theEndOpenUmbraco"><![CDATA[<h3>Lancer Umbraco</h3>
Pour gérer votre site, ouvrez simplement le backoffice Umbraco et commencez à ajouter du contenu, à mettre à jour les modèles d'affichage et feuilles de styles ou à ajouter de nouvelles fonctionnalités]]></key>
    <key alias="Unavailable">La connexion à la base de données a échoué.</key>
    <key alias="Version3">Umbraco Version 3</key>
    <key alias="Version4">Umbraco Version 4</key>
    <key alias="watch">Regarder</key>
    <key alias="welcomeIntro"><![CDATA[Cet assistant vous guidera tout au long du processus de configuration d'<strong>Umbraco %0%</strong>, qu'il s'agisse d'une nouvelle installation ou d'une mise à jour à partir de la version 3.0
      <br /><br />
      Appuyez sur <strong>"suivant"</strong> pour commencer l'assistant.]]></key>
  </area>
  <area alias="language">
    <key alias="cultureCode">Code de la Culture</key>
    <key alias="displayName">Nom de la culture</key>
  </area>
  <area alias="lockout">
    <key alias="lockoutWillOccur">Vous avez été inactif et la déconnexion aura lieu automatiquement dans</key>
    <key alias="renewSession">Renouvellez votre session maintenant pour sauvegarder votre travail</key>
  </area>
  <area alias="login">
    <key alias="greeting0">Joyeux dimanche détonnant</key>
    <key alias="greeting1">Joyeux lundi lumineux</key>
    <key alias="greeting2">Joyeux mardi magique</key>
    <key alias="greeting3">Joyeux mercredi merveilleux</key>
    <key alias="greeting4">Joyeux jeudi</key>
    <key alias="greeting5">Joyeux vendredi</key>
    <key alias="greeting6">Joyeux chamedi</key>
    <key alias="instruction">Connectez-vous ci-dessous</key>
    <key alias="signInWith">Identifiez-vous avec</key>
    <key alias="timeout">La session a expiré</key>
    <key alias="bottomText"><![CDATA[<p style="text-align:right;">&copy; 2001 - %0% <br /><a href="http://umbraco.com" style="text-decoration: none" target="_blank">Umbraco.com</a></p> ]]></key>
    <key alias="forgottenPassword">Mot de passe oublié?</key>
    <key alias="forgottenPasswordInstruction">Un email contenant un lien pour ré-initialiser votre mot de passe sera envoyé à l'adresse spécifiée</key>
    <key alias="requestPasswordResetConfirmation">Un email contenant les instructions de ré-initialisation de votre mot de passe sera envoyée à l'adresse spécifiée si elle correspond à nos informations.</key>
    <key alias="showPassword">Montrer le mot de passe</key>
    <key alias="hidePassword">Cacher le mot de passe</key>
    <key alias="returnToLogin">Revenir au formulaire de connexion</key>
    <key alias="setPasswordInstruction">Veuillez fournir un nouveau mot de passe</key>
    <key alias="setPasswordConfirmation">Votre mot de passe a été mis à jour</key>
    <key alias="resetCodeExpired">Le lien sur lequel vous avez cliqué est non valide ou a expiré.</key>
    <key alias="resetPasswordEmailCopySubject">Umbraco: Ré-initialiser le mot de passe</key>
    <key alias="resetPasswordEmailCopyFormat"><![CDATA[
        <html>
			<head>
				<meta name='viewport' content='width=device-width'>
				<meta http-equiv='Content-Type' content='text/html; charset=UTF-8'>
			</head>
			<body class='' style='font-family: sans-serif; -webkit-font-smoothing: antialiased; font-size: 14px; color: #392F54; line-height: 22px; -ms-text-size-adjust: 100%; -webkit-text-size-adjust: 100%; background: #1d1333; margin: 0; padding: 0;' bgcolor='#1d1333'>
				<style type='text/css'> @media only screen and (max-width: 620px) {table[class=body] h1 {font-size: 28px !important; margin-bottom: 10px !important; } table[class=body] .wrapper {padding: 32px !important; } table[class=body] .article {padding: 32px !important; } table[class=body] .content {padding: 24px !important; } table[class=body] .container {padding: 0 !important; width: 100% !important; } table[class=body] .main {border-left-width: 0 !important; border-radius: 0 !important; border-right-width: 0 !important; } table[class=body] .btn table {width: 100% !important; } table[class=body] .btn a {width: 100% !important; } table[class=body] .img-responsive {height: auto !important; max-width: 100% !important; width: auto !important; } } .btn-primary table td:hover {background-color: #34495e !important; } .btn-primary a:hover {background-color: #34495e !important; border-color: #34495e !important; } .btn  a:visited {color:#FFFFFF;} </style>
				<table border="0" cellpadding="0" cellspacing="0" class="body" style="border-collapse: separate; mso-table-lspace: 0pt; mso-table-rspace: 0pt; width: 100%; background: #1d1333;" bgcolor="#1d1333">
					<tr>
						<td style="font-family: sans-serif; font-size: 14px; vertical-align: top; padding: 24px;" valign="top">
							<table style="border-collapse: separate; mso-table-lspace: 0pt; mso-table-rspace: 0pt; width: 100%;">
								<tr>
									<td background="https://umbraco.com/umbraco/assets/img/application/logo.png" bgcolor="#1d1333" width="28" height="28" valign="top" style="font-family: sans-serif; font-size: 14px; vertical-align: top;">
										<!--[if gte mso 9]> <v:rect xmlns:v="urn:schemas-microsoft-com:vml" fill="true" stroke="false" style="width:30px;height:30px;"> <v:fill type="tile" src="https://umbraco.com/umbraco/assets/img/application/logo.png" color="#1d1333" /> <v:textbox inset="0,0,0,0"> <![endif]-->
										<div> </div>
										<!--[if gte mso 9]> </v:textbox> </v:rect> <![endif]-->
									</td>
									<td style="font-family: sans-serif; font-size: 14px; vertical-align: top;" valign="top"></td>
								</tr>
							</table>
						</td>
					</tr>
				</table>
				<table border='0' cellpadding='0' cellspacing='0' class='body' style='border-collapse: separate; mso-table-lspace: 0pt; mso-table-rspace: 0pt; width: 100%; background: #1d1333;' bgcolor='#1d1333'>
					<tr>
						<td style='font-family: sans-serif; font-size: 14px; vertical-align: top;' valign='top'> </td>
						<td class='container' style='font-family: sans-serif; font-size: 14px; vertical-align: top; display: block; max-width: 560px; width: 560px; margin: 0 auto; padding: 10px;' valign='top'>
							<div class='content' style='box-sizing: border-box; display: block; max-width: 560px; margin: 0 auto; padding: 10px;'>
								<br>
								<table class='main' style='border-collapse: separate; mso-table-lspace: 0pt; mso-table-rspace: 0pt; width: 100%; border-radius: 3px; background: #FFFFFF;' bgcolor='#FFFFFF'>
									<tr>
										<td class='wrapper' style='font-family: sans-serif; font-size: 14px; vertical-align: top; box-sizing: border-box; padding: 50px;' valign='top'>
											<table border='0' cellpadding='0' cellspacing='0' style='border-collapse: separate; mso-table-lspace: 0pt; mso-table-rspace: 0pt; width: 100%;'>
												<tr>
													<td style='line-height: 24px; font-family: sans-serif; font-size: 14px; vertical-align: top;' valign='top'>
														<h1 style='color: #392F54; font-family: sans-serif; font-weight: bold; line-height: 1.4; font-size: 24px; text-align: left; text-transform: capitalize; margin: 0 0 30px;' align='left'>
															Une réinitialisation de votre mot de passe a été demandée
														</h1>
														<p style='color: #392F54; font-family: sans-serif; font-size: 14px; font-weight: normal; margin: 0 0 15px;'>
															Votre nom d'utilisateur pour vous connecter au back-office Umbraco est : <strong>%0%</strong>
														</p>
														<p style='color: #392F54; font-family: sans-serif; font-size: 14px; font-weight: normal; margin: 0 0 15px;'>
															<table border='0' cellpadding='0' cellspacing='0' style='border-collapse: separate; mso-table-lspace: 0pt; mso-table-rspace: 0pt; width: auto;'>
																<tbody>
																	<tr>
																		<td style='font-family: sans-serif; font-size: 14px; vertical-align: top; border-radius: 5px; text-align: center; background: #35C786;' align='center' bgcolor='#35C786' valign='top'>
																			<a href='%1%' target='_blank' style='color: #FFFFFF; text-decoration: none; -ms-word-break: break-all; word-break: break-all; border-radius: 5px; box-sizing: border-box; cursor: pointer; display: inline-block; font-size: 14px; font-weight: bold; text-transform: capitalize; background: #35C786; margin: 0; padding: 12px 30px; border: 1px solid #35c786;'>
																				Cliquez sur ce lien pour réinitialiser votre mot de passe
																			</a>
																		</td>
																	</tr>
																</tbody>
															</table>
														</p>
														<p style='max-width: 400px; display: block; color: #392F54; font-family: sans-serif; font-size: 14px; line-height: 20px; font-weight: normal; margin: 15px 0;'>Si vous ne pouvez pas cliquer sur le lien, recopiez cet URL dans votre navigateur :</p>
															<table border='0' cellpadding='0' cellspacing='0'>
																<tr>
																	<td style='-ms-word-break: break-all; word-break: break-all; font-family: sans-serif; font-size: 11px; line-height:14px;'>
																		<font style="-ms-word-break: break-all; word-break: break-all; font-size: 11px; line-height:14px;">
																			<a style='-ms-word-break: break-all; word-break: break-all; color: #392F54; text-decoration: underline; font-size: 11px; line-height:15px;' href='%1%'>%1%</a>
																		</font>
																	</td>
																</tr>
															</table>
														</p>
													</td>
												</tr>
											</table>
										</td>
									</tr>
								</table>
								<br><br><br>
							</div>
						</td>
						<td style='font-family: sans-serif; font-size: 14px; vertical-align: top;' valign='top'> </td>
					</tr>
				</table>
			</body>
		</html>
	]]></key>
  </area>
  <area alias="main">
    <key alias="dashboard">Tableau de bord</key>
    <key alias="sections">Sections</key>
    <key alias="tree">Contenu</key>
  </area>
  <area alias="moveOrCopy">
    <key alias="choose">Choisissez la page au-dessus...</key>
    <key alias="copyDone">%0% a été copié dans %1%</key>
    <key alias="copyTo">Choisissez ci-dessous l'endroit où le document %0% doit être copié</key>
    <key alias="moveDone">%0% a été déplacé dans %1%</key>
    <key alias="moveTo">Choisissez ci-dessous l'endroit où le document %0% doit être déplacé</key>
    <key alias="nodeSelected">a été choisi comme racine de votre nouveau contenu, cliquez sur 'ok' ci-dessous.</key>
    <key alias="noNodeSelected">Aucun noeud n'a encore été choisi, veuillez choisir un noeud dans la liste ci-dessus avant de cliquer sur 'ok'.</key>
    <key alias="notAllowedByContentType">Le noeud actuel n'est pas autorisé sous le noeud choisi à cause de son type</key>
    <key alias="notAllowedByPath">Le noeud actuel ne peut pas être déplacé dans une de ses propres sous-pages</key>
    <key alias="notAllowedAtRoot">Le noeud actuel ne peut pas exister à la racine</key>
    <key alias="notValid">L'action n'est pas autorisée car vous n'avez pas les droits suffisants sur un ou plusieurs noeuds enfants.</key>
    <key alias="relateToOriginal">Relier les éléments copiés à l'original</key>
  </area>
  <area alias="notifications">
    <key alias="editNotifications">Editez vos notifications pour %0%</key>
    <key alias="notificationsSavedFor">Paramètres de notification enregistrés pour</key>
    <key alias="mailBody"><![CDATA[
      Hello %0%

      Ceci est un email automatique pour vous informer que la tâche '%1%'
      a été executée sur la page '%2%'
      par l'utilisateur '%3%'

      Allez sur http://%4%/#/content/content/edit/%5% pour éditer cette page.

      Bonne journée !

      Avec les salutations du Robot Umbraco
    ]]></key>
    <key alias="mailBodyVariantSummary">Les langues suivantes ont été modifiées : %0%</key>
    <key alias="mailBodyHtml"><![CDATA[
		<html>
			<head>
				<meta name='viewport' content='width=device-width'>
				<meta http-equiv='Content-Type' content='text/html; charset=UTF-8'>
			</head>
			<body class='' style='font-family: sans-serif; -webkit-font-smoothing: antialiased; font-size: 14px; color: #392F54; line-height: 22px; -ms-text-size-adjust: 100%; -webkit-text-size-adjust: 100%; background: #1d1333; margin: 0; padding: 0;' bgcolor='#1d1333'>
				<style type='text/css'> @media only screen and (max-width: 620px) {table[class=body] h1 {font-size: 28px !important; margin-bottom: 10px !important; } table[class=body] .wrapper {padding: 32px !important; } table[class=body] .article {padding: 32px !important; } table[class=body] .content {padding: 24px !important; } table[class=body] .container {padding: 0 !important; width: 100% !important; } table[class=body] .main {border-left-width: 0 !important; border-radius: 0 !important; border-right-width: 0 !important; } table[class=body] .btn table {width: 100% !important; } table[class=body] .btn a {width: 100% !important; } table[class=body] .img-responsive {height: auto !important; max-width: 100% !important; width: auto !important; } } .btn-primary table td:hover {background-color: #34495e !important; } .btn-primary a:hover {background-color: #34495e !important; border-color: #34495e !important; } .btn  a:visited {color:#FFFFFF;} </style>
				<table border="0" cellpadding="0" cellspacing="0" class="body" style="border-collapse: separate; mso-table-lspace: 0pt; mso-table-rspace: 0pt; width: 100%; background: #1d1333;" bgcolor="#1d1333">
					<tr>
						<td style="font-family: sans-serif; font-size: 14px; vertical-align: top; padding: 24px;" valign="top">
							<table style="border-collapse: separate; mso-table-lspace: 0pt; mso-table-rspace: 0pt; width: 100%;">
								<tr>
									<td background="https://umbraco.com/umbraco/assets/img/application/logo.png" bgcolor="#1d1333" width="28" height="28" valign="top" style="font-family: sans-serif; font-size: 14px; vertical-align: top;">
										<!--[if gte mso 9]> <v:rect xmlns:v="urn:schemas-microsoft-com:vml" fill="true" stroke="false" style="width:30px;height:30px;"> <v:fill type="tile" src="https://umbraco.com/umbraco/assets/img/application/logo.png" color="#1d1333" /> <v:textbox inset="0,0,0,0"> <![endif]-->
										<div> </div>
										<!--[if gte mso 9]> </v:textbox> </v:rect> <![endif]-->
									</td>
									<td style="font-family: sans-serif; font-size: 14px; vertical-align: top;" valign="top"></td>
								</tr>
							</table>
						</td>
					</tr>
				</table>
				<table border='0' cellpadding='0' cellspacing='0' class='body' style='border-collapse: separate; mso-table-lspace: 0pt; mso-table-rspace: 0pt; width: 100%; background: #1d1333;' bgcolor='#1d1333'>
					<tr>
						<td style='font-family: sans-serif; font-size: 14px; vertical-align: top;' valign='top'> </td>
						<td class='container' style='font-family: sans-serif; font-size: 14px; vertical-align: top; display: block; max-width: 560px; width: 560px; margin: 0 auto; padding: 10px;' valign='top'>
							<div class='content' style='box-sizing: border-box; display: block; max-width: 560px; margin: 0 auto; padding: 10px;'>
								<br>
								<table class='main' style='border-collapse: separate; mso-table-lspace: 0pt; mso-table-rspace: 0pt; width: 100%; border-radius: 3px; background: #FFFFFF;' bgcolor='#FFFFFF'>
									<tr>
										<td class='wrapper' style='font-family: sans-serif; font-size: 14px; vertical-align: top; box-sizing: border-box; padding: 50px;' valign='top'>
											<table border='0' cellpadding='0' cellspacing='0' style='border-collapse: separate; mso-table-lspace: 0pt; mso-table-rspace: 0pt; width: 100%;'>
												<tr>
													<td style='line-height: 24px; font-family: sans-serif; font-size: 14px; vertical-align: top;' valign='top'>
														<h1 style='color: #392F54; font-family: sans-serif; font-weight: bold; line-height: 1.4; font-size: 24px; text-align: left; text-transform: capitalize; margin: 0 0 30px;' align='left'>
															Salut %0%,
														</h1>
														<p style='color: #392F54; font-family: sans-serif; font-size: 14px; font-weight: normal; margin: 0 0 15px;'>
															Ceci est un email automatique pour vous informer que la tâche <strong>'%1%'</strong> a été exécutée sur la page <a style="color: #392F54; text-decoration: none; -ms-word-break: break-all; word-break: break-all;" href="http://%4%/#/content/content/edit/%5%"><strong>'%2%'</strong></a> par l'utilisateur <strong>'%3%'</strong>
														</p>
														<table border='0' cellpadding='0' cellspacing='0' class='btn btn-primary' style='border-collapse: separate; mso-table-lspace: 0pt; mso-table-rspace: 0pt; width: 100%; box-sizing: border-box;'>
															<tbody>
																<tr>
																	<td align='left' style='font-family: sans-serif; font-size: 14px; vertical-align: top; padding-bottom: 15px;' valign='top'>
																		<table border='0' cellpadding='0' cellspacing='0' style='border-collapse: separate; mso-table-lspace: 0pt; mso-table-rspace: 0pt; width: auto;'><tbody><tr>
																			<td style='font-family: sans-serif; font-size: 14px; vertical-align: top; border-radius: 5px; text-align: center; background: #35C786;' align='center' bgcolor='#35C786' valign='top'>
																				<a href='http://%4%/#/content/content/edit/%5%' target='_blank' style='color: #FFFFFF; text-decoration: none; -ms-word-break: break-all; word-break: break-all; border-radius: 5px; box-sizing: border-box; cursor: pointer; display: inline-block; font-size: 14px; font-weight: bold; text-transform: capitalize; background: #35C786; margin: 0; padding: 12px 30px; border: 1px solid #35c786;'>MODIFIER</a> </td> </tr></tbody></table>
																	</td>
																</tr>
															</tbody>
														</table>
														<p style='color: #392F54; font-family: sans-serif; font-size: 14px; font-weight: normal; margin: 0 0 15px;'>
															<h3>Résumé de la mise à jour :</h3>
															<table style="width: 100%;">
																 %6%
															</table>
														</p>
														<p style='color: #392F54; font-family: sans-serif; font-size: 14px; font-weight: normal; margin: 0 0 15px;'>
															Bonne journée !<br /><br />
															Avec les salutations du Robot Umbraco
														</p>
													</td>
												</tr>
											</table>
										</td>
									</tr>
								</table>
								<br><br><br>
							</div>
						</td>
						<td style='font-family: sans-serif; font-size: 14px; vertical-align: top;' valign='top'> </td>
					</tr>
				</table>
			</body>
		</html>
		]]></key>
    <key alias="mailBodyVariantHtmlSummary"><![CDATA[<p>Les langues suivantes ont été modifiées :</p>
        %0%
    ]]></key>
    <key alias="mailSubject">La notification [%0%] à propos de %1% a été executée sur %2%</key>
    <key alias="notifications">Notifications</key>
  </area>
  <area alias="packager">
    <key alias="actions">Actions</key>
    <key alias="created">Créé</key>
    <key alias="createPackage">Créer un package</key>
    <key alias="chooseLocalPackageText"><![CDATA[
      Choisissez un package sur votre ordinateur en cliquant sur le bouton Parcourir <br />
	et localisez le package. Les packages Umbraco ont généralement une extension ".umb" ou ".zip".
      ]]></key>
    <key alias="deletewarning">Ceci va supprimer le package</key>
    <key alias="dropHere">Déposez pour uploader</key>
    <key alias="includeAllChildNodes">Inclure tous les noeuds enfant</key>
    <key alias="orClickHereToUpload">ou cliquez ici pour choisir les fichiers</key>
    <key alias="uploadPackage">Uploader un package</key>
    <key alias="localPackageDescription">Installez un package local en le sélectionnant sur votre ordinateur. Installez uniquement des packages de sources fiables que vous connaissez</key>
    <key alias="uploadAnother">Uploader un autre package</key>
    <key alias="cancelAndUploadAnother">Annuler et uploader un autre package</key>
    <key alias="accept">J'accepte</key>
    <key alias="termsOfUse">les conditions d'utilisation</key>
    <key alias="pathToFile">Chemin du fichier</key>
    <key alias="pathToFileDescription">Le chemin absolu du fichier (eg: /bin/umbraco.bin)</key>
    <key alias="installed">Installé</key>
    <key alias="installedPackages">Packages installés</key>
    <key alias="installLocal">Installer localement</key>
    <key alias="installFinish">Terminer</key>
    <key alias="noConfigurationView">Ce package n'a pas de vue de configuration</key>
    <key alias="noPackagesCreated">Aucun package n'a encore été créé</key>
    <key alias="noPackages">Vous n'avez aucun package installé</key>
    <key alias="noPackagesDescription"><![CDATA[Vous n'avez pas de package installé. Veuillez soit installer un package local en le sélectionnant sur votre ordinateur, soit naviguer dans la liste des packages disponibles en utilisant l'icone <strong>'Packages'</strong> en haut à droite de votre écran]]></key>
    <key alias="packageActions">Actions du package</key>
    <key alias="packageAuthorUrl">URL de l'auteur</key>
    <key alias="packageContent">Contenu du package</key>
    <key alias="packageFiles">Fichiers du package</key>
    <key alias="packageIconUrl">URL de l'icone</key>
    <key alias="packageInstall">Installer le package</key>
    <key alias="packageLicense">Licence</key>
    <key alias="packageLicenseUrl">URL de la licence</key>
    <key alias="packageProperties">Propriétés du package</key>
	<key alias="packageSearch">Chercher des packages</key>
    <key alias="packageSearchResults">Résultats pour</key>
    <key alias="packageNoResults">Nous n'avons rien pu trouver pour</key>
    <key alias="packageNoResultsDescription">Veuillez essayer de chercher un autre package ou naviguez à travers les catégories</key>
    <key alias="packagesPopular">Populaires</key>
    <key alias="packagesNew">Nouvelles releases</key>
    <key alias="packageHas">a</key>
    <key alias="packageKarmaPoints">points de karma</key>
    <key alias="packageInfo">Information</key>
    <key alias="packageOwner">Propriétaire</key>
    <key alias="packageContrib">Contributeurs</key>
    <key alias="packageCreated">Créé</key>
    <key alias="packageCurrentVersion">Version actuelle</key>
    <key alias="packageNetVersion">version .NET</key>
    <key alias="packageDownloads">Téléchargements</key>
    <key alias="packageLikes">Coups de coeur</key>
    <key alias="packageCompatibility">Compatibilité</key>
    <key alias="packageCompatibilityDescription">Ce package est compatible avec les versions suivantes de Umbraco, selon les rapports des membres de la communauté. Une compatibilité complète ne peut pas être garantie pour les versions rapportées sous 100%</key>
    <key alias="packageExternalSources">Sources externes</key>
    <key alias="packageAuthor">Auteur</key>
    <key alias="packageDocumentation">Documentation</key>
    <key alias="packageMetaData">Meta data du package</key>
    <key alias="packageName">Nom du package</key>
    <key alias="packageNoItemsHeader">Le package ne contient aucun élément</key>
    <key alias="packageNoItemsText"><![CDATA[Ce fichier de package ne contient aucun élément à désinstaller.<br/><br/>
      Vous pouvez supprimer tranquillement ce package de votre installation en cliquant sur "Désinstaller le package" ci-dessous.]]></key>
    <key alias="packageOptions">Options du package</key>
    <key alias="packageReadme">Package readme</key>
    <key alias="packageRepository">Repository des packages</key>
    <key alias="packageUninstallConfirm">Confirmation de désinstallation</key>
    <key alias="packageUninstalledHeader">Le package a été désinstallé</key>
    <key alias="packageUninstalledText">Le package a été désinstallé avec succès</key>
    <key alias="packageUninstallHeader">Désinstaller le package</key>
    <key alias="packageUninstallText"><![CDATA[Vous pouvez désélectionner ci-dessous les éléments que vous ne souhaitez pas supprimer pour le moment. Lorsque vous cliquerez sur "Confirmer la désinstallation", tous les éléments cochés seront supprimés.<br />
      <span style="color: Red; font-weight: bold;">Remarque :</span> tous les documents, media etc. dépendant des éléments que vous supprimez vont cesser de fonctionner, ce qui peut provoquer une instabilité du système,
      désinstallez donc avec prudence. En cas de doute, contactez l'auteur du package.]]></key>
    <key alias="packageVersion">Version du package</key>
    <key alias="packageVersionUpgrade">Mise à jour à partir de la version</key>
    <key alias="packageAlreadyInstalled">Package déjà installé</key>
    <key alias="targetVersionMismatch">Ce package ne peut pas être installé, il nécessite au minimum la version Umbraco %0%</key>
    <key alias="installStateUninstalling">Désinstallation...</key>
    <key alias="installStateDownloading">Téléchargement...</key>
    <key alias="installStateImporting">Import...</key>
    <key alias="installStateInstalling">Installation...</key>
    <key alias="installStateRestarting">Redémarrage, veuillez patienter...</key>
    <key alias="installStateComplete">Terminé, votre navigateur va être rafraîchi, veuillez patienter...</key>
    <key alias="installStateCompleted">Veuillez cliquer sur terminer pour compléter l'installation et recharger la page.</key>
    <key alias="installStateUploading">Package en cours de chargement...</key>
  </area>
  <area alias="paste">
    <key alias="doNothing">Coller en conservant le formatage (non recommandé)</key>
    <key alias="errorMessage">Le texte que vous tentez de coller contient des caractères spéciaux ou du formatage. Cela peut être dû à une copie d'un texte depuis Microsoft Word. Umbraco peut supprimer automatiquement les caractères spéciaux et le formatage, de manière à ce que le texte collé convienne mieux pour le Web.</key>
    <key alias="removeAll">Coller en tant que texte brut sans aucun formatage</key>
    <key alias="removeSpecialFormattering">Coller, mais supprimer le formatage (recommandé)</key>
  </area>
  <area alias="publicAccess">
    <key alias="paGroups">Protection basée sur les groupes</key>
    <key alias="paGroupsHelp">Si vous souhaitez donner accès à tous les utilisateurs de groupes de membres spécifiques</key>
    <key alias="paGroupsNoGroups">Vous devez créer un groupe de membres avant de pouvoir utiliser la protection basée sur les groupes</key>
    <key alias="paErrorPage">Page d'erreur</key>
    <key alias="paErrorPageHelp">Utilisé pour les personnes connectées, mais qui n'ont pas accès</key>
    <key alias="paHowWould"><![CDATA[Choisissez comment restreindre l'accès à la page <strong>%0%</strong>]]></key>
    <key alias="paIsProtected"><![CDATA[<strong>%0%</strong> est maintenant protégée]]></key>
    <key alias="paIsRemoved"><![CDATA[Protection de <strong>%0%</strong> supprimée]]></key>
    <key alias="paLoginPage">Page de connexion</key>
    <key alias="paLoginPageHelp">Choisissez la page qui contient le formulaire de connexion</key>
    <key alias="paRemoveProtection">Supprimer la protection...</key>
    <key alias="paRemoveProtectionConfirm"><![CDATA[Etes-vous certain.e de vouloir supprimer la protection de la page <strong>%0%</strong>?]]></key>
    <key alias="paSelectPages">Choisissez les pages qui contiennent le formulaire de connexion et les messages d'erreur</key>
    <key alias="paSelectGroups"><![CDATA[Sélectionnez les groupes qui ont accès à la page <strong>%0%</strong>]]></key>
    <key alias="paSelectMembers"><![CDATA[Sélectionnez les membres qui ont accès à la page <strong>%0%</strong>]]></key>
    <key alias="paMembers">Protection pour des membres spécifiques</key>
    <key alias="paMembersHelp">Si vous souhaitez donner accès à des membres spécifiques</key>
  </area>
  <area alias="publish">
    <key alias="invalidPublishBranchPermissions">Permissions utilisateur insuffisantes pour publier tous les documents enfants.</key>
    <key alias="contentPublishedFailedIsTrashed"><![CDATA[
      %0% n'a pas pu être publié car cet élément est dans la corbeille.
    ]]></key>
    <key alias="contentPublishedFailedAwaitingRelease"><![CDATA[
      %0% n'a pas pu être publié car cet élément est programmé pour être publié bientôt.
    ]]></key>
    <key alias="contentPublishedFailedExpired"><![CDATA[
      %0% n'a pas pu être publié car cet élément a expiré.
    ]]></key>
    <key alias="contentPublishedFailedInvalid"><![CDATA[
      %0% n'a pas pu être publié à cause des propriétés suivantes qui n'ont pas passé les règles de validation :  %1%.
    ]]></key>
    <key alias="contentPublishedFailedByEvent"><![CDATA[
      %0% n'a pas pu être publié, l'action a été annulée par une extension tierce.
    ]]></key>
    <key alias="contentPublishedFailedByParent"><![CDATA[
      %0% ne peut pas être publié car une page parente n'est pas publiée.
    ]]></key>
    <key alias="contentPublishedFailedByMissingName"><![CDATA[%0% ne peut pas être publié, parce qu'il n'a pas de nom.]]></key>
    <key alias="contentPublishedFailedReqCultureValidationError">La validation a échoué pour la langue obligatoire '%0%'. Cette langue a été sauvegardée mais pas publiée.</key>
    <key alias="inProgress">Publication en cours - veuillez patienter...</key>
    <key alias="inProgressCounter">%0% pages sur %1% ont été publiées...</key>
    <key alias="nodePublish">%0% a été publié</key>
    <key alias="nodePublishAll">%0% et ses pages enfants ont été publiées</key>
    <key alias="publishAll">Publier %0% et toutes ses pages enfant</key>
    <key alias="publishHelp"><![CDATA[Cliquez sur <em>Publier</em> pour publier <strong>%0%</strong> et la rendre ainsi accessible publiquement.<br/><br />
      Vous pouvez publier cette page et toutes ses sous-pages en cochant <em>Inclure les pages enfant non pubiées</em> ci-dessous.
      ]]></key>
  </area>
  <area alias="colorpicker">
    <key alias="noColors">Vous n'avez configuré aucune couleur approuvée</key>
  </area>
  <area alias="contentPicker">
   <key alias="allowedItemTypes">Vous pouvez uniquement sélectionner des éléments du(des) type(s) : %0%</key>
    <key alias="pickedTrashedItem">Vous avez choisi un élément de contenu actuellement supprimé ou dans la corbeille</key>
    <key alias="pickedTrashedItems">Vous avez choisi des éléments de contenu actuellement supprimés ou dans la corbeille</key>
  </area>
  <area alias="mediaPicker">
    <key alias="deletedItem">Elément supprimé</key>
    <key alias="pickedTrashedItem">Vous avez choisi un élément media actuellement supprimé ou dans la corbeille</key>
    <key alias="pickedTrashedItems">Vous avez choisi des éléments media actuellement supprimés ou dans la corbeille</key>
    <key alias="trashed">Mis dans la corbeille</key>
  </area>
  <area alias="relatedlinks">
    <key alias="enterExternal">introduire un lien externe</key>
    <key alias="chooseInternal">choisir une page interne</key>
    <key alias="caption">Légende</key>
    <key alias="link">Lien</key>
    <key alias="newWindow">Ouvrir dans une nouvelle fenêtre</key>
    <key alias="captionPlaceholder">introduisez la légende à afficher</key>
    <key alias="externalLinkPlaceholder">Introduiser le lien</key>
  </area>
  <area alias="imagecropper">
    <key alias="reset">Réinitialiser</key>
    <key alias="saveCrop">Sauvegarder le recadrage</key>
    <key alias="addCrop">Ajouter un nouveau recadrage</key>
	<key alias="updateEditCrop">Terminé</key>
	<key alias="undoEditCrop">Annuler les modifications</key>
  </area>
  <area alias="rollback">
    <key alias="headline">Sélectionnez une version à comparer avec la version actuelle</key>
    <key alias="currentVersion">Version actuelle</key>
    <key alias="diffHelp"><![CDATA[Ceci affiche les différences entre la version actuelle et la version choisie<br />Le texte en <del>Rouge</del> signifie qu'il a été supprimé de la version choisie, <ins>vert signifie ajouté</ins>]]></key>
    <key alias="documentRolledBack">Le document a été restauré à une version antérieure</key>
    <key alias="htmlHelp">Ceci affiche la version choisie en tant que HTML, si vous souhaitez voir les différences entre les deux versions en même temps, utilisez la vue différentielle</key>
    <key alias="rollbackTo">Revenir à</key>
    <key alias="selectVersion">Choisissez une version</key>
    <key alias="view">Voir</key>
  </area>
  <area alias="scripts">
    <key alias="editscript">Editer le fichier de script</key>
  </area>
  <area alias="sections">
    <key alias="content">Contenu</key>
    <key alias="forms">Formulaires</key>
    <key alias="media">Medias</key>
    <key alias="member">Membres</key>
    <key alias="packages">Packages</key>
    <key alias="settings">Configuration</key>
    <key alias="translation">Traduction</key>
    <key alias="users">Utilisateurs</key>
  </area>
  <area alias="help">
    <key alias="theBestUmbracoVideoTutorials">Les meilleurs tutoriels vidéo Umbraco</key>
  </area>
  <area alias="settings">
    <key alias="defaulttemplate">Modèle par défaut</key>
    <key alias="importDocumentTypeHelp">Pour importer un type de document, trouvez le fichier ".udt" sur votre ordinateur en cliquant sur le bouton "Parcourir" et cliquez sur "Importer" (une confirmation vous sera demandée à l'écran suivant)</key>
    <key alias="newtabname">Titre du nouvel onglet</key>
    <key alias="nodetype">Type de noeud</key>
    <key alias="objecttype">Type</key>
    <key alias="stylesheet">Feuille de style</key>
    <key alias="script">Script</key>
    <key alias="tab">Onglet</key>
    <key alias="tabname">Titre de l'onglet</key>
    <key alias="tabs">Onglets</key>
    <key alias="contentTypeEnabled">Type de contenu de base activé</key>
    <key alias="contentTypeUses">Ce type de contenu utilise</key>
    <key alias="asAContentMasterType">en tant que type de contenu de base. Les onglets du type de contenu de base ne sont pas affichés et peuvent seulement être modifiés à partir du type de contenu de base lui-même.</key>
    <key alias="noPropertiesDefinedOnTab">Aucune propriété définie dans cet onglet. Cliquez sur le lien "Ajouter une nouvelle propriété" en-haut pour créer une nouvelle propriété.</key>
    <key alias="createMatchingTemplate">Créer le template correspondant</key>
    <key alias="addIcon">Ajouter une icône</key>
  </area>
  <area alias="sort">
    <key alias="sortOrder">Ordre de tri</key>
    <key alias="sortCreationDate">Date de création</key>
    <key alias="sortDone">Tri achevé.</key>
    <key alias="sortHelp">Faites glisser les différents éléments vers le haut ou vers le bas pour définir la manière dont ils doivent être organisés. Ou cliquez sur les en-têtes de colonnes pour trier la collection complète d'éléments</key>
    <key alias="sortPleaseWait"><![CDATA[Veuillez patienter. Les éléments sont en cours de tri, cela peut prendre un moment.]]></key>
    <key alias="sortEmptyState">Ce noeud n'a aucun noeud enfant à trier</key>
  </area>
  <area alias="speechBubbles">
    <key alias="validationFailedHeader">Validation</key>
    <key alias="validationFailedMessage">Les erreurs de validation doivent être corrigées avant de pouvoir sauvegarder l'élément</key>
    <key alias="operationFailedHeader">Echec</key>
    <key alias="operationSavedHeader">Sauvegardé</key>
    <key alias="invalidUserPermissionsText">Permissions utilisateur insuffisantes, l'opération n'a pas pu être complétée</key>
    <key alias="operationCancelledHeader">Annulation</key>
    <key alias="operationCancelledText">L'opération a été annulée par une extension tierce</key>
    <key alias="contentTypeDublicatePropertyType">Le type de propriété existe déjà</key>
    <key alias="contentTypePropertyTypeCreated">Type de propriété créé</key>
    <key alias="contentTypePropertyTypeCreatedText"><![CDATA[Nom : %0% <br /> Type de données : %1%]]></key>
    <key alias="contentTypePropertyTypeDeleted">Type de propriété supprimé</key>
    <key alias="contentTypeSavedHeader">Type de document sauvegardé</key>
    <key alias="contentTypeTabCreated">Onglet créé</key>
    <key alias="contentTypeTabDeleted">Onglet supprimé</key>
    <key alias="contentTypeTabDeletedText">Onglet avec l'ID : %0% supprimé</key>
    <key alias="cssErrorHeader">Feuille de style non sauvegardée</key>
    <key alias="cssSavedHeader">Feuille de style sauvegardée</key>
    <key alias="cssSavedText">Feuille de style sauvegardée sans erreurs</key>
    <key alias="dataTypeSaved">Type de données sauvegardé</key>
    <key alias="dictionaryItemSaved">Elément de dictionnaire sauvegardé</key>
    <key alias="editContentPublishedHeader">Contenu publié</key>
    <key alias="editContentPublishedText">et visible sur le site</key>
    <key alias="editMultiContentPublishedText">%0% documents publiés et visibles sur le site web</key>
    <key alias="editVariantPublishedText">%0% publié et visible sur le site web</key>
    <key alias="editMultiVariantPublishedText">%0% documents publiés pour la langue %1% et visibles sur le site web</key>
    <key alias="editContentSavedHeader">Contenu sauvegardé</key>
    <key alias="editContentSavedText">N'oubliez pas de publier pour rendre les modifications visibles</key>
    <key alias="editContentScheduledSavedText">Un planning de publication a été mis à jour</key>
    <key alias="editVariantSavedText">%0% sauvegardé</key>
    <key alias="editContentSendToPublish">Envoyer pour approbation</key>
    <key alias="editContentSendToPublishText">Les modifications ont été envoyées pour approbation</key>
    <key alias="editVariantSendToPublishText">%0% modifications ont été envoyées pour approbation</key>
    <key alias="editMediaSaved">Media sauvegardé</key>
    <key alias="editMediaSavedText">Media sauvegardé sans erreurs</key>
    <key alias="editMemberSaved">Membre sauvegardé</key>
    <key alias="editMemberGroupSaved">Groupe de membres sauvegardé</key>
    <key alias="editStylesheetPropertySaved">Propriété de feuille de style sauvegardée</key>
    <key alias="editStylesheetSaved">Feuille de style sauvegardée</key>
    <key alias="editTemplateSaved">Modèle sauvegardé</key>
    <key alias="editUserError">Erreur lors de la sauvegarde de l'utilisateur (consultez les logs)</key>
    <key alias="editUserSaved">Utilisateur sauvegardé</key>
    <key alias="editUserTypeSaved">Type d'utilisateur sauvegardé</key>
    <key alias="editUserGroupSaved">Groupe d'utilisateurs sauvegardé</key>
    <key alias="fileErrorHeader">Fichier non sauvegardé</key>
    <key alias="fileErrorText">Le fichier n'a pas pu être sauvegardé. Vérifiez les permissions de fichier.</key>
    <key alias="fileSavedHeader">Fichier sauvegardé</key>
    <key alias="fileSavedText">Fichier sauvegardé sans erreurs</key>
    <key alias="languageSaved">Langue sauvegardée</key>
    <key alias="mediaTypeSavedHeader">Type de média sauvegardé</key>
    <key alias="memberTypeSavedHeader">Type de membre sauvegardé</key>
    <key alias="memberGroupSavedHeader">Groupe de membres sauvegardé</key>
    <key alias="templateErrorHeader">Modèle non sauvegardé</key>
    <key alias="templateErrorText">Assurez-vous de ne pas avoir 2 modèles avec le même alias.</key>
    <key alias="templateSavedHeader">Modèle sauvegardé</key>
    <key alias="templateSavedText">Modèle sauvegardé sans aucune erreurs !</key>
    <key alias="contentUnpublished">Contenu publié</key>
    <key alias="contentCultureUnpublished">Variation de contenu %0% dépubliée</key>
    <key alias="contentMandatoryCultureUnpublished">La langue obligatoire '%0%' a été dépubliée. Toutes les langues pour cet éléménent de contenu sont maintenant dépubliées.</key>
    <key alias="partialViewSavedHeader">Vue partielle sauvegardée</key>
    <key alias="partialViewSavedText">Vue partielle sauvegardée sans erreurs !</key>
    <key alias="partialViewErrorHeader">Vue partielle non sauvegardée</key>
    <key alias="partialViewErrorText">Une erreur est survenue lors de la sauvegarde du fichier.</key>
    <key alias="permissionsSavedFor">Permissions sauvegardées pour</key>
    <key alias="deleteUserGroupsSuccess">%0% groupes d'utilisateurs supprimés</key>
    <key alias="deleteUserGroupSuccess">%0% a été supprimé</key>
    <key alias="enableUsersSuccess">%0% utilisateurs activés</key>
    <key alias="disableUsersSuccess">%0% utilisateurs désactivés</key>
    <key alias="enableUserSuccess">%0% est à présent activé</key>
    <key alias="disableUserSuccess">%0% est à présent désactivé</key>
    <key alias="setUserGroupOnUsersSuccess">Les groupes d'utilisateurs ont été définis</key>
    <key alias="unlockUsersSuccess">%0% utilisateurs débloqués</key>
    <key alias="unlockUserSuccess">%0% est à présent débloqué</key>
    <key alias="memberExportedSuccess">Le membre a été exporté vers le fichier</key>
    <key alias="memberExportedError">Une erreur est survenue lors de l'export du membre</key>
    <key alias="deleteUserSuccess">L'utilisateur %0% a été supprimé</key>
    <key alias="resendInviteHeader">Inviter l'utilisateur</key>
    <key alias="resendInviteSuccess">L'invitation a été envoyée à nouveau à %0%</key>
    <key alias="contentReqCulturePublishError">Impossible de publier le document car la langue obligatoire '%0%' n'est pas publiée</key>
    <key alias="contentCultureValidationError">La validation a échoué pour la langue '%0%'</key>
    <key alias="documentTypeExportedSuccess">Le Type de Document a été exporté dans le fichier</key>
    <key alias="documentTypeExportedError">Une erreur est survenue durant l'export du type de document</key>
    <key alias="scheduleErrReleaseDate1">La date de publication ne peut pas être dans le passé</key>
    <key alias="scheduleErrReleaseDate2">Impossible de planifier la publication du document car la langue obligatoire '%0%' n'est pas publiée</key>
    <key alias="scheduleErrReleaseDate3">Impossible de planifier la publication du document car la langue obligatoire '%0%' a une date de publication postérieure à celle d'une langue non obligatoire</key>
    <key alias="scheduleErrExpireDate1">La date d'expiration ne peut pas être dans le passé</key>
    <key alias="scheduleErrExpireDate2">La date d'expiration ne peut pas être antérieure à la date de publication</key>
  </area>
  <area alias="stylesheet">
    <key alias="addRule">Ajouter un style</key>
    <key alias="editRule">Modifier un style</key>
    <key alias="editorRules">Styles pour l'éditeur de texte</key>
    <key alias="editorRulesHelp">Definir les styles qui doivent êtres disponibles dans l'éditeur de texte pour cette feuille de style</key>
    <key alias="editstylesheet">Editer la feuille de style</key>
    <key alias="editstylesheetproperty">Editer la propriété de feuille de style</key>
    <key alias="nameHelp">Donner un nom pour identifier la propriété dans le Rich Text Editor</key>
    <key alias="preview">Prévisualiser</key>
    <key alias="previewHelp">L'apparence qu'aura le text dans l'éditeur de texte.</key>
    <key alias="selector">Sélecteur</key>
    <key alias="selectorHelp">Utilise la syntaxe CSS. Ex : "h1" ou ".redHeader"</key>
    <key alias="styles">Styles</key>
    <key alias="stylesHelp">Le CSS qui devrait être appliqué dans l'éditeur de texte, e.g. "color:red;"</key>
    <key alias="tabCode">Code</key>
    <key alias="tabRules">Editeur de Texte</key>
  </area>
  <area alias="template">
    <key alias="deleteByIdFailed">Echec de la suppression du modèle avec l'ID %0%</key>
    <key alias="edittemplate">Editer le modèle</key>
    <key alias="insertSections">Sections</key>
    <key alias="insertContentArea">Insérer une zone de contenu</key>
    <key alias="insertContentAreaPlaceHolder">Insérer un placeholder de zone de contenu</key>
    <key alias="insert">Insérer</key>
    <key alias="insertDesc">Choisissez l'élément à insérer dans votre modèle</key>
    <key alias="insertDictionaryItem">Elément de dictionnaire</key>
    <key alias="insertDictionaryItemDesc">Un élément de dictionnaire est un espace pour un morceau de texte traduisible, ce qui facilite la création de designs pour des sites web multilangues.</key>
    <key alias="insertMacro">Macro</key>
    <key alias="insertMacroDesc">
      Une Macro est un composant configurable, ce qui est génial pour les parties réutilisables de votre
	  design où vous devez pouvoir fournir des paramètres,
      comme les galeries, les formulaires et les listes.
    </key>
    <key alias="insertPageField">Valeur</key>
    <key alias="insertPageFieldDesc">Affiche la valeur d'un des champs de la page en cours, avec des options pour modifier la valeur ou spécifier des valeurs alternatives.</key>
    <key alias="insertPartialView">Vue partielle</key>
    <key alias="insertPartialViewDesc">
      Une vue partielle est un fichier modèle séparé qui peut être  à l'intérieur d'un aute modèle,
      c'est génial pour réutiliser du markup ou pour séparer des modèles complexes en plusieurs fichiers.
    </key>
    <key alias="mastertemplate">Modèle de base</key>
    <key alias="noMaster">Pas de modèle</key>
    <key alias="renderBody">Afficher un modèle enfant</key>
    <key alias="renderBodyDesc"><![CDATA[
     Affiche le contenu d'un modèle enfant, en insérant un contenant
     <code>@RenderBody()</code>.
      ]]></key>
    <key alias="defineSection">Définir une section nommée</key>
    <key alias="defineSectionDesc"><![CDATA[
         Définit une partie de votre modèle en tant que section nommée en l'entourant
         de <code>@section { ... }</code>. Celle-ci peut être affichée dans une région
          spécifique du parent de ce modèle, en utilisant <code>@RenderSection</code>.
      ]]></key>
    <key alias="renderSection">Afficher une section nommée</key>
    <key alias="renderSectionDesc"><![CDATA[
      Affiche une région nommée d'un modèle enfant, en insérant un contenant <code>@RenderSection(name)</code>.
      Ceci affiche une région d'un modèle enfant qui est entourée d'une définition <code>@section [name]{ ... }</code> correspondante.
      ]]></key>
    <key alias="sectionName">Nom de la section</key>
    <key alias="sectionMandatory">La section est obligatoire</key>
    <key alias="sectionMandatoryDesc">
      Si obligatoire, le modèle enfant doit contenir une définition <code>@section</code>, sinon une erreur est affichée.
    </key>
    <key alias="queryBuilder">Générateur de requêtes</key>
    <key alias="itemsReturned">éléments trouvés, en</key>
    <key alias="copyToClipboard">copier dans le clipboard</key>
    <key alias="iWant">Je veux</key>
    <key alias="allContent">tout le contenu</key>
    <key alias="contentOfType">le contenu du type "%0%"</key>
    <key alias="from">à partir de</key>
    <key alias="websiteRoot">mon site web</key>
    <key alias="where">où</key>
    <key alias="and">et</key>
    <key alias="is">est</key>
    <key alias="isNot">n'est pas</key>
    <key alias="before">avant</key>
    <key alias="beforeIncDate">avant (incluant la date sélectionnée)</key>
    <key alias="after">après</key>
    <key alias="afterIncDate">après (incluant la date sélectionnée)</key>
    <key alias="equals">égal</key>
    <key alias="doesNotEqual">n'est pas égal</key>
    <key alias="contains">contient</key>
    <key alias="doesNotContain">ne contient pas</key>
    <key alias="greaterThan">supérieur à</key>
    <key alias="greaterThanEqual">supérieur ou égal à</key>
    <key alias="lessThan">inférieur à</key>
    <key alias="lessThanEqual">inférieur ou égal à</key>
    <key alias="id">Id</key>
    <key alias="name">Nom</key>
    <key alias="createdDate">Date de Création</key>
    <key alias="lastUpdatedDate">Date de Dernière Modification</key>
    <key alias="orderBy">trier par</key>
    <key alias="ascending">ascendant</key>
    <key alias="descending">descendant</key>
    <key alias="template">Modèle</key>
  </area>
  <area alias="grid">
    <key alias="media">Image</key>
    <key alias="macro">Macro</key>
    <key alias="insertControl">Choisissez le type de contenu</key>
    <key alias="chooseLayout">Choisissez une mise en page</key>
    <key alias="addRows">Ajouter une ligne</key>
    <key alias="addElement">Ajouter du contenu</key>
    <key alias="dropElement">Supprimer le contenu</key>
    <key alias="settingsApplied">Paramètres appliqués</key>
    <key alias="contentNotAllowed">Ce contenu n'est pas autorisé ici</key>
    <key alias="contentAllowed">Ce contenu est autorisé ici</key>
    <key alias="clickToEmbed">Cliquez pour intégrer</key>
    <key alias="clickToInsertImage">Cliquez pour insérer une image</key>
    <key alias="placeholderImageCaption">Légende de l'image...</key>
    <key alias="placeholderWriteHere">Ecrivez ici...</key>
    <key alias="gridLayouts">Mises en pages de la Grid</key>
    <key alias="gridLayoutsDetail">Les mises en pages représentent la surface de travail globale pour l'éditeur de grille, en général, vous n'avez seulement besoin que d'une ou deux mises en pages différentes</key>
    <key alias="addGridLayout">Ajouter une mise en page de grille</key>
    <key alias="addGridLayoutDetail">Ajustez la mise en page en définissant la largeur des colonnes et en ajoutant des sections supplémentaires</key>
    <key alias="rowConfigurations">Configurations des rangées</key>
    <key alias="rowConfigurationsDetail">Les rangées sont des cellules prédéfinies disposées horizontalement</key>
    <key alias="addRowConfiguration">Ajouter une configuration de rangée</key>
    <key alias="addRowConfigurationDetail">Ajustez la rangée en réglant la largeur des cellules et en ajoutant des cellules supplémentaires</key>
    <key alias="columns">Colonnes</key>
    <key alias="columnsDetails">Nombre total combiné de colonnes dans la configuration de la grille</key>
    <key alias="settings">Paramètres</key>
    <key alias="settingsDetails">Configurez les paramètres qui peuvent être modifiés par les éditeurs</key>
    <key alias="styles">Styles</key>
    <key alias="stylesDetails">Configurez les effets de style qui peuvent être modifiés par les éditeurs</key>
    <key alias="allowAllEditors">Autoriser tous les éditeurs</key>
    <key alias="allowAllRowConfigurations">Autoriser toutes les configurations de rangées</key>
    <key alias="maxItems">Eléments maximum</key>
    <key alias="maxItemsDescription">Laisser vide ou mettre à 0 pour un nombre illimté</key>
    <key alias="setAsDefault">Configurer comme défaut</key>
    <key alias="chooseExtra">Choisir en plus</key>
    <key alias="chooseDefault">Choisir le défaut</key>
    <key alias="areAdded">ont été ajoutés</key>
  </area>
  <area alias="contentTypeEditor">
    <key alias="compositions">Compositions</key>
    <key alias="group">Groupe</key>
    <key alias="noGroups">Vous n'avez pas ajouté de groupe</key>
    <key alias="addGroup">Ajouter un groupe</key>
    <key alias="inheritedFrom">Hérité de</key>
    <key alias="addProperty">Ajouter une propriété</key>
    <key alias="requiredLabel">Label requis</key>
    <key alias="enableListViewHeading">Activer la vue en liste</key>
    <key alias="enableListViewDescription">Configure l'élément de contenu de manière à afficher ses éléments enfants sous forme d'une liste que l'on peut trier et filtrer, les enfants ne seront pas affichés dans l'arborescence</key>
    <key alias="allowedTemplatesHeading">Modèles autorisés</key>
    <key alias="allowedTemplatesDescription">Sélectionnez les modèles que les éditeurs sont autorisés à utiliser pour du contenu de ce type.</key>
    <key alias="allowAsRootHeading">Autoriser comme racine</key>
    <key alias="allowAsRootDescription">Autorisez les éditeurs à créer du contenu de ce type à la racine de l'arborescence de contenu.</key>
    <key alias="childNodesHeading">Types de noeuds enfants autorisés</key>
    <key alias="childNodesDescription">Autorisez la création de contenu des types spécifiés sous le contenu de ce type-ci</key>
    <key alias="chooseChildNode">Choisissez les noeuds enfants</key>
    <key alias="compositionsDescription">Hériter des onglets et propriétés d'un type de document existant. De nouveaux onglets seront ajoutés au type de document actuel, ou fusionnés s'il existe un onglet avec un nom sililaire.</key>
    <key alias="compositionInUse">Ce type de contenu est utilisé dans une composition, et ne peut donc pas être lui-même un composé.</key>
    <key alias="noAvailableCompositions">Il n'y a pas de type de contenu disponible à utiliser dans une composition.</key>
    <key alias="compositionRemoveWarning">La suppression d'une composition supprimera les données de toutes les propriétés associées. Une fois que vous sauvegardez le type de document, il n'y a plus moyen de faire marche arrière.</key>
    <key alias="availableEditors">Editeurs disponibles</key>
    <key alias="reuse">Réutiliser</key>
    <key alias="editorSettings">Configuration de l'éditeur</key>
    <key alias="configuration">Configuration</key>
    <key alias="yesDelete">Oui, supprimer</key>
    <key alias="movedUnderneath">a été déplacé en-dessous</key>
    <key alias="copiedUnderneath">a été copié en-dessous</key>
    <key alias="folderToMove">Sélectionnez le répertoire à déplacer</key>
    <key alias="folderToCopy">Sélectionnez le répertoire à copier</key>
    <key alias="structureBelow">dans l'arborescence ci-dessous</key>
    <key alias="allDocumentTypes">Tous les types de document</key>
    <key alias="allDocuments">Tous les documents</key>
    <key alias="allMediaItems">Tous les éléments media</key>
    <key alias="usingThisDocument">utilisant ce type de document seront supprimés définitivement, veuillez confirmer que vous souhaitez les supprimer également.</key>
    <key alias="usingThisMedia">utilisant ce type de media seront supprimés définitivement, veuillez confirmer que vous souhaitez les supprimer également.</key>
    <key alias="usingThisMember">utilisant ce type de membre seront supprimés définitivement, veuillez confirmer que vous souhaitez les supprimer également</key>
    <key alias="andAllDocuments">et tous les documents utilisant ce type</key>
    <key alias="andAllMediaItems">et tous les éléments media utilisant ce type</key>
    <key alias="andAllMembers">et tous les membres utilisant ce type</key>
    <key alias="memberCanEdit">Le membre peut éditer</key>
    <key alias="memberCanEditDescription">Autoriser la modification de la valeur de cette propriété par le membre à partir de sa page de profil</key>
    <key alias="isSensitiveData">Est une donnée sensible</key>
    <key alias="isSensitiveDataDescription">Cacher cette propriété aux éditeurs de contenu qui n'ont pas accès à la visualisation des données sensibles</key>
    <key alias="showOnMemberProfile">Afficher dans le profil du membre</key>
    <key alias="showOnMemberProfileDescription">Permettre d'afficher la valeur de cette propriété sur la page de profil du membre</key>
    <key alias="tabHasNoSortOrder">l'onglet n'a pas d'ordre de tri</key>
    <key alias="compositionUsageHeading">Où cette composition est-elle utilisée?</key>
    <key alias="compositionUsageSpecification">Cette composition est actuellement utilisée dans la composition des types de contenu suivants :</key>
    <key alias="variantsHeading">Permettre une variation par culture</key>
    <key alias="variantsDescription">Permettre aux éditeurs de créer du contenu de ce type dans différentes langues.</key>
    <key alias="allowVaryByCulture">Permettre une variation par culture</key>
    <key alias="elementType">Type de l'Elément</key>
    <key alias="elementHeading">Est un Type d'Elément</key>
    <key alias="elementDescription">Un Type d'Elément est destiné à être utilisé par exemple dans Nested Content, et pas dans l'arborescence.</key>
    <key alias="elementDoesNotSupport">Ceci n'est pas d'application pour un Type d'Elément</key>
    <key alias="propertyHasChanges">Vous avez apporté des modifications à cette propriété. Etes-vous certain.e de vouloir les annuler?</key>
  </area>
  <area alias="languages">
    <key alias="addLanguage">Ajouter une langue</key>
    <key alias="mandatoryLanguage">Langue obligatoire</key>
    <key alias="mandatoryLanguageHelp">Les propriétés doivent être remplies dans cette langue avant que le noeud ne puisse être publié.</key>
    <key alias="defaultLanguage">Langue par défaut</key>
    <key alias="defaultLanguageHelp">Un site Umbraco ne peut avoir qu'une seule langue par défaut définie.</key>
    <key alias="changingDefaultLanguageWarning">Changer la langue par défaut peut amener à ce que du contenu par défaut soit manquant.</key>
    <key alias="fallsbackToLabel">Retombe sur</key>
    <key alias="noFallbackLanguageOption">Pas de langue alternative</key>
    <key alias="fallbackLanguageDescription">Pour permettre à un site multi-langue de retomber sur une autre langue dans le cas où il n'existe pas dans la langue demandée, sélectionnez-là ici.</key>
    <key alias="fallbackLanguage">Langue alternative</key>
    <key alias="none">aucune</key>
  </area>
  <area alias="macro">
    <key alias="addParameter">Ajouter un paramètre</key>
    <key alias="editParameter">Modifier le paramètre</key>
    <key alias="enterMacroName">Introduire le nom de la macro</key>
    <key alias="parameters">Paramètres</key>
    <key alias="parametersDescription">Définir les paramètres qui devraient être disponibles lorsque l'on utilise cette macro.</key>
    <key alias="selectViewFile">Sélectionner le fichier de vue partielle de la macro</key>
  </area>
  <area alias="modelsBuilder">
    <key alias="buildingModels">Fabrication des modèles</key>
    <key alias="waitingMessage">ceci peut prendre un peu de temps, ne vous inquiétez pas</key>
    <key alias="modelsGenerated">Modèles générés</key>
    <key alias="modelsGeneratedError">Les modèles n'ont pas pu être générés</key>
    <key alias="modelsExceptionInUlog">La génération des modèles a échoué, voyez les exceptions dans les U log</key>
  </area>
  <area alias="templateEditor">
    <key alias="addFallbackField">Ajouter un champ de rechange</key>
    <key alias="fallbackField">Champ de rechange</key>
    <key alias="addDefaultValue">Ajouter une valeur par défaut</key>
    <key alias="defaultValue">Valeur par défaut</key>
    <key alias="alternativeField">Champ alternatif</key>
    <key alias="alternativeText">Texte alternatif</key>
    <key alias="casing">Casse</key>
    <key alias="encoding">Encodage</key>
    <key alias="chooseField">Choisir un champ</key>
    <key alias="convertLineBreaks">Convertir les sauts de ligne</key>
    <key alias="convertLineBreaksDescription">Oui, convertir les sauts de ligne</key>
    <key alias="convertLineBreaksHelp">Remplace les sauts de ligne avec des balises 'br'</key>
    <key alias="customFields">Champs particuliers</key>
    <key alias="dateOnly">Oui, la date seulement</key>
    <key alias="formatAndEncoding">Format et encodage</key>
    <key alias="formatAsDate">Formater comme une date</key>
    <key alias="formatAsDateDescr">Formate la valeur comme une date, ou une date avec l'heure, en fonction de la culture active</key>
    <key alias="htmlEncode">Encoder en HTML</key>
    <key alias="htmlEncodeHelp">Remplacera les caractères spéciaux par leur équivalent HTML.</key>
    <key alias="insertedAfter">Sera inséré après la valeur du champ</key>
    <key alias="insertedBefore">Sera inséré avant la valeur du champ</key>
    <key alias="lowercase">Minuscules</key>
    <key alias="modifyOutput">Modifier le résultat</key>
    <key alias="none">Aucun</key>
    <key alias="outputSample">Example de résultat</key>
    <key alias="postContent">Insérer après le champ</key>
    <key alias="preContent">Insérer avant le champ</key>
    <key alias="recursive">Récursif</key>
    <key alias="recursiveDescr">Oui, rendre récursif</key>
    <key alias="separator">Séparateur</key>
    <key alias="standardFields">Champs standards</key>
    <key alias="uppercase">Majuscules</key>
    <key alias="urlEncode">Encode pour URL</key>
    <key alias="urlEncodeHelp">Formatera les caractères spéciaux dans les URL</key>
    <key alias="usedIfAllEmpty">Sera seulement utilisé si toutes les valeurs des champs ci-dessus sont vides</key>
    <key alias="usedIfEmpty">Ce champ sera utilisé seulement si le champ initial est vide</key>
    <key alias="withTime">Oui, avec l'heure. Séparateur: </key>
  </area>
  <area alias="translation">
    <key alias="details">Détails</key>
    <key alias="DownloadXmlDTD">Télécharger la DTD XML</key>
    <key alias="fields">Champs</key>
    <key alias="includeSubpages">Inclure les pages enfants</key>
    <key alias="mailBody"><![CDATA[
      Hello %0%

      Ceci est un mail automatique pour vous informer que le document '%1%'
      a été envoyé pour traduction en '%5%' par %2%.

      Allez sur http://%3%/translation/details.aspx?id=%4% pour l'éditer.

      Ou connectez-vous à Umbraco pour obtenir une vue d'ensemble des tâches de traduction qui vous sont assignées
      http://%3%

      Bonne journée !

      Avec les salutations du Robot Umbraco
    ]]></key>
    <key alias="noTranslators">Aucun utilisateur traducteur trouvé. Veuillez créer un utilisateur traducteur avant d'envoyer du contenu pour traduction</key>
    <key alias="pageHasBeenSendToTranslation">La page '%0%' a été envoyée pour traduction</key>
    <key alias="sendToTranslate">Envoyer la page '%0%' pour traduction</key>
    <key alias="totalWords">Nombre total de mots</key>
    <key alias="translateTo">Traduire en</key>
    <key alias="translationDone">Traduction complétée.</key>
    <key alias="translationDoneHelp">Vous pouvez prévisualiser les pages que vous avez traduites en cliquant ci-dessous. Si la page originale est trouvée, vous verrez une comparaison entre les deux pages.</key>
    <key alias="translationFailed">Traduction échouée, il se pourrait que fichier XML soit corrompu</key>
    <key alias="translationOptions">Options de traduction</key>
    <key alias="translator">Traducteur</key>
    <key alias="uploadTranslationXml">Uploader le fichier de traduction XML</key>
  </area>
  <area alias="treeHeaders">
    <key alias="content">Contenu</key>
    <key alias="contentBlueprints">Types de contenu</key>
    <key alias="media">Media</key>
    <key alias="cacheBrowser">Navigateur de cache</key>
    <key alias="contentRecycleBin">Corbeille</key>
    <key alias="createdPackages">Packages créés</key>
    <key alias="dataTypes">Types de données</key>
    <key alias="dictionary">Dictionnaire</key>
    <key alias="installedPackages">Packages installés</key>
    <key alias="installSkin">Installer une skin</key>
    <key alias="installStarterKit">Installer un starter kit</key>
    <key alias="languages">Langues</key>
    <key alias="localPackage">Installer un package local</key>
    <key alias="macros">Macros</key>
    <key alias="mediaTypes">Types de média</key>
    <key alias="member">Membres</key>
    <key alias="memberGroups">Groupes de membres</key>
    <key alias="memberRoles">Rôles</key>
    <key alias="memberTypes">Types de membres</key>
    <key alias="documentTypes">Types de documents</key>
    <key alias="relationTypes">Types de relations</key>
    <key alias="packager">Packages</key>
    <key alias="packages">Packages</key>
    <key alias="partialViews">Vues Partielles</key>
    <key alias="partialViewMacros">Vues Partielles pour les Fichiers Macro</key>
    <key alias="repositories">Installer depuis le repository</key>
    <key alias="runway">Installer Runway</key>
    <key alias="runwayModules">Modules Runway</key>
    <key alias="scripting">Fichiers de script</key>
    <key alias="scripts">Scripts</key>
    <key alias="stylesheets">Feuilles de style</key>
    <key alias="templates">Modèles</key>
    <key alias="logViewer">Visualisation des Log</key>
    <key alias="users">Utilisateurs</key>
    <key alias="settingsGroup">Configuration</key>
    <key alias="templatingGroup">Modélisation</key>
    <key alias="thirdPartyGroup">Parties Tierces</key>
  </area>
  <area alias="update">
    <key alias="updateAvailable">Nouvelle mise à jour disponible</key>
    <key alias="updateDownloadText">%0% est disponible, cliquez ici pour télécharger</key>
    <key alias="updateNoServer">Aucune connexion au serveur</key>
    <key alias="updateNoServerError">Erreur lors de la recherche de mises à jour. Veuillez vérifier le stack trace pour obtenir plus d'informations.</key>
  </area>
  <area alias="user">
    <key alias="access">Accès</key>
    <key alias="accessHelp">Sur base des groupes et des noeuds de départ, l'utilisateur a accès aux noeuds suivants</key>
    <key alias="assignAccess">Donner accès</key>
    <key alias="administrators">Administrateur</key>
    <key alias="categoryField">Champ catégorie</key>
    <key alias="createDate">Utilisateur créé</key>
    <key alias="changePassword">Changer le mot de passe</key>
    <key alias="changePhoto">Changer la photo</key>
    <key alias="newPassword">Nouveau mot de passe</key>
    <key alias="noLockouts">n'a pas été bloqué</key>
    <key alias="noPasswordChange">Le mot de passe n'a pas été modifié</key>
    <key alias="confirmNewPassword">Confirmez votre nouveau mot de passe</key>
    <key alias="changePasswordDescription">Vous pouvez changer votre mot de passe d'accès au Back Office Umbraco en remplissant le formulaire ci-dessous puis en cliquant sur le bouton "Changer le mot de passe"</key>
    <key alias="contentChannel">Canal de contenu</key>
    <key alias="createAnotherUser">Créer un autre utilisateur</key>
    <key alias="createUserHelp">Créer de nouveaux utilisateurs pour leur donner accès à Umbraco. Lors de la création d'un nouvel utilisateur, un mot de passe est généré que vous pouvez partager avec ce dernier.</key>
    <key alias="descriptionField">Champ description</key>
    <key alias="disabled">Désactiver l'utilisateur</key>
    <key alias="documentType">Type de document</key>
    <key alias="editors">Editeur</key>
    <key alias="excerptField">Champ extrait</key>
    <key alias="failedPasswordAttempts">Tentatives de connexion échouées</key>
    <key alias="goToProfile">Voir le profil de l'utilisateur</key>
    <key alias="groupsHelp">Ajouter des groupes pour donner les accès et permissions</key>
    <key alias="inviteAnotherUser">Inviter un autre utilisateur</key>
    <key alias="inviteUserHelp">Inviter de nouveaux utilisateurs pour leur donner accès à Umbraco. Un email d'invitation sera envoyé à chaque utilisateur avec des informations concernant la connexion à Umbraco. Les invitations sont valables pendant 72 heures.</key>
    <key alias="language">Langue</key>
    <key alias="languageHelp">Spécifiez la langue dans laquelle vous souhaitez voir les menus et dialogues</key>
    <key alias="lastLockoutDate">Date du dernier bloquage</key>
    <key alias="lastLogin">Dernière connexion</key>
    <key alias="lastPasswordChangeDate">Dernière modification du mot de passe</key>
    <key alias="loginname">Identifiant</key>
    <key alias="mediastartnode">Noeud de départ dans la librarie de média</key>
    <key alias="mediastartnodehelp">Limiter la librairie média à un noeud de départ spécifique</key>
    <key alias="mediastartnodes">Noeuds de départ dans la librairie de média</key>
    <key alias="mediastartnodeshelp">Limiter la librairie média à des noeuds de départ spécifique</key>
    <key alias="modules">Sections</key>
    <key alias="noConsole">Désactiver l'accès Umbraco</key>
    <key alias="noLogin">ne s'est pas encore connecté</key>
    <key alias="oldPassword">Ancien mot de passe</key>
    <key alias="password">Mot de passe</key>
    <key alias="resetPassword">Réinitialiser le mot de passe</key>
    <key alias="passwordChanged">Votre mot de passe a été modifié!</key>
    <key alias="passwordConfirm">Veuillez confirmer votre nouveau mot de passe</key>
    <key alias="passwordEnterNew">Introduisez votre nouveau mot de passe</key>
    <key alias="passwordIsBlank">Votre nouveau mot de passe ne peut être vide !</key>
    <key alias="passwordCurrent">Mot de passe actuel</key>
    <key alias="passwordInvalid">Mot de passe actuel invalide</key>
    <key alias="passwordIsDifferent">Il y a une différence entre le nouveau mot de passe et le mot de passe confirmé. Veuillez réessayer.</key>
    <key alias="passwordMismatch">Le mot de passe confirmé ne correspond pas au nouveau mot de passe saisi!</key>
    <key alias="permissionReplaceChildren">Remplacer les permissions sur les noeuds enfants</key>
    <key alias="permissionSelectedPages">Vous êtes en train de modifiez les permissions pour les pages :</key>
    <key alias="permissionSelectPages">Choisissez les pages dont les permissions doivent être modifiées</key>
    <key alias="removePhoto">Supprimer la photo</key>
    <key alias="permissionsDefault">Permissions par défaut</key>
    <key alias="permissionsGranular">Permissions granulaires</key>
    <key alias="permissionsGranularHelp">Définir les permissions sur des noeuds spécifiques</key>
    <key alias="profile">Profil</key>
    <key alias="searchAllChildren">Rechercher tous les enfants</key>
    <key alias="sectionsHelp">Ajouter les sections auxquelles les utilisateurs peuvent accéder</key>
    <key alias="selectUserGroups">Sélectionner les groupes d'utilisateurs</key>
    <key alias="noStartNode">Aucun noeud de départ sélectionné</key>
    <key alias="noStartNodes">Aucun noeud de départ sélectionné</key>
    <key alias="startnode">Noeud de départ du contenu</key>
    <key alias="startnodehelp">Limiter l'arborescence de contenu à un noeud de départ spécifique</key>
    <key alias="startnodes">Noeuds de départ du contenu</key>
    <key alias="startnodeshelp">Limiter l'arborescence de contenu à des noeuds de départ spécifiques</key>
    <key alias="updateDate">Dernière mise à jour de l'utilisateur</key>
    <key alias="userCreated">a été créé</key>
    <key alias="userCreatedSuccessHelp">Le nouvel utilisateur a été créé avec succès. Utilisez le mot de passe ci-dessous pour la connexion à Umbraco.</key>
    <key alias="userManagement">Gestion des utilisateurs</key>
    <key alias="username">Nom d'utilisateur</key>
    <key alias="userPermissions">Permissions de l'utilisateur</key>
    <key alias="usergroup">Groupe d'utilisateurs</key>
    <key alias="userInvited">a été invité</key>
    <key alias="userInvitedSuccessHelp">Une invitation a été envoyée au nouvel utilisateur avec les détails concernant la connexion à Umbraco.</key>
    <key alias="userinviteWelcomeMessage">Bien le bonjour et bienvenue dans Umbraco! Vous serez prêt.e dans moins d'1 minute, vous devez encore simplement configurer votre mot de passe et ajouter une photo pour votre avatar.</key>
    <key alias="userinviteExpiredMessage">Bienvenue dans Umbraco! Malheureusement, votre invitation a expiré. Veuillez contacter votre administrateur et demandez-lui de vous l'envoyer à nouveau.</key>
    <key alias="userinviteAvatarMessage">Chargez une photo afin que les autres utilisateurs puissent vous reconnaître facilement. Cliquez sur le cercle ci-dessus pour charger votre photo.</key>
    <key alias="writer">Rédacteur</key>
    <key alias="change">Modifier</key>
    <key alias="yourProfile" version="7.0">Votre profil</key>
    <key alias="yourHistory" version="7.0">Votre historique récent</key>
    <key alias="sessionExpires" version="7.0">La session expire dans</key>
    <key alias="inviteUser">Inviter un utilisateur</key>
    <key alias="createUser">Créer un utilisateur</key>
    <key alias="sendInvite">Envoyer l'invitation</key>
    <key alias="backToUsers">Retour aux utilisateurs</key>
    <key alias="inviteEmailCopySubject">Umbraco: Invitation</key>
    <key alias="inviteEmailCopyFormat"><![CDATA[
        <html>
			<head>
				<meta name='viewport' content='width=device-width'>
				<meta http-equiv='Content-Type' content='text/html; charset=UTF-8'>
			</head>
			<body class='' style='font-family: sans-serif; -webkit-font-smoothing: antialiased; font-size: 14px; color: #392F54; line-height: 22px; -ms-text-size-adjust: 100%; -webkit-text-size-adjust: 100%; background: #1d1333; margin: 0; padding: 0;' bgcolor='#1d1333'>
				<style type='text/css'> @media only screen and (max-width: 620px) {table[class=body] h1 {font-size: 28px !important; margin-bottom: 10px !important; } table[class=body] .wrapper {padding: 32px !important; } table[class=body] .article {padding: 32px !important; } table[class=body] .content {padding: 24px !important; } table[class=body] .container {padding: 0 !important; width: 100% !important; } table[class=body] .main {border-left-width: 0 !important; border-radius: 0 !important; border-right-width: 0 !important; } table[class=body] .btn table {width: 100% !important; } table[class=body] .btn a {width: 100% !important; } table[class=body] .img-responsive {height: auto !important; max-width: 100% !important; width: auto !important; } } .btn-primary table td:hover {background-color: #34495e !important; } .btn-primary a:hover {background-color: #34495e !important; border-color: #34495e !important; } .btn  a:visited {color:#FFFFFF;} </style>
				<table border="0" cellpadding="0" cellspacing="0" class="body" style="border-collapse: separate; mso-table-lspace: 0pt; mso-table-rspace: 0pt; width: 100%; background: #1d1333;" bgcolor="#1d1333">
					<tr>
						<td style="font-family: sans-serif; font-size: 14px; vertical-align: top; padding: 24px;" valign="top">
							<table style="border-collapse: separate; mso-table-lspace: 0pt; mso-table-rspace: 0pt; width: 100%;">
								<tr>
									<td background="https://umbraco.com/umbraco/assets/img/application/logo.png" bgcolor="#1d1333" width="28" height="28" valign="top" style="font-family: sans-serif; font-size: 14px; vertical-align: top;">
										<!--[if gte mso 9]> <v:rect xmlns:v="urn:schemas-microsoft-com:vml" fill="true" stroke="false" style="width:30px;height:30px;"> <v:fill type="tile" src="https://umbraco.com/umbraco/assets/img/application/logo.png" color="#1d1333" /> <v:textbox inset="0,0,0,0"> <![endif]-->
										<div> </div>
										<!--[if gte mso 9]> </v:textbox> </v:rect> <![endif]-->
									</td>
									<td style="font-family: sans-serif; font-size: 14px; vertical-align: top;" valign="top"></td>
								</tr>
							</table>
						</td>
					</tr>
				</table>
				<table border='0' cellpadding='0' cellspacing='0' class='body' style='border-collapse: separate; mso-table-lspace: 0pt; mso-table-rspace: 0pt; width: 100%; background: #1d1333;' bgcolor='#1d1333'>
					<tr>
						<td style='font-family: sans-serif; font-size: 14px; vertical-align: top;' valign='top'> </td>
						<td class='container' style='font-family: sans-serif; font-size: 14px; vertical-align: top; display: block; max-width: 560px; width: 560px; margin: 0 auto; padding: 10px;' valign='top'>
							<div class='content' style='box-sizing: border-box; display: block; max-width: 560px; margin: 0 auto; padding: 10px;'>
								<br>
								<table class='main' style='border-collapse: separate; mso-table-lspace: 0pt; mso-table-rspace: 0pt; width: 100%; border-radius: 3px; background: #FFFFFF;' bgcolor='#FFFFFF'>
									<tr>
										<td class='wrapper' style='font-family: sans-serif; font-size: 14px; vertical-align: top; box-sizing: border-box; padding: 50px;' valign='top'>
											<table border='0' cellpadding='0' cellspacing='0' style='border-collapse: separate; mso-table-lspace: 0pt; mso-table-rspace: 0pt; width: 100%;'>
												<tr>
													<td style='line-height: 24px; font-family: sans-serif; font-size: 14px; vertical-align: top;' valign='top'>
														<h1 style='color: #392F54; font-family: sans-serif; font-weight: bold; line-height: 1.4; font-size: 24px; text-align: left; text-transform: capitalize; margin: 0 0 30px;' align='left'>
															Salut %0%,
														</h1>
														<p style='color: #392F54; font-family: sans-serif; font-size: 14px; font-weight: normal; margin: 0 0 15px;'>
															Vous avez été invité.e par <a href="mailto:%4%" style="text-decoration: underline; color: #392F54; -ms-word-break: break-all; word-break: break-all;">%1%</a> à accéder au Umbraco Back Office.
														</p>
														<p style='color: #392F54; font-family: sans-serif; font-size: 14px; font-weight: normal; margin: 0 0 15px;'>
															Message de <a href="mailto:%1%" style="text-decoration: none; color: #392F54; -ms-word-break: break-all; word-break: break-all;">%1%</a>:
															<br/>
															<em>%2%</em>
														</p>
														<table border='0' cellpadding='0' cellspacing='0' class='btn btn-primary' style='border-collapse: separate; mso-table-lspace: 0pt; mso-table-rspace: 0pt; width: 100%; box-sizing: border-box;'>
															<tbody>
																<tr>
																	<td align='left' style='font-family: sans-serif; font-size: 14px; vertical-align: top; padding-bottom: 15px;' valign='top'>
																		<table border='0' cellpadding='0' cellspacing='0' style='border-collapse: separate; mso-table-lspace: 0pt; mso-table-rspace: 0pt; width: auto;'>
																			<tbody>
																				<tr>
																					<td style='font-family: sans-serif; font-size: 14px; vertical-align: top; border-radius: 5px; text-align: center; background: #35C786;' align='center' bgcolor='#35C786' valign='top'>
																						<a href='%3%' target='_blank' style='color: #FFFFFF; text-decoration: none; -ms-word-break: break-all; word-break: break-all; border-radius: 5px; box-sizing: border-box; cursor: pointer; display: inline-block; font-size: 14px; font-weight: bold; text-transform: capitalize; background: #35C786; margin: 0; padding: 12px 30px; border: 1px solid #35c786;'>
																							Cliquez sur ce lien pour accepter l'invitation
																						</a>
																					</td>
																				</tr>
																			</tbody>
																		</table>
																	</td>
																</tr>
															</tbody>
														</table>
														<p style='max-width: 400px; display: block; color: #392F54; font-family: sans-serif; font-size: 14px; line-height: 20px; font-weight: normal; margin: 15px 0;'>Si vous ne pouvez pas cliquer sur le lien, copiez cet URL dans votre navigateur :</p>
															<table border='0' cellpadding='0' cellspacing='0'>
																<tr>
																	<td style='-ms-word-break: break-all; word-break: break-all; font-family: sans-serif; font-size: 11px; line-height:14px;'>
																		<font style="-ms-word-break: break-all; word-break: break-all; font-size: 11px; line-height:14px;">
																			<a style='-ms-word-break: break-all; word-break: break-all; color: #392F54; text-decoration: underline; font-size: 11px; line-height:15px;' href='%3%'>%3%</a>
																		</font>
																	</td>
																</tr>
															</table>
														</p>
													</td>
												</tr>
											</table>
										</td>
									</tr>
								</table>
								<br><br><br>
							</div>
						</td>
						<td style='font-family: sans-serif; font-size: 14px; vertical-align: top;' valign='top'> </td>
					</tr>
				</table>
			</body>
    </html>]]></key>
    <key alias="invite">Inviter</key>
    <key alias="defaultInvitationMessage">Nouvel envoi de l'invitation en cours...</key>
    <key alias="deleteUser">Supprimer l'Utilisateur</key>
    <key alias="deleteUserConfirmation">Etes-vous certain(e) de vouloir supprimer le compte de cet utilisateur?</key>
    <key alias="stateAll">Tous</key>
    <key alias="stateActive">Actif</key>
    <key alias="stateDisabled">Désactivé</key>
    <key alias="stateLockedOut">Bloqué</key>
    <key alias="stateInvited">Invité</key>
    <key alias="stateInactive">Inactif</key>
    <key alias="sortNameAscending">Nom (A-Z)</key>
    <key alias="sortNameDescending">Nom (Z-A)</key>
    <key alias="sortCreateDateAscending">Plus récent</key>
    <key alias="sortCreateDateDescending">Plus ancien</key>
    <key alias="sortLastLoginDateDescending">Dernière connexion</key>
  </area>
  <area alias="validation">
    <key alias="validation">Validation</key>
    <key alias="validateAsEmail">Valider comme email</key>
    <key alias="validateAsNumber">Valider comme nombre</key>
    <key alias="validateAsUrl">Valider comme Url</key>
    <key alias="enterCustomValidation">...ou introduisez une validation spécifique</key>
    <key alias="fieldIsMandatory">Champ obligatoire</key>
    <key alias="mandatoryMessage">Introduisez un message d'erreur de validation personnalisé (optionnel)</key>
    <key alias="validationRegExp">Introduisez une expression régulière</key>
    <key alias="validationRegExpMessage">Introduisez un message d'erreur de validation personnalisé (optionnel)</key>
    <key alias="minCount">Vous devez ajouter au moins</key>
    <key alias="maxCount">Vous ne pouvez avoir que</key>
    <key alias="items">éléments</key>
    <key alias="itemsSelected">éléments sélectionnés</key>
    <key alias="invalidDate">Date non valide</key>
    <key alias="invalidNumber">Pas un nombre</key>
    <key alias="invalidEmail">Email non valide</key>
    <key alias="invalidNull">La valeur ne peut pas être null</key>
    <key alias="invalidEmpty">La valeur ne peut pas être vide</key>
    <key alias="invalidPattern">Valeur non valide, elle ne correspond pas au modèle correct</key>
    <key alias="customValidation">Validation personnalisée</key>
    <key alias="entriesShort"><![CDATA[Minimum %0% éléments, en nécessite <strong>%1%</strong> supplémentaires.]]></key>
    <key alias="entriesExceed"><![CDATA[Maximum %0% éléments, <strong>%1%</strong> en trop.]]></key>
  </area>
  <area alias="healthcheck">
    <!-- The following keys get these tokens passed in:
	     0: Current value
		   1: Recommended value
		   2: XPath
		   3: Configuration file path
	  -->
    <key alias="checkSuccessMessage">La valeur est égale à la valeur recommandée : '%0%'.</key>
    <key alias="rectifySuccessMessage">La valeur du XPath '%2%' a été fixée à '%1%' dans le fichier de configuration '%3%'.</key>
    <key alias="checkErrorMessageDifferentExpectedValue">La valeur attendue pour '%2%' dans le fichier de configuration '%3%' est '%1%', mais la valeur trouvée est '%0%'.</key>
    <key alias="checkErrorMessageUnexpectedValue">La valeur inattendue '%0%' a été trouvée pour '%2%' dans le fichier de configuration '%3%'.</key>
    <!-- The following keys get these tokens passed in:
	     0: Current value
		   1: Recommended value
	  -->
    <key alias="customErrorsCheckSuccessMessage">Custom errors est fixé à la valeur '%0%'.</key>
    <key alias="customErrorsCheckErrorMessage">Custom errors est pour la moment fixé à la valeur '%0%'. Il est recommandé de le fixer la valeur à '%1%' avant la mise en ligne.</key>
    <key alias="customErrorsCheckRectifySuccessMessage">Custom errors a été rectifié avec succès à la valeur '%0%'.</key>
    <key alias="macroErrorModeCheckSuccessMessage">MacroErrors est fixé à la valeur '%0%'.</key>
    <key alias="macroErrorModeCheckErrorMessage">MacroErrors est fixé à la valeur '%0%', ce qui empêchera certaines ou même toutes les pages de votre site de se charger complètement en cas d'erreur dans les macros. La rectification de ceci fixera la valeur à '%1%'.</key>
    <key alias="macroErrorModeCheckRectifySuccessMessage">MacroErrors est maintenant fixé à la valeur '%0%'.</key>
    <!-- The following keys get these tokens passed in:
	     0: Current value
		   1: Recommended value
		   2: Server version
	  -->
    <key alias="trySkipIisCustomErrorsCheckSuccessMessage">Try Skip IIS Custom Errors est fixé à la valeur '%0%' et vous utilisez IIS version '%1%'.</key>
    <key alias="trySkipIisCustomErrorsCheckErrorMessage">Try Skip IIS Custom Errors est actuellement fixé à '%0%'. Il est recommandé de fixer la valeur à '%1%' pour votre version IIS (%2%).</key>
    <key alias="trySkipIisCustomErrorsCheckRectifySuccessMessage">Try Skip IIS Custom Errors a été rectifié avec succès à la valeur '%0%'.</key>
    <!-- The following keys get predefined tokens passed in that are not all the same, like above -->
    <key alias="configurationServiceFileNotFound">Le fichier n'existe pas : '%0%'.</key>
    <key alias="configurationServiceNodeNotFound"><![CDATA[Impossible de trouver <strong>'%0%'</strong> dans le fichier config <strong>'%1%'</strong>.]]></key>
    <key alias="configurationServiceError">Une erreur est survenue, consultez le log pour voir l'erreur complète : %0%.</key>
    <key alias="databaseSchemaValidationCheckDatabaseOk">Base de données - Le schéma de la base de données est correct pour cette version de Umbraco</key>
    <key alias="databaseSchemaValidationCheckDatabaseErrors">%0% problèmes ont été détectés avec le schéma de votre base de données (Voyez le fichier log pour les détails)</key>
    <key alias="databaseSchemaValidationCheckDatabaseLogMessage">Des erreurs ont été détectées lors de la validation du schéma de la base de données par rapport à la version actuelle de Umbraco.</key>
    <key alias="httpsCheckValidCertificate">Le certificat de votre site a été marqué comme valide.</key>
    <key alias="httpsCheckInvalidCertificate">Erreur de validation du certificat : '%0%'</key>
    <key alias="httpsCheckExpiredCertificate">Le certificat SSL de votre site web a expiré.</key>
    <key alias="httpsCheckExpiringCertificate">Le certificat SSL de votre site web va expirer dans %0% jours.</key>
    <key alias="healthCheckInvalidUrl">Erreur en essayant de contacter l'URL %0% - '%1%'</key>
    <key alias="httpsCheckIsCurrentSchemeHttps">Vous êtes actuellement %0% à voir le site via le schéma HTTPS.</key>
    <key alias="httpsCheckConfigurationRectifyNotPossible">La valeur appSetting 'Umbraco.Core.UseHttps' est fixée à 'false' dans votre fichier web.config. Une fois que vous donnerez accès à ce site en utilisant le schéma HTTPS, cette valeur devra être mise à 'true'.</key>
    <key alias="httpsCheckConfigurationCheckResult">La valeur appSetting 'Umbraco.Core.UseHttps' est fixée à '%0%' dans votre fichier web.config, vos cookies sont %1% marqués comme étant sécurisés.</key>
    <key alias="httpsCheckEnableHttpsError">Impossible de mettre à jour la configuration 'Umbraco.Core.UseHttps' dans votre fichier web.config. Erreur : %0%</key>
    <!-- The following keys don't get tokens passed in -->
    <key alias="httpsCheckEnableHttpsButton">Activer HTTPS</key>
    <key alias="httpsCheckEnableHttpsDescription">Fixe la configuration 'umbracoSSL' à 'true' dans la section appSettings du fichier web.config.</key>
    <key alias="httpsCheckEnableHttpsSuccess">La configuration appSetting 'Umbraco.Core.UseHttps' est maintenant fixée à 'true' dans votre fichier web.config, vos cookies seront marqués comme étant sécurisés.</key>
    <key alias="rectifyButton">Corriger</key>
    <key alias="cannotRectifyShouldNotEqual">Impossible de corriger une vérification avec un type de comparaison 'ShouldNotEqual'.</key>
    <key alias="cannotRectifyShouldEqualWithValue">Impossible de corriger une vérification avec un type de comparaison 'ShouldEqual' avec une valeur spécifiée.</key>
    <key alias="valueToRectifyNotProvided">La valeur de correction n'est pas fournie.</key>
    <key alias="compilationDebugCheckSuccessMessage">Le mode de compilation Debug est désactivé.</key>
    <key alias="compilationDebugCheckErrorMessage">Le mode de compilation Debug est actuellement activé. Il est recommandé de désactiver ce paramètre avant la mise en ligne.</key>
    <key alias="compilationDebugCheckRectifySuccessMessage">Le mode de compilation Debug a été désactivé avec succès.</key>
    <key alias="traceModeCheckSuccessMessage">Le mode tracing est désactivé.</key>
    <key alias="traceModeCheckErrorMessage">Le mode tracing est actuellement activé. Il est recommandé de désactiver cette configuration avant la mise en ligne.</key>
    <key alias="traceModeCheckRectifySuccessMessage">Le mode tracing a été désactivé avec succès.</key>
    <key alias="folderPermissionsCheckMessage">Tous les répertoires ont les configurations de permissions adéquates.</key>
    <!-- The following keys get these tokens passed in:
	    0: Comma delimitted list of failed folder paths
  	-->
    <key alias="requiredFolderPermissionFailed"><![CDATA[Les répertoires suivants doivent être configurés avec les permissions "modifier" mais n'ont pas pu être accédés : <strong>%0%</strong>.]]></key>
    <key alias="optionalFolderPermissionFailed"><![CDATA[Les répertoires suivants doivent être configurés avec les permissions "modifier" afin que certaines opérations Umbraco puissent fonctionner correctement, mais ils n'ont pas pu être accédés : <strong>%0%</strong>. Aucune action n'est requise s'il n'y a pas de nécessité d'y écrire.]]></key>
    <key alias="filePermissionsCheckMessage">Tous les fichiers ont les configurations de permissions adéquates.</key>
    <!-- The following keys get these tokens passed in:
	    0: Comma delimitted list of failed folder paths
  	-->
    <key alias="requiredFilePermissionFailed"><![CDATA[Les fichiers suivants doivent être configurés avec des permissions d'écriture mais n'ont pas pu être accédés : <strong>%0%</strong>.]]></key>
    <key alias="optionalFilePermissionFailed"><![CDATA[Les fichiers suivants doivent être configurés avec des permissions d'écriture afin que certaines opérations Umbraco puissent fonctionner correctement, mais ils n'ont pas pu être accédés : <strong>%0%</strong>. Aucune action n'est requise s'il n'y a pas de nécessité d'y écrire.]]></key>
    <key alias="clickJackingCheckHeaderFound"><![CDATA[Le header ou meta-tag <strong>X-Frame-Options</strong>, utilisé pour contrôler si un site peut être intégré dans un autre via IFRAME, a été trouvé.]]></key>
    <key alias="clickJackingCheckHeaderNotFound"><![CDATA[Le header ou meta-tag <strong>X-Frame-Options</strong> , utilisé pour contrôler si un site peut être intégré dans un autre via IFRAME, n'a pas été trouvé.]]></key>
    <key alias="setHeaderInConfig">Configurez le Header dans le fichier Config</key>
    <key alias="clickJackingSetHeaderInConfigDescription">Ajoute une valeur dans la section httpProtocol/customHeaders du fichier web.config afin d'éviter que le site ne soit intégré dans d'autres sites via IFRAME.</key>
    <key alias="clickJackingSetHeaderInConfigSuccess">Une configuration générant un header qui empêche l'intégration du site par d'autres sites via IFRAME a été ajoutée à votre fichier web.config.</key>
    <key alias="setHeaderInConfigError">Impossible de modifier le fichier web.config. Erreur : %0%</key>
    <key alias="noSniffCheckHeaderFound"><![CDATA[L'en-tête ou le meta-tag <strong>X-Content-Type-Options</strong> utilisé pour la protection contre les vulnérabilités de MIME sniffing a été trouvé.]]></key>
    <key alias="noSniffCheckHeaderNotFound"><![CDATA[L'en-tête ou le meta-tag <strong>X-Content-Type-Options</strong> utilisé pour la protection contre les vulnérabilités de MIME sniffing n'a pas été trouvé.]]></key>
    <key alias="noSniffSetHeaderInConfigDescription">Ajoute une valeur dans la section httpProtocol/customHeaders du fichier web.config pour protéger contre les vulnérabilités de MIME sniffing.</key>
    <key alias="noSniffSetHeaderInConfigSuccess">Une configuration a été ajoutée dans votre fichier web.config pour créer un header protégeant contre les vulnérabilités de MIME sniffing.</key>
    <key alias="hSTSCheckHeaderFound"><![CDATA[L'en-tête <strong>Strict-Transport-Security</strong>, aussi connu sous le nom de HSTS-header, a été trouvé.]]></key>
    <key alias="hSTSCheckHeaderNotFound"><![CDATA[L'en-tête <strong>Strict-Transport-Security</strong>, aussi connu sous le nom de HSTS-header, n'a pas été trouvé.]]></key>
    <key alias="hSTSSetHeaderInConfigDescription">Ajoute l'en-tête 'Strict-Transport-Security' avec la valeur 'max-age=10886400' à la section httpProtocol/customHeaders du fichier web.config. Utilisez cette correction uniquement si vos domaines vont fonctionner en https pour les 18 prochaines semaines (minimum).</key>
    <key alias="hSTSSetHeaderInConfigSuccess">L'en-tête HSTS a été ajouté dans votre fichier web.config.</key>
    <key alias="xssProtectionCheckHeaderFound"><![CDATA[L'en-tête <strong>X-XSS-Protection</strong> a été trouvé.]]></key>
    <key alias="xssProtectionCheckHeaderNotFound"><![CDATA[L'en-tête <strong>X-XSS-Protection</strong> n'a pas été trouvé.]]></key>
    <key alias="xssProtectionSetHeaderInConfigDescription">Ajoute l'en-tête 'X-XSS-Protection' avec la valeur '1; mode=block' à la section httpProtocol/customHeaders du fichier web.config. </key>
    <key alias="xssProtectionSetHeaderInConfigSuccess">L'en-tête X-XSS-Protection a été ajouté dans votre fichier web.config.</key>
    <!-- The following key get these tokens passed in:
	    0: Comma delimitted list of headers found
  	-->
    <key alias="excessiveHeadersFound"><![CDATA[Les headers suivants révélant des informations à propos de la technologie du site web ont été trouvés  : <strong>%0%</strong>.]]></key>
    <key alias="excessiveHeadersNotFound">Aucun header révélant des informations à propos de la technologie du site web n'a été trouvé.</key>
    <key alias="smtpMailSettingsNotFound">La section system.net/mailsettings n'a pas pu être trouvée dans le fichier Web.config.</key>
    <key alias="smtpMailSettingsHostNotConfigured">Dans la section system.net/mailsettings du fichier Web.config, le "host" n'est pas configuré.</key>
    <key alias="smtpMailSettingsConnectionSuccess">La configuration SMTP est correcte et le service fonctionne comme prévu.</key>
    <key alias="smtpMailSettingsConnectionFail">Le serveur SMTP configuré avec le host '%0%' et le port '%1%' n'a pas pu être contacté. Veuillez vérifier et vous assurer que la configuration SMTP est correcte dans la section system.net/mailsettings du fichier Web.config.</key>
    <key alias="notificationEmailsCheckSuccessMessage"><![CDATA[Un email de notification a été envoyé à <strong>%0%</strong>.]]></key>
    <key alias="notificationEmailsCheckErrorMessage"><![CDATA[L'adresse email de notification est toujours à sa valeur par défaut : <strong>%0%</strong>.]]></key>
    <key alias="scheduledHealthCheckEmailBody"><![CDATA[<html><body><p>Les résultats de l'exécution du Umbraco Health Checks planifiée le %0% à %1% sont les suivants :</p>%2%</body></html>]]></key>
    <key alias="scheduledHealthCheckEmailSubject">Statut du Umbraco Health Check: %0%</key>
  </area>
  <area alias="redirectUrls">
    <key alias="disableUrlTracker">Désactiver URL tracker</key>
    <key alias="enableUrlTracker">Activer URL tracker</key>
    <key alias="culture">Culture</key>
    <key alias="originalUrl">URL original</key>
    <key alias="redirectedTo">Redirigé Vers</key>
    <key alias="redirectUrlManagement">Gestion des redirections d'Url</key>
    <key alias="panelInformation">Les URLs suivants redirigent vers cet élément de contenu :</key>
    <key alias="noRedirects">Aucune redirection n'a été créée</key>
    <key alias="noRedirectsDescription">Lorsqu'une page publiée est renommée ou déplacée, une redirection sera automatiquement créée vers la nouvelle page.</key>
    <key alias="confirmRemove">Etes-vous certain(e) de vouloir supprimer la redirection de '%0%' vers '%1%'?</key>
    <key alias="redirectRemoved">Redirection d'URL supprimée.</key>
    <key alias="redirectRemoveError">Erreur lors de la suppression de la redirection d'URL.</key>
    <key alias="redirectRemoveWarning">Ceci supprimera la redirection</key>
    <key alias="confirmDisable">Etes-vous certain(e) de vouloir désactiver le URL tracker?</key>
    <key alias="disabledConfirm">URL tracker est maintenant désactivé.</key>
    <key alias="disableError">Erreur lors de la désactivation de l'URL tracker, plus d'information disponible dans votre fichier log.</key>
    <key alias="enabledConfirm">URL tracker est maintenant activé.</key>
    <key alias="enableError">Erreur lors de l'activation de l'URL tracker, plus d'information disponible dans votre fichier log.</key>
  </area>
  <area alias="emptyStates">
    <key alias="emptyDictionaryTree">Pas d'élément de dictionaire à choisir</key>
  </area>
  <area alias="textbox">
    <key alias="characters_left"><![CDATA[<strong>%0%</strong> caractères restant.]]></key>
    <key alias="characters_exceed"><![CDATA[Maximum %0% caractères, <strong>%1%</strong> en trop.]]></key>
  </area>
  <area alias="recycleBin">
    <key alias="contentTrashed">Suppression du contenu avec l'Id : {0} lié au contenu parent original avec l'Id : {1}</key>
    <key alias="mediaTrashed">Suppression du media avec l'Id : {0} lié à l'élément media parent original avec l'Id : {1}</key>
    <key alias="itemCannotBeRestored">Cet élément ne peut pas être restauré automatiquement</key>
    <key alias="itemCannotBeRestoredHelpText">Il n'y a aucun endroit où cet élément peut être restauré automatiquement. Vous pouvez déplacer l'élément manuellement en utilisant l'arborescence ci-dessous.</key>
    <key alias="wasRestored">a été restauré sous</key>
  </area>
  <area alias="relationType">
    <key alias="direction">Direction</key>
    <key alias="parentToChild">Parent vers enfant</key>
    <key alias="bidirectional">Bi-directionnel</key>
    <key alias="parent">Parent</key>
    <key alias="child">Enfant</key>
    <key alias="count">Nombre</key>
    <key alias="relations">Relations</key>
    <key alias="created">Création</key>
    <key alias="comment">Remarque</key>
    <key alias="name">Nom</key>
    <key alias="noRelations">Aucune relation pour ce type de relation.</key>
    <key alias="tabRelationType">Type de Relation</key>
    <key alias="tabRelations">Relations</key>
  </area>
  <area alias="dashboardTabs">
    <key alias="contentIntro">Pour Commencer</key>
    <key alias="contentRedirectManager">Gestion des redirections d'URL</key>
    <key alias="mediaFolderBrowser">Contenu</key>
    <key alias="settingsWelcome">Bienvenue</key>
    <key alias="settingsExamine">Gestion d'Examine</key>
    <key alias="settingsPublishedStatus">Statut Publié</key>
    <key alias="settingsModelsBuilder">Models Builder</key>
    <key alias="settingsHealthCheck">Health Check</key>
    <key alias="settingsProfiler">Profilage</key>
    <key alias="memberIntro">Pour Commencer</key>
    <key alias="formsInstall">Installer Umbraco Forms</key>
  </area>
  <area alias="visuallyHiddenTexts">
    <key alias="goBack">Retour</key>
    <key alias="activeListLayout">Layouts actifs :</key>
    <key alias="jumpTo">Aller à</key>
    <key alias="group">groupe</key>
    <key alias="passed">passé</key>
    <key alias="warning">avertissement</key>
    <key alias="failed">échoué</key>
    <key alias="suggestion">suggestion</key>
    <key alias="checkPassed">Vérifier les succès</key>
    <key alias="checkFailed">Vérifier les échecs</key>
    <key alias="openBackofficeSearch">Ouvrir la recherche backoffice</key>
    <key alias="openCloseBackofficeHelp">Ouvrir/Fermer l'aide backoffice</key>
    <key alias="openCloseBackofficeProfileOptions">Ouvrir/Fermer vos options de profil</key>
    <key alias="openContextMenu">Ouvrir le menu de contexte pour</key>
    <key alias="currentLanguage">Langue actuelle</key>
    <key alias="switchLanguage">Changer la langue vers</key>
    <key alias="createNewFolder">Créer un nouveau dossier</key>
    <key alias="newPartialView">Partial View</key>
    <key alias="newPartialViewMacro">Macro de Partial View</key>
    <key alias="newMember">Membre</key>
  </area>
  <area alias="references">
    <key alias="tabName">Références</key>
    <key alias="DataTypeNoReferences">Ce Type de Données n'a pas de références.</key>
    <key alias="labelUsedByDocumentTypes">Utilisé dans des Types de Document</key>
    <key alias="noDocumentTypes">Pas de référence vers des Types de Document.</key>
    <key alias="labelUsedByMediaTypes">Utilisé dans les Types de Media</key>
    <key alias="noMediaTypes">Pas de référence vers des Types de Media.</key>
    <key alias="labelUsedByMemberTypes">Utilisé dans les Types de Membre</key>
    <key alias="noMemberTypes">Pas de référence vers des Types de Membre.</key>
    <key alias="usedByProperties">Utilisé par</key>
  </area>
  <area alias="logViewer">
      <key alias="logLevels">Niveaux de Log</key>
      <key alias="savedSearches">Recherches sauvegardées</key>
      <key alias="totalItems">Nombre total d'éléments</key>
      <key alias="timestamp">Date</key>
      <key alias="level">Niveau</key>
      <key alias="machine">Machine</key>
      <key alias="message">Message</key>
      <key alias="exception">Exception</key>
      <key alias="properties">Propriétés</key>
      <key alias="searchWithGoogle">Chercher avec Google</key>
      <key alias="searchThisMessageWithGoogle">Chercher ce message avec Google</key>
      <key alias="searchWithBing">Chercher avec Bing</key>
      <key alias="searchThisMessageWithBing">Chercher ce message avec Bing</key>
      <key alias="searchOurUmbraco">Chercher dans Our Umbraco</key>
      <key alias="searchThisMessageOnOurUmbracoForumsAndDocs">Chercher ce message dans les forums et docs de Our Umbraco</key>
      <key alias="searchOurUmbracoWithGoogle">Chercher dans Our Umbraco avec Google</key>
      <key alias="searchOurUmbracoForumsUsingGoogle">Chercher dans les forums de Our Umbraco en utilisant Google</key>
      <key alias="searchUmbracoSource">Chercher dans les Sources Umbraco</key>
      <key alias="searchWithinUmbracoSourceCodeOnGithub">Chercher dans le code source d'Umbraco sur Github</key>
      <key alias="searchUmbracoIssues">Chercher dans les Umbraco Issues</key>
      <key alias="searchUmbracoIssuesOnGithub">Chercher dans les Umbraco Issues sur Github</key>
      <key alias="deleteThisSearch">Supprimer cette recherche</key>
      <key alias="findLogsWithRequestId">Trouver les Logs avec la Request ID</key>
      <key alias="findLogsWithNamespace">Trouver les Logs avec le Namespace</key>
      <key alias="findLogsWithMachineName">Trouver les logs avec le Nom de Machine</key>
      <key alias="open">Ouvrir</key>
  </area>
  <area alias="clipboard">
    <key alias="labelForCopyAllEntries">Copier %0%</key>
    <key alias="labelForArrayOfItemsFrom">%0% de %1%</key>
	<key alias="labelForRemoveAllEntries">Supprimer tous les éléments</key>
  </area>
  <area alias="propertyActions">
    <key alias="tooltipForPropertyActionsMenu">Ouvrir les Property Actions</key>
  </area>
  <area alias="nuCache">
    <key alias="wait">Attendez</key>
    <key alias="refreshStatus">Rafraîchir le Statut</key>
    <key alias="memoryCache">Cache Mémoire</key>
    <key alias="memoryCacheDescription">
        <![CDATA[
			Ce bouton vous permet de recharger la cache en mémoire, en la rechargeant entièrement à partir de la cache
	en base de données (mais sans reconstruire cette cache en base de données). C'est une opération relativement rapide.
	Utilisez-le lorsque vous pensez que la cache en mémoire n'a pas été rafraîchie convenablement, après que certains
	événements ont été déclenchés&mdash;ce qui indiquerait un problème mineur dans Umbraco.
	(remarque: ceci déclenche le rechargement sur tous les serveurs dans un environnement LB).
    ]]>
    </key>
    <key alias="reload">Recharger</key>
    <key alias="databaseCache">Cache en Base de Données</key>
    <key alias="databaseCacheDescription">
        <![CDATA[
	Ce bouton vous permet de reconstruire la cache en base de données, càd le contenu de la table cmsContentNu.
    <strong>La reconstruction peut être une opération lourde.</strong>
	Utilisez-le lorsque le rechargement ne suffit pas, et que vous pensez que la cache en base de données n'a pas été
	générée convenablement&mdash;ce qui indiquerait des problèmes critiques dans Umbraco.
    ]]>
    </key>
    <key alias="rebuild">Reconstruire</key>
    <key alias="internals">Opérations Internes</key>
    <key alias="internalsDescription">
        <![CDATA[
	Ce bouton vous permet de déclencher une collection de snapshots NuCache (après exécution d'un fullCLR GC).
	A moins que vous sachiez ce que cela signifie, vous n'avez probablement <em>pas</em> besoin de l'utiliser.
    ]]>
    </key>
    <key alias="collect">Collecter</key>
    <key alias="publishedCacheStatus">Statut de la Cache Publiée</key>
    <key alias="caches">Caches</key>
  </area>
  <area alias="profiling">
    <key alias="performanceProfiling">Profilage de performances</key>
    <key alias="performanceProfilingDescription">
        <![CDATA[
                <p>
				   Umbraco est actuellement exécuté en mode debug. Cela signifie que vous pouvez utiliser le profileur de performances intégré pour évaluer les performance lors du rendu des pages.
                </p>
                <p>
                    Si vous souhaitez activer le profileur pour le rendu d'une page spécifique, ajoutez simplement <b>umbDebug=true</b> au querystring lorsque vous demandez la page.
                </p>
                <p>
                    Si vous souhaitez que le profileur soit activé par défaut pour tous les rendus de pages, vous pouvez utiliser le bouton bascule ci-dessous.
					Cela créera un cookie dans votre browser, qui activera alors le profileur automatiquement.
                    En d'autres termes, le profileur ne sera activé par défaut que dans <i>votre</i> browser - pas celui des autres.
                </p>
        ]]>
    </key>
    <key alias="activateByDefault">Activer le profileur par défaut</key>
    <key alias="reminder">Rappel amical</key>
    <key alias="reminderDescription">
        <![CDATA[
            <p>
                Vous ne devriez jamais laisser un site de production s'exécuer en mode debug. Le mode Debug est désactivé en indiquant <b>debug="false"</b> dans l'élément <b>&lt;compilation /&gt;</b> du fichier web.config.
            </p>
        ]]>
    </key>
    <key alias="profilerEnabledDescription">
        <![CDATA[
            <p>
                Umbraco n'est pour l'instant pas exécuté en mode debug, vous ne pouvez donc pas utiliser le profileur intégré. Il devrait en être ainsi pour un site de production.
            </p>
            <p>
                Le mode Debug est activé en indiquant <b>debug="true"</b> dans l'élément <b>&lt;compilation /&gt;</b> du fichier web.config.
            </p>
        ]]>
    </key>
  </area>
  <area alias="settingsDashboardVideos">
    <key alias="trainingHeadline">Des heures de vidéos de formation Umbraco ne sont qu'à un clic d'ici</key>
    <key alias="trainingDescription">
        <![CDATA[
        <p>Vous voulez maîtriser Umbraco? Passez quelques minutes à apprendre certaines des meilleures pratiques en regardant une de ces vidéos à propos de l'utilisation d'Umbraco. Et visitez <a href="http://umbraco.tv" target="_blank">umbraco.tv</a> pour encore plus de vidéos Umbraco</p>
    ]]>
    </key>
    <key alias="getStarted">Pour démarrer</key>
  </area>
  <area alias="settingsDashboard">
    <key alias="start">Commencer ici</key>
    <key alias="startDescription">Cette section contient les blocs fondamentaux pour votre site Umbraco. Suivez les liens ci-dessous pour en apprendre d'avantage sur la façon de travailler avec les éléments de la section Settings</key>
    <key alias="more">En savoir plus</key>
    <key alias="bulletPointOne">
        <![CDATA[
            Lisez-en plus sur la façon de travailler avec les éléments dans la section Settings <a class="btn-link -underline" href="https://our.umbraco.com/documentation/Getting-Started/Backoffice/Sections/" target="_blank">dans la section Documentation</a> de Our Umbraco
        ]]>
    </key>
    <key alias="bulletPointTwo">
        <![CDATA[
            Posez une question dans le <a class="btn-link -underline" href="https://our.umbraco.com/forum" target="_blank">Community Forum</a>
        ]]>
    </key>
    <key alias="bulletPointThree">
        <![CDATA[
            Regardez nos <a class="btn-link -underline" href="https://umbraco.tv" target="_blank">tutoriels vidéos</a> (certains sont gratuits, certains nécessitent un abonnement)
        ]]>
    </key>
    <key alias="bulletPointFour">
        <![CDATA[
            Découvrez nos <a class="btn-link -underline" href="https://umbraco.com/products/" target="_blank">outils d'amélioration de productivité et notre support commercial</a>
        ]]>
    </key>
    <key alias="bulletPointFive">
        <![CDATA[
            Découvrez nos possibilités de <a class="btn-link -underline" href="https://umbraco.com/training/" target="_blank">formations et certifications</a>
        ]]>
    </key>
  </area>
</language><|MERGE_RESOLUTION|>--- conflicted
+++ resolved
@@ -136,12 +136,9 @@
     <key alias="saveAndSchedule">Sauver et planifier</key>
     <key alias="saveToPublish">Sauver et envoyer pour approbation</key>
     <key alias="saveListView">Sauver la mise en page de la liste</key>
-<<<<<<< HEAD
     <key alias="schedulePublish">Planifier</key>
-    <key alias="showPage">Prévisualiser</key>
-=======
     <key alias="saveAndPreview">Prévisualiser</key>
->>>>>>> d7c4f8f0
+    <key alias="showPage">Prévisualiser</key>    
     <key alias="showPageDisabled">La prévisualisation est désactivée car aucun modèle n'a été assigné.</key>
     <key alias="styleChoose">Choisir un style</key>
     <key alias="styleShow">Afficher les styles</key>
