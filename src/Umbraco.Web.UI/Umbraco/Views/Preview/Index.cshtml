<<<<<<< HEAD
﻿@using Umbraco.Core
@using ClientDependency.Core
@using ClientDependency.Core.Mvc
@using Umbraco.Core.Composing
@using Umbraco.Core.IO
@using Umbraco.Web
@using Umbraco.Core.Configuration

@inherits System.Web.Mvc.WebViewPage<Umbraco.Web.Editors.BackOfficePreviewModel>
@{
    var disableDevicePreview = Model.DisableDevicePreview.ToString().ToLowerInvariant();

    Html
        .RequiresCss("assets/css/canvasdesigner.css", "Umbraco");
}
<!DOCTYPE html>
<html lang="en">
<head>
    <meta charset="utf-8">
    <title>Umbraco Preview</title>
    <meta name="robots" content="noindex, nofollow">
    <meta name="pinterest" content="nopin" />

    @Html.RenderCssHere(
        new BasicPath("Umbraco", Current.IOHelper.ResolveUrl(Current.Configs.Global().UmbracoPath)))

</head>
<body id="canvasdesignerPanel" ng-mouseover="outlinePositionHide()" ng-controller="previewController">
    <div class="wait" ng-show="!frameLoaded"></div>

    @if (string.IsNullOrWhiteSpace(Model.PreviewExtendedHeaderView) == false)
    {
        @Html.Partial(Model.PreviewExtendedHeaderView)
    }

    <div id="demo-iframe-wrapper" class="{{previewDevice.css}}">
        <preview-i-frame src="pageUrl" on-loaded="onFrameLoaded(iframe)"></preview-i-frame>
    </div>
    <div class="canvasdesigner" ng-init="showDevicesPreview = true; showDevices = !@(disableDevicePreview);" ng-mouseenter="positionSelectedHide()">
        <div class="fix-left-menu selected">
            <div class="avatar">
                <img ng-src="../assets/img/application/logo.png"
                     ng-srcset="../assets/img/application/logo@2x.png 2x,
                    ../assets/img/application/logo@3x.png 3x" />
            </div>
            <ul class="sections" ng-class="{selected: showDevicesPreview && showDevices}">
                <li ng-repeat="device in devices" ng-class="{ current:previewDevice==device }">
                    <a ng-click="updatePreviewDevice(device)"><i class="icon {{device.icon}}" title="{{device.title}}"></i><span></span></a>
                </li>

                @if (Model.Languages != null && Model.Languages.Count() > 1)
                {
                    foreach (var previewLink in Model.Languages)
                     {
                         <li ng-class="{ current:isCurrentCulture('@previewLink.IsoCode') }">
                             <a ng-click="changeCulture('@previewLink.IsoCode')" title="Preview in @previewLink.CultureName"><i class="icon icon-globe-europe---africa"></i><span>@previewLink.CultureName</span></a>
                         </li>
                     }
                }

                <li>
                    <a ng-click="exitPreview()" title="Exit Preview"><i class="icon icon-wrong"></i><span> </span></a>
                </li>
            </ul>
        </div>

    </div>

    <script src="../lib/lazyload-js/lazyload.min.js"></script>
    <script src="@Url.GetUrlWithCacheBust("Application", "Preview")"></script>

</body>
</html>
=======
﻿@using Umbraco.Core
@using ClientDependency.Core
@using ClientDependency.Core.Mvc
@using Umbraco.Core.IO
@using Umbraco.Web
@using Umbraco.Core.Configuration

@inherits System.Web.Mvc.WebViewPage<Umbraco.Web.Editors.BackOfficePreviewModel>
@{
    var disableDevicePreview = Model.DisableDevicePreview.ToString().ToLowerInvariant();

    Html.RequiresCss("assets/css/canvasdesigner.css", "Umbraco");
}
<!DOCTYPE html>
<html lang="en">
<head>
    <meta charset="utf-8">
    <title>Umbraco Preview</title>
    <meta name="robots" content="noindex, nofollow">
    <meta name="pinterest" content="nopin" />

    @Html.RenderCssHere(
        new BasicPath("Umbraco", IOHelper.ResolveUrl(SystemDirectories.Umbraco)))

</head>
<body id="canvasdesignerPanel" ng-mouseover="outlinePositionHide()" ng-controller="previewController" ng-class="{'tabbing-active': tabbingActive === true}" ng-click="windowClickHandler($event)">
    <div class="wait" ng-show="!frameLoaded"></div>

    @if (string.IsNullOrWhiteSpace(Model.PreviewExtendedHeaderView) == false)
    {
        @Html.Partial(Model.PreviewExtendedHeaderView)
    }

    <div id="demo-iframe-wrapper" class="{{previewDevice.css}}">
        <preview-i-frame src="pageUrl" on-loaded="onFrameLoaded(iframe)"></preview-i-frame>
    </div>
    <div class="canvasdesigner" ng-init="showDevicesPreview = true; showDevices = !@(disableDevicePreview);" ng-mouseenter="positionSelectedHide()">
        <div class="menu-bar selected">

            <div class="menu-bar__title">Preview Mode</div>

            <div class="menu-bar__right-part">

                <div class="preview-menu-option" ng-class="{'--open': sizeOpen === true}" ng-click="$event.stopPropagation()">
                    <button class="menu-bar__button umb-outline" ng-click="toggleSizeOpen()"><i class="icon {{previewDevice.icon}}"></i><span>{{previewDevice.title}}</span></button>
                    <div class="dropdown-menu">
                        <button ng-repeat="device in devices" class="menu-bar__button umb-outline" ng-class="{ '--active':previewDevice === device }" ng-click="updatePreviewDevice(device)">
                            <i class="icon {{device.icon}}"></i><span>{{device.title}}</span>
                        </button>
                    </div>
                </div>

                @if (Model.Languages != null && Model.Languages.Count() > 1)
                {
                    <div class="preview-menu-option" ng-class="{'--open': cultureOpen === true}" ng-click="$event.stopPropagation()">
                        <button class="menu-bar__button umb-outline" ng-click="toggleCultureOpen()"><i class="icon icon-globe-europe---africa"></i><span>{{currentCulture.title}}</span></button>
                        <div class="dropdown-menu">
                            @foreach (var language in Model.Languages)
                            {
                                <button class="menu-bar__button umb-outline" ng-class="{ '--active': currentCultureIso === '@language.IsoCode' || (@language.IsDefault.ToString().ToLower() && currentCultureIso === null) }" ng-click="changeCulture('@language.IsoCode')" ng-init="registerCulture('@language.IsoCode', '@language.CultureName', @language.IsDefault.ToString().ToLower())">
                                    <i class="icon icon-globe-europe---africa"></i><span>@language.CultureName</span>
                                </button>
                            }
                        </div>
                    </div>
                }

                <button ng-click="exitPreview()" title="Exit Preview" class="menu-bar__button umb-outline"><i class="icon icon-power"></i><span>Exit</span>
                </button>

            </div>
        </div>

    </div>

    <script src="../lib/lazyload-js/lazyload.min.js"></script>
    <script src="@Url.GetUrlWithCacheBust("Application", "Preview")"></script>

</body>
</html>
>>>>>>> 8b51b7f7
<|MERGE_RESOLUTION|>--- conflicted
+++ resolved
@@ -1,81 +1,7 @@
-<<<<<<< HEAD
-﻿@using Umbraco.Core
+@using Umbraco.Core
 @using ClientDependency.Core
 @using ClientDependency.Core.Mvc
 @using Umbraco.Core.Composing
-@using Umbraco.Core.IO
-@using Umbraco.Web
-@using Umbraco.Core.Configuration
-
-@inherits System.Web.Mvc.WebViewPage<Umbraco.Web.Editors.BackOfficePreviewModel>
-@{
-    var disableDevicePreview = Model.DisableDevicePreview.ToString().ToLowerInvariant();
-
-    Html
-        .RequiresCss("assets/css/canvasdesigner.css", "Umbraco");
-}
-<!DOCTYPE html>
-<html lang="en">
-<head>
-    <meta charset="utf-8">
-    <title>Umbraco Preview</title>
-    <meta name="robots" content="noindex, nofollow">
-    <meta name="pinterest" content="nopin" />
-
-    @Html.RenderCssHere(
-        new BasicPath("Umbraco", Current.IOHelper.ResolveUrl(Current.Configs.Global().UmbracoPath)))
-
-</head>
-<body id="canvasdesignerPanel" ng-mouseover="outlinePositionHide()" ng-controller="previewController">
-    <div class="wait" ng-show="!frameLoaded"></div>
-
-    @if (string.IsNullOrWhiteSpace(Model.PreviewExtendedHeaderView) == false)
-    {
-        @Html.Partial(Model.PreviewExtendedHeaderView)
-    }
-
-    <div id="demo-iframe-wrapper" class="{{previewDevice.css}}">
-        <preview-i-frame src="pageUrl" on-loaded="onFrameLoaded(iframe)"></preview-i-frame>
-    </div>
-    <div class="canvasdesigner" ng-init="showDevicesPreview = true; showDevices = !@(disableDevicePreview);" ng-mouseenter="positionSelectedHide()">
-        <div class="fix-left-menu selected">
-            <div class="avatar">
-                <img ng-src="../assets/img/application/logo.png"
-                     ng-srcset="../assets/img/application/logo@2x.png 2x,
-                    ../assets/img/application/logo@3x.png 3x" />
-            </div>
-            <ul class="sections" ng-class="{selected: showDevicesPreview && showDevices}">
-                <li ng-repeat="device in devices" ng-class="{ current:previewDevice==device }">
-                    <a ng-click="updatePreviewDevice(device)"><i class="icon {{device.icon}}" title="{{device.title}}"></i><span></span></a>
-                </li>
-
-                @if (Model.Languages != null && Model.Languages.Count() > 1)
-                {
-                    foreach (var previewLink in Model.Languages)
-                     {
-                         <li ng-class="{ current:isCurrentCulture('@previewLink.IsoCode') }">
-                             <a ng-click="changeCulture('@previewLink.IsoCode')" title="Preview in @previewLink.CultureName"><i class="icon icon-globe-europe---africa"></i><span>@previewLink.CultureName</span></a>
-                         </li>
-                     }
-                }
-
-                <li>
-                    <a ng-click="exitPreview()" title="Exit Preview"><i class="icon icon-wrong"></i><span> </span></a>
-                </li>
-            </ul>
-        </div>
-
-    </div>
-
-    <script src="../lib/lazyload-js/lazyload.min.js"></script>
-    <script src="@Url.GetUrlWithCacheBust("Application", "Preview")"></script>
-
-</body>
-</html>
-=======
-﻿@using Umbraco.Core
-@using ClientDependency.Core
-@using ClientDependency.Core.Mvc
 @using Umbraco.Core.IO
 @using Umbraco.Web
 @using Umbraco.Core.Configuration
@@ -95,7 +21,7 @@
     <meta name="pinterest" content="nopin" />
 
     @Html.RenderCssHere(
-        new BasicPath("Umbraco", IOHelper.ResolveUrl(SystemDirectories.Umbraco)))
+        new BasicPath("Umbraco", Current.IOHelper.ResolveUrl(Current.Configs.Global().UmbracoPath)))
 
 </head>
 <body id="canvasdesignerPanel" ng-mouseover="outlinePositionHide()" ng-controller="previewController" ng-class="{'tabbing-active': tabbingActive === true}" ng-click="windowClickHandler($event)">
@@ -152,5 +78,4 @@
     <script src="@Url.GetUrlWithCacheBust("Application", "Preview")"></script>
 
 </body>
-</html>
->>>>>>> 8b51b7f7
+</html>