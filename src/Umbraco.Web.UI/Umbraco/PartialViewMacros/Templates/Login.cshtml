<<<<<<< HEAD
﻿@inherits Umbraco.Web.Macros.PartialViewMacroPage

@using System.Web.Mvc.Html
@using ClientDependency.Core.Mvc
@using Umbraco.Web
@using Umbraco.Web.Models
@using Umbraco.Web.Controllers

@{
    var loginModel = new LoginModel();
    
    Html.EnableClientValidation();
    Html.EnableUnobtrusiveJavaScript();
    Html.RequiresJs("/umbraco_client/ui/jquery.js");
    Html.RequiresJs("/umbraco_client/Application/JQuery/jquery.validate.min.js");
    Html.RequiresJs("/umbraco_client/Application/JQuery/jquery.validate.unobtrusive.min.js");
}

@Html.RenderJsHere()

@using (Html.BeginUmbracoForm<UmbLoginController>("HandleLogin"))
{
    <fieldset>
        <legend>Login</legend>
        
        @Html.ValidationSummary(true)

        @Html.LabelFor(m => loginModel.Username)
        @Html.TextBoxFor(m => loginModel.Username)
        @Html.ValidationMessageFor(m => loginModel.Username)
        <br />

        @Html.LabelFor(m => loginModel.Password)
        @Html.PasswordFor(m => loginModel.Password)
        @Html.ValidationMessageFor(m => loginModel.Password)
        <br />

        <button>Login</button>
    </fieldset>  
=======
﻿@inherits Umbraco.Web.Macros.PartialViewMacroPage

@using System.Web.Mvc.Html
@using ClientDependency.Core.Mvc
@using Umbraco.Web
@using Umbraco.Web.Models
@using Umbraco.Web.Controllers

@{
    var loginModel = new LoginModel();
    
    Html.EnableClientValidation();
    Html.EnableUnobtrusiveJavaScript();
    Html.RequiresJs("/umbraco_client/ui/jquery.js");
    Html.RequiresJs("/umbraco_client/Application/JQuery/jquery.validate.min.js");
    Html.RequiresJs("/umbraco_client/Application/JQuery/jquery.validate.unobtrusive.min.js");
}

@*NOTE: This RenderJsHere code should be put on your main template page where the rest of your script tags are placed*@
@Html.RenderJsHere()

@using (Html.BeginUmbracoForm<UmbLoginController>("HandleLogin"))
{
    <fieldset>
        <legend>Login</legend>
        
        @Html.ValidationSummary("loginModel", true)

        @Html.LabelFor(m => loginModel.Username)
        @Html.TextBoxFor(m => loginModel.Username)
        @Html.ValidationMessageFor(m => loginModel.Username)
        <br />

        @Html.LabelFor(m => loginModel.Password)
        @Html.PasswordFor(m => loginModel.Password)
        @Html.ValidationMessageFor(m => loginModel.Password)
        <br />

        <button>Login</button>
    </fieldset>  
>>>>>>> 0a80c399
}<|MERGE_RESOLUTION|>--- conflicted
+++ resolved
@@ -1,83 +1,41 @@
-<<<<<<< HEAD
-﻿@inherits Umbraco.Web.Macros.PartialViewMacroPage
-
-@using System.Web.Mvc.Html
-@using ClientDependency.Core.Mvc
-@using Umbraco.Web
-@using Umbraco.Web.Models
-@using Umbraco.Web.Controllers
-
-@{
-    var loginModel = new LoginModel();
-    
-    Html.EnableClientValidation();
-    Html.EnableUnobtrusiveJavaScript();
-    Html.RequiresJs("/umbraco_client/ui/jquery.js");
-    Html.RequiresJs("/umbraco_client/Application/JQuery/jquery.validate.min.js");
-    Html.RequiresJs("/umbraco_client/Application/JQuery/jquery.validate.unobtrusive.min.js");
-}
-
-@Html.RenderJsHere()
-
-@using (Html.BeginUmbracoForm<UmbLoginController>("HandleLogin"))
-{
-    <fieldset>
-        <legend>Login</legend>
-        
-        @Html.ValidationSummary(true)
-
-        @Html.LabelFor(m => loginModel.Username)
-        @Html.TextBoxFor(m => loginModel.Username)
-        @Html.ValidationMessageFor(m => loginModel.Username)
-        <br />
-
-        @Html.LabelFor(m => loginModel.Password)
-        @Html.PasswordFor(m => loginModel.Password)
-        @Html.ValidationMessageFor(m => loginModel.Password)
-        <br />
-
-        <button>Login</button>
-    </fieldset>  
-=======
-﻿@inherits Umbraco.Web.Macros.PartialViewMacroPage
-
-@using System.Web.Mvc.Html
-@using ClientDependency.Core.Mvc
-@using Umbraco.Web
-@using Umbraco.Web.Models
-@using Umbraco.Web.Controllers
-
-@{
-    var loginModel = new LoginModel();
-    
-    Html.EnableClientValidation();
-    Html.EnableUnobtrusiveJavaScript();
-    Html.RequiresJs("/umbraco_client/ui/jquery.js");
-    Html.RequiresJs("/umbraco_client/Application/JQuery/jquery.validate.min.js");
-    Html.RequiresJs("/umbraco_client/Application/JQuery/jquery.validate.unobtrusive.min.js");
-}
-
-@*NOTE: This RenderJsHere code should be put on your main template page where the rest of your script tags are placed*@
-@Html.RenderJsHere()
-
-@using (Html.BeginUmbracoForm<UmbLoginController>("HandleLogin"))
-{
-    <fieldset>
-        <legend>Login</legend>
-        
-        @Html.ValidationSummary("loginModel", true)
-
-        @Html.LabelFor(m => loginModel.Username)
-        @Html.TextBoxFor(m => loginModel.Username)
-        @Html.ValidationMessageFor(m => loginModel.Username)
-        <br />
-
-        @Html.LabelFor(m => loginModel.Password)
-        @Html.PasswordFor(m => loginModel.Password)
-        @Html.ValidationMessageFor(m => loginModel.Password)
-        <br />
-
-        <button>Login</button>
-    </fieldset>  
->>>>>>> 0a80c399
+﻿@inherits Umbraco.Web.Macros.PartialViewMacroPage
+
+@using System.Web.Mvc.Html
+@using ClientDependency.Core.Mvc
+@using Umbraco.Web
+@using Umbraco.Web.Models
+@using Umbraco.Web.Controllers
+
+@{
+    var loginModel = new LoginModel();
+    
+    Html.EnableClientValidation();
+    Html.EnableUnobtrusiveJavaScript();
+    Html.RequiresJs("/umbraco_client/ui/jquery.js");
+    Html.RequiresJs("/umbraco_client/Application/JQuery/jquery.validate.min.js");
+    Html.RequiresJs("/umbraco_client/Application/JQuery/jquery.validate.unobtrusive.min.js");
+}
+
+@*NOTE: This RenderJsHere code should be put on your main template page where the rest of your script tags are placed*@
+@Html.RenderJsHere()
+
+@using (Html.BeginUmbracoForm<UmbLoginController>("HandleLogin"))
+{
+    <fieldset>
+        <legend>Login</legend>
+        
+        @Html.ValidationSummary("loginModel", true)
+
+        @Html.LabelFor(m => loginModel.Username)
+        @Html.TextBoxFor(m => loginModel.Username)
+        @Html.ValidationMessageFor(m => loginModel.Username)
+        <br />
+
+        @Html.LabelFor(m => loginModel.Password)
+        @Html.PasswordFor(m => loginModel.Password)
+        @Html.ValidationMessageFor(m => loginModel.Password)
+        <br />
+
+        <button>Login</button>
+    </fieldset>  
 }