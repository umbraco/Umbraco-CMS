--- conflicted
+++ resolved
@@ -12,53 +12,17 @@
                 <div class="col-md-@column.grid column usky-grid-column">
                     @foreach (var row in column.rows)
                     {
-                    <div id="@Html.Raw(Guid.NewGuid().ToString())" class="grid-row-@column.rows.IndexOf(row) @row.cssClass @(row.fullScreen == "True" ? "usky-grid-full-size" : "")">
-                        <div>
-                            <div class="row clearfix usky-grid-row">
+                        <div class="@row.cssClass @(row.fullScreen == "True" ? "usky-grid-full-size" : "")">
+                            <div>
+                                <div class="row clearfix usky-grid-row">
 
-<<<<<<< HEAD
-                                @foreach (var cell in row.cells)
-                                {
-                                    <div class="col-md-@cell.model.grid column">
-                                        <div class="usky-grid-cell @(row.skipTopMargin == "True" ? "usky-grid-skip-top-margin" : "") @(row.skipBottomMargin == "True" ? "usky-grid-skip-bottom-margin" : "")">
-=======
                                     @foreach (var cell in row.cells)
                                     {
                                         <div class="col-md-@cell.model.grid column">
                                             <div class="usky-grid-cell">
->>>>>>> a5f81ae6
 
-                                            @foreach (var control in cell.controls)
-                                            {
-                                                if (control != null && control.macro != null)
+                                                @foreach (var control in cell.controls)
                                                 {
-<<<<<<< HEAD
-                                                    string macroAlias = control.macro.macroAlias.ToString();
-                                                    ViewDataDictionary parameters = new ViewDataDictionary();
-                                                    foreach (dynamic mpd in control.macro.marcoParamsDictionary)
-                                                    {
-                                                        parameters.Add(mpd.Name, mpd.Value);
-                                                    }
-
-                                                    @Umbraco.RenderMacro(macroAlias, parameters)
-                                                }
-
-                                                if (control != null && control.tinyMCE != null)
-                                                {
-                                                    <div class="@(row.boxed == "True" ? "jumbotron" : "")">
-                                                        @Html.Raw(TemplateUtilities.ParseInternalLinks(control.tinyMCE.value.ToString()))
-                                                    </div>
-                                                }
-
-                                                if (control != null && control.media != null)
-                                                {
-                                                    <img src="@control.media.src">
-                                                }
-
-                                                if (control != null && control.embed != null)
-                                                {
-                                                    @Html.Raw(control.embed.content)
-=======
                                                     if (control != null && control.editor != null && control.editor.view != null) { 
                                                     
                                                         string editor = control.editor.view.ToString();
@@ -124,16 +88,14 @@
                                                         
                                                     }
 
->>>>>>> a5f81ae6
                                                 }
-                                            }
+                                            </div>
                                         </div>
-                                    </div>
-                                }
+                                    }
+                                </div>
                             </div>
                         </div>
-                    </div>
-}
+                    }
                 </div>
             }
         </div>
