--- conflicted
+++ resolved
@@ -1,1709 +1,1703 @@
-﻿<?xml version="1.0" encoding="utf-8" standalone="yes"?>
-<language alias="pl" intName="Polish" localName="polski" lcid="21" culture="pl-PL">
-  <creator>
-    <name>The Umbraco community</name>
-    <link>http://our.umbraco.org/documentation/Extending-Umbraco/Language-Files</link>
-  </creator>
-  <area alias="actions">
-    <key alias="assignDomain">Zarządzanie hostami</key>
-    <key alias="auditTrail">Historia zmian</key>
-    <key alias="browse">Przeglądaj węzeł</key>
-    <key alias="changeDocType">Zmień typ dokumentu</key>
-    <key alias="copy">Kopiuj</key>
-    <key alias="create">Utwórz</key>
-    <key alias="createPackage">Stwórz zbiór</key>
-    <key alias="createGroup">Stwórz grupę</key>
-    <key alias="delete">Usuń</key>
-    <key alias="disable">Deaktywuj</key>
-    <key alias="emptyTrashcan">Opróżnij kosz</key>
-    <key alias="enable">Aktywuj</key>
-    <key alias="exportDocumentType">Eksportuj typ dokumentu</key>
-    <key alias="importDocumentType">Importuj typ dokumentu</key>
-    <key alias="importPackage">Importuj zbiór</key>
-    <key alias="liveEdit">Edytuj na stronie</key>
-    <key alias="logout">Wyjście</key>
-    <key alias="move">Przenieś</key>
-    <key alias="notify">Powiadomienia</key>
-    <key alias="protect">Publiczny dostęp</key>
-    <key alias="publish">Opublikuj</key>
-    <key alias="unpublish">Cofnij publikację</key>
-    <key alias="refreshNode">Odśwież węzeł</key>
-    <key alias="republish">Opublikuj ponownie całą stronę</key>
-    <key alias="rename" version="7.3.0">Zmień nazwę</key>
-    <key alias="restore" version="7.3.0">Przywróć</key>
-    <key alias="SetPermissionsForThePage">Ustaw  uprawnienia dla strony %0%</key>
-    <key alias="chooseWhereToMove">Wybierz dokąd przenieść</key>
-    <key alias="toInTheTreeStructureBelow">W strukturze drzewa poniżej</key>
-    <key alias="rights">Uprawnienia</key>
-    <key alias="rollback">Cofnij</key>
-    <key alias="sendtopublish">Wyślij do publikacji</key>
-    <key alias="sendToTranslate">Wyślij do tłumaczenia</key>
-    <key alias="setGroup">Ustaw grupę</key>
-    <key alias="sort">Sortuj</key>
-    <key alias="translate">Przetłumacz</key>
-    <key alias="update">Aktualizuj</key>
-    <key alias="setPermissions">Ustaw uprawnienia</key>
-    <key alias="unlock">Odblokuj</key>
-    <key alias="createblueprint">Stwórz Szablon Zawartości</key>
-  </area>
-  <area alias="actionCategories">
-    <key alias="content">Zawartość</key>
-    <key alias="administration">Administracja</key>
-    <key alias="structure">Struktura</key>
-    <key alias="other">Inne</key>
-   </area>
-   <area alias="actionDescriptions">
-    <key alias="assignDomain">Zezwól na dostęp do przydzielenia języka i hostów</key>
-    <key alias="auditTrail">Zezwól na dostęp do wglądu w historię logów węzła</key>
-    <key alias="browse">Zezwól na dostęp do widoku węzła</key>
-    <key alias="changeDocType">Zezwól na dostęp do zmiany typu dokumentu dla węzła</key>
-    <key alias="copy">Zezwól na dostęp do skopiowania węzła</key>
-    <key alias="create">Zezwól na dostęp do stworzenia węzłów</key>
-    <key alias="delete">Zezwól na dostęp do usunięcia węzłóws</key>
-    <key alias="move">Zezwól na dostęp do przeniesienia węzła</key>
-    <key alias="protect">Zezwól na dostęp do ustawienia i zmiany publicznego dostępu węzła</key>
-    <key alias="publish">Zezwól na dostęp do publikacji węzła</key>
-    <key alias="rights">Zezwól na dostęp do zmiany uprawnień węzła</key>
-    <key alias="rollback">Zezwól na dostęp do cofnięcia węzła do poprzedniego stanu</key>
-    <key alias="sendtopublish">Zezwól na dostęp do wysłania węzła do akceptacji przed publikacją</key>
-    <key alias="sendToTranslate">Zezwól na dostęp do wysłania węzła do tłumaczenia</key>
-    <key alias="sort">Zezwól na dostęp do zmiany kolejności sortowania węzłów</key>
-    <key alias="translate">Zezwól na dostęp do tłumaczenia węzła</key>
-    <key alias="update">Zezwól na dostęp do zapisania węzła</key>
-    <key alias="createblueprint">Zezwól na dostęp do utworzenia Szablonu Zawartości</key>
-  </area>  
-  <area alias="assignDomain">
-    <key alias="permissionDenied">Brak odpowiednich uprawnień</key>
-    <key alias="addNew">Dodaj nową domenę</key>
-    <key alias="remove">Usuń domenę</key>
-    <key alias="invalidNode">Niepoprawny węzeł</key>
-    <key alias="invalidDomain">Niepoprawny format domeny.</key>
-    <key alias="duplicateDomain">Domena została już przydzielona.</key>
-    <key alias="language">Język</key>
-    <key alias="domain">Domena</key>
-    <key alias="domainCreated">Domena '%0%' została utworzona</key>
-    <key alias="domainDeleted">Domena '%0%' została skasowana</key>
-    <key alias="domainExists">Domena '%0%' jest aktualnie przypisana</key>
-    <key alias="domainUpdated">Domena '%0%' została zaktualizowana</key>
-    <key alias="orEdit">Edytuj Aktualne Domeny</key>
-    <key alias="domainHelp">
-        <![CDATA[Poprawne domeny to: "example.com", "www.example.com", "example.com:8080" lub
-    "https://www.example.com/". Wspierane są jednopoziomowe ścieżki domen, np. "example.com/en" jednakże powinno się ich unikać. 
-    Preferowane jest użycie powyższych ustawień języka.]]>
-    </key>
-    <key alias="inherit">Odziedziczona</key>
-    <key alias="setLanguage">Język</key>
-    <key alias="setLanguageHelp">
-        <![CDATA[Wybierz język dla węzła,<br /> lub wybierz dziedziczenie języka z węzła rodzica. Zostanie to zastosowane<br />
-    także do obecnego węzła, o ile poniższa domena również do niego należy.]]>
-    </key>
-    <key alias="setDomains">Domeny</key>
-  </area>
-  <area alias="auditTrails">
-    <key alias="atViewingFor">Wyświetlane dla</key>
-  </area>
-  <area alias="buttons">
-    <key alias="clearSelection">Wyczyść sekcję</key>
-    <key alias="select">Wybierz</key>
-    <key alias="selectCurrentFolder">Wybierz bieżący folder</key>
-    <key alias="somethingElse">Zrób coś innego</key>
-    <key alias="bold">Pogrubienie</key>
-    <key alias="deindent">Zmniejsz wcięcie</key>
-    <key alias="formFieldInsert">Wstaw z pola</key>
-    <key alias="graphicHeadline">Wstaw graficzną linię nagłówka</key>
-    <key alias="htmlEdit">Podgląd HTML</key>
-    <key alias="indent">Zwiększ wcięcie</key>
-    <key alias="italic">Kursywa</key>
-    <key alias="justifyCenter">Wyśrodkuj</key>
-    <key alias="justifyLeft">Wyrównaj do lewej</key>
-    <key alias="justifyRight">Wyrównaj do prawej</key>
-    <key alias="linkInsert">Wstaw link</key>
-    <key alias="linkLocal">Wstaw link wewnętrzny</key>
-    <key alias="listBullet">Wypunktowanie</key>
-    <key alias="listNumeric">Numerowanie</key>
-    <key alias="macroInsert">Wstawianie makra</key>
-    <key alias="pictureInsert">Wstawianie obrazka</key>
-    <key alias="relations">Edycja relacji</key>
-    <key alias="returnToList">Powrót do listy</key>
-    <key alias="save">Zapisz</key>
-    <key alias="saveAndPublish">Zapisz i publikuj</key>
-    <key alias="saveToPublish">Zapisz i wyślij do zaakceptowania</key>
-    <key alias="saveListView">Zapisz widok listy</key>
-    <key alias="showPage">Podgląd</key>
-    <key alias="showPageDisabled">Podgląd jest wyłączony, ponieważ żaden szablon nie został przydzielony</key>
-    <key alias="styleChoose">Wybierz styl</key>
-    <key alias="styleShow">Pokaż style</key>
-    <key alias="tableInsert">Wstaw tabelę</key>
-    <key alias="generateModels">Wygeneruj modele</key>
-    <key alias="saveAndGenerateModels">Zapisz i wygeneruj modele</key>
-    <key alias="undo">Cofnij</key>
-    <key alias="redo">Powtórz</key>
-  </area>
-  <area alias="changeDocType">
-    <key alias="changeDocTypeInstruction">Aby zmienić typ dokumentu dla wybranej treści, najpierw wybierz typ z listy typów obowiązujących dla tej lokalizacji.</key>
-    <key alias="changeDocTypeInstruction2">Następnie potwierdź i/lub zmień mapowanie właściwości z bieżącego typu do nowego i kliknij "Zapisz".</key>
-    <key alias="contentRepublished">Treść została opublikowana ponownie.</key>
-    <key alias="currentProperty">Bieżąca właściwość</key>
-    <key alias="currentType">Bieżący typ</key>
-    <key alias="docTypeCannotBeChanged">Typ dokumentu nie może być zmieniony, ponieważ nie istnieją obowiązujące alternatywy dla tej lokalizacji. Alternatywa będzie dostępna, jeśli będzie dozwolona pod rodzicem wybranego elementu zawartości i jeśli wszystkie istniejące dzieci elementu zawartości będą mieć pozwolenie na bycie tworzonym pod rodzicem.</key>
-    <key alias="docTypeChanged">Typ dokumentu został zmieniony</key>
-    <key alias="mapProperties">Mapuj Właściwości</key>
-    <key alias="mapToProperty">Mapuj do Właściwości</key>
-    <key alias="newTemplate">Nowy Szablon</key>
-    <key alias="newType">Nowy typ</key>
-    <key alias="none">Nic</key>
-    <key alias="selectedContent">Zawartość</key>
-    <key alias="selectNewDocType">Wybierz Nowy Typ Dokumentu</key>
-    <key alias="successMessage">Typ dokumentu wybranej zawartości został zmieniony z powodzeniem do [new type] i następujące właściwości zostały zmapowane:</key>
-    <key alias="to">do</key>
-    <key alias="validationErrorPropertyWithMoreThanOneMapping">Nie można dokończyć mapowania właściwości, ponieważ jedna lub więcej właściwości mają zdefiniowane więcej niż jedno mapowanie.</key>
-    <key alias="validDocTypesNote">Wyświetlane są tylko alternatywne typy obowiązujące dla obecnej lokalizacji.</key>
-  </area>
-  <area alias="content">
-    <key alias="isPublished" version="7.2">Jest Opublikowany</key>
-    <key alias="about">O tej stronie</key>
-    <key alias="alias">Link alternatywny</key>
-    <key alias="alternativeTextHelp">(jakbyś opisał obrazek nad telefonem)</key>
-    <key alias="alternativeUrls">Alternatywne linki</key>
-    <key alias="clickToEdit">Kliknij, aby edytować ten element</key>
-    <key alias="createBy">Utworzone przez</key>
-    <key alias="createByDesc" version="7.0">Pierwotny autor</key>
-    <key alias="updatedBy" version="7.0">Zaktualizowane przez</key>
-    <key alias="createDate">Data utworzenia</key>
-    <key alias="createDateDesc" version="7.0">Data/czas stworzenia tego dokumentu</key>
-    <key alias="documentType">Rodzaj dokumentu</key>
-    <key alias="editing">Edytowanie</key>
-    <key alias="expireDate">Usuń w</key>
-    <key alias="itemChanged">Ten element został zmieniony po publikacji</key>
-    <key alias="itemNotPublished">Element nie jest opublikowany</key>
-    <key alias="lastPublished">Opublikowane</key>
-    <key alias="noItemsToShow">Nie ma żadnych elementów do wyświetlenia</key>
-    <key alias="listViewNoItems" version="7.1.5">Nie ma żadnych elementów do wyświetlenia w liście.</key>
-    <key alias="listViewNoContent">Nie dodano żadnej zawartości</key>
-    <key alias="listViewNoMembers">Nie dodano żadnych członków</key>
-    <key alias="mediatype">Typ mediów</key>
-    <key alias="mediaLinks">Link do elementu(ów) mediów</key>
-    <key alias="membergroup">Członek grupy</key>
-    <key alias="memberrole">Rola</key>
-    <key alias="membertype">Typ członka</key>
-    <key alias="noDate">Brak daty</key>
-    <key alias="nodeName">Tytuł strony</key>
-    <key alias="otherElements">Właściwości</key>
-    <key alias="parentNotPublished">Ten dokument jest opublikowany, ale jest niewidoczny, ponieważ jego rodzic '%0%' nie jest opublikowany</key>
-    <key alias="parentNotPublishedAnomaly">Ten dokument jest opublikowany, ale nie jest w cache.</key>
-    <key alias="getUrlException">Nie znaleziono URL</key>
-    <key alias="routeError">Ten dokument jest opublikowany ale jego URL kolidowałby z elementem treści %0%</key>
-    <key alias="publish">Publikuj</key>
-    <key alias="publishStatus">Status publikacji</key>
-    <key alias="releaseDate">Opublikuj</key>
-    <key alias="unpublishDate">Cofnij publikację</key>
-    <key alias="removeDate">Data usunięcia</key>
-    <key alias="sortDone">Porządek się zmienił</key>
-    <key alias="sortHelp">Aby posortować gałęzie, po prostu przeciągnij gałąż lub kliknij na jednym z nagłówków kolumn. Możesz wybrać kilka gałęzi poprzez przytrzymanie klawisza "shift" lub "control" podczas zaznaczania</key>
-    <key alias="statistics">Statystyki</key>
-    <key alias="titleOptional">Tytuł (opcjonalny)</key>
-    <key alias="altTextOptional">Alternatywny tekst (opcjonalny)</key>
-    <key alias="type">Typ</key>
-    <key alias="unPublish">Cofnij publikację</key>
-    <key alias="updateDate">Ostatnio edytowany</key>
-    <key alias="updateDateDesc" version="7.0">Data/czas edycji dokumentu</key>
-    <key alias="uploadClear">Usuń plik(i)</key>
-    <key alias="urls">Link do dokumentu</key>
-    <key alias="memberof">Członek grupy (grup)</key>
-    <key alias="notmemberof">Nie jest członkiem grupy (grup)</key>
-    <key alias="childItems" version="7.0">Elementy dzieci</key>
-    <key alias="target" version="7.0">Cel</key>
-    <key alias="scheduledPublishServerTime">Oznacza to następującą godzinę na serwerze:</key>
-    <key alias="scheduledPublishDocumentation"><![CDATA[<a href="https://our.umbraco.org/documentation/Getting-Started/Data/Scheduled-Publishing/#timezones" target="_blank">Co to oznacza?</a>]]></key>
-    <key alias="nestedContentDeleteItem">Czy na pewno chcesz usunąć ten element?</key>
-    <key alias="nestedContentEditorNotSupported">Właściwość %0% używa edytora %1%, który nie jest wspierany przez Nested Content.</key>
-    <key alias="addTextBox">Dodaj kolejne pole tekstowe</key>
-    <key alias="removeTextBox">Usuń te pole tekstowe</key> 
-    <key alias="contentRoot">Korzeń zawartości</key>
-  </area>
-  <area alias="blueprints">
-        <key alias="createBlueprintFrom">Stwórz nowy Szablon Zawartości z '%0%'</key>
-        <key alias="blankBlueprint">Pusty</key>
-        <key alias="selectBlueprint">Wybierz Szablon Zawartości</key>
-        <key alias="createdBlueprintHeading">Szablon Zawartości został stworzony</key>
-        <key alias="createdBlueprintMessage">Szablon Zawartości został stworzony z '%0%'</key>
-        <key alias="duplicateBlueprintMessage">Szablon Zawartości o tej samej nazwie już istnieje</key>
-        <key alias="blueprintDescription">Szablon Zawartości to predefiniowana zawartość, którą edytor może wybrać, aby użyć jej jako podstawę do stworzenia nowej zawartości</key>
-    </area>
-  <area alias="media">
-    <key alias="clickToUpload">Kliknij, aby załadować plik</key>
-    <key alias="dropFilesHere">Przerzuć swoje pliki tutaj...</key>
-	<key alias="urls">Link do mediów</key>
-    <key alias="orClickHereToUpload">lub kliknij tutaj, aby wybrać pliki</key>
-    <key alias="onlyAllowedFiles">Jedyne dozwolone typy plików to</key>
-    <key alias="disallowedFileType">Nie można załadować pliku, typ pliku nie jest akceptowany</key>
-    <key alias="maxFileSize">Maksymalny rozmiar pliku to</key>
-    <key alias="mediaRoot">Korzeń mediów</key>
-  </area>
-  <area alias="member">
-    <key alias="createNewMember">Stwórz nowego członka</key>
-    <key alias="allMembers">Wszyscy członkowie</key>
-  </area>
-  <area alias="create">
-    <key alias="chooseNode">Gdzie chcesz stworzyć nowy %0%?</key>
-    <key alias="createUnder">Utwórz w</key>
-    <key alias="createContentBlueprint">Wybierz typ dokumentu, dla którego chcesz stworzyć szablon zawartości</key>
-    <key alias="updateData">Wybierz rodzaj oraz tytuł</key>
-    <key alias="noDocumentTypes" version="7.0"><![CDATA[Brak dostępnych dozwolonych typów dokumentów. Należy włączyć je w ustawieniach sekcji pod <strong>"typy dokumentów"</strong>.]]></key>
-    <key alias="noMediaTypes" version="7.0"><![CDATA[Brak dostępnych dozwolonych typów mediów. Należy włączyć je w ustawieniach sekcji pod <strong>"typy mediów"</strong>.]]></key>
-    <key alias="documentTypeWithoutTemplate">Typ Dokumentu bez szablonu</key>
-    <key alias="newFolder">Nowy folder</key>
-    <key alias="newDataType">Nowy typ danych</key>
-    <key alias="newJavascriptFile">Nowy plik javascript</key>
-    <key alias="newEmptyPartialView">Nowy pusty Częściowy Widok</key>
-    <key alias="newPartialViewMacro">Nowy Częściowy Widok makro</key>
-    <key alias="newPartialViewFromSnippet">Nowy Częściowy Widok ze snippeta</key>
-    <key alias="newEmptyPartialViewMacro">Nowy pusty Częściowy Widok makro</key>
-    <key alias="newPartialViewMacroFromSnippet">Nowy Częściowy Widok makro ze snippeta</key>
-    <key alias="newPartialViewMacroNoMacro">Nowy Częściowy Widok makro (bez makro)</key>
-  </area>
-  <area alias="dashboard">
-    <key alias="browser">Przeglądaj swoją stronę</key>
-    <key alias="dontShowAgain">- Ukryj</key>
-    <key alias="nothinghappens">Jeśli Umbraco się nie otwiera, prawdopodobnie musisz zezwolić tej stronie na otwieranie wyskakujących okienek</key>
-    <key alias="openinnew">zostało otwarte w nowym oknie</key>
-    <key alias="restart">Restartuj</key>
-    <key alias="visit">Odwiedź</key>
-    <key alias="welcome">Witaj</key>
-  </area>
-  <area alias="prompt">
-    <key alias="stay">Zostań</key>
-    <key alias="discardChanges">Odrzuć zmiany</key>
-    <key alias="unsavedChanges">Masz niezapisane zmiany</key>
-    <key alias="unsavedChangesWarning">Jesteś pewien, że chcesz wyjść ze strony? - masz niezapisane zmiany</key>
-  </area>
-  <area alias="bulk">
-    <key alias="done">Wykonane</key>
-
-    <key alias="deletedItem">Usunięto %0% element</key>
-    <key alias="deletedItems">Usunięto %0% elementy(ów)</key>
-    <key alias="deletedItemOfItem">Usunięto %0% z %1% elementu</key>
-    <key alias="deletedItemOfItems">Usunięto %0% z %1% elementów</key>
-
-    <key alias="publishedItem">Opublikowano %0% element</key>
-    <key alias="publishedItems">Opublikowano %0% elementy(ów)</key>
-    <key alias="publishedItemOfItem">Opublikowano %0% z %1% elementu</key>
-    <key alias="publishedItemOfItems">Opublikowano %0% z %1% elementów</key>
-
-    <key alias="unpublishedItem">Cofnięto publikację %0% elementu</key>
-    <key alias="unpublishedItems">Cofnięto publikację %0% elementy(ów)</key>
-    <key alias="unpublishedItemOfItem">Cofnięto publikację %0% z %1% elementu</key>
-    <key alias="unpublishedItemOfItems">Cofnięto publikację %0% z %1% elementów</key>
-
-    <key alias="movedItem">Przeniesiono %0% element</key>
-    <key alias="movedItems">Przeniesiono %0% elementy(ów)</key>
-    <key alias="movedItemOfItem">Przeniesiono %0% z %1% elementu</key>
-    <key alias="movedItemOfItems">Przeniesiono %0% z %1% elementów</key>
-
-    <key alias="copiedItem">Skopiowano %0% element</key>
-    <key alias="copiedItems">Skopiowano %0% elementy(ów)</key>
-    <key alias="copiedItemOfItem">Skopiowano %0% z %1% elementu</key>
-    <key alias="copiedItemOfItems">Skopiowano %0% z %1% elementów</key>
-  </area>
-  <area alias="defaultdialogs">
-    <key alias="nodeNameLinkPicker">Tytuł linku</key>
-    <key alias="urlLinkPicker">Link</key>
-    <key alias="anchorInsert">Nazwa</key>
-    <key alias="assignDomain">Zarządzaj nazwami hostów</key>
-    <key alias="closeThisWindow">Zamknij to okno</key>
-    <key alias="confirmdelete">Jesteś pewny, że chcesz usunąć</key>
-    <key alias="confirmdisable">Jesteś pewny, że chcesz wyłączyć</key>
-    <key alias="confirmEmptyTrashcan">Proszę zaznaczyć, aby potwierdzić usunięcie %0% elementów.</key>
-    <key alias="confirmlogout">Jesteś pewny?</key>
-    <key alias="confirmSure">Jesteś pewny?</key>
-    <key alias="cut">Wytnij</key>
-    <key alias="editdictionary">Edytuj element słownika</key>
-    <key alias="editlanguage">Edytuj język</key>
-    <key alias="insertAnchor">Wstaw link wewnętrzny</key>
-    <key alias="insertCharacter">Wstaw znak</key>
-    <key alias="insertgraphicheadline">Wstaw graficzny nagłówek</key>
-    <key alias="insertimage">Wstaw zdjęcie</key>
-    <key alias="insertlink">Wstaw link</key>
-    <key alias="insertMacro">Wstaw makro</key>
-    <key alias="inserttable">Wstaw tabelę</key>
-    <key alias="lastEdited">Ostatnio edytowane</key>
-    <key alias="link">Link</key>
-    <key alias="linkinternal">Link wewnętrzny:</key>
-    <key alias="linklocaltip">Kiedy używasz odnośników lokalnych, wstaw znak "#" na początku linku</key>
-    <key alias="linknewwindow">Otworzyć w nowym oknie?</key>
-    <key alias="macroContainerSettings">Ustawienia Makro</key>
-    <key alias="macroDoesNotHaveProperties">To makro nie posiada żadnych właściwości, które można edytować</key>
-    <key alias="paste">Wklej</key>
-    <key alias="permissionsEdit">Edytuj Uprawnienia dla</key>
-    <key alias="permissionsSet">Ustaw uprawnienia dla</key>
-    <key alias="permissionsSetForGroup">Ustaw uprawnienia dla %0% dla grupy użytkownika %1%</key>
-    <key alias="permissionsHelp">Wybierz grupy użytkowników, dla których chcesz ustawić uprawnienia</key>
-    <key alias="recycleBinDeleting">Zawartość kosza jest teraz usuwana. Proszę nie zamykać tego okna do momentu zakończenia procesu.</key>
-    <key alias="recycleBinIsEmpty">Zawartość kosza została usunięta</key>
-    <key alias="recycleBinWarning">Usunięcie elementów z kosza powoduje ich trwałe i nieodwracalne skasowanie</key>
-    <key alias="regexSearchError"><![CDATA[Serwis <a target='_blank' href='http://regexlib.com'>regexlib.com</a> aktualnie nie jest dostępny, na co nie mamy wpływu. Bardzo przepraszamy za te utrudnienia.]]></key>
-    <key alias="regexSearchHelp">Przeszukaj dla wyrażeń regularnych, aby dodać regułę sprawdzającą do formularza. Np. 'email' 'url'</key>
-    <key alias="removeMacro">Usuń Makro</key>
-    <key alias="requiredField">Pole wymagane</key>
-    <key alias="sitereindexed">Strona została przeindeksowana</key>
-    <key alias="siterepublished">Cache strony zostało odświeżone. Cała opublikowana zawartość jest teraz aktualna. Natomiast cała nieopublikowana zawartość ciągle nie jest widoczna</key>
-    <key alias="siterepublishHelp">Cache strony zostanie odświeżone. Cała zawartość opublikowana będzie aktualna, lecz nieopublikowana zawartość pozostanie niewidoczna</key>
-    <key alias="tableColumns">Liczba kolumn</key>
-    <key alias="tableRows">Liczba wierszy</key>
-    <key alias="templateContentAreaHelp">
-        <![CDATA[<strong>Ustaw zastępczy ID</strong> Ustawiając ID na tym elemencie możesz później łączyć treść z podrzędnych szablonów, 
-      ustawiając dowiązanie do tego ID na elemencie <code>&lt;asp:treści /&gt;</code>]]>
-    </key>
-    <key alias="templateContentPlaceHolderHelp">
-        <![CDATA[<strong>Wybierz zastępczy ID</strong> z poniższej listy. Możesz wybierać tylko 
-      spośród ID na szablonie nadrzędnym tego formularza.]]>
-    </key>
-    <key alias="thumbnailimageclickfororiginal">Kliknij na obrazie, aby zobaczyć go w pełnym rozmiarze</key>
-    <key alias="treepicker">Wybierz element</key>
-    <key alias="viewCacheItem">Podgląd elementów Cache</key>
-    <key alias="createFolder">Utwórz folder...</key>
-    <key alias="relateToOriginalLabel">Odnieś się do oryginału</key>
-    <key alias="includeDescendants">Zawrzyj potomków</key>
-    <key alias="theFriendliestCommunity">Najbardziej przyjacielska społeczność</key>
-    <key alias="linkToPage">Link do strony</key>
-    <key alias="openInNewWindow">Otwórz zlinkowany dokument w nowym oknie lub zakładce</key>
-    <key alias="linkToMedia">Link do mediów</key>
-    <key alias="linkToFile">Link do plików</key>
-    <key alias="selectContentStartNode">Wybierz węzeł początkowy zawartości</key>
-    <key alias="selectMedia">Wybierz media</key>
-    <key alias="selectIcon">Wybierz ikonę</key>
-    <key alias="selectItem">Wybierz element</key>
-    <key alias="selectLink">Wybierz link</key>
-    <key alias="selectMacro">Wybierz makro</key>
-    <key alias="selectContent">Wybierz zawartość</key>
-    <key alias="selectMediaStartNode">Wybierz węzeł początkowy mediów</key>
-    <key alias="selectMember">Wybierz członka</key>
-    <key alias="selectMemberGroup">Wybierz członka grupy</key>
-    <key alias="selectNode">Wybierz węzeł</key>
-    <key alias="selectSections">Wybierz sekcje</key>
-    <key alias="selectUsers">Wybierz użytkowników</key>
-    <key alias="noIconsFound">Nie znaleziono ikon</key>
-    <key alias="noMacroParams">Te makro nie ma żadnych właściwości</key>
-    <key alias="noMacros">Brak dostępnych makro do wstawienia</key>
-    <key alias="externalLoginProviders">Zewnętrzni dostawcy logowania</key>
-    <key alias="exceptionDetail">Sczegóły Wyjątku</key>
-    <key alias="stacktrace">Stacktrace</key>
-    <key alias="innerException">Wewnętrzny wyjątek</key>
-    <key alias="linkYour">Zlinkuj swój</key>
-    <key alias="unLinkYour">Odlinkuj swój</key>
-    <key alias="account">konto</key>
-    <key alias="selectEditor">Wybierz edytora</key>
-    <key alias="selectSnippet">Wybierz snippet</key>
-  </area>
-  <area alias="dictionaryItem">
-    <key alias="description">
-        <![CDATA[
-    Edytuj różne wersje językowe dla elementu słownika '<em>%0%</em>' poniżej.<br/>
-    Możesz dodać dodatkowe języki w menu "Języki" po lewej stronie.]]>
-    </key>
-    <key alias="displayName">Nazwa języka</key>
-    <key alias="changeKey">Edytuj klucz elementu słownika.</key>
-    <key alias="changeKeyError">
-      <![CDATA[
-      Klucz '%0%' już istnieje.
-   ]]>
-    </key>
-  </area>
-  <area alias="placeholders">
-    <key alias="username">Wpisz nazwę użytkownika</key>
-    <key alias="password">Wpisz hasło</key>
-    <key alias="confirmPassword">Potwierdź hasło</key>
-    <key alias="nameentity">Nazwij %0%...</key>
-    <key alias="entername">Wpisz nazwę...</key>
-    <key alias="enteremail">Wpisz adres e-mail...</key>
-    <key alias="enterusername">Wpisz nazwę użytkownika...</key>
-    <key alias="label">Etykieta...</key>
-    <key alias="enterDescription">Wpisz opis...</key>
-    <key alias="search">Wpisz, aby wyszukać...</key>
-    <key alias="filter">Wpisz, aby filtrować...</key>
-    <key alias="enterTags">Wpisz, aby dodać tagi (naciśnij enter po każdym tagu)...</key>
-    <key alias="email">Wpisz adres e-mail</key>
-    <key alias="enterMessage">Wpisz wiadomość...</key>
-    <key alias="usernameHint">Twoja nazwa użytkownika to przeważnie Twój adres e-mail</key>
-  </area>
-  <area alias="editcontenttype">
-    <key alias="allowAtRoot" version="7.2">Zezwól w korzeniu</key>
-    <key alias="allowAtRootDesc" version="7.2">Tylko Typ Zawartości, który jest zaznaczony może być stworzony na pozomie korzenia drzew Zawartości i Mediów</key>
-    <key alias="allowedchildnodetypes">Dozwolone węzły pochodne</key>
-    <key alias="contenttypecompositions">Kompozycje Typu Dokumentu</key>
-    <key alias="create">Stwórz</key>
-    <key alias="deletetab">Usuń zakładkę</key>
-    <key alias="description">Opis</key>
-    <key alias="newtab">Nowa zakładka</key>
-    <key alias="tab">Zakładka</key>
-    <key alias="thumbnail">Miniatura</key>
-    <key alias="hasListView">Włącz widok listy</key>
-    <key alias="hasListViewDesc" version="7.2">Konfiguruje element treści, aby pokazywał możliwą do sortowania i szukania listę jego dzieci, dzieci nie będą wyświetlone w drzewie</key>
-    <key alias="currentListView" version="7.2">Bieżący widok listy</key>
-    <key alias="currentListViewDesc" version="7.2">Typ danych aktywnego widoku listy</key>
-    <key alias="createListView" version="7.2">Stwórz niestandardowy widok listy</key>
-    <key alias="removeListView" version="7.2">Usuń niestandardowy widok listy</key>
-  </area>
-  <area alias="editdatatype">
-    <key alias="addPrevalue">Dodaj wartość</key>
-    <key alias="dataBaseDatatype">Typ bazy danych</key>
-    <key alias="guid">Edytor GUID</key>
-    <key alias="renderControl">Renderuj kontrolkę</key>
-    <key alias="rteButtons">Przyciski</key>
-    <key alias="rteEnableAdvancedSettings">Włącz ustawienia zaawansowane dla</key>
-    <key alias="rteEnableContextMenu">Włącz menu podręczne</key>
-    <key alias="rteMaximumDefaultImgSize">Maksymalny dozwolony rozmiar wstawianego obrazu</key>
-    <key alias="rteRelatedStylesheets">Powiązane arkusze stylów</key>
-    <key alias="rteShowLabel">Pokaż etykietę</key>
-    <key alias="rteWidthAndHeight">Szerokość i wysokość</key>
-    <key alias="allPropTypes">Wszystkie typy właściwości &amp; dane właściwości</key>
-    <key alias="willBeDeleted">używające tego typu danych zostaną usunięte na zawsze, potwierdź, że chcesz je także usunąć</key>
-    <key alias="yesDelete">Tak, usuń</key>
-    <key alias="andAllRelated">i wszystkie typy właściwości &amp; dane właściwości używające tego typu danych</key>
-    <key alias="selectFolder">Wybierz folder do przeniesienia</key>
-    <key alias="inTheTree">do w strukturze drzewa poniżej</key>
-    <key alias="wasMoved">został przeniesiony poniżej</key>
-  </area>
-  <area alias="errorHandling">
-    <key alias="errorButDataWasSaved">Dane zostały zapisane, lecz wystąpiły błędy, które musisz poprawić przed publikacją strony:</key>
-    <key alias="errorChangingProviderPassword">Bieżący dostawca członkowstwa nie obsługuje zmiany hasła (EnablePasswordRetrieval musi mieć wartość 'true')</key>
-    <key alias="errorExistsWithoutTab">%0% już istnieje</key>
-    <key alias="errorHeader">Wystąpiły błędy:</key>
-    <key alias="errorHeaderWithoutTab">Wystąpiły błędy:</key>
-    <key alias="errorInPasswordFormat">Hasło powinno mieć minimum %0% znaków, i zawierać co najmniej %1% niealfanumeryczny znak</key>
-    <key alias="errorIntegerWithoutTab">%0% musi być liczbą całkowitą</key>
-    <key alias="errorMandatory">%0% (%1%) to pole wymagane</key>
-    <key alias="errorMandatoryWithoutTab">%0% to pole wymagane</key>
-    <key alias="errorRegExp">%0% w %1% nie jest w odpowiednim formacie</key>
-    <key alias="errorRegExpWithoutTab">%0% nie jest w odpowiednim formacie</key>
-  </area>
-  <area alias="errors">
-    <key alias="receivedErrorFromServer">Otrzymano błąd serwera</key>
-    <key alias="dissallowedMediaType">Określony typ pliku został ustawiony jako niedozwolony przez administratora</key>
-    <key alias="codemirroriewarning">Pomimo tego, że CodeMirror jest włączony w konfiguracji, jest on wyłączony w Internet Explorerze ze względu na swoją niestabilność.</key>
-    <key alias="contentTypeAliasAndNameNotNull">Proszę uzupełnij zarówno alias, jak i nazwę dla nowego typu właściwości</key>
-    <key alias="filePermissionsError">Wystąpił problem podczas zapisu/odczytu wymaganego pliku lub folderu</key>
-    <key alias="macroErrorLoadingPartialView">Wystąpił błąd podczas ładowania skryptu Częściowego Widoku (plik: %0%)</key>
-    <key alias="macroErrorLoadingUsercontrol">Wystąpił błąd podczas ładowania userControl '%0%'</key>
-    <key alias="macroErrorLoadingCustomControl">Wystąpił błąd podczas ładowania customControl (Assembly: %0%, Typ: '%1%')</key>
-    <key alias="macroErrorLoadingMacroEngineScript">Wystąpił błąd podczas ładowania skryptu MacroEngine (plik: %0%)</key>
-    <key alias="macroErrorParsingXSLTFile">"Wystąpił błąd podczas parsowania pliku XSLT: %0%</key>
-    <key alias="macroErrorReadingXSLTFile">"Wystąpił błąd odczytu pliku XSLT: %0%</key>
-    <key alias="missingTitle">Proszę podać tytuł</key>
-    <key alias="missingType">Proszę wybrać typ</key>
-    <key alias="pictureResizeBiggerThanOrg">Chcesz utworzyć obraz większy niż rozmiar oryginalny. Czy na pewno chcesz kontynuować?</key>
-    <key alias="pythonErrorHeader">Błąd w skrypcie Python</key>
-    <key alias="pythonErrorText">Skrypt Python nie został zapisany, ponieważ zawiera błędy</key>
-    <key alias="startNodeDoesNotExists">Węzeł początkowy usunięto, proszę skontaktować się z administratorem</key>
-    <key alias="stylesMustMarkBeforeSelect">Proszę zaznaczyć zawartość przed zmianą stylu</key>
-    <key alias="stylesNoStylesOnPage">Brak dostępnych aktywnych stylów</key>
-    <key alias="tableColMergeLeft">Proszę ustaw kursor po lewej stronie dwóch komórek, które chcesz połączyć</key>
-    <key alias="tableSplitNotSplittable">Nie możesz podzielić komórki, która nie była wcześniej połączona.</key>
-    <key alias="xsltErrorHeader">Błąd w źródle XSLT</key>
-    <key alias="xsltErrorText">Plik XSLT nie został zapisany, ponieważ wystąpiły błędy</key>
-    <key alias="missingPropertyEditorErrorMessage">Wystąpił błąd konfiguracji związany z typem danych użytych we właściwościach, proszę sprawdź typ danych</key>
-  </area>
-  <area alias="general">
-    <key alias="about">O...</key>
-    <key alias="action">Akcja</key>
-    <key alias="actions">Akcje</key>
-    <key alias="add">Dodaj</key>
-    <key alias="alias">Alias</key>
-    <key alias="all">Wszystkie</key>
-    <key alias="areyousure">Czy jesteś pewny?</key>
-    <key alias="back">Wstecz</key>
-    <key alias="border">Ramka</key>
-    <key alias="by">przez</key>
-    <key alias="cancel">Anuluj</key>
-    <key alias="cellMargin">Marginesy komórki</key>
-    <key alias="choose">Wybierz</key>
-    <key alias="close">Zamknij</key>
-    <key alias="closewindow">Zamknij okno</key>
-    <key alias="comment">Komentarz</key>
-    <key alias="confirm">Potwierdzenie</key>
-    <key alias="constrain">Zachowaj</key>
-    <key alias="constrainProportions">Zachowaj proporcje</key>
-    <key alias="continue">Kontynuuj</key>
-    <key alias="copy">Kopiuj</key>
-    <key alias="create">Utwórz</key>
-    <key alias="database">Baza danych</key>
-    <key alias="date">Data</key>
-    <key alias="default">Domyślne</key>
-    <key alias="delete">Usuń</key>
-    <key alias="deleted">Usunięto</key>
-    <key alias="deleting">Usuwanie...</key>
-    <key alias="design">Wygląd</key>
-    <key alias="dictionary">Słownik</key>
-    <key alias="dimensions">Rozmiary</key>
-    <key alias="down">Dół</key>
-    <key alias="download">Pobierz</key>
-    <key alias="edit">Edytuj</key>
-    <key alias="edited">Edytowane</key>
-    <key alias="elements">Elementy</key>
-    <key alias="email">Email</key>
-    <key alias="error">Błąd</key>
-    <key alias="findDocument">Znajdź</key>
-    <key alias="first">Pierwszy</key>
-    <key alias="height">Wysokość</key>
-    <key alias="help">Pomoc</key>
-    <key alias="icon">Ikona</key>
-    <key alias="import">Importuj</key>
-    <key alias="innerMargin">Margines wewnętrzny</key>
-    <key alias="insert">Wstaw</key>
-    <key alias="install">Instaluj</key>
-    <key alias="invalid">Nieprawidłowe</key>
-    <key alias="justify">Wyrównaj</key>
-    <key alias="language">Język</key>
-    <key alias="last">Ostatni</key>
-    <key alias="layout">Układ</key>
-    <key alias="loading">Ładowanie</key>
-    <key alias="locked">Zablokowany</key>
-    <key alias="login">Zaloguj</key>
-    <key alias="logoff">Wyloguj</key>
-    <key alias="logout">Wyloguj</key>
-    <key alias="macro">Makro</key>
-    <key alias="mandatory">Obowiązkowy</key>
-    <key alias="move">Przenieś</key>
-    <key alias="more">Więcej</key>
-    <key alias="name">Nazwa</key>
-    <key alias="new">Nowy</key>
-    <key alias="next">Dalej</key>
-    <key alias="no">Nie</key>
-    <key alias="of">z</key>
-    <key alias="ok">OK</key>
-    <key alias="open">Otwórz</key>
-    <key alias="or">lub</key>
-    <key alias="password">Hasło</key>
-    <key alias="path">Ścieżka</key>
-    <key alias="placeHolderID">Zastępczy ID</key>
-    <key alias="pleasewait">Proszę czekać...</key>
-    <key alias="previous">Poprzedni</key>
-    <key alias="properties">Właściwości</key>
-    <key alias="reciept">E-mail, aby otrzymywać dane z formularzy</key>
-    <key alias="recycleBin">Kosz</key>
-    <key alias="remaining">Pozostało</key>
-    <key alias="remove">Usuń</key>
-    <key alias="rename">Zmień nazwę</key>
-    <key alias="renew">Odnów</key>
-    <key alias="required" version="7.0">Wymagany</key>
-    <key alias="retrieve">Odzyskaj</key>
-    <key alias="retry">Ponów próbę</key>
-    <key alias="rights">Uprawnienia</key>
-    <key alias="search">Szukaj</key>
-    <key alias="searchNoResult">Przepraszamy, ale nie możemy znaleźć tego, czego szukasz</key>
-    <key alias="noItemsInList">Elementy nie zostały dodane</key>
-    <key alias="server">Serwer</key>
-    <key alias="show">Pokaż</key>
-    <key alias="showPageOnSend">Pokaż stronę "wyślij"</key>
-    <key alias="size">Rozmiar</key>
-    <key alias="sort">Sortuj</key>
-    <key alias="submit">Zatwierdź</key>
-    <key alias="type">Typ</key>
-    <key alias="typeToSearch">Wpisz, aby wyszukać...</key>
-    <key alias="up">W górę</key>
-    <key alias="update">Aktualizacja</key>
-    <key alias="upgrade">Aktualizacja</key>
-    <key alias="upload">Wyślij plik</key>
-    <key alias="url">URL</key>
-    <key alias="user">Użytkownik</key>
-    <key alias="username">Nazwa użytkownika</key>
-    <key alias="value">Wartość</key>
-    <key alias="view">Widok</key>
-    <key alias="welcome">Witaj...</key>
-    <key alias="width">Szerokość</key>
-    <key alias="yes">Tak</key>
-    <key alias="folder">Folder</key>
-    <key alias="searchResults">Wyniki wyszukiwania</key>
-    <key alias="reorder">Zmień kolejność</key>
-    <key alias="reorderDone">Kolejność została zmieniona</key>
-    <key alias="preview">Podgląd</key>
-    <key alias="changePassword">Zmień hasło</key>
-    <key alias="to">do</key>
-    <key alias="listView">Widok listy</key>
-    <key alias="saving">Zapisywanie...</key>
-    <key alias="current">bieżący</key>
-    <key alias="embed">Osadzony</key>
-    <key alias="selected">wybrany</key>
-  </area>
-      
-  <area alias="colors">
-    <key alias="black">Czarny</key>
-    <key alias="green">Zielony</key>
-    <key alias="yellow">Żółty</key>
-    <key alias="orange">Pomarańczowy</key>
-    <key alias="blue">Niebieski</key>
-    <key alias="red">Czerwony</key>
-  </area>
-
-  <area alias="shortcuts">
-      <key alias="addTab">Dodaj zakładkę</key>
-      <key alias="addProperty">Dodaj właściwość</key>
-      <key alias="addEditor">Dodaj edytora</key>
-      <key alias="addTemplate">Dodaj szablon</key>
-      <key alias="addChildNode">Dodaj węzeł dziecka</key>
-      <key alias="addChild">Dodaj dziecko</key>
-
-      <key alias="editDataType">Edytuj typ danych</key>
-
-      <key alias="navigateSections">Nawiguj sekcje</key>
-
-      <key alias="shortcut">Skróty</key>
-      <key alias="showShortcuts">Pokaż skróty</key>
-
-      <key alias="toggleListView">Przełącz widok listy</key>
-      <key alias="toggleAllowAsRoot">Przełącznik możliwy jako korzeń</key>
-
-      <key alias="commentLine">Komentuj/Odkomentuj linie</key>
-      <key alias="removeLine">Usuń linię</key>
-      <key alias="copyLineUp">Kopiuj linie do góry</key>
-      <key alias="copyLineDown">Kopiuj linie w dół</key>
-      <key alias="moveLineUp">Przenieś linie w górę</key>
-      <key alias="moveLineDown">Przenieś linie w dół</key>
-    
-      <key alias="generalHeader">Ogólne</key>
-      <key alias="editorHeader">Edytor</key>
-  </area>
-      
-  <area alias="graphicheadline">
-    <key alias="backgroundcolor">Kolor tła</key>
-    <key alias="bold">Pogrubienie</key>
-    <key alias="color">Kolor tekstu</key>
-    <key alias="font">Font</key>
-    <key alias="text">Tekst</key>
-  </area>
-      
-  <area alias="headers">
-    <key alias="page">Strona</key>
-  </area>
-  <area alias="installer">
-    <key alias="databaseErrorCannotConnect">Instalator nie mógł połączyć się z bazą danych.</key>
-    <key alias="databaseErrorWebConfig">Nie udało się zapisać pliku web.config. Zmodyfikuj parametry połączenia ręcznie.</key>
-    <key alias="databaseFound">Twoja baza danych została znaleziona i zidentyfikowana jako</key>
-    <key alias="databaseHeader">Konfiguracja bazy danych</key>
-    <key alias="databaseInstall"><![CDATA[
-Naciśnij przycisk <strong>instaluj</strong>, aby zainstalować bazę danych Umbraco %0%
-]]></key>
-    <key alias="databaseInstallDone"><![CDATA[Umbraco %0% zostało skopiowane do Twojej bazy danych. Naciśnij <strong>Dalej</strong>, aby kontynuować.]]></key>
-    <key alias="databaseNotFound"><![CDATA[<p>Nie odnaleziono bazy danych! Sprawdź, czy informacje w sekcji "connection string" w pliku "web.config" są prawidłowe.</p> 
-                <p>Aby kontynuować, dokonaj edycji pliku "web.config" (używając Visual Studio lub dowolnego edytora tekstu), przemieść kursor na koniec pliku, dodaj parametry połączenia do Twojej bazy danych w kluczu o nazwie "umbracoDbDSN" i zapisz plik.</p> 
-                <p>
-                Kliknij <strong>ponów próbę</strong> kiedy 
-                skończysz.<br /><a href="http://our.umbraco.org/documentation/Using-Umbraco/Config-files/webconfig7" target="_blank">
-                Tu znajdziesz więcej informacji na temat edycji pliku "web.config".</a></p>]]></key>
-    <key alias="databaseText"><![CDATA[Aby zakończyć ten etap instalacji, będziesz musiał podać parametry połączenia do Twojego serwera baz danych ("connection string").<br />
-                Skontaktuj się z Twoim dostawą usług internetowych jeśli zajdzie taka potrzeba. 
-                W przypadku instalacji na lokalnej maszynie lub serwerze możesz potrzebować pomocy administratora.]]></key>
-    <key alias="databaseUpgrade"><![CDATA[
-                <p>
-                Naciśnij przycisk <strong>aktualizuj</strong>, aby zaktualizować swoją bazę danych do Umbraco %0%</p> 
-                <p>
-                Bez obaw - żadne dane nie zostaną usunięte i wszystko będzie działać jak należy!
-                </p>
-                ]]></key>
-    <key alias="databaseUpgradeDone"><![CDATA[Twoja baza danych została zaktualizowana do wersji %0%.<br />Naciśnij przycisk <strong>Dalej</strong>, aby 
-                kontynuować.]]></key>
-    <key alias="databaseUpToDate"><![CDATA[Twoja baza danych nie wymaga aktualizacji! Naciśnij przycisk <strong>Dalej</strong>, aby kontynuować kreatora instalacji.]]></key>
-    <key alias="defaultUserChangePass"><![CDATA[<strong>Hasło domyślnego użytkownika musi zostać zmienione!</strong>]]></key>
-    <key alias="defaultUserDisabled"><![CDATA[<strong>Konto domyślnego użytkownika zostało wyłączone lub nie ma on dostępu do Umbraco!</strong></p><p>Żadne dodatkowe czynności nie są konieczne. Naciśnij <strong>Dalej</strong>, aby kontynuować.]]></key>
-    <key alias="defaultUserPassChanged"><![CDATA[<strong>Hasło domyślnego użytkownika zostało zmienione od czasu instalacji!</strong></p><p>Żadne dodatkowe czynności nie są konieczne. Naciśnij <strong>Dalej</strong>, aby kontynuować.]]></key>
-    <key alias="defaultUserPasswordChanged">Hasło zostało zmienione!</key>
-    <key alias="greatStart">Aby szybko wejść w świat Umbraco, obejrzyj nasze filmy wprowadzające</key>
-    <key alias="licenseText">Klikając przycisk dalej (lub modyfikując klucz UmbracoConfigurationStatus w pliku web.config), akceptujesz licencję na niniejsze oprogramowanie zgodnie ze specyfikacją w poniższym polu. Zauważ, że ta dystrybucja Umbraco składa się z dwoch licencji - licencja MIT typu open source dla kodu oraz licencja "Umbraco freeware", która dotyczy interfejsu użytkownika.</key>
-    <key alias="None">Nie zainstalowane.</key>
-    <key alias="permissionsAffectedFolders">Zmienione pliki i foldery</key>
-    <key alias="permissionsAffectedFoldersMoreInfo">Więcej informacji na temat ustalania pozwoleń dla Umbraco znajdziesz tutaj</key>
-    <key alias="permissionsAffectedFoldersText">Musisz zezwolić procesowi ASP.NET na zmianę poniższych plików/folderów</key>
-    <key alias="permissionsAlmostPerfect"><![CDATA[<strong>Twoje ustawienia uprawnień są prawie idealne!</strong><br /><br /> 
-                Umbraco będzie działało bez problemów, ale nie będzie możliwa instalacja pakietów, które są rekomendowane, aby w pełni wykorzystać możliwości Umbraco.]]></key>
-    <key alias="permissionsHowtoResolve">Jak to Rozwiązać</key>
-    <key alias="permissionsHowtoResolveLink">Kliknij tutaj, aby przeczytać wersję tekstową</key>
-    <key alias="permissionsHowtoResolveText"><![CDATA[Obejrzyj nasz <strong>samouczek</strong>, pokazujący jak ustawić uprawnienia dostępu do folderów dla Umbraco, albo przeczytaj wersję tekstową.]]></key>
-    <key alias="permissionsMaybeAnIssue"><![CDATA[<strong>Twoje ustawienia uprawnień mogą stanowić problem!</strong>
-                <br /><br />
-                Umbraco będzie działało bez problemów, ale nie będzie możliwa instalacja pakietów, które są rekomendowane, aby w pełni wykorzystać możliwości Umbraco.]]></key>
-    <key alias="permissionsNotReady"><![CDATA[<strong>Twoje ustawienia uprawnień nie są gotowe na Umbraco!</strong> 
-                <br /><br /> 
-                Aby Umbraco mogło działać musisz uaktualnić swoje ustawienia zabezpieczeń.]]></key>
-    <key alias="permissionsPerfect"><![CDATA[<strong>Twoje ustawienia uprawnień są idealne!</strong><br /><br />  
-                Umbraco będzie działać bez problemów i będzie można instalować pakiety!]]></key>
-    <key alias="permissionsResolveFolderIssues">Rozwiązywanie problemów z folderami</key>
-    <key alias="permissionsResolveFolderIssuesLink">Kliknij ten link, aby uzyskać więcej informacji na temat problemów z ASP.NET i tworzeniem folderów.</key>
-    <key alias="permissionsSettingUpPermissions">Ustawianie uprawnień dostępu do folderów</key>
-    <key alias="permissionsText"><![CDATA[
-                Umbraco potrzebuje uprawnień do zapisu/odczytu pewnych katalogów w celu przechowywania plików jak obrazki i PDFy. 
-                Umbraco przechowuje także tymczasowe dane (aka: cache), aby zwiększyć wydajność Twojej strony.
-                ]]></key>
-    <key alias="runwayFromScratch">Chcę zacząć od zera</key>
-    <key alias="runwayFromScratchText"><![CDATA[
-                Twoja strona jest obecnie pusta. To idealna sytuacja, jeśli chcesz zacząć od zera i stworzyć własne typy dokumentów i szablony. 
-                (<a href="http://Umbraco.tv/documentation/videos/for-site-builders/foundation/document-types">dowiedz się jak</a>) 
-                Ciągle możesz wybrać, aby zainstalować Runway w późniejszym terminie. W tym celu przejdź do sekcji Deweloper i wybierz Pakiety.
-                ]]></key>
-    <key alias="runwayHeader">Właśnie stworzyłeś czystą instalację platformy Umbraco. Co chcesz zrobić teraz?</key>
-    <key alias="runwayInstalled">Pakiet Runway został zainstalowany pomyślnie</key>
-    <key alias="runwayInstalledText"><![CDATA[
-                Twoje fundamenty są postawione właściwie. Wybierz, które moduły chcesz na nich zainstalować.<br /> 
-                To jest nasza lista rekomendowanych modułów. Zaznacz te, które chcesz zainstalować lub wyświetl <a href="#" onclick="toggleModules(); return false;" id="toggleModuleList">pełną listę modułów</a>  
-                ]]></key>
-    <key alias="runwayOnlyProUsers">Rekomendowane tylko dla doświadczonych użytkowników</key>
-    <key alias="runwaySimpleSite">Chcę rozpocząć z prostą stroną</key>
-    <key alias="runwaySimpleSiteText"><![CDATA[
-                <p>
-                Pakiet "Runway" to prosta strona, dostarczająca kilku podstawowych typów dokumentów i szablonów. Instalator może automatycznie zainstalować pakiet Runway za Ciebie, 
-                ale możesz w łatwy sposób edytować, rozszerzyć lub usunąć go. Nie jest on potrzebny i możesz doskonale używać Umbraco bez niego. 
-                Jednakże pakiet Runway oferuje łatwą podstawę, bazującą na najlepszych praktykach, która pozwolić Ci rozpocząć pracę w mgnieniu oka. 
-                Jeśli zdecydujesz się zainstalować pakiet Runway, możesz opcjonalnie wybrać podstawowe klocki zwane Modułami Runway, aby poprawić swoje strony. 
-                </p> 
-                <small>
-                <em>Dołączone z pakietem Runway:</em> Strona domowa, strona Jak rozpocząć pracę, strona Instalowanie Modułów.<br /> 
-                <em>Opcjonalne moduły:</em>Górna nawigacja, Mapa strony, Formularz kontaktowy, Galeria. 
-                </small>
-                ]]></key>
-    <key alias="runwayWhatIsRunway">Co to jest pakiet Runway</key>
-    <key alias="step1">Krok 1/5 Akceptacja licencji</key>
-    <key alias="step2">Krok 2/5: Konfiguracja bazy danych</key>
-    <key alias="step3">Krok 3/5: Sprawdzanie uprawnień plików</key>
-    <key alias="step4">Krok 4/5: Sprawdzanie zabezpieczeń Umbraco</key>
-    <key alias="step5">Krok 5/5: Umbraco jest gotowe do pracy</key>
-    <key alias="thankYou">Dziękujemy za wybór Umbraco</key>
-    <key alias="theEndBrowseSite"><![CDATA[<h3>Przeglądaj swoją nową stronę</h3> 
-                Pakiet Runway został zainstalowany, zobacz zatem jak wygląda Twoja nowa strona.]]></key>
-    <key alias="theEndFurtherHelp"><![CDATA[<h3>Dalsza pomoc i informacje</h3> 
-                Zaczerpnij pomocy z naszej nagrodzonej społeczności, przeglądaj dokumentację lub obejrzyj niektóre darmowe filmy o tym, jak budować proste strony, jak używać pakietów i szybki przewodnik po terminologii Umbraco]]></key>
-    <key alias="theEndHeader">Umbraco %0% zostało zainstalowane i jest gotowe do użycia</key>
-    <key alias="theEndInstallFailed"><![CDATA[Aby dokończyć instalację musisz 
-                ręcznie edytować <strong>plik web.config</strong> i zaktualizować klucz AppSetting o nazwie <strong>UmbracoConfigurationStatus</strong> na dole do wartości <strong>'%0%'</strong>.]]></key>
-    <key alias="theEndInstallSuccess"><![CDATA[Możesz <strong>rozpocząć natychmiast</strong> klikając przycisk "Uruchom Umbraco" poniżej. <br />Jeżeli jesteś <strong>nowy dla Umbraco</strong> 
-                znajdziesz mnóstwo materiałów na naszych stronach "jak rozpocząć".]]></key>
-    <key alias="theEndOpenUmbraco"><![CDATA[<h3>Uruchom Umbraco</h3> 
-                Aby zarządzać swoją stroną po prostu otwórz zaplecze Umbraco i zacznij dodawać treść, aktualizować szablony i style lub dodawaj nową funkcjonalność]]></key>
-    <key alias="Unavailable">Połączenie z bazą danych nie zostało ustanowione.</key>
-    <key alias="Version3">Umbraco wersja 3</key>
-    <key alias="Version4">Umbraco wersja 4</key>
-    <key alias="watch">Zobacz</key>
-    <key alias="welcomeIntro"><![CDATA[Ten kreator przeprowadzi Cię przez proces konfiguracji <strong>Umbraco %0%</strong> dla świeżej instalacji lub aktualizacji z wersji 3.0. 
-                <br /><br /> 
-                Wciśnij <strong>"dalej"</strong>, aby rozpocząć proces konfigruacji.]]></key>
-  </area>
-  <area alias="language">
-    <key alias="cultureCode">Kod języka</key>
-    <key alias="displayName">Nazwa języka</key>
-  </area>
-  <area alias="lockout">
-    <key alias="lockoutWillOccur">Z powodu bezczynności na stronie, nastąpi automatyczne wylogowanie</key>
-    <key alias="renewSession">Wznów sesję teraz, aby zapisać swoją pracę</key>
-  </area>
-  <area alias="login">
-    <key alias="greeting0">Szczęśliwej super niedzieli</key>
-    <key alias="greeting1">Szczęśliwego maniakalnego poniedziałku </key>
-    <key alias="greeting2">Szczęśliwego świetnego wtorku</key>
-    <key alias="greeting3">Szczęśliwej niesamowitej środy</key>
-    <key alias="greeting4">Szczęśliwego wyjątkowego czwartku</key>
-    <key alias="greeting5">Szczęśliwego odjechanego piątku</key>
-    <key alias="greeting6">Szczęśliwej cudownej soboty</key>
-    <key alias="instruction">Zaloguj się poniżej</key>
-    <key alias="signInWith">Zaloguj się z</key>
-    <key alias="timeout">Sesja wygasła</key>
-    <key alias="bottomText"><![CDATA[<p style="text-align:right;">&copy; 2001 - %0% <br /><a href="http://umbraco.com" style="text-decoration: none" target="_blank">umbraco.com</a></p> ]]></key>
-    <key alias="forgottenPassword">Zapomniałeś hasła?</key>
-    <key alias="forgottenPasswordInstruction">E-mail z linkiem do zresetowania hasła zostanie wysłany na podany adres</key>
-    <key alias="requestPasswordResetConfirmation">E-mail z instrukcjami do zresetowania hasła zostanie wysłany, jeśli zgadza się z naszą bazą danych</key>
-    <key alias="returnToLogin">Powrót do formularza logowania</key>
-    <key alias="setPasswordInstruction">Proszę wpisać nowe hasło</key>
-    <key alias="setPasswordConfirmation">Twoje hasło zostało zmienione</key>
-    <key alias="resetCodeExpired">Link, na który kliknąłeś jest niewłaściwy lub wygasł</key>
-    <key alias="resetPasswordEmailCopySubject">Umbraco: Resetowanie hasła</key>
-    <key alias="resetPasswordEmailCopyFormat">
-      <![CDATA[<p>Twoja nazwa użytkownika do zalogowania się w Umbraco back-office to: <strong>%0%</strong></p><p>Kliknij <a href="%1%"><strong>tutaj</strong></a>, aby zresetować Twoje hasło lub kopiuj/wklej ten URL w przeglądarce:</p><p><em>%1%</em></p>]]>
-    </key>
-  </area>
-  <area alias="main">
-    <key alias="dashboard">Panel zarządzania</key>
-    <key alias="sections">Sekcje</key>
-    <key alias="tree">Zawartość</key>
-  </area>
-  <area alias="moveOrCopy">
-    <key alias="choose">Wybierz stronę powyżej...</key>
-    <key alias="copyDone">%0% zostało skopiowane do %1%</key>
-    <key alias="copyTo">Wybierz, gdzie dokument %0% ma zostać skopiowany</key>
-    <key alias="moveDone">%0% został przeniesiony do %1%</key>
-    <key alias="moveTo">Wskaż gdzie dokument %0% ma zostać przeniesiony</key>
-    <key alias="nodeSelected">został wybrany jako korzeń nowej zawartości, kliknik 'ok' poniżej.</key>
-    <key alias="noNodeSelected">Nie wskazano węzła, proszę wybrać węzeł z listy powyżej przed kliknięciem "ok"</key>
-    <key alias="notAllowedByContentType">Typ bieżącego węzła nie jest dozwolony dla wybranego węzła</key>
-    <key alias="notAllowedByPath">Bieżący węzeł nie może być przeniesiony do jednej z jego podstron</key>
-    <key alias="notAllowedAtRoot">Bieżący węzeł nie może istnieć w korzeniu</key>
-    <key alias="notValid">Działanie jest niedozwolone, ponieważ nie masz odpowiednich uprawnień w 1 lub więcej dokumentach dzieci.</key>
-    <key alias="relateToOriginal">Powiąż skopiowane elementy z oryginalnymi</key>
-  </area>
-  <area alias="notifications">
-    <key alias="editNotifications">Edytuj powiadomienie dla %0%</key>
-    <key alias="mailBody"><![CDATA[
-                Witaj %0% 
-
-                To jest automatyczny e-mail, wysłany, aby poinformować Cię, że polecenie '%1%' 
-                zostało wykonane na stronie '%2%' 
-                przez użytkownika '%3%'. 
-
-                Możesz dalej edytować pod adresem http://%4%/#/content/content/edit/%5%
-
-                Miłego dnia!
-
-                Pozdrowienia od robota Umbraco
-          ]]></key>
-    <key alias="mailBodyHtml"><![CDATA[<p>Witaj %0%</p> 
-
-              <p>To jest automatyczny e-mail, wysłany, aby poinformować Cię, że polecenie <strong>'%1%'</strong> 
-              zostało wykonane na stronie <a href="http://%4%/actions/preview.aspx?id=%5%"><strong>'%2%'</strong></a> 
-              przez użytkownika <strong>'%3%'</strong> 
-              </p> 
-              <div style="margin: 8px 0; padding: 8px; display: block;"> 
-                <br />
-                <a style="color: white; font-weight: bold; background-color: #5372c3; text-decoration : none; margin-right: 20px; border: 8px solid #5372c3; width: 150px;" href="http://%4%/#/content/content/edit/%5%">&nbsp;&nbsp;&nbsp;&nbsp;&nbsp;EDYTUJ&nbsp;&nbsp;&nbsp;&nbsp;&nbsp;</a> &nbsp; 
-                <br /> 
-              </div> 
-              <p> 
-                <h3>Podsumowanie zmian:</h3> 
-                <table style="width: 100%;"> 
-                    %6% 
-                </table> 
-              </p> 
-
-              <div style="margin: 8px 0; padding: 8px; display: block;"> 
-                <br /> 
-                <a style="color: white; font-weight: bold; background-color: #66cc66; text-decoration : none; margin-right: 20px; border: 8px solid #66cc66; width: 150px;" href="http://%4%/actions/publish.aspx?id=%5%">&nbsp;&nbsp;PUBLIKUJ&nbsp;&nbsp;</a> &nbsp; <a style="color: white; font-weight: bold; background-color: #5372c3; text-decoration : none; margin-right: 20px; border: 8px solid #5372c3; width: 150px;" href="http://%4%/#/content/content/edit/%5%">&nbsp;&nbsp;&nbsp;&nbsp;&nbsp;EDYTUJ&nbsp;&nbsp;&nbsp;&nbsp;&nbsp;</a> &nbsp; <a style="color: white; font-weight: bold; background-color: #ca4a4a; text-decoration : none; margin-right: 20px; border: 8px solid #ca4a4a; width: 150px;" href="http://%4%/actions/delete.aspx?id=%5%">&nbsp;&nbsp;&nbsp;&nbsp;USUŃ&nbsp;&nbsp;&nbsp;&nbsp;</a> 
-                <br /> 
-              </div> 
-
-              <p>Miłego dnia!<br /><br /> 
-                Pozdrowienia od robota Umbraco 
-              </p>]]></key>
-    <key alias="mailSubject">[%0%] Powiadomienie o %1% wykonane na %2%</key>
-    <key alias="notifications">Powiadomienie</key>
-  </area>
-  <area alias="packager">
-    <key alias="chooseLocalPackageText"><![CDATA[
-      Wskaż pakiet z Twojego komputera, poprzez kliknięcie na przycisk "Przeglądaj"<br /> 
-      i wskaż gdzie jest zapisany. Pakiety Umbraco przeważnie posiadają rozszerzenie ".umb" lub ".zip".
-      ]]></key>
-    <key alias="dropHere">Upuść, aby załadować</key>
-    <key alias="orClickHereToUpload">lub kliknij tutaj, aby wybrać pliki</key>
-    <key alias="uploadPackage">Załaduj pakiet</key>
-    <key alias="localPackageDescription">Zainstaluj lokalny pakiet poprzez wybranie go ze swojego komputera. Instaluj jedynie te pakiety, z zaufanych i znanych Tobie źródeł</key>
-    <key alias="uploadAnother">Załaduj kolejny pakiet</key>
-    <key alias="cancelAndUploadAnother">Anuluj i załaduj kolejny pakiet</key>
-    <key alias="packageLicense">Licencja</key>
-    <key alias="accept">Zgadzam się</key>
-    <key alias="termsOfUse">zasady użytkowania</key>
-    <key alias="packageInstall">Zainstaluj pakiet</key>
-    <key alias="installFinish">Zakończ</key>
-    <key alias="installedPackages">Zainstalowane pakiety</key>
-    <key alias="noPackages">Nie masz żadnych zainstalowanych pakietów</key>
-    <key alias="noPackagesDescription"><![CDATA[Nie masz żadnych zainstalowanych pakietów. Zainstaluj lokalny pakiet poprzez wybranie go ze swojego komputera lub przeglądaj dostępne pakiety, używając ikony <strong>'Pakiety'</strong> w prawym górnym rogu ekranu]]></key>
-    <key alias="packageSearch">Szukaj pakietów</key>
-    <key alias="packageSearchResults">Wyniki dla</key>
-    <key alias="packageNoResults">Nie mogliśmy znaleźć niczego dla</key>
-    <key alias="packageNoResultsDescription">Spróbuj wyszukać kolejny pakiet lub przeszukaj kategorie pakietów</key>
-    <key alias="packagesPopular">Popularne</key>
-    <key alias="packagesNew">Nowe wydania</key>
-    <key alias="packageHas">ma</key>
-    <key alias="packageKarmaPoints">punktów karmy</key>
-    <key alias="packageInfo">Informacja</key>
-    <key alias="packageOwner">Właściciel</key>
-    <key alias="packageContrib">Kontrybutor</key>
-    <key alias="packageCreated">Utworzone</key>
-    <key alias="packageCurrentVersion">Obecna wersja</key>
-    <key alias="packageNetVersion">wersja .NET</key>
-    <key alias="packageDownloads">Pobrania</key>
-    <key alias="packageLikes">Polubienia</key>
-    <key alias="packageCompatibility">Zgodność</key>
-    <key alias="packageCompatibilityDescription">Według raportów członków społeczności, ten pakiet jest zgodny z następującymi wersjami Umbraco. Pełna zgodność nie może być zagwarantowana dla wersji zaraportowanych poniżej 100%</key>
-    <key alias="packageExternalSources">Zewnętrzne źródła</key>
-    <key alias="packageAuthor">Autor</key>
-    <key alias="packageDemonstration">Demonstracja</key>
-    <key alias="packageDocumentation">Dokumentacja</key>
-    <key alias="packageMetaData">Metadane pakietu</key>
-    <key alias="packageName">Nazwa pakietu</key>
-    <key alias="packageNoItemsHeader">Pakiet nie zawiera żadnych elementów</key>
-    <key alias="packageNoItemsText"><![CDATA[Ten plik pakietu nie zawiera żadnych elementów do odinstalowania<br/><br/>
-      Możesz bezpiecznie go usunąć z systemu poprzez kliknięcie na przycisku "odinstaluj pakiet"]]></key>
-    <key alias="packageNoUpgrades">Nie ma dostępnych aktualizacji</key>
-    <key alias="packageOptions">Opcje pakietu</key>
-    <key alias="packageReadme">Opis pakietu</key>
-    <key alias="packageRepository">Repozytorium pakietu</key>
-    <key alias="packageUninstallConfirm">Potwierdź odinstalowanie</key>
-    <key alias="packageUninstalledHeader">Pakiet został odinstalowany</key>
-    <key alias="packageUninstalledText">Pakiet został pomyślnie odinstalowany</key>
-    <key alias="packageUninstallHeader">Odinstaluj pakiet</key>
-    <key alias="packageUninstallText"><![CDATA[Poniżej możesz odznaczyć elementy, których nie chcesz usunąć tym razem. Kiedy klikniesz "potwierdź odinstalowanie", wszystkie zaznaczone elementy zostaną usunięte.<br/>
-      <span style="color: Red; font-weight: bold;">Uwaga:</span> wszystkie elementy, media, itp. w zależności od elementów, które usuwasz, przestaną działać i mogą spowodować niestabilność systemu, 
-      więc odinstalowuj z uwagą. W przypadku problemów skontaktuj się z autorem pakietu.]]></key>
-    <key alias="packageUpgradeDownload">Pobierz aktualizację z repozytorium</key>
-    <key alias="packageUpgradeHeader">Aktualizuj pakiet</key>
-    <key alias="packageUpgradeInstructions">Instrukcja aktualizacji</key>
-    <key alias="packageUpgradeText">Jest dostępna aktualizacja dla tego pakietu. Możesz ją pobrać wprost z repozytorium pakietów Umbraco.</key>
-    <key alias="packageVersion">Wersja pakietu</key>
-    <key alias="packageVersionHistory">Historia wersji pakietu</key>
-    <key alias="viewPackageWebsite">Odwiedź stronę pakietu</key>
-    <key alias="packageAlreadyInstalled">Pakiet jest już zainstalowany</key>
-    <key alias="targetVersionMismatch">Ten pakiet nie może być zainstalowany, ponieważ wymaga Umbraco w wersji przynajmniej %0%</key>
-    <key alias="installStateUninstalling">Odinstalowywanie...</key>
-    <key alias="installStateDownloading">Pobieranie...</key>
-    <key alias="installStateImporting">Importowanie...</key>
-    <key alias="installStateInstalling">Instalowanie...</key>
-    <key alias="installStateRestarting">Restartowanie, proszę czekać...</key>
-    <key alias="installStateComplete">Wszystko skończone, Twoja przeglądarka się teraz odświeży, proszę czekać...</key>
-    <key alias="installStateCompleted">Proszę kliknąć Zakończ, aby zakończyć instalację i przeładować stronę.</key>
-    <key alias="installStateUploading">Wgrywanie pakietu...</key>
-  </area>
-  <area alias="paste">
-    <key alias="doNothing">Wklej z zachowaniem formatowania (Nie zalecane)</key>
-    <key alias="errorMessage">Tekst, który wklejasz zawiera specjalne znaki formatujące. Prawdopodobnie tekst pochodzi z programu Microsoft Word. Umbraco może usunąć specjalne znaki lub formatowanie automatycznie, więc skopiowana treść będzie lepiej dopasowana do wyświetlania w Internecie.</key>
-    <key alias="removeAll">Wklej sam tekst, bez żadnego formatowania</key>
-    <key alias="removeSpecialFormattering">Wklej, usuwając formatowanie (zalecane)</key>
-  </area>
-  <area alias="publicAccess">
-    <key alias="paAdvanced">Ochrona w oparciu o role</key>
-    <key alias="paAdvancedHelp"><![CDATA[Jeśli chcesz kontrolować dostęp do strony przy użyciu uwierzytelniania opartego na rolach, <br /> użyj grup członkowskich Umbraco ]]></key>
-    <key alias="paAdvancedNoGroups">Musisz utworzyć grupę przed użyciem uwierzytelniania opartego na rolach</key>
-    <key alias="paErrorPage">Strona błędu</key>
-    <key alias="paErrorPageHelp">Używana, kiedy użytkownicy są zalogowani, ale nie posiadają dostępu</key>
-    <key alias="paHowWould">Wybierz sposób ograniczenia dostępu do tej strony</key>
-    <key alias="paIsProtected">%0% jest teraz zabezpieczona</key>
-    <key alias="paIsRemoved">Ze strony %0% usunięto zabezpieczenia dostępu</key>
-    <key alias="paLoginPage">Strona logowania</key>
-    <key alias="paLoginPageHelp">Wybierz stronę z formularzem logowania</key>
-    <key alias="paRemoveProtection">Usuń ochronę</key>
-    <key alias="paSelectPages">Wybierz strony, które zawierają formularz logowania i komunikaty o błędach</key>
-    <key alias="paSelectRoles">Wybierz role, które mają mieć dostęp do tej strony</key>
-    <key alias="paSetLogin">Ustaw nazwę użytkownika i hasło dla tej strony</key>
-    <key alias="paSimple">Ochrona pojedynczego użytkownika</key>
-    <key alias="paSimpleHelp">Jeżeli chcesz ustawić prostą ochronę używając pojedynczej nazwy użytkownika i hasła</key>
-  </area>
-  <area alias="publish">
-    <key alias="contentPublishedFailedAwaitingRelease">
-      <![CDATA[
-      %0% nie może zostać opublikowany, ponieważ element nie został zaplanowany do wydania.
-    ]]>
-    </key>
-    <key alias="contentPublishedFailedExpired"><![CDATA[
-      %0% nie może zostać opublikowany, ponieważ element wygasł.
-    ]]></key>
-    <key alias="contentPublishedFailedInvalid"><![CDATA[
-      %0% nie może zostać opublikowany, ponieważ następujące właściwości:  %1%  nie przeszły zasad walidacji.
-    ]]></key>
-    <key alias="contentPublishedFailedByEvent"><![CDATA[
-      %0% nie może zostać opublikowany ze względu na odwołanie akcji przez rozszerzenie firm trzecich
-      ]]></key>
-    <key alias="contentPublishedFailedByParent"><![CDATA[
-      %0% nie może zostać opublikowany, ponieważ rodzic nie jest opublikowany.
-    ]]></key>
-    <key alias="includeUnpublished">Dołącz nieopublikowane węzły pochodne (dzieci)</key>
-    <key alias="inProgress">Publikacja w toku - proszę czekać...</key>
-    <key alias="inProgressCounter">Opublikowano %0% z %1% stron...</key>
-    <key alias="nodePublish">%0% został opublikowany</key>
-    <key alias="nodePublishAll">%0% oraz podstrony zostały opublikowane</key>
-    <key alias="publishAll">Publikuj %0% ze wszytkimi podstronami</key>
-    <key alias="publishHelp"><![CDATA[Kliknij <em> OK </ em>, aby publikować <strong>% 0% </ strong> i spowodować upublicznienie całej zawartości.<br/><br/> 
-      Możesz opublikować tą stronę wraz ze wszystkimi podstronami zaznaczając poniżej <em>publikuj wszystkie węzły pochodne</em>
-      ]]></key>
-  </area>
-  <area alias="colorpicker">
-    <key alias="noColors">Nie skonfigurowałeś żadnych zaakceptowanych kolorów</key>
-  </area>
-  <area alias="relatedlinks">
-    <key alias="enterExternal">Wpisz link zewnętrzny</key>
-    <key alias="chooseInternal">Wybierz link wewnętrzny</key>
-    <key alias="caption">Podpis</key>
-    <key alias="link">Link</key>
-    <key alias="newWindow">Otwórz w nowym oknie</key>
-    <key alias="captionPlaceholder">Wpisz nowy podpis</key>
-    <key alias="externalLinkPlaceholder">Wpisz link</key>
-  </area>
-  <area alias="imagecropper">
-    <key alias="reset">Resetuj</key>
-    <key alias="defineCrop">Zdefiniuj przycięcie</key>
-    <key alias="defineCropDescription">Ustaw alias dla przycięcia, a także jego domyślną szerokość i długość</key>
-    <key alias="saveCrop">Zapisz przycięcie</key>
-    <key alias="addCrop">Dodaj nowe przycięcie</key>
-  </area>
-  <area alias="rollback">
-    <key alias="currentVersion">Aktualna wersja</key>
-    <key alias="diffHelp"><![CDATA[Tu pokazane są różnice pomiędzy bieżącą oraz wybraną wersją <br/><del>Czerwony</del> tekst nie będzie pokazany w wybranej wersji, <ins>zielony tekst został dodany</ins>]]></key>
-    <key alias="documentRolledBack">Dokument został przywrócony</key>
-    <key alias="htmlHelp">Tu widać wybraną wersję jako html, jeżeli chcesz zobaczyć różnicę pomiędzy 2 wersjami w tym samym czasie, użyj podglądu różnic</key>
-    <key alias="rollbackTo">Cofnij do</key>
-    <key alias="selectVersion">Wybierz wersję</key>
-    <key alias="view">Zobacz</key>
-  </area>
-  <area alias="scripts">
-    <key alias="editscript">Edytuj skrypt</key>
-  </area>
-  <area alias="sections">
-    <key alias="concierge">Concierge</key>
-    <key alias="content">Treść</key>
-    <key alias="courier">Kurier</key>
-    <key alias="developer">Deweloper</key>
-    <key alias="installer">Konfigurator Umbraco</key>
-    <key alias="media">Media</key>
-    <key alias="member">Członkowie</key>
-    <key alias="newsletters">Biuletyny</key>
-    <key alias="settings">Ustawienia</key>
-    <key alias="statistics">Statystyki</key>
-    <key alias="translation">Tłumaczenie</key>
-    <key alias="users">Użytkownicy</key>
-    <key alias="help" version="7.0">Pomoc</key>
-    <key alias="forms">Formularze</key>
-    <key alias="analytics">Analizy</key>
-  </area>
-  <area alias="help">
-    <key alias="goTo">idź do</key>
-    <key alias="helpTopicsFor">Tematy pomocy dla</key>
-    <key alias="videoChaptersFor">Rozdziały filmów dla</key>
-    <key alias="theBestUmbracoVideoTutorials">Najlepsze filmy-samouczki Umbraco</key>
-  </area>
-  <area alias="settings">
-    <key alias="defaulttemplate">Domyślny szablon</key>
-    <key alias="dictionary editor egenskab">Klucz słownika</key>
-    <key alias="importDocumentTypeHelp">By zaimportować typ dokumentu, wskaż plik ".udt" na swoim komputerze, klikając przycisk "Przeglądaj" i kliknij "Importuj" (zostaniesz poproszony o potwierdzenie w następnym kroku)</key>
-    <key alias="newtabname">Nazwa nowej zakładki</key>
-    <key alias="nodetype">Typ węzła</key>
-    <key alias="objecttype">Typ</key>
-    <key alias="stylesheet">Arkusz styli</key>
-    <key alias="script">Skrypt</key>
-    <key alias="stylesheet editor egenskab">Właściwości arkusza styli</key>
-    <key alias="tab">Zakładka</key>
-    <key alias="tabname">Nazwa zakładki</key>
-    <key alias="tabs">Zakładki</key>
-    <key alias="contentTypeEnabled">Włączono Główny Typ Treści</key>
-    <key alias="contentTypeUses">Ten Typ Treści używa</key>
-    <key alias="asAContentMasterType">jako Główny Typ Treści. Zakładki Głównego Typu Treści nie są wyświetlone i mogą być edytowane jedynie w samym Głównym Typie Treści</key>
-    <key alias="noPropertiesDefinedOnTab">Żadne właściwości nie zostały zdefiniowane dla tej zakładki. Kliknij w link "dodaj nową właściwość", który znajduje się na górze strony, aby stworzyć nową właściwość.</key>
-    <key alias="masterDocumentType">Główny Typ Dokumentu</key>
-    <key alias="createMatchingTemplate">Stwórz pasujący szablon</key>
-    <key alias="addIcon">Dodaj ikonę</key>
-  </area>
-  <area alias="sort">
-    <key alias="sortOrder">Porządek sortowania</key>
-    <key alias="sortCreationDate">Data utworzenia</key>
-    <key alias="sortDone">Sortowanie zakończone.</key>
-    <key alias="sortHelp">Przesuń poszczególne elementy w górę oraz w dół aż będą w odpowiedniej kolejności lub kliknij na nagłówku kolumny, aby posortować całą kolekcję elementów</key>
-    <key alias="sortPleaseWait"><![CDATA[Proszę czekać. Trwa sortowanie elementów.]]></key>
-  </area>
-  <area alias="speechBubbles">
-    <key alias="validationFailedHeader">Walidacja</key>
-	  <key alias="validationFailedMessage">Błędy walidacji muszą zostać naprawione zanim element będzie mógł być zapisany</key>
-    <key alias="operationFailedHeader">Nie powiodło się</key>
-    <key alias="invalidUserPermissionsText">Niewystarczające uprawnienia użytkownika, nie można zakończyć operacji</key>
-    <key alias="operationCancelledHeader">Anulowane</key>
-    <key alias="operationCancelledText">Operacja została anulowana przez dodatek firmy trzeciej</key>
-    <key alias="contentPublishedFailedByEvent">Publikacja została przerwana poprzez dodatek firmy trzeciej</key>
-    <key alias="contentTypeDublicatePropertyType">Właściwość typu już istnieje</key>
-    <key alias="contentTypePropertyTypeCreated">Właściwość typu została utworzona</key>
-    <key alias="contentTypePropertyTypeCreatedText"><![CDATA[Nazwa: %0% <br /> typ danych: %1%]]></key>
-    <key alias="contentTypePropertyTypeDeleted">Właściwość typu została usunięta</key>
-    <key alias="contentTypeSavedHeader">Zakładka została zapisana</key>
-    <key alias="contentTypeTabCreated">Zakładkę utworzono</key>
-    <key alias="contentTypeTabDeleted">Zakładkę usunięto</key>
-    <key alias="contentTypeTabDeletedText">Usunięto zakładkę o ID:%0%</key>
-    <key alias="cssErrorHeader">Arkusz stylów nie został zapisany</key>
-    <key alias="cssSavedHeader">Arkusz stylów został zapisany</key>
-    <key alias="cssSavedText">Arkusz stylów został zapisany bez żadnych błędów</key>
-    <key alias="dataTypeSaved">Typ danych został zapisany</key>
-    <key alias="dictionaryItemSaved">Element słownika został zapisany</key>
-    <key alias="editContentPublishedFailedByParent">Publikacja nie powiodła się, ponieważ rodzic węzła nie jest opublikowany</key>
-    <key alias="editContentPublishedHeader">Treść została opublikowana</key>
-    <key alias="editContentPublishedText">i jest widoczna na stronie</key>
-    <key alias="editContentSavedHeader">Treść została zapisana</key>
-    <key alias="editContentSavedText">Pamiętaj, aby opublikować, aby zmiany były widoczne</key>
-    <key alias="editContentSendToPublish">Wysłano do zatwierdzenia</key>
-    <key alias="editContentSendToPublishText">Zmiany zostały wysłane do akceptacji</key>
-    <key alias="editMediaSaved">Media zostały zapisane</key>
-    <key alias="editMediaSavedText">Media zostały poprawnie zapisane</key>
-    <key alias="editMemberSaved">Członek został zapisany</key>
-    <key alias="editStylesheetPropertySaved">Właściwość arkusza stylów została zapisana</key>
-    <key alias="editStylesheetSaved">Arkusz stylów został zapisany</key>
-    <key alias="editTemplateSaved">Szablon został zapisany</key>
-    <key alias="editUserError">Błąd przy zapisie danych użytkownika (sprawdź log)</key>
-    <key alias="editUserSaved">Użytkownik został zapisany</key>
-    <key alias="editUserTypeSaved">Typ użytkownika został zapisany</key>
-    <key alias="fileErrorHeader">Plik nie został zapisany</key>
-    <key alias="fileErrorText">Plik nie został zapisany. Sprawdź uprawnienia dostępu do pliku</key>
-    <key alias="fileSavedHeader">Plik został zapisany</key>
-    <key alias="fileSavedText">Plik został zapisany bez żadnych błędów</key>
-    <key alias="languageSaved">Język został zapisany</key>
-    <key alias="mediaTypeSavedHeader">Typ mediów został zapisany</key>
-    <key alias="memberTypeSavedHeader">Typ członka został zapisany</key>
-    <key alias="pythonErrorHeader">Skrypt Python nie został zapisany</key>
-    <key alias="pythonErrorText">Wystąpiły błędy, skrypt Python nie może zostać zapisany</key>
-    <key alias="pythonSavedHeader">Skrypt Python został zapisany</key>
-    <key alias="pythonSavedText">Brak błędów w skrypcie Python</key>
-    <key alias="templateErrorHeader">Szablon nie został zapisany</key>
-    <key alias="templateErrorText">Proszę się upewnić że nie ma dwóch szablonów o tym samym aliasie</key>
-    <key alias="templateSavedHeader">Szablon został zapisany</key>
-    <key alias="templateSavedText">Szablon został zapisany bez żadnych błędów!</key>
-    <key alias="xsltErrorHeader">Nie zapisano XSLT</key>
-    <key alias="xsltErrorText">XSLT zawiera błędy</key>
-    <key alias="xsltPermissionErrorText">Nie można zapisać XSLT, sprawdź uprawnienia dostępu do pliku</key>
-    <key alias="xsltSavedHeader">Zapisano XSLT</key>
-    <key alias="xsltSavedText">XSLT nie zawiera błedów</key>
-    <key alias="contentUnpublished">Cofnięto publikację treści</key>
-    <key alias="partialViewSavedHeader">Częściowy Widok został zapisany</key>
-    <key alias="partialViewSavedText">Częściowy Widok został zapisany bez błędów!</key>
-    <key alias="partialViewErrorHeader">Częściowy Widok nie został zapisany</key>
-    <key alias="partialViewErrorText">Wystąpił błąd podczas zapisywania pliku.</key>
-    <key alias="scriptSavedHeader">Widok skryptu został zapisany</key>
-    <key alias="scriptSavedText">Widok skryptu został zapisany bez błędów!</key>
-    <key alias="scriptErrorHeader">Widok skryptu nie został zapisany</key>
-    <key alias="scriptErrorText">Wystąpił błąd podczas zapisywania pliku.</key>
-    <key alias="cssErrorText">Wystąpił błąd podczas zapisywania pliku.</key>
-  </area>
-  <area alias="stylesheet">
-    <key alias="aliasHelp">Używaj składni CSS np.: h1, .czerwonyNaglowek, .niebieskiTekst</key>
-    <key alias="editstylesheet">Edytuj arkusz stylów</key>
-    <key alias="editstylesheetproperty">Edytuj właściwość arkusza stylów</key>
-    <key alias="nameHelp">Nazwa dla znalezienia właściwości stylu w edytorze</key>
-    <key alias="preview">Podgląd</key>
-    <key alias="styles">Style</key>
-  </area>
-      
-  <area alias="template">
-    <key alias="edittemplate">Edytuj szablon</key>
-    
-    <key alias="insertSections">Sekcje</key>
-    <key alias="insertContentArea">Wstaw obszar zawartości</key>
-    <key alias="insertContentAreaPlaceHolder">Wstaw miejsce dla obszaru zawartości</key>
-    
-    <key alias="insert">Wstaw</key>
-    <key alias="insertDesc">Wybierz, co chcesz wstawić do swojego szablonu</key>
-    
-    <key alias="insertDictionaryItem">Wstaw element słownika</key>
-    <key alias="insertDictionaryItemDesc">Element słownika to miejsce, gdzie można wstawić przetłumaczony tekst, co ułatwia tworzenie projektów dla wielojęzycznych stron.</key>
-    
-    <key alias="insertMacro">Makro</key>
-    <key alias="insertMacroDesc">
-      Makro to konfigurowalny komponent, który sprawdzi się
-      przy wielokrotnie używanych częściach Twojego projektu, kiedy potrzebujesz opcji dostarczenia parametrów,
-      takich jak galerie, formularze, czy listy.
-    </key>
-    
-    <key alias="insertPageField">Wartość</key>
-     <key alias="insertPageFieldDesc">Wyświetla wartość danego pola z bieżącej strony z opcjami modyfikacji wartości lub powrotu do alernatywnych wartości.</key>
-    
-    <key alias="insertPartialView">Częściowy Widok</key>
-    <key alias="insertPartialViewDesc">
-      Częściowy Widok to oddzielny szablon pliku, który może być renderowany wewnątrz innego
-      szablonu, sprawdzi się w ponownym używaniu markupu lub oddzielaniu złożonych szablonów do oddzielnych plików.
-    </key>
-    
-    <key alias="mastertemplate">Główny szablon</key>
-    <key alias="noMastertemplate">Brak głównego szablonu</key>
-    <key alias="noMaster">Brak głównego</key>
-
-    <key alias="renderBody">Renderuj szablon dziecka</key>
-    <key alias="renderBodyDesc">
-      <![CDATA[
-     Renderuje zawartość szablonu dziecka, poprzez wstawienie zastępczego
-     <code>@RenderBody()</code>.
-      ]]>
-    </key>
-    
-    
-    <key alias="defineSection">Zdefiniuj nazwaną sekcję</key>
-    <key alias="defineSectionDesc">
-      <![CDATA[
-         Definiuje część Twojego szablonu jako nazwaną sekcję poprzez opakowanie jej w
-          <code>@section { ... }</code>. Może być to renderowane w
-          określonym obszarze rodzica tego szablonu, poprzez użycie <code>@RenderSection</code>.
-      ]]>
-    </key>
-
-    <key alias="renderSection">Renderuj nazwaną sekcję</key>
-    <key alias="renderSectionDesc">
-      <![CDATA[
-      Renderuje nazwany obszar szablonu dziecka, poprze wstawienie zastępczego <code>@RenderSection(name)</code>.
-      To renderuje obszar w szablonie dziecka, który jest opakowany w odpowiednią definicję <code>@section [name]{ ... }</code>.
-      ]]>
-    </key>
-
-    <key alias="sectionName">Nazwa Sekcji</key>
-    <key alias="sectionMandatory">Sekcja jest wymagana</key>
-    <key alias="sectionMandatoryDesc">
-      Jeśli wymagana, szablon dziecka musi zawierać definicję <code>@section</code>, w przeciwnym przypadku wystąpi błąd.
-    </key>
-    
-    
-    <key alias="queryBuilder">Konstruktor zapytań</key>
-    <key alias="buildQuery">Zbuduj zapytanie</key>
-    <key alias="itemsReturned">Element zwrócony, w</key>
-
-    <key alias="iWant">Chcę</key>   
-    <key alias="allContent">całą zawartość</key>
-    <key alias="contentOfType">zawartość typu &quot;%0%&quot;</key>
-    <key alias="from">z</key>
-    <key alias="websiteRoot">mojej strony</key>
-    <key alias="where">gdzie</key>
-    <key alias="and">i</key>
-    
-    <key alias="is">jest</key>
-    <key alias="isNot">nie jest</key>
-    <key alias="before">przed</key>
-    <key alias="beforeIncDate">przed (włączając wybraną datę)</key>
-    <key alias="after">po</key>
-    <key alias="afterIncDate">po (włączając wybraną datę)</key>
-    <key alias="equals">równa się</key>
-    <key alias="doesNotEqual">nie równa się</key>
-    <key alias="contains">zawiera</key>
-    <key alias="doesNotContain">nie zawiera</key>
-    <key alias="greaterThan">większe niż</key>
-    <key alias="greaterThanEqual">większe lub równe niż</key>
-    <key alias="lessThan">mniejsze niż</key>
-    <key alias="lessThanEqual">mniejsze lub równe niż</key>
-
-    <key alias="id">ID</key>
-    <key alias="name">Nazwa</key>
-    <key alias="createdDate">Data Utworzenia</key>
-    <key alias="lastUpdatedDate">Data Ostatniej Aktualizacji</key>
-
-    <key alias="orderBy">sortuj</key>
-    <key alias="ascending">rosnąco</key>
-    <key alias="descending">malejąco</key> 
-    
-    <key alias="template">Szablon</key>
-    
-  </area>
-      
-  <area alias="grid">
-    <key alias="insertControl">Wybierz typ treści</key>
-    <key alias="chooseLayout">Wybierz układ</key>
-    <key alias="addRows">Dodaj wiersz</key>
-    <key alias="addElement">Dodaj zawartość</key>
-    <key alias="dropElement">Upuść zawartość</key>
-    <key alias="settingsApplied">Zastosowano ustawienia</key>
-
-    <key alias="contentNotAllowed">Ta zawartość nie jest tu dozwolona</key>
-    <key alias="contentAllowed">Ta zawartość jest tu dozwolona</key>
-
-    <key alias="clickToEmbed">Kliknij, żeby osadzić</key>
-    <key alias="clickToInsertImage">Kliknij, żeby dodać obraz</key>
-    <key alias="placeholderImageCaption">Podpis obrazu...</key>
-    <key alias="placeholderWriteHere">Pisz tutaj...</key>
-
-    <key alias="gridLayouts">Układy Siatki</key>
-    <key alias="gridLayoutsDetail">Układy to ogólne pole pracy dla edytora siatki, przeważnie będziesz potrzebować tylko jednego lub dwóch różnych układów</key>
-    <key alias="addGridLayout">Dodaj Układ Siatki</key>
-    <key alias="addGridLayoutDetail">Dostosuj układ przez ustawienie szerokości kolumn i dodanie dodatkowych sekcji</key>
-    <key alias="rowConfigurations">Konfiguracja rzędów</key>
-    <key alias="rowConfigurationsDetail">Rzędy to predefiniowane komórki ułożone poziomo</key>
-    <key alias="addRowConfiguration">Dodaj konfigurację rzędu</key>
-    <key alias="addRowConfigurationDetail">Dostosuj rząd poprzez ustawienie szerokości komórki i dodanie dodatkowych komórek</key>
-
-    <key alias="columns">Kolumny</key>
-    <key alias="columnsDetails">Całkowita liczba wszystkich kolumn w układzie siatki</key>
-
-    <key alias="settings">Ustawienia</key>
-    <key alias="settingsDetails">Konfiguruj jakie ustawienia może zmieniać edytor</key>
-
-    <key alias="styles">Style</key>
-    <key alias="stylesDetails">Konfiguruj jakie style może zmieniać edytor</key>
-
-    <key alias="settingDialogDetails">Ustawienia zostaną zapisane tylko jeśli wprowadzona konfiguracja json jest prawidłowa</key>
-
-    <key alias="allowAllEditors">Zezwól wszystkim edytorom</key>
-    <key alias="allowAllRowConfigurations">Zezwól na konfigurację wszystkich rzędów</key>
-    <key alias="setAsDefault">Ustaw jako domyślne</key>
-    <key alias="chooseExtra">Wybierz dodatkowe</key>
-    <key alias="chooseDefault">Wybierz domyślne</key>
-    <key alias="areAdded">zostały dodane</key> 
-  </area>
-  
-  <area alias="contentTypeEditor">
-
-      <key alias="compositions">Kompozycje</key>
-      <key alias="noTabs">Nie dodałeś żadnych zakładek</key>
-      <key alias="addNewTab">Dodaj nową zakładkę</key>
-      <key alias="addAnotherTab">Dodaj kolejną zakładkę</key>
-      <key alias="inheritedFrom">Odziedziczone z</key>
-      <key alias="addProperty">Dodaj właściwość</key>
-      <key alias="requiredLabel">Wymagana etykieta</key>
-
-      <key alias="enableListViewHeading">Włącz widok listy</key>
-      <key alias="enableListViewDescription">Konfiguruje element treści, aby pokazać sortowaną i możliwą do przeszukiwania listę jego dzieci, dzieci nie będą wyświetlone w drzewie</key>
-
-      <key alias="allowedTemplatesHeading">Dozwolone Szablony</key>
-      <key alias="allowedTemplatesDescription">Wybierz, które szablony edytorzy będą mogli używać dla zawartości tego typu</key>
-
-      <key alias="allowAsRootHeading">Zezwól jako korzeń</key>
-      <key alias="allowAsRootDescription">Zezwól edytorom na tworzenie zawartości tego typu w korzeniu drzewa treści</key>
-      <key alias="allowAsRootCheckbox">Tak - zezwól na zawartość tego typu w korzeniu</key>
-
-      <key alias="childNodesHeading">Dozwolone typy węzłów dzieci</key>
-      <key alias="childNodesDescription">Zezwól na tworzenie zawartości określonych typów pod zawartością tego typu</key>
-
-      <key alias="chooseChildNode">Wybierz węzeł dziecka</key>
-
-      <key alias="compositionsDescription">Odziedzicz zakładki i właściwości z istniejącego typu dokumentu. Nowe zakładki będą dodane do bieżącego typu dokumentu lub złączone jeśli zakładka z identyczną nazwą już istnieje.</key>
-      <key alias="compositionInUse">Ten typ zawartości jest używany w kompozycji, przez co sam nie może być złożony.</key>
-      <key alias="noAvailableCompositions">Brak możliwych typów zawartości do użycia jako kompozycja.</key>
-
-      <key alias="availableEditors">Dostępni edytorzy</key>
-      <key alias="reuse">Użyj ponownie</key>
-      <key alias="editorSettings">Ustawienia edytora</key>
-
-      <key alias="configuration">Konfiguracja</key>
-
-      <key alias="yesDelete">Tak, usuń</key>
-
-      <key alias="movedUnderneath">zostało przeniesione poniżej</key>
-      <key alias="copiedUnderneath">zostało skopiowane poniżej</key>
-      <key alias="folderToMove">Wybierz folder do przeniesienia</key>
-      <key alias="folderToCopy">Wybierz folder do skopiowania</key>
-      <key alias="structureBelow">do w strukturze drzewa poniżej</key>
-
-      <key alias="allDocumentTypes">Wszystkie typy Dokumentów</key>
-      <key alias="allDocuments">Wszystkie Dokumenty</key>
-      <key alias="allMediaItems">Wszystkie elementy mediów</key>
-
-      <key alias="usingThisDocument">używający tego typu dokumentu zostanie usunięty na stałe, proszę potwierdź czy chcesz usunąć także te.</key>
-      <key alias="usingThisMedia">używający tych mediów zostanie usunięty na stałe, proszę potwierdź czy chcesz usunąć także te.</key>
-      <key alias="usingThisMember">używający tego typu członka zostanie usunięty na stałe, proszę potwierdź czy chcesz usunąć także te</key>
-
-      <key alias="andAllDocuments">i wszystkie dokumenty, używające tego typu</key>
-      <key alias="andAllMediaItems">i wszystkie media, używające tego typu</key>
-      <key alias="andAllMembers">i wszyscy członkowie, używający tego typu</key>
-
-      <key alias="thisEditorUpdateSettings">używający tego edytora będzie zaktualizowany o nowe ustawienia</key>
-
-      <key alias="memberCanEdit">Członek może edytować</key>
-      <key alias="showOnMemberProfile">Pokaż na profilu członka</key>
-
-<<<<<<< HEAD
-=======
-    <key alias="allowAllEditors">Allow all editors</key>
-    <key alias="allowAllRowConfigurations">Allow all row configurations</key>
-
-    <key alias="rte">Rich Text Editor</key>
-    <key alias="media">Image</key>
-    <key alias="macro">Macro</key>
-    <key alias="embed">Embed</key>
-    <key alias="headline">Headline</key>
-    <key alias="quote">Quote</key>
->>>>>>> 7c72e709
-  </area>
-      
-  <area alias="templateEditor">
-    <key alias="addFallbackField">Dodaj pole zastępcze</key>
-    <key alias="fallbackField">Pole zastępcze</key>
-    <key alias="addDefaultValue">Dodaj domyślną wartość</key>
-    <key alias="defaultValue">Domyślna wartość</key>
-    <key alias="alternativeField">Pole alternatywne</key>
-    <key alias="alternativeText">Tekst alternatywny</key>
-    <key alias="casing">Wielkość liter</key>
-    <key alias="encoding">Kodowanie</key>
-    <key alias="chooseField">Wybierz pole</key>
-    <key alias="convertLineBreaks">Konwertuj złamania wiersza</key>
-    <key alias="convertLineBreaksDescription">Tak, konwertuj złamania wiersza</key>
-    <key alias="convertLineBreaksHelp">Zamienia złamania wiersza na html-tag &amp;lt;br&amp;gt;</key>
-    <key alias="customFields">Niestandardowe Pola</key>
-    <key alias="dateOnly">Tak, tylko data</key>
-    <key alias="formatAndEncoding">Format i kodowanie</key>
-    <key alias="formatAsDate">Formatuj jako datę</key>
-    <key alias="formatAsDateDescr">Formatuj wartość jako datę lub jako datę i czas, zgodnie z aktywną kulturą</key>
-    <key alias="htmlEncode">Kodowanie HTML</key>
-    <key alias="htmlEncodeHelp">Zamienia znaki specjalne na ich odpowiedniki HTML</key>
-    <key alias="insertedAfter">Zostanie wstawione za wartością pola</key>
-    <key alias="insertedBefore">Zostanie wstawione przed wartością pola</key>
-    <key alias="lowercase">małe znaki</key>
-    <key alias="modifyOutput">Modyfikuj dane wyjściowe</key>
-    <key alias="none">Nic</key>
-    <key alias="outputSample">Próbka danych wyjściowych</key>
-    <key alias="postContent">Wstaw za polem</key>
-    <key alias="preContent">Wstaw przed polem</key>
-    <key alias="recursive">Rekurencyjne</key>
-    <key alias="recursiveDescr">Tak, spraw, aby było to rekurencyjne</key>
-    <key alias="separator">Separator</key>
-    <key alias="standardFields">Standardowe Pola</key>
-    <key alias="uppercase">Wielkie litery</key>
-    <key alias="urlEncode">Kodowanie URL</key>
-    <key alias="urlEncodeHelp">Formatuje znaki specjalne w URLach</key>
-    <key alias="usedIfAllEmpty">Zostanie użyte tylko wtedy, gdy wartość pola jest pusta</key>
-    <key alias="usedIfEmpty">To pole jest używane tylko wtedy, gdy główne pole jest puste</key>
-    <key alias="withTime">Tak, z czasem. Separator:</key>
-  </area>
-  <area alias="translation">
-    <key alias="assignedTasks">Zadania przypisane dla Ciebie</key>
-    <key alias="assignedTasksHelp"><![CDATA[Lista poniżej zawiera elementy do tłumaczenia <strong>przypisane do Ciebie</strong>. Aby zobaczyć szczegółowe informacje wraz z komentarzami, kliknij na "Szczegóły" lub po prostu na nazwę strony. 
-      Możesz również pobrać stronę jako XML poprzez kliknięcie na link "Pobierz XML".<br/>
-      Aby zamknąć zadanie tłumaczenia, proszę kliknąć "Zamknij" w podglądzie szczegółowym.
-      ]]></key>
-    <key alias="closeTask">zamknij zadanie</key>
-    <key alias="details">Szczegóły tłumaczenia</key>
-    <key alias="downloadAllAsXml">Pobierz wszystkie tłumaczenia jako XML</key>
-    <key alias="downloadTaskAsXml">Pobierz XML</key>
-    <key alias="DownloadXmlDTD">Pobierz XML DTD</key>
-    <key alias="fields">Pola</key>
-    <key alias="includeSubpages">Włączając podstrony</key>
-    <key alias="mailBody"><![CDATA[
-      Witaj %0%
-
-      To jest automatyczny e-mail informujący, że dokument '%1%' 
-      został zgłoszony jako wymagający tłumaczenia na '%5%' przez %2%. 
-
-      Wejdź na http://%3%/translation/details.aspx?id=%4% aby edytować. 
-
-      Lub zaloguj się do Umbraco, aby zobaczyć wszystkie zadania do tłumaczenia  
-      http://%3%.
-
-      Życzę miłego dnia! 
-
-      Umbraco robot
-    ]]></key>
-    <key alias="mailSubject">[%0%] Tłumaczeń dla %1%</key>
-    <key alias="noTranslators">Nie znaleziono tłumaczy. Proszę utwórz tłumacza przed wysłaniem zawartości do tłumaczenia</key>
-    <key alias="ownedTasks">Zadania stworzone przez Ciebie</key>
-    <key alias="ownedTasksHelp"><![CDATA[Lista poniżej pokazuje strony <strong>stworzone przez Ciebie</strong>. Aby zobaczyć szczegółowe informacje wraz z komentarzami, 
-      kliknij na "Szczegóły" lub na nazwę strony. Możesz również pobrać stronę jako XML poprzez kliknięcie na link "Pobierz XML".
-      Aby zamknąć zadanie tłumaczenia, proszę kliknąć "Zamknij" w podglądzie szczegółowym.
-    ]]></key>
-    <key alias="pageHasBeenSendToTranslation">Strona '%0%' została wysłana do tłumaczenia</key>
-    <key alias="noLanguageSelected">Proszę wybrać język, na jaki zawartość powinna zostać przetłumaczona</key>
-    <key alias="sendToTranslate">Wyślij stronę '%0%' do tłumaczenia</key>
-    <key alias="taskAssignedBy">Przypisane przez</key>
-    <key alias="taskOpened">Zadanie otwarte</key>
-    <key alias="totalWords">Liczba słów</key>
-    <key alias="translateTo">Przetłumacz na</key>
-    <key alias="translationDone">Tłumaczenie zakończone.</key>
-    <key alias="translationDoneHelp">Możesz podejrzeć stronę, którą właśnie przetłumaczyłeś, poprzez kliknięcie poniżej. Jeżeli strona oryginalna istnieje, możesz porównać obie wersje</key>
-    <key alias="translationFailed">Błąd tłumaczenia, plik XML może być uszkodzony</key>
-    <key alias="translationOptions">Opcje tłumaczeń</key>
-    <key alias="translator">Tłumacz</key>
-    <key alias="uploadTranslationXml">Załaduj przetłumaczony XML</key>
-  </area>
-  <area alias="treeHeaders">
-    <key alias="cacheBrowser">Cache przeglądarki</key>
-    <key alias="contentRecycleBin">Kosz</key>
-    <key alias="createdPackages">Utworzone pakiety</key>
-    <key alias="dataTypes">Typy danych</key>
-    <key alias="dictionary">Słownik</key>
-    <key alias="installedPackages">Zainstalowane pakiety</key>
-    <key alias="installSkin">Zainstaluj skórkę</key>
-    <key alias="installStarterKit">Zainstaluj Starter Kit</key>
-    <key alias="languages">Języki</key>
-    <key alias="localPackage">Zainstaluj pakiet lokalny</key>
-    <key alias="macros">Makra</key>
-    <key alias="mediaTypes">Typy mediów</key>
-    <key alias="member">Członkowie</key>
-    <key alias="memberGroups">Grupy członków</key>
-    <key alias="memberRoles">Role</key>
-    <key alias="memberTypes">Typ członka</key>
-    <key alias="documentTypes">Typy dokumentów</key>
-    <key alias="relationTypes">Typy relacji</key>
-    <key alias="packager">Pakiety</key>
-    <key alias="packages">Pakiety</key>
-    <key alias="python">Pliki Python</key>
-    <key alias="repositories">Zainstaluj z repozytorium</key>
-    <key alias="runway">Zainstaluj Runway</key>
-    <key alias="runwayModules">Moduły Runway</key>
-    <key alias="scripting">Pliki skryptowe</key>
-    <key alias="scripts">Skrypty</key>
-    <key alias="stylesheets">Arkusze stylów</key>
-    <key alias="templates">Szablony</key>
-    <key alias="xslt">Pliki XSLT</key>
-    <key alias="analytics">Analizy</key>
-	<key alias="partialViews">Częściowe Widoki</key>
-    <key alias="partialViewMacros">Pliki Makro Częściowych Widoków</key>
-  </area>
-  <area alias="update">
-    <key alias="updateAvailable">Aktualizacja jest gotowa</key>
-    <key alias="updateDownloadText">Gotowe jest %0%, kliknij tutaj, aby pobrać</key>
-    <key alias="updateNoServer">Brak połączenia z serwerem</key>
-    <key alias="updateNoServerError">Wystąpił błąd podczas sprawdzania aktualizacji. Przeglądnij trace-stack dla dalszych informacji</key>
-  </area>
-  <area alias="user">
-    <key alias="administrators">Administrator</key>
-    <key alias="categoryField">Pole kategorii</key>
-    <key alias="changePassword">Zmień hasło!</key>
-    <key alias="newPassword">Nowe hasło</key>
-    <key alias="confirmNewPassword">Potwierdź nowe hasło</key>
-    <key alias="changePasswordDescription">Możesz zmienić swoje hasło w Umbraco Back Office przez wypełnienie formularza poniżej i kliknięcie przycisku "Zmień hasło"</key>
-    <key alias="contentChannel">Kanał zawartości</key>
-    <key alias="descriptionField">Opis</key>
-    <key alias="disabled">Wyłącz użytkownika</key>
-    <key alias="documentType">Typ dokumentu</key>
-    <key alias="editors">Edytor</key>
-    <key alias="excerptField">Wypis</key>
-    <key alias="language">Język</key>
-    <key alias="loginname">Login</key>
-    <key alias="mediastartnode">Węzeł początkowy w bibliotece mediów</key>
-    <key alias="modules">Sekcje</key>
-    <key alias="noConsole">Wyłącz dostęp do Umbraco</key>
-    <key alias="oldPassword">Stare hasło</key>
-    <key alias="password">Hasło</key>
-    <key alias="resetPassword">Zresetuj hasło</key>
-    <key alias="passwordChanged">Twoje hasło zostało zmienione!</key>
-    <key alias="passwordConfirm">Proszę potwierdź nowe hasło!</key>
-    <key alias="passwordEnterNew">Wprowadź nowe hasło</key>
-    <key alias="passwordIsBlank">Nowe hasło nie może byc puste!</key>
-    <key alias="passwordCurrent">Bieżące hasło</key>
-    <key alias="passwordInvalid">Bieżące hasło jest nieprawidłowe</key>
-    <key alias="passwordIsDifferent">Nowe hasło i potwierdzenie nowego hasła nie są identyczne. Spróbuj ponownie!</key>
-    <key alias="passwordMismatch">Potwierdzone hasło nie jest identyczne z nowym hasłem!</key>
-    <key alias="permissionReplaceChildren">Zastąp prawa dostępu dla węzłów potomnych</key>
-    <key alias="permissionSelectedPages">Aktualnie zmieniasz uprawnienia dostępu do stron:</key>
-    <key alias="permissionSelectPages">Wybierz strony, którym chcesz zmienić prawa dostępu</key>
-    <key alias="searchAllChildren">Przeszukaj wszystkie węzły potomne</key>
-    <key alias="startnode">Węzeł początkowy w zawartości</key>
-    <key alias="username">Nazwa użytkownika</key>
-    <key alias="userPermissions">Prawa dostępu użytkownika</key>
-    <key alias="writer">Pisarz</key>
-    <key alias="translator">Tłumacz</key>
-    <key alias="change">Zmień</key>
-    <key alias="yourProfile" version="7.0">Twój profil</key>
-    <key alias="yourHistory" version="7.0">Twoja historia</key>
-    <key alias="sessionExpires" version="7.0">Sesja wygaśnie za</key>
-  </area>
-  <area alias="validation">
-      <key alias="validation">Walidacja</key>
-      <key alias="validateAsEmail">Waliduj jako e-mail</key>
-      <key alias="validateAsNumber">Waliduj jako numer</key>
-      <key alias="validateAsUrl">Waliduj jako URL</key>
-      <key alias="enterCustomValidation">...lub wpisz niestandardową walidację</key>
-      <key alias="fieldIsMandatory">Pole jest wymagane</key>
-    <key alias="validationRegExp">Wprowadź wyrażenie regularne</key>
-    <key alias="minCount">Musisz dodać przynajmniej</key>
-    <key alias="maxCount">Możesz mieć jedynie</key>
-    <key alias="items">elementy</key>
-    <key alias="itemsSelected">wybrane elementy</key>
-    <key alias="invalidDate">Niepoprawna data</key>
-    <key alias="invalidNumber">To nie jest numer</key>
-    <key alias="invalidEmail">Niepoprawny e-mail</key>
-  </area>
-  <area alias="healthcheck">
-	  <!-- Następujące klucze spowodują, że tokeny zostaną przekazane:
-	     0: Bieżąca wartość
-		   1: Rekomendowana wartość
-		   2: XPath
-		   3: Ścieżka pliku konfiguracyjnego
-	  -->
-    <key alias="checkSuccessMessage">Wartość jest ustawiona na rekomendowaną wartość: '%0%'.</key>
-	  <key alias="rectifySuccessMessage">Wartość została ustawiona na '%1%' dla XPath '%2%' w pliku konfiguracyjnym '%3%'.</key>
-    <key alias="checkErrorMessageDifferentExpectedValue">Oczekiwana jest wartość '%1%' dla '%2%' w pliku konfiguracyjnym '%3%', ale znaleziono '%0%'.</key>
-    <key alias="checkErrorMessageUnexpectedValue">Znaleziono nieoczekiwaną wartość '%0%' dla '%2%' w pliku konfiguracyjnym '%3%'.</key>
-
-	  <!-- Następujące klucze spowodują, że tokeny zostaną przekazane:
-	     0: Bieżąca wartość
-		   1: Rekomendowana wartość
-	  -->
-	  <key alias="customErrorsCheckSuccessMessage">Niestandardowe błędy są ustawione na '%0%'.</key>
-	  <key alias="customErrorsCheckErrorMessage">Niestandardowe błędy są obecnie ustawione na '%0%'. Zaleca się ustawienie ich na '%1%' przed wypuszczeniem strony na produkcję.</key>
-	  <key alias="customErrorsCheckRectifySuccessMessage">Niestandardowe błędy zostały z powodzeniem ustawione na '%0%'.</key>
-
-	  <key alias="macroErrorModeCheckSuccessMessage">MacroErrors są ustawione na '%0%'.</key>
-	  <key alias="macroErrorModeCheckErrorMessage">MacroErrors są ustawione na '%0%' co uniemożliwi częściowe lub całkowite załadowanie stron w Twojej witrynie jeśli wystąpią jakiekolwiek błędy w makro. Korekta ustawi wartość na '%1%'.</key>
-	  <key alias="macroErrorModeCheckRectifySuccessMessage">MacroErrors są teraz ustawione na '%0%'.</key>
-
-	  <!-- Następujące klucze spowodują, że tokeny zostaną przekazane:
-	     0: Bieżąca wartość
-		   1: Rekomendowana wartość
-		   2: Wersja serwera
-	  -->
-	  <key alias="trySkipIisCustomErrorsCheckSuccessMessage">Try Skip IIS Custom Errors jest ustawione na '%0%' a Ty używasz IIS w wersji '%1%'.</key>
-	  <key alias="trySkipIisCustomErrorsCheckErrorMessage">Try Skip IIS Custom Errors wynosi obecnie '%0%'. Zalecane jest ustawienie go na '%1%' dla Twojego IIS w wersji (%2%).</key>
-	  <key alias="trySkipIisCustomErrorsCheckRectifySuccessMessage">Try Skip IIS Custom Errors ustawiono z powodzeniem na '%0%'.</key>
-
-	  <!-- Następujące klucze przekazują predefiniowane tokeny, nie wszystkie są identyczne jak powyżej -->
-	  <key alias="configurationServiceFileNotFound">Plik nie istnieje: '%0%'.</key>
-	  <key alias="configurationServiceNodeNotFound"><![CDATA[Nie można znaleźć <strong>'%0%'</strong> w pliku konfiguracyjnym <strong>'%1%'</strong>.]]></key>
-	  <key alias="configurationServiceError">Wystąpił błąd, sprawdź logi, aby wyświetlić pełen opis błędu: %0%.</key>
-
-	  <key alias="xmlDataIntegrityCheckMembers">Członkowie - Suma XML: %0%, Suma: %1%, Suma niepoprawnych: %2%</key>
-	  <key alias="xmlDataIntegrityCheckMedia">Media - Suma XML: %0%, Suma: %1%, Suma niepoprawnych: %2%</key>
-	  <key alias="xmlDataIntegrityCheckContent">Zawartość - Suma XML: %0%, Suma opublikowanych: %1%, Suma niepoprawnych: %2%</key>
-
-	  <key alias="httpsCheckValidCertificate">Certifikat Twojej strony jest poprawny.</key>
-	  <key alias="httpsCheckInvalidCertificate">Błąd walidacji certyfikatu: '%0%'</key>
-    <key alias="httpsCheckExpiredCertificate">Certyfikat SSL Twojej strony wygasł.</key>
-    <key alias="httpsCheckExpiringCertificate">Certyfikat SSL Twojej strony wygaśnie za %0% dni.</key>
-	  <key alias="httpsCheckInvalidUrl">Błąd pingowania adresu URL %0% - '%1%'</key>
-	  <key alias="httpsCheckIsCurrentSchemeHttps">Oglądasz %0% stronę używając HTTPS.</key>
-	  <key alias="httpsCheckConfigurationRectifyNotPossible">appSetting 'umbracoUseSSL' został ustawiony na 'false' w Twoim pliku web.config. Po uzyskaniu dostępu do strony, używając HTTPS, powinieneś go ustawić na 'true'.</key>
-	  <key alias="httpsCheckConfigurationCheckResult">appSetting 'umbracoUseSSL' został ustawiony na '%0%' w Twoim pliku web.config, Twoje ciasteczka są %1% ustawione jako bezpieczne.</key>
-	  <key alias="httpsCheckEnableHttpsError">Nie można zaktualizaować ustawień 'umbracoUseSSL' w Twoim pliku web.config file. Błąd: %0%</key>
-
-	  <!-- Następujące klucze nie mają przekazanych tokenów -->
-	  <key alias="httpsCheckEnableHttpsButton">Włącz HTTPS</key>
-	  <key alias="httpsCheckEnableHttpsDescription">Ustawia umbracoSSL na 'true' w appSettings pliku web.config.</key>
-	  <key alias="httpsCheckEnableHttpsSuccess">appSetting 'umbracoUseSSL' jest teraz ustawione na 'true' w Twoim pliku web.config, Twoje ciasteczka będą oznaczone jako bezpieczne.</key>
-
-	  <key alias="rectifyButton">Napraw</key>
-    <key alias="cannotRectifyShouldNotEqual">Nie można naprawić sprawdzenia z wartością typu porównania 'ShouldNotEqual'.</key>
-    <key alias="cannotRectifyShouldEqualWithValue">Nie można naprawić sprawdzenia z wartością typu porównania 'ShouldEqual' z wprowadzoną wartością.</key>
-    <key alias="valueToRectifyNotProvided">Nie wprowadzono wartości do naprawy sprawdzenia.</key>
-
-	  <key alias="compilationDebugCheckSuccessMessage">Tryb kompilacji debugowania jest wyłączony.</key>
-	  <key alias="compilationDebugCheckErrorMessage">Tryb kompilacji debugowania jest obecnie włączony. Zaleca się wyłączenie tego ustawienia przed wypuszczeniem strony na produkcję.</key>
-	  <key alias="compilationDebugCheckRectifySuccessMessage">Tryb komplikacji debugowania został wyłączony z powodzeniem.</key>
-
-	  <key alias="traceModeCheckSuccessMessage">Tryb śledzenia jest wyłączony.</key>
-	  <key alias="traceModeCheckErrorMessage">Tryb śledzenia jest obecnie włączony. Zaleca się wyłączenie tego ustawienia przed wypuszczeniem strony na produkcję.</key>
-	  <key alias="traceModeCheckRectifySuccessMessage">Tryb śledzenia został wyłączony z powodzeniem</key>
-
-    <key alias="folderPermissionsCheckMessage">Wszystkie foldery mają ustawione poprawne ustawienia.</key>
-    <!-- Następujące klucze spowodują, że tokeny zostaną przekazane:
-	    0: Lista uszkodzonych ścieżek folderów oddzielonych przecinkami
-  	-->
-    <key alias="requiredFolderPermissionFailed"><![CDATA[Następujące foldery muszą być skonfigurowane z uprawnieniami modyfikującymi, ale nie można uzyskać do nich dostępu: <strong>%0%</strong>.]]></key>
-    <key alias="optionalFolderPermissionFailed"><![CDATA[Następujące foldery muszą być skonfigurowane z uprawnieniami modyfikującymi dla pewnych operacji Umbraco, aby funkcjonować, ale nie można uzyskać do nich dostępu: <strong>%0%</strong>. Jeśli nie będzie nic w nich pisane, żadne działania nie muszą być podejmowane.]]></key>
-
-    <key alias="filePermissionsCheckMessage">Wszystkie pliki mają ustawione poprawne uprawnienia.</key>
-    <!-- Następujące klucze spowodują, że tokeny zostaną przekazane:
-	    0: Lista uszkodzonych ścieżek folderów oddzielonych przecinkami
-  	-->
-    <key alias="requiredFilePermissionFailed"><![CDATA[Następujące pliki muszą być ustawione z uprawnieniami do zapisu, ale nie można uzyskać do nich dostępu: <strong>%0%</strong>.]]></key>
-    <key alias="optionalFilePermissionFailed"><![CDATA[Następujące pliki muszą być ustawione z uprawnieniami do zapisu dla pewnych operacji Umbraco, aby funkcjonować, ale nie można uzyskać do nich dostępu: <strong>%0%</strong>. Jeśli nie będzie nic w nich pisane, żadne działania nie muszą być podejmowane.]]></key>
-
-    <key alias="clickJackingCheckHeaderFound"><![CDATA[Nagłówek lub meta-tag <strong>X-Frame-Options</strong> używany do kontrolowania czy strona może być IFRAME'owana przez inną został znaleziony.]]></key>
-    <key alias="clickJackingCheckHeaderNotFound"><![CDATA[Nagłówek lub meta-tag <strong>X-Frame-Options</strong> używany do kontrolowania czy strona może być IFRAME'owana przez inną nie został znaleziony.]]></key>
-    <key alias="clickJackingSetHeaderInConfig">Ustaw nagłówek w Config</key>
-    <key alias="clickJackingSetHeaderInConfigDescription">Dodaje wartość do sekcji httpProtocol/customHeaders pliku web.config, aby zapobiec IFRAME'owania strony przez inne witryny.</key>
-    <key alias="clickJackingSetHeaderInConfigSuccess">Ustawienie do tworzenia nagłówka, zapobiegającego IFRAME'owania strony przez inne witryny zostało dodane do Twojego pliku web.config.</key>
-    <key alias="clickJackingSetHeaderInConfigError">Nie można zaktualizować pliku web.config. Błąd: %0%</key>
-
-    <!-- Następujące klucze spowodują, że tokeny zostaną przekazane:
-	    0: Lista znalezionych nagłówków, oddzielonych przecinkami
-  	-->
-    <key alias="excessiveHeadersFound"><![CDATA[Znaleziono następujące nagłówki, ujawniające informacje o technologii strony: <strong>%0%</strong>.]]></key>
-    <key alias="excessiveHeadersNotFound">Nie znaleziono żadnych nagłówków, ujawniających informacji o technologii strony.</key>
-
-    <key alias="smtpMailSettingsNotFound">Nie znaleziono system.net/mailsettings w pliku Web.config.</key>
-    <key alias="smtpMailSettingsHostNotConfigured">Host nie jest skonfigurowany w sekcji system.net/mailsettings pliku Web.config.</key>
-    <key alias="smtpMailSettingsConnectionSuccess">Ustawienia SMTP są skonfigurowane poprawnie i serwis działa według oczekiwań.</key>
-    <key alias="smtpMailSettingsConnectionFail">Nie można połączyć się z serwerem SMTP skonfigurowanym z hostem '%0%' i portem '%1%'. Proszę sprawdzić ponownie, czy ustawienia system.net/mailsettings w pliku Web.config są poprawne.</key>
-
-    <key alias="notificationEmailsCheckSuccessMessage"><![CDATA[E-mail z powiadomieniem został wysłany do <strong>%0%</strong>.]]></key>
-    <key alias="notificationEmailsCheckErrorMessage"><![CDATA[E-mail do powiadomień jest nadal ustawiony na domyślną wartość <strong>%0%</strong>.]]></key>
-  </area>
-  <area alias="redirectUrls">
-    <key alias="disableUrlTracker">Wyłącz śledzenie URL</key>
-    <key alias="enableUrlTracker">Włącz śledzenie URL</key>
-    <key alias="originalUrl">Oryginalny URL</key>
-    <key alias="redirectedTo">Przekierowane do</key>
-    <key alias="noRedirects">Nie stworzono żadnych przekierowań</key>
-    <key alias="noRedirectsDescription">Kiedy nazwa opublikowanej strony zostanie zmieniona lub zostanie ona przeniesiona, zostanie stworzone automatyczne przekierowanie na nową stronę.</key>
-    <key alias="removeButton">Usuń</key>
-    <key alias="confirmRemove">Czy jesteś pewien, że chcesz usunąć przekierowanie z '%0%' do '%1%'?</key>
-    <key alias="redirectRemoved">Przekierowanie URL zostało usunięte.</key>
-    <key alias="redirectRemoveError">Wystąpił błąd podczas usuwania przekierowania URL.</key>
-    <key alias="confirmDisable">Czy jesteś pewien, że chcesz wyłączyć śledzenie URL?</key>
-    <key alias="disabledConfirm">Śledzenie URL zostało wyłączone.</key>
-    <key alias="disableError">Wystąpił błąd podczas wyłączania śledzenia URL, więcej informacji znajdziesz w pliku z logami.</key>
-    <key alias="enabledConfirm">Śledzenie URL zostało włączone.</key>
-    <key alias="enableError">Wystąpił błąd podczas włączania śledzenia URL, więcej informacji znajdziesz w pliku z logami.</key>
-  </area>
-  <area alias="emptyStates">
-    <key alias="emptyDictionaryTree">Brak elementów słownika do wyboru</key>
-  </area>
-    <area alias="textbox">
-    <key alias="characters_left">pozostało znaków</key>
-  </area>
-</language>
+﻿<?xml version="1.0" encoding="utf-8" standalone="yes"?>
+<language alias="pl" intName="Polish" localName="polski" lcid="21" culture="pl-PL">
+  <creator>
+    <name>The Umbraco community</name>
+    <link>http://our.umbraco.org/documentation/Extending-Umbraco/Language-Files</link>
+  </creator>
+  <area alias="actions">
+    <key alias="assignDomain">Zarządzanie hostami</key>
+    <key alias="auditTrail">Historia zmian</key>
+    <key alias="browse">Przeglądaj węzeł</key>
+    <key alias="changeDocType">Zmień typ dokumentu</key>
+    <key alias="copy">Kopiuj</key>
+    <key alias="create">Utwórz</key>
+    <key alias="createPackage">Stwórz zbiór</key>
+    <key alias="createGroup">Stwórz grupę</key>
+    <key alias="delete">Usuń</key>
+    <key alias="disable">Deaktywuj</key>
+    <key alias="emptyTrashcan">Opróżnij kosz</key>
+    <key alias="enable">Aktywuj</key>
+    <key alias="exportDocumentType">Eksportuj typ dokumentu</key>
+    <key alias="importDocumentType">Importuj typ dokumentu</key>
+    <key alias="importPackage">Importuj zbiór</key>
+    <key alias="liveEdit">Edytuj na stronie</key>
+    <key alias="logout">Wyjście</key>
+    <key alias="move">Przenieś</key>
+    <key alias="notify">Powiadomienia</key>
+    <key alias="protect">Publiczny dostęp</key>
+    <key alias="publish">Opublikuj</key>
+    <key alias="unpublish">Cofnij publikację</key>
+    <key alias="refreshNode">Odśwież węzeł</key>
+    <key alias="republish">Opublikuj ponownie całą stronę</key>
+    <key alias="rename" version="7.3.0">Zmień nazwę</key>
+    <key alias="restore" version="7.3.0">Przywróć</key>
+    <key alias="SetPermissionsForThePage">Ustaw  uprawnienia dla strony %0%</key>
+    <key alias="chooseWhereToMove">Wybierz dokąd przenieść</key>
+    <key alias="toInTheTreeStructureBelow">W strukturze drzewa poniżej</key>
+    <key alias="rights">Uprawnienia</key>
+    <key alias="rollback">Cofnij</key>
+    <key alias="sendtopublish">Wyślij do publikacji</key>
+    <key alias="sendToTranslate">Wyślij do tłumaczenia</key>
+    <key alias="setGroup">Ustaw grupę</key>
+    <key alias="sort">Sortuj</key>
+    <key alias="translate">Przetłumacz</key>
+    <key alias="update">Aktualizuj</key>
+    <key alias="setPermissions">Ustaw uprawnienia</key>
+    <key alias="unlock">Odblokuj</key>
+    <key alias="createblueprint">Stwórz Szablon Zawartości</key>
+  </area>
+  <area alias="actionCategories">
+    <key alias="content">Zawartość</key>
+    <key alias="administration">Administracja</key>
+    <key alias="structure">Struktura</key>
+    <key alias="other">Inne</key>
+   </area>
+   <area alias="actionDescriptions">
+    <key alias="assignDomain">Zezwól na dostęp do przydzielenia języka i hostów</key>
+    <key alias="auditTrail">Zezwól na dostęp do wglądu w historię logów węzła</key>
+    <key alias="browse">Zezwól na dostęp do widoku węzła</key>
+    <key alias="changeDocType">Zezwól na dostęp do zmiany typu dokumentu dla węzła</key>
+    <key alias="copy">Zezwól na dostęp do skopiowania węzła</key>
+    <key alias="create">Zezwól na dostęp do stworzenia węzłów</key>
+    <key alias="delete">Zezwól na dostęp do usunięcia węzłóws</key>
+    <key alias="move">Zezwól na dostęp do przeniesienia węzła</key>
+    <key alias="protect">Zezwól na dostęp do ustawienia i zmiany publicznego dostępu węzła</key>
+    <key alias="publish">Zezwól na dostęp do publikacji węzła</key>
+    <key alias="rights">Zezwól na dostęp do zmiany uprawnień węzła</key>
+    <key alias="rollback">Zezwól na dostęp do cofnięcia węzła do poprzedniego stanu</key>
+    <key alias="sendtopublish">Zezwól na dostęp do wysłania węzła do akceptacji przed publikacją</key>
+    <key alias="sendToTranslate">Zezwól na dostęp do wysłania węzła do tłumaczenia</key>
+    <key alias="sort">Zezwól na dostęp do zmiany kolejności sortowania węzłów</key>
+    <key alias="translate">Zezwól na dostęp do tłumaczenia węzła</key>
+    <key alias="update">Zezwól na dostęp do zapisania węzła</key>
+    <key alias="createblueprint">Zezwól na dostęp do utworzenia Szablonu Zawartości</key>
+  </area>  
+  <area alias="assignDomain">
+    <key alias="permissionDenied">Brak odpowiednich uprawnień</key>
+    <key alias="addNew">Dodaj nową domenę</key>
+    <key alias="remove">Usuń domenę</key>
+    <key alias="invalidNode">Niepoprawny węzeł</key>
+    <key alias="invalidDomain">Niepoprawny format domeny.</key>
+    <key alias="duplicateDomain">Domena została już przydzielona.</key>
+    <key alias="language">Język</key>
+    <key alias="domain">Domena</key>
+    <key alias="domainCreated">Domena '%0%' została utworzona</key>
+    <key alias="domainDeleted">Domena '%0%' została skasowana</key>
+    <key alias="domainExists">Domena '%0%' jest aktualnie przypisana</key>
+    <key alias="domainUpdated">Domena '%0%' została zaktualizowana</key>
+    <key alias="orEdit">Edytuj Aktualne Domeny</key>
+    <key alias="domainHelp">
+        <![CDATA[Poprawne domeny to: "example.com", "www.example.com", "example.com:8080" lub
+    "https://www.example.com/". Wspierane są jednopoziomowe ścieżki domen, np. "example.com/en" jednakże powinno się ich unikać. 
+    Preferowane jest użycie powyższych ustawień języka.]]>
+    </key>
+    <key alias="inherit">Odziedziczona</key>
+    <key alias="setLanguage">Język</key>
+    <key alias="setLanguageHelp">
+        <![CDATA[Wybierz język dla węzła,<br /> lub wybierz dziedziczenie języka z węzła rodzica. Zostanie to zastosowane<br />
+    także do obecnego węzła, o ile poniższa domena również do niego należy.]]>
+    </key>
+    <key alias="setDomains">Domeny</key>
+  </area>
+  <area alias="auditTrails">
+    <key alias="atViewingFor">Wyświetlane dla</key>
+  </area>
+  <area alias="buttons">
+    <key alias="clearSelection">Wyczyść sekcję</key>
+    <key alias="select">Wybierz</key>
+    <key alias="selectCurrentFolder">Wybierz bieżący folder</key>
+    <key alias="somethingElse">Zrób coś innego</key>
+    <key alias="bold">Pogrubienie</key>
+    <key alias="deindent">Zmniejsz wcięcie</key>
+    <key alias="formFieldInsert">Wstaw z pola</key>
+    <key alias="graphicHeadline">Wstaw graficzną linię nagłówka</key>
+    <key alias="htmlEdit">Podgląd HTML</key>
+    <key alias="indent">Zwiększ wcięcie</key>
+    <key alias="italic">Kursywa</key>
+    <key alias="justifyCenter">Wyśrodkuj</key>
+    <key alias="justifyLeft">Wyrównaj do lewej</key>
+    <key alias="justifyRight">Wyrównaj do prawej</key>
+    <key alias="linkInsert">Wstaw link</key>
+    <key alias="linkLocal">Wstaw link wewnętrzny</key>
+    <key alias="listBullet">Wypunktowanie</key>
+    <key alias="listNumeric">Numerowanie</key>
+    <key alias="macroInsert">Wstawianie makra</key>
+    <key alias="pictureInsert">Wstawianie obrazka</key>
+    <key alias="relations">Edycja relacji</key>
+    <key alias="returnToList">Powrót do listy</key>
+    <key alias="save">Zapisz</key>
+    <key alias="saveAndPublish">Zapisz i publikuj</key>
+    <key alias="saveToPublish">Zapisz i wyślij do zaakceptowania</key>
+    <key alias="saveListView">Zapisz widok listy</key>
+    <key alias="showPage">Podgląd</key>
+    <key alias="showPageDisabled">Podgląd jest wyłączony, ponieważ żaden szablon nie został przydzielony</key>
+    <key alias="styleChoose">Wybierz styl</key>
+    <key alias="styleShow">Pokaż style</key>
+    <key alias="tableInsert">Wstaw tabelę</key>
+    <key alias="generateModels">Wygeneruj modele</key>
+    <key alias="saveAndGenerateModels">Zapisz i wygeneruj modele</key>
+    <key alias="undo">Cofnij</key>
+    <key alias="redo">Powtórz</key>
+  </area>
+  <area alias="changeDocType">
+    <key alias="changeDocTypeInstruction">Aby zmienić typ dokumentu dla wybranej treści, najpierw wybierz typ z listy typów obowiązujących dla tej lokalizacji.</key>
+    <key alias="changeDocTypeInstruction2">Następnie potwierdź i/lub zmień mapowanie właściwości z bieżącego typu do nowego i kliknij "Zapisz".</key>
+    <key alias="contentRepublished">Treść została opublikowana ponownie.</key>
+    <key alias="currentProperty">Bieżąca właściwość</key>
+    <key alias="currentType">Bieżący typ</key>
+    <key alias="docTypeCannotBeChanged">Typ dokumentu nie może być zmieniony, ponieważ nie istnieją obowiązujące alternatywy dla tej lokalizacji. Alternatywa będzie dostępna, jeśli będzie dozwolona pod rodzicem wybranego elementu zawartości i jeśli wszystkie istniejące dzieci elementu zawartości będą mieć pozwolenie na bycie tworzonym pod rodzicem.</key>
+    <key alias="docTypeChanged">Typ dokumentu został zmieniony</key>
+    <key alias="mapProperties">Mapuj Właściwości</key>
+    <key alias="mapToProperty">Mapuj do Właściwości</key>
+    <key alias="newTemplate">Nowy Szablon</key>
+    <key alias="newType">Nowy typ</key>
+    <key alias="none">Nic</key>
+    <key alias="selectedContent">Zawartość</key>
+    <key alias="selectNewDocType">Wybierz Nowy Typ Dokumentu</key>
+    <key alias="successMessage">Typ dokumentu wybranej zawartości został zmieniony z powodzeniem do [new type] i następujące właściwości zostały zmapowane:</key>
+    <key alias="to">do</key>
+    <key alias="validationErrorPropertyWithMoreThanOneMapping">Nie można dokończyć mapowania właściwości, ponieważ jedna lub więcej właściwości mają zdefiniowane więcej niż jedno mapowanie.</key>
+    <key alias="validDocTypesNote">Wyświetlane są tylko alternatywne typy obowiązujące dla obecnej lokalizacji.</key>
+  </area>
+  <area alias="content">
+    <key alias="isPublished" version="7.2">Jest Opublikowany</key>
+    <key alias="about">O tej stronie</key>
+    <key alias="alias">Link alternatywny</key>
+    <key alias="alternativeTextHelp">(jakbyś opisał obrazek nad telefonem)</key>
+    <key alias="alternativeUrls">Alternatywne linki</key>
+    <key alias="clickToEdit">Kliknij, aby edytować ten element</key>
+    <key alias="createBy">Utworzone przez</key>
+    <key alias="createByDesc" version="7.0">Pierwotny autor</key>
+    <key alias="updatedBy" version="7.0">Zaktualizowane przez</key>
+    <key alias="createDate">Data utworzenia</key>
+    <key alias="createDateDesc" version="7.0">Data/czas stworzenia tego dokumentu</key>
+    <key alias="documentType">Rodzaj dokumentu</key>
+    <key alias="editing">Edytowanie</key>
+    <key alias="expireDate">Usuń w</key>
+    <key alias="itemChanged">Ten element został zmieniony po publikacji</key>
+    <key alias="itemNotPublished">Element nie jest opublikowany</key>
+    <key alias="lastPublished">Opublikowane</key>
+    <key alias="noItemsToShow">Nie ma żadnych elementów do wyświetlenia</key>
+    <key alias="listViewNoItems" version="7.1.5">Nie ma żadnych elementów do wyświetlenia w liście.</key>
+    <key alias="listViewNoContent">Nie dodano żadnej zawartości</key>
+    <key alias="listViewNoMembers">Nie dodano żadnych członków</key>
+    <key alias="mediatype">Typ mediów</key>
+    <key alias="mediaLinks">Link do elementu(ów) mediów</key>
+    <key alias="membergroup">Członek grupy</key>
+    <key alias="memberrole">Rola</key>
+    <key alias="membertype">Typ członka</key>
+    <key alias="noDate">Brak daty</key>
+    <key alias="nodeName">Tytuł strony</key>
+    <key alias="otherElements">Właściwości</key>
+    <key alias="parentNotPublished">Ten dokument jest opublikowany, ale jest niewidoczny, ponieważ jego rodzic '%0%' nie jest opublikowany</key>
+    <key alias="parentNotPublishedAnomaly">Ten dokument jest opublikowany, ale nie jest w cache.</key>
+    <key alias="getUrlException">Nie znaleziono URL</key>
+    <key alias="routeError">Ten dokument jest opublikowany ale jego URL kolidowałby z elementem treści %0%</key>
+    <key alias="publish">Publikuj</key>
+    <key alias="publishStatus">Status publikacji</key>
+    <key alias="releaseDate">Opublikuj</key>
+    <key alias="unpublishDate">Cofnij publikację</key>
+    <key alias="removeDate">Data usunięcia</key>
+    <key alias="sortDone">Porządek się zmienił</key>
+    <key alias="sortHelp">Aby posortować gałęzie, po prostu przeciągnij gałąż lub kliknij na jednym z nagłówków kolumn. Możesz wybrać kilka gałęzi poprzez przytrzymanie klawisza "shift" lub "control" podczas zaznaczania</key>
+    <key alias="statistics">Statystyki</key>
+    <key alias="titleOptional">Tytuł (opcjonalny)</key>
+    <key alias="altTextOptional">Alternatywny tekst (opcjonalny)</key>
+    <key alias="type">Typ</key>
+    <key alias="unPublish">Cofnij publikację</key>
+    <key alias="updateDate">Ostatnio edytowany</key>
+    <key alias="updateDateDesc" version="7.0">Data/czas edycji dokumentu</key>
+    <key alias="uploadClear">Usuń plik(i)</key>
+    <key alias="urls">Link do dokumentu</key>
+    <key alias="memberof">Członek grupy (grup)</key>
+    <key alias="notmemberof">Nie jest członkiem grupy (grup)</key>
+    <key alias="childItems" version="7.0">Elementy dzieci</key>
+    <key alias="target" version="7.0">Cel</key>
+    <key alias="scheduledPublishServerTime">Oznacza to następującą godzinę na serwerze:</key>
+    <key alias="scheduledPublishDocumentation"><![CDATA[<a href="https://our.umbraco.org/documentation/Getting-Started/Data/Scheduled-Publishing/#timezones" target="_blank">Co to oznacza?</a>]]></key>
+    <key alias="nestedContentDeleteItem">Czy na pewno chcesz usunąć ten element?</key>
+    <key alias="nestedContentEditorNotSupported">Właściwość %0% używa edytora %1%, który nie jest wspierany przez Nested Content.</key>
+    <key alias="addTextBox">Dodaj kolejne pole tekstowe</key>
+    <key alias="removeTextBox">Usuń te pole tekstowe</key> 
+    <key alias="contentRoot">Korzeń zawartości</key>
+  </area>
+  <area alias="blueprints">
+        <key alias="createBlueprintFrom">Stwórz nowy Szablon Zawartości z '%0%'</key>
+        <key alias="blankBlueprint">Pusty</key>
+        <key alias="selectBlueprint">Wybierz Szablon Zawartości</key>
+        <key alias="createdBlueprintHeading">Szablon Zawartości został stworzony</key>
+        <key alias="createdBlueprintMessage">Szablon Zawartości został stworzony z '%0%'</key>
+        <key alias="duplicateBlueprintMessage">Szablon Zawartości o tej samej nazwie już istnieje</key>
+        <key alias="blueprintDescription">Szablon Zawartości to predefiniowana zawartość, którą edytor może wybrać, aby użyć jej jako podstawę do stworzenia nowej zawartości</key>
+    </area>
+  <area alias="media">
+    <key alias="clickToUpload">Kliknij, aby załadować plik</key>
+    <key alias="dropFilesHere">Przerzuć swoje pliki tutaj...</key>
+	<key alias="urls">Link do mediów</key>
+    <key alias="orClickHereToUpload">lub kliknij tutaj, aby wybrać pliki</key>
+    <key alias="onlyAllowedFiles">Jedyne dozwolone typy plików to</key>
+    <key alias="disallowedFileType">Nie można załadować pliku, typ pliku nie jest akceptowany</key>
+    <key alias="maxFileSize">Maksymalny rozmiar pliku to</key>
+    <key alias="mediaRoot">Korzeń mediów</key>
+  </area>
+  <area alias="member">
+    <key alias="createNewMember">Stwórz nowego członka</key>
+    <key alias="allMembers">Wszyscy członkowie</key>
+  </area>
+  <area alias="create">
+    <key alias="chooseNode">Gdzie chcesz stworzyć nowy %0%?</key>
+    <key alias="createUnder">Utwórz w</key>
+    <key alias="createContentBlueprint">Wybierz typ dokumentu, dla którego chcesz stworzyć szablon zawartości</key>
+    <key alias="updateData">Wybierz rodzaj oraz tytuł</key>
+    <key alias="noDocumentTypes" version="7.0"><![CDATA[Brak dostępnych dozwolonych typów dokumentów. Należy włączyć je w ustawieniach sekcji pod <strong>"typy dokumentów"</strong>.]]></key>
+    <key alias="noMediaTypes" version="7.0"><![CDATA[Brak dostępnych dozwolonych typów mediów. Należy włączyć je w ustawieniach sekcji pod <strong>"typy mediów"</strong>.]]></key>
+    <key alias="documentTypeWithoutTemplate">Typ Dokumentu bez szablonu</key>
+    <key alias="newFolder">Nowy folder</key>
+    <key alias="newDataType">Nowy typ danych</key>
+    <key alias="newJavascriptFile">Nowy plik javascript</key>
+    <key alias="newEmptyPartialView">Nowy pusty Częściowy Widok</key>
+    <key alias="newPartialViewMacro">Nowy Częściowy Widok makro</key>
+    <key alias="newPartialViewFromSnippet">Nowy Częściowy Widok ze snippeta</key>
+    <key alias="newEmptyPartialViewMacro">Nowy pusty Częściowy Widok makro</key>
+    <key alias="newPartialViewMacroFromSnippet">Nowy Częściowy Widok makro ze snippeta</key>
+    <key alias="newPartialViewMacroNoMacro">Nowy Częściowy Widok makro (bez makro)</key>
+  </area>
+  <area alias="dashboard">
+    <key alias="browser">Przeglądaj swoją stronę</key>
+    <key alias="dontShowAgain">- Ukryj</key>
+    <key alias="nothinghappens">Jeśli Umbraco się nie otwiera, prawdopodobnie musisz zezwolić tej stronie na otwieranie wyskakujących okienek</key>
+    <key alias="openinnew">zostało otwarte w nowym oknie</key>
+    <key alias="restart">Restartuj</key>
+    <key alias="visit">Odwiedź</key>
+    <key alias="welcome">Witaj</key>
+  </area>
+  <area alias="prompt">
+    <key alias="stay">Zostań</key>
+    <key alias="discardChanges">Odrzuć zmiany</key>
+    <key alias="unsavedChanges">Masz niezapisane zmiany</key>
+    <key alias="unsavedChangesWarning">Jesteś pewien, że chcesz wyjść ze strony? - masz niezapisane zmiany</key>
+  </area>
+  <area alias="bulk">
+    <key alias="done">Wykonane</key>
+
+    <key alias="deletedItem">Usunięto %0% element</key>
+    <key alias="deletedItems">Usunięto %0% elementy(ów)</key>
+    <key alias="deletedItemOfItem">Usunięto %0% z %1% elementu</key>
+    <key alias="deletedItemOfItems">Usunięto %0% z %1% elementów</key>
+
+    <key alias="publishedItem">Opublikowano %0% element</key>
+    <key alias="publishedItems">Opublikowano %0% elementy(ów)</key>
+    <key alias="publishedItemOfItem">Opublikowano %0% z %1% elementu</key>
+    <key alias="publishedItemOfItems">Opublikowano %0% z %1% elementów</key>
+
+    <key alias="unpublishedItem">Cofnięto publikację %0% elementu</key>
+    <key alias="unpublishedItems">Cofnięto publikację %0% elementy(ów)</key>
+    <key alias="unpublishedItemOfItem">Cofnięto publikację %0% z %1% elementu</key>
+    <key alias="unpublishedItemOfItems">Cofnięto publikację %0% z %1% elementów</key>
+
+    <key alias="movedItem">Przeniesiono %0% element</key>
+    <key alias="movedItems">Przeniesiono %0% elementy(ów)</key>
+    <key alias="movedItemOfItem">Przeniesiono %0% z %1% elementu</key>
+    <key alias="movedItemOfItems">Przeniesiono %0% z %1% elementów</key>
+
+    <key alias="copiedItem">Skopiowano %0% element</key>
+    <key alias="copiedItems">Skopiowano %0% elementy(ów)</key>
+    <key alias="copiedItemOfItem">Skopiowano %0% z %1% elementu</key>
+    <key alias="copiedItemOfItems">Skopiowano %0% z %1% elementów</key>
+  </area>
+  <area alias="defaultdialogs">
+    <key alias="nodeNameLinkPicker">Tytuł linku</key>
+    <key alias="urlLinkPicker">Link</key>
+    <key alias="anchorInsert">Nazwa</key>
+    <key alias="assignDomain">Zarządzaj nazwami hostów</key>
+    <key alias="closeThisWindow">Zamknij to okno</key>
+    <key alias="confirmdelete">Jesteś pewny, że chcesz usunąć</key>
+    <key alias="confirmdisable">Jesteś pewny, że chcesz wyłączyć</key>
+    <key alias="confirmEmptyTrashcan">Proszę zaznaczyć, aby potwierdzić usunięcie %0% elementów.</key>
+    <key alias="confirmlogout">Jesteś pewny?</key>
+    <key alias="confirmSure">Jesteś pewny?</key>
+    <key alias="cut">Wytnij</key>
+    <key alias="editdictionary">Edytuj element słownika</key>
+    <key alias="editlanguage">Edytuj język</key>
+    <key alias="insertAnchor">Wstaw link wewnętrzny</key>
+    <key alias="insertCharacter">Wstaw znak</key>
+    <key alias="insertgraphicheadline">Wstaw graficzny nagłówek</key>
+    <key alias="insertimage">Wstaw zdjęcie</key>
+    <key alias="insertlink">Wstaw link</key>
+    <key alias="insertMacro">Wstaw makro</key>
+    <key alias="inserttable">Wstaw tabelę</key>
+    <key alias="lastEdited">Ostatnio edytowane</key>
+    <key alias="link">Link</key>
+    <key alias="linkinternal">Link wewnętrzny:</key>
+    <key alias="linklocaltip">Kiedy używasz odnośników lokalnych, wstaw znak "#" na początku linku</key>
+    <key alias="linknewwindow">Otworzyć w nowym oknie?</key>
+    <key alias="macroContainerSettings">Ustawienia Makro</key>
+    <key alias="macroDoesNotHaveProperties">To makro nie posiada żadnych właściwości, które można edytować</key>
+    <key alias="paste">Wklej</key>
+    <key alias="permissionsEdit">Edytuj Uprawnienia dla</key>
+    <key alias="permissionsSet">Ustaw uprawnienia dla</key>
+    <key alias="permissionsSetForGroup">Ustaw uprawnienia dla %0% dla grupy użytkownika %1%</key>
+    <key alias="permissionsHelp">Wybierz grupy użytkowników, dla których chcesz ustawić uprawnienia</key>
+    <key alias="recycleBinDeleting">Zawartość kosza jest teraz usuwana. Proszę nie zamykać tego okna do momentu zakończenia procesu.</key>
+    <key alias="recycleBinIsEmpty">Zawartość kosza została usunięta</key>
+    <key alias="recycleBinWarning">Usunięcie elementów z kosza powoduje ich trwałe i nieodwracalne skasowanie</key>
+    <key alias="regexSearchError"><![CDATA[Serwis <a target='_blank' href='http://regexlib.com'>regexlib.com</a> aktualnie nie jest dostępny, na co nie mamy wpływu. Bardzo przepraszamy za te utrudnienia.]]></key>
+    <key alias="regexSearchHelp">Przeszukaj dla wyrażeń regularnych, aby dodać regułę sprawdzającą do formularza. Np. 'email' 'url'</key>
+    <key alias="removeMacro">Usuń Makro</key>
+    <key alias="requiredField">Pole wymagane</key>
+    <key alias="sitereindexed">Strona została przeindeksowana</key>
+    <key alias="siterepublished">Cache strony zostało odświeżone. Cała opublikowana zawartość jest teraz aktualna. Natomiast cała nieopublikowana zawartość ciągle nie jest widoczna</key>
+    <key alias="siterepublishHelp">Cache strony zostanie odświeżone. Cała zawartość opublikowana będzie aktualna, lecz nieopublikowana zawartość pozostanie niewidoczna</key>
+    <key alias="tableColumns">Liczba kolumn</key>
+    <key alias="tableRows">Liczba wierszy</key>
+    <key alias="templateContentAreaHelp">
+        <![CDATA[<strong>Ustaw zastępczy ID</strong> Ustawiając ID na tym elemencie możesz później łączyć treść z podrzędnych szablonów, 
+      ustawiając dowiązanie do tego ID na elemencie <code>&lt;asp:treści /&gt;</code>]]>
+    </key>
+    <key alias="templateContentPlaceHolderHelp">
+        <![CDATA[<strong>Wybierz zastępczy ID</strong> z poniższej listy. Możesz wybierać tylko 
+      spośród ID na szablonie nadrzędnym tego formularza.]]>
+    </key>
+    <key alias="thumbnailimageclickfororiginal">Kliknij na obrazie, aby zobaczyć go w pełnym rozmiarze</key>
+    <key alias="treepicker">Wybierz element</key>
+    <key alias="viewCacheItem">Podgląd elementów Cache</key>
+    <key alias="createFolder">Utwórz folder...</key>
+    <key alias="relateToOriginalLabel">Odnieś się do oryginału</key>
+    <key alias="includeDescendants">Zawrzyj potomków</key>
+    <key alias="theFriendliestCommunity">Najbardziej przyjacielska społeczność</key>
+    <key alias="linkToPage">Link do strony</key>
+    <key alias="openInNewWindow">Otwórz zlinkowany dokument w nowym oknie lub zakładce</key>
+    <key alias="linkToMedia">Link do mediów</key>
+    <key alias="linkToFile">Link do plików</key>
+    <key alias="selectContentStartNode">Wybierz węzeł początkowy zawartości</key>
+    <key alias="selectMedia">Wybierz media</key>
+    <key alias="selectIcon">Wybierz ikonę</key>
+    <key alias="selectItem">Wybierz element</key>
+    <key alias="selectLink">Wybierz link</key>
+    <key alias="selectMacro">Wybierz makro</key>
+    <key alias="selectContent">Wybierz zawartość</key>
+    <key alias="selectMediaStartNode">Wybierz węzeł początkowy mediów</key>
+    <key alias="selectMember">Wybierz członka</key>
+    <key alias="selectMemberGroup">Wybierz członka grupy</key>
+    <key alias="selectNode">Wybierz węzeł</key>
+    <key alias="selectSections">Wybierz sekcje</key>
+    <key alias="selectUsers">Wybierz użytkowników</key>
+    <key alias="noIconsFound">Nie znaleziono ikon</key>
+    <key alias="noMacroParams">Te makro nie ma żadnych właściwości</key>
+    <key alias="noMacros">Brak dostępnych makro do wstawienia</key>
+    <key alias="externalLoginProviders">Zewnętrzni dostawcy logowania</key>
+    <key alias="exceptionDetail">Sczegóły Wyjątku</key>
+    <key alias="stacktrace">Stacktrace</key>
+    <key alias="innerException">Wewnętrzny wyjątek</key>
+    <key alias="linkYour">Zlinkuj swój</key>
+    <key alias="unLinkYour">Odlinkuj swój</key>
+    <key alias="account">konto</key>
+    <key alias="selectEditor">Wybierz edytora</key>
+    <key alias="selectSnippet">Wybierz snippet</key>
+  </area>
+  <area alias="dictionaryItem">
+    <key alias="description">
+        <![CDATA[
+    Edytuj różne wersje językowe dla elementu słownika '<em>%0%</em>' poniżej.<br/>
+    Możesz dodać dodatkowe języki w menu "Języki" po lewej stronie.]]>
+    </key>
+    <key alias="displayName">Nazwa języka</key>
+    <key alias="changeKey">Edytuj klucz elementu słownika.</key>
+    <key alias="changeKeyError">
+      <![CDATA[
+      Klucz '%0%' już istnieje.
+   ]]>
+    </key>
+  </area>
+  <area alias="placeholders">
+    <key alias="username">Wpisz nazwę użytkownika</key>
+    <key alias="password">Wpisz hasło</key>
+    <key alias="confirmPassword">Potwierdź hasło</key>
+    <key alias="nameentity">Nazwij %0%...</key>
+    <key alias="entername">Wpisz nazwę...</key>
+    <key alias="enteremail">Wpisz adres e-mail...</key>
+    <key alias="enterusername">Wpisz nazwę użytkownika...</key>
+    <key alias="label">Etykieta...</key>
+    <key alias="enterDescription">Wpisz opis...</key>
+    <key alias="search">Wpisz, aby wyszukać...</key>
+    <key alias="filter">Wpisz, aby filtrować...</key>
+    <key alias="enterTags">Wpisz, aby dodać tagi (naciśnij enter po każdym tagu)...</key>
+    <key alias="email">Wpisz adres e-mail</key>
+    <key alias="enterMessage">Wpisz wiadomość...</key>
+    <key alias="usernameHint">Twoja nazwa użytkownika to przeważnie Twój adres e-mail</key>
+  </area>
+  <area alias="editcontenttype">
+    <key alias="allowAtRoot" version="7.2">Zezwól w korzeniu</key>
+    <key alias="allowAtRootDesc" version="7.2">Tylko Typ Zawartości, który jest zaznaczony może być stworzony na pozomie korzenia drzew Zawartości i Mediów</key>
+    <key alias="allowedchildnodetypes">Dozwolone węzły pochodne</key>
+    <key alias="contenttypecompositions">Kompozycje Typu Dokumentu</key>
+    <key alias="create">Stwórz</key>
+    <key alias="deletetab">Usuń zakładkę</key>
+    <key alias="description">Opis</key>
+    <key alias="newtab">Nowa zakładka</key>
+    <key alias="tab">Zakładka</key>
+    <key alias="thumbnail">Miniatura</key>
+    <key alias="hasListView">Włącz widok listy</key>
+    <key alias="hasListViewDesc" version="7.2">Konfiguruje element treści, aby pokazywał możliwą do sortowania i szukania listę jego dzieci, dzieci nie będą wyświetlone w drzewie</key>
+    <key alias="currentListView" version="7.2">Bieżący widok listy</key>
+    <key alias="currentListViewDesc" version="7.2">Typ danych aktywnego widoku listy</key>
+    <key alias="createListView" version="7.2">Stwórz niestandardowy widok listy</key>
+    <key alias="removeListView" version="7.2">Usuń niestandardowy widok listy</key>
+  </area>
+  <area alias="editdatatype">
+    <key alias="addPrevalue">Dodaj wartość</key>
+    <key alias="dataBaseDatatype">Typ bazy danych</key>
+    <key alias="guid">Edytor GUID</key>
+    <key alias="renderControl">Renderuj kontrolkę</key>
+    <key alias="rteButtons">Przyciski</key>
+    <key alias="rteEnableAdvancedSettings">Włącz ustawienia zaawansowane dla</key>
+    <key alias="rteEnableContextMenu">Włącz menu podręczne</key>
+    <key alias="rteMaximumDefaultImgSize">Maksymalny dozwolony rozmiar wstawianego obrazu</key>
+    <key alias="rteRelatedStylesheets">Powiązane arkusze stylów</key>
+    <key alias="rteShowLabel">Pokaż etykietę</key>
+    <key alias="rteWidthAndHeight">Szerokość i wysokość</key>
+    <key alias="allPropTypes">Wszystkie typy właściwości &amp; dane właściwości</key>
+    <key alias="willBeDeleted">używające tego typu danych zostaną usunięte na zawsze, potwierdź, że chcesz je także usunąć</key>
+    <key alias="yesDelete">Tak, usuń</key>
+    <key alias="andAllRelated">i wszystkie typy właściwości &amp; dane właściwości używające tego typu danych</key>
+    <key alias="selectFolder">Wybierz folder do przeniesienia</key>
+    <key alias="inTheTree">do w strukturze drzewa poniżej</key>
+    <key alias="wasMoved">został przeniesiony poniżej</key>
+  </area>
+  <area alias="errorHandling">
+    <key alias="errorButDataWasSaved">Dane zostały zapisane, lecz wystąpiły błędy, które musisz poprawić przed publikacją strony:</key>
+    <key alias="errorChangingProviderPassword">Bieżący dostawca członkowstwa nie obsługuje zmiany hasła (EnablePasswordRetrieval musi mieć wartość 'true')</key>
+    <key alias="errorExistsWithoutTab">%0% już istnieje</key>
+    <key alias="errorHeader">Wystąpiły błędy:</key>
+    <key alias="errorHeaderWithoutTab">Wystąpiły błędy:</key>
+    <key alias="errorInPasswordFormat">Hasło powinno mieć minimum %0% znaków, i zawierać co najmniej %1% niealfanumeryczny znak</key>
+    <key alias="errorIntegerWithoutTab">%0% musi być liczbą całkowitą</key>
+    <key alias="errorMandatory">%0% (%1%) to pole wymagane</key>
+    <key alias="errorMandatoryWithoutTab">%0% to pole wymagane</key>
+    <key alias="errorRegExp">%0% w %1% nie jest w odpowiednim formacie</key>
+    <key alias="errorRegExpWithoutTab">%0% nie jest w odpowiednim formacie</key>
+  </area>
+  <area alias="errors">
+    <key alias="receivedErrorFromServer">Otrzymano błąd serwera</key>
+    <key alias="dissallowedMediaType">Określony typ pliku został ustawiony jako niedozwolony przez administratora</key>
+    <key alias="codemirroriewarning">Pomimo tego, że CodeMirror jest włączony w konfiguracji, jest on wyłączony w Internet Explorerze ze względu na swoją niestabilność.</key>
+    <key alias="contentTypeAliasAndNameNotNull">Proszę uzupełnij zarówno alias, jak i nazwę dla nowego typu właściwości</key>
+    <key alias="filePermissionsError">Wystąpił problem podczas zapisu/odczytu wymaganego pliku lub folderu</key>
+    <key alias="macroErrorLoadingPartialView">Wystąpił błąd podczas ładowania skryptu Częściowego Widoku (plik: %0%)</key>
+    <key alias="macroErrorLoadingUsercontrol">Wystąpił błąd podczas ładowania userControl '%0%'</key>
+    <key alias="macroErrorLoadingCustomControl">Wystąpił błąd podczas ładowania customControl (Assembly: %0%, Typ: '%1%')</key>
+    <key alias="macroErrorLoadingMacroEngineScript">Wystąpił błąd podczas ładowania skryptu MacroEngine (plik: %0%)</key>
+    <key alias="macroErrorParsingXSLTFile">"Wystąpił błąd podczas parsowania pliku XSLT: %0%</key>
+    <key alias="macroErrorReadingXSLTFile">"Wystąpił błąd odczytu pliku XSLT: %0%</key>
+    <key alias="missingTitle">Proszę podać tytuł</key>
+    <key alias="missingType">Proszę wybrać typ</key>
+    <key alias="pictureResizeBiggerThanOrg">Chcesz utworzyć obraz większy niż rozmiar oryginalny. Czy na pewno chcesz kontynuować?</key>
+    <key alias="pythonErrorHeader">Błąd w skrypcie Python</key>
+    <key alias="pythonErrorText">Skrypt Python nie został zapisany, ponieważ zawiera błędy</key>
+    <key alias="startNodeDoesNotExists">Węzeł początkowy usunięto, proszę skontaktować się z administratorem</key>
+    <key alias="stylesMustMarkBeforeSelect">Proszę zaznaczyć zawartość przed zmianą stylu</key>
+    <key alias="stylesNoStylesOnPage">Brak dostępnych aktywnych stylów</key>
+    <key alias="tableColMergeLeft">Proszę ustaw kursor po lewej stronie dwóch komórek, które chcesz połączyć</key>
+    <key alias="tableSplitNotSplittable">Nie możesz podzielić komórki, która nie była wcześniej połączona.</key>
+    <key alias="xsltErrorHeader">Błąd w źródle XSLT</key>
+    <key alias="xsltErrorText">Plik XSLT nie został zapisany, ponieważ wystąpiły błędy</key>
+    <key alias="missingPropertyEditorErrorMessage">Wystąpił błąd konfiguracji związany z typem danych użytych we właściwościach, proszę sprawdź typ danych</key>
+  </area>
+  <area alias="general">
+    <key alias="about">O...</key>
+    <key alias="action">Akcja</key>
+    <key alias="actions">Akcje</key>
+    <key alias="add">Dodaj</key>
+    <key alias="alias">Alias</key>
+    <key alias="all">Wszystkie</key>
+    <key alias="areyousure">Czy jesteś pewny?</key>
+    <key alias="back">Wstecz</key>
+    <key alias="border">Ramka</key>
+    <key alias="by">przez</key>
+    <key alias="cancel">Anuluj</key>
+    <key alias="cellMargin">Marginesy komórki</key>
+    <key alias="choose">Wybierz</key>
+    <key alias="close">Zamknij</key>
+    <key alias="closewindow">Zamknij okno</key>
+    <key alias="comment">Komentarz</key>
+    <key alias="confirm">Potwierdzenie</key>
+    <key alias="constrain">Zachowaj</key>
+    <key alias="constrainProportions">Zachowaj proporcje</key>
+    <key alias="continue">Kontynuuj</key>
+    <key alias="copy">Kopiuj</key>
+    <key alias="create">Utwórz</key>
+    <key alias="database">Baza danych</key>
+    <key alias="date">Data</key>
+    <key alias="default">Domyślne</key>
+    <key alias="delete">Usuń</key>
+    <key alias="deleted">Usunięto</key>
+    <key alias="deleting">Usuwanie...</key>
+    <key alias="design">Wygląd</key>
+    <key alias="dictionary">Słownik</key>
+    <key alias="dimensions">Rozmiary</key>
+    <key alias="down">Dół</key>
+    <key alias="download">Pobierz</key>
+    <key alias="edit">Edytuj</key>
+    <key alias="edited">Edytowane</key>
+    <key alias="elements">Elementy</key>
+    <key alias="email">Email</key>
+    <key alias="error">Błąd</key>
+    <key alias="findDocument">Znajdź</key>
+    <key alias="first">Pierwszy</key>
+    <key alias="height">Wysokość</key>
+    <key alias="help">Pomoc</key>
+    <key alias="icon">Ikona</key>
+    <key alias="import">Importuj</key>
+    <key alias="innerMargin">Margines wewnętrzny</key>
+    <key alias="insert">Wstaw</key>
+    <key alias="install">Instaluj</key>
+    <key alias="invalid">Nieprawidłowe</key>
+    <key alias="justify">Wyrównaj</key>
+    <key alias="language">Język</key>
+    <key alias="last">Ostatni</key>
+    <key alias="layout">Układ</key>
+    <key alias="loading">Ładowanie</key>
+    <key alias="locked">Zablokowany</key>
+    <key alias="login">Zaloguj</key>
+    <key alias="logoff">Wyloguj</key>
+    <key alias="logout">Wyloguj</key>
+    <key alias="macro">Makro</key>
+    <key alias="mandatory">Obowiązkowy</key>
+    <key alias="move">Przenieś</key>
+    <key alias="more">Więcej</key>
+    <key alias="name">Nazwa</key>
+    <key alias="new">Nowy</key>
+    <key alias="next">Dalej</key>
+    <key alias="no">Nie</key>
+    <key alias="of">z</key>
+    <key alias="ok">OK</key>
+    <key alias="open">Otwórz</key>
+    <key alias="or">lub</key>
+    <key alias="password">Hasło</key>
+    <key alias="path">Ścieżka</key>
+    <key alias="placeHolderID">Zastępczy ID</key>
+    <key alias="pleasewait">Proszę czekać...</key>
+    <key alias="previous">Poprzedni</key>
+    <key alias="properties">Właściwości</key>
+    <key alias="reciept">E-mail, aby otrzymywać dane z formularzy</key>
+    <key alias="recycleBin">Kosz</key>
+    <key alias="remaining">Pozostało</key>
+    <key alias="remove">Usuń</key>
+    <key alias="rename">Zmień nazwę</key>
+    <key alias="renew">Odnów</key>
+    <key alias="required" version="7.0">Wymagany</key>
+    <key alias="retrieve">Odzyskaj</key>
+    <key alias="retry">Ponów próbę</key>
+    <key alias="rights">Uprawnienia</key>
+    <key alias="search">Szukaj</key>
+    <key alias="searchNoResult">Przepraszamy, ale nie możemy znaleźć tego, czego szukasz</key>
+    <key alias="noItemsInList">Elementy nie zostały dodane</key>
+    <key alias="server">Serwer</key>
+    <key alias="show">Pokaż</key>
+    <key alias="showPageOnSend">Pokaż stronę "wyślij"</key>
+    <key alias="size">Rozmiar</key>
+    <key alias="sort">Sortuj</key>
+    <key alias="submit">Zatwierdź</key>
+    <key alias="type">Typ</key>
+    <key alias="typeToSearch">Wpisz, aby wyszukać...</key>
+    <key alias="up">W górę</key>
+    <key alias="update">Aktualizacja</key>
+    <key alias="upgrade">Aktualizacja</key>
+    <key alias="upload">Wyślij plik</key>
+    <key alias="url">URL</key>
+    <key alias="user">Użytkownik</key>
+    <key alias="username">Nazwa użytkownika</key>
+    <key alias="value">Wartość</key>
+    <key alias="view">Widok</key>
+    <key alias="welcome">Witaj...</key>
+    <key alias="width">Szerokość</key>
+    <key alias="yes">Tak</key>
+    <key alias="folder">Folder</key>
+    <key alias="searchResults">Wyniki wyszukiwania</key>
+    <key alias="reorder">Zmień kolejność</key>
+    <key alias="reorderDone">Kolejność została zmieniona</key>
+    <key alias="preview">Podgląd</key>
+    <key alias="changePassword">Zmień hasło</key>
+    <key alias="to">do</key>
+    <key alias="listView">Widok listy</key>
+    <key alias="saving">Zapisywanie...</key>
+    <key alias="current">bieżący</key>
+    <key alias="embed">Osadzony</key>
+    <key alias="selected">wybrany</key>
+  </area>
+      
+  <area alias="colors">
+    <key alias="black">Czarny</key>
+    <key alias="green">Zielony</key>
+    <key alias="yellow">Żółty</key>
+    <key alias="orange">Pomarańczowy</key>
+    <key alias="blue">Niebieski</key>
+    <key alias="red">Czerwony</key>
+  </area>
+
+  <area alias="shortcuts">
+      <key alias="addTab">Dodaj zakładkę</key>
+      <key alias="addProperty">Dodaj właściwość</key>
+      <key alias="addEditor">Dodaj edytora</key>
+      <key alias="addTemplate">Dodaj szablon</key>
+      <key alias="addChildNode">Dodaj węzeł dziecka</key>
+      <key alias="addChild">Dodaj dziecko</key>
+
+      <key alias="editDataType">Edytuj typ danych</key>
+
+      <key alias="navigateSections">Nawiguj sekcje</key>
+
+      <key alias="shortcut">Skróty</key>
+      <key alias="showShortcuts">Pokaż skróty</key>
+
+      <key alias="toggleListView">Przełącz widok listy</key>
+      <key alias="toggleAllowAsRoot">Przełącznik możliwy jako korzeń</key>
+
+      <key alias="commentLine">Komentuj/Odkomentuj linie</key>
+      <key alias="removeLine">Usuń linię</key>
+      <key alias="copyLineUp">Kopiuj linie do góry</key>
+      <key alias="copyLineDown">Kopiuj linie w dół</key>
+      <key alias="moveLineUp">Przenieś linie w górę</key>
+      <key alias="moveLineDown">Przenieś linie w dół</key>
+    
+      <key alias="generalHeader">Ogólne</key>
+      <key alias="editorHeader">Edytor</key>
+  </area>
+      
+  <area alias="graphicheadline">
+    <key alias="backgroundcolor">Kolor tła</key>
+    <key alias="bold">Pogrubienie</key>
+    <key alias="color">Kolor tekstu</key>
+    <key alias="font">Font</key>
+    <key alias="text">Tekst</key>
+  </area>
+      
+  <area alias="headers">
+    <key alias="page">Strona</key>
+  </area>
+  <area alias="installer">
+    <key alias="databaseErrorCannotConnect">Instalator nie mógł połączyć się z bazą danych.</key>
+    <key alias="databaseErrorWebConfig">Nie udało się zapisać pliku web.config. Zmodyfikuj parametry połączenia ręcznie.</key>
+    <key alias="databaseFound">Twoja baza danych została znaleziona i zidentyfikowana jako</key>
+    <key alias="databaseHeader">Konfiguracja bazy danych</key>
+    <key alias="databaseInstall"><![CDATA[
+Naciśnij przycisk <strong>instaluj</strong>, aby zainstalować bazę danych Umbraco %0%
+]]></key>
+    <key alias="databaseInstallDone"><![CDATA[Umbraco %0% zostało skopiowane do Twojej bazy danych. Naciśnij <strong>Dalej</strong>, aby kontynuować.]]></key>
+    <key alias="databaseNotFound"><![CDATA[<p>Nie odnaleziono bazy danych! Sprawdź, czy informacje w sekcji "connection string" w pliku "web.config" są prawidłowe.</p> 
+                <p>Aby kontynuować, dokonaj edycji pliku "web.config" (używając Visual Studio lub dowolnego edytora tekstu), przemieść kursor na koniec pliku, dodaj parametry połączenia do Twojej bazy danych w kluczu o nazwie "umbracoDbDSN" i zapisz plik.</p> 
+                <p>
+                Kliknij <strong>ponów próbę</strong> kiedy 
+                skończysz.<br /><a href="http://our.umbraco.org/documentation/Using-Umbraco/Config-files/webconfig7" target="_blank">
+                Tu znajdziesz więcej informacji na temat edycji pliku "web.config".</a></p>]]></key>
+    <key alias="databaseText"><![CDATA[Aby zakończyć ten etap instalacji, będziesz musiał podać parametry połączenia do Twojego serwera baz danych ("connection string").<br />
+                Skontaktuj się z Twoim dostawą usług internetowych jeśli zajdzie taka potrzeba. 
+                W przypadku instalacji na lokalnej maszynie lub serwerze możesz potrzebować pomocy administratora.]]></key>
+    <key alias="databaseUpgrade"><![CDATA[
+                <p>
+                Naciśnij przycisk <strong>aktualizuj</strong>, aby zaktualizować swoją bazę danych do Umbraco %0%</p> 
+                <p>
+                Bez obaw - żadne dane nie zostaną usunięte i wszystko będzie działać jak należy!
+                </p>
+                ]]></key>
+    <key alias="databaseUpgradeDone"><![CDATA[Twoja baza danych została zaktualizowana do wersji %0%.<br />Naciśnij przycisk <strong>Dalej</strong>, aby 
+                kontynuować.]]></key>
+    <key alias="databaseUpToDate"><![CDATA[Twoja baza danych nie wymaga aktualizacji! Naciśnij przycisk <strong>Dalej</strong>, aby kontynuować kreatora instalacji.]]></key>
+    <key alias="defaultUserChangePass"><![CDATA[<strong>Hasło domyślnego użytkownika musi zostać zmienione!</strong>]]></key>
+    <key alias="defaultUserDisabled"><![CDATA[<strong>Konto domyślnego użytkownika zostało wyłączone lub nie ma on dostępu do Umbraco!</strong></p><p>Żadne dodatkowe czynności nie są konieczne. Naciśnij <strong>Dalej</strong>, aby kontynuować.]]></key>
+    <key alias="defaultUserPassChanged"><![CDATA[<strong>Hasło domyślnego użytkownika zostało zmienione od czasu instalacji!</strong></p><p>Żadne dodatkowe czynności nie są konieczne. Naciśnij <strong>Dalej</strong>, aby kontynuować.]]></key>
+    <key alias="defaultUserPasswordChanged">Hasło zostało zmienione!</key>
+    <key alias="greatStart">Aby szybko wejść w świat Umbraco, obejrzyj nasze filmy wprowadzające</key>
+    <key alias="licenseText">Klikając przycisk dalej (lub modyfikując klucz UmbracoConfigurationStatus w pliku web.config), akceptujesz licencję na niniejsze oprogramowanie zgodnie ze specyfikacją w poniższym polu. Zauważ, że ta dystrybucja Umbraco składa się z dwoch licencji - licencja MIT typu open source dla kodu oraz licencja "Umbraco freeware", która dotyczy interfejsu użytkownika.</key>
+    <key alias="None">Nie zainstalowane.</key>
+    <key alias="permissionsAffectedFolders">Zmienione pliki i foldery</key>
+    <key alias="permissionsAffectedFoldersMoreInfo">Więcej informacji na temat ustalania pozwoleń dla Umbraco znajdziesz tutaj</key>
+    <key alias="permissionsAffectedFoldersText">Musisz zezwolić procesowi ASP.NET na zmianę poniższych plików/folderów</key>
+    <key alias="permissionsAlmostPerfect"><![CDATA[<strong>Twoje ustawienia uprawnień są prawie idealne!</strong><br /><br /> 
+                Umbraco będzie działało bez problemów, ale nie będzie możliwa instalacja pakietów, które są rekomendowane, aby w pełni wykorzystać możliwości Umbraco.]]></key>
+    <key alias="permissionsHowtoResolve">Jak to Rozwiązać</key>
+    <key alias="permissionsHowtoResolveLink">Kliknij tutaj, aby przeczytać wersję tekstową</key>
+    <key alias="permissionsHowtoResolveText"><![CDATA[Obejrzyj nasz <strong>samouczek</strong>, pokazujący jak ustawić uprawnienia dostępu do folderów dla Umbraco, albo przeczytaj wersję tekstową.]]></key>
+    <key alias="permissionsMaybeAnIssue"><![CDATA[<strong>Twoje ustawienia uprawnień mogą stanowić problem!</strong>
+                <br /><br />
+                Umbraco będzie działało bez problemów, ale nie będzie możliwa instalacja pakietów, które są rekomendowane, aby w pełni wykorzystać możliwości Umbraco.]]></key>
+    <key alias="permissionsNotReady"><![CDATA[<strong>Twoje ustawienia uprawnień nie są gotowe na Umbraco!</strong> 
+                <br /><br /> 
+                Aby Umbraco mogło działać musisz uaktualnić swoje ustawienia zabezpieczeń.]]></key>
+    <key alias="permissionsPerfect"><![CDATA[<strong>Twoje ustawienia uprawnień są idealne!</strong><br /><br />  
+                Umbraco będzie działać bez problemów i będzie można instalować pakiety!]]></key>
+    <key alias="permissionsResolveFolderIssues">Rozwiązywanie problemów z folderami</key>
+    <key alias="permissionsResolveFolderIssuesLink">Kliknij ten link, aby uzyskać więcej informacji na temat problemów z ASP.NET i tworzeniem folderów.</key>
+    <key alias="permissionsSettingUpPermissions">Ustawianie uprawnień dostępu do folderów</key>
+    <key alias="permissionsText"><![CDATA[
+                Umbraco potrzebuje uprawnień do zapisu/odczytu pewnych katalogów w celu przechowywania plików jak obrazki i PDFy. 
+                Umbraco przechowuje także tymczasowe dane (aka: cache), aby zwiększyć wydajność Twojej strony.
+                ]]></key>
+    <key alias="runwayFromScratch">Chcę zacząć od zera</key>
+    <key alias="runwayFromScratchText"><![CDATA[
+                Twoja strona jest obecnie pusta. To idealna sytuacja, jeśli chcesz zacząć od zera i stworzyć własne typy dokumentów i szablony. 
+                (<a href="http://Umbraco.tv/documentation/videos/for-site-builders/foundation/document-types">dowiedz się jak</a>) 
+                Ciągle możesz wybrać, aby zainstalować Runway w późniejszym terminie. W tym celu przejdź do sekcji Deweloper i wybierz Pakiety.
+                ]]></key>
+    <key alias="runwayHeader">Właśnie stworzyłeś czystą instalację platformy Umbraco. Co chcesz zrobić teraz?</key>
+    <key alias="runwayInstalled">Pakiet Runway został zainstalowany pomyślnie</key>
+    <key alias="runwayInstalledText"><![CDATA[
+                Twoje fundamenty są postawione właściwie. Wybierz, które moduły chcesz na nich zainstalować.<br /> 
+                To jest nasza lista rekomendowanych modułów. Zaznacz te, które chcesz zainstalować lub wyświetl <a href="#" onclick="toggleModules(); return false;" id="toggleModuleList">pełną listę modułów</a>  
+                ]]></key>
+    <key alias="runwayOnlyProUsers">Rekomendowane tylko dla doświadczonych użytkowników</key>
+    <key alias="runwaySimpleSite">Chcę rozpocząć z prostą stroną</key>
+    <key alias="runwaySimpleSiteText"><![CDATA[
+                <p>
+                Pakiet "Runway" to prosta strona, dostarczająca kilku podstawowych typów dokumentów i szablonów. Instalator może automatycznie zainstalować pakiet Runway za Ciebie, 
+                ale możesz w łatwy sposób edytować, rozszerzyć lub usunąć go. Nie jest on potrzebny i możesz doskonale używać Umbraco bez niego. 
+                Jednakże pakiet Runway oferuje łatwą podstawę, bazującą na najlepszych praktykach, która pozwolić Ci rozpocząć pracę w mgnieniu oka. 
+                Jeśli zdecydujesz się zainstalować pakiet Runway, możesz opcjonalnie wybrać podstawowe klocki zwane Modułami Runway, aby poprawić swoje strony. 
+                </p> 
+                <small>
+                <em>Dołączone z pakietem Runway:</em> Strona domowa, strona Jak rozpocząć pracę, strona Instalowanie Modułów.<br /> 
+                <em>Opcjonalne moduły:</em>Górna nawigacja, Mapa strony, Formularz kontaktowy, Galeria. 
+                </small>
+                ]]></key>
+    <key alias="runwayWhatIsRunway">Co to jest pakiet Runway</key>
+    <key alias="step1">Krok 1/5 Akceptacja licencji</key>
+    <key alias="step2">Krok 2/5: Konfiguracja bazy danych</key>
+    <key alias="step3">Krok 3/5: Sprawdzanie uprawnień plików</key>
+    <key alias="step4">Krok 4/5: Sprawdzanie zabezpieczeń Umbraco</key>
+    <key alias="step5">Krok 5/5: Umbraco jest gotowe do pracy</key>
+    <key alias="thankYou">Dziękujemy za wybór Umbraco</key>
+    <key alias="theEndBrowseSite"><![CDATA[<h3>Przeglądaj swoją nową stronę</h3> 
+                Pakiet Runway został zainstalowany, zobacz zatem jak wygląda Twoja nowa strona.]]></key>
+    <key alias="theEndFurtherHelp"><![CDATA[<h3>Dalsza pomoc i informacje</h3> 
+                Zaczerpnij pomocy z naszej nagrodzonej społeczności, przeglądaj dokumentację lub obejrzyj niektóre darmowe filmy o tym, jak budować proste strony, jak używać pakietów i szybki przewodnik po terminologii Umbraco]]></key>
+    <key alias="theEndHeader">Umbraco %0% zostało zainstalowane i jest gotowe do użycia</key>
+    <key alias="theEndInstallFailed"><![CDATA[Aby dokończyć instalację musisz 
+                ręcznie edytować <strong>plik web.config</strong> i zaktualizować klucz AppSetting o nazwie <strong>UmbracoConfigurationStatus</strong> na dole do wartości <strong>'%0%'</strong>.]]></key>
+    <key alias="theEndInstallSuccess"><![CDATA[Możesz <strong>rozpocząć natychmiast</strong> klikając przycisk "Uruchom Umbraco" poniżej. <br />Jeżeli jesteś <strong>nowy dla Umbraco</strong> 
+                znajdziesz mnóstwo materiałów na naszych stronach "jak rozpocząć".]]></key>
+    <key alias="theEndOpenUmbraco"><![CDATA[<h3>Uruchom Umbraco</h3> 
+                Aby zarządzać swoją stroną po prostu otwórz zaplecze Umbraco i zacznij dodawać treść, aktualizować szablony i style lub dodawaj nową funkcjonalność]]></key>
+    <key alias="Unavailable">Połączenie z bazą danych nie zostało ustanowione.</key>
+    <key alias="Version3">Umbraco wersja 3</key>
+    <key alias="Version4">Umbraco wersja 4</key>
+    <key alias="watch">Zobacz</key>
+    <key alias="welcomeIntro"><![CDATA[Ten kreator przeprowadzi Cię przez proces konfiguracji <strong>Umbraco %0%</strong> dla świeżej instalacji lub aktualizacji z wersji 3.0. 
+                <br /><br /> 
+                Wciśnij <strong>"dalej"</strong>, aby rozpocząć proces konfigruacji.]]></key>
+  </area>
+  <area alias="language">
+    <key alias="cultureCode">Kod języka</key>
+    <key alias="displayName">Nazwa języka</key>
+  </area>
+  <area alias="lockout">
+    <key alias="lockoutWillOccur">Z powodu bezczynności na stronie, nastąpi automatyczne wylogowanie</key>
+    <key alias="renewSession">Wznów sesję teraz, aby zapisać swoją pracę</key>
+  </area>
+  <area alias="login">
+    <key alias="greeting0">Szczęśliwej super niedzieli</key>
+    <key alias="greeting1">Szczęśliwego maniakalnego poniedziałku </key>
+    <key alias="greeting2">Szczęśliwego świetnego wtorku</key>
+    <key alias="greeting3">Szczęśliwej niesamowitej środy</key>
+    <key alias="greeting4">Szczęśliwego wyjątkowego czwartku</key>
+    <key alias="greeting5">Szczęśliwego odjechanego piątku</key>
+    <key alias="greeting6">Szczęśliwej cudownej soboty</key>
+    <key alias="instruction">Zaloguj się poniżej</key>
+    <key alias="signInWith">Zaloguj się z</key>
+    <key alias="timeout">Sesja wygasła</key>
+    <key alias="bottomText"><![CDATA[<p style="text-align:right;">&copy; 2001 - %0% <br /><a href="http://umbraco.com" style="text-decoration: none" target="_blank">umbraco.com</a></p> ]]></key>
+    <key alias="forgottenPassword">Zapomniałeś hasła?</key>
+    <key alias="forgottenPasswordInstruction">E-mail z linkiem do zresetowania hasła zostanie wysłany na podany adres</key>
+    <key alias="requestPasswordResetConfirmation">E-mail z instrukcjami do zresetowania hasła zostanie wysłany, jeśli zgadza się z naszą bazą danych</key>
+    <key alias="returnToLogin">Powrót do formularza logowania</key>
+    <key alias="setPasswordInstruction">Proszę wpisać nowe hasło</key>
+    <key alias="setPasswordConfirmation">Twoje hasło zostało zmienione</key>
+    <key alias="resetCodeExpired">Link, na który kliknąłeś jest niewłaściwy lub wygasł</key>
+    <key alias="resetPasswordEmailCopySubject">Umbraco: Resetowanie hasła</key>
+    <key alias="resetPasswordEmailCopyFormat">
+      <![CDATA[<p>Twoja nazwa użytkownika do zalogowania się w Umbraco back-office to: <strong>%0%</strong></p><p>Kliknij <a href="%1%"><strong>tutaj</strong></a>, aby zresetować Twoje hasło lub kopiuj/wklej ten URL w przeglądarce:</p><p><em>%1%</em></p>]]>
+    </key>
+  </area>
+  <area alias="main">
+    <key alias="dashboard">Panel zarządzania</key>
+    <key alias="sections">Sekcje</key>
+    <key alias="tree">Zawartość</key>
+  </area>
+  <area alias="moveOrCopy">
+    <key alias="choose">Wybierz stronę powyżej...</key>
+    <key alias="copyDone">%0% zostało skopiowane do %1%</key>
+    <key alias="copyTo">Wybierz, gdzie dokument %0% ma zostać skopiowany</key>
+    <key alias="moveDone">%0% został przeniesiony do %1%</key>
+    <key alias="moveTo">Wskaż gdzie dokument %0% ma zostać przeniesiony</key>
+    <key alias="nodeSelected">został wybrany jako korzeń nowej zawartości, kliknik 'ok' poniżej.</key>
+    <key alias="noNodeSelected">Nie wskazano węzła, proszę wybrać węzeł z listy powyżej przed kliknięciem "ok"</key>
+    <key alias="notAllowedByContentType">Typ bieżącego węzła nie jest dozwolony dla wybranego węzła</key>
+    <key alias="notAllowedByPath">Bieżący węzeł nie może być przeniesiony do jednej z jego podstron</key>
+    <key alias="notAllowedAtRoot">Bieżący węzeł nie może istnieć w korzeniu</key>
+    <key alias="notValid">Działanie jest niedozwolone, ponieważ nie masz odpowiednich uprawnień w 1 lub więcej dokumentach dzieci.</key>
+    <key alias="relateToOriginal">Powiąż skopiowane elementy z oryginalnymi</key>
+  </area>
+  <area alias="notifications">
+    <key alias="editNotifications">Edytuj powiadomienie dla %0%</key>
+    <key alias="mailBody"><![CDATA[
+                Witaj %0% 
+
+                To jest automatyczny e-mail, wysłany, aby poinformować Cię, że polecenie '%1%' 
+                zostało wykonane na stronie '%2%' 
+                przez użytkownika '%3%'. 
+
+                Możesz dalej edytować pod adresem http://%4%/#/content/content/edit/%5%
+
+                Miłego dnia!
+
+                Pozdrowienia od robota Umbraco
+          ]]></key>
+    <key alias="mailBodyHtml"><![CDATA[<p>Witaj %0%</p> 
+
+              <p>To jest automatyczny e-mail, wysłany, aby poinformować Cię, że polecenie <strong>'%1%'</strong> 
+              zostało wykonane na stronie <a href="http://%4%/actions/preview.aspx?id=%5%"><strong>'%2%'</strong></a> 
+              przez użytkownika <strong>'%3%'</strong> 
+              </p> 
+              <div style="margin: 8px 0; padding: 8px; display: block;"> 
+                <br />
+                <a style="color: white; font-weight: bold; background-color: #5372c3; text-decoration : none; margin-right: 20px; border: 8px solid #5372c3; width: 150px;" href="http://%4%/#/content/content/edit/%5%">&nbsp;&nbsp;&nbsp;&nbsp;&nbsp;EDYTUJ&nbsp;&nbsp;&nbsp;&nbsp;&nbsp;</a> &nbsp; 
+                <br /> 
+              </div> 
+              <p> 
+                <h3>Podsumowanie zmian:</h3> 
+                <table style="width: 100%;"> 
+                    %6% 
+                </table> 
+              </p> 
+
+              <div style="margin: 8px 0; padding: 8px; display: block;"> 
+                <br /> 
+                <a style="color: white; font-weight: bold; background-color: #66cc66; text-decoration : none; margin-right: 20px; border: 8px solid #66cc66; width: 150px;" href="http://%4%/actions/publish.aspx?id=%5%">&nbsp;&nbsp;PUBLIKUJ&nbsp;&nbsp;</a> &nbsp; <a style="color: white; font-weight: bold; background-color: #5372c3; text-decoration : none; margin-right: 20px; border: 8px solid #5372c3; width: 150px;" href="http://%4%/#/content/content/edit/%5%">&nbsp;&nbsp;&nbsp;&nbsp;&nbsp;EDYTUJ&nbsp;&nbsp;&nbsp;&nbsp;&nbsp;</a> &nbsp; <a style="color: white; font-weight: bold; background-color: #ca4a4a; text-decoration : none; margin-right: 20px; border: 8px solid #ca4a4a; width: 150px;" href="http://%4%/actions/delete.aspx?id=%5%">&nbsp;&nbsp;&nbsp;&nbsp;USUŃ&nbsp;&nbsp;&nbsp;&nbsp;</a> 
+                <br /> 
+              </div> 
+
+              <p>Miłego dnia!<br /><br /> 
+                Pozdrowienia od robota Umbraco 
+              </p>]]></key>
+    <key alias="mailSubject">[%0%] Powiadomienie o %1% wykonane na %2%</key>
+    <key alias="notifications">Powiadomienie</key>
+  </area>
+  <area alias="packager">
+    <key alias="chooseLocalPackageText"><![CDATA[
+      Wskaż pakiet z Twojego komputera, poprzez kliknięcie na przycisk "Przeglądaj"<br /> 
+      i wskaż gdzie jest zapisany. Pakiety Umbraco przeważnie posiadają rozszerzenie ".umb" lub ".zip".
+      ]]></key>
+    <key alias="dropHere">Upuść, aby załadować</key>
+    <key alias="orClickHereToUpload">lub kliknij tutaj, aby wybrać pliki</key>
+    <key alias="uploadPackage">Załaduj pakiet</key>
+    <key alias="localPackageDescription">Zainstaluj lokalny pakiet poprzez wybranie go ze swojego komputera. Instaluj jedynie te pakiety, z zaufanych i znanych Tobie źródeł</key>
+    <key alias="uploadAnother">Załaduj kolejny pakiet</key>
+    <key alias="cancelAndUploadAnother">Anuluj i załaduj kolejny pakiet</key>
+    <key alias="packageLicense">Licencja</key>
+    <key alias="accept">Zgadzam się</key>
+    <key alias="termsOfUse">zasady użytkowania</key>
+    <key alias="packageInstall">Zainstaluj pakiet</key>
+    <key alias="installFinish">Zakończ</key>
+    <key alias="installedPackages">Zainstalowane pakiety</key>
+    <key alias="noPackages">Nie masz żadnych zainstalowanych pakietów</key>
+    <key alias="noPackagesDescription"><![CDATA[Nie masz żadnych zainstalowanych pakietów. Zainstaluj lokalny pakiet poprzez wybranie go ze swojego komputera lub przeglądaj dostępne pakiety, używając ikony <strong>'Pakiety'</strong> w prawym górnym rogu ekranu]]></key>
+    <key alias="packageSearch">Szukaj pakietów</key>
+    <key alias="packageSearchResults">Wyniki dla</key>
+    <key alias="packageNoResults">Nie mogliśmy znaleźć niczego dla</key>
+    <key alias="packageNoResultsDescription">Spróbuj wyszukać kolejny pakiet lub przeszukaj kategorie pakietów</key>
+    <key alias="packagesPopular">Popularne</key>
+    <key alias="packagesNew">Nowe wydania</key>
+    <key alias="packageHas">ma</key>
+    <key alias="packageKarmaPoints">punktów karmy</key>
+    <key alias="packageInfo">Informacja</key>
+    <key alias="packageOwner">Właściciel</key>
+    <key alias="packageContrib">Kontrybutor</key>
+    <key alias="packageCreated">Utworzone</key>
+    <key alias="packageCurrentVersion">Obecna wersja</key>
+    <key alias="packageNetVersion">wersja .NET</key>
+    <key alias="packageDownloads">Pobrania</key>
+    <key alias="packageLikes">Polubienia</key>
+    <key alias="packageCompatibility">Zgodność</key>
+    <key alias="packageCompatibilityDescription">Według raportów członków społeczności, ten pakiet jest zgodny z następującymi wersjami Umbraco. Pełna zgodność nie może być zagwarantowana dla wersji zaraportowanych poniżej 100%</key>
+    <key alias="packageExternalSources">Zewnętrzne źródła</key>
+    <key alias="packageAuthor">Autor</key>
+    <key alias="packageDemonstration">Demonstracja</key>
+    <key alias="packageDocumentation">Dokumentacja</key>
+    <key alias="packageMetaData">Metadane pakietu</key>
+    <key alias="packageName">Nazwa pakietu</key>
+    <key alias="packageNoItemsHeader">Pakiet nie zawiera żadnych elementów</key>
+    <key alias="packageNoItemsText"><![CDATA[Ten plik pakietu nie zawiera żadnych elementów do odinstalowania<br/><br/>
+      Możesz bezpiecznie go usunąć z systemu poprzez kliknięcie na przycisku "odinstaluj pakiet"]]></key>
+    <key alias="packageNoUpgrades">Nie ma dostępnych aktualizacji</key>
+    <key alias="packageOptions">Opcje pakietu</key>
+    <key alias="packageReadme">Opis pakietu</key>
+    <key alias="packageRepository">Repozytorium pakietu</key>
+    <key alias="packageUninstallConfirm">Potwierdź odinstalowanie</key>
+    <key alias="packageUninstalledHeader">Pakiet został odinstalowany</key>
+    <key alias="packageUninstalledText">Pakiet został pomyślnie odinstalowany</key>
+    <key alias="packageUninstallHeader">Odinstaluj pakiet</key>
+    <key alias="packageUninstallText"><![CDATA[Poniżej możesz odznaczyć elementy, których nie chcesz usunąć tym razem. Kiedy klikniesz "potwierdź odinstalowanie", wszystkie zaznaczone elementy zostaną usunięte.<br/>
+      <span style="color: Red; font-weight: bold;">Uwaga:</span> wszystkie elementy, media, itp. w zależności od elementów, które usuwasz, przestaną działać i mogą spowodować niestabilność systemu, 
+      więc odinstalowuj z uwagą. W przypadku problemów skontaktuj się z autorem pakietu.]]></key>
+    <key alias="packageUpgradeDownload">Pobierz aktualizację z repozytorium</key>
+    <key alias="packageUpgradeHeader">Aktualizuj pakiet</key>
+    <key alias="packageUpgradeInstructions">Instrukcja aktualizacji</key>
+    <key alias="packageUpgradeText">Jest dostępna aktualizacja dla tego pakietu. Możesz ją pobrać wprost z repozytorium pakietów Umbraco.</key>
+    <key alias="packageVersion">Wersja pakietu</key>
+    <key alias="packageVersionHistory">Historia wersji pakietu</key>
+    <key alias="viewPackageWebsite">Odwiedź stronę pakietu</key>
+    <key alias="packageAlreadyInstalled">Pakiet jest już zainstalowany</key>
+    <key alias="targetVersionMismatch">Ten pakiet nie może być zainstalowany, ponieważ wymaga Umbraco w wersji przynajmniej %0%</key>
+    <key alias="installStateUninstalling">Odinstalowywanie...</key>
+    <key alias="installStateDownloading">Pobieranie...</key>
+    <key alias="installStateImporting">Importowanie...</key>
+    <key alias="installStateInstalling">Instalowanie...</key>
+    <key alias="installStateRestarting">Restartowanie, proszę czekać...</key>
+    <key alias="installStateComplete">Wszystko skończone, Twoja przeglądarka się teraz odświeży, proszę czekać...</key>
+    <key alias="installStateCompleted">Proszę kliknąć Zakończ, aby zakończyć instalację i przeładować stronę.</key>
+    <key alias="installStateUploading">Wgrywanie pakietu...</key>
+  </area>
+  <area alias="paste">
+    <key alias="doNothing">Wklej z zachowaniem formatowania (Nie zalecane)</key>
+    <key alias="errorMessage">Tekst, który wklejasz zawiera specjalne znaki formatujące. Prawdopodobnie tekst pochodzi z programu Microsoft Word. Umbraco może usunąć specjalne znaki lub formatowanie automatycznie, więc skopiowana treść będzie lepiej dopasowana do wyświetlania w Internecie.</key>
+    <key alias="removeAll">Wklej sam tekst, bez żadnego formatowania</key>
+    <key alias="removeSpecialFormattering">Wklej, usuwając formatowanie (zalecane)</key>
+  </area>
+  <area alias="publicAccess">
+    <key alias="paAdvanced">Ochrona w oparciu o role</key>
+    <key alias="paAdvancedHelp"><![CDATA[Jeśli chcesz kontrolować dostęp do strony przy użyciu uwierzytelniania opartego na rolach, <br /> użyj grup członkowskich Umbraco ]]></key>
+    <key alias="paAdvancedNoGroups">Musisz utworzyć grupę przed użyciem uwierzytelniania opartego na rolach</key>
+    <key alias="paErrorPage">Strona błędu</key>
+    <key alias="paErrorPageHelp">Używana, kiedy użytkownicy są zalogowani, ale nie posiadają dostępu</key>
+    <key alias="paHowWould">Wybierz sposób ograniczenia dostępu do tej strony</key>
+    <key alias="paIsProtected">%0% jest teraz zabezpieczona</key>
+    <key alias="paIsRemoved">Ze strony %0% usunięto zabezpieczenia dostępu</key>
+    <key alias="paLoginPage">Strona logowania</key>
+    <key alias="paLoginPageHelp">Wybierz stronę z formularzem logowania</key>
+    <key alias="paRemoveProtection">Usuń ochronę</key>
+    <key alias="paSelectPages">Wybierz strony, które zawierają formularz logowania i komunikaty o błędach</key>
+    <key alias="paSelectRoles">Wybierz role, które mają mieć dostęp do tej strony</key>
+    <key alias="paSetLogin">Ustaw nazwę użytkownika i hasło dla tej strony</key>
+    <key alias="paSimple">Ochrona pojedynczego użytkownika</key>
+    <key alias="paSimpleHelp">Jeżeli chcesz ustawić prostą ochronę używając pojedynczej nazwy użytkownika i hasła</key>
+  </area>
+  <area alias="publish">
+    <key alias="contentPublishedFailedAwaitingRelease">
+      <![CDATA[
+      %0% nie może zostać opublikowany, ponieważ element nie został zaplanowany do wydania.
+    ]]>
+    </key>
+    <key alias="contentPublishedFailedExpired"><![CDATA[
+      %0% nie może zostać opublikowany, ponieważ element wygasł.
+    ]]></key>
+    <key alias="contentPublishedFailedInvalid"><![CDATA[
+      %0% nie może zostać opublikowany, ponieważ następujące właściwości:  %1%  nie przeszły zasad walidacji.
+    ]]></key>
+    <key alias="contentPublishedFailedByEvent"><![CDATA[
+      %0% nie może zostać opublikowany ze względu na odwołanie akcji przez rozszerzenie firm trzecich
+      ]]></key>
+    <key alias="contentPublishedFailedByParent"><![CDATA[
+      %0% nie może zostać opublikowany, ponieważ rodzic nie jest opublikowany.
+    ]]></key>
+    <key alias="includeUnpublished">Dołącz nieopublikowane węzły pochodne (dzieci)</key>
+    <key alias="inProgress">Publikacja w toku - proszę czekać...</key>
+    <key alias="inProgressCounter">Opublikowano %0% z %1% stron...</key>
+    <key alias="nodePublish">%0% został opublikowany</key>
+    <key alias="nodePublishAll">%0% oraz podstrony zostały opublikowane</key>
+    <key alias="publishAll">Publikuj %0% ze wszytkimi podstronami</key>
+    <key alias="publishHelp"><![CDATA[Kliknij <em> OK </ em>, aby publikować <strong>% 0% </ strong> i spowodować upublicznienie całej zawartości.<br/><br/> 
+      Możesz opublikować tą stronę wraz ze wszystkimi podstronami zaznaczając poniżej <em>publikuj wszystkie węzły pochodne</em>
+      ]]></key>
+  </area>
+  <area alias="colorpicker">
+    <key alias="noColors">Nie skonfigurowałeś żadnych zaakceptowanych kolorów</key>
+  </area>
+  <area alias="relatedlinks">
+    <key alias="enterExternal">Wpisz link zewnętrzny</key>
+    <key alias="chooseInternal">Wybierz link wewnętrzny</key>
+    <key alias="caption">Podpis</key>
+    <key alias="link">Link</key>
+    <key alias="newWindow">Otwórz w nowym oknie</key>
+    <key alias="captionPlaceholder">Wpisz nowy podpis</key>
+    <key alias="externalLinkPlaceholder">Wpisz link</key>
+  </area>
+  <area alias="imagecropper">
+    <key alias="reset">Resetuj</key>
+    <key alias="defineCrop">Zdefiniuj przycięcie</key>
+    <key alias="defineCropDescription">Ustaw alias dla przycięcia, a także jego domyślną szerokość i długość</key>
+    <key alias="saveCrop">Zapisz przycięcie</key>
+    <key alias="addCrop">Dodaj nowe przycięcie</key>
+  </area>
+  <area alias="rollback">
+    <key alias="currentVersion">Aktualna wersja</key>
+    <key alias="diffHelp"><![CDATA[Tu pokazane są różnice pomiędzy bieżącą oraz wybraną wersją <br/><del>Czerwony</del> tekst nie będzie pokazany w wybranej wersji, <ins>zielony tekst został dodany</ins>]]></key>
+    <key alias="documentRolledBack">Dokument został przywrócony</key>
+    <key alias="htmlHelp">Tu widać wybraną wersję jako html, jeżeli chcesz zobaczyć różnicę pomiędzy 2 wersjami w tym samym czasie, użyj podglądu różnic</key>
+    <key alias="rollbackTo">Cofnij do</key>
+    <key alias="selectVersion">Wybierz wersję</key>
+    <key alias="view">Zobacz</key>
+  </area>
+  <area alias="scripts">
+    <key alias="editscript">Edytuj skrypt</key>
+  </area>
+  <area alias="sections">
+    <key alias="concierge">Concierge</key>
+    <key alias="content">Treść</key>
+    <key alias="courier">Kurier</key>
+    <key alias="developer">Deweloper</key>
+    <key alias="installer">Konfigurator Umbraco</key>
+    <key alias="media">Media</key>
+    <key alias="member">Członkowie</key>
+    <key alias="newsletters">Biuletyny</key>
+    <key alias="settings">Ustawienia</key>
+    <key alias="statistics">Statystyki</key>
+    <key alias="translation">Tłumaczenie</key>
+    <key alias="users">Użytkownicy</key>
+    <key alias="help" version="7.0">Pomoc</key>
+    <key alias="forms">Formularze</key>
+    <key alias="analytics">Analizy</key>
+  </area>
+  <area alias="help">
+    <key alias="goTo">idź do</key>
+    <key alias="helpTopicsFor">Tematy pomocy dla</key>
+    <key alias="videoChaptersFor">Rozdziały filmów dla</key>
+    <key alias="theBestUmbracoVideoTutorials">Najlepsze filmy-samouczki Umbraco</key>
+  </area>
+  <area alias="settings">
+    <key alias="defaulttemplate">Domyślny szablon</key>
+    <key alias="dictionary editor egenskab">Klucz słownika</key>
+    <key alias="importDocumentTypeHelp">By zaimportować typ dokumentu, wskaż plik ".udt" na swoim komputerze, klikając przycisk "Przeglądaj" i kliknij "Importuj" (zostaniesz poproszony o potwierdzenie w następnym kroku)</key>
+    <key alias="newtabname">Nazwa nowej zakładki</key>
+    <key alias="nodetype">Typ węzła</key>
+    <key alias="objecttype">Typ</key>
+    <key alias="stylesheet">Arkusz styli</key>
+    <key alias="script">Skrypt</key>
+    <key alias="stylesheet editor egenskab">Właściwości arkusza styli</key>
+    <key alias="tab">Zakładka</key>
+    <key alias="tabname">Nazwa zakładki</key>
+    <key alias="tabs">Zakładki</key>
+    <key alias="contentTypeEnabled">Włączono Główny Typ Treści</key>
+    <key alias="contentTypeUses">Ten Typ Treści używa</key>
+    <key alias="asAContentMasterType">jako Główny Typ Treści. Zakładki Głównego Typu Treści nie są wyświetlone i mogą być edytowane jedynie w samym Głównym Typie Treści</key>
+    <key alias="noPropertiesDefinedOnTab">Żadne właściwości nie zostały zdefiniowane dla tej zakładki. Kliknij w link "dodaj nową właściwość", który znajduje się na górze strony, aby stworzyć nową właściwość.</key>
+    <key alias="masterDocumentType">Główny Typ Dokumentu</key>
+    <key alias="createMatchingTemplate">Stwórz pasujący szablon</key>
+    <key alias="addIcon">Dodaj ikonę</key>
+  </area>
+  <area alias="sort">
+    <key alias="sortOrder">Porządek sortowania</key>
+    <key alias="sortCreationDate">Data utworzenia</key>
+    <key alias="sortDone">Sortowanie zakończone.</key>
+    <key alias="sortHelp">Przesuń poszczególne elementy w górę oraz w dół aż będą w odpowiedniej kolejności lub kliknij na nagłówku kolumny, aby posortować całą kolekcję elementów</key>
+    <key alias="sortPleaseWait"><![CDATA[Proszę czekać. Trwa sortowanie elementów.]]></key>
+  </area>
+  <area alias="speechBubbles">
+    <key alias="validationFailedHeader">Walidacja</key>
+	  <key alias="validationFailedMessage">Błędy walidacji muszą zostać naprawione zanim element będzie mógł być zapisany</key>
+    <key alias="operationFailedHeader">Nie powiodło się</key>
+    <key alias="invalidUserPermissionsText">Niewystarczające uprawnienia użytkownika, nie można zakończyć operacji</key>
+    <key alias="operationCancelledHeader">Anulowane</key>
+    <key alias="operationCancelledText">Operacja została anulowana przez dodatek firmy trzeciej</key>
+    <key alias="contentPublishedFailedByEvent">Publikacja została przerwana poprzez dodatek firmy trzeciej</key>
+    <key alias="contentTypeDublicatePropertyType">Właściwość typu już istnieje</key>
+    <key alias="contentTypePropertyTypeCreated">Właściwość typu została utworzona</key>
+    <key alias="contentTypePropertyTypeCreatedText"><![CDATA[Nazwa: %0% <br /> typ danych: %1%]]></key>
+    <key alias="contentTypePropertyTypeDeleted">Właściwość typu została usunięta</key>
+    <key alias="contentTypeSavedHeader">Zakładka została zapisana</key>
+    <key alias="contentTypeTabCreated">Zakładkę utworzono</key>
+    <key alias="contentTypeTabDeleted">Zakładkę usunięto</key>
+    <key alias="contentTypeTabDeletedText">Usunięto zakładkę o ID:%0%</key>
+    <key alias="cssErrorHeader">Arkusz stylów nie został zapisany</key>
+    <key alias="cssSavedHeader">Arkusz stylów został zapisany</key>
+    <key alias="cssSavedText">Arkusz stylów został zapisany bez żadnych błędów</key>
+    <key alias="dataTypeSaved">Typ danych został zapisany</key>
+    <key alias="dictionaryItemSaved">Element słownika został zapisany</key>
+    <key alias="editContentPublishedFailedByParent">Publikacja nie powiodła się, ponieważ rodzic węzła nie jest opublikowany</key>
+    <key alias="editContentPublishedHeader">Treść została opublikowana</key>
+    <key alias="editContentPublishedText">i jest widoczna na stronie</key>
+    <key alias="editContentSavedHeader">Treść została zapisana</key>
+    <key alias="editContentSavedText">Pamiętaj, aby opublikować, aby zmiany były widoczne</key>
+    <key alias="editContentSendToPublish">Wysłano do zatwierdzenia</key>
+    <key alias="editContentSendToPublishText">Zmiany zostały wysłane do akceptacji</key>
+    <key alias="editMediaSaved">Media zostały zapisane</key>
+    <key alias="editMediaSavedText">Media zostały poprawnie zapisane</key>
+    <key alias="editMemberSaved">Członek został zapisany</key>
+    <key alias="editStylesheetPropertySaved">Właściwość arkusza stylów została zapisana</key>
+    <key alias="editStylesheetSaved">Arkusz stylów został zapisany</key>
+    <key alias="editTemplateSaved">Szablon został zapisany</key>
+    <key alias="editUserError">Błąd przy zapisie danych użytkownika (sprawdź log)</key>
+    <key alias="editUserSaved">Użytkownik został zapisany</key>
+    <key alias="editUserTypeSaved">Typ użytkownika został zapisany</key>
+    <key alias="fileErrorHeader">Plik nie został zapisany</key>
+    <key alias="fileErrorText">Plik nie został zapisany. Sprawdź uprawnienia dostępu do pliku</key>
+    <key alias="fileSavedHeader">Plik został zapisany</key>
+    <key alias="fileSavedText">Plik został zapisany bez żadnych błędów</key>
+    <key alias="languageSaved">Język został zapisany</key>
+    <key alias="mediaTypeSavedHeader">Typ mediów został zapisany</key>
+    <key alias="memberTypeSavedHeader">Typ członka został zapisany</key>
+    <key alias="pythonErrorHeader">Skrypt Python nie został zapisany</key>
+    <key alias="pythonErrorText">Wystąpiły błędy, skrypt Python nie może zostać zapisany</key>
+    <key alias="pythonSavedHeader">Skrypt Python został zapisany</key>
+    <key alias="pythonSavedText">Brak błędów w skrypcie Python</key>
+    <key alias="templateErrorHeader">Szablon nie został zapisany</key>
+    <key alias="templateErrorText">Proszę się upewnić że nie ma dwóch szablonów o tym samym aliasie</key>
+    <key alias="templateSavedHeader">Szablon został zapisany</key>
+    <key alias="templateSavedText">Szablon został zapisany bez żadnych błędów!</key>
+    <key alias="xsltErrorHeader">Nie zapisano XSLT</key>
+    <key alias="xsltErrorText">XSLT zawiera błędy</key>
+    <key alias="xsltPermissionErrorText">Nie można zapisać XSLT, sprawdź uprawnienia dostępu do pliku</key>
+    <key alias="xsltSavedHeader">Zapisano XSLT</key>
+    <key alias="xsltSavedText">XSLT nie zawiera błedów</key>
+    <key alias="contentUnpublished">Cofnięto publikację treści</key>
+    <key alias="partialViewSavedHeader">Częściowy Widok został zapisany</key>
+    <key alias="partialViewSavedText">Częściowy Widok został zapisany bez błędów!</key>
+    <key alias="partialViewErrorHeader">Częściowy Widok nie został zapisany</key>
+    <key alias="partialViewErrorText">Wystąpił błąd podczas zapisywania pliku.</key>
+    <key alias="scriptSavedHeader">Widok skryptu został zapisany</key>
+    <key alias="scriptSavedText">Widok skryptu został zapisany bez błędów!</key>
+    <key alias="scriptErrorHeader">Widok skryptu nie został zapisany</key>
+    <key alias="scriptErrorText">Wystąpił błąd podczas zapisywania pliku.</key>
+    <key alias="cssErrorText">Wystąpił błąd podczas zapisywania pliku.</key>
+  </area>
+  <area alias="stylesheet">
+    <key alias="aliasHelp">Używaj składni CSS np.: h1, .czerwonyNaglowek, .niebieskiTekst</key>
+    <key alias="editstylesheet">Edytuj arkusz stylów</key>
+    <key alias="editstylesheetproperty">Edytuj właściwość arkusza stylów</key>
+    <key alias="nameHelp">Nazwa dla znalezienia właściwości stylu w edytorze</key>
+    <key alias="preview">Podgląd</key>
+    <key alias="styles">Style</key>
+  </area>
+      
+  <area alias="template">
+    <key alias="edittemplate">Edytuj szablon</key>
+    
+    <key alias="insertSections">Sekcje</key>
+    <key alias="insertContentArea">Wstaw obszar zawartości</key>
+    <key alias="insertContentAreaPlaceHolder">Wstaw miejsce dla obszaru zawartości</key>
+    
+    <key alias="insert">Wstaw</key>
+    <key alias="insertDesc">Wybierz, co chcesz wstawić do swojego szablonu</key>
+    
+    <key alias="insertDictionaryItem">Wstaw element słownika</key>
+    <key alias="insertDictionaryItemDesc">Element słownika to miejsce, gdzie można wstawić przetłumaczony tekst, co ułatwia tworzenie projektów dla wielojęzycznych stron.</key>
+    
+    <key alias="insertMacro">Makro</key>
+    <key alias="insertMacroDesc">
+      Makro to konfigurowalny komponent, który sprawdzi się
+      przy wielokrotnie używanych częściach Twojego projektu, kiedy potrzebujesz opcji dostarczenia parametrów,
+      takich jak galerie, formularze, czy listy.
+    </key>
+    
+    <key alias="insertPageField">Wartość</key>
+     <key alias="insertPageFieldDesc">Wyświetla wartość danego pola z bieżącej strony z opcjami modyfikacji wartości lub powrotu do alernatywnych wartości.</key>
+    
+    <key alias="insertPartialView">Częściowy Widok</key>
+    <key alias="insertPartialViewDesc">
+      Częściowy Widok to oddzielny szablon pliku, który może być renderowany wewnątrz innego
+      szablonu, sprawdzi się w ponownym używaniu markupu lub oddzielaniu złożonych szablonów do oddzielnych plików.
+    </key>
+    
+    <key alias="mastertemplate">Główny szablon</key>
+    <key alias="noMastertemplate">Brak głównego szablonu</key>
+    <key alias="noMaster">Brak głównego</key>
+
+    <key alias="renderBody">Renderuj szablon dziecka</key>
+    <key alias="renderBodyDesc">
+      <![CDATA[
+     Renderuje zawartość szablonu dziecka, poprzez wstawienie zastępczego
+     <code>@RenderBody()</code>.
+      ]]>
+    </key>
+    
+    
+    <key alias="defineSection">Zdefiniuj nazwaną sekcję</key>
+    <key alias="defineSectionDesc">
+      <![CDATA[
+         Definiuje część Twojego szablonu jako nazwaną sekcję poprzez opakowanie jej w
+          <code>@section { ... }</code>. Może być to renderowane w
+          określonym obszarze rodzica tego szablonu, poprzez użycie <code>@RenderSection</code>.
+      ]]>
+    </key>
+
+    <key alias="renderSection">Renderuj nazwaną sekcję</key>
+    <key alias="renderSectionDesc">
+      <![CDATA[
+      Renderuje nazwany obszar szablonu dziecka, poprze wstawienie zastępczego <code>@RenderSection(name)</code>.
+      To renderuje obszar w szablonie dziecka, który jest opakowany w odpowiednią definicję <code>@section [name]{ ... }</code>.
+      ]]>
+    </key>
+
+    <key alias="sectionName">Nazwa Sekcji</key>
+    <key alias="sectionMandatory">Sekcja jest wymagana</key>
+    <key alias="sectionMandatoryDesc">
+      Jeśli wymagana, szablon dziecka musi zawierać definicję <code>@section</code>, w przeciwnym przypadku wystąpi błąd.
+    </key>
+    
+    
+    <key alias="queryBuilder">Konstruktor zapytań</key>
+    <key alias="buildQuery">Zbuduj zapytanie</key>
+    <key alias="itemsReturned">Element zwrócony, w</key>
+
+    <key alias="iWant">Chcę</key>   
+    <key alias="allContent">całą zawartość</key>
+    <key alias="contentOfType">zawartość typu &quot;%0%&quot;</key>
+    <key alias="from">z</key>
+    <key alias="websiteRoot">mojej strony</key>
+    <key alias="where">gdzie</key>
+    <key alias="and">i</key>
+    
+    <key alias="is">jest</key>
+    <key alias="isNot">nie jest</key>
+    <key alias="before">przed</key>
+    <key alias="beforeIncDate">przed (włączając wybraną datę)</key>
+    <key alias="after">po</key>
+    <key alias="afterIncDate">po (włączając wybraną datę)</key>
+    <key alias="equals">równa się</key>
+    <key alias="doesNotEqual">nie równa się</key>
+    <key alias="contains">zawiera</key>
+    <key alias="doesNotContain">nie zawiera</key>
+    <key alias="greaterThan">większe niż</key>
+    <key alias="greaterThanEqual">większe lub równe niż</key>
+    <key alias="lessThan">mniejsze niż</key>
+    <key alias="lessThanEqual">mniejsze lub równe niż</key>
+
+    <key alias="id">ID</key>
+    <key alias="name">Nazwa</key>
+    <key alias="createdDate">Data Utworzenia</key>
+    <key alias="lastUpdatedDate">Data Ostatniej Aktualizacji</key>
+
+    <key alias="orderBy">sortuj</key>
+    <key alias="ascending">rosnąco</key>
+    <key alias="descending">malejąco</key> 
+    
+    <key alias="template">Szablon</key>
+    
+  </area>
+      
+  <area alias="grid">
+    <key alias="rte">Rich Text Editor</key>
+    <key alias="media">Image</key>
+    <key alias="macro">Macro</key>
+    <key alias="embed">Embed</key>
+    <key alias="headline">Headline</key>
+    <key alias="quote">Quote</key>  
+    <key alias="insertControl">Wybierz typ treści</key>
+    <key alias="chooseLayout">Wybierz układ</key>
+    <key alias="addRows">Dodaj wiersz</key>
+    <key alias="addElement">Dodaj zawartość</key>
+    <key alias="dropElement">Upuść zawartość</key>
+    <key alias="settingsApplied">Zastosowano ustawienia</key>
+
+    <key alias="contentNotAllowed">Ta zawartość nie jest tu dozwolona</key>
+    <key alias="contentAllowed">Ta zawartość jest tu dozwolona</key>
+
+    <key alias="clickToEmbed">Kliknij, żeby osadzić</key>
+    <key alias="clickToInsertImage">Kliknij, żeby dodać obraz</key>
+    <key alias="placeholderImageCaption">Podpis obrazu...</key>
+    <key alias="placeholderWriteHere">Pisz tutaj...</key>
+
+    <key alias="gridLayouts">Układy Siatki</key>
+    <key alias="gridLayoutsDetail">Układy to ogólne pole pracy dla edytora siatki, przeważnie będziesz potrzebować tylko jednego lub dwóch różnych układów</key>
+    <key alias="addGridLayout">Dodaj Układ Siatki</key>
+    <key alias="addGridLayoutDetail">Dostosuj układ przez ustawienie szerokości kolumn i dodanie dodatkowych sekcji</key>
+    <key alias="rowConfigurations">Konfiguracja rzędów</key>
+    <key alias="rowConfigurationsDetail">Rzędy to predefiniowane komórki ułożone poziomo</key>
+    <key alias="addRowConfiguration">Dodaj konfigurację rzędu</key>
+    <key alias="addRowConfigurationDetail">Dostosuj rząd poprzez ustawienie szerokości komórki i dodanie dodatkowych komórek</key>
+
+    <key alias="columns">Kolumny</key>
+    <key alias="columnsDetails">Całkowita liczba wszystkich kolumn w układzie siatki</key>
+
+    <key alias="settings">Ustawienia</key>
+    <key alias="settingsDetails">Konfiguruj jakie ustawienia może zmieniać edytor</key>
+
+    <key alias="styles">Style</key>
+    <key alias="stylesDetails">Konfiguruj jakie style może zmieniać edytor</key>
+
+    <key alias="settingDialogDetails">Ustawienia zostaną zapisane tylko jeśli wprowadzona konfiguracja json jest prawidłowa</key>
+
+    <key alias="allowAllEditors">Zezwól wszystkim edytorom</key>
+    <key alias="allowAllRowConfigurations">Zezwól na konfigurację wszystkich rzędów</key>
+    <key alias="setAsDefault">Ustaw jako domyślne</key>
+    <key alias="chooseExtra">Wybierz dodatkowe</key>
+    <key alias="chooseDefault">Wybierz domyślne</key>
+    <key alias="areAdded">zostały dodane</key> 
+  </area>
+  
+  <area alias="contentTypeEditor">
+
+      <key alias="compositions">Kompozycje</key>
+      <key alias="noTabs">Nie dodałeś żadnych zakładek</key>
+      <key alias="addNewTab">Dodaj nową zakładkę</key>
+      <key alias="addAnotherTab">Dodaj kolejną zakładkę</key>
+      <key alias="inheritedFrom">Odziedziczone z</key>
+      <key alias="addProperty">Dodaj właściwość</key>
+      <key alias="requiredLabel">Wymagana etykieta</key>
+
+      <key alias="enableListViewHeading">Włącz widok listy</key>
+      <key alias="enableListViewDescription">Konfiguruje element treści, aby pokazać sortowaną i możliwą do przeszukiwania listę jego dzieci, dzieci nie będą wyświetlone w drzewie</key>
+
+      <key alias="allowedTemplatesHeading">Dozwolone Szablony</key>
+      <key alias="allowedTemplatesDescription">Wybierz, które szablony edytorzy będą mogli używać dla zawartości tego typu</key>
+
+      <key alias="allowAsRootHeading">Zezwól jako korzeń</key>
+      <key alias="allowAsRootDescription">Zezwól edytorom na tworzenie zawartości tego typu w korzeniu drzewa treści</key>
+      <key alias="allowAsRootCheckbox">Tak - zezwól na zawartość tego typu w korzeniu</key>
+
+      <key alias="childNodesHeading">Dozwolone typy węzłów dzieci</key>
+      <key alias="childNodesDescription">Zezwól na tworzenie zawartości określonych typów pod zawartością tego typu</key>
+
+      <key alias="chooseChildNode">Wybierz węzeł dziecka</key>
+
+      <key alias="compositionsDescription">Odziedzicz zakładki i właściwości z istniejącego typu dokumentu. Nowe zakładki będą dodane do bieżącego typu dokumentu lub złączone jeśli zakładka z identyczną nazwą już istnieje.</key>
+      <key alias="compositionInUse">Ten typ zawartości jest używany w kompozycji, przez co sam nie może być złożony.</key>
+      <key alias="noAvailableCompositions">Brak możliwych typów zawartości do użycia jako kompozycja.</key>
+
+      <key alias="availableEditors">Dostępni edytorzy</key>
+      <key alias="reuse">Użyj ponownie</key>
+      <key alias="editorSettings">Ustawienia edytora</key>
+
+      <key alias="configuration">Konfiguracja</key>
+
+      <key alias="yesDelete">Tak, usuń</key>
+
+      <key alias="movedUnderneath">zostało przeniesione poniżej</key>
+      <key alias="copiedUnderneath">zostało skopiowane poniżej</key>
+      <key alias="folderToMove">Wybierz folder do przeniesienia</key>
+      <key alias="folderToCopy">Wybierz folder do skopiowania</key>
+      <key alias="structureBelow">do w strukturze drzewa poniżej</key>
+
+      <key alias="allDocumentTypes">Wszystkie typy Dokumentów</key>
+      <key alias="allDocuments">Wszystkie Dokumenty</key>
+      <key alias="allMediaItems">Wszystkie elementy mediów</key>
+
+      <key alias="usingThisDocument">używający tego typu dokumentu zostanie usunięty na stałe, proszę potwierdź czy chcesz usunąć także te.</key>
+      <key alias="usingThisMedia">używający tych mediów zostanie usunięty na stałe, proszę potwierdź czy chcesz usunąć także te.</key>
+      <key alias="usingThisMember">używający tego typu członka zostanie usunięty na stałe, proszę potwierdź czy chcesz usunąć także te</key>
+
+      <key alias="andAllDocuments">i wszystkie dokumenty, używające tego typu</key>
+      <key alias="andAllMediaItems">i wszystkie media, używające tego typu</key>
+      <key alias="andAllMembers">i wszyscy członkowie, używający tego typu</key>
+
+      <key alias="thisEditorUpdateSettings">używający tego edytora będzie zaktualizowany o nowe ustawienia</key>
+
+      <key alias="memberCanEdit">Członek może edytować</key>
+      <key alias="showOnMemberProfile">Pokaż na profilu członka</key>
+
+  </area>
+      
+  <area alias="templateEditor">
+    <key alias="addFallbackField">Dodaj pole zastępcze</key>
+    <key alias="fallbackField">Pole zastępcze</key>
+    <key alias="addDefaultValue">Dodaj domyślną wartość</key>
+    <key alias="defaultValue">Domyślna wartość</key>
+    <key alias="alternativeField">Pole alternatywne</key>
+    <key alias="alternativeText">Tekst alternatywny</key>
+    <key alias="casing">Wielkość liter</key>
+    <key alias="encoding">Kodowanie</key>
+    <key alias="chooseField">Wybierz pole</key>
+    <key alias="convertLineBreaks">Konwertuj złamania wiersza</key>
+    <key alias="convertLineBreaksDescription">Tak, konwertuj złamania wiersza</key>
+    <key alias="convertLineBreaksHelp">Zamienia złamania wiersza na html-tag &amp;lt;br&amp;gt;</key>
+    <key alias="customFields">Niestandardowe Pola</key>
+    <key alias="dateOnly">Tak, tylko data</key>
+    <key alias="formatAndEncoding">Format i kodowanie</key>
+    <key alias="formatAsDate">Formatuj jako datę</key>
+    <key alias="formatAsDateDescr">Formatuj wartość jako datę lub jako datę i czas, zgodnie z aktywną kulturą</key>
+    <key alias="htmlEncode">Kodowanie HTML</key>
+    <key alias="htmlEncodeHelp">Zamienia znaki specjalne na ich odpowiedniki HTML</key>
+    <key alias="insertedAfter">Zostanie wstawione za wartością pola</key>
+    <key alias="insertedBefore">Zostanie wstawione przed wartością pola</key>
+    <key alias="lowercase">małe znaki</key>
+    <key alias="modifyOutput">Modyfikuj dane wyjściowe</key>
+    <key alias="none">Nic</key>
+    <key alias="outputSample">Próbka danych wyjściowych</key>
+    <key alias="postContent">Wstaw za polem</key>
+    <key alias="preContent">Wstaw przed polem</key>
+    <key alias="recursive">Rekurencyjne</key>
+    <key alias="recursiveDescr">Tak, spraw, aby było to rekurencyjne</key>
+    <key alias="separator">Separator</key>
+    <key alias="standardFields">Standardowe Pola</key>
+    <key alias="uppercase">Wielkie litery</key>
+    <key alias="urlEncode">Kodowanie URL</key>
+    <key alias="urlEncodeHelp">Formatuje znaki specjalne w URLach</key>
+    <key alias="usedIfAllEmpty">Zostanie użyte tylko wtedy, gdy wartość pola jest pusta</key>
+    <key alias="usedIfEmpty">To pole jest używane tylko wtedy, gdy główne pole jest puste</key>
+    <key alias="withTime">Tak, z czasem. Separator:</key>
+  </area>
+  <area alias="translation">
+    <key alias="assignedTasks">Zadania przypisane dla Ciebie</key>
+    <key alias="assignedTasksHelp"><![CDATA[Lista poniżej zawiera elementy do tłumaczenia <strong>przypisane do Ciebie</strong>. Aby zobaczyć szczegółowe informacje wraz z komentarzami, kliknij na "Szczegóły" lub po prostu na nazwę strony. 
+      Możesz również pobrać stronę jako XML poprzez kliknięcie na link "Pobierz XML".<br/>
+      Aby zamknąć zadanie tłumaczenia, proszę kliknąć "Zamknij" w podglądzie szczegółowym.
+      ]]></key>
+    <key alias="closeTask">zamknij zadanie</key>
+    <key alias="details">Szczegóły tłumaczenia</key>
+    <key alias="downloadAllAsXml">Pobierz wszystkie tłumaczenia jako XML</key>
+    <key alias="downloadTaskAsXml">Pobierz XML</key>
+    <key alias="DownloadXmlDTD">Pobierz XML DTD</key>
+    <key alias="fields">Pola</key>
+    <key alias="includeSubpages">Włączając podstrony</key>
+    <key alias="mailBody"><![CDATA[
+      Witaj %0%
+
+      To jest automatyczny e-mail informujący, że dokument '%1%' 
+      został zgłoszony jako wymagający tłumaczenia na '%5%' przez %2%. 
+
+      Wejdź na http://%3%/translation/details.aspx?id=%4% aby edytować. 
+
+      Lub zaloguj się do Umbraco, aby zobaczyć wszystkie zadania do tłumaczenia  
+      http://%3%.
+
+      Życzę miłego dnia! 
+
+      Umbraco robot
+    ]]></key>
+    <key alias="mailSubject">[%0%] Tłumaczeń dla %1%</key>
+    <key alias="noTranslators">Nie znaleziono tłumaczy. Proszę utwórz tłumacza przed wysłaniem zawartości do tłumaczenia</key>
+    <key alias="ownedTasks">Zadania stworzone przez Ciebie</key>
+    <key alias="ownedTasksHelp"><![CDATA[Lista poniżej pokazuje strony <strong>stworzone przez Ciebie</strong>. Aby zobaczyć szczegółowe informacje wraz z komentarzami, 
+      kliknij na "Szczegóły" lub na nazwę strony. Możesz również pobrać stronę jako XML poprzez kliknięcie na link "Pobierz XML".
+      Aby zamknąć zadanie tłumaczenia, proszę kliknąć "Zamknij" w podglądzie szczegółowym.
+    ]]></key>
+    <key alias="pageHasBeenSendToTranslation">Strona '%0%' została wysłana do tłumaczenia</key>
+    <key alias="noLanguageSelected">Proszę wybrać język, na jaki zawartość powinna zostać przetłumaczona</key>
+    <key alias="sendToTranslate">Wyślij stronę '%0%' do tłumaczenia</key>
+    <key alias="taskAssignedBy">Przypisane przez</key>
+    <key alias="taskOpened">Zadanie otwarte</key>
+    <key alias="totalWords">Liczba słów</key>
+    <key alias="translateTo">Przetłumacz na</key>
+    <key alias="translationDone">Tłumaczenie zakończone.</key>
+    <key alias="translationDoneHelp">Możesz podejrzeć stronę, którą właśnie przetłumaczyłeś, poprzez kliknięcie poniżej. Jeżeli strona oryginalna istnieje, możesz porównać obie wersje</key>
+    <key alias="translationFailed">Błąd tłumaczenia, plik XML może być uszkodzony</key>
+    <key alias="translationOptions">Opcje tłumaczeń</key>
+    <key alias="translator">Tłumacz</key>
+    <key alias="uploadTranslationXml">Załaduj przetłumaczony XML</key>
+  </area>
+  <area alias="treeHeaders">
+    <key alias="cacheBrowser">Cache przeglądarki</key>
+    <key alias="contentRecycleBin">Kosz</key>
+    <key alias="createdPackages">Utworzone pakiety</key>
+    <key alias="dataTypes">Typy danych</key>
+    <key alias="dictionary">Słownik</key>
+    <key alias="installedPackages">Zainstalowane pakiety</key>
+    <key alias="installSkin">Zainstaluj skórkę</key>
+    <key alias="installStarterKit">Zainstaluj Starter Kit</key>
+    <key alias="languages">Języki</key>
+    <key alias="localPackage">Zainstaluj pakiet lokalny</key>
+    <key alias="macros">Makra</key>
+    <key alias="mediaTypes">Typy mediów</key>
+    <key alias="member">Członkowie</key>
+    <key alias="memberGroups">Grupy członków</key>
+    <key alias="memberRoles">Role</key>
+    <key alias="memberTypes">Typ członka</key>
+    <key alias="documentTypes">Typy dokumentów</key>
+    <key alias="relationTypes">Typy relacji</key>
+    <key alias="packager">Pakiety</key>
+    <key alias="packages">Pakiety</key>
+    <key alias="python">Pliki Python</key>
+    <key alias="repositories">Zainstaluj z repozytorium</key>
+    <key alias="runway">Zainstaluj Runway</key>
+    <key alias="runwayModules">Moduły Runway</key>
+    <key alias="scripting">Pliki skryptowe</key>
+    <key alias="scripts">Skrypty</key>
+    <key alias="stylesheets">Arkusze stylów</key>
+    <key alias="templates">Szablony</key>
+    <key alias="xslt">Pliki XSLT</key>
+    <key alias="analytics">Analizy</key>
+	<key alias="partialViews">Częściowe Widoki</key>
+    <key alias="partialViewMacros">Pliki Makro Częściowych Widoków</key>
+  </area>
+  <area alias="update">
+    <key alias="updateAvailable">Aktualizacja jest gotowa</key>
+    <key alias="updateDownloadText">Gotowe jest %0%, kliknij tutaj, aby pobrać</key>
+    <key alias="updateNoServer">Brak połączenia z serwerem</key>
+    <key alias="updateNoServerError">Wystąpił błąd podczas sprawdzania aktualizacji. Przeglądnij trace-stack dla dalszych informacji</key>
+  </area>
+  <area alias="user">
+    <key alias="administrators">Administrator</key>
+    <key alias="categoryField">Pole kategorii</key>
+    <key alias="changePassword">Zmień hasło!</key>
+    <key alias="newPassword">Nowe hasło</key>
+    <key alias="confirmNewPassword">Potwierdź nowe hasło</key>
+    <key alias="changePasswordDescription">Możesz zmienić swoje hasło w Umbraco Back Office przez wypełnienie formularza poniżej i kliknięcie przycisku "Zmień hasło"</key>
+    <key alias="contentChannel">Kanał zawartości</key>
+    <key alias="descriptionField">Opis</key>
+    <key alias="disabled">Wyłącz użytkownika</key>
+    <key alias="documentType">Typ dokumentu</key>
+    <key alias="editors">Edytor</key>
+    <key alias="excerptField">Wypis</key>
+    <key alias="language">Język</key>
+    <key alias="loginname">Login</key>
+    <key alias="mediastartnode">Węzeł początkowy w bibliotece mediów</key>
+    <key alias="modules">Sekcje</key>
+    <key alias="noConsole">Wyłącz dostęp do Umbraco</key>
+    <key alias="oldPassword">Stare hasło</key>
+    <key alias="password">Hasło</key>
+    <key alias="resetPassword">Zresetuj hasło</key>
+    <key alias="passwordChanged">Twoje hasło zostało zmienione!</key>
+    <key alias="passwordConfirm">Proszę potwierdź nowe hasło!</key>
+    <key alias="passwordEnterNew">Wprowadź nowe hasło</key>
+    <key alias="passwordIsBlank">Nowe hasło nie może byc puste!</key>
+    <key alias="passwordCurrent">Bieżące hasło</key>
+    <key alias="passwordInvalid">Bieżące hasło jest nieprawidłowe</key>
+    <key alias="passwordIsDifferent">Nowe hasło i potwierdzenie nowego hasła nie są identyczne. Spróbuj ponownie!</key>
+    <key alias="passwordMismatch">Potwierdzone hasło nie jest identyczne z nowym hasłem!</key>
+    <key alias="permissionReplaceChildren">Zastąp prawa dostępu dla węzłów potomnych</key>
+    <key alias="permissionSelectedPages">Aktualnie zmieniasz uprawnienia dostępu do stron:</key>
+    <key alias="permissionSelectPages">Wybierz strony, którym chcesz zmienić prawa dostępu</key>
+    <key alias="searchAllChildren">Przeszukaj wszystkie węzły potomne</key>
+    <key alias="startnode">Węzeł początkowy w zawartości</key>
+    <key alias="username">Nazwa użytkownika</key>
+    <key alias="userPermissions">Prawa dostępu użytkownika</key>
+    <key alias="writer">Pisarz</key>
+    <key alias="translator">Tłumacz</key>
+    <key alias="change">Zmień</key>
+    <key alias="yourProfile" version="7.0">Twój profil</key>
+    <key alias="yourHistory" version="7.0">Twoja historia</key>
+    <key alias="sessionExpires" version="7.0">Sesja wygaśnie za</key>
+  </area>
+  <area alias="validation">
+      <key alias="validation">Walidacja</key>
+      <key alias="validateAsEmail">Waliduj jako e-mail</key>
+      <key alias="validateAsNumber">Waliduj jako numer</key>
+      <key alias="validateAsUrl">Waliduj jako URL</key>
+      <key alias="enterCustomValidation">...lub wpisz niestandardową walidację</key>
+      <key alias="fieldIsMandatory">Pole jest wymagane</key>
+    <key alias="validationRegExp">Wprowadź wyrażenie regularne</key>
+    <key alias="minCount">Musisz dodać przynajmniej</key>
+    <key alias="maxCount">Możesz mieć jedynie</key>
+    <key alias="items">elementy</key>
+    <key alias="itemsSelected">wybrane elementy</key>
+    <key alias="invalidDate">Niepoprawna data</key>
+    <key alias="invalidNumber">To nie jest numer</key>
+    <key alias="invalidEmail">Niepoprawny e-mail</key>
+  </area>
+  <area alias="healthcheck">
+	  <!-- Następujące klucze spowodują, że tokeny zostaną przekazane:
+	     0: Bieżąca wartość
+		   1: Rekomendowana wartość
+		   2: XPath
+		   3: Ścieżka pliku konfiguracyjnego
+	  -->
+    <key alias="checkSuccessMessage">Wartość jest ustawiona na rekomendowaną wartość: '%0%'.</key>
+	  <key alias="rectifySuccessMessage">Wartość została ustawiona na '%1%' dla XPath '%2%' w pliku konfiguracyjnym '%3%'.</key>
+    <key alias="checkErrorMessageDifferentExpectedValue">Oczekiwana jest wartość '%1%' dla '%2%' w pliku konfiguracyjnym '%3%', ale znaleziono '%0%'.</key>
+    <key alias="checkErrorMessageUnexpectedValue">Znaleziono nieoczekiwaną wartość '%0%' dla '%2%' w pliku konfiguracyjnym '%3%'.</key>
+
+	  <!-- Następujące klucze spowodują, że tokeny zostaną przekazane:
+	     0: Bieżąca wartość
+		   1: Rekomendowana wartość
+	  -->
+	  <key alias="customErrorsCheckSuccessMessage">Niestandardowe błędy są ustawione na '%0%'.</key>
+	  <key alias="customErrorsCheckErrorMessage">Niestandardowe błędy są obecnie ustawione na '%0%'. Zaleca się ustawienie ich na '%1%' przed wypuszczeniem strony na produkcję.</key>
+	  <key alias="customErrorsCheckRectifySuccessMessage">Niestandardowe błędy zostały z powodzeniem ustawione na '%0%'.</key>
+
+	  <key alias="macroErrorModeCheckSuccessMessage">MacroErrors są ustawione na '%0%'.</key>
+	  <key alias="macroErrorModeCheckErrorMessage">MacroErrors są ustawione na '%0%' co uniemożliwi częściowe lub całkowite załadowanie stron w Twojej witrynie jeśli wystąpią jakiekolwiek błędy w makro. Korekta ustawi wartość na '%1%'.</key>
+	  <key alias="macroErrorModeCheckRectifySuccessMessage">MacroErrors są teraz ustawione na '%0%'.</key>
+
+	  <!-- Następujące klucze spowodują, że tokeny zostaną przekazane:
+	     0: Bieżąca wartość
+		   1: Rekomendowana wartość
+		   2: Wersja serwera
+	  -->
+	  <key alias="trySkipIisCustomErrorsCheckSuccessMessage">Try Skip IIS Custom Errors jest ustawione na '%0%' a Ty używasz IIS w wersji '%1%'.</key>
+	  <key alias="trySkipIisCustomErrorsCheckErrorMessage">Try Skip IIS Custom Errors wynosi obecnie '%0%'. Zalecane jest ustawienie go na '%1%' dla Twojego IIS w wersji (%2%).</key>
+	  <key alias="trySkipIisCustomErrorsCheckRectifySuccessMessage">Try Skip IIS Custom Errors ustawiono z powodzeniem na '%0%'.</key>
+
+	  <!-- Następujące klucze przekazują predefiniowane tokeny, nie wszystkie są identyczne jak powyżej -->
+	  <key alias="configurationServiceFileNotFound">Plik nie istnieje: '%0%'.</key>
+	  <key alias="configurationServiceNodeNotFound"><![CDATA[Nie można znaleźć <strong>'%0%'</strong> w pliku konfiguracyjnym <strong>'%1%'</strong>.]]></key>
+	  <key alias="configurationServiceError">Wystąpił błąd, sprawdź logi, aby wyświetlić pełen opis błędu: %0%.</key>
+
+	  <key alias="xmlDataIntegrityCheckMembers">Członkowie - Suma XML: %0%, Suma: %1%, Suma niepoprawnych: %2%</key>
+	  <key alias="xmlDataIntegrityCheckMedia">Media - Suma XML: %0%, Suma: %1%, Suma niepoprawnych: %2%</key>
+	  <key alias="xmlDataIntegrityCheckContent">Zawartość - Suma XML: %0%, Suma opublikowanych: %1%, Suma niepoprawnych: %2%</key>
+
+	  <key alias="httpsCheckValidCertificate">Certifikat Twojej strony jest poprawny.</key>
+	  <key alias="httpsCheckInvalidCertificate">Błąd walidacji certyfikatu: '%0%'</key>
+    <key alias="httpsCheckExpiredCertificate">Certyfikat SSL Twojej strony wygasł.</key>
+    <key alias="httpsCheckExpiringCertificate">Certyfikat SSL Twojej strony wygaśnie za %0% dni.</key>
+	  <key alias="httpsCheckInvalidUrl">Błąd pingowania adresu URL %0% - '%1%'</key>
+	  <key alias="httpsCheckIsCurrentSchemeHttps">Oglądasz %0% stronę używając HTTPS.</key>
+	  <key alias="httpsCheckConfigurationRectifyNotPossible">appSetting 'umbracoUseSSL' został ustawiony na 'false' w Twoim pliku web.config. Po uzyskaniu dostępu do strony, używając HTTPS, powinieneś go ustawić na 'true'.</key>
+	  <key alias="httpsCheckConfigurationCheckResult">appSetting 'umbracoUseSSL' został ustawiony na '%0%' w Twoim pliku web.config, Twoje ciasteczka są %1% ustawione jako bezpieczne.</key>
+	  <key alias="httpsCheckEnableHttpsError">Nie można zaktualizaować ustawień 'umbracoUseSSL' w Twoim pliku web.config file. Błąd: %0%</key>
+
+	  <!-- Następujące klucze nie mają przekazanych tokenów -->
+	  <key alias="httpsCheckEnableHttpsButton">Włącz HTTPS</key>
+	  <key alias="httpsCheckEnableHttpsDescription">Ustawia umbracoSSL na 'true' w appSettings pliku web.config.</key>
+	  <key alias="httpsCheckEnableHttpsSuccess">appSetting 'umbracoUseSSL' jest teraz ustawione na 'true' w Twoim pliku web.config, Twoje ciasteczka będą oznaczone jako bezpieczne.</key>
+
+	  <key alias="rectifyButton">Napraw</key>
+    <key alias="cannotRectifyShouldNotEqual">Nie można naprawić sprawdzenia z wartością typu porównania 'ShouldNotEqual'.</key>
+    <key alias="cannotRectifyShouldEqualWithValue">Nie można naprawić sprawdzenia z wartością typu porównania 'ShouldEqual' z wprowadzoną wartością.</key>
+    <key alias="valueToRectifyNotProvided">Nie wprowadzono wartości do naprawy sprawdzenia.</key>
+
+	  <key alias="compilationDebugCheckSuccessMessage">Tryb kompilacji debugowania jest wyłączony.</key>
+	  <key alias="compilationDebugCheckErrorMessage">Tryb kompilacji debugowania jest obecnie włączony. Zaleca się wyłączenie tego ustawienia przed wypuszczeniem strony na produkcję.</key>
+	  <key alias="compilationDebugCheckRectifySuccessMessage">Tryb komplikacji debugowania został wyłączony z powodzeniem.</key>
+
+	  <key alias="traceModeCheckSuccessMessage">Tryb śledzenia jest wyłączony.</key>
+	  <key alias="traceModeCheckErrorMessage">Tryb śledzenia jest obecnie włączony. Zaleca się wyłączenie tego ustawienia przed wypuszczeniem strony na produkcję.</key>
+	  <key alias="traceModeCheckRectifySuccessMessage">Tryb śledzenia został wyłączony z powodzeniem</key>
+
+    <key alias="folderPermissionsCheckMessage">Wszystkie foldery mają ustawione poprawne ustawienia.</key>
+    <!-- Następujące klucze spowodują, że tokeny zostaną przekazane:
+	    0: Lista uszkodzonych ścieżek folderów oddzielonych przecinkami
+  	-->
+    <key alias="requiredFolderPermissionFailed"><![CDATA[Następujące foldery muszą być skonfigurowane z uprawnieniami modyfikującymi, ale nie można uzyskać do nich dostępu: <strong>%0%</strong>.]]></key>
+    <key alias="optionalFolderPermissionFailed"><![CDATA[Następujące foldery muszą być skonfigurowane z uprawnieniami modyfikującymi dla pewnych operacji Umbraco, aby funkcjonować, ale nie można uzyskać do nich dostępu: <strong>%0%</strong>. Jeśli nie będzie nic w nich pisane, żadne działania nie muszą być podejmowane.]]></key>
+
+    <key alias="filePermissionsCheckMessage">Wszystkie pliki mają ustawione poprawne uprawnienia.</key>
+    <!-- Następujące klucze spowodują, że tokeny zostaną przekazane:
+	    0: Lista uszkodzonych ścieżek folderów oddzielonych przecinkami
+  	-->
+    <key alias="requiredFilePermissionFailed"><![CDATA[Następujące pliki muszą być ustawione z uprawnieniami do zapisu, ale nie można uzyskać do nich dostępu: <strong>%0%</strong>.]]></key>
+    <key alias="optionalFilePermissionFailed"><![CDATA[Następujące pliki muszą być ustawione z uprawnieniami do zapisu dla pewnych operacji Umbraco, aby funkcjonować, ale nie można uzyskać do nich dostępu: <strong>%0%</strong>. Jeśli nie będzie nic w nich pisane, żadne działania nie muszą być podejmowane.]]></key>
+
+    <key alias="clickJackingCheckHeaderFound"><![CDATA[Nagłówek lub meta-tag <strong>X-Frame-Options</strong> używany do kontrolowania czy strona może być IFRAME'owana przez inną został znaleziony.]]></key>
+    <key alias="clickJackingCheckHeaderNotFound"><![CDATA[Nagłówek lub meta-tag <strong>X-Frame-Options</strong> używany do kontrolowania czy strona może być IFRAME'owana przez inną nie został znaleziony.]]></key>
+    <key alias="clickJackingSetHeaderInConfig">Ustaw nagłówek w Config</key>
+    <key alias="clickJackingSetHeaderInConfigDescription">Dodaje wartość do sekcji httpProtocol/customHeaders pliku web.config, aby zapobiec IFRAME'owania strony przez inne witryny.</key>
+    <key alias="clickJackingSetHeaderInConfigSuccess">Ustawienie do tworzenia nagłówka, zapobiegającego IFRAME'owania strony przez inne witryny zostało dodane do Twojego pliku web.config.</key>
+    <key alias="clickJackingSetHeaderInConfigError">Nie można zaktualizować pliku web.config. Błąd: %0%</key>
+
+    <!-- Następujące klucze spowodują, że tokeny zostaną przekazane:
+	    0: Lista znalezionych nagłówków, oddzielonych przecinkami
+  	-->
+    <key alias="excessiveHeadersFound"><![CDATA[Znaleziono następujące nagłówki, ujawniające informacje o technologii strony: <strong>%0%</strong>.]]></key>
+    <key alias="excessiveHeadersNotFound">Nie znaleziono żadnych nagłówków, ujawniających informacji o technologii strony.</key>
+
+    <key alias="smtpMailSettingsNotFound">Nie znaleziono system.net/mailsettings w pliku Web.config.</key>
+    <key alias="smtpMailSettingsHostNotConfigured">Host nie jest skonfigurowany w sekcji system.net/mailsettings pliku Web.config.</key>
+    <key alias="smtpMailSettingsConnectionSuccess">Ustawienia SMTP są skonfigurowane poprawnie i serwis działa według oczekiwań.</key>
+    <key alias="smtpMailSettingsConnectionFail">Nie można połączyć się z serwerem SMTP skonfigurowanym z hostem '%0%' i portem '%1%'. Proszę sprawdzić ponownie, czy ustawienia system.net/mailsettings w pliku Web.config są poprawne.</key>
+
+    <key alias="notificationEmailsCheckSuccessMessage"><![CDATA[E-mail z powiadomieniem został wysłany do <strong>%0%</strong>.]]></key>
+    <key alias="notificationEmailsCheckErrorMessage"><![CDATA[E-mail do powiadomień jest nadal ustawiony na domyślną wartość <strong>%0%</strong>.]]></key>
+  </area>
+  <area alias="redirectUrls">
+    <key alias="disableUrlTracker">Wyłącz śledzenie URL</key>
+    <key alias="enableUrlTracker">Włącz śledzenie URL</key>
+    <key alias="originalUrl">Oryginalny URL</key>
+    <key alias="redirectedTo">Przekierowane do</key>
+    <key alias="noRedirects">Nie stworzono żadnych przekierowań</key>
+    <key alias="noRedirectsDescription">Kiedy nazwa opublikowanej strony zostanie zmieniona lub zostanie ona przeniesiona, zostanie stworzone automatyczne przekierowanie na nową stronę.</key>
+    <key alias="removeButton">Usuń</key>
+    <key alias="confirmRemove">Czy jesteś pewien, że chcesz usunąć przekierowanie z '%0%' do '%1%'?</key>
+    <key alias="redirectRemoved">Przekierowanie URL zostało usunięte.</key>
+    <key alias="redirectRemoveError">Wystąpił błąd podczas usuwania przekierowania URL.</key>
+    <key alias="confirmDisable">Czy jesteś pewien, że chcesz wyłączyć śledzenie URL?</key>
+    <key alias="disabledConfirm">Śledzenie URL zostało wyłączone.</key>
+    <key alias="disableError">Wystąpił błąd podczas wyłączania śledzenia URL, więcej informacji znajdziesz w pliku z logami.</key>
+    <key alias="enabledConfirm">Śledzenie URL zostało włączone.</key>
+    <key alias="enableError">Wystąpił błąd podczas włączania śledzenia URL, więcej informacji znajdziesz w pliku z logami.</key>
+  </area>
+  <area alias="emptyStates">
+    <key alias="emptyDictionaryTree">Brak elementów słownika do wyboru</key>
+  </area>
+    <area alias="textbox">
+    <key alias="characters_left">pozostało znaków</key>
+  </area>
+</language>