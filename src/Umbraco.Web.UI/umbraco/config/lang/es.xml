<?xml version="1.0" encoding="utf-8" standalone="yes"?>
<language alias="es" intName="Spanish" localName="español" lcid="10" culture="es-ES">
    <creator>
        <name>The Umbraco community</name>
        <link>http://our.umbraco.org/documentation/Extending-Umbraco/Language-Files</link>
    </creator>
    <area alias="actions">
        <key alias="assignDomain">Administrar hostnames</key>
        <key alias="auditTrail">Auditoría</key>
        <key alias="browse">Nodo de Exploración</key>
        <key alias="changeDocType">Cambiar tipo de documento</key>
        <key alias="copy">Copiar</key>
        <key alias="create">Crear</key>
        <key alias="createPackage">Crear Paquete</key>
        <key alias="createGroup">Crear grupo</key>
        <key alias="delete">Borrar</key>
        <key alias="disable">Deshabilitar</key>
        <key alias="emptyTrashcan">Vaciar Papelera</key>
        <key alias="enable">Activar</key>
        <key alias="exportDocumentType">Exportar Documento (tipo)</key>
        <key alias="importDocumentType">Importar Documento (tipo)</key>
        <key alias="importPackage">Importar Paquete</key>
        <key alias="liveEdit">Editar en lienzo</key>
        <key alias="logout">Salir</key>
        <key alias="move">Mover</key>
        <key alias="notify">Notificaciones</key>
        <key alias="protect">Acceso Público</key>
        <key alias="publish">Publicar</key>
        <key alias="unpublish">Unpublish</key>
        <key alias="refreshNode">Recargar Nodos</key>
        <key alias="republish">Republicar sitio completo</key>
        <key alias="rename" version="7.3.0">Renombrar</key>
        <key alias="restore" version="7.3.0">Restaurar</key>
        <key alias="SetPermissionsForThePage">Establecer permisos para la página %0%</key>
        <key alias="chooseWhereToMove">Elije dónde mover</key>
        <key alias="toInTheTreeStructureBelow">En el árbol de contenido</key>
        <key alias="rights">Permisos</key>
        <key alias="rollback">Deshacer</key>
        <key alias="sendtopublish">Enviar a Publicar</key>
        <key alias="sendToTranslate">Enviar a Traducir</key>
        <key alias="setGroup">Establecer grupo</key>
        <key alias="sort">Ordernar</key>
        <key alias="translate">Traducir</key>
        <key alias="update">Actualizar</key>
        <key alias="setPermissions">Establecer permisos</key>
        <key alias="unlock">Desbloquear</key>
        <key alias="createblueprint">Crear Plantilla de Contenido</key>
    </area>
    <area alias="actionCategories">
        <key alias="content">Contenido</key>
        <key alias="administration">Administración</key>
        <key alias="structure">Estructura</key>
        <key alias="other">Otro</key>
    </area>
    <area alias="actionDescriptions">
        <key alias="assignDomain">Permitir acceso para asignar cultura y dominios</key>
        <key alias="auditTrail">Permitir acceso para ver informes de nodos</key>
        <key alias="browse">Permitir acceso para ver un nodo</key>
        <key alias="changeDocType">Permitir acceso para cambiar el tipo de documento de un nodo</key>
        <key alias="copy">Permitir acceso para copiar un nodo</key>
        <key alias="create">Permitir acceso para crear nodos</key>
        <key alias="delete">Permitir acceso para borrar nodos</key>
        <key alias="move">Permitir acceso para mover un nodo</key>
        <key alias="protect">Permitir acceso para establecer y cambiar el acceso público a un nodo</key>
        <key alias="publish">Permitir acceso para publicar un nodo</key>
        <key alias="rights">Permitir acceso para cambiar los permisos para un nodo</key>
        <key alias="rollback">Permitir acceso para revertir cambios a un nodo a un estado anterior</key>
        <key alias="sendtopublish">Permitir acceso para enviar un nodo a revisión antes de publicarlo</key>
        <key alias="sendToTranslate">Permitir acceso para enviar un nodo a traducir</key>
        <key alias="sort">Permitir acceso a ordenar nodos</key>
        <key alias="translate">Permitir acceso para traducir un nodo</key>
        <key alias="update">Permitir acceso para guardar un nodo</key>
        <key alias="createblueprint">Permitir acceso para crear una Plantilla de Contenido</key>
    </area>
    <area alias="assignDomain">
        <key alias="permissionDenied">Permiso denegado.</key>
        <key alias="addNew">Añadir nuevo dominio</key>
        <key alias="remove">quitar</key>
        <key alias="invalidNode">Nodo no válido.</key>
        <key alias="invalidDomain">Formato de dominio no válido.</key>
        <key alias="duplicateDomain">Este dominio ya ha sido asignado.</key>
        <key alias="language">Language</key>
        <key alias="domain">Dominio</key>
        <key alias="domainCreated">El nuevo dominio %0% ha sido creado</key>
        <key alias="domainDeleted">El dominio %0% ha sido borrado</key>
        <key alias="domainExists">El dominio'%0%' ya ha sido asignado</key>
        <key alias="domainUpdated">El dominio %0% ha sido actualizado</key>
        <key alias="orEdit">Editar dominios actuales</key>
        <key alias="domainHelp">
            <![CDATA[p.ej.: "tudominio.com", "www.tudominio.com", "tudominio.com:8080" o
        "https://www.tudominio.com/".<br /><br />Los dominios de un nivel están soportados, por ej. "example.com/en". De todas formas deberían de evitarse. Mejor usar la configuración cultural especificada arriba.]]>
        </key>
        <key alias="inherit">Heredar</key>
        <key alias="setLanguage">Cultura</key>
        <key alias="setLanguageHelp">
            <![CDATA[Configura la cultura para los nodos por debajo del nodo actual,<br /> o hereda la cultura de los nodos padres. También se aplicará<br />
      para el nodo actual, a menos que un dominio por debajo lo aplique también.]]>
<<<<<<< HEAD
    </key>
    <key alias="setDomains">Domains</key>
  </area>
  <area alias="auditTrails">
    <key alias="atViewingFor">Visualización de</key>
  </area>
  <area alias="buttons">
    <key alias="select">Seleccionar</key>
    <key alias="selectCurrentFolder">Selecciona la carpeta actual</key>
    <key alias="somethingElse">Hacer otra cosa</key>
    <key alias="bold">Negrita</key>
    <key alias="deindent">Cancelar Sangría del Párrafo </key>
    <key alias="formFieldInsert">Insertar campo de formulario</key>
    <key alias="graphicHeadline">Insertar gráfico de titular</key>
    <key alias="htmlEdit">Editar Html</key>
    <key alias="indent">Sangría</key>
    <key alias="italic">Cursiva</key>
    <key alias="justifyCenter">Centrar</key>
    <key alias="justifyLeft">Alinear a la Izquierda</key>
    <key alias="justifyRight">Alinear a la Derecha</key>
    <key alias="linkInsert">Insertar Link</key>
    <key alias="linkLocal">Insertar link local (anchor)</key>
    <key alias="listBullet">Lista en Viñetas</key>
    <key alias="listNumeric">Lista Numérica</key>
    <key alias="macroInsert">Insertar macro</key>
    <key alias="pictureInsert">Insertar imagen</key>
    <key alias="relations">Editar relaciones</key>
    <key alias="save">Guardar</key>
    <key alias="saveAndPublish">Guardar y publicar</key>
    <key alias="saveToPublish">Guardar y enviar para aprobación</key>
    <key alias="showPage">Previsualizar</key>
    <key alias="showPageDisabled">La previsualización está deshabilitada porque no hay ninguna plantilla asignada</key>
    <key alias="styleChoose">Elegir estilo</key>
    <key alias="styleShow">Mostrar estilos</key>
    <key alias="tableInsert">Insertar tabla</key>
	<key alias="returnToList">Volver al listado</key>
  </area>
  <area alias="changeDocType">
    <key alias="changeDocTypeInstruction">Para cambiar el tipo de documento al contenido seleccionado, primero selecciona uno de la lista de tipos válidos.</key>
    <key alias="changeDocTypeInstruction2">Entonces confirma el mapeo de propiedades del tipo actual al nuevo y haz click en Guardar.</key>
    <key alias="contentRepublished">El contenido se ha vuelto a publicar.</key>
    <key alias="currentProperty">Propiedad actual</key>
    <key alias="currentType">Tipo actual</key>
    <key alias="docTypeCannotBeChanged">El tipo de contenido no se puede cambiar, porque no hay alternativas válidas para este contenido.</key>
    <key alias="docTypeChanged">Tipo de documento cambiado</key>
    <key alias="mapProperties">Mapeo de propiedades</key>
    <key alias="mapToProperty">Mapea a la propiedad</key>
    <key alias="newTemplate">Nueva plantilla</key>
    <key alias="newType">Nuevo tipo</key>
    <key alias="none">ninguno</key>
    <key alias="selectedContent">Contenido</key>
    <key alias="selectNewDocType">Selecciona un nuevo Tipo de Documento</key>
    <key alias="successMessage">El tipo de documento del contenido seleccionado ha sido cambiado correctamente a [new type] y las siguientes propiedades mapeadas:</key>
    <key alias="to">a</key>
    <key alias="validationErrorPropertyWithMoreThanOneMapping">No se ha podido completar el mapeo de propiedades porque uno o más propiedades tienen más de un mapeo definido.</key>
    <key alias="validDocTypesNote">Solo se muestran otros tipos válidos para el contenido actual.</key>
  </area>
  <area alias="content">
  <key alias="isPublished" version="7.2">Está publicado</key>
    <key alias="about">Acerca de</key>
    <key alias="alias">Link alternativo</key>
    <key alias="alternativeTextHelp">(como describe la imagen sobre el teléfono)</key>
    <key alias="alternativeUrls">Vinculos Alternativos</key>
    <key alias="clickToEdit">Click para editar esta entrada</key>
    <key alias="createBy">Creado por</key>
    <key alias="createByDesc" version="7.0">Autor original</key>
    <key alias="updatedBy" version="7.0">Actualizado por</key>
    <key alias="createDate">Creado</key>
    <key alias="createDateDesc" version="7.0">Fecha/hora de creación del documento</key>
    <key alias="documentType">Tipo de Documento</key>
    <key alias="editing">Editando</key>
    <key alias="expireDate">Remover el</key>
    <key alias="itemChanged">Esta entrada ha sido modificada después de haber sido publicada</key>
    <key alias="itemNotPublished">Esta entrada no esta publicada</key>
    <key alias="lastPublished">Último publicado</key>
    <key alias="mediatype">Tipo de Medio</key>
    <key alias="membergroup">Miembro de Grupo</key>
    <key alias="memberrole">Rol</key>
    <key alias="membertype">Tipo de miembro</key>
    <key alias="noDate">Sin fecha</key>
    <key alias="nodeName">Título de la página</key>
    <key alias="otherElements">Propiedades</key>
    <key alias="parentNotPublished">Este documento ha sido publicado pero no es visible porque el padre '%0%' no esta publicado</key>
    <key alias="parentNotPublishedAnomaly">Upss: este documento está publicado pero no está en la caché (error interno)</key>
    <key alias="publish">Publicar</key>
    <key alias="publishStatus">Estado de la Publicación</key>
    <key alias="releaseDate">Publicar el</key>
    <key alias="unpublishDate">Despublicar el</key>
    <key alias="removeDate">Fecha de Eliminación</key>
    <key alias="sortDone">El Orden esta actualizado</key>
    <key alias="sortHelp">Para organizar los nodos, simplemente arrastre los nodos o realice un clic en uno de los encabezados de columna. Puede seleccionar multiple nodos manteniendo presionados "Shift" o "Control" mientras selecciona</key>
    <key alias="statistics">Estadísticas</key>
    <key alias="titleOptional">Título (opcional)</key>
    <key alias="type">Tipo</key>
    <key alias="unPublish">No Publicar</key>
    <key alias="updateDate">Última actualización</key>
    <key alias="updateDateDesc" version="7.0">Fecha/hora este documento fue modificado</key>
    <key alias="uploadClear">Eliminar archivo</key>
    <key alias="urls">Vínculo al documento</key>
    <key alias="memberof">Miembro de grupo(s)</key>
    <key alias="notmemberof">No es miembreo de grupo(s)</key>
    <key alias="childItems" version="7.0">Nodos hijo</key>
    <key alias="target" version="7.0">Target</key>
	<key alias="listViewNoItems">No hay datos que mostrar</key>
  </area>
  <area alias="media">
    <key alias="clickToUpload">Haz click para subir archivos</key>
    <key alias="dropFilesHere">Arrastra los archivos aquí...</key>
  </area>
  <area alias="create">
    <key alias="chooseNode">¿Dónde quieres crear el nuevo %0%</key>
    <key alias="createUnder">Crear debajo de</key>
    <key alias="updateData">Elije un tipo y un título</key>
    <key alias="noDocumentTypes" version="7.0"><![CDATA[No hay disponibles tipos de documentos permitidos. Debes habilitarlos en la sección "Ajustes" en <strong>"Tipos de documentos"</strong>.]]></key>
    <key alias="noMediaTypes" version="7.0"><![CDATA[No hay disponibles tipos de medios permitidos. Debes habilitarlos en la sección "Ajustes" en <strong>"Tipos de medios"</strong>.]]></key>
  </area>
  <area alias="dashboard">
    <key alias="browser">Navega en tu sitio Web</key>
    <key alias="dontShowAgain">No volver a mostrar</key>
    <key alias="nothinghappens">Si Umbraco no se ha abierto tendrás que permitir ventanas emergentes para este sitio Web</key>
    <key alias="openinnew">se ha abierto en una nueva ventana</key>
    <key alias="restart">Reinicio</key>
    <key alias="visit">Visita</key>
    <key alias="welcome">Bienvenido</key>
  </area>
  <area alias="prompt">
    <key alias="stay">Stay</key>
    <key alias="discardChanges">Discard changes</key>
    <key alias="unsavedChanges">You have unsaved changes</key>
    <key alias="unsavedChangesWarning">Are you sure you want to navigate away from this page? - you have unsaved changes</key>
  </area>
  <area alias="bulk">
    <key alias="done">Done</key>

    <key alias="deletedItem">Deleted %0% item</key>
    <key alias="deletedItems">Deleted %0% items</key>
    <key alias="deletedItemOfItem">Deleted %0% out of %1% item</key>
    <key alias="deletedItemOfItems">Deleted %0% out of %1% items</key>

    <key alias="publishedItem">Published %0% item</key>
    <key alias="publishedItems">Published %0% items</key>
    <key alias="publishedItemOfItem">Published %0% out of %1% item</key>
    <key alias="publishedItemOfItems">Published %0% out of %1% items</key>

    <key alias="unpublishedItem">Unpublished %0% item</key>
    <key alias="unpublishedItems">Unpublished %0% items</key>
    <key alias="unpublishedItemOfItem">Unpublished %0% out of %1% item</key>
    <key alias="unpublishedItemOfItems">Unpublished %0% out of %1% items</key>

    <key alias="movedItem">Moved %0% item</key>
    <key alias="movedItems">Moved %0% items</key>
    <key alias="movedItemOfItem">Moved %0% out of %1% item</key>
    <key alias="movedItemOfItems">Moved %0% out of %1% items</key>

    <key alias="copiedItem">Copied %0% item</key>
    <key alias="copiedItems">Copied %0% items</key>
    <key alias="copiedItemOfItem">Copied %0% out of %1% item</key>
    <key alias="copiedItemOfItems">Copied %0% out of %1% items</key>
  </area>
  <area alias="defaultdialogs">
    <key alias="nodeNameLinkPicker">Título del vínculo</key>
    <key alias="urlLinkPicker">Vínculo</key>
    <key alias="anchorInsert">Nombre</key>
    <key alias="assignDomain">Administrar dominios</key>
    <key alias="closeThisWindow">Cerrar esta ventana</key>
    <key alias="confirmdelete">Esta usted seguro que desea borrar</key>
    <key alias="confirmdisable">Esta usted seguro que desea deshabilitar</key>
    <key alias="confirmEmptyTrashcan">Por favor seleccione esta casilla para confirmar la eliminación de %0% entrada(s)</key>
    <key alias="confirmlogout">Esta usted seguro?</key>
    <key alias="confirmSure">Esta usted Seguro?</key>
    <key alias="cut">Cortar</key>
    <key alias="editdictionary">Editar entrada del Diccionario</key>
    <key alias="editlanguage">Editar idioma</key>
    <key alias="insertAnchor">Agregar enlace interno</key>
    <key alias="insertCharacter">Insertar caracter</key>
    <key alias="insertgraphicheadline">Insertar titular gráfico</key>
    <key alias="insertimage">Insertar imagen</key>
    <key alias="insertlink">Insertar enlace</key>
    <key alias="insertMacro">Insertar macro</key>
    <key alias="inserttable">Insertar tabla</key>
    <key alias="lastEdited">Última edición</key>
    <key alias="link">Enlace</key>
    <key alias="linkinternal">Enlace interno</key>
    <key alias="linklocaltip">Al usar enlaces locales, insertar "#" delante del enlace</key>
    <key alias="linknewwindow">¿Abrir en nueva ventana?</key>
    <key alias="macroContainerSettings">Ajustes para la Macro</key>
    <key alias="macroDoesNotHaveProperties">Esta macro no contiene ninguna propiedad que pueda editar</key>
    <key alias="paste">Pegar</key>
    <key alias="permissionsEdit">Editar permisos para</key>
    <key alias="recycleBinDeleting">Se está vaciando la papelera. No cierre esta ventana mientras se ejecuta este proceso</key>
    <key alias="recycleBinIsEmpty">La papelera está vacía</key>
    <key alias="recycleBinWarning">No podrá recuperar los items una vez sean borrados de la papelera</key>
    <key alias="regexSearchError"><![CDATA[El servicio web <a target='_blank' href='http://regexlib.com'>regexlib.com</a> está experimentando algunos problemas en estos momentos, de los cuales no somos responsables. Pedimos disculpas por las molestias.]]></key>
    <key alias="regexSearchHelp">Buscar una expresión regular para agregar validación a un campo de formulario. Ejemplo: 'correo electrónico', código postal "," url "</key>
    <key alias="removeMacro">Eliminar macro</key>
    <key alias="requiredField">Campo obligatorio</key>
    <key alias="sitereindexed">El sitio ha sido reindexado</key>
    <key alias="siterepublished">Se ha actualizado la caché y se ha publicado el contenido del sitio web.</key>
    <key alias="siterepublishHelp">La caché del sitio web será actualizada. Todos los contenidos publicados serán actualizados, mientras el contenido no publicado permanecerá no publicado.</key>
    <key alias="tableColumns">Número de columnas</key>
    <key alias="tableRows">Número de filas</key>
    <key alias="templateContentAreaHelp"><![CDATA[<strong>Coloca un 'placeholder' id</strong> al colocar un ID  en tu 'placeholder' puedes insertar contenido en esta plantilla desde una plantilla hija, referenciando este ID usando un elemento<code>&lt;asp:content /&gt;</code>.]]></key>
    <key alias="templateContentPlaceHolderHelp">Seleccione una tecla de la lista abajo indicada. Sólo puede elegir a partir de la ID de la plantilla actual del dominio.</key>
    <key alias="thumbnailimageclickfororiginal">Haga clic sobre la imagen para verla a tamaño completo.</key>
    <key alias="treepicker">Seleccionar item</key>
    <key alias="viewCacheItem">Ver item en la caché</key>
  </area>
  <area alias="dictionaryItem">
    <key alias="description">Editar las diferentes versiones lingüísticas para la entrada en el diccionario '% 0%' debajo añadir otros idiomas en el menu de 'idiomas' en el menú de la izquierda</key>
    <key alias="displayName"><![CDATA[nombre de la cultura
]]></key>
  </area>
  <area alias="placeholders">
    <key alias="username">Escribe tu nombre de usuario</key>
    <key alias="password">Escribe tu contraseña</key>
    <key alias="nameentity">Nombre del %0%...</key>
    <key alias="entername">Escribe un nombre...</key>
    <key alias="search">Escribe tu búsqueda...</key>
    <key alias="filter">Escribe para filtrar resultados...</key>
    <key alias="usernameHint">Tu nombre de usuario normalmente es tu e-mail</key>
  </area>
  <area alias="editcontenttype">
  <key alias="allowAtRoot" version="7.2">Permitir en nodo raíz</key>
    <key alias="allowAtRootDesc" version="7.2">Sólo tipos de contenido permitidos podrán crearse bajo el nodo raíz de los árboles de Contenido y Media</key>
    <key alias="allowedchildnodetypes">Tipos de nodos hijos permitidos</key>
    <key alias="contenttypecompositions">Composiciones de Tipo de Documento</key>
    <key alias="create">Crear</key>
    <key alias="deletetab">Borrar pestaña</key>
    <key alias="description">Descripción</key>
    <key alias="newtab">Nueva pestaña</key>
    <key alias="tab">Pestaña</key>
    <key alias="thumbnail">Miniatura</key>
    <key alias="hasListView">Permitir vista de listado</key>
	<key alias="hasListViewDesc" version="7.2">Configura el contenido para mostrar un listado de nodos hijos, en lugar de mostrarlos en forma de árbol</key>
    <key alias="currentListView" version="7.2">Vista de listado actual</key>
    <key alias="currentListViewDesc" version="7.2">El tipo de vista de listado activa</key>
    <key alias="createListView" version="7.2">Crear un tipo de listado personalizado</key>
    <key alias="removeListView" version="7.2">Quitar el tipo de listado personalizado</key>
  </area>
  <area alias="editdatatype">
    <key alias="addPrevalue">añadir prevalor</key>
    <key alias="dataBaseDatatype"><![CDATA[Base de datos 
]]></key>
    <key alias="guid">Tipo de datos GUID</key>
    <key alias="renderControl">Tipo de datos GUIDprestar control</key>
    <key alias="rteButtons">Botones</key>
    <key alias="rteEnableAdvancedSettings">Habilitar la configuración avanzada para</key>
    <key alias="rteEnableContextMenu">Habilitar menú contextual</key>
    <key alias="rteMaximumDefaultImgSize">Por defecto, el tamaño máximo de imágenes insertado</key>
    <key alias="rteRelatedStylesheets"><![CDATA[Relacionados con el estilo de las páginas
]]></key>
    <key alias="rteShowLabel">Mostrar etiqueta</key>
    <key alias="rteWidthAndHeight"><![CDATA[anchura y altura
]]></key>
  </area>
  <area alias="errorHandling">
    <key alias="errorButDataWasSaved">Se ha guardado la información pero debes solucionar los siguientes errores para poder publicar:</key>
    <key alias="errorChangingProviderPassword">La composición actual del proveedor no es compatible con el cambio de la contraseña (Habilitar la contraseña de recuperación es necesaria para que sea cierta)</key>
    <key alias="errorExistsWithoutTab">%0% ya existe</key>
    <key alias="errorHeader">Se han encontrado los siguientes errores:</key>
    <key alias="errorHeaderWithoutTab">Se han encontrado los siguientes errores:</key>
    <key alias="errorInPasswordFormat">La clave debe tener como mínimo %0% caracteres y %1% caracter(es) no alfanuméricos</key>
    <key alias="errorIntegerWithoutTab">%0% debe ser un número entero</key>
    <key alias="errorMandatory">Debe llenar los campos del %0% al %1%</key>
    <key alias="errorMandatoryWithoutTab">Debe llenar el campo %0%</key>
    <key alias="errorRegExp">Debe poner el formato correcto del %0% al %1% </key>
    <key alias="errorRegExpWithoutTab">Debe poner un formato correcto en %0%</key>
  </area>
  <area alias="errors">
    <key alias="codemirroriewarning">NOTA: Aunque CodeMirror esté activado en los ajustes de configuracion, no se muestra en Internet Explorer debido a que no es lo suficientemente estable.'</key>
    <key alias="contentTypeAliasAndNameNotNull">Debe llenar el alias y el nombre en el propertytype</key>
    <key alias="filePermissionsError">Hay un problema de lectura y escritura al acceder a un archivo o carpeta</key>
    <key alias="missingTitle"><![CDATA[Por favor, introduzca un título
]]></key>
    <key alias="missingType">Por favor, elija un tipo </key>
    <key alias="pictureResizeBiggerThanOrg">Usted está a punto de hacer la foto más grande que el tamaño original. ¿Está seguro de que desea continuar?</key>
    <key alias="pythonErrorHeader">Error en script python</key>
    <key alias="pythonErrorText">El script python no se ha guardado debido a que contenía error(es)</key>
    <key alias="startNodeDoesNotExists"><![CDATA[Startnode suprimido, por favor, póngase en contacto con su administrador
]]></key>
    <key alias="stylesMustMarkBeforeSelect">Por favor, marque el contenido antes de cambiar de estilo</key>
    <key alias="stylesNoStylesOnPage">No active estilos disponibles</key>
    <key alias="tableColMergeLeft"><![CDATA[Por favor, coloque el cursor a la izquierda de las dos celdas que quiere combinar
]]></key>
    <key alias="tableSplitNotSplittable"><![CDATA[Usted no puede dividir una celda que no ha sido combinada.
]]></key>
    <key alias="xsltErrorHeader"><![CDATA[Error en la fuente XSLT
]]></key>
    <key alias="xsltErrorText">El XSLT no se ha guardado, porque contenía un error (s)</key>
  </area>
  <area alias="general">
    <key alias="about">Acerca de</key>
    <key alias="action">Acción</key>
    <key alias="actions">Acciones</key>
    <key alias="add">Añadir</key>
    <key alias="alias">Alias</key>
    <key alias="areyousure">¿Está seguro?</key>
    <key alias="border">Borde</key>
    <key alias="by">o</key>
    <key alias="cancel">Cancelar</key>
    <key alias="cellMargin">Margen de la celda</key>
    <key alias="choose">Elegir</key>
    <key alias="close">Cerrar</key>
    <key alias="closewindow">Cerrar ventana</key>
    <key alias="comment">Comentario</key>
    <key alias="confirm">Confirmar</key>
    <key alias="constrainProportions">Mantener proporciones</key>
    <key alias="continue">Continuar</key>
    <key alias="copy">Copiar</key>
    <key alias="create">Crear</key>
    <key alias="database">Base de datos</key>
    <key alias="date">Fecha</key>
    <key alias="default">Por defecto</key>
    <key alias="delete">Borrar</key>
    <key alias="deleted">Borrado</key>
    <key alias="deleting">Borrando...</key>
    <key alias="design">Diseño</key>
    <key alias="dimensions">Dimensiones</key>
    <key alias="down">Abajo</key>
    <key alias="download">Descargar</key>
    <key alias="edit">Editar</key>
    <key alias="edited">Editado</key>
    <key alias="elements">Elementos</key>
    <key alias="email">Mail</key>
    <key alias="error">Error</key>
    <key alias="findDocument">Buscar</key>
    <key alias="height">Altura</key>
    <key alias="help">Ayuda</key>
    <key alias="icon">Icono</key>
    <key alias="import">Importar</key>
    <key alias="innerMargin">Margen interno</key>
    <key alias="insert">Insertar</key>
    <key alias="install">Instalar</key>
    <key alias="justify">Justificar</key>
    <key alias="language">Idioma</key>
    <key alias="layout">Diseño</key>
    <key alias="loading">Cargando</key>
    <key alias="locked">Bloqueado</key>
    <key alias="login">Iniciar sesión</key>
    <key alias="logoff">Cerrar sesión</key>
    <key alias="logout">Cerrar sesión</key>
    <key alias="macro">Macro</key>
    <key alias="move">Mover</key>
    <key alias="name">Nombre</key>
    <key alias="new">New</key>
    <key alias="next">Próximo</key>
    <key alias="no">No</key>
    <key alias="of">de</key>
    <key alias="ok">OK</key>
    <key alias="open">Abrir</key>
    <key alias="or">o</key>
    <key alias="password">Contraseña</key>
    <key alias="path">Ruta</key>
    <key alias="placeHolderID">ID de marcador de posición</key>
    <key alias="pleasewait">Un momento por favor...</key>
    <key alias="previous">Anterior</key>
    <key alias="properties">Propiedades</key>
    <key alias="reciept">Mail para recibir los datos del formulario</key>
    <key alias="recycleBin">Papelera</key>
    <key alias="remaining">Restantes</key>
    <key alias="rename">Renombrar</key>
    <key alias="renew">Renovar</key>
    <key alias="retry">Reintentar</key>
    <key alias="rights">Permisos</key>
    <key alias="search">Buscar</key>
    <key alias="server">Servidor</key>
    <key alias="show">Mostrar</key>
    <key alias="showPageOnSend">Mostrar página al enviar</key>
    <key alias="size">Tamaño</key>
    <key alias="sort">Ordenar</key>
    <key alias="submit">Submit</key> <!-- TODO: Translate this -->
    <key alias="type">Tipo</key>
    <key alias="typeToSearch">Tipo que buscar...</key>
    <key alias="up">Arriba</key>
    <key alias="update">Actualizar</key>
    <key alias="upgrade">Actualizar</key>
    <key alias="upload">Upload</key>
    <key alias="url">Url</key>
    <key alias="user">Usuario</key>
    <key alias="username">Nombre de usuario</key>
    <key alias="value">Valor</key>
    <key alias="view">Ver</key>
    <key alias="welcome">Bienvenido...</key>
    <key alias="width">Ancho</key>
    <key alias="yes">Si</key>
    <key alias="reorder">Reorder</key>
    <key alias="reorderDone">I am done reordering</key>
  </area>
  <area alias="graphicheadline">
    <key alias="backgroundcolor">Color de fondo</key>
    <key alias="bold">Negritas</key>
    <key alias="color">Color del texto</key>
    <key alias="font">Fuente</key>
    <key alias="text">Texto</key>
  </area>
  <area alias="headers">
    <key alias="page">Página</key>
  </area>
  <area alias="installer">
    <key alias="databaseErrorCannotConnect">El instalador no puede conectar con la base de datos.</key>
    <key alias="databaseErrorWebConfig">No se ha podido guardar el archivo Web.config. Por favor, modifique la cadena de conexión manualmente.</key>
    <key alias="databaseFound">Su base de datos ha sido encontrada y ha sido identificada como</key>
    <key alias="databaseHeader">Configuración de la base de datos</key>
    <key alias="databaseInstall"><![CDATA[Pulse el botón <strong> instalar </ strong> para instalar %0% la base de datos de Umbraco]]></key>
    <key alias="databaseInstallDone"><![CDATA[Se ha copiado Umbraco %0% a la base de datos. Pulse <strong>Próximo</strong> para continuar]]></key>
    <key alias="databaseNotFound"><![CDATA[<p>¡No se ha encontrado ninguna base de datos! Mira si la información en la "connection string" del “web.config” es correcta.</p> <p>Para continuar, edite el "web.config" (bien sea usando Visual Studio o su editor de texto preferido), vaya al final del archivo y añada la cadena de conexión para la base de datos con el nombre (key) "umbracoDbDSN" y guarde el archivo. </p> <p>Pinche en <strong>reintentar</strong> cuando haya terminado.<br /><a href="http://our.umbraco.org/documentation/Using-Umbraco/Config-files/webconfig7" target="_blank">Pinche aquí para mayor información de como editar el web.config (en inglés)</a></p>]]></key>
    <key alias="databaseText"><![CDATA[Para completar este paso, debes conocer la información correspondiente a tu servidor de base de datos ("cadena de conexión").<br /> Por favor, contacta con tu ISP si es necesario. Si estás realizando la instalación en una máquina o servidor local, quizás necesites información de tu administrador de sistemas.]]></key>
    <key alias="databaseUpgrade"><![CDATA[<p> Pinche en <strong>actualizar</strong> para actualizar la base de datos a Umbraco %0%</p> <p> Ningún contenido será borrado de la base de datos y seguirá funcionando después de la actualización </p> ]]></key>
    <key alias="databaseUpgradeDone"><![CDATA[La base de datos ha sido actualizada a la versión 0%.<br />Pinche en <strong>Próximo</strong> para continuar. ]]></key>
    <key alias="databaseUpToDate"><![CDATA[La base de datos está actualizada. Pinche en <strong>próximo</strong> para continuar con el asistente de configuración]]></key>
    <key alias="defaultUserChangePass"><![CDATA[<strong>La contraseña del usuario por defecto debe ser cambiada</strong>]]></key>
    <key alias="defaultUserDisabled"><![CDATA[<strong>El usuario por defecto ha sido desabilitado o ha perdido el acceso a Umbraco!</strong></p><p>Pinche en <b>Próximo</b> para continuar.]]></key>
    <key alias="defaultUserPassChanged"><![CDATA[<strong>¡La contraseña del usuario por defecto ha sido cambiada desde que se instaló!</strong></p><p>No hay que realizar ninguna tarea más. Pulsa <strong>Siguiente</strong> para proseguir.]]></key>
    <key alias="defaultUserPasswordChanged">¡La constraseña se ha cambiado!</key>
    <key alias="greatStart">Ten un buen comienzo, visita nuestros videos de introducción</key>
    <key alias="licenseText">Pulsando el botón de Siguiente (o modificando el UmbracoConfigurationStatus en el web.config), aceptar la licencia de este software tal y como se especifica en el cuadro de debajo. Ten en cuenta que esta distribución de Umbraco consta de dos licencias diferentes, la licencia open source MIT para el framework y la licencia Umbraco freeware que cubre la IU.</key>
    <key alias="None">No ha sido instalado.</key>
    <key alias="permissionsAffectedFolders">Archivos y directorios afectados</key>
    <key alias="permissionsAffectedFoldersMoreInfo">Mas información en configurar los permisos para Umbraco aquí</key>
    <key alias="permissionsAffectedFoldersText">Necesitas dar permisos de modificación a ASP.NET para los siguientes archivos/directorios</key>
    <key alias="permissionsAlmostPerfect"><![CDATA[<strong>¡Tu configuración de permisos es casi perfecta!</strong><br /><br /> Puedes ejecutar Umbraco sin problemas, pero no podrás instalar paquetes que es algo recomendable para explotar el potencial de Umbraco.]]></key>
    <key alias="permissionsHowtoResolve">Como Resolver</key>
    <key alias="permissionsHowtoResolveLink">Pulsa aquí para leer la versión de texto</key>
    <key alias="permissionsHowtoResolveText"><![CDATA[Mira nuestros <strong>video tutoriales</strong> acerca de cómo configurar los permisos de los directorios para Umbraco o lee la versión de texto.]]></key>
    <key alias="permissionsMaybeAnIssue"><![CDATA[<strong>¡La configuración de tus permisos podría ser un problema!</strong> <br/><br /> Puedes ejecutar Umbraco sin problemas, pero no serás capaz de crear directorios o instalar paquetes que es algo recomendable para explotar el potencial de Umbraco.]]></key>
    <key alias="permissionsNotReady"><![CDATA[<strong>¡Tu configuración de permisos no está lista para Umbraco!</strong> <br /><br /> Para ejecutar Umbraco, necesitarás actualizar tu configuración de permisos.]]></key>
    <key alias="permissionsPerfect"><![CDATA[<strong>¡Tu configuración de permisos es perfecta!</strong><br /><br /> ¡Estás listo para ejecutar Umbraco e instalar paquetes!]]></key>
    <key alias="permissionsResolveFolderIssues">Resolviendo problemas con directorios</key>
    <key alias="permissionsResolveFolderIssuesLink">Sigue este enlace para más información sobre problemas con ASP.NET y creación de directorios</key>
    <key alias="permissionsSettingUpPermissions">Configurando los permisos de directorios</key>
    <key alias="permissionsText">Umbraco necesita permisos de lectura/escritura en algunos directorios para poder almacenar archivos tales como imagenes y PDFs. También almacena datos en la caché para mejorar el rendimiento de su sitio web</key>
    <key alias="runwayFromScratch">Quiero empezar de cero</key>
    <key alias="runwayFromScratchText"><![CDATA[Tu sitio web está completamente vacío en estos momentos, lo cual es perfecto si quieres empezar de cero y crear tus propios tipos de documentos y plantillas (<a href="http://Umbraco.tv/documentation/videos/for-site-builders/foundation/document-types">learn how</a>). Todavía podrás elegir instalar Runway más adelante. Por favor ve a la sección del Desarrollador y elije Paquetes.]]></key>
    <key alias="runwayHeader">Acabas de configurar una nueva plataforma Umbraco. ¿Qué deseas hacer ahora?</key>
    <key alias="runwayInstalled">Se ha instalado Runway</key>
    <key alias="runwayInstalledText"><![CDATA[Tienes puestos los cimientos. Selecciona los módulos que desees instalar sobre ellos.<br /> Esta es nuestra lista de módulos recomendados, selecciona los que desees instalar, o mira la <a href="#" onclick="toggleModules(); return false;" id="toggleModuleList">lista completa de módulos</a> ]]></key>
    <key alias="runwayOnlyProUsers">Sólo recomendado para usuarios expertos</key>
    <key alias="runwaySimpleSite">Quiero empezar con un sitio web sencillo</key>
    <key alias="runwaySimpleSiteText"><![CDATA[<p> "Runway" es un sitio web sencillo que contiene unos tipos de documentos y plantillas básicos. El instalador puede configurar Runway por ti de forma automática, pero fácilmente puedes editarlo, extenderlo o eliminarlo. No es necesario y puedes usar Umbrao perfectamente sin él. Sin embargo, Runway ofrece unos cimientos sencillos basados en buenas prácticas para iniciarte más rápido que nunca. Si eliges instalar Runway, puedes seleccionar bloques de construcción básicos llamados Módulos de Runway de forma opcional para realzar tus páginas de Runway. </> <small> <em>Incluido con Runway:</em> Página de inicio, página de Cómo empezar, página de Instalación de módulos.<br /> <em>Módulos opcionales:</em> Navegación superior, Mapa del sitio, Contacto, Galería. </small> ]]></key>
    <key alias="runwayWhatIsRunway">¿Qué es Runway?</key>
    <key alias="step1">Paso 1 de 5. Aceptar los términos de la licencia</key>
    <key alias="step2">Paso 2 de 5. Configuración de la base de datos</key>
    <key alias="step3">Paso 3 de 5. Autorizar / validar permiso en los archivos</key>
    <key alias="step4">Paso 4 de 5. Configurar seguridad en Umbraco</key>
    <key alias="step5">Paso 5 de 5. Umbraco está listo para ser usado</key>
    <key alias="thankYou">Gracias por elegir Umbraco</key>
    <key alias="theEndBrowseSite"><![CDATA[<h3>Navega a tu nuevo sitio</h3> Has instalado Runway, por qué no ves el aspecto de tu nuevo sitio web.]]></key>
    <key alias="theEndFurtherHelp"><![CDATA[<h3>Más ayuda e información</h3> Consigue ayuda de nuestra premiada comunidad, navega por la documentación o mira algunos videos gratuitos de cómo crear un sitio sencillo, cómo utilizar los paquetes y una guía rápida de la terminología de Umbraco]]></key>
    <key alias="theEndHeader">Umbraco %0% ha sido instalado y está listo para ser usado</key>
    <key alias="theEndInstallFailed"><![CDATA[Para completar la instalación, necesitaras editar de forma manual el <strong>archivo /web.config</strong> y actualizar la clave del AppSetting <strong>UmbracoConfigurationStatus</strong> del final al valor <strong>'%0%'</strong>.]]></key>
    <key alias="theEndInstallSuccess"><![CDATA[Puedes <strong>empezar inmediatamente</strong> pulsando el botón "Lanzar Umbraco" de debajo. <br />Si eres <strong>nuevo con Umbraco</strong>, puedes encontrar cantidad de recursos en nuestras páginas de cómo empezar.]]></key>
    <key alias="theEndOpenUmbraco"><![CDATA[<h3>Lanzar Umbraco</h3> Para administrar tu sitio web, simplemente abre el back office de Umbraco y empieza a añadir contenido, a actualizar plantillas y hojas de estilo o a añadir nueva funcionalidad]]></key>
    <key alias="Unavailable">No se ha podido establecer la conexión con la base de datos</key>
    <key alias="Version3">Umbraco versión 3</key>
    <key alias="Version4">Umbraco versión 4</key>
    <key alias="watch">Mirar</key>
    <key alias="welcomeIntro"><![CDATA[El asistente de configuración le guiará en los pasos para instalar <strong>Umbraco %0%</strong> o actualizar la versión 3.0 a <strong>Umbraco %0%</strong>. <br /><br />  Pinche en <strong>"próximo"</strong> para empezar con el asistente de configuración.]]></key>
  </area>
  <area alias="language">
    <key alias="cultureCode">Código de cultura</key>
    <key alias="displayName">Nombre de cultura</key>
  </area>
  <area alias="lockout">
    <key alias="lockoutWillOccur">No ha habido ninguna actividad y su sessión se cerrará en </key>
    <key alias="renewSession">Renovar su sessión para guardar sus cambios</key>
  </area>
  <area alias="login">
    <key alias="greeting0">Feliz super domingo</key>
    <key alias="greeting1">Feliz lunes</key>
    <key alias="greeting2">Tremendo martes</key>
    <key alias="greeting3">Maravilloso miércoles</key>
    <key alias="greeting4">Fantástico jueves</key>
    <key alias="greeting5">¡Ya es viernes!</key>
    <key alias="greeting6">Resplandeciente sábado</key>
    <key alias="instruction">Iniciar sesión</key>
    <key alias="timeout">La sesión ha caducado</key>
    <key alias="bottomText"><![CDATA[<p style="text-align:right;">&copy; 2001 - %0% <br /><a href="http://umbraco.com" style="text-decoration: none" target="_blank">umbraco.com</a></p> ]]></key>
  </area>

  <area alias="main">
    <key alias="dashboard">Panel de Administración</key>
    <key alias="sections">Secciones</key>
    <key alias="tree">Contenido</key>
  </area>
  <area alias="moveOrCopy">
    <key alias="choose">Elija una página arriba...</key>
    <key alias="copyDone">%0% ha sido copiado al %1%</key>
    <key alias="copyTo">Seleccione donde el documento %0% debe ser copiado abajo</key>
    <key alias="moveDone">%0% ha sido movido a %1%</key>
    <key alias="moveTo">Seleccione debajo donde mover el documento %0%</key>
    <key alias="nodeSelected">ha sido seleccionado como raíz de su nuevo contenido, haga click sobre 'ok' debajo.</key>
    <key alias="noNodeSelected">No ha seleccionado ningún nodo. Seleccione un nodo en la lista mostrada arriba antes the pinchar en 'continuar' (continue)</key>
    <key alias="notAllowedByContentType">No se puede colgar el nodo actual bajo el nodo elegido debido a su tipo</key>
    <key alias="notAllowedByPath">El nodo actual no puede moverse a ninguna de sus subpáginas</key>
    <key alias="notValid">Acción no permitida. No tiene permisos suficientes para uno o más subnodos.'</key>
  </area>
  <area alias="notifications">
    <key alias="editNotifications">Edite su notificación para %0%</key>
    <key alias="mailBody">Hola %0% Esto es un e-mail automático para informarle que la tarea '%1%' ha sido realizada sobre la página '%2%' por el usuario '%3%' Vaya a http://%4%/#/content/content/edit/%5% para editarla. ¡Espero que tenga un buen día! Saludos del robot de Umbraco</key>
    <key alias="mailBodyHtml"><![CDATA[<p>Hola %0%</p> <p>Esto es un e-mail generado automáticamente para informarle que la tarea <strong>'%1%'</strong> ha sido realizada sobre la página <a href="http://%4%/#/content/content/edit/%5%"><strong>'%2%'</strong></a> por el usuario <strong>'%3%'</strong> </p> <div style="margin: 8px 0; padding: 8px; display: block;"> <br /> <a style="color: white; font-weight: bold; background-color: #5372c3; text-decoration : none; margin-right: 20px; border: 8px solid #5372c3; width: 150px;" href="http://%4%/#/content/content/edit/%5%">&nbsp;&nbsp;&nbsp;&nbsp;&nbsp;EDIT&nbsp;&nbsp;&nbsp;&nbsp;&nbsp;</a> &nbsp; <br /> </div> <p> <h3>Resumen de actualización:</h3> <table style="width: 100%;"> %6% </table> </p> <div style="margin: 8px 0; padding: 8px; display: block;"> <br /> <a style="color: white; font-weight: bold; background-color: #66cc66; text-decoration : none; margin-right: 20px; border: 8px solid #66cc66; width: 150px;" href="http://%4%/actions/publish.aspx?id=%5%">&nbsp;&nbsp;PUBLISH&nbsp;&nbsp;</a> &nbsp; <a style="color: white; font-weight: bold; background-color: #5372c3; text-decoration : none; margin-right: 20px; border: 8px solid #5372c3; width: 150px;" href="http://%4%/#/content/content/edit/%5%">&nbsp;&nbsp;&nbsp;&nbsp;&nbsp;EDIT&nbsp;&nbsp;&nbsp;&nbsp;&nbsp;</a> &nbsp; <a style="color: white; font-weight: bold; background-color: #ca4a4a; text-decoration : none; margin-right: 20px; border: 8px solid #ca4a4a; width: 150px;" href="http://%4%/actions/delete.aspx?id=%5%">&nbsp;&nbsp;&nbsp;&nbsp;DELETE&nbsp;&nbsp;&nbsp;&nbsp;</a> <br /> </div> <p>¡Espero que tenga un buen día!<br /><br /> Saludos del robot Umbraco. </p>]]></key>
    <key alias="mailSubject">[%0%] Notificación acerca de %1% realizado en %2%</key>
    <key alias="notifications">Notificaciones</key>
  </area>
  <area alias="packager">
    <key alias="chooseLocalPackageText"><![CDATA[Elige un paquete de tu máquina, seleccionando el botón Examinar<br />y localizando el paquete. Los paquetes de Umbraco normalmente tienen la extensión ".umb" o ".zip".]]></key>
    <key alias="packageAuthor">Autor</key>
    <key alias="packageDemonstration"><![CDATA[Demostración
]]></key>
    <key alias="packageDocumentation">Documentación</key>
    <key alias="packageMetaData">Meta datos del paquete</key>
    <key alias="packageName">Nombre del paquete</key>
    <key alias="packageNoItemsHeader">El paquete no contiene ningún elemento</key>
    <key alias="packageNoItemsText"><![CDATA[Este archivo de paquete no contiene ningún elemento para desinstalar.<br /><br />Puedes eliminarlo del sistema de forma segura seleccionando la opción "desinstalar paquete" de abajo.]]></key>
    <key alias="packageNoUpgrades">No hay actualizaciones disponibles</key>
    <key alias="packageOptions">Opciones del paquete</key>
    <key alias="packageReadme">Leeme del paquete</key>
    <key alias="packageRepository">Repositorio de paquetes</key>
    <key alias="packageUninstallConfirm">Confirma la desinstalación</key>
    <key alias="packageUninstalledHeader">El paquete ha sido desinstalado</key>
    <key alias="packageUninstalledText">El paquete se ha desinstalado correctamente</key>
    <key alias="packageUninstallHeader">Desinstalar paquete</key>
    <key alias="packageUninstallText"><![CDATA[Debajo puedes deseleccionar elementos que no desees eliminar en este momento. Cuando elijas "confirmar la desinstalación" todos los elementos marcados serán eliminados.<br /> <span style="color: Red; font-weight: bold;">Nota:</span> cualquier documento, archivo etc dependiente de los elementos eliminados, dejará de funcionar, y puede conllevar inestabilidad en el sistema, por lo que lleva cuidado al desinstalar elementos. En caso de duda, contacta con el autor del paquete.]]></key>
    <key alias="packageUpgradeDownload">Descargar actualización del repositorio</key>
    <key alias="packageUpgradeHeader">Actualizar paquete</key>
    <key alias="packageUpgradeInstructions">Instrucciones de actualización</key>
    <key alias="packageUpgradeText">Hay una actualización disponible para este paquete. Puedes descargarla directamente del repositorio de paquetes de Umbraco.</key>
    <key alias="packageVersion">Versión del paquete</key>
    <key alias="viewPackageWebsite">Ver página web del paquete</key>
  </area>
  <area alias="paste">
    <key alias="doNothing">Pegar con formato completo (No recomendado)</key>
    <key alias="errorMessage">El texto que estás intentando pegar contiene caractéres o formato especial. El problema puede ser debido al copiar texto desde Microsoft Word. Umbraco puede eliminar estos caractéres o formato especial automáticamente, de esa manera el contenido será más adecuado para la web.</key>
    <key alias="removeAll">Pegar como texto sin formato</key>
    <key alias="removeSpecialFormattering">Pegar, pero quitando el formato (Recomendado)</key>
  </area>
  <area alias="publicAccess">
    <key alias="paAdvanced">Proteccion basada en roles</key>
    <key alias="paAdvancedHelp"><![CDATA[Si desea controlar el acceso a la página usando autenticación basada en roles,<br /> usando los grupos de miembros de Umbraco.]]></key>
    <key alias="paAdvancedNoGroups">Necesita crear un grupo de miembros antes de poder usar autenticación basada en roles</key>
    <key alias="paErrorPage">Página de error</key>
    <key alias="paErrorPageHelp">Usada cuando alguien hace login, pero no tiene acceso</key>
    <key alias="paHowWould">Elija cómo restringir el acceso a esta página</key>
    <key alias="paIsProtected">%0% está protegido</key>
    <key alias="paIsRemoved">Protección borrada de %0%</key>
    <key alias="paLoginPage">Página de login</key>
    <key alias="paLoginPageHelp">Elija la página que contenga el formulario de login</key>
    <key alias="paRemoveProtection">Borrar protección</key>
    <key alias="paSelectPages">Elija las páginas que contendrán el formulario de login y mensajes de error</key>
    <key alias="paSelectRoles">Elija los roles que tendrán acceso a esta página</key>
    <key alias="paSetLogin">Elija el login y password para esta página</key>
    <key alias="paSimple">Protección de usuario único</key>
    <key alias="paSimpleHelp">Si sólo necesita configurar una protección simple usando un único login y password</key>
  </area>
  <area alias="publish">
    <key alias="contentPublishedFailedByEvent">%0% no ha podido ser publicado, debido a que una extensión de otro proveedor ha cancelado la acción.</key>
    <key alias="includeUnpublished">Incluir las páginas hija sin publicar</key>
    <key alias="inProgress">Publicación en progreso - por favor, espera...</key>
    <key alias="inProgressCounter">Se han publicado %0% de %1% páginas...</key>
    <key alias="nodePublish">%0% se ha publicado</key>
    <key alias="nodePublishAll">%0% y sus subpáginas se han publicado</key>
    <key alias="publishAll">Publicar %0% y todas sus subpáginas</key>
    <key alias="publishHelp"><![CDATA[Pulsa en <em>aceptar</em> para publicar <strong>%0%</strong> y por lo tanto, hacer que su contenido esté disponible al público.<br/><br /> Puedes publicar esta página y todas sus subpáginas marcando <em>publicar todos los hijos</em> debajo. ]]></key>
  </area>
  <area alias="relatedlinks">
    <key alias="addExternal">Añadir un enlace externo</key>
    <key alias="addInternal">Añadir un enlace interno</key>
    <key alias="addlink">Añadir</key>
    <key alias="caption">Título</key>
    <key alias="internalPage">Página interna</key>
    <key alias="linkurl">Enlace</key>
    <key alias="modeDown">Bajar</key>
    <key alias="modeUp">Subir</key>
    <key alias="newWindow">Abrir en una nueva ventana</key>
    <key alias="removeLink">Quitar el enlace</key>
  </area>
  <area alias="rollback">
    <key alias="currentVersion">Versión actual</key>
    <key alias="diffHelp"><![CDATA[Esto muestra las diferencias entre la versión actual y la versión seleccionada<br /><del>Red</del> el texto de la versión seleccionada no se mostrará. , <ins>green means added</ins>]]></key>
    <key alias="documentRolledBack">Se ha recuperado la última versión del documento.</key>
    <key alias="htmlHelp">Esto muestra la versión seleccionada como html, si desea ver la diferencia entre 2 versiones al mismo tiempo, por favor use la vista diff</key>
    <key alias="rollbackTo">Volver a</key>
    <key alias="selectVersion">Elija versión</key>
    <key alias="view">Vista</key>
  </area>
  <area alias="scripts">
    <key alias="editscript">Editar fichero de script</key>
  </area>
  <area alias="sections">
    <key alias="concierge">Conserje</key>
    <key alias="content">Contenido</key>
    <key alias="courier">Mensajero</key>
    <key alias="developer">Desarrollador</key>
    <key alias="installer">Asistente de configuración de Umbraco</key>
    <key alias="media">Media</key>
    <key alias="member">Miembros</key>
    <key alias="newsletters">Boletín informativo</key>
    <key alias="settings">Ajustes</key>
    <key alias="statistics">Estadísticas</key>
    <key alias="translation">Traducción</key>
    <key alias="users">Usuarios</key>
    <key alias="help" version="7.0">Ayuda</key>
    <key alias="analytics">Analytics</key>
  </area>
  <area alias="settings">
    <key alias="defaulttemplate">Plantilla por defecto</key>
    <key alias="dictionary editor egenskab">Clave de diccionario</key>
    <key alias="importDocumentTypeHelp">Para importar un tipo de documento encuentre el fichero ".udt" en su ordenador haciendo click sobre el botón "Navegar" y pulsando "Importar" (se le solicitará confirmación en la siguiente pantalla)</key>
    <key alias="newtabname">Nuevo nombre de la pestaña</key>
    <key alias="nodetype">Tipo de nodo</key>
    <key alias="objecttype">Tipo</key>
    <key alias="stylesheet">Hoja de estilos</key>
    <key alias="stylesheet editor egenskab">Propiedades de la hoja de estilos</key>
    <key alias="tab">Pestaña</key>
    <key alias="tabname">Nombre de la pestaña</key>
    <key alias="tabs">Pestañas</key>
    <key alias="contentTypeEnabled">Tipo de Contenido Maestro activado</key>
    <key alias="contentTypeUses">Este Tipo de Contenido usa</key>
    <key alias="asAContentMasterType">como Tipo de Contenido Maestro. Las pestañas para los Tipos de Contenido Maestros no se muestran y solo se pueden modificar desde el Tipo de Contenido Maestro</key>
    <key alias="noPropertiesDefinedOnTab">No existen propiedades para esta pestaña. Haga clic en el enlace "añadir nueva propiedad" para crear una nueva propiedad.</key>
    <key alias="masterDocumentType">Tipo de documento Maestro</key>
    <key alias="createMatchingTemplate">Crear template correspondiente</key>
  </area>
  <area alias="sort">
    <key alias="sortOrder">Sort order</key>
    <key alias="sortCreationDate">Creation date</key>
    <key alias="sortDone">Ordenación completa.</key>
    <key alias="sortHelp">Arrastra las diferentes páginas debajo para colocarlas como deberían estar. O haz click en las cabeceras de las columnas para ordenar todas las páginas</key>
    <key alias="sortPleaseWait"><![CDATA[Espere por favor, las páginas están siendo ordenadas. El proceso puede durar un poco.]]></key>
  </area>
  <area alias="speechBubbles">
    <key alias="contentPublishedFailedByEvent">La publicación fue cancelada por un complemento de terceros</key>
    <key alias="contentTypeDublicatePropertyType">El tipo de propiedad ya existe</key>
    <key alias="contentTypePropertyTypeCreated">Tipo de propiedad creado</key>
    <key alias="contentTypePropertyTypeCreatedText"><![CDATA[Nombre: %0% <br /> Tipo de Dato: %1%]]></key>
    <key alias="contentTypePropertyTypeDeleted">Tipo de propiedad eliminado</key>
    <key alias="contentTypeSavedHeader">Tipo de contenido guardado</key>
    <key alias="contentTypeTabCreated">Pestaña creada</key>
    <key alias="contentTypeTabDeleted">Pestaña eliminada</key>
    <key alias="contentTypeTabDeletedText">Pestaña con id: %0% eliminada</key>
    <key alias="cssErrorHeader">La hoja de estilos no se ha guardado</key>
    <key alias="cssSavedHeader">Hoja de estilos guardada</key>
    <key alias="cssSavedText">La hoja de estilos se ha guardado sin errores</key>
    <key alias="dataTypeSaved">Tipo de dato guardado</key>
    <key alias="dictionaryItemSaved">Elemento del diccionario guardado</key>
    <key alias="editContentPublishedFailedByParent">La publicación ha fallado porque la página padre no está publicada</key>
    <key alias="editContentPublishedHeader">Contenido publicado</key>
    <key alias="editContentPublishedText">y visible en el sitio web</key>
    <key alias="editContentSavedHeader">Contenido guardado</key>
    <key alias="editContentSavedText">Recuerda publicar para hacer los cambios visibles</key>
    <key alias="editContentSendToPublish">Mandado para ser aprobado</key>
    <key alias="editContentSendToPublishText">Los cambios se han mandado para ser aprobados</key>
    <key alias="editMemberSaved">Miembro guardado</key>
    <key alias="editStylesheetPropertySaved">Propiedad de la hoja de estilos guardada</key>
    <key alias="editStylesheetSaved">Hoja de estilos guardada</key>
    <key alias="editTemplateSaved">Plantilla guardada</key>
    <key alias="editUserError">Error grabando usuario (comprueba el log)</key>
    <key alias="editUserSaved">Usuario grabado</key>
    <key alias="fileErrorHeader">El archivo no se ha guardado</key>
    <key alias="fileErrorText">El archivo no se ha grabado. Por favor, comprueba los permisos de los ficheros</key>
    <key alias="fileSavedHeader">Archivo guardado</key>
    <key alias="fileSavedText">Archivo grabado sin errores</key>
    <key alias="languageSaved">Lenguaje guardado</key>
    <key alias="pythonErrorHeader">El script en Python no se ha guardado</key>
    <key alias="pythonErrorText">El script en Python no se ha podido guardar debido a un error</key>
    <key alias="pythonSavedHeader">Script en Python guardado</key>
    <key alias="pythonSavedText">No hay errores en el script en Python</key>
    <key alias="templateErrorHeader">La plantilla no se ha guardado</key>
    <key alias="templateErrorText">Por favor, asegúrate de que no hay 2 plantillas con el mismo alias</key>
    <key alias="templateSavedHeader">Plantilla guardada</key>
    <key alias="templateSavedText">Plantilla guardada sin errores</key>
    <key alias="xsltErrorHeader">El XSLT no se ha guardado</key>
    <key alias="xsltErrorText">El XSLT tenía un error</key>
    <key alias="xsltPermissionErrorText">El XSLT no se ha podido guardar, comprueba los permisos de los ficheros</key>
    <key alias="xsltSavedHeader">XSLT guardado</key>
    <key alias="xsltSavedText">No hay errores en el XSLT</key>
  </area>
  <area alias="stylesheet">
    <key alias="aliasHelp">Usa sintaxis CSS, p.ej.: h1, .redHeader, .blueTex</key>
    <key alias="editstylesheet">Editar hoja de estilos</key>
    <key alias="editstylesheetproperty">Editar propiedades de la hoja de estilos</key>
    <key alias="nameHelp">Nombre para identificar la propiedad del estilo en el editor de texto rico</key>
    <key alias="preview">Previsualizar</key>
    <key alias="styles">Estilos</key>
  </area>
  <area alias="template">
    <key alias="edittemplate">Editar plantilla</key>
    <key alias="insertContentArea">Insertar área de contenido</key>
    <key alias="insertContentAreaPlaceHolder">Insertar marcador de posición de área de contenido</key>
    <key alias="insertDictionaryItem">Insertar objeto del diccionario</key>
    <key alias="insertMacro">Insertar macro</key>
    <key alias="insertPageField">Insertar campo de página de Umbraco</key>
    <key alias="mastertemplate">Plantilla principal</key>
    <key alias="quickGuide">Guía rápida sobre las etiquetas de plantilla de Umbraco</key>
    <key alias="template">Plantilla</key>
  </area>
  <area alias="grid">
    <key alias="rte">Rich Text Editor</key>
    <key alias="media">Image</key>
    <key alias="macro">Macro</key>
    <key alias="embed">Embed</key>
    <key alias="headline">Headline</key>
    <key alias="quote">Quote</key>  
    <key alias="insertControl">Insertar control</key>
    <key alias="chooseLayout">Choose layout</key>
    <key alias="addRows">Añade más filas</key>
    <key alias="addElement">Add content</key>
    <key alias="dropElement">Drop content</key>
    <key alias="settingsApplied">Settings applied</key>

    <key alias="contentNotAllowed">This content is not allowed here</key>
    <key alias="contentAllowed">This content is allowed here</key>

    <key alias="gridLayouts">Plantillas de Grid</key>
    <key alias="gridLayoutsDetail">Las plantillas son el área de trabajo para el editor de grids, normalmente sólo necesitas una o dos plantillas diferentes</key>
    <key alias="addGridLayout">Añadir plantilla de grid</key>
    <key alias="addGridLayoutDetail">Ajusta la plantilla configurando la anchura de las columnas y añadiendo más secciones</key>

    <key alias="rowConfigurations">Configuraciones de filas</key>
    <key alias="rowConfigurationsDetail">Las filas son celdas predefinidas que se disponen horizontalmente</key>
    <key alias="addRowConfiguration">Añade una configuración de fila</key>
    <key alias="addRowConfigurationDetail">Ajusta la fila configurando los anchos de cada celda y añadiendo más celdas</key>

    <key alias="columns">Columnas</key>
    <key alias="columnsDetails">Número total de columnas en la plantilla del grid</key>

    <key alias="settings">Configuración</key>
    <key alias="settingsDetails">Configura qué ajustes pueden cambiar los editores</key>


    <key alias="styles">Estilos</key>
    <key alias="stylesDetails">Configura qué estilos pueden cambiar los editores</key>

    <key alias="settingDialogDetails">La configuración sólo se guardará si el json introducido es válido</key>

    <key alias="allowAllEditors">Permitir todos los controles de edición</key>
    <key alias="allowAllRowConfigurations">Permitir todas las configuraciones de fila</key>
    <key alias="maxItems">Artículos máximos</key>
    <key alias="maxItemsDescription">Laat dit leeg of is ingesteld op -1 voor onbeperkt</key>
    <key alias="maxItemsDescription">Dejar en blanco o se establece en 0 para ilimitada</key>
  </area>
  <area alias="templateEditor">
    <key alias="alternativeField">Campo opcional</key>
    <key alias="alternativeText">Texto opcional</key>
    <key alias="casing">MAYÚSCULA/minúscula</key>
    <key alias="chooseField">Elegir campo</key>
    <key alias="convertLineBreaks">Convertir a salto de línea</key>
    <key alias="convertLineBreaksHelp">Reemplaza los saltos de línea con la etiqueta HTML &amp;lt;br&amp;gt;</key>
    <key alias="dateOnly">Si, solamente la fecha</key>
    <key alias="formatAsDate">Cambiar formato a fecha</key>
    <key alias="htmlEncode">Codificar HTML</key>
    <key alias="htmlEncodeHelp">Se reemplazarán los caracteres especiales por su código HTML equivalente.</key>
    <key alias="insertedAfter">Será insertado después del valor del campo</key>
    <key alias="insertedBefore">Será insertado antes del valor del campo</key>
    <key alias="lowercase">Minúscula</key>
    <key alias="none">Ninguno/ninguna</key>
    <key alias="postContent">Insertar después del campo</key>
    <key alias="preContent">Insertar antes del campo</key>
    <key alias="recursive">Recursivo</key>
    <key alias="uppercase">Mayúscula</key>
    <key alias="urlEncode">Codificar URL</key>
    <key alias="urlEncodeHelp">Formateará los caracteres especiales de las URLs</key>
    <key alias="usedIfAllEmpty">Sólo será usado cuando el campo superior esté vacio</key>
    <key alias="usedIfEmpty">Este campo será usado unicamente si el campo primario está vacío</key>
    <key alias="withTime">Si, con el tiempo. Separador:</key>
  </area>
  <area alias="translation">
    <key alias="assignedTasks">Tareas asignadas a usted</key>
    <key alias="assignedTasksHelp"><![CDATA[La lista de debajo le muestra las tareas de traducción <strong>asignadas a usted</strong>. Para acceder a la vista detallaa incluyendo comentarios, haga click sobre "Detalles" o sobre el nombre de la página. También puede descargar la página como XML directamente pulsando sobre el enlace "Descarga XML". <br/> Para terminar la tarea de traducción, por favor dirijase a la vista de detalles y haga click sobre el botón de "Cerrar". ]]></key>
    <key alias="closeTask">cerrar tarea</key>
    <key alias="details">Detalles de traducción</key>
    <key alias="downloadAllAsXml">Descargar todas las tareas pendientes  de traducción como archivo xml</key>
    <key alias="downloadTaskAsXml">Descargar xml</key>
    <key alias="DownloadXmlDTD">Descargar xml DTD</key>
    <key alias="fields">Campos</key>
    <key alias="includeSubpages">Incluir subpáginas</key>
    <key alias="mailBody"><![CDATA[
=======
        </key>
        <key alias="setDomains">Dominios</key>
    </area>
    <area alias="auditTrails">
        <key alias="atViewingFor">Visualización de</key>
    </area>
    <area alias="buttons">
        <key alias="clearSelection">Deshacer selección</key>
        <key alias="select">Seleccionar</key>
        <key alias="selectCurrentFolder">Selecciona la carpeta actual</key>
        <key alias="somethingElse">Hacer otra cosa</key>
        <key alias="bold">Negrita</key>
        <key alias="deindent">Cancelar Sangría del Párrafo </key>
        <key alias="formFieldInsert">Insertar campo de formulario</key>
        <key alias="graphicHeadline">Insertar gráfico de titular</key>
        <key alias="htmlEdit">Editar Html</key>
        <key alias="indent">Sangría</key>
        <key alias="italic">Cursiva</key>
        <key alias="justifyCenter">Centrar</key>
        <key alias="justifyLeft">Alinear a la Izquierda</key>
        <key alias="justifyRight">Alinear a la Derecha</key>
        <key alias="linkInsert">Insertar Link</key>
        <key alias="linkLocal">Insertar link local (anchor)</key>
        <key alias="listBullet">Lista en Viñetas</key>
        <key alias="listNumeric">Lista Numérica</key>
        <key alias="macroInsert">Insertar macro</key>
        <key alias="pictureInsert">Insertar imagen</key>
        <key alias="relations">Editar relaciones</key>
        <key alias="returnToList">Volver al listado</key>
        <key alias="save">Guardar</key>
        <key alias="saveAndPublish">Guardar y publicar</key>
        <key alias="saveToPublish">Guardar y enviar para aprobación</key>
        <key alias="saveListView">Guardar vista de lista</key>
        <key alias="showPage">Previsualizar</key>
        <key alias="showPageDisabled">La previsualización está deshabilitada porque no hay ninguna plantilla asignada</key>
        <key alias="styleChoose">Elegir estilo</key>
        <key alias="styleShow">Mostrar estilos</key>
        <key alias="tableInsert">Insertar tabla</key>
        <key alias="generateModels">Generar modelos</key>
        <key alias="saveAndGenerateModels">Guardar y generar modelos</key>
        <key alias="undo">Deshacer</key>
        <key alias="redo">Rehacer</key>
    </area>
    <area alias="changeDocType">
        <key alias="changeDocTypeInstruction">Para cambiar el tipo de documento al contenido seleccionado, primero selecciona uno de la lista de tipos válidos.</key>
        <key alias="changeDocTypeInstruction2">Entonces confirma el mapeo de propiedades del tipo actual al nuevo y haz click en Guardar.</key>
        <key alias="contentRepublished">El contenido se ha vuelto a publicar.</key>
        <key alias="currentProperty">Propiedad actual</key>
        <key alias="currentType">Tipo actual</key>
        <key alias="docTypeCannotBeChanged">El tipo de contenido no se puede cambiar, porque no hay alternativas válidas para este contenido.</key>
        <key alias="docTypeChanged">Tipo de documento cambiado</key>
        <key alias="mapProperties">Mapeo de propiedades</key>
        <key alias="mapToProperty">Mapea a la propiedad</key>
        <key alias="newTemplate">Nueva plantilla</key>
        <key alias="newType">Nuevo tipo</key>
        <key alias="none">ninguno</key>
        <key alias="selectedContent">Contenido</key>
        <key alias="selectNewDocType">Selecciona un nuevo Tipo de Documento</key>
        <key alias="successMessage">El tipo de documento del contenido seleccionado ha sido cambiado correctamente a [new type] y las siguientes propiedades mapeadas:</key>
        <key alias="to">a</key>
        <key alias="validationErrorPropertyWithMoreThanOneMapping">No se ha podido completar el mapeo de propiedades porque uno o más propiedades tienen más de un mapeo definido.</key>
        <key alias="validDocTypesNote">Solo se muestran otros tipos válidos para el contenido actual.</key>
    </area>
    <area alias="content">
        <key alias="isPublished" version="7.2">Está publicado</key>
        <key alias="about">Acerca de</key>
        <key alias="alias">Link alternativo</key>
        <key alias="alternativeTextHelp">(como describe la imagen sobre el teléfono)</key>
        <key alias="alternativeUrls">Vinculos Alternativos</key>
        <key alias="clickToEdit">Click para editar esta entrada</key>
        <key alias="createBy">Creado por</key>
        <key alias="createByDesc" version="7.0">Autor original</key>
        <key alias="updatedBy" version="7.0">Actualizado por</key>
        <key alias="createDate">Creado</key>
        <key alias="createDateDesc" version="7.0">Fecha/hora de creación del documento</key>
        <key alias="documentType">Tipo de Documento</key>
        <key alias="editing">Editando</key>
        <key alias="expireDate">Remover el</key>
        <key alias="itemChanged">Esta entrada ha sido modificada después de haber sido publicada</key>
        <key alias="itemNotPublished">Esta entrada no esta publicada</key>
        <key alias="lastPublished">Último publicado</key>
        <key alias="noItemsToShow">No hay elementos para mostrar</key>
        <key alias="listViewNoItems" version="7.1.5">No hay elementos para mostrar en la lista.</key>
        <key alias="listViewNoContent">No se ha añadido contenido</key>
        <key alias="listViewNoMembers">No se ha añadido ningún miembro</key>
        <key alias="mediatype">Tipo de Medio</key>
        <key alias="mediaLinks">Enlazar a medio</key>
        <key alias="membergroup">Miembro de Grupo</key>
        <key alias="memberrole">Rol</key>
        <key alias="membertype">Tipo de miembro</key>
        <key alias="noDate">Sin fecha</key>
        <key alias="nodeName">Título de la página</key>
        <key alias="otherElements">Propiedades</key>
        <key alias="parentNotPublished">Este documento ha sido publicado pero no es visible porque el padre '%0%' no esta publicado</key>
        <key alias="parentNotPublishedAnomaly">Upss: este documento está publicado pero no está en la caché (error interno)</key>
        <key alias="getUrlException">No se pudo obtener la url</key>
        <key alias="routeError">Este documento está publicado pero su url colisionará con contenido %0%</key>
        <key alias="publish">Publicar</key>
        <key alias="publishStatus">Estado de la Publicación</key>
        <key alias="releaseDate">Publicar el</key>
        <key alias="unpublishDate">Despublicar el</key>
        <key alias="removeDate">Fecha de Eliminación</key>
        <key alias="sortDone">El Orden esta actualizado</key>
        <key alias="sortHelp">Para organizar los nodos, simplemente arrastre los nodos o realice un clic en uno de los encabezados de columna. Puede seleccionar multiple nodos manteniendo presionados "Shift" o "Control" mientras selecciona</key>
        <key alias="statistics">Estadísticas</key>
        <key alias="titleOptional">Título (opcional)</key>
        <key alias="altTextOptional">Texto alternativo (opcional)</key>
        <key alias="type">Tipo</key>
        <key alias="unPublish">Ocultar</key>
        <key alias="updateDate">Última actualización</key>
        <key alias="updateDateDesc" version="7.0">Fecha/hora este documento fue modificado</key>
        <key alias="uploadClear">Eliminar archivo</key>
        <key alias="urls">Vínculo al documento</key>
        <key alias="memberof">Miembro de grupo(s)</key>
        <key alias="notmemberof">No es miembreo de grupo(s)</key>
        <key alias="childItems" version="7.0">Nodos hijo</key>
        <key alias="target" version="7.0">Target</key>
        <key alias="scheduledPublishServerTime">Esto se traduce en la siguiente hora en el servidor:</key>
        <key alias="scheduledPublishDocumentation"><![CDATA[<a href="https://our.umbraco.org/documentation/Getting-Started/Data/Scheduled-Publishing/#timezones" target="_blank">¿Esto qué significa?</a>]]></key>
        <key alias="nestedContentDeleteItem">¿Estás seguro que quieres eliminar este elemento?</key>
        <key alias="nestedContentEditorNotSupported">Propiedad %0% utiliza editor %1% que no está soportado por Nested Content.</key>
        <key alias="addTextBox">Añadir otra caja de texto</key>
        <key alias="removeTextBox">Eliminar caja de texto</key>
        <key alias="contentRoot">Raiz de contenido</key>
    </area>
    <area alias="blueprints">
        <key alias="createBlueprintFrom">Crear nueva Plantilla de Contenido desde '%0%'</key>
        <key alias="blankBlueprint">Vacía</key>
        <key alias="selectBlueprint">Seleccionar Plantilla de Contenido</key>
        <key alias="createdBlueprintHeading">Plantilla de Contenido creada</key>
        <key alias="createdBlueprintMessage">Plantilla de Contenido creada desde '%0%'</key>
        <key alias="duplicateBlueprintMessage">Otra Plantilla de Contenido con este nombre ya existe</key>
        <key alias="blueprintDescription">Una Plantilla de Contenido es contenido predefinido que un editor puede usar como base para crear nuevo contenido</key>
    </area>
    <area alias="media">
        <key alias="clickToUpload">Haz click para subir archivos</key>
        <key alias="dropFilesHere">Arrastra los archivos aquí...</key>
    </area>
    <area alias="member">
        <key alias="createNewMember">Crear nuevo miembro</key>
        <key alias="allMembers">Todos los miembros</key>
    </area>
    <area alias="create">
        <key alias="chooseNode">¿Dónde quieres crear el nuevo %0%</key>
        <key alias="createUnder">Crear debajo de</key>
        <key alias="createContentBlueprint">Selecciona el Tipo de Documento para el que quieres crear una plantilla de contenido</key>
        <key alias="updateData">Elije un tipo y un título</key>
        <key alias="noDocumentTypes" version="7.0"><![CDATA[No hay disponibles tipos de documentos permitidos. Debes habilitarlos en la sección "Ajustes" en <strong>"Tipos de documentos"</strong>.]]></key>
        <key alias="noMediaTypes" version="7.0"><![CDATA[No hay disponibles tipos de medios permitidos. Debes habilitarlos en la sección "Ajustes" en <strong>"Tipos de medios"</strong>.]]></key>
        <key alias="documentTypeWithoutTemplate">Tipo de Documento sin plantilla</key>
        <key alias="newFolder">Nueva carpeta</key>
        <key alias="newDataType">Nuevo tipo de dato</key>
        <key alias="newJavascriptFile">Nuevo archivo javascript</key>
        <key alias="newEmptyPartialView">Nueva plantilla parcial vacía</key>
        <key alias="newPartialViewMacro">Nueva vista parcial de macro</key>
        <key alias="newPartialViewFromSnippet">Nueva vista parcial desde snippet</key>
        <key alias="newEmptyPartialViewMacro">Nueva vista parcial de macro vacía</key>
        <key alias="newPartialViewMacroFromSnippet">Nueva vista parcial de macro desde snippet</key>
        <key alias="newPartialViewMacroNoMacro">Nueva vista parcial de macro (sin macro)</key>
    </area>
    <area alias="dashboard">
        <key alias="browser">Navega en tu sitio Web</key>
        <key alias="dontShowAgain">No volver a mostrar</key>
        <key alias="nothinghappens">Si Umbraco no se ha abierto tendrás que permitir ventanas emergentes para este sitio Web</key>
        <key alias="openinnew">se ha abierto en una nueva ventana</key>
        <key alias="restart">Reinicio</key>
        <key alias="visit">Visita</key>
        <key alias="welcome">Bienvenido</key>
    </area>
    <area alias="prompt">
        <key alias="stay">Permanecer</key>
        <key alias="discardChanges">Descartar cambios</key>
        <key alias="unsavedChanges">Tienes cambios no guardados</key>
        <key alias="unsavedChangesWarning">¿Estás seguro que quieres abandonar la página? Tienes cambios no guardados</key>
    </area>
    <area alias="bulk">
        <key alias="done">Hecho</key>

        <key alias="deletedItem">Borrado %0% elemento</key>
        <key alias="deletedItems">Borrados %0% elementos</key>
        <key alias="deletedItemOfItem">Borrado %0% de %1% elemento</key>
        <key alias="deletedItemOfItems">Borrados %0% de %1% elementos</key>

        <key alias="publishedItem">Publicado %0% elemento</key>
        <key alias="publishedItems">Publicados %0% elementos</key>
        <key alias="publishedItemOfItem">Publicado %0% de %1% elemento</key>
        <key alias="publishedItemOfItems">Publicados %0% de %1% elementos</key>

        <key alias="unpublishedItem">Ocultar %0% elemento</key>
        <key alias="unpublishedItems">Ocultar %0% elementos</key>
        <key alias="unpublishedItemOfItem">Ocultado %0% de %1% elemento</key>
        <key alias="unpublishedItemOfItems">Ocultados %0% de %1% elementos</key>

        <key alias="movedItem">Mover %0% elemento</key>
        <key alias="movedItems">Mover %0% elementos</key>
        <key alias="movedItemOfItem">Movido %0% de %1% elemento</key>
        <key alias="movedItemOfItems">Movidos %0% de %1% elementos</key>

        <key alias="copiedItem">Copiar %0% elemento</key>
        <key alias="copiedItems">Copiar %0% elementos</key>
        <key alias="copiedItemOfItem">Copiado %0% de %1% elemento</key>
        <key alias="copiedItemOfItems">Copiado %0% de %1% elementos</key>
    </area>
    <area alias="defaultdialogs">
        <key alias="nodeNameLinkPicker">Título del vínculo</key>
        <key alias="urlLinkPicker">Vínculo</key>
        <key alias="anchorInsert">Nombre</key>
        <key alias="assignDomain">Administrar dominios</key>
        <key alias="closeThisWindow">Cerrar esta ventana</key>
        <key alias="confirmdelete">Esta usted seguro que desea borrar</key>
        <key alias="confirmdisable">Esta usted seguro que desea deshabilitar</key>
        <key alias="confirmEmptyTrashcan">Por favor seleccione esta casilla para confirmar la eliminación de %0% entrada(s)</key>
        <key alias="confirmlogout">Esta usted seguro?</key>
        <key alias="confirmSure">Esta usted Seguro?</key>
        <key alias="cut">Cortar</key>
        <key alias="editdictionary">Editar entrada del Diccionario</key>
        <key alias="editlanguage">Editar idioma</key>
        <key alias="insertAnchor">Agregar enlace interno</key>
        <key alias="insertCharacter">Insertar caracter</key>
        <key alias="insertgraphicheadline">Insertar titular gráfico</key>
        <key alias="insertimage">Insertar imagen</key>
        <key alias="insertlink">Insertar enlace</key>
        <key alias="insertMacro">Insertar macro</key>
        <key alias="inserttable">Insertar tabla</key>
        <key alias="lastEdited">Última edición</key>
        <key alias="link">Enlace</key>
        <key alias="linkinternal">Enlace interno</key>
        <key alias="linklocaltip">Al usar enlaces locales, insertar "#" delante del enlace</key>
        <key alias="linknewwindow">¿Abrir en nueva ventana?</key>
        <key alias="macroContainerSettings">Ajustes para la Macro</key>
        <key alias="macroDoesNotHaveProperties">Esta macro no contiene ninguna propiedad que pueda editar</key>
        <key alias="paste">Pegar</key>
        <key alias="permissionsEdit">Editar permisos para</key>
        <key alias="permissionsSet">Establecer permisos para</key>
        <key alias="permissionsSetForGroup">Establecer permisos para %0% para grupo %1%</key>
        <key alias="permissionsHelp">Selecciona el grupo de usuarios para el cual quieres establecer permisos</key>
        <key alias="recycleBinDeleting">Se está vaciando la papelera. No cierre esta ventana mientras se ejecuta este proceso</key>
        <key alias="recycleBinIsEmpty">La papelera está vacía</key>
        <key alias="recycleBinWarning">No podrá recuperar los items una vez sean borrados de la papelera</key>
        <key alias="regexSearchError"><![CDATA[El servicio web <a target='_blank' href='http://regexlib.com'>regexlib.com</a> está experimentando algunos problemas en estos momentos, de los cuales no somos responsables. Pedimos disculpas por las molestias.]]></key>
        <key alias="regexSearchHelp">Buscar una expresión regular para agregar validación a un campo de formulario. Ejemplo: 'correo electrónico', código postal "," url "</key>
        <key alias="removeMacro">Eliminar macro</key>
        <key alias="requiredField">Campo obligatorio</key>
        <key alias="sitereindexed">El sitio ha sido reindexado</key>
        <key alias="siterepublished">Se ha actualizado la caché y se ha publicado el contenido del sitio web.</key>
        <key alias="siterepublishHelp">La caché del sitio web será actualizada. Todos los contenidos publicados serán actualizados, mientras el contenido no publicado permanecerá no publicado.</key>
        <key alias="tableColumns">Número de columnas</key>
        <key alias="tableRows">Número de filas</key>
        <key alias="templateContentAreaHelp"><![CDATA[<strong>Coloca un 'placeholder' id</strong> al colocar un ID  en tu 'placeholder' puedes insertar contenido en esta plantilla desde una plantilla hija, referenciando este ID usando un elemento<code>&lt;asp:content /&gt;</code>.]]></key>
        <key alias="templateContentPlaceHolderHelp">Seleccione una tecla de la lista abajo indicada. Sólo puede elegir a partir de la ID de la plantilla actual del dominio.</key>
        <key alias="thumbnailimageclickfororiginal">Haga clic sobre la imagen para verla a tamaño completo.</key>
        <key alias="treepicker">Seleccionar item</key>
        <key alias="viewCacheItem">Ver item en la caché</key>
        <key alias="createFolder">Crear carpeta...</key>
        <key alias="relateToOriginalLabel">Relacionar con original</key>
        <key alias="includeDescendants">Incluir descendientes</key>
        <key alias="theFriendliestCommunity">La amigable comunidad</key>
        <key alias="linkToPage">Enlazar a página</key>
        <key alias="openInNewWindow">Abre el documento enlazado en una nueva ventana o Opens the linked document in a new window o pestaña</key>
        <key alias="linkToMedia">Enlazar a medio</key>
        <key alias="linkToFile">Enlazar a archivo</key>
        <key alias="selectContentStartNode">Selecciona nodo de inicio de contenido</key>
        <key alias="selectMedia">Selecciona medio</key>
        <key alias="selectIcon">Selecciona icono</key>
        <key alias="selectItem">Selecciona elemento</key>
        <key alias="selectLink">Selecciona enlace</key>
        <key alias="selectMacro">Selecciona macro</key>
        <key alias="selectContent">Selecciona contenido</key>
        <key alias="selectMediaStartNode">Selecciona nodo de inicio de medios</key>
        <key alias="selectMember">Selecciona miembro</key>
        <key alias="selectMemberGroup">Selecciona grupo de miembros</key>
        <key alias="selectNode">Selecciona nodo</key>
        <key alias="selectSections">Selecciona secciones</key>
        <key alias="selectUsers">Selecciona usuarios</key>
        <key alias="noIconsFound">No se encontraron iconos</key>
        <key alias="noMacroParams">No hay parametros para esta macro</key>
        <key alias="noMacros">No hay maros disponibles para insertar</key>
        <key alias="externalLoginProviders">Proveedores de login externo</key>
        <key alias="exceptionDetail">Detalles de la Excepción</key>
        <key alias="stacktrace">Stacktrace</key>
        <key alias="innerException">Excepción interna</key>
        <key alias="linkYour">Enlaza tu</key>
        <key alias="unLinkYour">Desenlaza tu</key>
        <key alias="account">Cuenta</key>
        <key alias="selectEditor">Selecciona editor</key>
        <key alias="selectSnippet">Selecciona snippet</key>
    </area>
    <area alias="dictionaryItem">
        <key alias="description">Editar las diferentes versiones lingüísticas para la entrada en el diccionario '% 0%' debajo añadir otros idiomas en el menu de 'idiomas' en el menú de la izquierda</key>
        <key alias="displayName">
            <![CDATA[nombre de la cultura
]]>
        </key>
        <key alias="changeKey">Edita clave de elemento de dictionario.</key>
        <key alias="changeKeyError">
            <![CDATA[
      La clave '%0%' ya existe.
   ]]>
        </key>
    </area>
    <area alias="placeholders">
        <key alias="username">Escribe tu nombre de usuario</key>
        <key alias="password">Escribe tu contraseña</key>
        <key alias="confirmPassword">Confirma tu contraseña</key>
        <key alias="nameentity">Nombre del %0%...</key>
        <key alias="entername">Escribe un nombre...</key>
        <key alias="enteremail">Introduce tu email...</key>
        <key alias="enterusername">Introduce tu nombre de usuario...</key>
        <key alias="label">Etiqueta...</key>
        <key alias="enterDescription">Introduce una descripción...</key>
        <key alias="search">Escribe tu búsqueda...</key>
        <key alias="filter">Escribe para filtrar resultados...</key>
        <key alias="enterTags">Teclea para crear etiquetas (pulsa enter después de cada etiqueta)...</key>
        <key alias="email">Introduce tu email....</key>
        <key alias="enterMessage">Introduce un mensaje...</key>
        <key alias="usernameHint">Tu nombre de usuario normalmente es tu e-mail</key>
    </area>
    <area alias="editcontenttype">
        <key alias="allowAtRoot" version="7.2">Permitir en nodo raíz</key>
        <key alias="allowAtRootDesc" version="7.2">Sólo tipos de contenido permitidos podrán crearse bajo el nodo raíz de los árboles de Contenido y Media</key>
        <key alias="allowedchildnodetypes">Tipos de nodos hijos permitidos</key>
        <key alias="contenttypecompositions">Composiciones de Tipo de Documento</key>
        <key alias="create">Crear</key>
        <key alias="deletetab">Borrar pestaña</key>
        <key alias="description">Descripción</key>
        <key alias="newtab">Nueva pestaña</key>
        <key alias="tab">Pestaña</key>
        <key alias="thumbnail">Miniatura</key>
        <key alias="hasListView">Permitir vista de listado</key>
        <key alias="hasListViewDesc" version="7.2">Configura el contenido para mostrar un listado de nodos hijos, en lugar de mostrarlos en forma de árbol</key>
        <key alias="currentListView" version="7.2">Vista de listado actual</key>
        <key alias="currentListViewDesc" version="7.2">El tipo de vista de listado activa</key>
        <key alias="createListView" version="7.2">Crear un tipo de listado personalizado</key>
        <key alias="removeListView" version="7.2">Quitar el tipo de listado personalizado</key>
    </area>
    <area alias="renamecontainer">
        <key alias="renamed">Renombrado</key>
        <key alias="enterNewFolderName">Introduce un nuevo nombre para la carpeta aqui</key>
        <key alias="folderWasRenamed">%0% fue renombrada a %1%</key>
    </area>
    <area alias="editdatatype">
        <key alias="addPrevalue">añadir prevalor</key>
        <key alias="dataBaseDatatype">
            <![CDATA[Base de datos 
]]>
        </key>
        <key alias="guid">Tipo de datos GUID</key>
        <key alias="renderControl">Tipo de datos GUIDprestar control</key>
        <key alias="rteButtons">Botones</key>
        <key alias="rteEnableAdvancedSettings">Habilitar la configuración avanzada para</key>
        <key alias="rteEnableContextMenu">Habilitar menú contextual</key>
        <key alias="rteMaximumDefaultImgSize">Por defecto, el tamaño máximo de imágenes insertado</key>
        <key alias="rteRelatedStylesheets">
            <![CDATA[Relacionados con el estilo de las páginas
]]>
        </key>
        <key alias="rteShowLabel">Mostrar etiqueta</key>
        <key alias="rteWidthAndHeight">
            <![CDATA[anchura y altura    
]]>
        </key>
        <key alias="allPropTypes">Todos los tipos y datos de propiedad</key>
        <key alias="willBeDeleted">usar este tipo de datos lo borrará permanentemente, por favor confirma que quieres borrarlos también</key>
        <key alias="yesDelete">Sí, borrar</key>
        <key alias="andAllRelated">y Todos los tipos y datos de propiedad usando este tipo de datos</key>
        <key alias="selectFolder">Selecciona carpeta para mover</key>
        <key alias="inTheTree">a la estructura de contenido</key>
        <key alias="wasMoved">se movió debajo</key>
    </area>
    <area alias="errorHandling">
        <key alias="errorButDataWasSaved">Se ha guardado la información pero debes solucionar los siguientes errores para poder publicar:</key>
        <key alias="errorChangingProviderPassword">La composición actual del proveedor no es compatible con el cambio de la contraseña (Habilitar la contraseña de recuperación es necesaria para que sea cierta)</key>
        <key alias="errorExistsWithoutTab">%0% ya existe</key>
        <key alias="errorHeader">Se han encontrado los siguientes errores:</key>
        <key alias="errorHeaderWithoutTab">Se han encontrado los siguientes errores:</key>
        <key alias="errorInPasswordFormat">La clave debe tener como mínimo %0% caracteres y %1% caracter(es) no alfanuméricos</key>
        <key alias="errorIntegerWithoutTab">%0% debe ser un número entero</key>
        <key alias="errorMandatory">Debe llenar los campos del %0% al %1%</key>
        <key alias="errorMandatoryWithoutTab">Debe llenar el campo %0%</key>
        <key alias="errorRegExp">Debe poner el formato correcto del %0% al %1% </key>
        <key alias="errorRegExpWithoutTab">Debe poner un formato correcto en %0%</key>
    </area>
    <area alias="errors">
        <key alias="receivedErrorFromServer">Se recibió un error desde el servidor</key>
        <key alias="dissallowedMediaType">El tipo de archivo especificado ha sido deshabilitado por el administrador</key>
        <key alias="codemirroriewarning">NOTA: Aunque CodeMirror esté activado en los ajustes de configuracion, no se muestra en Internet Explorer debido a que no es lo suficientemente estable.'</key>
        <key alias="contentTypeAliasAndNameNotNull">Debe llenar el alias y el nombre en el propertytype</key>
        <key alias="filePermissionsError">Hay un problema de lectura y escritura al acceder a un archivo o carpeta</key>
        <key alias="macroErrorLoadingPartialView">Error cargando Vista Parcial (archivo: %0%)</key>
        <key alias="macroErrorLoadingUsercontrol">Error cargando userControl '%0%'</key>
        <key alias="macroErrorLoadingCustomControl">Error cargandog customControl (Assembly: %0%, Type: '%1%')</key>
        <key alias="macroErrorLoadingMacroEngineScript">Error cargando MacroEngine script (file: %0%)</key>
        <key alias="macroErrorParsingXSLTFile">"Error analizando archivo XSLT: %0%</key>
        <key alias="macroErrorReadingXSLTFile">"Error leyendo archivo XSLT: %0%</key>
        <key alias="missingTitle">
            <![CDATA[Por favor, introduzca un título
]]>
        </key>
        <key alias="missingType">Por favor, elija un tipo </key>
        <key alias="pictureResizeBiggerThanOrg">Usted está a punto de hacer la foto más grande que el tamaño original. ¿Está seguro de que desea continuar?</key>
        <key alias="pythonErrorHeader">Error en script python</key>
        <key alias="pythonErrorText">El script python no se ha guardado debido a que contenía error(es)</key>
        <key alias="startNodeDoesNotExists">
            <![CDATA[Startnode suprimido, por favor, póngase en contacto con su administrador
]]>
        </key>
        <key alias="stylesMustMarkBeforeSelect">Por favor, marque el contenido antes de cambiar de estilo</key>
        <key alias="stylesNoStylesOnPage">No active estilos disponibles</key>
        <key alias="tableColMergeLeft">
            <![CDATA[Por favor, coloque el cursor a la izquierda de las dos celdas que quiere combinar
]]>
        </key>
        <key alias="tableSplitNotSplittable">
            <![CDATA[No se puede dividir una celda que no ha sido combinada.
]]>
        </key>
        <key alias="xsltErrorHeader">
            <![CDATA[Error en la fuente XSLT
]]>
        </key>
        <key alias="xsltErrorText">El XSLT no se ha guardado, porque contenía un error (s)</key>
        <key alias="missingPropertyEditorErrorMessage">Hay un error en la configuración el tipo de datos usado para esta propiedad, por favor revisa el tipo de datos.</key>
    </area>
    <area alias="general">
        <key alias="about">Acerca de</key>
        <key alias="action">Acción</key>
        <key alias="actions">Acciones</key>
        <key alias="add">Añadir</key>
        <key alias="alias">Alias</key>
        <key alias="areyousure">¿Está seguro?</key>
        <key alias="border">Borde</key>
        <key alias="by">o</key>
        <key alias="cancel">Cancelar</key>
        <key alias="cellMargin">Margen de la celda</key>
        <key alias="choose">Elegir</key>
        <key alias="close">Cerrar</key>
        <key alias="closewindow">Cerrar ventana</key>
        <key alias="comment">Comentario</key>
        <key alias="confirm">Confirmar</key>
        <key alias="constrainProportions">Mantener proporciones</key>
        <key alias="continue">Continuar</key>
        <key alias="copy">Copiar</key>
        <key alias="create">Crear</key>
        <key alias="database">Base de datos</key>
        <key alias="date">Fecha</key>
        <key alias="default">Por defecto</key>
        <key alias="delete">Borrar</key>
        <key alias="deleted">Borrado</key>
        <key alias="deleting">Borrando...</key>
        <key alias="design">Diseño</key>
        <key alias="dictionary">Dictionario</key>
        <key alias="dimensions">Dimensiones</key>
        <key alias="down">Abajo</key>
        <key alias="download">Descargar</key>
        <key alias="edit">Editar</key>
        <key alias="edited">Editado</key>
        <key alias="elements">Elementos</key>
        <key alias="email">Mail</key>
        <key alias="error">Error</key>
        <key alias="findDocument">Buscar</key>
        <key alias="first">Primero</key>
        <key alias="groups">Grupos</key>
        <key alias="height">Altura</key>
        <key alias="help">Ayuda</key>
        <key alias="hide">Ocultar</key>
        <key alias="icon">Icono</key>
        <key alias="import">Importar</key>
        <key alias="innerMargin">Margen interno</key>
        <key alias="insert">Insertar</key>
        <key alias="install">Instalar</key>
        <key alias="invalid">Invalido</key>
        <key alias="justify">Justificar</key>
        <key alias="label">Etiqueta</key>
        <key alias="language">Idioma</key>
        <key alias="last">Ultimo</key>
        <key alias="layout">Diseño</key>
        <key alias="loading">Cargando</key>
        <key alias="locked">Bloqueado</key>
        <key alias="login">Iniciar sesión</key>
        <key alias="logoff">Cerrar sesión</key>
        <key alias="logout">Cerrar sesión</key>
        <key alias="macro">Macro</key>
        <key alias="mandatory">Obligatorio</key>
        <key alias="message">Mensaje</key>
        <key alias="move">Mover</key>
        <key alias="name">Nombre</key>
        <key alias="new">New</key>
        <key alias="next">Próximo</key>
        <key alias="no">No</key>
        <key alias="of">de</key>
        <key alias="off">Desactivado</key>
        <key alias="ok">OK</key>
        <key alias="open">Abrir</key>
        <key alias="on">Activado</key>
        <key alias="or">o</key>
        <key alias="orderBy">Ordenar por</key>
        <key alias="password">Contraseña</key>
        <key alias="path">Ruta</key>
        <key alias="placeHolderID">ID de marcador de posición</key>
        <key alias="pleasewait">Un momento por favor...</key>
        <key alias="previous">Anterior</key>
        <key alias="properties">Propiedades</key>
        <key alias="reciept">Mail para recibir los datos del formulario</key>
        <key alias="recycleBin">Papelera</key>
        <key alias="recycleBinEmpty">Tu papelera está vacía</key>
        <key alias="remaining">Restantes</key>
        <key alias="remove">Eliminar</key>
        <key alias="rename">Renombrar</key>
        <key alias="renew">Renovar</key>
        <key alias="required" version="7.0">Requerido</key>
        <key alias="retrieve">Recuperar</key>
        <key alias="retry">Reintentar</key>
        <key alias="rights">Permisos</key>
        <key alias="search">Buscar</key>
        <key alias="searchNoResult">Perdona, pero no podemos encontrar lo que buscas</key>
        <key alias="noItemsInList">No se han añadido elementos</key>
        <key alias="server">Servidor</key>
        <key alias="show">Mostrar</key>
        <key alias="showPageOnSend">Mostrar página al enviar</key>
        <key alias="size">Tamaño</key>
        <key alias="sort">Ordenar</key>
        <key alias="status">Estado</key>
        <key alias="submit">Aceptar</key>
        <key alias="type">Tipo</key>
        <key alias="typeToSearch">Tipo que buscar...</key>
        <key alias="up">Arriba</key>
        <key alias="update">Actualizar</key>
        <key alias="upgrade">Actualizar</key>
        <key alias="upload">Subir</key>
        <key alias="url">Url</key>
        <key alias="user">Usuario</key>
        <key alias="username">Nombre de usuario</key>
        <key alias="value">Valor</key>
        <key alias="view">Ver</key>
        <key alias="welcome">Bienvenido...</key>
        <key alias="width">Ancho</key>
        <key alias="yes">Si</key>
        <key alias="folder">Carpeta</key>
        <key alias="searchResults">Resultados de búsqueda</key>
        <key alias="reorder">Reordenar</key>
        <key alias="reorderDone">He terminado de ordenar</key>
        <key alias="preview">Prever</key>
        <key alias="changePassword">Cambiar contraseña</key>
        <key alias="to">a</key>
        <key alias="listView">Vista de lista</key>
        <key alias="saving">Guardando...</key>
        <key alias="current">actual</key>
        <key alias="embed">Insertar</key>
        <key alias="selected">selecionado</key>
    </area>
    <area alias="colors">
        <key alias="black">Negro</key>
        <key alias="green">Verde</key>
        <key alias="yellow">Amarillo</key>
        <key alias="orange">Naranja</key>
        <key alias="blue">Azul</key>
        <key alias="red">Rojo</key>
    </area>
    <area alias="shortcuts">
        <key alias="addTab">Añadir pestaña</key>
        <key alias="addProperty">Añadir propiedad</key>
        <key alias="addEditor">Añadir editor</key>
        <key alias="addTemplate">Añadir platilla</key>
        <key alias="addChildNode">Añadir nodo hijo</key>
        <key alias="addChild">Añadir hijo</key>

        <key alias="editDataType">Editar tipo de dato</key>

        <key alias="navigateSections">Navegar secciones</key>

        <key alias="shortcut">Atajos</key>
        <key alias="showShortcuts">mostrar atajos</key>

        <key alias="toggleListView">Activar/Desactivar vista de lista</key>
        <key alias="toggleAllowAsRoot">Activar/Desactivar permitir como raiz</key>

        <key alias="commentLine">Act/Desact Comentar líneas</key>
        <key alias="removeLine">Elimiar línea</key>
        <key alias="copyLineUp">Copiar líneas arriba</key>
        <key alias="copyLineDown">Copiar líneas abajo</key>
        <key alias="moveLineUp">Mover líneas arriba</key>
        <key alias="moveLineDown">Mover líneas abajo</key>

        <key alias="generalHeader">General</key>
        <key alias="editorHeader">Editor</key>
    </area>
    <area alias="graphicheadline">
        <key alias="backgroundcolor">Color de fondo</key>
        <key alias="bold">Negritas</key>
        <key alias="color">Color del texto</key>
        <key alias="font">Fuente</key>
        <key alias="text">Texto</key>
    </area>
    <area alias="headers">
        <key alias="page">Página</key>
    </area>
    <area alias="installer">
        <key alias="databaseErrorCannotConnect">El instalador no puede conectar con la base de datos.</key>
        <key alias="databaseErrorWebConfig">No se ha podido guardar el archivo Web.config. Por favor, modifique la cadena de conexión manualmente.</key>
        <key alias="databaseFound">Su base de datos ha sido encontrada y ha sido identificada como</key>
        <key alias="databaseHeader">Configuración de la base de datos</key>
        <key alias="databaseInstall"><![CDATA[Pulse el botón <strong> instalar </ strong> para instalar %0% la base de datos de Umbraco]]></key>
        <key alias="databaseInstallDone"><![CDATA[Se ha copiado Umbraco %0% a la base de datos. Pulse <strong>Próximo</strong> para continuar]]></key>
        <key alias="databaseNotFound"><![CDATA[<p>¡No se ha encontrado ninguna base de datos! Mira si la información en la "connection string" del “web.config” es correcta.</p> <p>Para continuar, edite el "web.config" (bien sea usando Visual Studio o su editor de texto preferido), vaya al final del archivo y añada la cadena de conexión para la base de datos con el nombre (key) "umbracoDbDSN" y guarde el archivo. </p> <p>Pinche en <strong>reintentar</strong> cuando haya terminado.<br /><a href="http://our.umbraco.org/documentation/Using-Umbraco/Config-files/webconfig7" target="_blank">Pinche aquí para mayor información de como editar el web.config (en inglés)</a></p>]]></key>
        <key alias="databaseText"><![CDATA[Para completar este paso, debes conocer la información correspondiente a tu servidor de base de datos ("cadena de conexión").<br /> Por favor, contacta con tu ISP si es necesario. Si estás realizando la instalación en una máquina o servidor local, quizás necesites información de tu administrador de sistemas.]]></key>
        <key alias="databaseUpgrade"><![CDATA[<p> Pinche en <strong>actualizar</strong> para actualizar la base de datos a Umbraco %0%</p> <p> Ningún contenido será borrado de la base de datos y seguirá funcionando después de la actualización </p> ]]></key>
        <key alias="databaseUpgradeDone"><![CDATA[La base de datos ha sido actualizada a la versión 0%.<br />Pinche en <strong>Próximo</strong> para continuar. ]]></key>
        <key alias="databaseUpToDate"><![CDATA[La base de datos está actualizada. Pinche en <strong>próximo</strong> para continuar con el asistente de configuración]]></key>
        <key alias="defaultUserChangePass"><![CDATA[<strong>La contraseña del usuario por defecto debe ser cambiada</strong>]]></key>
        <key alias="defaultUserDisabled"><![CDATA[<strong>El usuario por defecto ha sido desabilitado o ha perdido el acceso a Umbraco!</strong></p><p>Pinche en <b>Próximo</b> para continuar.]]></key>
        <key alias="defaultUserPassChanged"><![CDATA[<strong>¡La contraseña del usuario por defecto ha sido cambiada desde que se instaló!</strong></p><p>No hay que realizar ninguna tarea más. Pulsa <strong>Siguiente</strong> para proseguir.]]></key>
        <key alias="defaultUserPasswordChanged">¡La contraseña se ha cambiado!</key>
        <key alias="greatStart">Ten un buen comienzo, visita nuestros videos de introducción</key>
        <key alias="licenseText">Pulsando el botón de Siguiente (o modificando el UmbracoConfigurationStatus en el web.config), aceptar la licencia de este software tal y como se especifica en el cuadro de debajo. Ten en cuenta que esta distribución de Umbraco consta de dos licencias diferentes, la licencia open source MIT para el framework y la licencia Umbraco freeware que cubre la IU.</key>
        <key alias="None">No ha sido instalado.</key>
        <key alias="permissionsAffectedFolders">Archivos y directorios afectados</key>
        <key alias="permissionsAffectedFoldersMoreInfo">Mas información en configurar los permisos para Umbraco aquí</key>
        <key alias="permissionsAffectedFoldersText">Necesitas dar permisos de modificación a ASP.NET para los siguientes archivos/directorios</key>
        <key alias="permissionsAlmostPerfect"><![CDATA[<strong>¡Tu configuración de permisos es casi perfecta!</strong><br /><br /> Puedes ejecutar Umbraco sin problemas, pero no podrás instalar paquetes que es algo recomendable para explotar el potencial de Umbraco.]]></key>
        <key alias="permissionsHowtoResolve">Como Resolver</key>
        <key alias="permissionsHowtoResolveLink">Pulsa aquí para leer la versión de texto</key>
        <key alias="permissionsHowtoResolveText"><![CDATA[Mira nuestros <strong>video tutoriales</strong> acerca de cómo configurar los permisos de los directorios para Umbraco o lee la versión de texto.]]></key>
        <key alias="permissionsMaybeAnIssue"><![CDATA[<strong>¡La configuración de tus permisos podría ser un problema!</strong> <br/><br /> Puedes ejecutar Umbraco sin problemas, pero no serás capaz de crear directorios o instalar paquetes que es algo recomendable para explotar el potencial de Umbraco.]]></key>
        <key alias="permissionsNotReady"><![CDATA[<strong>¡Tu configuración de permisos no está lista para Umbraco!</strong> <br /><br /> Para ejecutar Umbraco, necesitarás actualizar tu configuración de permisos.]]></key>
        <key alias="permissionsPerfect"><![CDATA[<strong>¡Tu configuración de permisos es perfecta!</strong><br /><br /> ¡Estás listo para ejecutar Umbraco e instalar paquetes!]]></key>
        <key alias="permissionsResolveFolderIssues">Resolviendo problemas con directorios</key>
        <key alias="permissionsResolveFolderIssuesLink">Sigue este enlace para más información sobre problemas con ASP.NET y creación de directorios</key>
        <key alias="permissionsSettingUpPermissions">Configurando los permisos de directorios</key>
        <key alias="permissionsText">Umbraco necesita permisos de lectura/escritura en algunos directorios para poder almacenar archivos tales como imagenes y PDFs. También almacena datos en la caché para mejorar el rendimiento de su sitio web</key>
        <key alias="runwayFromScratch">Quiero empezar de cero</key>
        <key alias="runwayFromScratchText"><![CDATA[Tu sitio web está completamente vacío en estos momentos, lo cual es perfecto si quieres empezar de cero y crear tus propios tipos de documentos y plantillas (<a href="http://Umbraco.tv/documentation/videos/for-site-builders/foundation/document-types">learn how</a>). Todavía podrás elegir instalar Runway más adelante. Por favor ve a la sección del Desarrollador y elije Paquetes.]]></key>
        <key alias="runwayHeader">Acabas de configurar una nueva plataforma Umbraco. ¿Qué deseas hacer ahora?</key>
        <key alias="runwayInstalled">Se ha instalado Runway</key>
        <key alias="runwayInstalledText"><![CDATA[Tienes puestos los cimientos. Selecciona los módulos que desees instalar sobre ellos.<br /> Esta es nuestra lista de módulos recomendados, selecciona los que desees instalar, o mira la <a href="#" onclick="toggleModules(); return false;" id="toggleModuleList">lista completa de módulos</a> ]]></key>
        <key alias="runwayOnlyProUsers">Sólo recomendado para usuarios expertos</key>
        <key alias="runwaySimpleSite">Quiero empezar con un sitio web sencillo</key>
        <key alias="runwaySimpleSiteText"><![CDATA[<p> "Runway" es un sitio web sencillo que contiene unos tipos de documentos y plantillas básicos. El instalador puede configurar Runway por ti de forma automática, pero fácilmente puedes editarlo, extenderlo o eliminarlo. No es necesario y puedes usar Umbrao perfectamente sin él. Sin embargo, Runway ofrece unos cimientos sencillos basados en buenas prácticas para iniciarte más rápido que nunca. Si eliges instalar Runway, puedes seleccionar bloques de construcción básicos llamados Módulos de Runway de forma opcional para realzar tus páginas de Runway. </> <small> <em>Incluido con Runway:</em> Página de inicio, página de Cómo empezar, página de Instalación de módulos.<br /> <em>Módulos opcionales:</em> Navegación superior, Mapa del sitio, Contacto, Galería. </small> ]]></key>
        <key alias="runwayWhatIsRunway">¿Qué es Runway?</key>
        <key alias="step1">Paso 1 de 5. Aceptar los términos de la licencia</key>
        <key alias="step2">Paso 2 de 5. Configuración de la base de datos</key>
        <key alias="step3">Paso 3 de 5. Autorizar / validar permiso en los archivos</key>
        <key alias="step4">Paso 4 de 5. Configurar seguridad en Umbraco</key>
        <key alias="step5">Paso 5 de 5. Umbraco está listo para ser usado</key>
        <key alias="thankYou">Gracias por elegir Umbraco</key>
        <key alias="theEndBrowseSite"><![CDATA[<h3>Navega a tu nuevo sitio</h3> Has instalado Runway, por qué no ves el aspecto de tu nuevo sitio web.]]></key>
        <key alias="theEndFurtherHelp"><![CDATA[<h3>Más ayuda e información</h3> Consigue ayuda de nuestra premiada comunidad, navega por la documentación o mira algunos videos gratuitos de cómo crear un sitio sencillo, cómo utilizar los paquetes y una guía rápida de la terminología de Umbraco]]></key>
        <key alias="theEndHeader">Umbraco %0% ha sido instalado y está listo para ser usado</key>
        <key alias="theEndInstallFailed"><![CDATA[Para completar la instalación, necesitaras editar de forma manual el <strong>archivo /web.config</strong> y actualizar la clave del AppSetting <strong>UmbracoConfigurationStatus</strong> del final al valor <strong>'%0%'</strong>.]]></key>
        <key alias="theEndInstallSuccess"><![CDATA[Puedes <strong>empezar inmediatamente</strong> pulsando el botón "Lanzar Umbraco" de debajo. <br />Si eres <strong>nuevo con Umbraco</strong>, puedes encontrar cantidad de recursos en nuestras páginas de cómo empezar.]]></key>
        <key alias="theEndOpenUmbraco"><![CDATA[<h3>Lanzar Umbraco</h3> Para administrar tu sitio web, simplemente abre el back office de Umbraco y empieza a añadir contenido, a actualizar plantillas y hojas de estilo o a añadir nueva funcionalidad]]></key>
        <key alias="Unavailable">No se ha podido establecer la conexión con la base de datos</key>
        <key alias="Version3">Umbraco versión 3</key>
        <key alias="Version4">Umbraco versión 4</key>
        <key alias="watch">Mirar</key>
        <key alias="welcomeIntro"><![CDATA[El asistente de configuración le guiará en los pasos para instalar <strong>Umbraco %0%</strong> o actualizar la versión 3.0 a <strong>Umbraco %0%</strong>. <br /><br />  Pinche en <strong>"próximo"</strong> para empezar con el asistente de configuración.]]></key>
    </area>
    <area alias="language">
        <key alias="cultureCode">Código de cultura</key>
        <key alias="displayName">Nombre de cultura</key>
    </area>
    <area alias="lockout">
        <key alias="lockoutWillOccur">No ha habido ninguna actividad y su sessión se cerrará en </key>
        <key alias="renewSession">Renovar su sesión para guardar sus cambios</key>
    </area>
    <area alias="login">
        <key alias="greeting0">Feliz super domingo</key>
        <key alias="greeting1">Feliz lunes</key>
        <key alias="greeting2">Tremendo martes</key>
        <key alias="greeting3">Maravilloso miércoles</key>
        <key alias="greeting4">Fantástico jueves</key>
        <key alias="greeting5">¡Ya es viernes!</key>
        <key alias="greeting6">Resplandeciente sábado</key>
        <key alias="instruction">Iniciar sesión</key>
        <key alias="timeout">La sesión ha caducado</key>
        <key alias="bottomText"><![CDATA[<p style="text-align:right;">&copy; 2001 - %0% <br /><a href="http://umbraco.com" style="text-decoration: none" target="_blank">umbraco.com</a></p> ]]></key>
        <key alias="forgottenPassword">¿Olvidaste tu contraseña?</key>
        <key alias="forgottenPasswordInstruction">Enviaremos un email a la dirección especificada con un enlace para restaurar tu contraseña</key>
        <key alias="requestPasswordResetConfirmation">Un email con instrucciones para restaurar tu contraseña será enviado a la dirección especificada si esta está registrada.</key>
        <key alias="returnToLogin">Volver a formularion de acceso</key>
        <key alias="setPasswordInstruction">Por favor, introduce una nueva contraseña</key>
        <key alias="setPasswordConfirmation">Tu contraseña has sido actualizada</key>
        <key alias="resetCodeExpired">El enlace pulsado es inválido o ha caducado</key>
        <key alias="resetPasswordEmailCopySubject">Umbraco: Restaurar contraseña</key>
        <key alias="resetPasswordEmailCopyFormat">
            <![CDATA[
        <html> 
			<head> 
				<meta name='viewport' content='width=device-width'> 
				<meta http-equiv='Content-Type' content='text/html; charset=UTF-8'> 
			</head> 
			<body class='' style='font-family: sans-serif; -webkit-font-smoothing: antialiased; font-size: 14px; color: #392F54; line-height: 22px; -ms-text-size-adjust: 100%; -webkit-text-size-adjust: 100%; background: #1d1333; margin: 0; padding: 0;' bgcolor='#1d1333'> 
				<style type='text/css'> @media only screen and (max-width: 620px) {table[class=body] h1 {font-size: 28px !important; margin-bottom: 10px !important; } table[class=body] .wrapper {padding: 32px !important; } table[class=body] .article {padding: 32px !important; } table[class=body] .content {padding: 24px !important; } table[class=body] .container {padding: 0 !important; width: 100% !important; } table[class=body] .main {border-left-width: 0 !important; border-radius: 0 !important; border-right-width: 0 !important; } table[class=body] .btn table {width: 100% !important; } table[class=body] .btn a {width: 100% !important; } table[class=body] .img-responsive {height: auto !important; max-width: 100% !important; width: auto !important; } } .btn-primary table td:hover {background-color: #34495e !important; } .btn-primary a:hover {background-color: #34495e !important; border-color: #34495e !important; } .btn  a:visited {color:#FFFFFF;} </style> 
				<table border="0" cellpadding="0" cellspacing="0" class="body" style="border-collapse: separate; mso-table-lspace: 0pt; mso-table-rspace: 0pt; width: 100%; background: #1d1333;" bgcolor="#1d1333">
					<tr> 
						<td style="font-family: sans-serif; font-size: 14px; vertical-align: top; padding: 24px;" valign="top"> 
							<table style="border-collapse: separate; mso-table-lspace: 0pt; mso-table-rspace: 0pt; width: 100%;">
								<tr> 
									<td background="https://umbraco.com/umbraco/assets/img/application/logo.png" bgcolor="#1d1333" width="28" height="28" valign="top" style="font-family: sans-serif; font-size: 14px; vertical-align: top;"> 
										<!--[if gte mso 9]> <v:rect xmlns:v="urn:schemas-microsoft-com:vml" fill="true" stroke="false" style="width:30px;height:30px;"> <v:fill type="tile" src="https://umbraco.com/umbraco/assets/img/application/logo.png" color="#1d1333" /> <v:textbox inset="0,0,0,0"> <![endif]--> 
										<div> </div> 
										<!--[if gte mso 9]> </v:textbox> </v:rect> <![endif]--> 
									</td> 
									<td style="font-family: sans-serif; font-size: 14px; vertical-align: top;" valign="top"></td> 
								</tr>
							</table> 
						</td> 
					</tr>
				</table> 
				<table border='0' cellpadding='0' cellspacing='0' class='body' style='border-collapse: separate; mso-table-lspace: 0pt; mso-table-rspace: 0pt; width: 100%; background: #1d1333;' bgcolor='#1d1333'>
					<tr> 
						<td style='font-family: sans-serif; font-size: 14px; vertical-align: top;' valign='top'> </td> 
						<td class='container' style='font-family: sans-serif; font-size: 14px; vertical-align: top; display: block; max-width: 560px; width: 560px; margin: 0 auto; padding: 10px;' valign='top'> 
							<div class='content' style='box-sizing: border-box; display: block; max-width: 560px; margin: 0 auto; padding: 10px;'>
								<br>
								<table class='main' style='border-collapse: separate; mso-table-lspace: 0pt; mso-table-rspace: 0pt; width: 100%; border-radius: 3px; background: #FFFFFF;' bgcolor='#FFFFFF'>
									<tr> 
										<td class='wrapper' style='font-family: sans-serif; font-size: 14px; vertical-align: top; box-sizing: border-box; padding: 50px;' valign='top'> 
											<table border='0' cellpadding='0' cellspacing='0' style='border-collapse: separate; mso-table-lspace: 0pt; mso-table-rspace: 0pt; width: 100%;'>
												<tr> 
													<td style='line-height: 24px; font-family: sans-serif; font-size: 14px; vertical-align: top;' valign='top'>     
														<h1 style='color: #392F54; font-family: sans-serif; font-weight: bold; line-height: 1.4; font-size: 24px; text-align: left; text-transform: capitalize; margin: 0 0 30px;' align='left'>
															Restauración de contraseña requerida
														</h1>
														<p style='color: #392F54; font-family: sans-serif; font-size: 14px; font-weight: normal; margin: 0 0 15px;'>
														  Tu nombre de usuario para acceder al área de administración es: <strong>%0%</strong>
														</p>
														<p style='color: #392F54; font-family: sans-serif; font-size: 14px; font-weight: normal; margin: 0 0 15px;'>
															<table border='0' cellpadding='0' cellspacing='0' style='border-collapse: separate; mso-table-lspace: 0pt; mso-table-rspace: 0pt; width: auto;'>
																<tbody>
																	<tr> 
																		<td style='font-family: sans-serif; font-size: 14px; vertical-align: top; border-radius: 5px; text-align: center; background: #35C786;' align='center' bgcolor='#35C786' valign='top'> 
																			<a href='%1%' target='_blank' style='color: #FFFFFF; text-decoration: none; -ms-word-break: break-all; word-break: break-all; border-radius: 5px; box-sizing: border-box; cursor: pointer; display: inline-block; font-size: 14px; font-weight: bold; text-transform: capitalize; background: #35C786; margin: 0; padding: 12px 30px; border: 1px solid #35c786;'>
																				Pulsa este enlace para restaurar tu contraseña
																			</a> 
																		</td> 
																	</tr>
																</tbody>
															</table>
														</p>
														<p style='max-width: 400px; display: block; color: #392F54; font-family: sans-serif; font-size: 14px; line-height: 20px; font-weight: normal; margin: 15px 0;'>Si no puedes pulsar en el enlace, copia y pega esta dirección URL en tu navegador:</p>
															<table border='0' cellpadding='0' cellspacing='0'>
																<tr>
																	<td style='-ms-word-break: break-all; word-break: break-all; font-family: sans-serif; font-size: 11px; line-height:14px;'>
																		<font style="-ms-word-break: break-all; word-break: break-all; font-size: 11px; line-height:14px;">
																			<a style='-ms-word-break: break-all; word-break: break-all; color: #392F54; text-decoration: underline; font-size: 11px; line-height:15px;' href='%1%'>%1%</a>
																		</font>
																	</td> 
																</tr>
															</table>
														</p>
													</td> 
												</tr>
											</table> 
										</td> 
									</tr>
								</table> 
								<br><br><br> 
							</div> 
						</td> 
						<td style='font-family: sans-serif; font-size: 14px; vertical-align: top;' valign='top'> </td> 
					</tr>
				</table> 
			</body>
		</html>
	]]>
        </key>
    </area>

    <area alias="main">
        <key alias="dashboard">Panel de Administración</key>
        <key alias="sections">Secciones</key>
        <key alias="tree">Contenido</key>
    </area>
    <area alias="moveOrCopy">
        <key alias="choose">Elija una página arriba...</key>
        <key alias="copyDone">%0% ha sido copiado al %1%</key>
        <key alias="copyTo">Seleccione donde el documento %0% debe ser copiado abajo</key>
        <key alias="moveDone">%0% ha sido movido a %1%</key>
        <key alias="moveTo">Seleccione debajo donde mover el documento %0%</key>
        <key alias="nodeSelected">ha sido seleccionado como raíz de su nuevo contenido, haga click sobre 'ok' debajo.</key>
        <key alias="noNodeSelected">No ha seleccionado ningún nodo. Seleccione un nodo en la lista mostrada arriba antes the pinchar en 'continuar' (continue)</key>
        <key alias="notAllowedByContentType">No se puede colgar el nodo actual bajo el nodo elegido debido a su tipo</key>
        <key alias="notAllowedByPath">El nodo actual no puede moverse a ninguna de sus subpáginas</key>
        <key alias="notAllowedAtRoot">El nodo actual no puede existir en la raiz</key>
        <key alias="notValid">Acción no permitida. No tiene permisos suficientes para uno o más subnodos.'</key>
        <key alias="relateToOriginal">Relacionar elemento copiado al original</key>
    </area>
    <area alias="notifications">
        <key alias="editNotifications">Edite su notificación para %0%</key>
        <key alias="mailBody">Hola %0% Esto es un e-mail automático para informarle que la tarea '%1%' ha sido realizada sobre la página '%2%' por el usuario '%3%' Vaya a http://%4%/#/content/content/edit/%5% para editarla. ¡Espero que tenga un buen día! Saludos del robot de Umbraco</key>
        <key alias="mailBodyHtml"><![CDATA[<p>Hola %0%</p> <p>Esto es un e-mail generado automáticamente para informarle que la tarea <strong>'%1%'</strong> ha sido realizada sobre la página <a href="http://%4%/#/content/content/edit/%5%"><strong>'%2%'</strong></a> por el usuario <strong>'%3%'</strong> </p> <div style="margin: 8px 0; padding: 8px; display: block;"> <br /> <a style="color: white; font-weight: bold; background-color: #5372c3; text-decoration : none; margin-right: 20px; border: 8px solid #5372c3; width: 150px;" href="http://%4%/#/content/content/edit/%5%">&nbsp;&nbsp;&nbsp;&nbsp;&nbsp;EDIT&nbsp;&nbsp;&nbsp;&nbsp;&nbsp;</a> &nbsp; <br /> </div> <p> <h3>Resumen de actualización:</h3> <table style="width: 100%;"> %6% </table> </p> <div style="margin: 8px 0; padding: 8px; display: block;"> <br /> <a style="color: white; font-weight: bold; background-color: #66cc66; text-decoration : none; margin-right: 20px; border: 8px solid #66cc66; width: 150px;" href="http://%4%/actions/publish.aspx?id=%5%">&nbsp;&nbsp;PUBLISH&nbsp;&nbsp;</a> &nbsp; <a style="color: white; font-weight: bold; background-color: #5372c3; text-decoration : none; margin-right: 20px; border: 8px solid #5372c3; width: 150px;" href="http://%4%/#/content/content/edit/%5%">&nbsp;&nbsp;&nbsp;&nbsp;&nbsp;EDIT&nbsp;&nbsp;&nbsp;&nbsp;&nbsp;</a> &nbsp; <a style="color: white; font-weight: bold; background-color: #ca4a4a; text-decoration : none; margin-right: 20px; border: 8px solid #ca4a4a; width: 150px;" href="http://%4%/actions/delete.aspx?id=%5%">&nbsp;&nbsp;&nbsp;&nbsp;DELETE&nbsp;&nbsp;&nbsp;&nbsp;</a> <br /> </div> <p>¡Espero que tenga un buen día!<br /><br /> Saludos del robot Umbraco. </p>]]></key>
        <key alias="mailSubject">[%0%] Notificación acerca de %1% realizado en %2%</key>
        <key alias="notifications">Notificaciones</key>
    </area>
    <area alias="packager">
        <key alias="chooseLocalPackageText"><![CDATA[Elige un paquete de tu máquina, seleccionando el botón Examinar<br />y localizando el paquete. Los paquetes de Umbraco normalmente tienen la extensión ".umb" o ".zip".]]></key>
        <key alias="dropHere">Suelte para subir archivo</key>
        <key alias="orClickHereToUpload">o pulse aquí para elegir paquete</key>
        <key alias="uploadPackage">Subir paquete</key>
        <key alias="localPackageDescription">Instala un paquete local seleccionándolo desde tu ordenador. Sólo instala paquetes de fuentes que conoces y en las que confías</key>
        <key alias="uploadAnother">Subir otro paquete</key>
        <key alias="cancelAndUploadAnother">Cancelar y subir otro paquete</key>
        <key alias="packageLicense">Licencia</key>
        <key alias="accept">Aceptop</key>
        <key alias="termsOfUse">términos de uso</key>
        <key alias="packageInstall">Instalar paquete</key>
        <key alias="installFinish">Terminar</key>
        <key alias="installedPackages">Paquetes instalados</key>
        <key alias="noPackages">No tienes instalado ningún paquete</key>
        <key alias="noPackagesDescription"><![CDATA[No tienes instalado ningún paquete. Puedes instalar un paquete local seleccionándolo desde tu ordenador o navegar por los paquetes disponibles usando el icono <strong>'Paquetes'</strong> en la zona superior derecha de tu pantalla]]></key>
        <key alias="packageSearch">Buscar paquetes</key>
        <key alias="packageSearchResults">Resultados para</key>
        <key alias="packageNoResults">No pudimos encontrar nada para</key>
        <key alias="packageNoResultsDescription">Por favor, prueba buscando por otro paquete o navega por las categorías</key>
        <key alias="packagesPopular">Popular</key>
        <key alias="packagesNew">Novedades</key>
        <key alias="packageHas">tiene</key>
        <key alias="packageKarmaPoints">puntos de karma</key>
        <key alias="packageInfo">Información</key>
        <key alias="packageOwner">Propetarioa</key>
        <key alias="packageContrib">Contribuidores</key>
        <key alias="packageCreated">Creado</key>
        <key alias="packageCurrentVersion">Versión actual</key>
        <key alias="packageNetVersion">Versión .NET</key>
        <key alias="packageDownloads">Descargas</key>
        <key alias="packageLikes">Gustas</key>
        <key alias="packageCompatibility">Compatibilidad</key>
        <key alias="packageCompatibilityDescription">Este paquete es compatible con las siguientes versiones de Umbraco, declaradas según miembros de la comunidad. No se puede garantizar compatibilidad completa para versiones declaradas debajo del 100%</key>
        <key alias="packageExternalSources">Fuentes externas</key>
        <key alias="packageAuthor">Autor</key>
        <key alias="packageDemonstration">
            <![CDATA[Demostración
]]>
        </key>
        <key alias="packageDocumentation">Documentación</key>
        <key alias="packageMetaData">Meta datos del paquete</key>
        <key alias="packageName">Nombre del paquete</key>
        <key alias="packageNoItemsHeader">El paquete no contiene ningún elemento</key>
        <key alias="packageNoItemsText"><![CDATA[Este archivo de paquete no contiene ningún elemento para desinstalar.<br /><br />Puedes eliminarlo del sistema de forma segura seleccionando la opción "desinstalar paquete" de abajo.]]></key>
        <key alias="packageNoUpgrades">No hay actualizaciones disponibles</key>
        <key alias="packageOptions">Opciones del paquete</key>
        <key alias="packageReadme">Leeme del paquete</key>
        <key alias="packageRepository">Repositorio de paquetes</key>
        <key alias="packageUninstallConfirm">Confirma la desinstalación</key>
        <key alias="packageUninstalledHeader">El paquete ha sido desinstalado</key>
        <key alias="packageUninstalledText">El paquete se ha desinstalado correctamente</key>
        <key alias="packageUninstallHeader">Desinstalar paquete</key>
        <key alias="packageUninstallText"><![CDATA[Debajo puedes deseleccionar elementos que no desees eliminar en este momento. Cuando elijas "confirmar la desinstalación" todos los elementos marcados serán eliminados.<br /> <span style="color: Red; font-weight: bold;">Nota:</span> cualquier documento, archivo etc dependiente de los elementos eliminados, dejará de funcionar, y puede conllevar inestabilidad en el sistema, por lo que lleva cuidado al desinstalar elementos. En caso de duda, contacta con el autor del paquete.]]></key>
        <key alias="packageUpgradeDownload">Descargar actualización del repositorio</key>
        <key alias="packageUpgradeHeader">Actualizar paquete</key>
        <key alias="packageUpgradeInstructions">Instrucciones de actualización</key>
        <key alias="packageUpgradeText">Hay una actualización disponible para este paquete. Puedes descargarla directamente del repositorio de paquetes de Umbraco.</key>
        <key alias="packageVersion">Versión del paquete</key>
        <key alias="viewPackageWebsite">Ver página web del paquete</key>
        <key alias="packageAlreadyInstalled">Paquete ya instalado</key>
        <key alias="targetVersionMismatch">Este paquete no se puede instalar, requiere un versión mínima de Umbraco de </key>
        <key alias="installStateUninstalling">Desinstalando...</key>
        <key alias="installStateDownloading">Descargando...</key>
        <key alias="installStateImporting">Importando...</key>
        <key alias="installStateInstalling">Instalando...</key>
        <key alias="installStateRestarting">Reiniciando, por favor espera...</key>
        <key alias="installStateComplete">Todo hecho, tu navegador se actualizará, por favor espera...</key>
        <key alias="installStateCompleted">Por favor pulsa 'Terminar' para completar la instalación y actualizar la página.</key>
        <key alias="installStateUploading">Subiendo paquete...</key>
    </area>
    <area alias="paste">
        <key alias="doNothing">Pegar con formato completo (No recomendado)</key>
        <key alias="errorMessage">El texto que estás intentando pegar contiene caractéres o formato especial. El problema puede ser debido al copiar texto desde Microsoft Word. Umbraco puede eliminar estos caractéres o formato especial automáticamente, de esa manera el contenido será más adecuado para la web.</key>
        <key alias="removeAll">Pegar como texto sin formato</key>
        <key alias="removeSpecialFormattering">Pegar, pero quitando el formato (Recomendado)</key>
    </area>
    <area alias="publicAccess">
        <key alias="paAdvanced">Proteccion basada en roles</key>
        <key alias="paAdvancedHelp"><![CDATA[Si desea controlar el acceso a la página usando autenticación basada en roles,<br /> usando los grupos de miembros de Umbraco.]]></key>
        <key alias="paAdvancedNoGroups">Necesita crear un grupo de miembros antes de poder usar autenticación basada en roles</key>
        <key alias="paErrorPage">Página de error</key>
        <key alias="paErrorPageHelp">Usada cuando alguien hace login, pero no tiene acceso</key>
        <key alias="paHowWould">Elija cómo restringir el acceso a esta página</key>
        <key alias="paIsProtected">%0% está protegido</key>
        <key alias="paIsRemoved">Protección borrada de %0%</key>
        <key alias="paLoginPage">Página de login</key>
        <key alias="paLoginPageHelp">Elija la página que contenga el formulario de login</key>
        <key alias="paRemoveProtection">Borrar protección</key>
        <key alias="paSelectPages">Elija las páginas que contendrán el formulario de login y mensajes de error</key>
        <key alias="paSelectRoles">Elija los roles que tendrán acceso a esta página</key>
        <key alias="paSetLogin">Elija el login y password para esta página</key>
        <key alias="paSimple">Protección de usuario único</key>
        <key alias="paSimpleHelp">Si sólo necesita configurar una protección simple usando un único login y password</key>
    </area>
    <area alias="publish">
        <key alias="contentPublishedFailedAwaitingRelease">
            <![CDATA[
          
      %0% no se puede publicar porque este elemento está programado para publicarse.
    ]]>
        </key>
        <key alias="contentPublishedFailedExpired">
            <![CDATA[
      %0% no se pudo publicar porque el elemento ha caducado.
    ]]>
        </key>
        <key alias="contentPublishedFailedInvalid">
            <![CDATA[
      %0% no se pudo publicar porque estas propiedades:  %1%  no pasaron las reglas de validación.
    ]]>
        </key>
        <key alias="contentPublishedFailedByEvent">%0% no se pudo publicar debido a que una extensión de otro proveedor ha cancelado la acción.</key>
        <key alias="contentPublishedFailedByParent">
            <![CDATA[
      %0% no se pudo publicar porque una página padre no está publicada.
    ]]>
        </key>

        <key alias="includeUnpublished">Incluir las páginas hija sin publicar</key>
        <key alias="inProgress">Publicación en progreso - por favor, espera...</key>
        <key alias="inProgressCounter">Se han publicado %0% de %1% páginas...</key>
        <key alias="nodePublish">%0% se ha publicado</key>
        <key alias="nodePublishAll">%0% y sus subpáginas se han publicado</key>
        <key alias="publishAll">Publicar %0% y todas sus subpáginas</key>
        <key alias="publishHelp"><![CDATA[Pulsa en <em>aceptar</em> para publicar <strong>%0%</strong> y por lo tanto, hacer que su contenido esté disponible al público.<br/><br /> Puedes publicar esta página y todas sus subpáginas marcando <em>publicar todos los hijos</em> debajo. ]]></key>
    </area>
    <area alias="colorpicker">
        <key alias="noColors">No has configurado ningún color</key>
    </area>
    <area alias="contentPicker">
        <key alias="pickedTrashedItem">Has seleccionado un elemento borrado o en la papelera de reciclaje</key>
        <key alias="pickedTrashedItems">Has seleccionado unos elementos borrados o en la papelera de reciclaje</key>
    </area>
    <area alias="mediaPicker">
        <key alias="pickedTrashedItem">Has seleccionado un elemento borrado o en la papelera de reciclaje</key>
        <key alias="pickedTrashedItems">Has seleccionado unos elementos borrados o en la papelera de reciclaje</key>
        <key alias="deletedItem">Elemento borrado</key>
    </area>
    <area alias="relatedlinks">
        <key alias="enterExternal">añadir un enlace externo</key>
        <key alias="chooseInternal">elegir un enlace interno</key>
        <key alias="caption">Título</key>
        <key alias="link">Enlace</key>
        <key alias="newWindow">Abrir en una nueva ventana</key>
        <key alias="captionPlaceholder">Introduce texto</key>
        <key alias="externalLinkPlaceholder">Introduzce el enlace</key>
    </area>
    <area alias="imagecropper">
        <key alias="reset">Reiniciar</key>
        <key alias="defineCrop">Definir corte</key>
        <key alias="defineCropDescription">Da al corte un alias y su anchura y altura por defecto</key>
        <key alias="saveCrop">Guardar corte</key>
        <key alias="addCrop">Añadir nuevo corte</key>
    </area>
    <area alias="rollback">
        <key alias="currentVersion">Versión actual</key>
        <key alias="diffHelp"><![CDATA[Esto muestra las diferencias entre la versión actual y la versión seleccionada<br /><del>Red</del> el texto de la versión seleccionada no se mostrará. , <ins>green means added</ins>]]></key>
        <key alias="documentRolledBack">Se ha recuperado la última versión del documento.</key>
        <key alias="htmlHelp">Esto muestra la versión seleccionada como html, si desea ver la diferencia entre 2 versiones al mismo tiempo, por favor use la vista diff</key>
        <key alias="rollbackTo">Volver a</key>
        <key alias="selectVersion">Elija versión</key>
        <key alias="view">Ver</key>
    </area>
    <area alias="scripts">
        <key alias="editscript">Editar fichero de script</key>
    </area>
    <area alias="sections">
        <key alias="concierge">Conserje</key>
        <key alias="content">Contenido</key>
        <key alias="courier">Mensajero</key>
        <key alias="developer">Desarrollador</key>
        <key alias="installer">Asistente de configuración de Umbraco</key>
        <key alias="media">Media</key>
        <key alias="member">Miembros</key>
        <key alias="newsletters">Boletín informativo</key>
        <key alias="settings">Ajustes</key>
        <key alias="statistics">Estadísticas</key>
        <key alias="translation">Traducción</key>
        <key alias="users">Usuarios</key>
        <key alias="help" version="7.0">Ayuda</key>
        <key alias="analytics">Analisis</key>
    </area>
    <area alias="help">
        <key alias="goTo">ir a</key>
        <key alias="helpTopicsFor">Temas de ayuda para</key>
        <key alias="videoChaptersFor">Capítulos de vídeo para</key>
        <key alias="theBestUmbracoVideoTutorials">Los mejores tutoriales en video para Umbraco</key>
    </area>
    <area alias="settings">
        <key alias="defaulttemplate">Plantilla por defecto</key>
        <key alias="dictionary editor egenskab">Clave de diccionario</key>
        <key alias="importDocumentTypeHelp">Para importar un tipo de documento encuentre el fichero ".udt" en su ordenador haciendo click sobre el botón "Navegar" y pulsando "Importar" (se le solicitará confirmación en la siguiente pantalla)</key>
        <key alias="newtabname">Nuevo nombre de la pestaña</key>
        <key alias="nodetype">Tipo de nodo</key>
        <key alias="objecttype">Tipo</key>
        <key alias="stylesheet">Hoja de estilos</key>
        <key alias="script">Script</key>
        <key alias="stylesheet editor egenskab">Propiedades de la hoja de estilos</key>
        <key alias="tab">Pestaña</key>
        <key alias="tabname">Nombre de la pestaña</key>
        <key alias="tabs">Pestañas</key>
        <key alias="contentTypeEnabled">Tipo de Contenido Maestro activado</key>
        <key alias="contentTypeUses">Este Tipo de Contenido usa</key>
        <key alias="asAContentMasterType">como Tipo de Contenido Maestro. Las pestañas para los Tipos de Contenido Maestros no se muestran y solo se pueden modificar desde el Tipo de Contenido Maestro</key>
        <key alias="noPropertiesDefinedOnTab">No existen propiedades para esta pestaña. Haga clic en el enlace "añadir nueva propiedad" para crear una nueva propiedad.</key>
        <key alias="masterDocumentType">Tipo de documento Maestro</key>
        <key alias="createMatchingTemplate">Crear plantilla correspondiente</key>
        <key alias="addIcon">Añadir icono</key>
    </area>
    <area alias="sort">
        <key alias="sortOrder">Ordenar</key>
        <key alias="sortCreationDate">Fecha Creado</key>
        <key alias="sortDone">Ordenación completa</key>
        <key alias="sortHelp">Arrastra las diferentes páginas debajo para colocarlas como deberían estar. O haz click en las cabeceras de las columnas para ordenar todas las páginas</key>
        <key alias="sortPleaseWait"><![CDATA[Espere por favor, las páginas están siendo ordenadas. El proceso puede durar un poco.]]></key>
    </area>
    <area alias="speechBubbles">
        <key alias="validationFailedHeader">Validación</key>
        <key alias="validationFailedMessage">Los errors de validación deben ser arreglados antes de que el elemento pueda ser guardado</key>
        <key alias="operationFailedHeader">Fallo</key>
        <key alias="operationSavedHeader">Guardado</key>
        <key alias="invalidUserPermissionsText">Insuficientes permisos de usuario, no se pudo completar la operación</key>
        <key alias="operationCancelledHeader">Cancelado</key>
        <key alias="operationCancelledText">La operación fue cancelada fue cancelada por un complemento de terceros</key>
        <key alias="contentPublishedFailedByEvent">La publicación fue cancelada por un complemento de terceros</key>
        <key alias="contentTypeDublicatePropertyType">El tipo de propiedad ya existe</key>
        <key alias="contentTypePropertyTypeCreated">Tipo de propiedad creado</key>
        <key alias="contentTypePropertyTypeCreatedText"><![CDATA[Nombre: %0% <br /> Tipo de Dato: %1%]]></key>
        <key alias="contentTypePropertyTypeDeleted">Tipo de propiedad eliminado</key>
        <key alias="contentTypeSavedHeader">Tipo de contenido guardado</key>
        <key alias="contentTypeTabCreated">Pestaña creada</key>
        <key alias="contentTypeTabDeleted">Pestaña eliminada</key>
        <key alias="contentTypeTabDeletedText">Pestaña con id: %0% eliminada</key>
        <key alias="cssErrorHeader">La hoja de estilos no se ha guardado</key>
        <key alias="cssSavedHeader">Hoja de estilos guardada</key>
        <key alias="cssSavedText">La hoja de estilos se ha guardado sin errores</key>
        <key alias="dataTypeSaved">Tipo de dato guardado</key>
        <key alias="dictionaryItemSaved">Elemento del diccionario guardado</key>
        <key alias="editContentPublishedFailedByParent">La publicación ha fallado porque la página padre no está publicada</key>
        <key alias="editContentPublishedHeader">Contenido publicado</key>
        <key alias="editContentPublishedText">y visible en el sitio web</key>
        <key alias="editContentSavedHeader">Contenido guardado</key>
        <key alias="editContentSavedText">Recuerda publicar para hacer los cambios visibles</key>
        <key alias="editContentSendToPublish">Mandado para ser aprobado</key>
        <key alias="editContentSendToPublishText">Los cambios se han mandado para ser aprobados</key>
        <key alias="editMediaSaved">Medio guardado</key>
        <key alias="editMediaSavedText">Medio guardado sin errores</key>
        <key alias="editMemberSaved">Miembro guardado</key>
        <key alias="editStylesheetPropertySaved">Propiedad de la hoja de estilos guardada</key>
        <key alias="editStylesheetSaved">Hoja de estilos guardada</key>
        <key alias="editTemplateSaved">Plantilla guardada</key>
        <key alias="editUserError">Error grabando usuario (comprueba el log)</key>
        <key alias="editUserSaved">Usuario grabado</key>
        <key alias="editUserTypeSaved">Tipo de usuario guardado</key>
        <key alias="editUserGroupSaved">Grupo de usuario guardado</key>
        <key alias="fileErrorHeader">El archivo no se ha guardado</key>
        <key alias="fileErrorText">El archivo no se ha grabado. Por favor, comprueba los permisos de los ficheros</key>
        <key alias="fileSavedHeader">Archivo guardado</key>
        <key alias="fileSavedText">Archivo grabado sin errores</key>
        <key alias="languageSaved">Lenguaje guardado</key>
        <key alias="mediaTypeSavedHeader">Tipo de medio guardado</key>
        <key alias="memberTypeSavedHeader">Tipo de miembro guardado</key>
        <key alias="pythonErrorHeader">El script en Python no se ha guardado</key>
        <key alias="pythonErrorText">El script en Python no se ha podido guardar debido a un error</key>
        <key alias="pythonSavedHeader">Script en Python guardado</key>
        <key alias="pythonSavedText">No hay errores en el script en Python</key>
        <key alias="templateErrorHeader">La plantilla no se ha guardado</key>
        <key alias="templateErrorText">Por favor, asegúrate de que no hay 2 plantillas con el mismo alias</key>
        <key alias="templateSavedHeader">Plantilla guardada</key>
        <key alias="templateSavedText">Plantilla guardada sin errores</key>
        <key alias="xsltErrorHeader">El XSLT no se ha guardado</key>
        <key alias="xsltErrorText">El XSLT tenía un error</key>
        <key alias="xsltPermissionErrorText">El XSLT no se ha podido guardar, comprueba los permisos de los ficheros</key>
        <key alias="xsltSavedHeader">XSLT guardado</key>
        <key alias="xsltSavedText">No hay errores en el XSLT</key>
        <key alias="contentUnpublished">Contenido oculto</key>
        <key alias="partialViewSavedHeader">Vista parcial guardada</key>
        <key alias="partialViewSavedText">Vista parcial guardada sin errores</key>
        <key alias="partialViewErrorHeader">ista parcial no guardada</key>
        <key alias="partialViewErrorText">Error guardando el archivo.</key>
        <key alias="permissionsSavedFor">Permisos guardados para</key>
        <key alias="scriptSavedHeader">Script guardado</key>
        <key alias="scriptSavedText">Script guardado sin errores!</key>
        <key alias="scriptErrorHeader">Script no guardado</key>
        <key alias="scriptErrorText">Error guardando el archivo.</key>
        <key alias="cssErrorText">Error guardando el archivo.</key>
        <key alias="deleteUserGroupsSuccess">Borrados %0% grupos de usuario</key>
        <key alias="deleteUserGroupSuccess">%0% fue borrado</key>
        <key alias="enableUsersSuccess">%0% usuarios activados</key>
        <key alias="enableUsersError">Se produjo un error activando los usuarios</key>
        <key alias="disableUsersSuccess">%0% usuarios desactivados</key>
        <key alias="disableUsersError">Se produjo un error desactivando los usuarios</key>
        <key alias="enableUserSuccess">%0% usuario activado</key>
        <key alias="enableUserError">Se produjo un error activando el usuario</key>
        <key alias="disableUserSuccess">%0% desactivado</key>
        <key alias="disableUserError">Se produjo un error desactivando el usuario</key>
        <key alias="setUserGroupOnUsersSuccess">Grupos de usuario establecidos</key>
        <key alias="deleteUserGroupsSuccess">%0% grupos de usuario borrados</key>
        <key alias="deleteUserGroupSuccess">%0% fue borrado</key>
        <key alias="unlockUsersSuccess">%0% usuarios desbloquedaos</key>
        <key alias="unlockUsersError">
            Error desbloqueando usuarios/key>
            <key alias="unlockUserSuccess">%0% está desbloqueado</key>
            <key alias="unlockUserError">Error desbloqueando usuario</key>
        </area>
    <area alias="stylesheet">
        <key alias="aliasHelp">Usa sintaxis CSS, p.ej.: h1, .redHeader, .blueTex</key>
        <key alias="editstylesheet">Editar hoja de estilos</key>
        <key alias="editstylesheetproperty">Editar propiedades de la hoja de estilos</key>
        <key alias="nameHelp">Nombre para identificar la propiedad del estilo en el editor de texto rico</key>
        <key alias="preview">Previsualizar</key>
        <key alias="styles">Estilos</key>
    </area>
    <area alias="template">
        <key alias="edittemplate">Editar plantilla</key>
        <key alias="insertSections">Secciones</key>
        <key alias="insertContentArea">Insertar área de contenido</key>
        <key alias="insertContentAreaPlaceHolder">Insertar marcador de posición de área de contenido</key>
        <key alias="insert">Insertar</key>
        <key alias="insertDesc">Elije que insertar en tu plantilla</key>
        <key alias="insertDictionaryItem">Insertar objeto del diccionario</key>
        <key alias="insertDictionaryItemDesc">A dictionary item is a placeholder for a translatable piece of text, which makes it easy to create designs for multilingual websites.</key>
        <key alias="insertMacro">Insertar macro</key>
        <key alias="insertMacroDesc">
            Una Macor es un componente configurable que es genial como partes reutilizables de tu diseño,
            donde necesites una forma de proporcionar parámetros,
            como galerías, formularios y listas.
        </key>
        <key alias="insertPageField">Insertar campo de página de Umbraco</key>
        <key alias="insertPageFieldDesc">Muestra el valor de una propiedad de la página actual, con opciones para modificar el valor or usar valores alternativos.</key>
        <key alias="insertPartialView">Vista parcial</key>
        <key alias="insertPartialViewDesc">
            Una vista parcial es una platilla separada que puede ser mostrada dentro de otra plantilla.
            Es útil para reutilizar código or para distribuir plantillas complejas en archivos separados.
        </key>
        <key alias="mastertemplate">Plantilla principal</key>
        <key alias="noMastertemplate">Sin plantilla principal</key>
        <key alias="noMaster">Sin principal</key>

        <key alias="renderBody">Mostrar plantilla hija</key>
        <key alias="renderBodyDesc">
            <![CDATA[
          Muestra el contenido de una plantilla hija, insertando <code>@RenderBody()</code> como sustituto.
      ]]>
        </key>

        <key alias="defineSection">Define una sección nombrada</key>
        <key alias="defineSectionDesc">
            <![CDATA[
          Define una parte de tu plantilla como sección nombrada rodeándola en         
          <code>@section { ... }</code>. Esto se puede mostrar en un área específica de la plantilla madre usando <code>@RenderSection</code>.
      ]]>
        </key>

        <key alias="renderSection">Muestra una sección nombrada</key>
        <key alias="renderSectionDesc">
            <![CDATA[
          Muestra un area nombrada de una plantilla hija insertando <code>@RenderSection(name)</code> placeholder.
          Esto muestra un area de una plantilla hija rodeada de la corresponsiente definición <code>@section [name]{ ... }</code>.
      ]]>
        </key>

        <key alias="sectionName">Nombre de sección</key>
        <key alias="sectionMandatory">Sección es obligatoria</key>
        <key alias="sectionMandatoryDesc">
            Si obligatoria, la plantilla hija debe contener una definición de <code>@section</code> o se mostrará un error.
        </key>


        <key alias="queryBuilder">Constructor de consultas</key>
        <key alias="buildQuery">Construir consulta</key>
        <key alias="itemsReturned">elementos devueltos, en</key>

        <key alias="iWant">Quiero</key>
        <key alias="allContent">todo contenido</key>
        <key alias="contentOfType">contenido de tipo &quot;%0%&quot;</key>
        <key alias="from">desde</key>
        <key alias="websiteRoot">mi sitio web</key>
        <key alias="where">donde</key>
        <key alias="and">y</key>

        <key alias="is">es</key>
        <key alias="isNot">no es</key>
        <key alias="before">antes</key>
        <key alias="beforeIncDate">antes (incluyendo fecha seleccionada)</key>
        <key alias="after">después</key>
        <key alias="afterIncDate">después (incluyendo fecha seleccionada)</key>
        <key alias="equals">igual a</key>
        <key alias="doesNotEqual">no igual a</key>
        <key alias="contains">contiene</key>
        <key alias="doesNotContain">no contiene</key>
        <key alias="greaterThan">mayor que</key>
        <key alias="greaterThanEqual">mayor o igual </key>
        <key alias="lessThan">menor que</key>
        <key alias="lessThanEqual">menor o igual a</key>

        <key alias="id">Id</key>
        <key alias="name">Nombre</key>
        <key alias="createdDate">Creado en</key>
        <key alias="lastUpdatedDate">Última actualización</key>

        <key alias="orderBy">ordenar por</key>
        <key alias="ascending">ascendente</key>
        <key alias="descending">descendente</key>
        <key alias="template">Plantilla</key>
    </area>
    <area alias="grid">
        <key alias="insertControl">Insertar control</key>
        <key alias="chooseLayout">Elije configuración</key>
        <key alias="addRows">Añade más filas</key>
        <key alias="addElement">Añadir contenido</key>
        <key alias="dropElement">Soltar contenido</key>
        <key alias="settingsApplied">Settings applied</key>

        <key alias="contentNotAllowed">Contenido no permitido aquí</key>
        <key alias="contentAllowed">Contenido permitido aquí</key>

        <key alias="clickToEmbed">Pulse para insertar</key>
        <key alias="clickToInsertImage">Pulse para insertar imagen</key>
        <key alias="placeholderImageCaption">Leyenda de imagen...</key>
        <key alias="placeholderWriteHere">Escribe aqui...</key>

        <key alias="gridLayouts">Plantillas de Grid</key>
        <key alias="gridLayoutsDetail">Las plantillas son el área de trabajo para el editor de grids, normalmente sólo necesitas una o dos plantillas diferentes</key>
        <key alias="addGridLayout">Añadir plantilla de grid</key>
        <key alias="addGridLayoutDetail">Ajusta la plantilla configurando la anchura de las columnas y añadiendo más secciones</key>
        <key alias="rowConfigurations">Configuraciones de filas</key>
        <key alias="rowConfigurationsDetail">Las filas son celdas predefinidas que se disponen horizontalmente</key>
        <key alias="addRowConfiguration">Añade una configuración de fila</key>
        <key alias="addRowConfigurationDetail">Ajusta la fila configurando los anchos de cada celda y añadiendo más celdas</key>

        <key alias="columns">Columnas</key>
        <key alias="columnsDetails">Número total de columnas en la plantilla del grid</key>

        <key alias="settings">Configuración</key>
        <key alias="settingsDetails">Configura qué ajustes pueden cambiar los editores</key>


        <key alias="styles">Estilos</key>
        <key alias="stylesDetails">Configura qué estilos pueden cambiar los editores</key>

        <key alias="settingDialogDetails">La configuración sólo se guardará si el json introducido es válido</key>

        <key alias="allowAllEditors">Permitir todos los controles de edición</key>
        <key alias="allowAllRowConfigurations">Permitir todas las configuraciones de fila</key>
        <key alias="maxItemsDescription">Dejar en blanco o establece en 0 para ilimitada</key>

        <key alias="maxItems">Artículos máximos</key>
        <key alias="setAsDefault">Establecer por defecto</key>
        <key alias="chooseExtra">Elegir extra</key>
        <key alias="chooseDefault">Elegir por defecto</key>
        <key alias="areAdded">son añadidos</key>
    </area>
    <area alias="contentTypeEditor">

        <key alias="compositions">Composiciones</key>
        <key alias="noTabs">No has añadido nunguna pestaña</key>
        <key alias="addNewTab">Añadir nueva pestaña</key>
        <key alias="addAnotherTab">Añadir otra pestaña</key>
        <key alias="inheritedFrom">Heredado de</key>
        <key alias="addProperty">Añadir propiedad</key>
        <key alias="requiredLabel">Etiqueta requerida</key>

        <key alias="enableListViewHeading">Activar vista de lista</key>
        <key alias="enableListViewDescription">Configura la página para mostrar una lista de sus hijas que puedes ordenar y buscar, los hijas no se mostrarán en el árbol de contenido</key>

        <key alias="allowedTemplatesHeading">Platillas permitidas</key>
        <key alias="allowedTemplatesDescription">Elije que plantillas se permite a los editores utilizar en contenido de este tipo</key>

        <key alias="allowAsRootHeading">Permitir como raiz</key>
        <key alias="allowAsRootDescription">Permite a los editores crear contenido de este tipo en la raiz del árbol de contenido</key>
        <key alias="allowAsRootCheckbox">Si - permitir contenido de este tipo en la raiz</key>

        <key alias="childNodesHeading">Tipos de nodos hijos permitidos</key>
        <key alias="childNodesDescription">Permite contenido de los tipos permitidos ser creados debajo de este tipo de contenido </key>

        <key alias="chooseChildNode">Elegir nodo hijo</key>

        <key alias="compositionsDescription">Heredar pestañas y propiedades de un tipo de documento existente. Nuevas pestañas serán añadidas al tipo de documento actual o mezcladas si una pestaña con nombre idéntico ya existe.</key>
        <key alias="compositionInUse">Este tipo de contenido es usado en una composición, y por tanto no puede no puede ser compuesto.</key>
        <key alias="noAvailableCompositions">No hay tipos de contenido disponibles para usar como composición.</key>

        <key alias="availableEditors">Editores disponibles</key>
        <key alias="reuse">Reusar</key>
        <key alias="editorSettings">Configuración de editor</key>

        <key alias="configuration">Configuración</key>

        <key alias="yesDelete">Si, borrar</key>

        <key alias="movedUnderneath">se movió debajo</key>
        <key alias="copiedUnderneath">se copió debajo</key>
        <key alias="folderToMove">Selecciona la carpeta a mover</key>
        <key alias="folderToCopy">Selecciona la carpeta a copiar</key>
        <key alias="structureBelow">en la estructura de árbol debajo</key>

        <key alias="allDocumentTypes">Todos tipos de documentos</key>
        <key alias="allDocuments">Todos los documentos</key>
        <key alias="allMediaItems">Todos los tipos de medio</key>

        <key alias="usingThisDocument">usar este tipo de documento lo borrará permanentemente, por favor confirma que quieres borrarlos también.</key>
        <key alias="usingThisMedia">usar este tipo de media lo borrará permanentemente, por favor confirma que quieres borrarlos también.</key>
        <key alias="usingThisMember">usar este tipo de miembro lo borrará permanentemente, por favor confirma que quieres borrarlos también.</key>

        <key alias="andAllDocuments">y todos los documentos usando este tipo</key>
        <key alias="andAllMediaItems">y todos los medios usando este tipo</key>
        <key alias="andAllMembers">y todos los miembros usando este tipo</key>

        <key alias="thisEditorUpdateSettings">al usar de este editor se actualizará con la nueva configuración</key>

        <key alias="memberCanEdit">Miembro puede editar</key>
        <key alias="showOnMemberProfile">Mostrar en perfil de miembro</key>
        <key alias="tabHasNoSortOrder">pestaña no tiene orden</key>
    </area>

    <area alias="modelsBuilder">
        <key alias="buildingModels">Construyendo modelos</key>
        <key alias="waitingMessage">esto puede llevar un rato, no te preocupes</key>
        <key alias="modelsGenerated">Modelos generados</key>
        <key alias="modelsGeneratedError">Los modelos no se pudieron generar</key>
        <key alias="modelsExceptionInUlog">La generación de los modelos has fallado, ve la excepción en U log</key>
    </area>
    <area alias="templateEditor">
        <key alias="addFallbackField">Añadir campo de respaldo</key>
        <key alias="fallbackField">Campo de respaldo</key>
        <key alias="addDefaultValue">Añadir valor por defecto</key>
        <key alias="defaultValue">Valor por defecto</key>
        <key alias="alternativeField">Campo opcional</key>
        <key alias="alternativeText">Texto opcional</key>
        <key alias="casing">MAYÚSCULA/minúscula</key>
        <key alias="chooseField">Elegir campo</key>
        <key alias="convertLineBreaks">Convertir a salto de línea</key>
        <key alias="convertLineBreaksDescription">Sí, convertir salto de linea</key>
        <key alias="convertLineBreaksHelp">Reemplaza los saltos de línea con la etiqueta HTML &amp;lt;br&amp;gt;</key>
        <key alias="customFields">Campos personalizados</key>
        <key alias="dateOnly">Si, solamente la fecha</key>
        <key alias="formatAndEncoding">Formato y codificación</key>
        <key alias="formatAsDate">Cambiar formato a fecha</key>
        <key alias="formatAsDateDescr">Formatear el valor como una fecha o una fecha con hora , de acuerdo con la cultura activa</key>
        <key alias="htmlEncode">Codificar HTML</key>
        <key alias="htmlEncodeHelp">Se reemplazarán los caracteres especiales por su código HTML equivalente.</key>
        <key alias="insertedAfter">Será insertado después del valor del campo</key>
        <key alias="insertedBefore">Será insertado antes del valor del campo</key>
        <key alias="lowercase">Minúscula</key>
        <key alias="modifyOutput">Modificar salida</key>
        <key alias="none">Ninguno/ninguna</key>
        <key alias="outputSample">Ejemplo de salida</key>
        <key alias="postContent">Insertar después del campo</key>
        <key alias="preContent">Insertar antes del campo</key>
        <key alias="recursive">Recursivo</key>
        <key alias="recursiveDescr">Sí, hacerlo recursivo</key>
        <key alias="separator">Separador</key>
        <key alias="standardFields">Campos estándar</key>
        <key alias="uppercase">Mayúscula</key>
        <key alias="urlEncode">Codificar URL</key>
        <key alias="urlEncodeHelp">Formateará los caracteres especiales de las URLs</key>
        <key alias="usedIfAllEmpty">Sólo será usado cuando el campo superior esté vacio</key>
        <key alias="usedIfEmpty">Este campo será usado unicamente si el campo primario está vacío</key>
        <key alias="withTime">Si, con el tiempo. Separador:</key>
    </area>
    <area alias="translation">
        <key alias="assignedTasks">Tareas asignadas a usted</key>
        <key alias="assignedTasksHelp"><![CDATA[La lista de debajo le muestra las tareas de traducción <strong>asignadas a usted</strong>. Para acceder a la vista detallaa incluyendo comentarios, haga click sobre "Detalles" o sobre el nombre de la página. También puede descargar la página como XML directamente pulsando sobre el enlace "Descarga XML". <br/> Para terminar la tarea de traducción, por favor dirijase a la vista de detalles y haga click sobre el botón de "Cerrar". ]]></key>
        <key alias="closeTask">cerrar tarea</key>
        <key alias="details">Detalles de traducción</key>
        <key alias="downloadAllAsXml">Descargar todas las tareas pendientes  de traducción como archivo xml</key>
        <key alias="downloadTaskAsXml">Descargar xml</key>
        <key alias="DownloadXmlDTD">Descargar xml DTD</key>
        <key alias="fields">Campos</key>
        <key alias="includeSubpages">Incluir subpáginas</key>
        <key alias="mailBody">
            <![CDATA[
>>>>>>> 1f22191b
        Hola %0%. 

        Este mail se ha generado automáticamente para informale que %2% ha solicitado que el documento '%1%' sea traducido en '%5%'. 

        Para editarlo, vaya a la dirección http://%3%/translation/details.aspx?id=%4% o inicie la sesión en umbraco y vaya a http://%3% para ver las tareas pendientes de traducir. 

        Espero que tenga un buen dia. 

        Saludos de parte de el robot de Umbraco
    ]]>
        </key>
        <key alias="mailSubject">Tarea para tradudir [%0%] por %1%</key>
        <key alias="noTranslators">No se encontraron usuarios traductores. Por favor, crea un usuario traductor antes de empezar a mandar contenido para su traducción</key>
        <key alias="ownedTasks">Tareas creadas por ti</key>
        <key alias="ownedTasksHelp"><![CDATA[La lista de debajo muestra las páginas <strong>creadas por tí</strong>. Para ver una vista detallada incluyendo los comentarios, pulsa en "Detalles" o tan solo en el nombre de la página. También puedes descargar la página como XML directamente pulsando en el enlace "Descargar Xml". Para cerrar una tarea de traducción, por favor ve a la vista de Detalles y pulsa el botón de "Cerrar".]]></key>
        <key alias="pageHasBeenSendToTranslation">La página '%0%' se ha mandado a traducción</key>
        <key alias="noLanguageSelected">Por favor, selecciona el idioma al que el contenido debería ser traducido</key>
        <key alias="sendToTranslate">Manda la página '%0%' a traducción</key>
        <key alias="taskAssignedBy">Asignada por</key>
        <key alias="taskOpened">Tarea abierta</key>
        <key alias="totalWords">Total de palabras</key>
        <key alias="translateTo">Traducir a</key>
        <key alias="translationDone">Traducción hecha.</key>
        <key alias="translationDoneHelp">Puedes previsualizar las páginas que acabas de traducir, pulsando debajo. Si la página original existe, se mostrará una comparación de las 2 páginas.</key>
        <key alias="translationFailed">La traducción ha fallado. El archivo xml es inválido </key>
        <key alias="translationOptions">Opciones para traducir</key>
        <key alias="translator">Traductor</key>
        <key alias="uploadTranslationXml">Subir traducción xml</key>
    </area>
    <area alias="treeHeaders">
        <key alias="content">Contenido</key>
        <key alias="contentBlueprints">Plantillas de Contenido</key>
        <key alias="media">Media</key>
        <key alias="cacheBrowser">Caché del navegador</key>
        <key alias="contentRecycleBin">Papelera de reciclaje</key>
        <key alias="createdPackages">Paquetes creados</key>
        <key alias="dataTypes">Tipos de datos</key>
        <key alias="dictionary">Diccionario</key>
        <key alias="installedPackages">Paquetes instalados</key>
        <key alias="installSkin">Instalar skin</key>
        <key alias="installStarterKit">Instalar starter kit</key>
        <key alias="languages">Idiomas</key>
        <key alias="localPackage">Instalar paquete local</key>
        <key alias="macros">Macros</key>
        <key alias="mediaTypes">Tipos de medios</key>
        <key alias="member">Miembros</key>
        <key alias="memberGroups">Grupos de miembros</key>
        <key alias="memberRoles">Roles</key>
        <key alias="memberTypes">Tipos de miembros</key>
        <key alias="documentTypes">Tipos de documento</key>
        <key alias="packager">Paquetes</key>
        <key alias="packages">Paquetes</key>
        <key alias="partialViews">Vistas Parciales</key>
        <key alias="partialViewMacros">Vistas Parciales para Macros</key>
        <key alias="python">Ficheros Python</key>
        <key alias="repositories">Instalar desde repositorio</key>
        <key alias="runway">Instalar pasarela</key>
        <key alias="runwayModules">Módulos pasarela</key>
        <key alias="scripting">Ficheros de script</key>
        <key alias="scripts">Scripts</key>
        <key alias="stylesheets">Hojas de estilo</key>
        <key alias="templates">Plantillas</key>
        <key alias="xslt">Archivos XSLT</key>
        <key alias="analytics">Analíticas</key>
        <key alias="users">Usuarios</key>
    </area>
    <area alias="update">
        <key alias="updateAvailable">Existe una nueva actualización</key>
        <key alias="updateDownloadText">%0% esta listo, pulsa aquí para descargar</key>
        <key alias="updateNoServer">No hay conexión al servidor</key>
        <key alias="updateNoServerError">Error al comprobar la actualización. Por favor revisa "trace-stack" para conseguir más información.</key>
    </area>
    <area alias="user">
        <key alias="access">Acceso</key>
        <key alias="accessHelp">Basado en los grupos asignados y los nodos iniciales, el usuario tiene acceso a los siguientes nodos.</key>
        <key alias="assignAccess">Asignar acceso</key>
        <key alias="administrators">Administrador</key>
        <key alias="categoryField">Campo de categoria</key>
        <key alias="changePassword">Cambiar contraseña</key>
        <key alias="changePhoto">Cambiar foto</key>
        <key alias="newPassword">Nueva contraseña</key>
        <key alias="noLockouts">no ha sido bloqueado</key>
        <key alias="noPasswordChange">La contraseña no se ha cambiado</key>
        <key alias="confirmNewPassword">Confirma nueva contraseña</key>
        <key alias="changePasswordDescription">Puede cambiar su contraseña para acceder al 'back office' de Umbraco rellenando el siguiente formulario y haciendo clic en el botón 'Cambiar contraseña'</key>
        <key alias="contentChannel">Canal de contenido</key>
        <key alias="createAnotherUser">Crear otro usuario</key>
        <key alias="createUserHelp">Crear nuevos usuarios para darles acceso a Umbraco. Cuando un nuevo usuario es creado, una nueva contrasela será generada y la podrás compartir con el usuario.</key>
        <key alias="descriptionField">Campo descriptivo</key>
        <key alias="disabled">Deshabilitar usuario</key>
        <key alias="documentType">Tipo de documento</key>
        <key alias="editors">Editor</key>
        <key alias="excerptField">Campo de citas</key>
        <key alias="failedPasswordAttempts">Intentos de acceso fallidos</key>
        <key alias="goToProfile">Ir a perfil de usuario</key>
        <key alias="groupsHelp">Añadir grupos para asignar acceso y permisos</key>
        <key alias="inviteAnotherUser">Invitar otro usuario</key>
        <key alias="inviteUserHelp">Invita nuevos usuarios para darles acceso a Umbraco. Un email de invitación será enviado al usuario con información sobre cómo acceder a Umbraco.</key>
        <key alias="language">Idioma</key>
        <key alias="languageHelp">Establecer el idioma que verás en menús y dialogos</key>
        <key alias="lastLockoutDate">Última fecha bloqueado</key>
        <key alias="lastLogin">Último acceso</key>
        <key alias="lastPasswordChangeDate">Última contraseña cambiada</key>
        <key alias="loginname">Acceso</key>
        <key alias="mediastartnode">Nodo de comienzo en la libreria de medios</key>
        <key alias="mediastartnodehelp">Limitar la librería de medios al siguiente nodo de inicio</key>
        <key alias="mediastartnodes">Nodos de inicio para Medios</key>
        <key alias="mediastartnodeshelp">Limitar la librería de medios a los siguientes nodos de inicio</key>
        <key alias="modules">Secciones</key>
        <key alias="noConsole">Deshabilitar acceso a Umbraco</key>
        <key alias="noLogin">no se ha conectado aún</key>
        <key alias="oldPassword">Contraseña antigüa</key>
        <key alias="password">Contraseña</key>
        <key alias="resetPassword">Reiniciar contraseña</key>
        <key alias="passwordChanged">Su contraseña ha sido cambiada</key>
        <key alias="passwordConfirm">Por favor confirme su nueva contraseña</key>
        <key alias="passwordEnterNew">Introduzca su nueva contraseña</key>
        <key alias="passwordIsBlank">La nueva contraseña no puede estar vacía</key>
        <key alias="passwordCurrent">Contraseña actual</key>
        <key alias="passwordInvalid">Contraseña actual inválida</key>
        <key alias="passwordIsDifferent">La nueva contraseña no coincide con la contraseña de confirmación. Por favor, vuela a intentarlo!'</key>
        <key alias="passwordMismatch">La contraseña de confirmación no coincide con la nueva contraseña!'</key>
        <key alias="permissionReplaceChildren">Reemplazar los permisos de los nodos hijo</key>
        <key alias="permissionSelectedPages">Estas modificando los permisos para las páginas:</key>
        <key alias="permissionSelectPages">Selecciona las páginas para modificar sus permisos</key>
        <key alias="removePhoto">Eliminar photo</key>
        <key alias="permissionsDefault">Permisos por defecto</key>
        <key alias="permissionsGranular">Permisos granulares</key>
        <key alias="permissionsGranularHelp">Establecer permisos para nodos especificos</key>
        <key alias="profile">Perfil</key>
        <key alias="searchAllChildren">Buscar en todos los hijos</key>
        <key alias="sectionsHelp">Añadir secciones para dar aceso a usuarios</key>
        <key alias="selectUserGroups">Seleccionar grupos de usuarios</key>
        <key alias="noStartNode">Nodo de inicio no seleccionado</key>
        <key alias="noStartNodes">Nodos de inicio no seleccionado</key>
        <key alias="stateActive">Activo</key>
        <key alias="stateAll">Todos</key>
        <key alias="stateDisabled">Desactivado</key>
        <key alias="stateLockedOut">Bloqueado</key>
        <key alias="stateInvited">Invitado</key>
        <key alias="startnode">Nodo de comienzo en contenido</key>
        <key alias="startnodehelp">Limitar el árbol de contenido a un nodo de inicio específico</key>
        <key alias="startnodes">Nodos de inicio de contenido</key>
        <key alias="startnodeshelp">Limitar el árbol de contenido a unos nodos de inicio específicos</key>
        <key alias="sortNameAscending">Nombre (A-Z)</key>
        <key alias="sortNameDescending">Nombre (Z-A)</key>
        <key alias="sortCreateDateDescending">Más nuevo</key>
        <key alias="sortCreateDateAscending">Más antigüo</key>
        <key alias="sortLastLoginDateDescending">Último accesso</key>
        <key alias="updateDate">Última actualización en usuario</key>
        <key alias="userCreated">ha sido creado</key>
        <key alias="userCreatedSuccessHelp">Se ha creado el nuevo usuario con éxito. Para acceder a Umbraco usa la contraseña siguiente.</key>
        <key alias="userManagement">Administración de usuario</key>
        <key alias="username">Nombre de usuario</key>
        <key alias="userPermissions">Permisos de usuarios</key>
        <key alias="userGroupPermissions">Permisos de group de usuario</key>
        <key alias="usergroup">Grupo de usuario</key>
        <key alias="userGroups">Grupos ds usuario</key>
        <key alias="userInvited">ha sido invitado</key>
        <key alias="userInvitedSuccessHelp">Se ha enviado una invitación al nuevo usuario con detalles sobre cómo acceder a Umbraco.</key>
        <key alias="userinviteWelcomeMessage">¡Hola y bienvenido a Umbraco!. En un minuto todo estará listo para empezar, sólo necesitamos que configures tu contraseña y una imagen para tu avatar.</key>
        <key alias="userinviteAvatarMessage">Sube una foto para que otros usuarios te reconozcan más fácilmente.</key>
        <key alias="writer">Redactor</key>
        <key alias="translator">Traductor</key>
        <key alias="change">Cambiar</key>
        <key alias="yourProfile" version="7.0">Tu perfil</key>
        <key alias="yourHistory" version="7.0">Tu historial reciente</key>
        <key alias="sessionExpires" version="7.0">La sesión caduca en</key>
        <key alias="inviteUser">Invitar usuario</key>
        <key alias="createUser">Crear usuario</key>
        <key alias="sendInvite">Enviar invitatión</key>
        <key alias="backToUsers">Volver a usuarios</key>
        <key alias="inviteEmailCopySubject">Umbraco: Invitación</key>
        <key alias="inviteEmailCopyFormat">
            <![CDATA[
        <html> 
			<head> 
				<meta name='viewport' content='width=device-width'> 
				<meta http-equiv='Content-Type' content='text/html; charset=UTF-8'> 
			</head> 
			<body class='' style='font-family: sans-serif; -webkit-font-smoothing: antialiased; font-size: 14px; color: #392F54; line-height: 22px; -ms-text-size-adjust: 100%; -webkit-text-size-adjust: 100%; background: #1d1333; margin: 0; padding: 0;' bgcolor='#1d1333'> 
				<style type='text/css'> @media only screen and (max-width: 620px) {table[class=body] h1 {font-size: 28px !important; margin-bottom: 10px !important; } table[class=body] .wrapper {padding: 32px !important; } table[class=body] .article {padding: 32px !important; } table[class=body] .content {padding: 24px !important; } table[class=body] .container {padding: 0 !important; width: 100% !important; } table[class=body] .main {border-left-width: 0 !important; border-radius: 0 !important; border-right-width: 0 !important; } table[class=body] .btn table {width: 100% !important; } table[class=body] .btn a {width: 100% !important; } table[class=body] .img-responsive {height: auto !important; max-width: 100% !important; width: auto !important; } } .btn-primary table td:hover {background-color: #34495e !important; } .btn-primary a:hover {background-color: #34495e !important; border-color: #34495e !important; } .btn  a:visited {color:#FFFFFF;} </style> 
				<table border="0" cellpadding="0" cellspacing="0" class="body" style="border-collapse: separate; mso-table-lspace: 0pt; mso-table-rspace: 0pt; width: 100%; background: #1d1333;" bgcolor="#1d1333">
					<tr> 
						<td style="font-family: sans-serif; font-size: 14px; vertical-align: top; padding: 24px;" valign="top"> 
							<table style="border-collapse: separate; mso-table-lspace: 0pt; mso-table-rspace: 0pt; width: 100%;">
								<tr> 
									<td background="https://umbraco.com/umbraco/assets/img/application/logo.png" bgcolor="#1d1333" width="28" height="28" valign="top" style="font-family: sans-serif; font-size: 14px; vertical-align: top;"> 
										<!--[if gte mso 9]> <v:rect xmlns:v="urn:schemas-microsoft-com:vml" fill="true" stroke="false" style="width:30px;height:30px;"> <v:fill type="tile" src="https://umbraco.com/umbraco/assets/img/application/logo.png" color="#1d1333" /> <v:textbox inset="0,0,0,0"> <![endif]--> 
										<div> </div> 
										<!--[if gte mso 9]> </v:textbox> </v:rect> <![endif]--> 
									</td> 
									<td style="font-family: sans-serif; font-size: 14px; vertical-align: top;" valign="top"></td> 
								</tr>
							</table> 
						</td> 
					</tr>
				</table> 
				<table border='0' cellpadding='0' cellspacing='0' class='body' style='border-collapse: separate; mso-table-lspace: 0pt; mso-table-rspace: 0pt; width: 100%; background: #1d1333;' bgcolor='#1d1333'>
					<tr> 
						<td style='font-family: sans-serif; font-size: 14px; vertical-align: top;' valign='top'> </td> 
						<td class='container' style='font-family: sans-serif; font-size: 14px; vertical-align: top; display: block; max-width: 560px; width: 560px; margin: 0 auto; padding: 10px;' valign='top'> 
							<div class='content' style='box-sizing: border-box; display: block; max-width: 560px; margin: 0 auto; padding: 10px;'>
								<br>
								<table class='main' style='border-collapse: separate; mso-table-lspace: 0pt; mso-table-rspace: 0pt; width: 100%; border-radius: 3px; background: #FFFFFF;' bgcolor='#FFFFFF'>
									<tr> 
										<td class='wrapper' style='font-family: sans-serif; font-size: 14px; vertical-align: top; box-sizing: border-box; padding: 50px;' valign='top'> 
											<table border='0' cellpadding='0' cellspacing='0' style='border-collapse: separate; mso-table-lspace: 0pt; mso-table-rspace: 0pt; width: 100%;'>
												<tr> 
													<td style='line-height: 24px; font-family: sans-serif; font-size: 14px; vertical-align: top;' valign='top'>     
														<h1 style='color: #392F54; font-family: sans-serif; font-weight: bold; line-height: 1.4; font-size: 24px; text-align: left; text-transform: capitalize; margin: 0 0 30px;' align='left'>
															Hi %0%,
														</h1>
														<p style='color: #392F54; font-family: sans-serif; font-size: 14px; font-weight: normal; margin: 0 0 15px;'>
															Has sido invitado por <a href="mailto:%1%" style="text-decoration: underline; color: #392F54; -ms-word-break: break-all; word-break: break-all;">%1%</a> a Umbraco Administración.
														</p>
														<p style='color: #392F54; font-family: sans-serif; font-size: 14px; font-weight: normal; margin: 0 0 15px;'>
															Mensaje de <a href="mailto:%1%" style="text-decoration: none; color: #392F54; -ms-word-break: break-all; word-break: break-all;">%1%</a>:
															<br/>
															<em>%2%</em>
														</p>
														<table border='0' cellpadding='0' cellspacing='0' class='btn btn-primary' style='border-collapse: separate; mso-table-lspace: 0pt; mso-table-rspace: 0pt; width: 100%; box-sizing: border-box;'>
															<tbody>
																<tr>
																	<td align='left' style='font-family: sans-serif; font-size: 14px; vertical-align: top; padding-bottom: 15px;' valign='top'>
																		<table border='0' cellpadding='0' cellspacing='0' style='border-collapse: separate; mso-table-lspace: 0pt; mso-table-rspace: 0pt; width: auto;'>
																			<tbody>
																				<tr> 
																					<td style='font-family: sans-serif; font-size: 14px; vertical-align: top; border-radius: 5px; text-align: center; background: #35C786;' align='center' bgcolor='#35C786' valign='top'> 
																						<a href='%3%' target='_blank' style='color: #FFFFFF; text-decoration: none; -ms-word-break: break-all; word-break: break-all; border-radius: 5px; box-sizing: border-box; cursor: pointer; display: inline-block; font-size: 14px; font-weight: bold; text-transform: capitalize; background: #35C786; margin: 0; padding: 12px 30px; border: 1px solid #35c786;'>
																							Pulsa este enlace para aceptar la invitación
																						</a> 
																					</td> 
																				</tr>
																			</tbody>
																		</table>
																	</td>
																</tr>
															</tbody>
														</table>
														<p style='max-width: 400px; display: block; color: #392F54; font-family: sans-serif; font-size: 14px; line-height: 20px; font-weight: normal; margin: 15px 0;'>Si no puedes pulsar el enlace, Copia y pega esta URL en tu navegador:</p>
															<table border='0' cellpadding='0' cellspacing='0'>
																<tr>
																	<td style='-ms-word-break: break-all; word-break: break-all; font-family: sans-serif; font-size: 11px; line-height:14px;'>
																		<font style="-ms-word-break: break-all; word-break: break-all; font-size: 11px; line-height:14px;">
																			<a style='-ms-word-break: break-all; word-break: break-all; color: #392F54; text-decoration: underline; font-size: 11px; line-height:15px;' href='%3%'>%3%</a>
																		</font>
																	</td> 
																</tr>
															</table>
														</p>
													</td> 
												</tr>
											</table> 
										</td> 
									</tr>
								</table> 
								<br><br><br> 
							</div> 
						</td> 
						<td style='font-family: sans-serif; font-size: 14px; vertical-align: top;' valign='top'> </td> 
					</tr>
				</table> 
			</body>
    </html>]]>
        </key>
    </area>

    <area alias="validation">
        <key alias="validation">Validación</key>
        <key alias="validateAsEmail">Validar como email</key>
        <key alias="validateAsNumber">Validar como número</key>
        <key alias="validateAsUrl">Validar como Url</key>
        <key alias="enterCustomValidation">...or introduce tu propia validación</key>
        <key alias="fieldIsMandatory">Campo obligatorio</key>
        <key alias="validationRegExp">Introduce una expresión regular</key>
        <key alias="minCount">Necesitas añadir al menos</key>
        <key alias="maxCount">Sólo puedes tener</key>
        <key alias="items">elementos</key>
        <key alias="itemsSelected">elementos seleccionados</key>
        <key alias="invalidDate">Fecha no válida</key>
        <key alias="invalidNumber">No es un número</key>
        <key alias="invalidEmail">Email no válido</key>
    </area>
    <area alias="healthcheck">
        <!-- The following keys get these tokens passed in:
	     0: Current value
		   1: Recommended value
		   2: XPath
		   3: Configuration file path
	  -->
        <key alias="checkSuccessMessage">El valor fue establecido en el valor recomendado: '%0%'.</key>
        <key alias="rectifySuccessMessage">El valor fue establecido a '%1%' para XPath '%2%' en fichero de configuración '%3%'.</key>
        <key alias="checkErrorMessageDifferentExpectedValue">Valor esperado '%1%' para '%2%' en fichero de configuración '%3%', pero se encontró '%0%'.</key>
        <key alias="checkErrorMessageUnexpectedValue">Se encontró un valor inesperado '%0%' para '%2%' en fichero de configuración '%3%'.</key>

        <!-- The following keys get these tokens passed in:
	     0: Current value
		   1: Recommended value
	  -->
        <key alias="customErrorsCheckSuccessMessage">Errores personalizados están establecidos en '%0%'.</key>
        <key alias="customErrorsCheckErrorMessage">Errores personalizados están establecidos en '%0%'. Se recomienda configurar esto en '%1%' antes de publicar el sitio.</key>
        <key alias="customErrorsCheckRectifySuccessMessage">Errores personalizados establecidos con éxito a '%0%'.</key>

        <key alias="macroErrorModeCheckSuccessMessage">MacroErrors establecidos en '%0%'.</key>
        <key alias="macroErrorModeCheckErrorMessage">MacroErrors están establecidos en '%0%' lo que prevendrá que algunas o todas las página de tu sitio no carguen completamente si hay algún error en una macro. Rectifica esto estableciendo un valor de '%1%'.</key>
        <key alias="macroErrorModeCheckRectifySuccessMessage">MacroErrors están establecidos en '%0%'.</key>

        <!-- The following keys get these tokens passed in:
	     0: Current value
		   1: Recommended value
		   2: Server version
	  -->
        <key alias="trySkipIisCustomErrorsCheckSuccessMessage">Intentar saltar Errores Personalizados de IIS está '%0%' y estás usando IIS versión '%1%'.</key>
        <key alias="trySkipIisCustomErrorsCheckErrorMessage">Intentar saltar Errores Personalizados de IIS está '%0%'. Se recomienda configurarlo como '%1%' para tu versión (%2%) de IIS.</key>
        <key alias="trySkipIisCustomErrorsCheckRectifySuccessMessage">Intentar saltar Errores Personalizados de IIS se configuró como con '%0%' éxito.</key>

        <!-- The following keys get predefined tokens passed in that are not all the same, like above -->
        <key alias="configurationServiceFileNotFound">Archivo no existe: '%0%'.</key>
        <key alias="configurationServiceNodeNotFound"><![CDATA[No se puedo encontrar <strong>'%0%'</strong> en archivo de configuración <strong>'%1%'</strong>.]]></key>
        <key alias="configurationServiceError">Hubo un error, revisa los logs para ver el error completo: %0%.</key>

        <key alias="xmlDataIntegrityCheckMembers">Miembros - Total XML: %0%, Total: %1%, Total invalidos: %2%</key>
        <key alias="xmlDataIntegrityCheckMedia">Media - Total XML: %0%, Total: %1%, Total invalidos: %2%</key>
        <key alias="xmlDataIntegrityCheckContent">Contenido - Total XML: %0%, Total publicados: %1%, Total invalidos: %2%</key>

        <key alias="httpsCheckValidCertificate">El certificado de tu sitio es válido.</key>
        <key alias="httpsCheckInvalidCertificate">Error validando certificado: '%0%'</key>
        <key alias="httpsCheckExpiredCertificate">El ceriticado SSL de tu sitio ha caducado.</key>
        <key alias="httpsCheckExpiringCertificate">El ceriticado SSL de tu sitio caducará en %0% días.</key>
        <key alias="httpsCheckInvalidUrl">Error pinging la URL %0% - '%1%'</key>
        <key alias="httpsCheckIsCurrentSchemeHttps">Actualmente estás %0% viendo el sitio usando el esquema HTTPS.</key>
        <key alias="httpsCheckConfigurationRectifyNotPossible">El appSetting 'umbracoUseSSL' está configurado como 'false' en tu archivo web.config. Una vez que accedes al sitio usando HTTPS, debería ser configuraio como 'true'.</key>
        <key alias="httpsCheckConfigurationCheckResult">Ele appSetting 'umbracoUseSSL' está configurado como '%0%' en tu archivo your web.config, tus cookies son %1% marcadas como seguras.</key>
        <key alias="httpsCheckEnableHttpsError">No se pudo actualizar 'umbracoUseSSL' en tu archivo web.config. Error: %0%</key>

        <!-- The following keys don't get tokens passed in -->
        <key alias="httpsCheckEnableHttpsButton">Activar HTTPS</key>
        <key alias="httpsCheckEnableHttpsDescription">Configura umbracoSSL como true en los appSettings del archivo web.config.</key>
        <key alias="httpsCheckEnableHttpsSuccess">El appSetting 'umbracoUseSSL' está ahora configurado como 'true' en tu archivo web.config, tus cookies se marcarán como seguras.</key>

        <key alias="rectifyButton">Arreglar</key>
        <key alias="cannotRectifyShouldNotEqual">No se pudo arreglar chequeo con un valor de comparación 'ShouldNotEqual'.</key>
        <key alias="cannotRectifyShouldEqualWithValue">No se pudo arreglar chequeo con un valor de comparación 'ShouldEqual' con el valor introducido.</key>
        <key alias="valueToRectifyNotProvided">Valor para arreglar chequeo no introducido.</key>

        <key alias="compilationDebugCheckSuccessMessage">Modo Debug en compilacion está desactivado.</key>
        <key alias="compilationDebugCheckErrorMessage">Modo Debug en compilacion está activado. Se recomienda desactivarlo antes de publicar el sitio.</key>
        <key alias="compilationDebugCheckRectifySuccessMessage">Modo Debug en compilación se ha desactivado correctamente.</key>

        <key alias="traceModeCheckSuccessMessage">Modo Trace está desactivado.</key>
        <key alias="traceModeCheckErrorMessage">Modo Trace está activado. Se recomienda desactivarlo antes de publicar el sitio.</key>
        <key alias="traceModeCheckRectifySuccessMessage">Modo Trace se ha desactivado correctamente..</key>

        <key alias="folderPermissionsCheckMessage">Todas las carpetas tienen los permisos correspondientes.</key>
        <!-- The following keys get these tokens passed in:
	    0: Comma delimitted list of failed folder paths
  	-->
        <key alias="requiredFolderPermissionFailed"><![CDATA[Las siguientes carpetas se deben configurar con permisos de modificación pero no se pudieron acceder: <strong>%0%</strong>.]]></key>
        <key alias="optionalFolderPermissionFailed"><![CDATA[Las siguientes carpetas se deben configurar con permisos de modificación para ciertas operaciones en Umbraco pero no se pudieron acceder: <strong>%0%</strong>. Opcional.]]></key>

        <key alias="filePermissionsCheckMessage">Todos los archivos tienen los permisos correspondientes.</key>
        <!-- The following keys get these tokens passed in:
	    0: Comma delimitted list of failed folder paths
  	-->
        <key alias="requiredFilePermissionFailed"><![CDATA[Los siguientes archivos se deben configurar con permisos de escritura pero no se pudieron acceder: <strong>%0%</strong>.: <strong>%0%</strong>.]]></key>
        <key alias="optionalFilePermissionFailed"><![CDATA[Los siguientes archivos se deben configurar con permisos de escritura para ciertas operaciones en Umbraco pero no se pudieron acceder: <strong>%0%</strong>. Opcional.]]></key>

        <key alias="clickJackingCheckHeaderFound"><![CDATA[El header or meta-tag <strong>X-Frame-Options</strong> usado para controlar si un sitio puede ser IFRAMEd por otra fue encontrado.]]></key>
        <key alias="clickJackingCheckHeaderNotFound"><![CDATA[El header or meta-tag <strong>X-Frame-Options</strong> usado para controlar si un sitio puede ser IFRAMEd por otra no se ha encontrado.]]></key>
        <key alias="clickJackingSetHeaderInConfig">Establecer Header en Config</key>
        <key alias="clickJackingSetHeaderInConfigDescription">Adds a value to the httpProtocol/customHeaders section of web.config to prevent the site being IFRAMEd by other websites.</key>
        <key alias="clickJackingSetHeaderInConfigSuccess">A setting to create a header preventing IFRAMEing of the site by other websites has been added to your web.config file.</key>
        <key alias="clickJackingSetHeaderInConfigError">Could not update web.config file. Error: %0%</key>

        <!-- The following key get these tokens passed in:
	    0: Comma delimitted list of headers found
  	-->
        <key alias="excessiveHeadersFound"><![CDATA[The following headers revealing information about the website technology were found: <strong>%0%</strong>.]]></key>
        <key alias="excessiveHeadersNotFound">No se ha encontrado ninguna cabecerá que revele información sobre la tecnología del sitio.</key>

        <key alias="smtpMailSettingsNotFound">No se encontró system.net/mailsettings en Web.config.</key>
        <key alias="smtpMailSettingsHostNotConfigured">En la sección system.net/mailsettings section de web.config, el host no está configurado.</key>
        <key alias="smtpMailSettingsConnectionSuccess">Los valores SMTP están configurados correctamente y el servicio opera con normalidad.</key>
        <key alias="smtpMailSettingsConnectionFail">El servidor SMTP configurado con host '%0%' y puerto '%1%' no se pudo alcanzar. Por favor revisa que la configuración en la sección system.net/mailsettings del archivo Web.config es correcta.</key>

        <key alias="notificationEmailsCheckSuccessMessage"><![CDATA[Email de notificación has sido configurado como <strong>%0%</strong>.]]></key>
        <key alias="notificationEmailsCheckErrorMessage"><![CDATA[El email de notificación está todavía configurado en su valor por defecto: <strong>%0%</strong>.]]></key>
        <key alias="scheduledHealthCheckEmailBody"><![CDATA[<html><body><p>Los resultados de los Chequeos de Salud de Umbraco programados para ejecutarse el %0% a las %1% son:</p>%2%</body></html>]]></key>
        <key alias="scheduledHealthCheckEmailSubject">Status de los Chequeos de Salud de Umbraco</key>
    </area>
    <area alias="redirectUrls">
        <key alias="disableUrlTracker">Desactivar URL tracker</key>
        <key alias="enableUrlTracker">Activar URL tracker</key>
        <key alias="originalUrl">URL Original</key>
        <key alias="redirectedTo">Redirigido a To</key>
        <key alias="noRedirects">No se ha creado ninguna redirección</key>
        <key alias="noRedirectsDescription">Cuando una página es renombrada o movida, una redirección a la nueva página es automáticamente creada.</key>
        <key alias="removeButton">Eliminar</key>
        <key alias="confirmRemove">¿Estás seguro que quieres eliminar la redirección de '%0%' a '%1%'?</key>
        <key alias="redirectRemoved">Redirección URL eliminada.</key>
        <key alias="redirectRemoveError">Error removing redirect URL.</key>
        <key alias="confirmDisable">¿Seguro que quieres desactivar URL tracker?</key>
        <key alias="disabledConfirm">URL tracker ha sido desactivado.</key>
        <key alias="disableError">Error desactivando URL tracker, más información se puede encontrar en los logs.</key>
        <key alias="enabledConfirm">URL tracker ha sido activado.</key>
        <key alias="enableError">Error activando URL tracker, más información se puede encontrar en los logs.</key>
    </area>
    <area alias="emptyStates">
        <key alias="emptyDictionaryTree">No hay elementos de Diccionario para elegir</key>
    </area>
    <area alias="textbox">
        <key alias="characters_left">caracteres restantes</key>
    </area>
</language>
<|MERGE_RESOLUTION|>--- conflicted
+++ resolved
@@ -1,2658 +1,1886 @@
-<?xml version="1.0" encoding="utf-8" standalone="yes"?>
-<language alias="es" intName="Spanish" localName="español" lcid="10" culture="es-ES">
-    <creator>
-        <name>The Umbraco community</name>
-        <link>http://our.umbraco.org/documentation/Extending-Umbraco/Language-Files</link>
-    </creator>
-    <area alias="actions">
-        <key alias="assignDomain">Administrar hostnames</key>
-        <key alias="auditTrail">Auditoría</key>
-        <key alias="browse">Nodo de Exploración</key>
-        <key alias="changeDocType">Cambiar tipo de documento</key>
-        <key alias="copy">Copiar</key>
-        <key alias="create">Crear</key>
-        <key alias="createPackage">Crear Paquete</key>
-        <key alias="createGroup">Crear grupo</key>
-        <key alias="delete">Borrar</key>
-        <key alias="disable">Deshabilitar</key>
-        <key alias="emptyTrashcan">Vaciar Papelera</key>
-        <key alias="enable">Activar</key>
-        <key alias="exportDocumentType">Exportar Documento (tipo)</key>
-        <key alias="importDocumentType">Importar Documento (tipo)</key>
-        <key alias="importPackage">Importar Paquete</key>
-        <key alias="liveEdit">Editar en lienzo</key>
-        <key alias="logout">Salir</key>
-        <key alias="move">Mover</key>
-        <key alias="notify">Notificaciones</key>
-        <key alias="protect">Acceso Público</key>
-        <key alias="publish">Publicar</key>
-        <key alias="unpublish">Unpublish</key>
-        <key alias="refreshNode">Recargar Nodos</key>
-        <key alias="republish">Republicar sitio completo</key>
-        <key alias="rename" version="7.3.0">Renombrar</key>
-        <key alias="restore" version="7.3.0">Restaurar</key>
-        <key alias="SetPermissionsForThePage">Establecer permisos para la página %0%</key>
-        <key alias="chooseWhereToMove">Elije dónde mover</key>
-        <key alias="toInTheTreeStructureBelow">En el árbol de contenido</key>
-        <key alias="rights">Permisos</key>
-        <key alias="rollback">Deshacer</key>
-        <key alias="sendtopublish">Enviar a Publicar</key>
-        <key alias="sendToTranslate">Enviar a Traducir</key>
-        <key alias="setGroup">Establecer grupo</key>
-        <key alias="sort">Ordernar</key>
-        <key alias="translate">Traducir</key>
-        <key alias="update">Actualizar</key>
-        <key alias="setPermissions">Establecer permisos</key>
-        <key alias="unlock">Desbloquear</key>
-        <key alias="createblueprint">Crear Plantilla de Contenido</key>
-    </area>
-    <area alias="actionCategories">
-        <key alias="content">Contenido</key>
-        <key alias="administration">Administración</key>
-        <key alias="structure">Estructura</key>
-        <key alias="other">Otro</key>
-    </area>
-    <area alias="actionDescriptions">
-        <key alias="assignDomain">Permitir acceso para asignar cultura y dominios</key>
-        <key alias="auditTrail">Permitir acceso para ver informes de nodos</key>
-        <key alias="browse">Permitir acceso para ver un nodo</key>
-        <key alias="changeDocType">Permitir acceso para cambiar el tipo de documento de un nodo</key>
-        <key alias="copy">Permitir acceso para copiar un nodo</key>
-        <key alias="create">Permitir acceso para crear nodos</key>
-        <key alias="delete">Permitir acceso para borrar nodos</key>
-        <key alias="move">Permitir acceso para mover un nodo</key>
-        <key alias="protect">Permitir acceso para establecer y cambiar el acceso público a un nodo</key>
-        <key alias="publish">Permitir acceso para publicar un nodo</key>
-        <key alias="rights">Permitir acceso para cambiar los permisos para un nodo</key>
-        <key alias="rollback">Permitir acceso para revertir cambios a un nodo a un estado anterior</key>
-        <key alias="sendtopublish">Permitir acceso para enviar un nodo a revisión antes de publicarlo</key>
-        <key alias="sendToTranslate">Permitir acceso para enviar un nodo a traducir</key>
-        <key alias="sort">Permitir acceso a ordenar nodos</key>
-        <key alias="translate">Permitir acceso para traducir un nodo</key>
-        <key alias="update">Permitir acceso para guardar un nodo</key>
-        <key alias="createblueprint">Permitir acceso para crear una Plantilla de Contenido</key>
-    </area>
-    <area alias="assignDomain">
-        <key alias="permissionDenied">Permiso denegado.</key>
-        <key alias="addNew">Añadir nuevo dominio</key>
-        <key alias="remove">quitar</key>
-        <key alias="invalidNode">Nodo no válido.</key>
-        <key alias="invalidDomain">Formato de dominio no válido.</key>
-        <key alias="duplicateDomain">Este dominio ya ha sido asignado.</key>
-        <key alias="language">Language</key>
-        <key alias="domain">Dominio</key>
-        <key alias="domainCreated">El nuevo dominio %0% ha sido creado</key>
-        <key alias="domainDeleted">El dominio %0% ha sido borrado</key>
-        <key alias="domainExists">El dominio'%0%' ya ha sido asignado</key>
-        <key alias="domainUpdated">El dominio %0% ha sido actualizado</key>
-        <key alias="orEdit">Editar dominios actuales</key>
-        <key alias="domainHelp">
-            <![CDATA[p.ej.: "tudominio.com", "www.tudominio.com", "tudominio.com:8080" o
-        "https://www.tudominio.com/".<br /><br />Los dominios de un nivel están soportados, por ej. "example.com/en". De todas formas deberían de evitarse. Mejor usar la configuración cultural especificada arriba.]]>
-        </key>
-        <key alias="inherit">Heredar</key>
-        <key alias="setLanguage">Cultura</key>
-        <key alias="setLanguageHelp">
-            <![CDATA[Configura la cultura para los nodos por debajo del nodo actual,<br /> o hereda la cultura de los nodos padres. También se aplicará<br />
-      para el nodo actual, a menos que un dominio por debajo lo aplique también.]]>
-<<<<<<< HEAD
-    </key>
-    <key alias="setDomains">Domains</key>
-  </area>
-  <area alias="auditTrails">
-    <key alias="atViewingFor">Visualización de</key>
-  </area>
-  <area alias="buttons">
-    <key alias="select">Seleccionar</key>
-    <key alias="selectCurrentFolder">Selecciona la carpeta actual</key>
-    <key alias="somethingElse">Hacer otra cosa</key>
-    <key alias="bold">Negrita</key>
-    <key alias="deindent">Cancelar Sangría del Párrafo </key>
-    <key alias="formFieldInsert">Insertar campo de formulario</key>
-    <key alias="graphicHeadline">Insertar gráfico de titular</key>
-    <key alias="htmlEdit">Editar Html</key>
-    <key alias="indent">Sangría</key>
-    <key alias="italic">Cursiva</key>
-    <key alias="justifyCenter">Centrar</key>
-    <key alias="justifyLeft">Alinear a la Izquierda</key>
-    <key alias="justifyRight">Alinear a la Derecha</key>
-    <key alias="linkInsert">Insertar Link</key>
-    <key alias="linkLocal">Insertar link local (anchor)</key>
-    <key alias="listBullet">Lista en Viñetas</key>
-    <key alias="listNumeric">Lista Numérica</key>
-    <key alias="macroInsert">Insertar macro</key>
-    <key alias="pictureInsert">Insertar imagen</key>
-    <key alias="relations">Editar relaciones</key>
-    <key alias="save">Guardar</key>
-    <key alias="saveAndPublish">Guardar y publicar</key>
-    <key alias="saveToPublish">Guardar y enviar para aprobación</key>
-    <key alias="showPage">Previsualizar</key>
-    <key alias="showPageDisabled">La previsualización está deshabilitada porque no hay ninguna plantilla asignada</key>
-    <key alias="styleChoose">Elegir estilo</key>
-    <key alias="styleShow">Mostrar estilos</key>
-    <key alias="tableInsert">Insertar tabla</key>
-	<key alias="returnToList">Volver al listado</key>
-  </area>
-  <area alias="changeDocType">
-    <key alias="changeDocTypeInstruction">Para cambiar el tipo de documento al contenido seleccionado, primero selecciona uno de la lista de tipos válidos.</key>
-    <key alias="changeDocTypeInstruction2">Entonces confirma el mapeo de propiedades del tipo actual al nuevo y haz click en Guardar.</key>
-    <key alias="contentRepublished">El contenido se ha vuelto a publicar.</key>
-    <key alias="currentProperty">Propiedad actual</key>
-    <key alias="currentType">Tipo actual</key>
-    <key alias="docTypeCannotBeChanged">El tipo de contenido no se puede cambiar, porque no hay alternativas válidas para este contenido.</key>
-    <key alias="docTypeChanged">Tipo de documento cambiado</key>
-    <key alias="mapProperties">Mapeo de propiedades</key>
-    <key alias="mapToProperty">Mapea a la propiedad</key>
-    <key alias="newTemplate">Nueva plantilla</key>
-    <key alias="newType">Nuevo tipo</key>
-    <key alias="none">ninguno</key>
-    <key alias="selectedContent">Contenido</key>
-    <key alias="selectNewDocType">Selecciona un nuevo Tipo de Documento</key>
-    <key alias="successMessage">El tipo de documento del contenido seleccionado ha sido cambiado correctamente a [new type] y las siguientes propiedades mapeadas:</key>
-    <key alias="to">a</key>
-    <key alias="validationErrorPropertyWithMoreThanOneMapping">No se ha podido completar el mapeo de propiedades porque uno o más propiedades tienen más de un mapeo definido.</key>
-    <key alias="validDocTypesNote">Solo se muestran otros tipos válidos para el contenido actual.</key>
-  </area>
-  <area alias="content">
-  <key alias="isPublished" version="7.2">Está publicado</key>
-    <key alias="about">Acerca de</key>
-    <key alias="alias">Link alternativo</key>
-    <key alias="alternativeTextHelp">(como describe la imagen sobre el teléfono)</key>
-    <key alias="alternativeUrls">Vinculos Alternativos</key>
-    <key alias="clickToEdit">Click para editar esta entrada</key>
-    <key alias="createBy">Creado por</key>
-    <key alias="createByDesc" version="7.0">Autor original</key>
-    <key alias="updatedBy" version="7.0">Actualizado por</key>
-    <key alias="createDate">Creado</key>
-    <key alias="createDateDesc" version="7.0">Fecha/hora de creación del documento</key>
-    <key alias="documentType">Tipo de Documento</key>
-    <key alias="editing">Editando</key>
-    <key alias="expireDate">Remover el</key>
-    <key alias="itemChanged">Esta entrada ha sido modificada después de haber sido publicada</key>
-    <key alias="itemNotPublished">Esta entrada no esta publicada</key>
-    <key alias="lastPublished">Último publicado</key>
-    <key alias="mediatype">Tipo de Medio</key>
-    <key alias="membergroup">Miembro de Grupo</key>
-    <key alias="memberrole">Rol</key>
-    <key alias="membertype">Tipo de miembro</key>
-    <key alias="noDate">Sin fecha</key>
-    <key alias="nodeName">Título de la página</key>
-    <key alias="otherElements">Propiedades</key>
-    <key alias="parentNotPublished">Este documento ha sido publicado pero no es visible porque el padre '%0%' no esta publicado</key>
-    <key alias="parentNotPublishedAnomaly">Upss: este documento está publicado pero no está en la caché (error interno)</key>
-    <key alias="publish">Publicar</key>
-    <key alias="publishStatus">Estado de la Publicación</key>
-    <key alias="releaseDate">Publicar el</key>
-    <key alias="unpublishDate">Despublicar el</key>
-    <key alias="removeDate">Fecha de Eliminación</key>
-    <key alias="sortDone">El Orden esta actualizado</key>
-    <key alias="sortHelp">Para organizar los nodos, simplemente arrastre los nodos o realice un clic en uno de los encabezados de columna. Puede seleccionar multiple nodos manteniendo presionados "Shift" o "Control" mientras selecciona</key>
-    <key alias="statistics">Estadísticas</key>
-    <key alias="titleOptional">Título (opcional)</key>
-    <key alias="type">Tipo</key>
-    <key alias="unPublish">No Publicar</key>
-    <key alias="updateDate">Última actualización</key>
-    <key alias="updateDateDesc" version="7.0">Fecha/hora este documento fue modificado</key>
-    <key alias="uploadClear">Eliminar archivo</key>
-    <key alias="urls">Vínculo al documento</key>
-    <key alias="memberof">Miembro de grupo(s)</key>
-    <key alias="notmemberof">No es miembreo de grupo(s)</key>
-    <key alias="childItems" version="7.0">Nodos hijo</key>
-    <key alias="target" version="7.0">Target</key>
-	<key alias="listViewNoItems">No hay datos que mostrar</key>
-  </area>
-  <area alias="media">
-    <key alias="clickToUpload">Haz click para subir archivos</key>
-    <key alias="dropFilesHere">Arrastra los archivos aquí...</key>
-  </area>
-  <area alias="create">
-    <key alias="chooseNode">¿Dónde quieres crear el nuevo %0%</key>
-    <key alias="createUnder">Crear debajo de</key>
-    <key alias="updateData">Elije un tipo y un título</key>
-    <key alias="noDocumentTypes" version="7.0"><![CDATA[No hay disponibles tipos de documentos permitidos. Debes habilitarlos en la sección "Ajustes" en <strong>"Tipos de documentos"</strong>.]]></key>
-    <key alias="noMediaTypes" version="7.0"><![CDATA[No hay disponibles tipos de medios permitidos. Debes habilitarlos en la sección "Ajustes" en <strong>"Tipos de medios"</strong>.]]></key>
-  </area>
-  <area alias="dashboard">
-    <key alias="browser">Navega en tu sitio Web</key>
-    <key alias="dontShowAgain">No volver a mostrar</key>
-    <key alias="nothinghappens">Si Umbraco no se ha abierto tendrás que permitir ventanas emergentes para este sitio Web</key>
-    <key alias="openinnew">se ha abierto en una nueva ventana</key>
-    <key alias="restart">Reinicio</key>
-    <key alias="visit">Visita</key>
-    <key alias="welcome">Bienvenido</key>
-  </area>
-  <area alias="prompt">
-    <key alias="stay">Stay</key>
-    <key alias="discardChanges">Discard changes</key>
-    <key alias="unsavedChanges">You have unsaved changes</key>
-    <key alias="unsavedChangesWarning">Are you sure you want to navigate away from this page? - you have unsaved changes</key>
-  </area>
-  <area alias="bulk">
-    <key alias="done">Done</key>
-
-    <key alias="deletedItem">Deleted %0% item</key>
-    <key alias="deletedItems">Deleted %0% items</key>
-    <key alias="deletedItemOfItem">Deleted %0% out of %1% item</key>
-    <key alias="deletedItemOfItems">Deleted %0% out of %1% items</key>
-
-    <key alias="publishedItem">Published %0% item</key>
-    <key alias="publishedItems">Published %0% items</key>
-    <key alias="publishedItemOfItem">Published %0% out of %1% item</key>
-    <key alias="publishedItemOfItems">Published %0% out of %1% items</key>
-
-    <key alias="unpublishedItem">Unpublished %0% item</key>
-    <key alias="unpublishedItems">Unpublished %0% items</key>
-    <key alias="unpublishedItemOfItem">Unpublished %0% out of %1% item</key>
-    <key alias="unpublishedItemOfItems">Unpublished %0% out of %1% items</key>
-
-    <key alias="movedItem">Moved %0% item</key>
-    <key alias="movedItems">Moved %0% items</key>
-    <key alias="movedItemOfItem">Moved %0% out of %1% item</key>
-    <key alias="movedItemOfItems">Moved %0% out of %1% items</key>
-
-    <key alias="copiedItem">Copied %0% item</key>
-    <key alias="copiedItems">Copied %0% items</key>
-    <key alias="copiedItemOfItem">Copied %0% out of %1% item</key>
-    <key alias="copiedItemOfItems">Copied %0% out of %1% items</key>
-  </area>
-  <area alias="defaultdialogs">
-    <key alias="nodeNameLinkPicker">Título del vínculo</key>
-    <key alias="urlLinkPicker">Vínculo</key>
-    <key alias="anchorInsert">Nombre</key>
-    <key alias="assignDomain">Administrar dominios</key>
-    <key alias="closeThisWindow">Cerrar esta ventana</key>
-    <key alias="confirmdelete">Esta usted seguro que desea borrar</key>
-    <key alias="confirmdisable">Esta usted seguro que desea deshabilitar</key>
-    <key alias="confirmEmptyTrashcan">Por favor seleccione esta casilla para confirmar la eliminación de %0% entrada(s)</key>
-    <key alias="confirmlogout">Esta usted seguro?</key>
-    <key alias="confirmSure">Esta usted Seguro?</key>
-    <key alias="cut">Cortar</key>
-    <key alias="editdictionary">Editar entrada del Diccionario</key>
-    <key alias="editlanguage">Editar idioma</key>
-    <key alias="insertAnchor">Agregar enlace interno</key>
-    <key alias="insertCharacter">Insertar caracter</key>
-    <key alias="insertgraphicheadline">Insertar titular gráfico</key>
-    <key alias="insertimage">Insertar imagen</key>
-    <key alias="insertlink">Insertar enlace</key>
-    <key alias="insertMacro">Insertar macro</key>
-    <key alias="inserttable">Insertar tabla</key>
-    <key alias="lastEdited">Última edición</key>
-    <key alias="link">Enlace</key>
-    <key alias="linkinternal">Enlace interno</key>
-    <key alias="linklocaltip">Al usar enlaces locales, insertar "#" delante del enlace</key>
-    <key alias="linknewwindow">¿Abrir en nueva ventana?</key>
-    <key alias="macroContainerSettings">Ajustes para la Macro</key>
-    <key alias="macroDoesNotHaveProperties">Esta macro no contiene ninguna propiedad que pueda editar</key>
-    <key alias="paste">Pegar</key>
-    <key alias="permissionsEdit">Editar permisos para</key>
-    <key alias="recycleBinDeleting">Se está vaciando la papelera. No cierre esta ventana mientras se ejecuta este proceso</key>
-    <key alias="recycleBinIsEmpty">La papelera está vacía</key>
-    <key alias="recycleBinWarning">No podrá recuperar los items una vez sean borrados de la papelera</key>
-    <key alias="regexSearchError"><![CDATA[El servicio web <a target='_blank' href='http://regexlib.com'>regexlib.com</a> está experimentando algunos problemas en estos momentos, de los cuales no somos responsables. Pedimos disculpas por las molestias.]]></key>
-    <key alias="regexSearchHelp">Buscar una expresión regular para agregar validación a un campo de formulario. Ejemplo: 'correo electrónico', código postal "," url "</key>
-    <key alias="removeMacro">Eliminar macro</key>
-    <key alias="requiredField">Campo obligatorio</key>
-    <key alias="sitereindexed">El sitio ha sido reindexado</key>
-    <key alias="siterepublished">Se ha actualizado la caché y se ha publicado el contenido del sitio web.</key>
-    <key alias="siterepublishHelp">La caché del sitio web será actualizada. Todos los contenidos publicados serán actualizados, mientras el contenido no publicado permanecerá no publicado.</key>
-    <key alias="tableColumns">Número de columnas</key>
-    <key alias="tableRows">Número de filas</key>
-    <key alias="templateContentAreaHelp"><![CDATA[<strong>Coloca un 'placeholder' id</strong> al colocar un ID  en tu 'placeholder' puedes insertar contenido en esta plantilla desde una plantilla hija, referenciando este ID usando un elemento<code>&lt;asp:content /&gt;</code>.]]></key>
-    <key alias="templateContentPlaceHolderHelp">Seleccione una tecla de la lista abajo indicada. Sólo puede elegir a partir de la ID de la plantilla actual del dominio.</key>
-    <key alias="thumbnailimageclickfororiginal">Haga clic sobre la imagen para verla a tamaño completo.</key>
-    <key alias="treepicker">Seleccionar item</key>
-    <key alias="viewCacheItem">Ver item en la caché</key>
-  </area>
-  <area alias="dictionaryItem">
-    <key alias="description">Editar las diferentes versiones lingüísticas para la entrada en el diccionario '% 0%' debajo añadir otros idiomas en el menu de 'idiomas' en el menú de la izquierda</key>
-    <key alias="displayName"><![CDATA[nombre de la cultura
-]]></key>
-  </area>
-  <area alias="placeholders">
-    <key alias="username">Escribe tu nombre de usuario</key>
-    <key alias="password">Escribe tu contraseña</key>
-    <key alias="nameentity">Nombre del %0%...</key>
-    <key alias="entername">Escribe un nombre...</key>
-    <key alias="search">Escribe tu búsqueda...</key>
-    <key alias="filter">Escribe para filtrar resultados...</key>
-    <key alias="usernameHint">Tu nombre de usuario normalmente es tu e-mail</key>
-  </area>
-  <area alias="editcontenttype">
-  <key alias="allowAtRoot" version="7.2">Permitir en nodo raíz</key>
-    <key alias="allowAtRootDesc" version="7.2">Sólo tipos de contenido permitidos podrán crearse bajo el nodo raíz de los árboles de Contenido y Media</key>
-    <key alias="allowedchildnodetypes">Tipos de nodos hijos permitidos</key>
-    <key alias="contenttypecompositions">Composiciones de Tipo de Documento</key>
-    <key alias="create">Crear</key>
-    <key alias="deletetab">Borrar pestaña</key>
-    <key alias="description">Descripción</key>
-    <key alias="newtab">Nueva pestaña</key>
-    <key alias="tab">Pestaña</key>
-    <key alias="thumbnail">Miniatura</key>
-    <key alias="hasListView">Permitir vista de listado</key>
-	<key alias="hasListViewDesc" version="7.2">Configura el contenido para mostrar un listado de nodos hijos, en lugar de mostrarlos en forma de árbol</key>
-    <key alias="currentListView" version="7.2">Vista de listado actual</key>
-    <key alias="currentListViewDesc" version="7.2">El tipo de vista de listado activa</key>
-    <key alias="createListView" version="7.2">Crear un tipo de listado personalizado</key>
-    <key alias="removeListView" version="7.2">Quitar el tipo de listado personalizado</key>
-  </area>
-  <area alias="editdatatype">
-    <key alias="addPrevalue">añadir prevalor</key>
-    <key alias="dataBaseDatatype"><![CDATA[Base de datos 
-]]></key>
-    <key alias="guid">Tipo de datos GUID</key>
-    <key alias="renderControl">Tipo de datos GUIDprestar control</key>
-    <key alias="rteButtons">Botones</key>
-    <key alias="rteEnableAdvancedSettings">Habilitar la configuración avanzada para</key>
-    <key alias="rteEnableContextMenu">Habilitar menú contextual</key>
-    <key alias="rteMaximumDefaultImgSize">Por defecto, el tamaño máximo de imágenes insertado</key>
-    <key alias="rteRelatedStylesheets"><![CDATA[Relacionados con el estilo de las páginas
-]]></key>
-    <key alias="rteShowLabel">Mostrar etiqueta</key>
-    <key alias="rteWidthAndHeight"><![CDATA[anchura y altura
-]]></key>
-  </area>
-  <area alias="errorHandling">
-    <key alias="errorButDataWasSaved">Se ha guardado la información pero debes solucionar los siguientes errores para poder publicar:</key>
-    <key alias="errorChangingProviderPassword">La composición actual del proveedor no es compatible con el cambio de la contraseña (Habilitar la contraseña de recuperación es necesaria para que sea cierta)</key>
-    <key alias="errorExistsWithoutTab">%0% ya existe</key>
-    <key alias="errorHeader">Se han encontrado los siguientes errores:</key>
-    <key alias="errorHeaderWithoutTab">Se han encontrado los siguientes errores:</key>
-    <key alias="errorInPasswordFormat">La clave debe tener como mínimo %0% caracteres y %1% caracter(es) no alfanuméricos</key>
-    <key alias="errorIntegerWithoutTab">%0% debe ser un número entero</key>
-    <key alias="errorMandatory">Debe llenar los campos del %0% al %1%</key>
-    <key alias="errorMandatoryWithoutTab">Debe llenar el campo %0%</key>
-    <key alias="errorRegExp">Debe poner el formato correcto del %0% al %1% </key>
-    <key alias="errorRegExpWithoutTab">Debe poner un formato correcto en %0%</key>
-  </area>
-  <area alias="errors">
-    <key alias="codemirroriewarning">NOTA: Aunque CodeMirror esté activado en los ajustes de configuracion, no se muestra en Internet Explorer debido a que no es lo suficientemente estable.'</key>
-    <key alias="contentTypeAliasAndNameNotNull">Debe llenar el alias y el nombre en el propertytype</key>
-    <key alias="filePermissionsError">Hay un problema de lectura y escritura al acceder a un archivo o carpeta</key>
-    <key alias="missingTitle"><![CDATA[Por favor, introduzca un título
-]]></key>
-    <key alias="missingType">Por favor, elija un tipo </key>
-    <key alias="pictureResizeBiggerThanOrg">Usted está a punto de hacer la foto más grande que el tamaño original. ¿Está seguro de que desea continuar?</key>
-    <key alias="pythonErrorHeader">Error en script python</key>
-    <key alias="pythonErrorText">El script python no se ha guardado debido a que contenía error(es)</key>
-    <key alias="startNodeDoesNotExists"><![CDATA[Startnode suprimido, por favor, póngase en contacto con su administrador
-]]></key>
-    <key alias="stylesMustMarkBeforeSelect">Por favor, marque el contenido antes de cambiar de estilo</key>
-    <key alias="stylesNoStylesOnPage">No active estilos disponibles</key>
-    <key alias="tableColMergeLeft"><![CDATA[Por favor, coloque el cursor a la izquierda de las dos celdas que quiere combinar
-]]></key>
-    <key alias="tableSplitNotSplittable"><![CDATA[Usted no puede dividir una celda que no ha sido combinada.
-]]></key>
-    <key alias="xsltErrorHeader"><![CDATA[Error en la fuente XSLT
-]]></key>
-    <key alias="xsltErrorText">El XSLT no se ha guardado, porque contenía un error (s)</key>
-  </area>
-  <area alias="general">
-    <key alias="about">Acerca de</key>
-    <key alias="action">Acción</key>
-    <key alias="actions">Acciones</key>
-    <key alias="add">Añadir</key>
-    <key alias="alias">Alias</key>
-    <key alias="areyousure">¿Está seguro?</key>
-    <key alias="border">Borde</key>
-    <key alias="by">o</key>
-    <key alias="cancel">Cancelar</key>
-    <key alias="cellMargin">Margen de la celda</key>
-    <key alias="choose">Elegir</key>
-    <key alias="close">Cerrar</key>
-    <key alias="closewindow">Cerrar ventana</key>
-    <key alias="comment">Comentario</key>
-    <key alias="confirm">Confirmar</key>
-    <key alias="constrainProportions">Mantener proporciones</key>
-    <key alias="continue">Continuar</key>
-    <key alias="copy">Copiar</key>
-    <key alias="create">Crear</key>
-    <key alias="database">Base de datos</key>
-    <key alias="date">Fecha</key>
-    <key alias="default">Por defecto</key>
-    <key alias="delete">Borrar</key>
-    <key alias="deleted">Borrado</key>
-    <key alias="deleting">Borrando...</key>
-    <key alias="design">Diseño</key>
-    <key alias="dimensions">Dimensiones</key>
-    <key alias="down">Abajo</key>
-    <key alias="download">Descargar</key>
-    <key alias="edit">Editar</key>
-    <key alias="edited">Editado</key>
-    <key alias="elements">Elementos</key>
-    <key alias="email">Mail</key>
-    <key alias="error">Error</key>
-    <key alias="findDocument">Buscar</key>
-    <key alias="height">Altura</key>
-    <key alias="help">Ayuda</key>
-    <key alias="icon">Icono</key>
-    <key alias="import">Importar</key>
-    <key alias="innerMargin">Margen interno</key>
-    <key alias="insert">Insertar</key>
-    <key alias="install">Instalar</key>
-    <key alias="justify">Justificar</key>
-    <key alias="language">Idioma</key>
-    <key alias="layout">Diseño</key>
-    <key alias="loading">Cargando</key>
-    <key alias="locked">Bloqueado</key>
-    <key alias="login">Iniciar sesión</key>
-    <key alias="logoff">Cerrar sesión</key>
-    <key alias="logout">Cerrar sesión</key>
-    <key alias="macro">Macro</key>
-    <key alias="move">Mover</key>
-    <key alias="name">Nombre</key>
-    <key alias="new">New</key>
-    <key alias="next">Próximo</key>
-    <key alias="no">No</key>
-    <key alias="of">de</key>
-    <key alias="ok">OK</key>
-    <key alias="open">Abrir</key>
-    <key alias="or">o</key>
-    <key alias="password">Contraseña</key>
-    <key alias="path">Ruta</key>
-    <key alias="placeHolderID">ID de marcador de posición</key>
-    <key alias="pleasewait">Un momento por favor...</key>
-    <key alias="previous">Anterior</key>
-    <key alias="properties">Propiedades</key>
-    <key alias="reciept">Mail para recibir los datos del formulario</key>
-    <key alias="recycleBin">Papelera</key>
-    <key alias="remaining">Restantes</key>
-    <key alias="rename">Renombrar</key>
-    <key alias="renew">Renovar</key>
-    <key alias="retry">Reintentar</key>
-    <key alias="rights">Permisos</key>
-    <key alias="search">Buscar</key>
-    <key alias="server">Servidor</key>
-    <key alias="show">Mostrar</key>
-    <key alias="showPageOnSend">Mostrar página al enviar</key>
-    <key alias="size">Tamaño</key>
-    <key alias="sort">Ordenar</key>
-    <key alias="submit">Submit</key> <!-- TODO: Translate this -->
-    <key alias="type">Tipo</key>
-    <key alias="typeToSearch">Tipo que buscar...</key>
-    <key alias="up">Arriba</key>
-    <key alias="update">Actualizar</key>
-    <key alias="upgrade">Actualizar</key>
-    <key alias="upload">Upload</key>
-    <key alias="url">Url</key>
-    <key alias="user">Usuario</key>
-    <key alias="username">Nombre de usuario</key>
-    <key alias="value">Valor</key>
-    <key alias="view">Ver</key>
-    <key alias="welcome">Bienvenido...</key>
-    <key alias="width">Ancho</key>
-    <key alias="yes">Si</key>
-    <key alias="reorder">Reorder</key>
-    <key alias="reorderDone">I am done reordering</key>
-  </area>
-  <area alias="graphicheadline">
-    <key alias="backgroundcolor">Color de fondo</key>
-    <key alias="bold">Negritas</key>
-    <key alias="color">Color del texto</key>
-    <key alias="font">Fuente</key>
-    <key alias="text">Texto</key>
-  </area>
-  <area alias="headers">
-    <key alias="page">Página</key>
-  </area>
-  <area alias="installer">
-    <key alias="databaseErrorCannotConnect">El instalador no puede conectar con la base de datos.</key>
-    <key alias="databaseErrorWebConfig">No se ha podido guardar el archivo Web.config. Por favor, modifique la cadena de conexión manualmente.</key>
-    <key alias="databaseFound">Su base de datos ha sido encontrada y ha sido identificada como</key>
-    <key alias="databaseHeader">Configuración de la base de datos</key>
-    <key alias="databaseInstall"><![CDATA[Pulse el botón <strong> instalar </ strong> para instalar %0% la base de datos de Umbraco]]></key>
-    <key alias="databaseInstallDone"><![CDATA[Se ha copiado Umbraco %0% a la base de datos. Pulse <strong>Próximo</strong> para continuar]]></key>
-    <key alias="databaseNotFound"><![CDATA[<p>¡No se ha encontrado ninguna base de datos! Mira si la información en la "connection string" del “web.config” es correcta.</p> <p>Para continuar, edite el "web.config" (bien sea usando Visual Studio o su editor de texto preferido), vaya al final del archivo y añada la cadena de conexión para la base de datos con el nombre (key) "umbracoDbDSN" y guarde el archivo. </p> <p>Pinche en <strong>reintentar</strong> cuando haya terminado.<br /><a href="http://our.umbraco.org/documentation/Using-Umbraco/Config-files/webconfig7" target="_blank">Pinche aquí para mayor información de como editar el web.config (en inglés)</a></p>]]></key>
-    <key alias="databaseText"><![CDATA[Para completar este paso, debes conocer la información correspondiente a tu servidor de base de datos ("cadena de conexión").<br /> Por favor, contacta con tu ISP si es necesario. Si estás realizando la instalación en una máquina o servidor local, quizás necesites información de tu administrador de sistemas.]]></key>
-    <key alias="databaseUpgrade"><![CDATA[<p> Pinche en <strong>actualizar</strong> para actualizar la base de datos a Umbraco %0%</p> <p> Ningún contenido será borrado de la base de datos y seguirá funcionando después de la actualización </p> ]]></key>
-    <key alias="databaseUpgradeDone"><![CDATA[La base de datos ha sido actualizada a la versión 0%.<br />Pinche en <strong>Próximo</strong> para continuar. ]]></key>
-    <key alias="databaseUpToDate"><![CDATA[La base de datos está actualizada. Pinche en <strong>próximo</strong> para continuar con el asistente de configuración]]></key>
-    <key alias="defaultUserChangePass"><![CDATA[<strong>La contraseña del usuario por defecto debe ser cambiada</strong>]]></key>
-    <key alias="defaultUserDisabled"><![CDATA[<strong>El usuario por defecto ha sido desabilitado o ha perdido el acceso a Umbraco!</strong></p><p>Pinche en <b>Próximo</b> para continuar.]]></key>
-    <key alias="defaultUserPassChanged"><![CDATA[<strong>¡La contraseña del usuario por defecto ha sido cambiada desde que se instaló!</strong></p><p>No hay que realizar ninguna tarea más. Pulsa <strong>Siguiente</strong> para proseguir.]]></key>
-    <key alias="defaultUserPasswordChanged">¡La constraseña se ha cambiado!</key>
-    <key alias="greatStart">Ten un buen comienzo, visita nuestros videos de introducción</key>
-    <key alias="licenseText">Pulsando el botón de Siguiente (o modificando el UmbracoConfigurationStatus en el web.config), aceptar la licencia de este software tal y como se especifica en el cuadro de debajo. Ten en cuenta que esta distribución de Umbraco consta de dos licencias diferentes, la licencia open source MIT para el framework y la licencia Umbraco freeware que cubre la IU.</key>
-    <key alias="None">No ha sido instalado.</key>
-    <key alias="permissionsAffectedFolders">Archivos y directorios afectados</key>
-    <key alias="permissionsAffectedFoldersMoreInfo">Mas información en configurar los permisos para Umbraco aquí</key>
-    <key alias="permissionsAffectedFoldersText">Necesitas dar permisos de modificación a ASP.NET para los siguientes archivos/directorios</key>
-    <key alias="permissionsAlmostPerfect"><![CDATA[<strong>¡Tu configuración de permisos es casi perfecta!</strong><br /><br /> Puedes ejecutar Umbraco sin problemas, pero no podrás instalar paquetes que es algo recomendable para explotar el potencial de Umbraco.]]></key>
-    <key alias="permissionsHowtoResolve">Como Resolver</key>
-    <key alias="permissionsHowtoResolveLink">Pulsa aquí para leer la versión de texto</key>
-    <key alias="permissionsHowtoResolveText"><![CDATA[Mira nuestros <strong>video tutoriales</strong> acerca de cómo configurar los permisos de los directorios para Umbraco o lee la versión de texto.]]></key>
-    <key alias="permissionsMaybeAnIssue"><![CDATA[<strong>¡La configuración de tus permisos podría ser un problema!</strong> <br/><br /> Puedes ejecutar Umbraco sin problemas, pero no serás capaz de crear directorios o instalar paquetes que es algo recomendable para explotar el potencial de Umbraco.]]></key>
-    <key alias="permissionsNotReady"><![CDATA[<strong>¡Tu configuración de permisos no está lista para Umbraco!</strong> <br /><br /> Para ejecutar Umbraco, necesitarás actualizar tu configuración de permisos.]]></key>
-    <key alias="permissionsPerfect"><![CDATA[<strong>¡Tu configuración de permisos es perfecta!</strong><br /><br /> ¡Estás listo para ejecutar Umbraco e instalar paquetes!]]></key>
-    <key alias="permissionsResolveFolderIssues">Resolviendo problemas con directorios</key>
-    <key alias="permissionsResolveFolderIssuesLink">Sigue este enlace para más información sobre problemas con ASP.NET y creación de directorios</key>
-    <key alias="permissionsSettingUpPermissions">Configurando los permisos de directorios</key>
-    <key alias="permissionsText">Umbraco necesita permisos de lectura/escritura en algunos directorios para poder almacenar archivos tales como imagenes y PDFs. También almacena datos en la caché para mejorar el rendimiento de su sitio web</key>
-    <key alias="runwayFromScratch">Quiero empezar de cero</key>
-    <key alias="runwayFromScratchText"><![CDATA[Tu sitio web está completamente vacío en estos momentos, lo cual es perfecto si quieres empezar de cero y crear tus propios tipos de documentos y plantillas (<a href="http://Umbraco.tv/documentation/videos/for-site-builders/foundation/document-types">learn how</a>). Todavía podrás elegir instalar Runway más adelante. Por favor ve a la sección del Desarrollador y elije Paquetes.]]></key>
-    <key alias="runwayHeader">Acabas de configurar una nueva plataforma Umbraco. ¿Qué deseas hacer ahora?</key>
-    <key alias="runwayInstalled">Se ha instalado Runway</key>
-    <key alias="runwayInstalledText"><![CDATA[Tienes puestos los cimientos. Selecciona los módulos que desees instalar sobre ellos.<br /> Esta es nuestra lista de módulos recomendados, selecciona los que desees instalar, o mira la <a href="#" onclick="toggleModules(); return false;" id="toggleModuleList">lista completa de módulos</a> ]]></key>
-    <key alias="runwayOnlyProUsers">Sólo recomendado para usuarios expertos</key>
-    <key alias="runwaySimpleSite">Quiero empezar con un sitio web sencillo</key>
-    <key alias="runwaySimpleSiteText"><![CDATA[<p> "Runway" es un sitio web sencillo que contiene unos tipos de documentos y plantillas básicos. El instalador puede configurar Runway por ti de forma automática, pero fácilmente puedes editarlo, extenderlo o eliminarlo. No es necesario y puedes usar Umbrao perfectamente sin él. Sin embargo, Runway ofrece unos cimientos sencillos basados en buenas prácticas para iniciarte más rápido que nunca. Si eliges instalar Runway, puedes seleccionar bloques de construcción básicos llamados Módulos de Runway de forma opcional para realzar tus páginas de Runway. </> <small> <em>Incluido con Runway:</em> Página de inicio, página de Cómo empezar, página de Instalación de módulos.<br /> <em>Módulos opcionales:</em> Navegación superior, Mapa del sitio, Contacto, Galería. </small> ]]></key>
-    <key alias="runwayWhatIsRunway">¿Qué es Runway?</key>
-    <key alias="step1">Paso 1 de 5. Aceptar los términos de la licencia</key>
-    <key alias="step2">Paso 2 de 5. Configuración de la base de datos</key>
-    <key alias="step3">Paso 3 de 5. Autorizar / validar permiso en los archivos</key>
-    <key alias="step4">Paso 4 de 5. Configurar seguridad en Umbraco</key>
-    <key alias="step5">Paso 5 de 5. Umbraco está listo para ser usado</key>
-    <key alias="thankYou">Gracias por elegir Umbraco</key>
-    <key alias="theEndBrowseSite"><![CDATA[<h3>Navega a tu nuevo sitio</h3> Has instalado Runway, por qué no ves el aspecto de tu nuevo sitio web.]]></key>
-    <key alias="theEndFurtherHelp"><![CDATA[<h3>Más ayuda e información</h3> Consigue ayuda de nuestra premiada comunidad, navega por la documentación o mira algunos videos gratuitos de cómo crear un sitio sencillo, cómo utilizar los paquetes y una guía rápida de la terminología de Umbraco]]></key>
-    <key alias="theEndHeader">Umbraco %0% ha sido instalado y está listo para ser usado</key>
-    <key alias="theEndInstallFailed"><![CDATA[Para completar la instalación, necesitaras editar de forma manual el <strong>archivo /web.config</strong> y actualizar la clave del AppSetting <strong>UmbracoConfigurationStatus</strong> del final al valor <strong>'%0%'</strong>.]]></key>
-    <key alias="theEndInstallSuccess"><![CDATA[Puedes <strong>empezar inmediatamente</strong> pulsando el botón "Lanzar Umbraco" de debajo. <br />Si eres <strong>nuevo con Umbraco</strong>, puedes encontrar cantidad de recursos en nuestras páginas de cómo empezar.]]></key>
-    <key alias="theEndOpenUmbraco"><![CDATA[<h3>Lanzar Umbraco</h3> Para administrar tu sitio web, simplemente abre el back office de Umbraco y empieza a añadir contenido, a actualizar plantillas y hojas de estilo o a añadir nueva funcionalidad]]></key>
-    <key alias="Unavailable">No se ha podido establecer la conexión con la base de datos</key>
-    <key alias="Version3">Umbraco versión 3</key>
-    <key alias="Version4">Umbraco versión 4</key>
-    <key alias="watch">Mirar</key>
-    <key alias="welcomeIntro"><![CDATA[El asistente de configuración le guiará en los pasos para instalar <strong>Umbraco %0%</strong> o actualizar la versión 3.0 a <strong>Umbraco %0%</strong>. <br /><br />  Pinche en <strong>"próximo"</strong> para empezar con el asistente de configuración.]]></key>
-  </area>
-  <area alias="language">
-    <key alias="cultureCode">Código de cultura</key>
-    <key alias="displayName">Nombre de cultura</key>
-  </area>
-  <area alias="lockout">
-    <key alias="lockoutWillOccur">No ha habido ninguna actividad y su sessión se cerrará en </key>
-    <key alias="renewSession">Renovar su sessión para guardar sus cambios</key>
-  </area>
-  <area alias="login">
-    <key alias="greeting0">Feliz super domingo</key>
-    <key alias="greeting1">Feliz lunes</key>
-    <key alias="greeting2">Tremendo martes</key>
-    <key alias="greeting3">Maravilloso miércoles</key>
-    <key alias="greeting4">Fantástico jueves</key>
-    <key alias="greeting5">¡Ya es viernes!</key>
-    <key alias="greeting6">Resplandeciente sábado</key>
-    <key alias="instruction">Iniciar sesión</key>
-    <key alias="timeout">La sesión ha caducado</key>
-    <key alias="bottomText"><![CDATA[<p style="text-align:right;">&copy; 2001 - %0% <br /><a href="http://umbraco.com" style="text-decoration: none" target="_blank">umbraco.com</a></p> ]]></key>
-  </area>
-
-  <area alias="main">
-    <key alias="dashboard">Panel de Administración</key>
-    <key alias="sections">Secciones</key>
-    <key alias="tree">Contenido</key>
-  </area>
-  <area alias="moveOrCopy">
-    <key alias="choose">Elija una página arriba...</key>
-    <key alias="copyDone">%0% ha sido copiado al %1%</key>
-    <key alias="copyTo">Seleccione donde el documento %0% debe ser copiado abajo</key>
-    <key alias="moveDone">%0% ha sido movido a %1%</key>
-    <key alias="moveTo">Seleccione debajo donde mover el documento %0%</key>
-    <key alias="nodeSelected">ha sido seleccionado como raíz de su nuevo contenido, haga click sobre 'ok' debajo.</key>
-    <key alias="noNodeSelected">No ha seleccionado ningún nodo. Seleccione un nodo en la lista mostrada arriba antes the pinchar en 'continuar' (continue)</key>
-    <key alias="notAllowedByContentType">No se puede colgar el nodo actual bajo el nodo elegido debido a su tipo</key>
-    <key alias="notAllowedByPath">El nodo actual no puede moverse a ninguna de sus subpáginas</key>
-    <key alias="notValid">Acción no permitida. No tiene permisos suficientes para uno o más subnodos.'</key>
-  </area>
-  <area alias="notifications">
-    <key alias="editNotifications">Edite su notificación para %0%</key>
-    <key alias="mailBody">Hola %0% Esto es un e-mail automático para informarle que la tarea '%1%' ha sido realizada sobre la página '%2%' por el usuario '%3%' Vaya a http://%4%/#/content/content/edit/%5% para editarla. ¡Espero que tenga un buen día! Saludos del robot de Umbraco</key>
-    <key alias="mailBodyHtml"><![CDATA[<p>Hola %0%</p> <p>Esto es un e-mail generado automáticamente para informarle que la tarea <strong>'%1%'</strong> ha sido realizada sobre la página <a href="http://%4%/#/content/content/edit/%5%"><strong>'%2%'</strong></a> por el usuario <strong>'%3%'</strong> </p> <div style="margin: 8px 0; padding: 8px; display: block;"> <br /> <a style="color: white; font-weight: bold; background-color: #5372c3; text-decoration : none; margin-right: 20px; border: 8px solid #5372c3; width: 150px;" href="http://%4%/#/content/content/edit/%5%">&nbsp;&nbsp;&nbsp;&nbsp;&nbsp;EDIT&nbsp;&nbsp;&nbsp;&nbsp;&nbsp;</a> &nbsp; <br /> </div> <p> <h3>Resumen de actualización:</h3> <table style="width: 100%;"> %6% </table> </p> <div style="margin: 8px 0; padding: 8px; display: block;"> <br /> <a style="color: white; font-weight: bold; background-color: #66cc66; text-decoration : none; margin-right: 20px; border: 8px solid #66cc66; width: 150px;" href="http://%4%/actions/publish.aspx?id=%5%">&nbsp;&nbsp;PUBLISH&nbsp;&nbsp;</a> &nbsp; <a style="color: white; font-weight: bold; background-color: #5372c3; text-decoration : none; margin-right: 20px; border: 8px solid #5372c3; width: 150px;" href="http://%4%/#/content/content/edit/%5%">&nbsp;&nbsp;&nbsp;&nbsp;&nbsp;EDIT&nbsp;&nbsp;&nbsp;&nbsp;&nbsp;</a> &nbsp; <a style="color: white; font-weight: bold; background-color: #ca4a4a; text-decoration : none; margin-right: 20px; border: 8px solid #ca4a4a; width: 150px;" href="http://%4%/actions/delete.aspx?id=%5%">&nbsp;&nbsp;&nbsp;&nbsp;DELETE&nbsp;&nbsp;&nbsp;&nbsp;</a> <br /> </div> <p>¡Espero que tenga un buen día!<br /><br /> Saludos del robot Umbraco. </p>]]></key>
-    <key alias="mailSubject">[%0%] Notificación acerca de %1% realizado en %2%</key>
-    <key alias="notifications">Notificaciones</key>
-  </area>
-  <area alias="packager">
-    <key alias="chooseLocalPackageText"><![CDATA[Elige un paquete de tu máquina, seleccionando el botón Examinar<br />y localizando el paquete. Los paquetes de Umbraco normalmente tienen la extensión ".umb" o ".zip".]]></key>
-    <key alias="packageAuthor">Autor</key>
-    <key alias="packageDemonstration"><![CDATA[Demostración
-]]></key>
-    <key alias="packageDocumentation">Documentación</key>
-    <key alias="packageMetaData">Meta datos del paquete</key>
-    <key alias="packageName">Nombre del paquete</key>
-    <key alias="packageNoItemsHeader">El paquete no contiene ningún elemento</key>
-    <key alias="packageNoItemsText"><![CDATA[Este archivo de paquete no contiene ningún elemento para desinstalar.<br /><br />Puedes eliminarlo del sistema de forma segura seleccionando la opción "desinstalar paquete" de abajo.]]></key>
-    <key alias="packageNoUpgrades">No hay actualizaciones disponibles</key>
-    <key alias="packageOptions">Opciones del paquete</key>
-    <key alias="packageReadme">Leeme del paquete</key>
-    <key alias="packageRepository">Repositorio de paquetes</key>
-    <key alias="packageUninstallConfirm">Confirma la desinstalación</key>
-    <key alias="packageUninstalledHeader">El paquete ha sido desinstalado</key>
-    <key alias="packageUninstalledText">El paquete se ha desinstalado correctamente</key>
-    <key alias="packageUninstallHeader">Desinstalar paquete</key>
-    <key alias="packageUninstallText"><![CDATA[Debajo puedes deseleccionar elementos que no desees eliminar en este momento. Cuando elijas "confirmar la desinstalación" todos los elementos marcados serán eliminados.<br /> <span style="color: Red; font-weight: bold;">Nota:</span> cualquier documento, archivo etc dependiente de los elementos eliminados, dejará de funcionar, y puede conllevar inestabilidad en el sistema, por lo que lleva cuidado al desinstalar elementos. En caso de duda, contacta con el autor del paquete.]]></key>
-    <key alias="packageUpgradeDownload">Descargar actualización del repositorio</key>
-    <key alias="packageUpgradeHeader">Actualizar paquete</key>
-    <key alias="packageUpgradeInstructions">Instrucciones de actualización</key>
-    <key alias="packageUpgradeText">Hay una actualización disponible para este paquete. Puedes descargarla directamente del repositorio de paquetes de Umbraco.</key>
-    <key alias="packageVersion">Versión del paquete</key>
-    <key alias="viewPackageWebsite">Ver página web del paquete</key>
-  </area>
-  <area alias="paste">
-    <key alias="doNothing">Pegar con formato completo (No recomendado)</key>
-    <key alias="errorMessage">El texto que estás intentando pegar contiene caractéres o formato especial. El problema puede ser debido al copiar texto desde Microsoft Word. Umbraco puede eliminar estos caractéres o formato especial automáticamente, de esa manera el contenido será más adecuado para la web.</key>
-    <key alias="removeAll">Pegar como texto sin formato</key>
-    <key alias="removeSpecialFormattering">Pegar, pero quitando el formato (Recomendado)</key>
-  </area>
-  <area alias="publicAccess">
-    <key alias="paAdvanced">Proteccion basada en roles</key>
-    <key alias="paAdvancedHelp"><![CDATA[Si desea controlar el acceso a la página usando autenticación basada en roles,<br /> usando los grupos de miembros de Umbraco.]]></key>
-    <key alias="paAdvancedNoGroups">Necesita crear un grupo de miembros antes de poder usar autenticación basada en roles</key>
-    <key alias="paErrorPage">Página de error</key>
-    <key alias="paErrorPageHelp">Usada cuando alguien hace login, pero no tiene acceso</key>
-    <key alias="paHowWould">Elija cómo restringir el acceso a esta página</key>
-    <key alias="paIsProtected">%0% está protegido</key>
-    <key alias="paIsRemoved">Protección borrada de %0%</key>
-    <key alias="paLoginPage">Página de login</key>
-    <key alias="paLoginPageHelp">Elija la página que contenga el formulario de login</key>
-    <key alias="paRemoveProtection">Borrar protección</key>
-    <key alias="paSelectPages">Elija las páginas que contendrán el formulario de login y mensajes de error</key>
-    <key alias="paSelectRoles">Elija los roles que tendrán acceso a esta página</key>
-    <key alias="paSetLogin">Elija el login y password para esta página</key>
-    <key alias="paSimple">Protección de usuario único</key>
-    <key alias="paSimpleHelp">Si sólo necesita configurar una protección simple usando un único login y password</key>
-  </area>
-  <area alias="publish">
-    <key alias="contentPublishedFailedByEvent">%0% no ha podido ser publicado, debido a que una extensión de otro proveedor ha cancelado la acción.</key>
-    <key alias="includeUnpublished">Incluir las páginas hija sin publicar</key>
-    <key alias="inProgress">Publicación en progreso - por favor, espera...</key>
-    <key alias="inProgressCounter">Se han publicado %0% de %1% páginas...</key>
-    <key alias="nodePublish">%0% se ha publicado</key>
-    <key alias="nodePublishAll">%0% y sus subpáginas se han publicado</key>
-    <key alias="publishAll">Publicar %0% y todas sus subpáginas</key>
-    <key alias="publishHelp"><![CDATA[Pulsa en <em>aceptar</em> para publicar <strong>%0%</strong> y por lo tanto, hacer que su contenido esté disponible al público.<br/><br /> Puedes publicar esta página y todas sus subpáginas marcando <em>publicar todos los hijos</em> debajo. ]]></key>
-  </area>
-  <area alias="relatedlinks">
-    <key alias="addExternal">Añadir un enlace externo</key>
-    <key alias="addInternal">Añadir un enlace interno</key>
-    <key alias="addlink">Añadir</key>
-    <key alias="caption">Título</key>
-    <key alias="internalPage">Página interna</key>
-    <key alias="linkurl">Enlace</key>
-    <key alias="modeDown">Bajar</key>
-    <key alias="modeUp">Subir</key>
-    <key alias="newWindow">Abrir en una nueva ventana</key>
-    <key alias="removeLink">Quitar el enlace</key>
-  </area>
-  <area alias="rollback">
-    <key alias="currentVersion">Versión actual</key>
-    <key alias="diffHelp"><![CDATA[Esto muestra las diferencias entre la versión actual y la versión seleccionada<br /><del>Red</del> el texto de la versión seleccionada no se mostrará. , <ins>green means added</ins>]]></key>
-    <key alias="documentRolledBack">Se ha recuperado la última versión del documento.</key>
-    <key alias="htmlHelp">Esto muestra la versión seleccionada como html, si desea ver la diferencia entre 2 versiones al mismo tiempo, por favor use la vista diff</key>
-    <key alias="rollbackTo">Volver a</key>
-    <key alias="selectVersion">Elija versión</key>
-    <key alias="view">Vista</key>
-  </area>
-  <area alias="scripts">
-    <key alias="editscript">Editar fichero de script</key>
-  </area>
-  <area alias="sections">
-    <key alias="concierge">Conserje</key>
-    <key alias="content">Contenido</key>
-    <key alias="courier">Mensajero</key>
-    <key alias="developer">Desarrollador</key>
-    <key alias="installer">Asistente de configuración de Umbraco</key>
-    <key alias="media">Media</key>
-    <key alias="member">Miembros</key>
-    <key alias="newsletters">Boletín informativo</key>
-    <key alias="settings">Ajustes</key>
-    <key alias="statistics">Estadísticas</key>
-    <key alias="translation">Traducción</key>
-    <key alias="users">Usuarios</key>
-    <key alias="help" version="7.0">Ayuda</key>
-    <key alias="analytics">Analytics</key>
-  </area>
-  <area alias="settings">
-    <key alias="defaulttemplate">Plantilla por defecto</key>
-    <key alias="dictionary editor egenskab">Clave de diccionario</key>
-    <key alias="importDocumentTypeHelp">Para importar un tipo de documento encuentre el fichero ".udt" en su ordenador haciendo click sobre el botón "Navegar" y pulsando "Importar" (se le solicitará confirmación en la siguiente pantalla)</key>
-    <key alias="newtabname">Nuevo nombre de la pestaña</key>
-    <key alias="nodetype">Tipo de nodo</key>
-    <key alias="objecttype">Tipo</key>
-    <key alias="stylesheet">Hoja de estilos</key>
-    <key alias="stylesheet editor egenskab">Propiedades de la hoja de estilos</key>
-    <key alias="tab">Pestaña</key>
-    <key alias="tabname">Nombre de la pestaña</key>
-    <key alias="tabs">Pestañas</key>
-    <key alias="contentTypeEnabled">Tipo de Contenido Maestro activado</key>
-    <key alias="contentTypeUses">Este Tipo de Contenido usa</key>
-    <key alias="asAContentMasterType">como Tipo de Contenido Maestro. Las pestañas para los Tipos de Contenido Maestros no se muestran y solo se pueden modificar desde el Tipo de Contenido Maestro</key>
-    <key alias="noPropertiesDefinedOnTab">No existen propiedades para esta pestaña. Haga clic en el enlace "añadir nueva propiedad" para crear una nueva propiedad.</key>
-    <key alias="masterDocumentType">Tipo de documento Maestro</key>
-    <key alias="createMatchingTemplate">Crear template correspondiente</key>
-  </area>
-  <area alias="sort">
-    <key alias="sortOrder">Sort order</key>
-    <key alias="sortCreationDate">Creation date</key>
-    <key alias="sortDone">Ordenación completa.</key>
-    <key alias="sortHelp">Arrastra las diferentes páginas debajo para colocarlas como deberían estar. O haz click en las cabeceras de las columnas para ordenar todas las páginas</key>
-    <key alias="sortPleaseWait"><![CDATA[Espere por favor, las páginas están siendo ordenadas. El proceso puede durar un poco.]]></key>
-  </area>
-  <area alias="speechBubbles">
-    <key alias="contentPublishedFailedByEvent">La publicación fue cancelada por un complemento de terceros</key>
-    <key alias="contentTypeDublicatePropertyType">El tipo de propiedad ya existe</key>
-    <key alias="contentTypePropertyTypeCreated">Tipo de propiedad creado</key>
-    <key alias="contentTypePropertyTypeCreatedText"><![CDATA[Nombre: %0% <br /> Tipo de Dato: %1%]]></key>
-    <key alias="contentTypePropertyTypeDeleted">Tipo de propiedad eliminado</key>
-    <key alias="contentTypeSavedHeader">Tipo de contenido guardado</key>
-    <key alias="contentTypeTabCreated">Pestaña creada</key>
-    <key alias="contentTypeTabDeleted">Pestaña eliminada</key>
-    <key alias="contentTypeTabDeletedText">Pestaña con id: %0% eliminada</key>
-    <key alias="cssErrorHeader">La hoja de estilos no se ha guardado</key>
-    <key alias="cssSavedHeader">Hoja de estilos guardada</key>
-    <key alias="cssSavedText">La hoja de estilos se ha guardado sin errores</key>
-    <key alias="dataTypeSaved">Tipo de dato guardado</key>
-    <key alias="dictionaryItemSaved">Elemento del diccionario guardado</key>
-    <key alias="editContentPublishedFailedByParent">La publicación ha fallado porque la página padre no está publicada</key>
-    <key alias="editContentPublishedHeader">Contenido publicado</key>
-    <key alias="editContentPublishedText">y visible en el sitio web</key>
-    <key alias="editContentSavedHeader">Contenido guardado</key>
-    <key alias="editContentSavedText">Recuerda publicar para hacer los cambios visibles</key>
-    <key alias="editContentSendToPublish">Mandado para ser aprobado</key>
-    <key alias="editContentSendToPublishText">Los cambios se han mandado para ser aprobados</key>
-    <key alias="editMemberSaved">Miembro guardado</key>
-    <key alias="editStylesheetPropertySaved">Propiedad de la hoja de estilos guardada</key>
-    <key alias="editStylesheetSaved">Hoja de estilos guardada</key>
-    <key alias="editTemplateSaved">Plantilla guardada</key>
-    <key alias="editUserError">Error grabando usuario (comprueba el log)</key>
-    <key alias="editUserSaved">Usuario grabado</key>
-    <key alias="fileErrorHeader">El archivo no se ha guardado</key>
-    <key alias="fileErrorText">El archivo no se ha grabado. Por favor, comprueba los permisos de los ficheros</key>
-    <key alias="fileSavedHeader">Archivo guardado</key>
-    <key alias="fileSavedText">Archivo grabado sin errores</key>
-    <key alias="languageSaved">Lenguaje guardado</key>
-    <key alias="pythonErrorHeader">El script en Python no se ha guardado</key>
-    <key alias="pythonErrorText">El script en Python no se ha podido guardar debido a un error</key>
-    <key alias="pythonSavedHeader">Script en Python guardado</key>
-    <key alias="pythonSavedText">No hay errores en el script en Python</key>
-    <key alias="templateErrorHeader">La plantilla no se ha guardado</key>
-    <key alias="templateErrorText">Por favor, asegúrate de que no hay 2 plantillas con el mismo alias</key>
-    <key alias="templateSavedHeader">Plantilla guardada</key>
-    <key alias="templateSavedText">Plantilla guardada sin errores</key>
-    <key alias="xsltErrorHeader">El XSLT no se ha guardado</key>
-    <key alias="xsltErrorText">El XSLT tenía un error</key>
-    <key alias="xsltPermissionErrorText">El XSLT no se ha podido guardar, comprueba los permisos de los ficheros</key>
-    <key alias="xsltSavedHeader">XSLT guardado</key>
-    <key alias="xsltSavedText">No hay errores en el XSLT</key>
-  </area>
-  <area alias="stylesheet">
-    <key alias="aliasHelp">Usa sintaxis CSS, p.ej.: h1, .redHeader, .blueTex</key>
-    <key alias="editstylesheet">Editar hoja de estilos</key>
-    <key alias="editstylesheetproperty">Editar propiedades de la hoja de estilos</key>
-    <key alias="nameHelp">Nombre para identificar la propiedad del estilo en el editor de texto rico</key>
-    <key alias="preview">Previsualizar</key>
-    <key alias="styles">Estilos</key>
-  </area>
-  <area alias="template">
-    <key alias="edittemplate">Editar plantilla</key>
-    <key alias="insertContentArea">Insertar área de contenido</key>
-    <key alias="insertContentAreaPlaceHolder">Insertar marcador de posición de área de contenido</key>
-    <key alias="insertDictionaryItem">Insertar objeto del diccionario</key>
-    <key alias="insertMacro">Insertar macro</key>
-    <key alias="insertPageField">Insertar campo de página de Umbraco</key>
-    <key alias="mastertemplate">Plantilla principal</key>
-    <key alias="quickGuide">Guía rápida sobre las etiquetas de plantilla de Umbraco</key>
-    <key alias="template">Plantilla</key>
-  </area>
-  <area alias="grid">
-    <key alias="rte">Rich Text Editor</key>
-    <key alias="media">Image</key>
-    <key alias="macro">Macro</key>
-    <key alias="embed">Embed</key>
-    <key alias="headline">Headline</key>
-    <key alias="quote">Quote</key>  
-    <key alias="insertControl">Insertar control</key>
-    <key alias="chooseLayout">Choose layout</key>
-    <key alias="addRows">Añade más filas</key>
-    <key alias="addElement">Add content</key>
-    <key alias="dropElement">Drop content</key>
-    <key alias="settingsApplied">Settings applied</key>
-
-    <key alias="contentNotAllowed">This content is not allowed here</key>
-    <key alias="contentAllowed">This content is allowed here</key>
-
-    <key alias="gridLayouts">Plantillas de Grid</key>
-    <key alias="gridLayoutsDetail">Las plantillas son el área de trabajo para el editor de grids, normalmente sólo necesitas una o dos plantillas diferentes</key>
-    <key alias="addGridLayout">Añadir plantilla de grid</key>
-    <key alias="addGridLayoutDetail">Ajusta la plantilla configurando la anchura de las columnas y añadiendo más secciones</key>
-
-    <key alias="rowConfigurations">Configuraciones de filas</key>
-    <key alias="rowConfigurationsDetail">Las filas son celdas predefinidas que se disponen horizontalmente</key>
-    <key alias="addRowConfiguration">Añade una configuración de fila</key>
-    <key alias="addRowConfigurationDetail">Ajusta la fila configurando los anchos de cada celda y añadiendo más celdas</key>
-
-    <key alias="columns">Columnas</key>
-    <key alias="columnsDetails">Número total de columnas en la plantilla del grid</key>
-
-    <key alias="settings">Configuración</key>
-    <key alias="settingsDetails">Configura qué ajustes pueden cambiar los editores</key>
-
-
-    <key alias="styles">Estilos</key>
-    <key alias="stylesDetails">Configura qué estilos pueden cambiar los editores</key>
-
-    <key alias="settingDialogDetails">La configuración sólo se guardará si el json introducido es válido</key>
-
-    <key alias="allowAllEditors">Permitir todos los controles de edición</key>
-    <key alias="allowAllRowConfigurations">Permitir todas las configuraciones de fila</key>
-    <key alias="maxItems">Artículos máximos</key>
-    <key alias="maxItemsDescription">Laat dit leeg of is ingesteld op -1 voor onbeperkt</key>
-    <key alias="maxItemsDescription">Dejar en blanco o se establece en 0 para ilimitada</key>
-  </area>
-  <area alias="templateEditor">
-    <key alias="alternativeField">Campo opcional</key>
-    <key alias="alternativeText">Texto opcional</key>
-    <key alias="casing">MAYÚSCULA/minúscula</key>
-    <key alias="chooseField">Elegir campo</key>
-    <key alias="convertLineBreaks">Convertir a salto de línea</key>
-    <key alias="convertLineBreaksHelp">Reemplaza los saltos de línea con la etiqueta HTML &amp;lt;br&amp;gt;</key>
-    <key alias="dateOnly">Si, solamente la fecha</key>
-    <key alias="formatAsDate">Cambiar formato a fecha</key>
-    <key alias="htmlEncode">Codificar HTML</key>
-    <key alias="htmlEncodeHelp">Se reemplazarán los caracteres especiales por su código HTML equivalente.</key>
-    <key alias="insertedAfter">Será insertado después del valor del campo</key>
-    <key alias="insertedBefore">Será insertado antes del valor del campo</key>
-    <key alias="lowercase">Minúscula</key>
-    <key alias="none">Ninguno/ninguna</key>
-    <key alias="postContent">Insertar después del campo</key>
-    <key alias="preContent">Insertar antes del campo</key>
-    <key alias="recursive">Recursivo</key>
-    <key alias="uppercase">Mayúscula</key>
-    <key alias="urlEncode">Codificar URL</key>
-    <key alias="urlEncodeHelp">Formateará los caracteres especiales de las URLs</key>
-    <key alias="usedIfAllEmpty">Sólo será usado cuando el campo superior esté vacio</key>
-    <key alias="usedIfEmpty">Este campo será usado unicamente si el campo primario está vacío</key>
-    <key alias="withTime">Si, con el tiempo. Separador:</key>
-  </area>
-  <area alias="translation">
-    <key alias="assignedTasks">Tareas asignadas a usted</key>
-    <key alias="assignedTasksHelp"><![CDATA[La lista de debajo le muestra las tareas de traducción <strong>asignadas a usted</strong>. Para acceder a la vista detallaa incluyendo comentarios, haga click sobre "Detalles" o sobre el nombre de la página. También puede descargar la página como XML directamente pulsando sobre el enlace "Descarga XML". <br/> Para terminar la tarea de traducción, por favor dirijase a la vista de detalles y haga click sobre el botón de "Cerrar". ]]></key>
-    <key alias="closeTask">cerrar tarea</key>
-    <key alias="details">Detalles de traducción</key>
-    <key alias="downloadAllAsXml">Descargar todas las tareas pendientes  de traducción como archivo xml</key>
-    <key alias="downloadTaskAsXml">Descargar xml</key>
-    <key alias="DownloadXmlDTD">Descargar xml DTD</key>
-    <key alias="fields">Campos</key>
-    <key alias="includeSubpages">Incluir subpáginas</key>
-    <key alias="mailBody"><![CDATA[
-=======
-        </key>
-        <key alias="setDomains">Dominios</key>
-    </area>
-    <area alias="auditTrails">
-        <key alias="atViewingFor">Visualización de</key>
-    </area>
-    <area alias="buttons">
-        <key alias="clearSelection">Deshacer selección</key>
-        <key alias="select">Seleccionar</key>
-        <key alias="selectCurrentFolder">Selecciona la carpeta actual</key>
-        <key alias="somethingElse">Hacer otra cosa</key>
-        <key alias="bold">Negrita</key>
-        <key alias="deindent">Cancelar Sangría del Párrafo </key>
-        <key alias="formFieldInsert">Insertar campo de formulario</key>
-        <key alias="graphicHeadline">Insertar gráfico de titular</key>
-        <key alias="htmlEdit">Editar Html</key>
-        <key alias="indent">Sangría</key>
-        <key alias="italic">Cursiva</key>
-        <key alias="justifyCenter">Centrar</key>
-        <key alias="justifyLeft">Alinear a la Izquierda</key>
-        <key alias="justifyRight">Alinear a la Derecha</key>
-        <key alias="linkInsert">Insertar Link</key>
-        <key alias="linkLocal">Insertar link local (anchor)</key>
-        <key alias="listBullet">Lista en Viñetas</key>
-        <key alias="listNumeric">Lista Numérica</key>
-        <key alias="macroInsert">Insertar macro</key>
-        <key alias="pictureInsert">Insertar imagen</key>
-        <key alias="relations">Editar relaciones</key>
-        <key alias="returnToList">Volver al listado</key>
-        <key alias="save">Guardar</key>
-        <key alias="saveAndPublish">Guardar y publicar</key>
-        <key alias="saveToPublish">Guardar y enviar para aprobación</key>
-        <key alias="saveListView">Guardar vista de lista</key>
-        <key alias="showPage">Previsualizar</key>
-        <key alias="showPageDisabled">La previsualización está deshabilitada porque no hay ninguna plantilla asignada</key>
-        <key alias="styleChoose">Elegir estilo</key>
-        <key alias="styleShow">Mostrar estilos</key>
-        <key alias="tableInsert">Insertar tabla</key>
-        <key alias="generateModels">Generar modelos</key>
-        <key alias="saveAndGenerateModels">Guardar y generar modelos</key>
-        <key alias="undo">Deshacer</key>
-        <key alias="redo">Rehacer</key>
-    </area>
-    <area alias="changeDocType">
-        <key alias="changeDocTypeInstruction">Para cambiar el tipo de documento al contenido seleccionado, primero selecciona uno de la lista de tipos válidos.</key>
-        <key alias="changeDocTypeInstruction2">Entonces confirma el mapeo de propiedades del tipo actual al nuevo y haz click en Guardar.</key>
-        <key alias="contentRepublished">El contenido se ha vuelto a publicar.</key>
-        <key alias="currentProperty">Propiedad actual</key>
-        <key alias="currentType">Tipo actual</key>
-        <key alias="docTypeCannotBeChanged">El tipo de contenido no se puede cambiar, porque no hay alternativas válidas para este contenido.</key>
-        <key alias="docTypeChanged">Tipo de documento cambiado</key>
-        <key alias="mapProperties">Mapeo de propiedades</key>
-        <key alias="mapToProperty">Mapea a la propiedad</key>
-        <key alias="newTemplate">Nueva plantilla</key>
-        <key alias="newType">Nuevo tipo</key>
-        <key alias="none">ninguno</key>
-        <key alias="selectedContent">Contenido</key>
-        <key alias="selectNewDocType">Selecciona un nuevo Tipo de Documento</key>
-        <key alias="successMessage">El tipo de documento del contenido seleccionado ha sido cambiado correctamente a [new type] y las siguientes propiedades mapeadas:</key>
-        <key alias="to">a</key>
-        <key alias="validationErrorPropertyWithMoreThanOneMapping">No se ha podido completar el mapeo de propiedades porque uno o más propiedades tienen más de un mapeo definido.</key>
-        <key alias="validDocTypesNote">Solo se muestran otros tipos válidos para el contenido actual.</key>
-    </area>
-    <area alias="content">
-        <key alias="isPublished" version="7.2">Está publicado</key>
-        <key alias="about">Acerca de</key>
-        <key alias="alias">Link alternativo</key>
-        <key alias="alternativeTextHelp">(como describe la imagen sobre el teléfono)</key>
-        <key alias="alternativeUrls">Vinculos Alternativos</key>
-        <key alias="clickToEdit">Click para editar esta entrada</key>
-        <key alias="createBy">Creado por</key>
-        <key alias="createByDesc" version="7.0">Autor original</key>
-        <key alias="updatedBy" version="7.0">Actualizado por</key>
-        <key alias="createDate">Creado</key>
-        <key alias="createDateDesc" version="7.0">Fecha/hora de creación del documento</key>
-        <key alias="documentType">Tipo de Documento</key>
-        <key alias="editing">Editando</key>
-        <key alias="expireDate">Remover el</key>
-        <key alias="itemChanged">Esta entrada ha sido modificada después de haber sido publicada</key>
-        <key alias="itemNotPublished">Esta entrada no esta publicada</key>
-        <key alias="lastPublished">Último publicado</key>
-        <key alias="noItemsToShow">No hay elementos para mostrar</key>
-        <key alias="listViewNoItems" version="7.1.5">No hay elementos para mostrar en la lista.</key>
-        <key alias="listViewNoContent">No se ha añadido contenido</key>
-        <key alias="listViewNoMembers">No se ha añadido ningún miembro</key>
-        <key alias="mediatype">Tipo de Medio</key>
-        <key alias="mediaLinks">Enlazar a medio</key>
-        <key alias="membergroup">Miembro de Grupo</key>
-        <key alias="memberrole">Rol</key>
-        <key alias="membertype">Tipo de miembro</key>
-        <key alias="noDate">Sin fecha</key>
-        <key alias="nodeName">Título de la página</key>
-        <key alias="otherElements">Propiedades</key>
-        <key alias="parentNotPublished">Este documento ha sido publicado pero no es visible porque el padre '%0%' no esta publicado</key>
-        <key alias="parentNotPublishedAnomaly">Upss: este documento está publicado pero no está en la caché (error interno)</key>
-        <key alias="getUrlException">No se pudo obtener la url</key>
-        <key alias="routeError">Este documento está publicado pero su url colisionará con contenido %0%</key>
-        <key alias="publish">Publicar</key>
-        <key alias="publishStatus">Estado de la Publicación</key>
-        <key alias="releaseDate">Publicar el</key>
-        <key alias="unpublishDate">Despublicar el</key>
-        <key alias="removeDate">Fecha de Eliminación</key>
-        <key alias="sortDone">El Orden esta actualizado</key>
-        <key alias="sortHelp">Para organizar los nodos, simplemente arrastre los nodos o realice un clic en uno de los encabezados de columna. Puede seleccionar multiple nodos manteniendo presionados "Shift" o "Control" mientras selecciona</key>
-        <key alias="statistics">Estadísticas</key>
-        <key alias="titleOptional">Título (opcional)</key>
-        <key alias="altTextOptional">Texto alternativo (opcional)</key>
-        <key alias="type">Tipo</key>
-        <key alias="unPublish">Ocultar</key>
-        <key alias="updateDate">Última actualización</key>
-        <key alias="updateDateDesc" version="7.0">Fecha/hora este documento fue modificado</key>
-        <key alias="uploadClear">Eliminar archivo</key>
-        <key alias="urls">Vínculo al documento</key>
-        <key alias="memberof">Miembro de grupo(s)</key>
-        <key alias="notmemberof">No es miembreo de grupo(s)</key>
-        <key alias="childItems" version="7.0">Nodos hijo</key>
-        <key alias="target" version="7.0">Target</key>
-        <key alias="scheduledPublishServerTime">Esto se traduce en la siguiente hora en el servidor:</key>
-        <key alias="scheduledPublishDocumentation"><![CDATA[<a href="https://our.umbraco.org/documentation/Getting-Started/Data/Scheduled-Publishing/#timezones" target="_blank">¿Esto qué significa?</a>]]></key>
-        <key alias="nestedContentDeleteItem">¿Estás seguro que quieres eliminar este elemento?</key>
-        <key alias="nestedContentEditorNotSupported">Propiedad %0% utiliza editor %1% que no está soportado por Nested Content.</key>
-        <key alias="addTextBox">Añadir otra caja de texto</key>
-        <key alias="removeTextBox">Eliminar caja de texto</key>
-        <key alias="contentRoot">Raiz de contenido</key>
-    </area>
-    <area alias="blueprints">
-        <key alias="createBlueprintFrom">Crear nueva Plantilla de Contenido desde '%0%'</key>
-        <key alias="blankBlueprint">Vacía</key>
-        <key alias="selectBlueprint">Seleccionar Plantilla de Contenido</key>
-        <key alias="createdBlueprintHeading">Plantilla de Contenido creada</key>
-        <key alias="createdBlueprintMessage">Plantilla de Contenido creada desde '%0%'</key>
-        <key alias="duplicateBlueprintMessage">Otra Plantilla de Contenido con este nombre ya existe</key>
-        <key alias="blueprintDescription">Una Plantilla de Contenido es contenido predefinido que un editor puede usar como base para crear nuevo contenido</key>
-    </area>
-    <area alias="media">
-        <key alias="clickToUpload">Haz click para subir archivos</key>
-        <key alias="dropFilesHere">Arrastra los archivos aquí...</key>
-    </area>
-    <area alias="member">
-        <key alias="createNewMember">Crear nuevo miembro</key>
-        <key alias="allMembers">Todos los miembros</key>
-    </area>
-    <area alias="create">
-        <key alias="chooseNode">¿Dónde quieres crear el nuevo %0%</key>
-        <key alias="createUnder">Crear debajo de</key>
-        <key alias="createContentBlueprint">Selecciona el Tipo de Documento para el que quieres crear una plantilla de contenido</key>
-        <key alias="updateData">Elije un tipo y un título</key>
-        <key alias="noDocumentTypes" version="7.0"><![CDATA[No hay disponibles tipos de documentos permitidos. Debes habilitarlos en la sección "Ajustes" en <strong>"Tipos de documentos"</strong>.]]></key>
-        <key alias="noMediaTypes" version="7.0"><![CDATA[No hay disponibles tipos de medios permitidos. Debes habilitarlos en la sección "Ajustes" en <strong>"Tipos de medios"</strong>.]]></key>
-        <key alias="documentTypeWithoutTemplate">Tipo de Documento sin plantilla</key>
-        <key alias="newFolder">Nueva carpeta</key>
-        <key alias="newDataType">Nuevo tipo de dato</key>
-        <key alias="newJavascriptFile">Nuevo archivo javascript</key>
-        <key alias="newEmptyPartialView">Nueva plantilla parcial vacía</key>
-        <key alias="newPartialViewMacro">Nueva vista parcial de macro</key>
-        <key alias="newPartialViewFromSnippet">Nueva vista parcial desde snippet</key>
-        <key alias="newEmptyPartialViewMacro">Nueva vista parcial de macro vacía</key>
-        <key alias="newPartialViewMacroFromSnippet">Nueva vista parcial de macro desde snippet</key>
-        <key alias="newPartialViewMacroNoMacro">Nueva vista parcial de macro (sin macro)</key>
-    </area>
-    <area alias="dashboard">
-        <key alias="browser">Navega en tu sitio Web</key>
-        <key alias="dontShowAgain">No volver a mostrar</key>
-        <key alias="nothinghappens">Si Umbraco no se ha abierto tendrás que permitir ventanas emergentes para este sitio Web</key>
-        <key alias="openinnew">se ha abierto en una nueva ventana</key>
-        <key alias="restart">Reinicio</key>
-        <key alias="visit">Visita</key>
-        <key alias="welcome">Bienvenido</key>
-    </area>
-    <area alias="prompt">
-        <key alias="stay">Permanecer</key>
-        <key alias="discardChanges">Descartar cambios</key>
-        <key alias="unsavedChanges">Tienes cambios no guardados</key>
-        <key alias="unsavedChangesWarning">¿Estás seguro que quieres abandonar la página? Tienes cambios no guardados</key>
-    </area>
-    <area alias="bulk">
-        <key alias="done">Hecho</key>
-
-        <key alias="deletedItem">Borrado %0% elemento</key>
-        <key alias="deletedItems">Borrados %0% elementos</key>
-        <key alias="deletedItemOfItem">Borrado %0% de %1% elemento</key>
-        <key alias="deletedItemOfItems">Borrados %0% de %1% elementos</key>
-
-        <key alias="publishedItem">Publicado %0% elemento</key>
-        <key alias="publishedItems">Publicados %0% elementos</key>
-        <key alias="publishedItemOfItem">Publicado %0% de %1% elemento</key>
-        <key alias="publishedItemOfItems">Publicados %0% de %1% elementos</key>
-
-        <key alias="unpublishedItem">Ocultar %0% elemento</key>
-        <key alias="unpublishedItems">Ocultar %0% elementos</key>
-        <key alias="unpublishedItemOfItem">Ocultado %0% de %1% elemento</key>
-        <key alias="unpublishedItemOfItems">Ocultados %0% de %1% elementos</key>
-
-        <key alias="movedItem">Mover %0% elemento</key>
-        <key alias="movedItems">Mover %0% elementos</key>
-        <key alias="movedItemOfItem">Movido %0% de %1% elemento</key>
-        <key alias="movedItemOfItems">Movidos %0% de %1% elementos</key>
-
-        <key alias="copiedItem">Copiar %0% elemento</key>
-        <key alias="copiedItems">Copiar %0% elementos</key>
-        <key alias="copiedItemOfItem">Copiado %0% de %1% elemento</key>
-        <key alias="copiedItemOfItems">Copiado %0% de %1% elementos</key>
-    </area>
-    <area alias="defaultdialogs">
-        <key alias="nodeNameLinkPicker">Título del vínculo</key>
-        <key alias="urlLinkPicker">Vínculo</key>
-        <key alias="anchorInsert">Nombre</key>
-        <key alias="assignDomain">Administrar dominios</key>
-        <key alias="closeThisWindow">Cerrar esta ventana</key>
-        <key alias="confirmdelete">Esta usted seguro que desea borrar</key>
-        <key alias="confirmdisable">Esta usted seguro que desea deshabilitar</key>
-        <key alias="confirmEmptyTrashcan">Por favor seleccione esta casilla para confirmar la eliminación de %0% entrada(s)</key>
-        <key alias="confirmlogout">Esta usted seguro?</key>
-        <key alias="confirmSure">Esta usted Seguro?</key>
-        <key alias="cut">Cortar</key>
-        <key alias="editdictionary">Editar entrada del Diccionario</key>
-        <key alias="editlanguage">Editar idioma</key>
-        <key alias="insertAnchor">Agregar enlace interno</key>
-        <key alias="insertCharacter">Insertar caracter</key>
-        <key alias="insertgraphicheadline">Insertar titular gráfico</key>
-        <key alias="insertimage">Insertar imagen</key>
-        <key alias="insertlink">Insertar enlace</key>
-        <key alias="insertMacro">Insertar macro</key>
-        <key alias="inserttable">Insertar tabla</key>
-        <key alias="lastEdited">Última edición</key>
-        <key alias="link">Enlace</key>
-        <key alias="linkinternal">Enlace interno</key>
-        <key alias="linklocaltip">Al usar enlaces locales, insertar "#" delante del enlace</key>
-        <key alias="linknewwindow">¿Abrir en nueva ventana?</key>
-        <key alias="macroContainerSettings">Ajustes para la Macro</key>
-        <key alias="macroDoesNotHaveProperties">Esta macro no contiene ninguna propiedad que pueda editar</key>
-        <key alias="paste">Pegar</key>
-        <key alias="permissionsEdit">Editar permisos para</key>
-        <key alias="permissionsSet">Establecer permisos para</key>
-        <key alias="permissionsSetForGroup">Establecer permisos para %0% para grupo %1%</key>
-        <key alias="permissionsHelp">Selecciona el grupo de usuarios para el cual quieres establecer permisos</key>
-        <key alias="recycleBinDeleting">Se está vaciando la papelera. No cierre esta ventana mientras se ejecuta este proceso</key>
-        <key alias="recycleBinIsEmpty">La papelera está vacía</key>
-        <key alias="recycleBinWarning">No podrá recuperar los items una vez sean borrados de la papelera</key>
-        <key alias="regexSearchError"><![CDATA[El servicio web <a target='_blank' href='http://regexlib.com'>regexlib.com</a> está experimentando algunos problemas en estos momentos, de los cuales no somos responsables. Pedimos disculpas por las molestias.]]></key>
-        <key alias="regexSearchHelp">Buscar una expresión regular para agregar validación a un campo de formulario. Ejemplo: 'correo electrónico', código postal "," url "</key>
-        <key alias="removeMacro">Eliminar macro</key>
-        <key alias="requiredField">Campo obligatorio</key>
-        <key alias="sitereindexed">El sitio ha sido reindexado</key>
-        <key alias="siterepublished">Se ha actualizado la caché y se ha publicado el contenido del sitio web.</key>
-        <key alias="siterepublishHelp">La caché del sitio web será actualizada. Todos los contenidos publicados serán actualizados, mientras el contenido no publicado permanecerá no publicado.</key>
-        <key alias="tableColumns">Número de columnas</key>
-        <key alias="tableRows">Número de filas</key>
-        <key alias="templateContentAreaHelp"><![CDATA[<strong>Coloca un 'placeholder' id</strong> al colocar un ID  en tu 'placeholder' puedes insertar contenido en esta plantilla desde una plantilla hija, referenciando este ID usando un elemento<code>&lt;asp:content /&gt;</code>.]]></key>
-        <key alias="templateContentPlaceHolderHelp">Seleccione una tecla de la lista abajo indicada. Sólo puede elegir a partir de la ID de la plantilla actual del dominio.</key>
-        <key alias="thumbnailimageclickfororiginal">Haga clic sobre la imagen para verla a tamaño completo.</key>
-        <key alias="treepicker">Seleccionar item</key>
-        <key alias="viewCacheItem">Ver item en la caché</key>
-        <key alias="createFolder">Crear carpeta...</key>
-        <key alias="relateToOriginalLabel">Relacionar con original</key>
-        <key alias="includeDescendants">Incluir descendientes</key>
-        <key alias="theFriendliestCommunity">La amigable comunidad</key>
-        <key alias="linkToPage">Enlazar a página</key>
-        <key alias="openInNewWindow">Abre el documento enlazado en una nueva ventana o Opens the linked document in a new window o pestaña</key>
-        <key alias="linkToMedia">Enlazar a medio</key>
-        <key alias="linkToFile">Enlazar a archivo</key>
-        <key alias="selectContentStartNode">Selecciona nodo de inicio de contenido</key>
-        <key alias="selectMedia">Selecciona medio</key>
-        <key alias="selectIcon">Selecciona icono</key>
-        <key alias="selectItem">Selecciona elemento</key>
-        <key alias="selectLink">Selecciona enlace</key>
-        <key alias="selectMacro">Selecciona macro</key>
-        <key alias="selectContent">Selecciona contenido</key>
-        <key alias="selectMediaStartNode">Selecciona nodo de inicio de medios</key>
-        <key alias="selectMember">Selecciona miembro</key>
-        <key alias="selectMemberGroup">Selecciona grupo de miembros</key>
-        <key alias="selectNode">Selecciona nodo</key>
-        <key alias="selectSections">Selecciona secciones</key>
-        <key alias="selectUsers">Selecciona usuarios</key>
-        <key alias="noIconsFound">No se encontraron iconos</key>
-        <key alias="noMacroParams">No hay parametros para esta macro</key>
-        <key alias="noMacros">No hay maros disponibles para insertar</key>
-        <key alias="externalLoginProviders">Proveedores de login externo</key>
-        <key alias="exceptionDetail">Detalles de la Excepción</key>
-        <key alias="stacktrace">Stacktrace</key>
-        <key alias="innerException">Excepción interna</key>
-        <key alias="linkYour">Enlaza tu</key>
-        <key alias="unLinkYour">Desenlaza tu</key>
-        <key alias="account">Cuenta</key>
-        <key alias="selectEditor">Selecciona editor</key>
-        <key alias="selectSnippet">Selecciona snippet</key>
-    </area>
-    <area alias="dictionaryItem">
-        <key alias="description">Editar las diferentes versiones lingüísticas para la entrada en el diccionario '% 0%' debajo añadir otros idiomas en el menu de 'idiomas' en el menú de la izquierda</key>
-        <key alias="displayName">
-            <![CDATA[nombre de la cultura
-]]>
-        </key>
-        <key alias="changeKey">Edita clave de elemento de dictionario.</key>
-        <key alias="changeKeyError">
-            <![CDATA[
-      La clave '%0%' ya existe.
-   ]]>
-        </key>
-    </area>
-    <area alias="placeholders">
-        <key alias="username">Escribe tu nombre de usuario</key>
-        <key alias="password">Escribe tu contraseña</key>
-        <key alias="confirmPassword">Confirma tu contraseña</key>
-        <key alias="nameentity">Nombre del %0%...</key>
-        <key alias="entername">Escribe un nombre...</key>
-        <key alias="enteremail">Introduce tu email...</key>
-        <key alias="enterusername">Introduce tu nombre de usuario...</key>
-        <key alias="label">Etiqueta...</key>
-        <key alias="enterDescription">Introduce una descripción...</key>
-        <key alias="search">Escribe tu búsqueda...</key>
-        <key alias="filter">Escribe para filtrar resultados...</key>
-        <key alias="enterTags">Teclea para crear etiquetas (pulsa enter después de cada etiqueta)...</key>
-        <key alias="email">Introduce tu email....</key>
-        <key alias="enterMessage">Introduce un mensaje...</key>
-        <key alias="usernameHint">Tu nombre de usuario normalmente es tu e-mail</key>
-    </area>
-    <area alias="editcontenttype">
-        <key alias="allowAtRoot" version="7.2">Permitir en nodo raíz</key>
-        <key alias="allowAtRootDesc" version="7.2">Sólo tipos de contenido permitidos podrán crearse bajo el nodo raíz de los árboles de Contenido y Media</key>
-        <key alias="allowedchildnodetypes">Tipos de nodos hijos permitidos</key>
-        <key alias="contenttypecompositions">Composiciones de Tipo de Documento</key>
-        <key alias="create">Crear</key>
-        <key alias="deletetab">Borrar pestaña</key>
-        <key alias="description">Descripción</key>
-        <key alias="newtab">Nueva pestaña</key>
-        <key alias="tab">Pestaña</key>
-        <key alias="thumbnail">Miniatura</key>
-        <key alias="hasListView">Permitir vista de listado</key>
-        <key alias="hasListViewDesc" version="7.2">Configura el contenido para mostrar un listado de nodos hijos, en lugar de mostrarlos en forma de árbol</key>
-        <key alias="currentListView" version="7.2">Vista de listado actual</key>
-        <key alias="currentListViewDesc" version="7.2">El tipo de vista de listado activa</key>
-        <key alias="createListView" version="7.2">Crear un tipo de listado personalizado</key>
-        <key alias="removeListView" version="7.2">Quitar el tipo de listado personalizado</key>
-    </area>
-    <area alias="renamecontainer">
-        <key alias="renamed">Renombrado</key>
-        <key alias="enterNewFolderName">Introduce un nuevo nombre para la carpeta aqui</key>
-        <key alias="folderWasRenamed">%0% fue renombrada a %1%</key>
-    </area>
-    <area alias="editdatatype">
-        <key alias="addPrevalue">añadir prevalor</key>
-        <key alias="dataBaseDatatype">
-            <![CDATA[Base de datos 
-]]>
-        </key>
-        <key alias="guid">Tipo de datos GUID</key>
-        <key alias="renderControl">Tipo de datos GUIDprestar control</key>
-        <key alias="rteButtons">Botones</key>
-        <key alias="rteEnableAdvancedSettings">Habilitar la configuración avanzada para</key>
-        <key alias="rteEnableContextMenu">Habilitar menú contextual</key>
-        <key alias="rteMaximumDefaultImgSize">Por defecto, el tamaño máximo de imágenes insertado</key>
-        <key alias="rteRelatedStylesheets">
-            <![CDATA[Relacionados con el estilo de las páginas
-]]>
-        </key>
-        <key alias="rteShowLabel">Mostrar etiqueta</key>
-        <key alias="rteWidthAndHeight">
-            <![CDATA[anchura y altura    
-]]>
-        </key>
-        <key alias="allPropTypes">Todos los tipos y datos de propiedad</key>
-        <key alias="willBeDeleted">usar este tipo de datos lo borrará permanentemente, por favor confirma que quieres borrarlos también</key>
-        <key alias="yesDelete">Sí, borrar</key>
-        <key alias="andAllRelated">y Todos los tipos y datos de propiedad usando este tipo de datos</key>
-        <key alias="selectFolder">Selecciona carpeta para mover</key>
-        <key alias="inTheTree">a la estructura de contenido</key>
-        <key alias="wasMoved">se movió debajo</key>
-    </area>
-    <area alias="errorHandling">
-        <key alias="errorButDataWasSaved">Se ha guardado la información pero debes solucionar los siguientes errores para poder publicar:</key>
-        <key alias="errorChangingProviderPassword">La composición actual del proveedor no es compatible con el cambio de la contraseña (Habilitar la contraseña de recuperación es necesaria para que sea cierta)</key>
-        <key alias="errorExistsWithoutTab">%0% ya existe</key>
-        <key alias="errorHeader">Se han encontrado los siguientes errores:</key>
-        <key alias="errorHeaderWithoutTab">Se han encontrado los siguientes errores:</key>
-        <key alias="errorInPasswordFormat">La clave debe tener como mínimo %0% caracteres y %1% caracter(es) no alfanuméricos</key>
-        <key alias="errorIntegerWithoutTab">%0% debe ser un número entero</key>
-        <key alias="errorMandatory">Debe llenar los campos del %0% al %1%</key>
-        <key alias="errorMandatoryWithoutTab">Debe llenar el campo %0%</key>
-        <key alias="errorRegExp">Debe poner el formato correcto del %0% al %1% </key>
-        <key alias="errorRegExpWithoutTab">Debe poner un formato correcto en %0%</key>
-    </area>
-    <area alias="errors">
-        <key alias="receivedErrorFromServer">Se recibió un error desde el servidor</key>
-        <key alias="dissallowedMediaType">El tipo de archivo especificado ha sido deshabilitado por el administrador</key>
-        <key alias="codemirroriewarning">NOTA: Aunque CodeMirror esté activado en los ajustes de configuracion, no se muestra en Internet Explorer debido a que no es lo suficientemente estable.'</key>
-        <key alias="contentTypeAliasAndNameNotNull">Debe llenar el alias y el nombre en el propertytype</key>
-        <key alias="filePermissionsError">Hay un problema de lectura y escritura al acceder a un archivo o carpeta</key>
-        <key alias="macroErrorLoadingPartialView">Error cargando Vista Parcial (archivo: %0%)</key>
-        <key alias="macroErrorLoadingUsercontrol">Error cargando userControl '%0%'</key>
-        <key alias="macroErrorLoadingCustomControl">Error cargandog customControl (Assembly: %0%, Type: '%1%')</key>
-        <key alias="macroErrorLoadingMacroEngineScript">Error cargando MacroEngine script (file: %0%)</key>
-        <key alias="macroErrorParsingXSLTFile">"Error analizando archivo XSLT: %0%</key>
-        <key alias="macroErrorReadingXSLTFile">"Error leyendo archivo XSLT: %0%</key>
-        <key alias="missingTitle">
-            <![CDATA[Por favor, introduzca un título
-]]>
-        </key>
-        <key alias="missingType">Por favor, elija un tipo </key>
-        <key alias="pictureResizeBiggerThanOrg">Usted está a punto de hacer la foto más grande que el tamaño original. ¿Está seguro de que desea continuar?</key>
-        <key alias="pythonErrorHeader">Error en script python</key>
-        <key alias="pythonErrorText">El script python no se ha guardado debido a que contenía error(es)</key>
-        <key alias="startNodeDoesNotExists">
-            <![CDATA[Startnode suprimido, por favor, póngase en contacto con su administrador
-]]>
-        </key>
-        <key alias="stylesMustMarkBeforeSelect">Por favor, marque el contenido antes de cambiar de estilo</key>
-        <key alias="stylesNoStylesOnPage">No active estilos disponibles</key>
-        <key alias="tableColMergeLeft">
-            <![CDATA[Por favor, coloque el cursor a la izquierda de las dos celdas que quiere combinar
-]]>
-        </key>
-        <key alias="tableSplitNotSplittable">
-            <![CDATA[No se puede dividir una celda que no ha sido combinada.
-]]>
-        </key>
-        <key alias="xsltErrorHeader">
-            <![CDATA[Error en la fuente XSLT
-]]>
-        </key>
-        <key alias="xsltErrorText">El XSLT no se ha guardado, porque contenía un error (s)</key>
-        <key alias="missingPropertyEditorErrorMessage">Hay un error en la configuración el tipo de datos usado para esta propiedad, por favor revisa el tipo de datos.</key>
-    </area>
-    <area alias="general">
-        <key alias="about">Acerca de</key>
-        <key alias="action">Acción</key>
-        <key alias="actions">Acciones</key>
-        <key alias="add">Añadir</key>
-        <key alias="alias">Alias</key>
-        <key alias="areyousure">¿Está seguro?</key>
-        <key alias="border">Borde</key>
-        <key alias="by">o</key>
-        <key alias="cancel">Cancelar</key>
-        <key alias="cellMargin">Margen de la celda</key>
-        <key alias="choose">Elegir</key>
-        <key alias="close">Cerrar</key>
-        <key alias="closewindow">Cerrar ventana</key>
-        <key alias="comment">Comentario</key>
-        <key alias="confirm">Confirmar</key>
-        <key alias="constrainProportions">Mantener proporciones</key>
-        <key alias="continue">Continuar</key>
-        <key alias="copy">Copiar</key>
-        <key alias="create">Crear</key>
-        <key alias="database">Base de datos</key>
-        <key alias="date">Fecha</key>
-        <key alias="default">Por defecto</key>
-        <key alias="delete">Borrar</key>
-        <key alias="deleted">Borrado</key>
-        <key alias="deleting">Borrando...</key>
-        <key alias="design">Diseño</key>
-        <key alias="dictionary">Dictionario</key>
-        <key alias="dimensions">Dimensiones</key>
-        <key alias="down">Abajo</key>
-        <key alias="download">Descargar</key>
-        <key alias="edit">Editar</key>
-        <key alias="edited">Editado</key>
-        <key alias="elements">Elementos</key>
-        <key alias="email">Mail</key>
-        <key alias="error">Error</key>
-        <key alias="findDocument">Buscar</key>
-        <key alias="first">Primero</key>
-        <key alias="groups">Grupos</key>
-        <key alias="height">Altura</key>
-        <key alias="help">Ayuda</key>
-        <key alias="hide">Ocultar</key>
-        <key alias="icon">Icono</key>
-        <key alias="import">Importar</key>
-        <key alias="innerMargin">Margen interno</key>
-        <key alias="insert">Insertar</key>
-        <key alias="install">Instalar</key>
-        <key alias="invalid">Invalido</key>
-        <key alias="justify">Justificar</key>
-        <key alias="label">Etiqueta</key>
-        <key alias="language">Idioma</key>
-        <key alias="last">Ultimo</key>
-        <key alias="layout">Diseño</key>
-        <key alias="loading">Cargando</key>
-        <key alias="locked">Bloqueado</key>
-        <key alias="login">Iniciar sesión</key>
-        <key alias="logoff">Cerrar sesión</key>
-        <key alias="logout">Cerrar sesión</key>
-        <key alias="macro">Macro</key>
-        <key alias="mandatory">Obligatorio</key>
-        <key alias="message">Mensaje</key>
-        <key alias="move">Mover</key>
-        <key alias="name">Nombre</key>
-        <key alias="new">New</key>
-        <key alias="next">Próximo</key>
-        <key alias="no">No</key>
-        <key alias="of">de</key>
-        <key alias="off">Desactivado</key>
-        <key alias="ok">OK</key>
-        <key alias="open">Abrir</key>
-        <key alias="on">Activado</key>
-        <key alias="or">o</key>
-        <key alias="orderBy">Ordenar por</key>
-        <key alias="password">Contraseña</key>
-        <key alias="path">Ruta</key>
-        <key alias="placeHolderID">ID de marcador de posición</key>
-        <key alias="pleasewait">Un momento por favor...</key>
-        <key alias="previous">Anterior</key>
-        <key alias="properties">Propiedades</key>
-        <key alias="reciept">Mail para recibir los datos del formulario</key>
-        <key alias="recycleBin">Papelera</key>
-        <key alias="recycleBinEmpty">Tu papelera está vacía</key>
-        <key alias="remaining">Restantes</key>
-        <key alias="remove">Eliminar</key>
-        <key alias="rename">Renombrar</key>
-        <key alias="renew">Renovar</key>
-        <key alias="required" version="7.0">Requerido</key>
-        <key alias="retrieve">Recuperar</key>
-        <key alias="retry">Reintentar</key>
-        <key alias="rights">Permisos</key>
-        <key alias="search">Buscar</key>
-        <key alias="searchNoResult">Perdona, pero no podemos encontrar lo que buscas</key>
-        <key alias="noItemsInList">No se han añadido elementos</key>
-        <key alias="server">Servidor</key>
-        <key alias="show">Mostrar</key>
-        <key alias="showPageOnSend">Mostrar página al enviar</key>
-        <key alias="size">Tamaño</key>
-        <key alias="sort">Ordenar</key>
-        <key alias="status">Estado</key>
-        <key alias="submit">Aceptar</key>
-        <key alias="type">Tipo</key>
-        <key alias="typeToSearch">Tipo que buscar...</key>
-        <key alias="up">Arriba</key>
-        <key alias="update">Actualizar</key>
-        <key alias="upgrade">Actualizar</key>
-        <key alias="upload">Subir</key>
-        <key alias="url">Url</key>
-        <key alias="user">Usuario</key>
-        <key alias="username">Nombre de usuario</key>
-        <key alias="value">Valor</key>
-        <key alias="view">Ver</key>
-        <key alias="welcome">Bienvenido...</key>
-        <key alias="width">Ancho</key>
-        <key alias="yes">Si</key>
-        <key alias="folder">Carpeta</key>
-        <key alias="searchResults">Resultados de búsqueda</key>
-        <key alias="reorder">Reordenar</key>
-        <key alias="reorderDone">He terminado de ordenar</key>
-        <key alias="preview">Prever</key>
-        <key alias="changePassword">Cambiar contraseña</key>
-        <key alias="to">a</key>
-        <key alias="listView">Vista de lista</key>
-        <key alias="saving">Guardando...</key>
-        <key alias="current">actual</key>
-        <key alias="embed">Insertar</key>
-        <key alias="selected">selecionado</key>
-    </area>
-    <area alias="colors">
-        <key alias="black">Negro</key>
-        <key alias="green">Verde</key>
-        <key alias="yellow">Amarillo</key>
-        <key alias="orange">Naranja</key>
-        <key alias="blue">Azul</key>
-        <key alias="red">Rojo</key>
-    </area>
-    <area alias="shortcuts">
-        <key alias="addTab">Añadir pestaña</key>
-        <key alias="addProperty">Añadir propiedad</key>
-        <key alias="addEditor">Añadir editor</key>
-        <key alias="addTemplate">Añadir platilla</key>
-        <key alias="addChildNode">Añadir nodo hijo</key>
-        <key alias="addChild">Añadir hijo</key>
-
-        <key alias="editDataType">Editar tipo de dato</key>
-
-        <key alias="navigateSections">Navegar secciones</key>
-
-        <key alias="shortcut">Atajos</key>
-        <key alias="showShortcuts">mostrar atajos</key>
-
-        <key alias="toggleListView">Activar/Desactivar vista de lista</key>
-        <key alias="toggleAllowAsRoot">Activar/Desactivar permitir como raiz</key>
-
-        <key alias="commentLine">Act/Desact Comentar líneas</key>
-        <key alias="removeLine">Elimiar línea</key>
-        <key alias="copyLineUp">Copiar líneas arriba</key>
-        <key alias="copyLineDown">Copiar líneas abajo</key>
-        <key alias="moveLineUp">Mover líneas arriba</key>
-        <key alias="moveLineDown">Mover líneas abajo</key>
-
-        <key alias="generalHeader">General</key>
-        <key alias="editorHeader">Editor</key>
-    </area>
-    <area alias="graphicheadline">
-        <key alias="backgroundcolor">Color de fondo</key>
-        <key alias="bold">Negritas</key>
-        <key alias="color">Color del texto</key>
-        <key alias="font">Fuente</key>
-        <key alias="text">Texto</key>
-    </area>
-    <area alias="headers">
-        <key alias="page">Página</key>
-    </area>
-    <area alias="installer">
-        <key alias="databaseErrorCannotConnect">El instalador no puede conectar con la base de datos.</key>
-        <key alias="databaseErrorWebConfig">No se ha podido guardar el archivo Web.config. Por favor, modifique la cadena de conexión manualmente.</key>
-        <key alias="databaseFound">Su base de datos ha sido encontrada y ha sido identificada como</key>
-        <key alias="databaseHeader">Configuración de la base de datos</key>
-        <key alias="databaseInstall"><![CDATA[Pulse el botón <strong> instalar </ strong> para instalar %0% la base de datos de Umbraco]]></key>
-        <key alias="databaseInstallDone"><![CDATA[Se ha copiado Umbraco %0% a la base de datos. Pulse <strong>Próximo</strong> para continuar]]></key>
-        <key alias="databaseNotFound"><![CDATA[<p>¡No se ha encontrado ninguna base de datos! Mira si la información en la "connection string" del “web.config” es correcta.</p> <p>Para continuar, edite el "web.config" (bien sea usando Visual Studio o su editor de texto preferido), vaya al final del archivo y añada la cadena de conexión para la base de datos con el nombre (key) "umbracoDbDSN" y guarde el archivo. </p> <p>Pinche en <strong>reintentar</strong> cuando haya terminado.<br /><a href="http://our.umbraco.org/documentation/Using-Umbraco/Config-files/webconfig7" target="_blank">Pinche aquí para mayor información de como editar el web.config (en inglés)</a></p>]]></key>
-        <key alias="databaseText"><![CDATA[Para completar este paso, debes conocer la información correspondiente a tu servidor de base de datos ("cadena de conexión").<br /> Por favor, contacta con tu ISP si es necesario. Si estás realizando la instalación en una máquina o servidor local, quizás necesites información de tu administrador de sistemas.]]></key>
-        <key alias="databaseUpgrade"><![CDATA[<p> Pinche en <strong>actualizar</strong> para actualizar la base de datos a Umbraco %0%</p> <p> Ningún contenido será borrado de la base de datos y seguirá funcionando después de la actualización </p> ]]></key>
-        <key alias="databaseUpgradeDone"><![CDATA[La base de datos ha sido actualizada a la versión 0%.<br />Pinche en <strong>Próximo</strong> para continuar. ]]></key>
-        <key alias="databaseUpToDate"><![CDATA[La base de datos está actualizada. Pinche en <strong>próximo</strong> para continuar con el asistente de configuración]]></key>
-        <key alias="defaultUserChangePass"><![CDATA[<strong>La contraseña del usuario por defecto debe ser cambiada</strong>]]></key>
-        <key alias="defaultUserDisabled"><![CDATA[<strong>El usuario por defecto ha sido desabilitado o ha perdido el acceso a Umbraco!</strong></p><p>Pinche en <b>Próximo</b> para continuar.]]></key>
-        <key alias="defaultUserPassChanged"><![CDATA[<strong>¡La contraseña del usuario por defecto ha sido cambiada desde que se instaló!</strong></p><p>No hay que realizar ninguna tarea más. Pulsa <strong>Siguiente</strong> para proseguir.]]></key>
-        <key alias="defaultUserPasswordChanged">¡La contraseña se ha cambiado!</key>
-        <key alias="greatStart">Ten un buen comienzo, visita nuestros videos de introducción</key>
-        <key alias="licenseText">Pulsando el botón de Siguiente (o modificando el UmbracoConfigurationStatus en el web.config), aceptar la licencia de este software tal y como se especifica en el cuadro de debajo. Ten en cuenta que esta distribución de Umbraco consta de dos licencias diferentes, la licencia open source MIT para el framework y la licencia Umbraco freeware que cubre la IU.</key>
-        <key alias="None">No ha sido instalado.</key>
-        <key alias="permissionsAffectedFolders">Archivos y directorios afectados</key>
-        <key alias="permissionsAffectedFoldersMoreInfo">Mas información en configurar los permisos para Umbraco aquí</key>
-        <key alias="permissionsAffectedFoldersText">Necesitas dar permisos de modificación a ASP.NET para los siguientes archivos/directorios</key>
-        <key alias="permissionsAlmostPerfect"><![CDATA[<strong>¡Tu configuración de permisos es casi perfecta!</strong><br /><br /> Puedes ejecutar Umbraco sin problemas, pero no podrás instalar paquetes que es algo recomendable para explotar el potencial de Umbraco.]]></key>
-        <key alias="permissionsHowtoResolve">Como Resolver</key>
-        <key alias="permissionsHowtoResolveLink">Pulsa aquí para leer la versión de texto</key>
-        <key alias="permissionsHowtoResolveText"><![CDATA[Mira nuestros <strong>video tutoriales</strong> acerca de cómo configurar los permisos de los directorios para Umbraco o lee la versión de texto.]]></key>
-        <key alias="permissionsMaybeAnIssue"><![CDATA[<strong>¡La configuración de tus permisos podría ser un problema!</strong> <br/><br /> Puedes ejecutar Umbraco sin problemas, pero no serás capaz de crear directorios o instalar paquetes que es algo recomendable para explotar el potencial de Umbraco.]]></key>
-        <key alias="permissionsNotReady"><![CDATA[<strong>¡Tu configuración de permisos no está lista para Umbraco!</strong> <br /><br /> Para ejecutar Umbraco, necesitarás actualizar tu configuración de permisos.]]></key>
-        <key alias="permissionsPerfect"><![CDATA[<strong>¡Tu configuración de permisos es perfecta!</strong><br /><br /> ¡Estás listo para ejecutar Umbraco e instalar paquetes!]]></key>
-        <key alias="permissionsResolveFolderIssues">Resolviendo problemas con directorios</key>
-        <key alias="permissionsResolveFolderIssuesLink">Sigue este enlace para más información sobre problemas con ASP.NET y creación de directorios</key>
-        <key alias="permissionsSettingUpPermissions">Configurando los permisos de directorios</key>
-        <key alias="permissionsText">Umbraco necesita permisos de lectura/escritura en algunos directorios para poder almacenar archivos tales como imagenes y PDFs. También almacena datos en la caché para mejorar el rendimiento de su sitio web</key>
-        <key alias="runwayFromScratch">Quiero empezar de cero</key>
-        <key alias="runwayFromScratchText"><![CDATA[Tu sitio web está completamente vacío en estos momentos, lo cual es perfecto si quieres empezar de cero y crear tus propios tipos de documentos y plantillas (<a href="http://Umbraco.tv/documentation/videos/for-site-builders/foundation/document-types">learn how</a>). Todavía podrás elegir instalar Runway más adelante. Por favor ve a la sección del Desarrollador y elije Paquetes.]]></key>
-        <key alias="runwayHeader">Acabas de configurar una nueva plataforma Umbraco. ¿Qué deseas hacer ahora?</key>
-        <key alias="runwayInstalled">Se ha instalado Runway</key>
-        <key alias="runwayInstalledText"><![CDATA[Tienes puestos los cimientos. Selecciona los módulos que desees instalar sobre ellos.<br /> Esta es nuestra lista de módulos recomendados, selecciona los que desees instalar, o mira la <a href="#" onclick="toggleModules(); return false;" id="toggleModuleList">lista completa de módulos</a> ]]></key>
-        <key alias="runwayOnlyProUsers">Sólo recomendado para usuarios expertos</key>
-        <key alias="runwaySimpleSite">Quiero empezar con un sitio web sencillo</key>
-        <key alias="runwaySimpleSiteText"><![CDATA[<p> "Runway" es un sitio web sencillo que contiene unos tipos de documentos y plantillas básicos. El instalador puede configurar Runway por ti de forma automática, pero fácilmente puedes editarlo, extenderlo o eliminarlo. No es necesario y puedes usar Umbrao perfectamente sin él. Sin embargo, Runway ofrece unos cimientos sencillos basados en buenas prácticas para iniciarte más rápido que nunca. Si eliges instalar Runway, puedes seleccionar bloques de construcción básicos llamados Módulos de Runway de forma opcional para realzar tus páginas de Runway. </> <small> <em>Incluido con Runway:</em> Página de inicio, página de Cómo empezar, página de Instalación de módulos.<br /> <em>Módulos opcionales:</em> Navegación superior, Mapa del sitio, Contacto, Galería. </small> ]]></key>
-        <key alias="runwayWhatIsRunway">¿Qué es Runway?</key>
-        <key alias="step1">Paso 1 de 5. Aceptar los términos de la licencia</key>
-        <key alias="step2">Paso 2 de 5. Configuración de la base de datos</key>
-        <key alias="step3">Paso 3 de 5. Autorizar / validar permiso en los archivos</key>
-        <key alias="step4">Paso 4 de 5. Configurar seguridad en Umbraco</key>
-        <key alias="step5">Paso 5 de 5. Umbraco está listo para ser usado</key>
-        <key alias="thankYou">Gracias por elegir Umbraco</key>
-        <key alias="theEndBrowseSite"><![CDATA[<h3>Navega a tu nuevo sitio</h3> Has instalado Runway, por qué no ves el aspecto de tu nuevo sitio web.]]></key>
-        <key alias="theEndFurtherHelp"><![CDATA[<h3>Más ayuda e información</h3> Consigue ayuda de nuestra premiada comunidad, navega por la documentación o mira algunos videos gratuitos de cómo crear un sitio sencillo, cómo utilizar los paquetes y una guía rápida de la terminología de Umbraco]]></key>
-        <key alias="theEndHeader">Umbraco %0% ha sido instalado y está listo para ser usado</key>
-        <key alias="theEndInstallFailed"><![CDATA[Para completar la instalación, necesitaras editar de forma manual el <strong>archivo /web.config</strong> y actualizar la clave del AppSetting <strong>UmbracoConfigurationStatus</strong> del final al valor <strong>'%0%'</strong>.]]></key>
-        <key alias="theEndInstallSuccess"><![CDATA[Puedes <strong>empezar inmediatamente</strong> pulsando el botón "Lanzar Umbraco" de debajo. <br />Si eres <strong>nuevo con Umbraco</strong>, puedes encontrar cantidad de recursos en nuestras páginas de cómo empezar.]]></key>
-        <key alias="theEndOpenUmbraco"><![CDATA[<h3>Lanzar Umbraco</h3> Para administrar tu sitio web, simplemente abre el back office de Umbraco y empieza a añadir contenido, a actualizar plantillas y hojas de estilo o a añadir nueva funcionalidad]]></key>
-        <key alias="Unavailable">No se ha podido establecer la conexión con la base de datos</key>
-        <key alias="Version3">Umbraco versión 3</key>
-        <key alias="Version4">Umbraco versión 4</key>
-        <key alias="watch">Mirar</key>
-        <key alias="welcomeIntro"><![CDATA[El asistente de configuración le guiará en los pasos para instalar <strong>Umbraco %0%</strong> o actualizar la versión 3.0 a <strong>Umbraco %0%</strong>. <br /><br />  Pinche en <strong>"próximo"</strong> para empezar con el asistente de configuración.]]></key>
-    </area>
-    <area alias="language">
-        <key alias="cultureCode">Código de cultura</key>
-        <key alias="displayName">Nombre de cultura</key>
-    </area>
-    <area alias="lockout">
-        <key alias="lockoutWillOccur">No ha habido ninguna actividad y su sessión se cerrará en </key>
-        <key alias="renewSession">Renovar su sesión para guardar sus cambios</key>
-    </area>
-    <area alias="login">
-        <key alias="greeting0">Feliz super domingo</key>
-        <key alias="greeting1">Feliz lunes</key>
-        <key alias="greeting2">Tremendo martes</key>
-        <key alias="greeting3">Maravilloso miércoles</key>
-        <key alias="greeting4">Fantástico jueves</key>
-        <key alias="greeting5">¡Ya es viernes!</key>
-        <key alias="greeting6">Resplandeciente sábado</key>
-        <key alias="instruction">Iniciar sesión</key>
-        <key alias="timeout">La sesión ha caducado</key>
-        <key alias="bottomText"><![CDATA[<p style="text-align:right;">&copy; 2001 - %0% <br /><a href="http://umbraco.com" style="text-decoration: none" target="_blank">umbraco.com</a></p> ]]></key>
-        <key alias="forgottenPassword">¿Olvidaste tu contraseña?</key>
-        <key alias="forgottenPasswordInstruction">Enviaremos un email a la dirección especificada con un enlace para restaurar tu contraseña</key>
-        <key alias="requestPasswordResetConfirmation">Un email con instrucciones para restaurar tu contraseña será enviado a la dirección especificada si esta está registrada.</key>
-        <key alias="returnToLogin">Volver a formularion de acceso</key>
-        <key alias="setPasswordInstruction">Por favor, introduce una nueva contraseña</key>
-        <key alias="setPasswordConfirmation">Tu contraseña has sido actualizada</key>
-        <key alias="resetCodeExpired">El enlace pulsado es inválido o ha caducado</key>
-        <key alias="resetPasswordEmailCopySubject">Umbraco: Restaurar contraseña</key>
-        <key alias="resetPasswordEmailCopyFormat">
-            <![CDATA[
-        <html> 
-			<head> 
-				<meta name='viewport' content='width=device-width'> 
-				<meta http-equiv='Content-Type' content='text/html; charset=UTF-8'> 
-			</head> 
-			<body class='' style='font-family: sans-serif; -webkit-font-smoothing: antialiased; font-size: 14px; color: #392F54; line-height: 22px; -ms-text-size-adjust: 100%; -webkit-text-size-adjust: 100%; background: #1d1333; margin: 0; padding: 0;' bgcolor='#1d1333'> 
-				<style type='text/css'> @media only screen and (max-width: 620px) {table[class=body] h1 {font-size: 28px !important; margin-bottom: 10px !important; } table[class=body] .wrapper {padding: 32px !important; } table[class=body] .article {padding: 32px !important; } table[class=body] .content {padding: 24px !important; } table[class=body] .container {padding: 0 !important; width: 100% !important; } table[class=body] .main {border-left-width: 0 !important; border-radius: 0 !important; border-right-width: 0 !important; } table[class=body] .btn table {width: 100% !important; } table[class=body] .btn a {width: 100% !important; } table[class=body] .img-responsive {height: auto !important; max-width: 100% !important; width: auto !important; } } .btn-primary table td:hover {background-color: #34495e !important; } .btn-primary a:hover {background-color: #34495e !important; border-color: #34495e !important; } .btn  a:visited {color:#FFFFFF;} </style> 
-				<table border="0" cellpadding="0" cellspacing="0" class="body" style="border-collapse: separate; mso-table-lspace: 0pt; mso-table-rspace: 0pt; width: 100%; background: #1d1333;" bgcolor="#1d1333">
-					<tr> 
-						<td style="font-family: sans-serif; font-size: 14px; vertical-align: top; padding: 24px;" valign="top"> 
-							<table style="border-collapse: separate; mso-table-lspace: 0pt; mso-table-rspace: 0pt; width: 100%;">
-								<tr> 
-									<td background="https://umbraco.com/umbraco/assets/img/application/logo.png" bgcolor="#1d1333" width="28" height="28" valign="top" style="font-family: sans-serif; font-size: 14px; vertical-align: top;"> 
-										<!--[if gte mso 9]> <v:rect xmlns:v="urn:schemas-microsoft-com:vml" fill="true" stroke="false" style="width:30px;height:30px;"> <v:fill type="tile" src="https://umbraco.com/umbraco/assets/img/application/logo.png" color="#1d1333" /> <v:textbox inset="0,0,0,0"> <![endif]--> 
-										<div> </div> 
-										<!--[if gte mso 9]> </v:textbox> </v:rect> <![endif]--> 
-									</td> 
-									<td style="font-family: sans-serif; font-size: 14px; vertical-align: top;" valign="top"></td> 
-								</tr>
-							</table> 
-						</td> 
-					</tr>
-				</table> 
-				<table border='0' cellpadding='0' cellspacing='0' class='body' style='border-collapse: separate; mso-table-lspace: 0pt; mso-table-rspace: 0pt; width: 100%; background: #1d1333;' bgcolor='#1d1333'>
-					<tr> 
-						<td style='font-family: sans-serif; font-size: 14px; vertical-align: top;' valign='top'> </td> 
-						<td class='container' style='font-family: sans-serif; font-size: 14px; vertical-align: top; display: block; max-width: 560px; width: 560px; margin: 0 auto; padding: 10px;' valign='top'> 
-							<div class='content' style='box-sizing: border-box; display: block; max-width: 560px; margin: 0 auto; padding: 10px;'>
-								<br>
-								<table class='main' style='border-collapse: separate; mso-table-lspace: 0pt; mso-table-rspace: 0pt; width: 100%; border-radius: 3px; background: #FFFFFF;' bgcolor='#FFFFFF'>
-									<tr> 
-										<td class='wrapper' style='font-family: sans-serif; font-size: 14px; vertical-align: top; box-sizing: border-box; padding: 50px;' valign='top'> 
-											<table border='0' cellpadding='0' cellspacing='0' style='border-collapse: separate; mso-table-lspace: 0pt; mso-table-rspace: 0pt; width: 100%;'>
-												<tr> 
-													<td style='line-height: 24px; font-family: sans-serif; font-size: 14px; vertical-align: top;' valign='top'>     
-														<h1 style='color: #392F54; font-family: sans-serif; font-weight: bold; line-height: 1.4; font-size: 24px; text-align: left; text-transform: capitalize; margin: 0 0 30px;' align='left'>
-															Restauración de contraseña requerida
-														</h1>
-														<p style='color: #392F54; font-family: sans-serif; font-size: 14px; font-weight: normal; margin: 0 0 15px;'>
-														  Tu nombre de usuario para acceder al área de administración es: <strong>%0%</strong>
-														</p>
-														<p style='color: #392F54; font-family: sans-serif; font-size: 14px; font-weight: normal; margin: 0 0 15px;'>
-															<table border='0' cellpadding='0' cellspacing='0' style='border-collapse: separate; mso-table-lspace: 0pt; mso-table-rspace: 0pt; width: auto;'>
-																<tbody>
-																	<tr> 
-																		<td style='font-family: sans-serif; font-size: 14px; vertical-align: top; border-radius: 5px; text-align: center; background: #35C786;' align='center' bgcolor='#35C786' valign='top'> 
-																			<a href='%1%' target='_blank' style='color: #FFFFFF; text-decoration: none; -ms-word-break: break-all; word-break: break-all; border-radius: 5px; box-sizing: border-box; cursor: pointer; display: inline-block; font-size: 14px; font-weight: bold; text-transform: capitalize; background: #35C786; margin: 0; padding: 12px 30px; border: 1px solid #35c786;'>
-																				Pulsa este enlace para restaurar tu contraseña
-																			</a> 
-																		</td> 
-																	</tr>
-																</tbody>
-															</table>
-														</p>
-														<p style='max-width: 400px; display: block; color: #392F54; font-family: sans-serif; font-size: 14px; line-height: 20px; font-weight: normal; margin: 15px 0;'>Si no puedes pulsar en el enlace, copia y pega esta dirección URL en tu navegador:</p>
-															<table border='0' cellpadding='0' cellspacing='0'>
-																<tr>
-																	<td style='-ms-word-break: break-all; word-break: break-all; font-family: sans-serif; font-size: 11px; line-height:14px;'>
-																		<font style="-ms-word-break: break-all; word-break: break-all; font-size: 11px; line-height:14px;">
-																			<a style='-ms-word-break: break-all; word-break: break-all; color: #392F54; text-decoration: underline; font-size: 11px; line-height:15px;' href='%1%'>%1%</a>
-																		</font>
-																	</td> 
-																</tr>
-															</table>
-														</p>
-													</td> 
-												</tr>
-											</table> 
-										</td> 
-									</tr>
-								</table> 
-								<br><br><br> 
-							</div> 
-						</td> 
-						<td style='font-family: sans-serif; font-size: 14px; vertical-align: top;' valign='top'> </td> 
-					</tr>
-				</table> 
-			</body>
-		</html>
-	]]>
-        </key>
-    </area>
-
-    <area alias="main">
-        <key alias="dashboard">Panel de Administración</key>
-        <key alias="sections">Secciones</key>
-        <key alias="tree">Contenido</key>
-    </area>
-    <area alias="moveOrCopy">
-        <key alias="choose">Elija una página arriba...</key>
-        <key alias="copyDone">%0% ha sido copiado al %1%</key>
-        <key alias="copyTo">Seleccione donde el documento %0% debe ser copiado abajo</key>
-        <key alias="moveDone">%0% ha sido movido a %1%</key>
-        <key alias="moveTo">Seleccione debajo donde mover el documento %0%</key>
-        <key alias="nodeSelected">ha sido seleccionado como raíz de su nuevo contenido, haga click sobre 'ok' debajo.</key>
-        <key alias="noNodeSelected">No ha seleccionado ningún nodo. Seleccione un nodo en la lista mostrada arriba antes the pinchar en 'continuar' (continue)</key>
-        <key alias="notAllowedByContentType">No se puede colgar el nodo actual bajo el nodo elegido debido a su tipo</key>
-        <key alias="notAllowedByPath">El nodo actual no puede moverse a ninguna de sus subpáginas</key>
-        <key alias="notAllowedAtRoot">El nodo actual no puede existir en la raiz</key>
-        <key alias="notValid">Acción no permitida. No tiene permisos suficientes para uno o más subnodos.'</key>
-        <key alias="relateToOriginal">Relacionar elemento copiado al original</key>
-    </area>
-    <area alias="notifications">
-        <key alias="editNotifications">Edite su notificación para %0%</key>
-        <key alias="mailBody">Hola %0% Esto es un e-mail automático para informarle que la tarea '%1%' ha sido realizada sobre la página '%2%' por el usuario '%3%' Vaya a http://%4%/#/content/content/edit/%5% para editarla. ¡Espero que tenga un buen día! Saludos del robot de Umbraco</key>
-        <key alias="mailBodyHtml"><![CDATA[<p>Hola %0%</p> <p>Esto es un e-mail generado automáticamente para informarle que la tarea <strong>'%1%'</strong> ha sido realizada sobre la página <a href="http://%4%/#/content/content/edit/%5%"><strong>'%2%'</strong></a> por el usuario <strong>'%3%'</strong> </p> <div style="margin: 8px 0; padding: 8px; display: block;"> <br /> <a style="color: white; font-weight: bold; background-color: #5372c3; text-decoration : none; margin-right: 20px; border: 8px solid #5372c3; width: 150px;" href="http://%4%/#/content/content/edit/%5%">&nbsp;&nbsp;&nbsp;&nbsp;&nbsp;EDIT&nbsp;&nbsp;&nbsp;&nbsp;&nbsp;</a> &nbsp; <br /> </div> <p> <h3>Resumen de actualización:</h3> <table style="width: 100%;"> %6% </table> </p> <div style="margin: 8px 0; padding: 8px; display: block;"> <br /> <a style="color: white; font-weight: bold; background-color: #66cc66; text-decoration : none; margin-right: 20px; border: 8px solid #66cc66; width: 150px;" href="http://%4%/actions/publish.aspx?id=%5%">&nbsp;&nbsp;PUBLISH&nbsp;&nbsp;</a> &nbsp; <a style="color: white; font-weight: bold; background-color: #5372c3; text-decoration : none; margin-right: 20px; border: 8px solid #5372c3; width: 150px;" href="http://%4%/#/content/content/edit/%5%">&nbsp;&nbsp;&nbsp;&nbsp;&nbsp;EDIT&nbsp;&nbsp;&nbsp;&nbsp;&nbsp;</a> &nbsp; <a style="color: white; font-weight: bold; background-color: #ca4a4a; text-decoration : none; margin-right: 20px; border: 8px solid #ca4a4a; width: 150px;" href="http://%4%/actions/delete.aspx?id=%5%">&nbsp;&nbsp;&nbsp;&nbsp;DELETE&nbsp;&nbsp;&nbsp;&nbsp;</a> <br /> </div> <p>¡Espero que tenga un buen día!<br /><br /> Saludos del robot Umbraco. </p>]]></key>
-        <key alias="mailSubject">[%0%] Notificación acerca de %1% realizado en %2%</key>
-        <key alias="notifications">Notificaciones</key>
-    </area>
-    <area alias="packager">
-        <key alias="chooseLocalPackageText"><![CDATA[Elige un paquete de tu máquina, seleccionando el botón Examinar<br />y localizando el paquete. Los paquetes de Umbraco normalmente tienen la extensión ".umb" o ".zip".]]></key>
-        <key alias="dropHere">Suelte para subir archivo</key>
-        <key alias="orClickHereToUpload">o pulse aquí para elegir paquete</key>
-        <key alias="uploadPackage">Subir paquete</key>
-        <key alias="localPackageDescription">Instala un paquete local seleccionándolo desde tu ordenador. Sólo instala paquetes de fuentes que conoces y en las que confías</key>
-        <key alias="uploadAnother">Subir otro paquete</key>
-        <key alias="cancelAndUploadAnother">Cancelar y subir otro paquete</key>
-        <key alias="packageLicense">Licencia</key>
-        <key alias="accept">Aceptop</key>
-        <key alias="termsOfUse">términos de uso</key>
-        <key alias="packageInstall">Instalar paquete</key>
-        <key alias="installFinish">Terminar</key>
-        <key alias="installedPackages">Paquetes instalados</key>
-        <key alias="noPackages">No tienes instalado ningún paquete</key>
-        <key alias="noPackagesDescription"><![CDATA[No tienes instalado ningún paquete. Puedes instalar un paquete local seleccionándolo desde tu ordenador o navegar por los paquetes disponibles usando el icono <strong>'Paquetes'</strong> en la zona superior derecha de tu pantalla]]></key>
-        <key alias="packageSearch">Buscar paquetes</key>
-        <key alias="packageSearchResults">Resultados para</key>
-        <key alias="packageNoResults">No pudimos encontrar nada para</key>
-        <key alias="packageNoResultsDescription">Por favor, prueba buscando por otro paquete o navega por las categorías</key>
-        <key alias="packagesPopular">Popular</key>
-        <key alias="packagesNew">Novedades</key>
-        <key alias="packageHas">tiene</key>
-        <key alias="packageKarmaPoints">puntos de karma</key>
-        <key alias="packageInfo">Información</key>
-        <key alias="packageOwner">Propetarioa</key>
-        <key alias="packageContrib">Contribuidores</key>
-        <key alias="packageCreated">Creado</key>
-        <key alias="packageCurrentVersion">Versión actual</key>
-        <key alias="packageNetVersion">Versión .NET</key>
-        <key alias="packageDownloads">Descargas</key>
-        <key alias="packageLikes">Gustas</key>
-        <key alias="packageCompatibility">Compatibilidad</key>
-        <key alias="packageCompatibilityDescription">Este paquete es compatible con las siguientes versiones de Umbraco, declaradas según miembros de la comunidad. No se puede garantizar compatibilidad completa para versiones declaradas debajo del 100%</key>
-        <key alias="packageExternalSources">Fuentes externas</key>
-        <key alias="packageAuthor">Autor</key>
-        <key alias="packageDemonstration">
-            <![CDATA[Demostración
-]]>
-        </key>
-        <key alias="packageDocumentation">Documentación</key>
-        <key alias="packageMetaData">Meta datos del paquete</key>
-        <key alias="packageName">Nombre del paquete</key>
-        <key alias="packageNoItemsHeader">El paquete no contiene ningún elemento</key>
-        <key alias="packageNoItemsText"><![CDATA[Este archivo de paquete no contiene ningún elemento para desinstalar.<br /><br />Puedes eliminarlo del sistema de forma segura seleccionando la opción "desinstalar paquete" de abajo.]]></key>
-        <key alias="packageNoUpgrades">No hay actualizaciones disponibles</key>
-        <key alias="packageOptions">Opciones del paquete</key>
-        <key alias="packageReadme">Leeme del paquete</key>
-        <key alias="packageRepository">Repositorio de paquetes</key>
-        <key alias="packageUninstallConfirm">Confirma la desinstalación</key>
-        <key alias="packageUninstalledHeader">El paquete ha sido desinstalado</key>
-        <key alias="packageUninstalledText">El paquete se ha desinstalado correctamente</key>
-        <key alias="packageUninstallHeader">Desinstalar paquete</key>
-        <key alias="packageUninstallText"><![CDATA[Debajo puedes deseleccionar elementos que no desees eliminar en este momento. Cuando elijas "confirmar la desinstalación" todos los elementos marcados serán eliminados.<br /> <span style="color: Red; font-weight: bold;">Nota:</span> cualquier documento, archivo etc dependiente de los elementos eliminados, dejará de funcionar, y puede conllevar inestabilidad en el sistema, por lo que lleva cuidado al desinstalar elementos. En caso de duda, contacta con el autor del paquete.]]></key>
-        <key alias="packageUpgradeDownload">Descargar actualización del repositorio</key>
-        <key alias="packageUpgradeHeader">Actualizar paquete</key>
-        <key alias="packageUpgradeInstructions">Instrucciones de actualización</key>
-        <key alias="packageUpgradeText">Hay una actualización disponible para este paquete. Puedes descargarla directamente del repositorio de paquetes de Umbraco.</key>
-        <key alias="packageVersion">Versión del paquete</key>
-        <key alias="viewPackageWebsite">Ver página web del paquete</key>
-        <key alias="packageAlreadyInstalled">Paquete ya instalado</key>
-        <key alias="targetVersionMismatch">Este paquete no se puede instalar, requiere un versión mínima de Umbraco de </key>
-        <key alias="installStateUninstalling">Desinstalando...</key>
-        <key alias="installStateDownloading">Descargando...</key>
-        <key alias="installStateImporting">Importando...</key>
-        <key alias="installStateInstalling">Instalando...</key>
-        <key alias="installStateRestarting">Reiniciando, por favor espera...</key>
-        <key alias="installStateComplete">Todo hecho, tu navegador se actualizará, por favor espera...</key>
-        <key alias="installStateCompleted">Por favor pulsa 'Terminar' para completar la instalación y actualizar la página.</key>
-        <key alias="installStateUploading">Subiendo paquete...</key>
-    </area>
-    <area alias="paste">
-        <key alias="doNothing">Pegar con formato completo (No recomendado)</key>
-        <key alias="errorMessage">El texto que estás intentando pegar contiene caractéres o formato especial. El problema puede ser debido al copiar texto desde Microsoft Word. Umbraco puede eliminar estos caractéres o formato especial automáticamente, de esa manera el contenido será más adecuado para la web.</key>
-        <key alias="removeAll">Pegar como texto sin formato</key>
-        <key alias="removeSpecialFormattering">Pegar, pero quitando el formato (Recomendado)</key>
-    </area>
-    <area alias="publicAccess">
-        <key alias="paAdvanced">Proteccion basada en roles</key>
-        <key alias="paAdvancedHelp"><![CDATA[Si desea controlar el acceso a la página usando autenticación basada en roles,<br /> usando los grupos de miembros de Umbraco.]]></key>
-        <key alias="paAdvancedNoGroups">Necesita crear un grupo de miembros antes de poder usar autenticación basada en roles</key>
-        <key alias="paErrorPage">Página de error</key>
-        <key alias="paErrorPageHelp">Usada cuando alguien hace login, pero no tiene acceso</key>
-        <key alias="paHowWould">Elija cómo restringir el acceso a esta página</key>
-        <key alias="paIsProtected">%0% está protegido</key>
-        <key alias="paIsRemoved">Protección borrada de %0%</key>
-        <key alias="paLoginPage">Página de login</key>
-        <key alias="paLoginPageHelp">Elija la página que contenga el formulario de login</key>
-        <key alias="paRemoveProtection">Borrar protección</key>
-        <key alias="paSelectPages">Elija las páginas que contendrán el formulario de login y mensajes de error</key>
-        <key alias="paSelectRoles">Elija los roles que tendrán acceso a esta página</key>
-        <key alias="paSetLogin">Elija el login y password para esta página</key>
-        <key alias="paSimple">Protección de usuario único</key>
-        <key alias="paSimpleHelp">Si sólo necesita configurar una protección simple usando un único login y password</key>
-    </area>
-    <area alias="publish">
-        <key alias="contentPublishedFailedAwaitingRelease">
-            <![CDATA[
-          
-      %0% no se puede publicar porque este elemento está programado para publicarse.
-    ]]>
-        </key>
-        <key alias="contentPublishedFailedExpired">
-            <![CDATA[
-      %0% no se pudo publicar porque el elemento ha caducado.
-    ]]>
-        </key>
-        <key alias="contentPublishedFailedInvalid">
-            <![CDATA[
-      %0% no se pudo publicar porque estas propiedades:  %1%  no pasaron las reglas de validación.
-    ]]>
-        </key>
-        <key alias="contentPublishedFailedByEvent">%0% no se pudo publicar debido a que una extensión de otro proveedor ha cancelado la acción.</key>
-        <key alias="contentPublishedFailedByParent">
-            <![CDATA[
-      %0% no se pudo publicar porque una página padre no está publicada.
-    ]]>
-        </key>
-
-        <key alias="includeUnpublished">Incluir las páginas hija sin publicar</key>
-        <key alias="inProgress">Publicación en progreso - por favor, espera...</key>
-        <key alias="inProgressCounter">Se han publicado %0% de %1% páginas...</key>
-        <key alias="nodePublish">%0% se ha publicado</key>
-        <key alias="nodePublishAll">%0% y sus subpáginas se han publicado</key>
-        <key alias="publishAll">Publicar %0% y todas sus subpáginas</key>
-        <key alias="publishHelp"><![CDATA[Pulsa en <em>aceptar</em> para publicar <strong>%0%</strong> y por lo tanto, hacer que su contenido esté disponible al público.<br/><br /> Puedes publicar esta página y todas sus subpáginas marcando <em>publicar todos los hijos</em> debajo. ]]></key>
-    </area>
-    <area alias="colorpicker">
-        <key alias="noColors">No has configurado ningún color</key>
-    </area>
-    <area alias="contentPicker">
-        <key alias="pickedTrashedItem">Has seleccionado un elemento borrado o en la papelera de reciclaje</key>
-        <key alias="pickedTrashedItems">Has seleccionado unos elementos borrados o en la papelera de reciclaje</key>
-    </area>
-    <area alias="mediaPicker">
-        <key alias="pickedTrashedItem">Has seleccionado un elemento borrado o en la papelera de reciclaje</key>
-        <key alias="pickedTrashedItems">Has seleccionado unos elementos borrados o en la papelera de reciclaje</key>
-        <key alias="deletedItem">Elemento borrado</key>
-    </area>
-    <area alias="relatedlinks">
-        <key alias="enterExternal">añadir un enlace externo</key>
-        <key alias="chooseInternal">elegir un enlace interno</key>
-        <key alias="caption">Título</key>
-        <key alias="link">Enlace</key>
-        <key alias="newWindow">Abrir en una nueva ventana</key>
-        <key alias="captionPlaceholder">Introduce texto</key>
-        <key alias="externalLinkPlaceholder">Introduzce el enlace</key>
-    </area>
-    <area alias="imagecropper">
-        <key alias="reset">Reiniciar</key>
-        <key alias="defineCrop">Definir corte</key>
-        <key alias="defineCropDescription">Da al corte un alias y su anchura y altura por defecto</key>
-        <key alias="saveCrop">Guardar corte</key>
-        <key alias="addCrop">Añadir nuevo corte</key>
-    </area>
-    <area alias="rollback">
-        <key alias="currentVersion">Versión actual</key>
-        <key alias="diffHelp"><![CDATA[Esto muestra las diferencias entre la versión actual y la versión seleccionada<br /><del>Red</del> el texto de la versión seleccionada no se mostrará. , <ins>green means added</ins>]]></key>
-        <key alias="documentRolledBack">Se ha recuperado la última versión del documento.</key>
-        <key alias="htmlHelp">Esto muestra la versión seleccionada como html, si desea ver la diferencia entre 2 versiones al mismo tiempo, por favor use la vista diff</key>
-        <key alias="rollbackTo">Volver a</key>
-        <key alias="selectVersion">Elija versión</key>
-        <key alias="view">Ver</key>
-    </area>
-    <area alias="scripts">
-        <key alias="editscript">Editar fichero de script</key>
-    </area>
-    <area alias="sections">
-        <key alias="concierge">Conserje</key>
-        <key alias="content">Contenido</key>
-        <key alias="courier">Mensajero</key>
-        <key alias="developer">Desarrollador</key>
-        <key alias="installer">Asistente de configuración de Umbraco</key>
-        <key alias="media">Media</key>
-        <key alias="member">Miembros</key>
-        <key alias="newsletters">Boletín informativo</key>
-        <key alias="settings">Ajustes</key>
-        <key alias="statistics">Estadísticas</key>
-        <key alias="translation">Traducción</key>
-        <key alias="users">Usuarios</key>
-        <key alias="help" version="7.0">Ayuda</key>
-        <key alias="analytics">Analisis</key>
-    </area>
-    <area alias="help">
-        <key alias="goTo">ir a</key>
-        <key alias="helpTopicsFor">Temas de ayuda para</key>
-        <key alias="videoChaptersFor">Capítulos de vídeo para</key>
-        <key alias="theBestUmbracoVideoTutorials">Los mejores tutoriales en video para Umbraco</key>
-    </area>
-    <area alias="settings">
-        <key alias="defaulttemplate">Plantilla por defecto</key>
-        <key alias="dictionary editor egenskab">Clave de diccionario</key>
-        <key alias="importDocumentTypeHelp">Para importar un tipo de documento encuentre el fichero ".udt" en su ordenador haciendo click sobre el botón "Navegar" y pulsando "Importar" (se le solicitará confirmación en la siguiente pantalla)</key>
-        <key alias="newtabname">Nuevo nombre de la pestaña</key>
-        <key alias="nodetype">Tipo de nodo</key>
-        <key alias="objecttype">Tipo</key>
-        <key alias="stylesheet">Hoja de estilos</key>
-        <key alias="script">Script</key>
-        <key alias="stylesheet editor egenskab">Propiedades de la hoja de estilos</key>
-        <key alias="tab">Pestaña</key>
-        <key alias="tabname">Nombre de la pestaña</key>
-        <key alias="tabs">Pestañas</key>
-        <key alias="contentTypeEnabled">Tipo de Contenido Maestro activado</key>
-        <key alias="contentTypeUses">Este Tipo de Contenido usa</key>
-        <key alias="asAContentMasterType">como Tipo de Contenido Maestro. Las pestañas para los Tipos de Contenido Maestros no se muestran y solo se pueden modificar desde el Tipo de Contenido Maestro</key>
-        <key alias="noPropertiesDefinedOnTab">No existen propiedades para esta pestaña. Haga clic en el enlace "añadir nueva propiedad" para crear una nueva propiedad.</key>
-        <key alias="masterDocumentType">Tipo de documento Maestro</key>
-        <key alias="createMatchingTemplate">Crear plantilla correspondiente</key>
-        <key alias="addIcon">Añadir icono</key>
-    </area>
-    <area alias="sort">
-        <key alias="sortOrder">Ordenar</key>
-        <key alias="sortCreationDate">Fecha Creado</key>
-        <key alias="sortDone">Ordenación completa</key>
-        <key alias="sortHelp">Arrastra las diferentes páginas debajo para colocarlas como deberían estar. O haz click en las cabeceras de las columnas para ordenar todas las páginas</key>
-        <key alias="sortPleaseWait"><![CDATA[Espere por favor, las páginas están siendo ordenadas. El proceso puede durar un poco.]]></key>
-    </area>
-    <area alias="speechBubbles">
-        <key alias="validationFailedHeader">Validación</key>
-        <key alias="validationFailedMessage">Los errors de validación deben ser arreglados antes de que el elemento pueda ser guardado</key>
-        <key alias="operationFailedHeader">Fallo</key>
-        <key alias="operationSavedHeader">Guardado</key>
-        <key alias="invalidUserPermissionsText">Insuficientes permisos de usuario, no se pudo completar la operación</key>
-        <key alias="operationCancelledHeader">Cancelado</key>
-        <key alias="operationCancelledText">La operación fue cancelada fue cancelada por un complemento de terceros</key>
-        <key alias="contentPublishedFailedByEvent">La publicación fue cancelada por un complemento de terceros</key>
-        <key alias="contentTypeDublicatePropertyType">El tipo de propiedad ya existe</key>
-        <key alias="contentTypePropertyTypeCreated">Tipo de propiedad creado</key>
-        <key alias="contentTypePropertyTypeCreatedText"><![CDATA[Nombre: %0% <br /> Tipo de Dato: %1%]]></key>
-        <key alias="contentTypePropertyTypeDeleted">Tipo de propiedad eliminado</key>
-        <key alias="contentTypeSavedHeader">Tipo de contenido guardado</key>
-        <key alias="contentTypeTabCreated">Pestaña creada</key>
-        <key alias="contentTypeTabDeleted">Pestaña eliminada</key>
-        <key alias="contentTypeTabDeletedText">Pestaña con id: %0% eliminada</key>
-        <key alias="cssErrorHeader">La hoja de estilos no se ha guardado</key>
-        <key alias="cssSavedHeader">Hoja de estilos guardada</key>
-        <key alias="cssSavedText">La hoja de estilos se ha guardado sin errores</key>
-        <key alias="dataTypeSaved">Tipo de dato guardado</key>
-        <key alias="dictionaryItemSaved">Elemento del diccionario guardado</key>
-        <key alias="editContentPublishedFailedByParent">La publicación ha fallado porque la página padre no está publicada</key>
-        <key alias="editContentPublishedHeader">Contenido publicado</key>
-        <key alias="editContentPublishedText">y visible en el sitio web</key>
-        <key alias="editContentSavedHeader">Contenido guardado</key>
-        <key alias="editContentSavedText">Recuerda publicar para hacer los cambios visibles</key>
-        <key alias="editContentSendToPublish">Mandado para ser aprobado</key>
-        <key alias="editContentSendToPublishText">Los cambios se han mandado para ser aprobados</key>
-        <key alias="editMediaSaved">Medio guardado</key>
-        <key alias="editMediaSavedText">Medio guardado sin errores</key>
-        <key alias="editMemberSaved">Miembro guardado</key>
-        <key alias="editStylesheetPropertySaved">Propiedad de la hoja de estilos guardada</key>
-        <key alias="editStylesheetSaved">Hoja de estilos guardada</key>
-        <key alias="editTemplateSaved">Plantilla guardada</key>
-        <key alias="editUserError">Error grabando usuario (comprueba el log)</key>
-        <key alias="editUserSaved">Usuario grabado</key>
-        <key alias="editUserTypeSaved">Tipo de usuario guardado</key>
-        <key alias="editUserGroupSaved">Grupo de usuario guardado</key>
-        <key alias="fileErrorHeader">El archivo no se ha guardado</key>
-        <key alias="fileErrorText">El archivo no se ha grabado. Por favor, comprueba los permisos de los ficheros</key>
-        <key alias="fileSavedHeader">Archivo guardado</key>
-        <key alias="fileSavedText">Archivo grabado sin errores</key>
-        <key alias="languageSaved">Lenguaje guardado</key>
-        <key alias="mediaTypeSavedHeader">Tipo de medio guardado</key>
-        <key alias="memberTypeSavedHeader">Tipo de miembro guardado</key>
-        <key alias="pythonErrorHeader">El script en Python no se ha guardado</key>
-        <key alias="pythonErrorText">El script en Python no se ha podido guardar debido a un error</key>
-        <key alias="pythonSavedHeader">Script en Python guardado</key>
-        <key alias="pythonSavedText">No hay errores en el script en Python</key>
-        <key alias="templateErrorHeader">La plantilla no se ha guardado</key>
-        <key alias="templateErrorText">Por favor, asegúrate de que no hay 2 plantillas con el mismo alias</key>
-        <key alias="templateSavedHeader">Plantilla guardada</key>
-        <key alias="templateSavedText">Plantilla guardada sin errores</key>
-        <key alias="xsltErrorHeader">El XSLT no se ha guardado</key>
-        <key alias="xsltErrorText">El XSLT tenía un error</key>
-        <key alias="xsltPermissionErrorText">El XSLT no se ha podido guardar, comprueba los permisos de los ficheros</key>
-        <key alias="xsltSavedHeader">XSLT guardado</key>
-        <key alias="xsltSavedText">No hay errores en el XSLT</key>
-        <key alias="contentUnpublished">Contenido oculto</key>
-        <key alias="partialViewSavedHeader">Vista parcial guardada</key>
-        <key alias="partialViewSavedText">Vista parcial guardada sin errores</key>
-        <key alias="partialViewErrorHeader">ista parcial no guardada</key>
-        <key alias="partialViewErrorText">Error guardando el archivo.</key>
-        <key alias="permissionsSavedFor">Permisos guardados para</key>
-        <key alias="scriptSavedHeader">Script guardado</key>
-        <key alias="scriptSavedText">Script guardado sin errores!</key>
-        <key alias="scriptErrorHeader">Script no guardado</key>
-        <key alias="scriptErrorText">Error guardando el archivo.</key>
-        <key alias="cssErrorText">Error guardando el archivo.</key>
-        <key alias="deleteUserGroupsSuccess">Borrados %0% grupos de usuario</key>
-        <key alias="deleteUserGroupSuccess">%0% fue borrado</key>
-        <key alias="enableUsersSuccess">%0% usuarios activados</key>
-        <key alias="enableUsersError">Se produjo un error activando los usuarios</key>
-        <key alias="disableUsersSuccess">%0% usuarios desactivados</key>
-        <key alias="disableUsersError">Se produjo un error desactivando los usuarios</key>
-        <key alias="enableUserSuccess">%0% usuario activado</key>
-        <key alias="enableUserError">Se produjo un error activando el usuario</key>
-        <key alias="disableUserSuccess">%0% desactivado</key>
-        <key alias="disableUserError">Se produjo un error desactivando el usuario</key>
-        <key alias="setUserGroupOnUsersSuccess">Grupos de usuario establecidos</key>
-        <key alias="deleteUserGroupsSuccess">%0% grupos de usuario borrados</key>
-        <key alias="deleteUserGroupSuccess">%0% fue borrado</key>
-        <key alias="unlockUsersSuccess">%0% usuarios desbloquedaos</key>
-        <key alias="unlockUsersError">
-            Error desbloqueando usuarios/key>
-            <key alias="unlockUserSuccess">%0% está desbloqueado</key>
-            <key alias="unlockUserError">Error desbloqueando usuario</key>
-        </area>
-    <area alias="stylesheet">
-        <key alias="aliasHelp">Usa sintaxis CSS, p.ej.: h1, .redHeader, .blueTex</key>
-        <key alias="editstylesheet">Editar hoja de estilos</key>
-        <key alias="editstylesheetproperty">Editar propiedades de la hoja de estilos</key>
-        <key alias="nameHelp">Nombre para identificar la propiedad del estilo en el editor de texto rico</key>
-        <key alias="preview">Previsualizar</key>
-        <key alias="styles">Estilos</key>
-    </area>
-    <area alias="template">
-        <key alias="edittemplate">Editar plantilla</key>
-        <key alias="insertSections">Secciones</key>
-        <key alias="insertContentArea">Insertar área de contenido</key>
-        <key alias="insertContentAreaPlaceHolder">Insertar marcador de posición de área de contenido</key>
-        <key alias="insert">Insertar</key>
-        <key alias="insertDesc">Elije que insertar en tu plantilla</key>
-        <key alias="insertDictionaryItem">Insertar objeto del diccionario</key>
-        <key alias="insertDictionaryItemDesc">A dictionary item is a placeholder for a translatable piece of text, which makes it easy to create designs for multilingual websites.</key>
-        <key alias="insertMacro">Insertar macro</key>
-        <key alias="insertMacroDesc">
-            Una Macor es un componente configurable que es genial como partes reutilizables de tu diseño,
-            donde necesites una forma de proporcionar parámetros,
-            como galerías, formularios y listas.
-        </key>
-        <key alias="insertPageField">Insertar campo de página de Umbraco</key>
-        <key alias="insertPageFieldDesc">Muestra el valor de una propiedad de la página actual, con opciones para modificar el valor or usar valores alternativos.</key>
-        <key alias="insertPartialView">Vista parcial</key>
-        <key alias="insertPartialViewDesc">
-            Una vista parcial es una platilla separada que puede ser mostrada dentro de otra plantilla.
-            Es útil para reutilizar código or para distribuir plantillas complejas en archivos separados.
-        </key>
-        <key alias="mastertemplate">Plantilla principal</key>
-        <key alias="noMastertemplate">Sin plantilla principal</key>
-        <key alias="noMaster">Sin principal</key>
-
-        <key alias="renderBody">Mostrar plantilla hija</key>
-        <key alias="renderBodyDesc">
-            <![CDATA[
-          Muestra el contenido de una plantilla hija, insertando <code>@RenderBody()</code> como sustituto.
-      ]]>
-        </key>
-
-        <key alias="defineSection">Define una sección nombrada</key>
-        <key alias="defineSectionDesc">
-            <![CDATA[
-          Define una parte de tu plantilla como sección nombrada rodeándola en         
-          <code>@section { ... }</code>. Esto se puede mostrar en un área específica de la plantilla madre usando <code>@RenderSection</code>.
-      ]]>
-        </key>
-
-        <key alias="renderSection">Muestra una sección nombrada</key>
-        <key alias="renderSectionDesc">
-            <![CDATA[
-          Muestra un area nombrada de una plantilla hija insertando <code>@RenderSection(name)</code> placeholder.
-          Esto muestra un area de una plantilla hija rodeada de la corresponsiente definición <code>@section [name]{ ... }</code>.
-      ]]>
-        </key>
-
-        <key alias="sectionName">Nombre de sección</key>
-        <key alias="sectionMandatory">Sección es obligatoria</key>
-        <key alias="sectionMandatoryDesc">
-            Si obligatoria, la plantilla hija debe contener una definición de <code>@section</code> o se mostrará un error.
-        </key>
-
-
-        <key alias="queryBuilder">Constructor de consultas</key>
-        <key alias="buildQuery">Construir consulta</key>
-        <key alias="itemsReturned">elementos devueltos, en</key>
-
-        <key alias="iWant">Quiero</key>
-        <key alias="allContent">todo contenido</key>
-        <key alias="contentOfType">contenido de tipo &quot;%0%&quot;</key>
-        <key alias="from">desde</key>
-        <key alias="websiteRoot">mi sitio web</key>
-        <key alias="where">donde</key>
-        <key alias="and">y</key>
-
-        <key alias="is">es</key>
-        <key alias="isNot">no es</key>
-        <key alias="before">antes</key>
-        <key alias="beforeIncDate">antes (incluyendo fecha seleccionada)</key>
-        <key alias="after">después</key>
-        <key alias="afterIncDate">después (incluyendo fecha seleccionada)</key>
-        <key alias="equals">igual a</key>
-        <key alias="doesNotEqual">no igual a</key>
-        <key alias="contains">contiene</key>
-        <key alias="doesNotContain">no contiene</key>
-        <key alias="greaterThan">mayor que</key>
-        <key alias="greaterThanEqual">mayor o igual </key>
-        <key alias="lessThan">menor que</key>
-        <key alias="lessThanEqual">menor o igual a</key>
-
-        <key alias="id">Id</key>
-        <key alias="name">Nombre</key>
-        <key alias="createdDate">Creado en</key>
-        <key alias="lastUpdatedDate">Última actualización</key>
-
-        <key alias="orderBy">ordenar por</key>
-        <key alias="ascending">ascendente</key>
-        <key alias="descending">descendente</key>
-        <key alias="template">Plantilla</key>
-    </area>
-    <area alias="grid">
-        <key alias="insertControl">Insertar control</key>
-        <key alias="chooseLayout">Elije configuración</key>
-        <key alias="addRows">Añade más filas</key>
-        <key alias="addElement">Añadir contenido</key>
-        <key alias="dropElement">Soltar contenido</key>
-        <key alias="settingsApplied">Settings applied</key>
-
-        <key alias="contentNotAllowed">Contenido no permitido aquí</key>
-        <key alias="contentAllowed">Contenido permitido aquí</key>
-
-        <key alias="clickToEmbed">Pulse para insertar</key>
-        <key alias="clickToInsertImage">Pulse para insertar imagen</key>
-        <key alias="placeholderImageCaption">Leyenda de imagen...</key>
-        <key alias="placeholderWriteHere">Escribe aqui...</key>
-
-        <key alias="gridLayouts">Plantillas de Grid</key>
-        <key alias="gridLayoutsDetail">Las plantillas son el área de trabajo para el editor de grids, normalmente sólo necesitas una o dos plantillas diferentes</key>
-        <key alias="addGridLayout">Añadir plantilla de grid</key>
-        <key alias="addGridLayoutDetail">Ajusta la plantilla configurando la anchura de las columnas y añadiendo más secciones</key>
-        <key alias="rowConfigurations">Configuraciones de filas</key>
-        <key alias="rowConfigurationsDetail">Las filas son celdas predefinidas que se disponen horizontalmente</key>
-        <key alias="addRowConfiguration">Añade una configuración de fila</key>
-        <key alias="addRowConfigurationDetail">Ajusta la fila configurando los anchos de cada celda y añadiendo más celdas</key>
-
-        <key alias="columns">Columnas</key>
-        <key alias="columnsDetails">Número total de columnas en la plantilla del grid</key>
-
-        <key alias="settings">Configuración</key>
-        <key alias="settingsDetails">Configura qué ajustes pueden cambiar los editores</key>
-
-
-        <key alias="styles">Estilos</key>
-        <key alias="stylesDetails">Configura qué estilos pueden cambiar los editores</key>
-
-        <key alias="settingDialogDetails">La configuración sólo se guardará si el json introducido es válido</key>
-
-        <key alias="allowAllEditors">Permitir todos los controles de edición</key>
-        <key alias="allowAllRowConfigurations">Permitir todas las configuraciones de fila</key>
-        <key alias="maxItemsDescription">Dejar en blanco o establece en 0 para ilimitada</key>
-
-        <key alias="maxItems">Artículos máximos</key>
-        <key alias="setAsDefault">Establecer por defecto</key>
-        <key alias="chooseExtra">Elegir extra</key>
-        <key alias="chooseDefault">Elegir por defecto</key>
-        <key alias="areAdded">son añadidos</key>
-    </area>
-    <area alias="contentTypeEditor">
-
-        <key alias="compositions">Composiciones</key>
-        <key alias="noTabs">No has añadido nunguna pestaña</key>
-        <key alias="addNewTab">Añadir nueva pestaña</key>
-        <key alias="addAnotherTab">Añadir otra pestaña</key>
-        <key alias="inheritedFrom">Heredado de</key>
-        <key alias="addProperty">Añadir propiedad</key>
-        <key alias="requiredLabel">Etiqueta requerida</key>
-
-        <key alias="enableListViewHeading">Activar vista de lista</key>
-        <key alias="enableListViewDescription">Configura la página para mostrar una lista de sus hijas que puedes ordenar y buscar, los hijas no se mostrarán en el árbol de contenido</key>
-
-        <key alias="allowedTemplatesHeading">Platillas permitidas</key>
-        <key alias="allowedTemplatesDescription">Elije que plantillas se permite a los editores utilizar en contenido de este tipo</key>
-
-        <key alias="allowAsRootHeading">Permitir como raiz</key>
-        <key alias="allowAsRootDescription">Permite a los editores crear contenido de este tipo en la raiz del árbol de contenido</key>
-        <key alias="allowAsRootCheckbox">Si - permitir contenido de este tipo en la raiz</key>
-
-        <key alias="childNodesHeading">Tipos de nodos hijos permitidos</key>
-        <key alias="childNodesDescription">Permite contenido de los tipos permitidos ser creados debajo de este tipo de contenido </key>
-
-        <key alias="chooseChildNode">Elegir nodo hijo</key>
-
-        <key alias="compositionsDescription">Heredar pestañas y propiedades de un tipo de documento existente. Nuevas pestañas serán añadidas al tipo de documento actual o mezcladas si una pestaña con nombre idéntico ya existe.</key>
-        <key alias="compositionInUse">Este tipo de contenido es usado en una composición, y por tanto no puede no puede ser compuesto.</key>
-        <key alias="noAvailableCompositions">No hay tipos de contenido disponibles para usar como composición.</key>
-
-        <key alias="availableEditors">Editores disponibles</key>
-        <key alias="reuse">Reusar</key>
-        <key alias="editorSettings">Configuración de editor</key>
-
-        <key alias="configuration">Configuración</key>
-
-        <key alias="yesDelete">Si, borrar</key>
-
-        <key alias="movedUnderneath">se movió debajo</key>
-        <key alias="copiedUnderneath">se copió debajo</key>
-        <key alias="folderToMove">Selecciona la carpeta a mover</key>
-        <key alias="folderToCopy">Selecciona la carpeta a copiar</key>
-        <key alias="structureBelow">en la estructura de árbol debajo</key>
-
-        <key alias="allDocumentTypes">Todos tipos de documentos</key>
-        <key alias="allDocuments">Todos los documentos</key>
-        <key alias="allMediaItems">Todos los tipos de medio</key>
-
-        <key alias="usingThisDocument">usar este tipo de documento lo borrará permanentemente, por favor confirma que quieres borrarlos también.</key>
-        <key alias="usingThisMedia">usar este tipo de media lo borrará permanentemente, por favor confirma que quieres borrarlos también.</key>
-        <key alias="usingThisMember">usar este tipo de miembro lo borrará permanentemente, por favor confirma que quieres borrarlos también.</key>
-
-        <key alias="andAllDocuments">y todos los documentos usando este tipo</key>
-        <key alias="andAllMediaItems">y todos los medios usando este tipo</key>
-        <key alias="andAllMembers">y todos los miembros usando este tipo</key>
-
-        <key alias="thisEditorUpdateSettings">al usar de este editor se actualizará con la nueva configuración</key>
-
-        <key alias="memberCanEdit">Miembro puede editar</key>
-        <key alias="showOnMemberProfile">Mostrar en perfil de miembro</key>
-        <key alias="tabHasNoSortOrder">pestaña no tiene orden</key>
-    </area>
-
-    <area alias="modelsBuilder">
-        <key alias="buildingModels">Construyendo modelos</key>
-        <key alias="waitingMessage">esto puede llevar un rato, no te preocupes</key>
-        <key alias="modelsGenerated">Modelos generados</key>
-        <key alias="modelsGeneratedError">Los modelos no se pudieron generar</key>
-        <key alias="modelsExceptionInUlog">La generación de los modelos has fallado, ve la excepción en U log</key>
-    </area>
-    <area alias="templateEditor">
-        <key alias="addFallbackField">Añadir campo de respaldo</key>
-        <key alias="fallbackField">Campo de respaldo</key>
-        <key alias="addDefaultValue">Añadir valor por defecto</key>
-        <key alias="defaultValue">Valor por defecto</key>
-        <key alias="alternativeField">Campo opcional</key>
-        <key alias="alternativeText">Texto opcional</key>
-        <key alias="casing">MAYÚSCULA/minúscula</key>
-        <key alias="chooseField">Elegir campo</key>
-        <key alias="convertLineBreaks">Convertir a salto de línea</key>
-        <key alias="convertLineBreaksDescription">Sí, convertir salto de linea</key>
-        <key alias="convertLineBreaksHelp">Reemplaza los saltos de línea con la etiqueta HTML &amp;lt;br&amp;gt;</key>
-        <key alias="customFields">Campos personalizados</key>
-        <key alias="dateOnly">Si, solamente la fecha</key>
-        <key alias="formatAndEncoding">Formato y codificación</key>
-        <key alias="formatAsDate">Cambiar formato a fecha</key>
-        <key alias="formatAsDateDescr">Formatear el valor como una fecha o una fecha con hora , de acuerdo con la cultura activa</key>
-        <key alias="htmlEncode">Codificar HTML</key>
-        <key alias="htmlEncodeHelp">Se reemplazarán los caracteres especiales por su código HTML equivalente.</key>
-        <key alias="insertedAfter">Será insertado después del valor del campo</key>
-        <key alias="insertedBefore">Será insertado antes del valor del campo</key>
-        <key alias="lowercase">Minúscula</key>
-        <key alias="modifyOutput">Modificar salida</key>
-        <key alias="none">Ninguno/ninguna</key>
-        <key alias="outputSample">Ejemplo de salida</key>
-        <key alias="postContent">Insertar después del campo</key>
-        <key alias="preContent">Insertar antes del campo</key>
-        <key alias="recursive">Recursivo</key>
-        <key alias="recursiveDescr">Sí, hacerlo recursivo</key>
-        <key alias="separator">Separador</key>
-        <key alias="standardFields">Campos estándar</key>
-        <key alias="uppercase">Mayúscula</key>
-        <key alias="urlEncode">Codificar URL</key>
-        <key alias="urlEncodeHelp">Formateará los caracteres especiales de las URLs</key>
-        <key alias="usedIfAllEmpty">Sólo será usado cuando el campo superior esté vacio</key>
-        <key alias="usedIfEmpty">Este campo será usado unicamente si el campo primario está vacío</key>
-        <key alias="withTime">Si, con el tiempo. Separador:</key>
-    </area>
-    <area alias="translation">
-        <key alias="assignedTasks">Tareas asignadas a usted</key>
-        <key alias="assignedTasksHelp"><![CDATA[La lista de debajo le muestra las tareas de traducción <strong>asignadas a usted</strong>. Para acceder a la vista detallaa incluyendo comentarios, haga click sobre "Detalles" o sobre el nombre de la página. También puede descargar la página como XML directamente pulsando sobre el enlace "Descarga XML". <br/> Para terminar la tarea de traducción, por favor dirijase a la vista de detalles y haga click sobre el botón de "Cerrar". ]]></key>
-        <key alias="closeTask">cerrar tarea</key>
-        <key alias="details">Detalles de traducción</key>
-        <key alias="downloadAllAsXml">Descargar todas las tareas pendientes  de traducción como archivo xml</key>
-        <key alias="downloadTaskAsXml">Descargar xml</key>
-        <key alias="DownloadXmlDTD">Descargar xml DTD</key>
-        <key alias="fields">Campos</key>
-        <key alias="includeSubpages">Incluir subpáginas</key>
-        <key alias="mailBody">
-            <![CDATA[
->>>>>>> 1f22191b
-        Hola %0%. 
-
-        Este mail se ha generado automáticamente para informale que %2% ha solicitado que el documento '%1%' sea traducido en '%5%'. 
-
-        Para editarlo, vaya a la dirección http://%3%/translation/details.aspx?id=%4% o inicie la sesión en umbraco y vaya a http://%3% para ver las tareas pendientes de traducir. 
-
-        Espero que tenga un buen dia. 
-
-        Saludos de parte de el robot de Umbraco
-    ]]>
-        </key>
-        <key alias="mailSubject">Tarea para tradudir [%0%] por %1%</key>
-        <key alias="noTranslators">No se encontraron usuarios traductores. Por favor, crea un usuario traductor antes de empezar a mandar contenido para su traducción</key>
-        <key alias="ownedTasks">Tareas creadas por ti</key>
-        <key alias="ownedTasksHelp"><![CDATA[La lista de debajo muestra las páginas <strong>creadas por tí</strong>. Para ver una vista detallada incluyendo los comentarios, pulsa en "Detalles" o tan solo en el nombre de la página. También puedes descargar la página como XML directamente pulsando en el enlace "Descargar Xml". Para cerrar una tarea de traducción, por favor ve a la vista de Detalles y pulsa el botón de "Cerrar".]]></key>
-        <key alias="pageHasBeenSendToTranslation">La página '%0%' se ha mandado a traducción</key>
-        <key alias="noLanguageSelected">Por favor, selecciona el idioma al que el contenido debería ser traducido</key>
-        <key alias="sendToTranslate">Manda la página '%0%' a traducción</key>
-        <key alias="taskAssignedBy">Asignada por</key>
-        <key alias="taskOpened">Tarea abierta</key>
-        <key alias="totalWords">Total de palabras</key>
-        <key alias="translateTo">Traducir a</key>
-        <key alias="translationDone">Traducción hecha.</key>
-        <key alias="translationDoneHelp">Puedes previsualizar las páginas que acabas de traducir, pulsando debajo. Si la página original existe, se mostrará una comparación de las 2 páginas.</key>
-        <key alias="translationFailed">La traducción ha fallado. El archivo xml es inválido </key>
-        <key alias="translationOptions">Opciones para traducir</key>
-        <key alias="translator">Traductor</key>
-        <key alias="uploadTranslationXml">Subir traducción xml</key>
-    </area>
-    <area alias="treeHeaders">
-        <key alias="content">Contenido</key>
-        <key alias="contentBlueprints">Plantillas de Contenido</key>
-        <key alias="media">Media</key>
-        <key alias="cacheBrowser">Caché del navegador</key>
-        <key alias="contentRecycleBin">Papelera de reciclaje</key>
-        <key alias="createdPackages">Paquetes creados</key>
-        <key alias="dataTypes">Tipos de datos</key>
-        <key alias="dictionary">Diccionario</key>
-        <key alias="installedPackages">Paquetes instalados</key>
-        <key alias="installSkin">Instalar skin</key>
-        <key alias="installStarterKit">Instalar starter kit</key>
-        <key alias="languages">Idiomas</key>
-        <key alias="localPackage">Instalar paquete local</key>
-        <key alias="macros">Macros</key>
-        <key alias="mediaTypes">Tipos de medios</key>
-        <key alias="member">Miembros</key>
-        <key alias="memberGroups">Grupos de miembros</key>
-        <key alias="memberRoles">Roles</key>
-        <key alias="memberTypes">Tipos de miembros</key>
-        <key alias="documentTypes">Tipos de documento</key>
-        <key alias="packager">Paquetes</key>
-        <key alias="packages">Paquetes</key>
-        <key alias="partialViews">Vistas Parciales</key>
-        <key alias="partialViewMacros">Vistas Parciales para Macros</key>
-        <key alias="python">Ficheros Python</key>
-        <key alias="repositories">Instalar desde repositorio</key>
-        <key alias="runway">Instalar pasarela</key>
-        <key alias="runwayModules">Módulos pasarela</key>
-        <key alias="scripting">Ficheros de script</key>
-        <key alias="scripts">Scripts</key>
-        <key alias="stylesheets">Hojas de estilo</key>
-        <key alias="templates">Plantillas</key>
-        <key alias="xslt">Archivos XSLT</key>
-        <key alias="analytics">Analíticas</key>
-        <key alias="users">Usuarios</key>
-    </area>
-    <area alias="update">
-        <key alias="updateAvailable">Existe una nueva actualización</key>
-        <key alias="updateDownloadText">%0% esta listo, pulsa aquí para descargar</key>
-        <key alias="updateNoServer">No hay conexión al servidor</key>
-        <key alias="updateNoServerError">Error al comprobar la actualización. Por favor revisa "trace-stack" para conseguir más información.</key>
-    </area>
-    <area alias="user">
-        <key alias="access">Acceso</key>
-        <key alias="accessHelp">Basado en los grupos asignados y los nodos iniciales, el usuario tiene acceso a los siguientes nodos.</key>
-        <key alias="assignAccess">Asignar acceso</key>
-        <key alias="administrators">Administrador</key>
-        <key alias="categoryField">Campo de categoria</key>
-        <key alias="changePassword">Cambiar contraseña</key>
-        <key alias="changePhoto">Cambiar foto</key>
-        <key alias="newPassword">Nueva contraseña</key>
-        <key alias="noLockouts">no ha sido bloqueado</key>
-        <key alias="noPasswordChange">La contraseña no se ha cambiado</key>
-        <key alias="confirmNewPassword">Confirma nueva contraseña</key>
-        <key alias="changePasswordDescription">Puede cambiar su contraseña para acceder al 'back office' de Umbraco rellenando el siguiente formulario y haciendo clic en el botón 'Cambiar contraseña'</key>
-        <key alias="contentChannel">Canal de contenido</key>
-        <key alias="createAnotherUser">Crear otro usuario</key>
-        <key alias="createUserHelp">Crear nuevos usuarios para darles acceso a Umbraco. Cuando un nuevo usuario es creado, una nueva contrasela será generada y la podrás compartir con el usuario.</key>
-        <key alias="descriptionField">Campo descriptivo</key>
-        <key alias="disabled">Deshabilitar usuario</key>
-        <key alias="documentType">Tipo de documento</key>
-        <key alias="editors">Editor</key>
-        <key alias="excerptField">Campo de citas</key>
-        <key alias="failedPasswordAttempts">Intentos de acceso fallidos</key>
-        <key alias="goToProfile">Ir a perfil de usuario</key>
-        <key alias="groupsHelp">Añadir grupos para asignar acceso y permisos</key>
-        <key alias="inviteAnotherUser">Invitar otro usuario</key>
-        <key alias="inviteUserHelp">Invita nuevos usuarios para darles acceso a Umbraco. Un email de invitación será enviado al usuario con información sobre cómo acceder a Umbraco.</key>
-        <key alias="language">Idioma</key>
-        <key alias="languageHelp">Establecer el idioma que verás en menús y dialogos</key>
-        <key alias="lastLockoutDate">Última fecha bloqueado</key>
-        <key alias="lastLogin">Último acceso</key>
-        <key alias="lastPasswordChangeDate">Última contraseña cambiada</key>
-        <key alias="loginname">Acceso</key>
-        <key alias="mediastartnode">Nodo de comienzo en la libreria de medios</key>
-        <key alias="mediastartnodehelp">Limitar la librería de medios al siguiente nodo de inicio</key>
-        <key alias="mediastartnodes">Nodos de inicio para Medios</key>
-        <key alias="mediastartnodeshelp">Limitar la librería de medios a los siguientes nodos de inicio</key>
-        <key alias="modules">Secciones</key>
-        <key alias="noConsole">Deshabilitar acceso a Umbraco</key>
-        <key alias="noLogin">no se ha conectado aún</key>
-        <key alias="oldPassword">Contraseña antigüa</key>
-        <key alias="password">Contraseña</key>
-        <key alias="resetPassword">Reiniciar contraseña</key>
-        <key alias="passwordChanged">Su contraseña ha sido cambiada</key>
-        <key alias="passwordConfirm">Por favor confirme su nueva contraseña</key>
-        <key alias="passwordEnterNew">Introduzca su nueva contraseña</key>
-        <key alias="passwordIsBlank">La nueva contraseña no puede estar vacía</key>
-        <key alias="passwordCurrent">Contraseña actual</key>
-        <key alias="passwordInvalid">Contraseña actual inválida</key>
-        <key alias="passwordIsDifferent">La nueva contraseña no coincide con la contraseña de confirmación. Por favor, vuela a intentarlo!'</key>
-        <key alias="passwordMismatch">La contraseña de confirmación no coincide con la nueva contraseña!'</key>
-        <key alias="permissionReplaceChildren">Reemplazar los permisos de los nodos hijo</key>
-        <key alias="permissionSelectedPages">Estas modificando los permisos para las páginas:</key>
-        <key alias="permissionSelectPages">Selecciona las páginas para modificar sus permisos</key>
-        <key alias="removePhoto">Eliminar photo</key>
-        <key alias="permissionsDefault">Permisos por defecto</key>
-        <key alias="permissionsGranular">Permisos granulares</key>
-        <key alias="permissionsGranularHelp">Establecer permisos para nodos especificos</key>
-        <key alias="profile">Perfil</key>
-        <key alias="searchAllChildren">Buscar en todos los hijos</key>
-        <key alias="sectionsHelp">Añadir secciones para dar aceso a usuarios</key>
-        <key alias="selectUserGroups">Seleccionar grupos de usuarios</key>
-        <key alias="noStartNode">Nodo de inicio no seleccionado</key>
-        <key alias="noStartNodes">Nodos de inicio no seleccionado</key>
-        <key alias="stateActive">Activo</key>
-        <key alias="stateAll">Todos</key>
-        <key alias="stateDisabled">Desactivado</key>
-        <key alias="stateLockedOut">Bloqueado</key>
-        <key alias="stateInvited">Invitado</key>
-        <key alias="startnode">Nodo de comienzo en contenido</key>
-        <key alias="startnodehelp">Limitar el árbol de contenido a un nodo de inicio específico</key>
-        <key alias="startnodes">Nodos de inicio de contenido</key>
-        <key alias="startnodeshelp">Limitar el árbol de contenido a unos nodos de inicio específicos</key>
-        <key alias="sortNameAscending">Nombre (A-Z)</key>
-        <key alias="sortNameDescending">Nombre (Z-A)</key>
-        <key alias="sortCreateDateDescending">Más nuevo</key>
-        <key alias="sortCreateDateAscending">Más antigüo</key>
-        <key alias="sortLastLoginDateDescending">Último accesso</key>
-        <key alias="updateDate">Última actualización en usuario</key>
-        <key alias="userCreated">ha sido creado</key>
-        <key alias="userCreatedSuccessHelp">Se ha creado el nuevo usuario con éxito. Para acceder a Umbraco usa la contraseña siguiente.</key>
-        <key alias="userManagement">Administración de usuario</key>
-        <key alias="username">Nombre de usuario</key>
-        <key alias="userPermissions">Permisos de usuarios</key>
-        <key alias="userGroupPermissions">Permisos de group de usuario</key>
-        <key alias="usergroup">Grupo de usuario</key>
-        <key alias="userGroups">Grupos ds usuario</key>
-        <key alias="userInvited">ha sido invitado</key>
-        <key alias="userInvitedSuccessHelp">Se ha enviado una invitación al nuevo usuario con detalles sobre cómo acceder a Umbraco.</key>
-        <key alias="userinviteWelcomeMessage">¡Hola y bienvenido a Umbraco!. En un minuto todo estará listo para empezar, sólo necesitamos que configures tu contraseña y una imagen para tu avatar.</key>
-        <key alias="userinviteAvatarMessage">Sube una foto para que otros usuarios te reconozcan más fácilmente.</key>
-        <key alias="writer">Redactor</key>
-        <key alias="translator">Traductor</key>
-        <key alias="change">Cambiar</key>
-        <key alias="yourProfile" version="7.0">Tu perfil</key>
-        <key alias="yourHistory" version="7.0">Tu historial reciente</key>
-        <key alias="sessionExpires" version="7.0">La sesión caduca en</key>
-        <key alias="inviteUser">Invitar usuario</key>
-        <key alias="createUser">Crear usuario</key>
-        <key alias="sendInvite">Enviar invitatión</key>
-        <key alias="backToUsers">Volver a usuarios</key>
-        <key alias="inviteEmailCopySubject">Umbraco: Invitación</key>
-        <key alias="inviteEmailCopyFormat">
-            <![CDATA[
-        <html> 
-			<head> 
-				<meta name='viewport' content='width=device-width'> 
-				<meta http-equiv='Content-Type' content='text/html; charset=UTF-8'> 
-			</head> 
-			<body class='' style='font-family: sans-serif; -webkit-font-smoothing: antialiased; font-size: 14px; color: #392F54; line-height: 22px; -ms-text-size-adjust: 100%; -webkit-text-size-adjust: 100%; background: #1d1333; margin: 0; padding: 0;' bgcolor='#1d1333'> 
-				<style type='text/css'> @media only screen and (max-width: 620px) {table[class=body] h1 {font-size: 28px !important; margin-bottom: 10px !important; } table[class=body] .wrapper {padding: 32px !important; } table[class=body] .article {padding: 32px !important; } table[class=body] .content {padding: 24px !important; } table[class=body] .container {padding: 0 !important; width: 100% !important; } table[class=body] .main {border-left-width: 0 !important; border-radius: 0 !important; border-right-width: 0 !important; } table[class=body] .btn table {width: 100% !important; } table[class=body] .btn a {width: 100% !important; } table[class=body] .img-responsive {height: auto !important; max-width: 100% !important; width: auto !important; } } .btn-primary table td:hover {background-color: #34495e !important; } .btn-primary a:hover {background-color: #34495e !important; border-color: #34495e !important; } .btn  a:visited {color:#FFFFFF;} </style> 
-				<table border="0" cellpadding="0" cellspacing="0" class="body" style="border-collapse: separate; mso-table-lspace: 0pt; mso-table-rspace: 0pt; width: 100%; background: #1d1333;" bgcolor="#1d1333">
-					<tr> 
-						<td style="font-family: sans-serif; font-size: 14px; vertical-align: top; padding: 24px;" valign="top"> 
-							<table style="border-collapse: separate; mso-table-lspace: 0pt; mso-table-rspace: 0pt; width: 100%;">
-								<tr> 
-									<td background="https://umbraco.com/umbraco/assets/img/application/logo.png" bgcolor="#1d1333" width="28" height="28" valign="top" style="font-family: sans-serif; font-size: 14px; vertical-align: top;"> 
-										<!--[if gte mso 9]> <v:rect xmlns:v="urn:schemas-microsoft-com:vml" fill="true" stroke="false" style="width:30px;height:30px;"> <v:fill type="tile" src="https://umbraco.com/umbraco/assets/img/application/logo.png" color="#1d1333" /> <v:textbox inset="0,0,0,0"> <![endif]--> 
-										<div> </div> 
-										<!--[if gte mso 9]> </v:textbox> </v:rect> <![endif]--> 
-									</td> 
-									<td style="font-family: sans-serif; font-size: 14px; vertical-align: top;" valign="top"></td> 
-								</tr>
-							</table> 
-						</td> 
-					</tr>
-				</table> 
-				<table border='0' cellpadding='0' cellspacing='0' class='body' style='border-collapse: separate; mso-table-lspace: 0pt; mso-table-rspace: 0pt; width: 100%; background: #1d1333;' bgcolor='#1d1333'>
-					<tr> 
-						<td style='font-family: sans-serif; font-size: 14px; vertical-align: top;' valign='top'> </td> 
-						<td class='container' style='font-family: sans-serif; font-size: 14px; vertical-align: top; display: block; max-width: 560px; width: 560px; margin: 0 auto; padding: 10px;' valign='top'> 
-							<div class='content' style='box-sizing: border-box; display: block; max-width: 560px; margin: 0 auto; padding: 10px;'>
-								<br>
-								<table class='main' style='border-collapse: separate; mso-table-lspace: 0pt; mso-table-rspace: 0pt; width: 100%; border-radius: 3px; background: #FFFFFF;' bgcolor='#FFFFFF'>
-									<tr> 
-										<td class='wrapper' style='font-family: sans-serif; font-size: 14px; vertical-align: top; box-sizing: border-box; padding: 50px;' valign='top'> 
-											<table border='0' cellpadding='0' cellspacing='0' style='border-collapse: separate; mso-table-lspace: 0pt; mso-table-rspace: 0pt; width: 100%;'>
-												<tr> 
-													<td style='line-height: 24px; font-family: sans-serif; font-size: 14px; vertical-align: top;' valign='top'>     
-														<h1 style='color: #392F54; font-family: sans-serif; font-weight: bold; line-height: 1.4; font-size: 24px; text-align: left; text-transform: capitalize; margin: 0 0 30px;' align='left'>
-															Hi %0%,
-														</h1>
-														<p style='color: #392F54; font-family: sans-serif; font-size: 14px; font-weight: normal; margin: 0 0 15px;'>
-															Has sido invitado por <a href="mailto:%1%" style="text-decoration: underline; color: #392F54; -ms-word-break: break-all; word-break: break-all;">%1%</a> a Umbraco Administración.
-														</p>
-														<p style='color: #392F54; font-family: sans-serif; font-size: 14px; font-weight: normal; margin: 0 0 15px;'>
-															Mensaje de <a href="mailto:%1%" style="text-decoration: none; color: #392F54; -ms-word-break: break-all; word-break: break-all;">%1%</a>:
-															<br/>
-															<em>%2%</em>
-														</p>
-														<table border='0' cellpadding='0' cellspacing='0' class='btn btn-primary' style='border-collapse: separate; mso-table-lspace: 0pt; mso-table-rspace: 0pt; width: 100%; box-sizing: border-box;'>
-															<tbody>
-																<tr>
-																	<td align='left' style='font-family: sans-serif; font-size: 14px; vertical-align: top; padding-bottom: 15px;' valign='top'>
-																		<table border='0' cellpadding='0' cellspacing='0' style='border-collapse: separate; mso-table-lspace: 0pt; mso-table-rspace: 0pt; width: auto;'>
-																			<tbody>
-																				<tr> 
-																					<td style='font-family: sans-serif; font-size: 14px; vertical-align: top; border-radius: 5px; text-align: center; background: #35C786;' align='center' bgcolor='#35C786' valign='top'> 
-																						<a href='%3%' target='_blank' style='color: #FFFFFF; text-decoration: none; -ms-word-break: break-all; word-break: break-all; border-radius: 5px; box-sizing: border-box; cursor: pointer; display: inline-block; font-size: 14px; font-weight: bold; text-transform: capitalize; background: #35C786; margin: 0; padding: 12px 30px; border: 1px solid #35c786;'>
-																							Pulsa este enlace para aceptar la invitación
-																						</a> 
-																					</td> 
-																				</tr>
-																			</tbody>
-																		</table>
-																	</td>
-																</tr>
-															</tbody>
-														</table>
-														<p style='max-width: 400px; display: block; color: #392F54; font-family: sans-serif; font-size: 14px; line-height: 20px; font-weight: normal; margin: 15px 0;'>Si no puedes pulsar el enlace, Copia y pega esta URL en tu navegador:</p>
-															<table border='0' cellpadding='0' cellspacing='0'>
-																<tr>
-																	<td style='-ms-word-break: break-all; word-break: break-all; font-family: sans-serif; font-size: 11px; line-height:14px;'>
-																		<font style="-ms-word-break: break-all; word-break: break-all; font-size: 11px; line-height:14px;">
-																			<a style='-ms-word-break: break-all; word-break: break-all; color: #392F54; text-decoration: underline; font-size: 11px; line-height:15px;' href='%3%'>%3%</a>
-																		</font>
-																	</td> 
-																</tr>
-															</table>
-														</p>
-													</td> 
-												</tr>
-											</table> 
-										</td> 
-									</tr>
-								</table> 
-								<br><br><br> 
-							</div> 
-						</td> 
-						<td style='font-family: sans-serif; font-size: 14px; vertical-align: top;' valign='top'> </td> 
-					</tr>
-				</table> 
-			</body>
-    </html>]]>
-        </key>
-    </area>
-
-    <area alias="validation">
-        <key alias="validation">Validación</key>
-        <key alias="validateAsEmail">Validar como email</key>
-        <key alias="validateAsNumber">Validar como número</key>
-        <key alias="validateAsUrl">Validar como Url</key>
-        <key alias="enterCustomValidation">...or introduce tu propia validación</key>
-        <key alias="fieldIsMandatory">Campo obligatorio</key>
-        <key alias="validationRegExp">Introduce una expresión regular</key>
-        <key alias="minCount">Necesitas añadir al menos</key>
-        <key alias="maxCount">Sólo puedes tener</key>
-        <key alias="items">elementos</key>
-        <key alias="itemsSelected">elementos seleccionados</key>
-        <key alias="invalidDate">Fecha no válida</key>
-        <key alias="invalidNumber">No es un número</key>
-        <key alias="invalidEmail">Email no válido</key>
-    </area>
-    <area alias="healthcheck">
-        <!-- The following keys get these tokens passed in:
-	     0: Current value
-		   1: Recommended value
-		   2: XPath
-		   3: Configuration file path
-	  -->
-        <key alias="checkSuccessMessage">El valor fue establecido en el valor recomendado: '%0%'.</key>
-        <key alias="rectifySuccessMessage">El valor fue establecido a '%1%' para XPath '%2%' en fichero de configuración '%3%'.</key>
-        <key alias="checkErrorMessageDifferentExpectedValue">Valor esperado '%1%' para '%2%' en fichero de configuración '%3%', pero se encontró '%0%'.</key>
-        <key alias="checkErrorMessageUnexpectedValue">Se encontró un valor inesperado '%0%' para '%2%' en fichero de configuración '%3%'.</key>
-
-        <!-- The following keys get these tokens passed in:
-	     0: Current value
-		   1: Recommended value
-	  -->
-        <key alias="customErrorsCheckSuccessMessage">Errores personalizados están establecidos en '%0%'.</key>
-        <key alias="customErrorsCheckErrorMessage">Errores personalizados están establecidos en '%0%'. Se recomienda configurar esto en '%1%' antes de publicar el sitio.</key>
-        <key alias="customErrorsCheckRectifySuccessMessage">Errores personalizados establecidos con éxito a '%0%'.</key>
-
-        <key alias="macroErrorModeCheckSuccessMessage">MacroErrors establecidos en '%0%'.</key>
-        <key alias="macroErrorModeCheckErrorMessage">MacroErrors están establecidos en '%0%' lo que prevendrá que algunas o todas las página de tu sitio no carguen completamente si hay algún error en una macro. Rectifica esto estableciendo un valor de '%1%'.</key>
-        <key alias="macroErrorModeCheckRectifySuccessMessage">MacroErrors están establecidos en '%0%'.</key>
-
-        <!-- The following keys get these tokens passed in:
-	     0: Current value
-		   1: Recommended value
-		   2: Server version
-	  -->
-        <key alias="trySkipIisCustomErrorsCheckSuccessMessage">Intentar saltar Errores Personalizados de IIS está '%0%' y estás usando IIS versión '%1%'.</key>
-        <key alias="trySkipIisCustomErrorsCheckErrorMessage">Intentar saltar Errores Personalizados de IIS está '%0%'. Se recomienda configurarlo como '%1%' para tu versión (%2%) de IIS.</key>
-        <key alias="trySkipIisCustomErrorsCheckRectifySuccessMessage">Intentar saltar Errores Personalizados de IIS se configuró como con '%0%' éxito.</key>
-
-        <!-- The following keys get predefined tokens passed in that are not all the same, like above -->
-        <key alias="configurationServiceFileNotFound">Archivo no existe: '%0%'.</key>
-        <key alias="configurationServiceNodeNotFound"><![CDATA[No se puedo encontrar <strong>'%0%'</strong> en archivo de configuración <strong>'%1%'</strong>.]]></key>
-        <key alias="configurationServiceError">Hubo un error, revisa los logs para ver el error completo: %0%.</key>
-
-        <key alias="xmlDataIntegrityCheckMembers">Miembros - Total XML: %0%, Total: %1%, Total invalidos: %2%</key>
-        <key alias="xmlDataIntegrityCheckMedia">Media - Total XML: %0%, Total: %1%, Total invalidos: %2%</key>
-        <key alias="xmlDataIntegrityCheckContent">Contenido - Total XML: %0%, Total publicados: %1%, Total invalidos: %2%</key>
-
-        <key alias="httpsCheckValidCertificate">El certificado de tu sitio es válido.</key>
-        <key alias="httpsCheckInvalidCertificate">Error validando certificado: '%0%'</key>
-        <key alias="httpsCheckExpiredCertificate">El ceriticado SSL de tu sitio ha caducado.</key>
-        <key alias="httpsCheckExpiringCertificate">El ceriticado SSL de tu sitio caducará en %0% días.</key>
-        <key alias="httpsCheckInvalidUrl">Error pinging la URL %0% - '%1%'</key>
-        <key alias="httpsCheckIsCurrentSchemeHttps">Actualmente estás %0% viendo el sitio usando el esquema HTTPS.</key>
-        <key alias="httpsCheckConfigurationRectifyNotPossible">El appSetting 'umbracoUseSSL' está configurado como 'false' en tu archivo web.config. Una vez que accedes al sitio usando HTTPS, debería ser configuraio como 'true'.</key>
-        <key alias="httpsCheckConfigurationCheckResult">Ele appSetting 'umbracoUseSSL' está configurado como '%0%' en tu archivo your web.config, tus cookies son %1% marcadas como seguras.</key>
-        <key alias="httpsCheckEnableHttpsError">No se pudo actualizar 'umbracoUseSSL' en tu archivo web.config. Error: %0%</key>
-
-        <!-- The following keys don't get tokens passed in -->
-        <key alias="httpsCheckEnableHttpsButton">Activar HTTPS</key>
-        <key alias="httpsCheckEnableHttpsDescription">Configura umbracoSSL como true en los appSettings del archivo web.config.</key>
-        <key alias="httpsCheckEnableHttpsSuccess">El appSetting 'umbracoUseSSL' está ahora configurado como 'true' en tu archivo web.config, tus cookies se marcarán como seguras.</key>
-
-        <key alias="rectifyButton">Arreglar</key>
-        <key alias="cannotRectifyShouldNotEqual">No se pudo arreglar chequeo con un valor de comparación 'ShouldNotEqual'.</key>
-        <key alias="cannotRectifyShouldEqualWithValue">No se pudo arreglar chequeo con un valor de comparación 'ShouldEqual' con el valor introducido.</key>
-        <key alias="valueToRectifyNotProvided">Valor para arreglar chequeo no introducido.</key>
-
-        <key alias="compilationDebugCheckSuccessMessage">Modo Debug en compilacion está desactivado.</key>
-        <key alias="compilationDebugCheckErrorMessage">Modo Debug en compilacion está activado. Se recomienda desactivarlo antes de publicar el sitio.</key>
-        <key alias="compilationDebugCheckRectifySuccessMessage">Modo Debug en compilación se ha desactivado correctamente.</key>
-
-        <key alias="traceModeCheckSuccessMessage">Modo Trace está desactivado.</key>
-        <key alias="traceModeCheckErrorMessage">Modo Trace está activado. Se recomienda desactivarlo antes de publicar el sitio.</key>
-        <key alias="traceModeCheckRectifySuccessMessage">Modo Trace se ha desactivado correctamente..</key>
-
-        <key alias="folderPermissionsCheckMessage">Todas las carpetas tienen los permisos correspondientes.</key>
-        <!-- The following keys get these tokens passed in:
-	    0: Comma delimitted list of failed folder paths
-  	-->
-        <key alias="requiredFolderPermissionFailed"><![CDATA[Las siguientes carpetas se deben configurar con permisos de modificación pero no se pudieron acceder: <strong>%0%</strong>.]]></key>
-        <key alias="optionalFolderPermissionFailed"><![CDATA[Las siguientes carpetas se deben configurar con permisos de modificación para ciertas operaciones en Umbraco pero no se pudieron acceder: <strong>%0%</strong>. Opcional.]]></key>
-
-        <key alias="filePermissionsCheckMessage">Todos los archivos tienen los permisos correspondientes.</key>
-        <!-- The following keys get these tokens passed in:
-	    0: Comma delimitted list of failed folder paths
-  	-->
-        <key alias="requiredFilePermissionFailed"><![CDATA[Los siguientes archivos se deben configurar con permisos de escritura pero no se pudieron acceder: <strong>%0%</strong>.: <strong>%0%</strong>.]]></key>
-        <key alias="optionalFilePermissionFailed"><![CDATA[Los siguientes archivos se deben configurar con permisos de escritura para ciertas operaciones en Umbraco pero no se pudieron acceder: <strong>%0%</strong>. Opcional.]]></key>
-
-        <key alias="clickJackingCheckHeaderFound"><![CDATA[El header or meta-tag <strong>X-Frame-Options</strong> usado para controlar si un sitio puede ser IFRAMEd por otra fue encontrado.]]></key>
-        <key alias="clickJackingCheckHeaderNotFound"><![CDATA[El header or meta-tag <strong>X-Frame-Options</strong> usado para controlar si un sitio puede ser IFRAMEd por otra no se ha encontrado.]]></key>
-        <key alias="clickJackingSetHeaderInConfig">Establecer Header en Config</key>
-        <key alias="clickJackingSetHeaderInConfigDescription">Adds a value to the httpProtocol/customHeaders section of web.config to prevent the site being IFRAMEd by other websites.</key>
-        <key alias="clickJackingSetHeaderInConfigSuccess">A setting to create a header preventing IFRAMEing of the site by other websites has been added to your web.config file.</key>
-        <key alias="clickJackingSetHeaderInConfigError">Could not update web.config file. Error: %0%</key>
-
-        <!-- The following key get these tokens passed in:
-	    0: Comma delimitted list of headers found
-  	-->
-        <key alias="excessiveHeadersFound"><![CDATA[The following headers revealing information about the website technology were found: <strong>%0%</strong>.]]></key>
-        <key alias="excessiveHeadersNotFound">No se ha encontrado ninguna cabecerá que revele información sobre la tecnología del sitio.</key>
-
-        <key alias="smtpMailSettingsNotFound">No se encontró system.net/mailsettings en Web.config.</key>
-        <key alias="smtpMailSettingsHostNotConfigured">En la sección system.net/mailsettings section de web.config, el host no está configurado.</key>
-        <key alias="smtpMailSettingsConnectionSuccess">Los valores SMTP están configurados correctamente y el servicio opera con normalidad.</key>
-        <key alias="smtpMailSettingsConnectionFail">El servidor SMTP configurado con host '%0%' y puerto '%1%' no se pudo alcanzar. Por favor revisa que la configuración en la sección system.net/mailsettings del archivo Web.config es correcta.</key>
-
-        <key alias="notificationEmailsCheckSuccessMessage"><![CDATA[Email de notificación has sido configurado como <strong>%0%</strong>.]]></key>
-        <key alias="notificationEmailsCheckErrorMessage"><![CDATA[El email de notificación está todavía configurado en su valor por defecto: <strong>%0%</strong>.]]></key>
-        <key alias="scheduledHealthCheckEmailBody"><![CDATA[<html><body><p>Los resultados de los Chequeos de Salud de Umbraco programados para ejecutarse el %0% a las %1% son:</p>%2%</body></html>]]></key>
-        <key alias="scheduledHealthCheckEmailSubject">Status de los Chequeos de Salud de Umbraco</key>
-    </area>
-    <area alias="redirectUrls">
-        <key alias="disableUrlTracker">Desactivar URL tracker</key>
-        <key alias="enableUrlTracker">Activar URL tracker</key>
-        <key alias="originalUrl">URL Original</key>
-        <key alias="redirectedTo">Redirigido a To</key>
-        <key alias="noRedirects">No se ha creado ninguna redirección</key>
-        <key alias="noRedirectsDescription">Cuando una página es renombrada o movida, una redirección a la nueva página es automáticamente creada.</key>
-        <key alias="removeButton">Eliminar</key>
-        <key alias="confirmRemove">¿Estás seguro que quieres eliminar la redirección de '%0%' a '%1%'?</key>
-        <key alias="redirectRemoved">Redirección URL eliminada.</key>
-        <key alias="redirectRemoveError">Error removing redirect URL.</key>
-        <key alias="confirmDisable">¿Seguro que quieres desactivar URL tracker?</key>
-        <key alias="disabledConfirm">URL tracker ha sido desactivado.</key>
-        <key alias="disableError">Error desactivando URL tracker, más información se puede encontrar en los logs.</key>
-        <key alias="enabledConfirm">URL tracker ha sido activado.</key>
-        <key alias="enableError">Error activando URL tracker, más información se puede encontrar en los logs.</key>
-    </area>
-    <area alias="emptyStates">
-        <key alias="emptyDictionaryTree">No hay elementos de Diccionario para elegir</key>
-    </area>
-    <area alias="textbox">
-        <key alias="characters_left">caracteres restantes</key>
-    </area>
-</language>
+<?xml version="1.0" encoding="utf-8" standalone="yes"?>
+<language alias="es" intName="Spanish" localName="español" lcid="10" culture="es-ES">
+    <creator>
+        <name>The Umbraco community</name>
+        <link>http://our.umbraco.org/documentation/Extending-Umbraco/Language-Files</link>
+    </creator>
+    <area alias="actions">
+        <key alias="assignDomain">Administrar hostnames</key>
+        <key alias="auditTrail">Auditoría</key>
+        <key alias="browse">Nodo de Exploración</key>
+        <key alias="changeDocType">Cambiar tipo de documento</key>
+        <key alias="copy">Copiar</key>
+        <key alias="create">Crear</key>
+        <key alias="createPackage">Crear Paquete</key>
+        <key alias="createGroup">Crear grupo</key>
+        <key alias="delete">Borrar</key>
+        <key alias="disable">Deshabilitar</key>
+        <key alias="emptyTrashcan">Vaciar Papelera</key>
+        <key alias="enable">Activar</key>
+        <key alias="exportDocumentType">Exportar Documento (tipo)</key>
+        <key alias="importDocumentType">Importar Documento (tipo)</key>
+        <key alias="importPackage">Importar Paquete</key>
+        <key alias="liveEdit">Editar en lienzo</key>
+        <key alias="logout">Salir</key>
+        <key alias="move">Mover</key>
+        <key alias="notify">Notificaciones</key>
+        <key alias="protect">Acceso Público</key>
+        <key alias="publish">Publicar</key>
+        <key alias="unpublish">Unpublish</key>
+        <key alias="refreshNode">Recargar Nodos</key>
+        <key alias="republish">Republicar sitio completo</key>
+        <key alias="rename" version="7.3.0">Renombrar</key>
+        <key alias="restore" version="7.3.0">Restaurar</key>
+        <key alias="SetPermissionsForThePage">Establecer permisos para la página %0%</key>
+        <key alias="chooseWhereToMove">Elije dónde mover</key>
+        <key alias="toInTheTreeStructureBelow">En el árbol de contenido</key>
+        <key alias="rights">Permisos</key>
+        <key alias="rollback">Deshacer</key>
+        <key alias="sendtopublish">Enviar a Publicar</key>
+        <key alias="sendToTranslate">Enviar a Traducir</key>
+        <key alias="setGroup">Establecer grupo</key>
+        <key alias="sort">Ordernar</key>
+        <key alias="translate">Traducir</key>
+        <key alias="update">Actualizar</key>
+        <key alias="setPermissions">Establecer permisos</key>
+        <key alias="unlock">Desbloquear</key>
+        <key alias="createblueprint">Crear Plantilla de Contenido</key>
+    </area>
+    <area alias="actionCategories">
+        <key alias="content">Contenido</key>
+        <key alias="administration">Administración</key>
+        <key alias="structure">Estructura</key>
+        <key alias="other">Otro</key>
+    </area>
+    <area alias="actionDescriptions">
+        <key alias="assignDomain">Permitir acceso para asignar cultura y dominios</key>
+        <key alias="auditTrail">Permitir acceso para ver informes de nodos</key>
+        <key alias="browse">Permitir acceso para ver un nodo</key>
+        <key alias="changeDocType">Permitir acceso para cambiar el tipo de documento de un nodo</key>
+        <key alias="copy">Permitir acceso para copiar un nodo</key>
+        <key alias="create">Permitir acceso para crear nodos</key>
+        <key alias="delete">Permitir acceso para borrar nodos</key>
+        <key alias="move">Permitir acceso para mover un nodo</key>
+        <key alias="protect">Permitir acceso para establecer y cambiar el acceso público a un nodo</key>
+        <key alias="publish">Permitir acceso para publicar un nodo</key>
+        <key alias="rights">Permitir acceso para cambiar los permisos para un nodo</key>
+        <key alias="rollback">Permitir acceso para revertir cambios a un nodo a un estado anterior</key>
+        <key alias="sendtopublish">Permitir acceso para enviar un nodo a revisión antes de publicarlo</key>
+        <key alias="sendToTranslate">Permitir acceso para enviar un nodo a traducir</key>
+        <key alias="sort">Permitir acceso a ordenar nodos</key>
+        <key alias="translate">Permitir acceso para traducir un nodo</key>
+        <key alias="update">Permitir acceso para guardar un nodo</key>
+        <key alias="createblueprint">Permitir acceso para crear una Plantilla de Contenido</key>
+    </area>
+    <area alias="assignDomain">
+        <key alias="permissionDenied">Permiso denegado.</key>
+        <key alias="addNew">Añadir nuevo dominio</key>
+        <key alias="remove">quitar</key>
+        <key alias="invalidNode">Nodo no válido.</key>
+        <key alias="invalidDomain">Formato de dominio no válido.</key>
+        <key alias="duplicateDomain">Este dominio ya ha sido asignado.</key>
+        <key alias="language">Language</key>
+        <key alias="domain">Dominio</key>
+        <key alias="domainCreated">El nuevo dominio %0% ha sido creado</key>
+        <key alias="domainDeleted">El dominio %0% ha sido borrado</key>
+        <key alias="domainExists">El dominio'%0%' ya ha sido asignado</key>
+        <key alias="domainUpdated">El dominio %0% ha sido actualizado</key>
+        <key alias="orEdit">Editar dominios actuales</key>
+        <key alias="domainHelp">
+            <![CDATA[p.ej.: "tudominio.com", "www.tudominio.com", "tudominio.com:8080" o
+        "https://www.tudominio.com/".<br /><br />Los dominios de un nivel están soportados, por ej. "example.com/en". De todas formas deberían de evitarse. Mejor usar la configuración cultural especificada arriba.]]>
+        </key>
+        <key alias="inherit">Heredar</key>
+        <key alias="setLanguage">Cultura</key>
+        <key alias="setLanguageHelp">
+            <![CDATA[Configura la cultura para los nodos por debajo del nodo actual,<br /> o hereda la cultura de los nodos padres. También se aplicará<br />
+      para el nodo actual, a menos que un dominio por debajo lo aplique también.]]>
+        </key>
+        <key alias="setDomains">Dominios</key>
+    </area>
+    <area alias="auditTrails">
+        <key alias="atViewingFor">Visualización de</key>
+    </area>
+    <area alias="buttons">
+        <key alias="clearSelection">Deshacer selección</key>
+        <key alias="select">Seleccionar</key>
+        <key alias="selectCurrentFolder">Selecciona la carpeta actual</key>
+        <key alias="somethingElse">Hacer otra cosa</key>
+        <key alias="bold">Negrita</key>
+        <key alias="deindent">Cancelar Sangría del Párrafo </key>
+        <key alias="formFieldInsert">Insertar campo de formulario</key>
+        <key alias="graphicHeadline">Insertar gráfico de titular</key>
+        <key alias="htmlEdit">Editar Html</key>
+        <key alias="indent">Sangría</key>
+        <key alias="italic">Cursiva</key>
+        <key alias="justifyCenter">Centrar</key>
+        <key alias="justifyLeft">Alinear a la Izquierda</key>
+        <key alias="justifyRight">Alinear a la Derecha</key>
+        <key alias="linkInsert">Insertar Link</key>
+        <key alias="linkLocal">Insertar link local (anchor)</key>
+        <key alias="listBullet">Lista en Viñetas</key>
+        <key alias="listNumeric">Lista Numérica</key>
+        <key alias="macroInsert">Insertar macro</key>
+        <key alias="pictureInsert">Insertar imagen</key>
+        <key alias="relations">Editar relaciones</key>
+        <key alias="returnToList">Volver al listado</key>
+        <key alias="save">Guardar</key>
+        <key alias="saveAndPublish">Guardar y publicar</key>
+        <key alias="saveToPublish">Guardar y enviar para aprobación</key>
+        <key alias="saveListView">Guardar vista de lista</key>
+        <key alias="showPage">Previsualizar</key>
+        <key alias="showPageDisabled">La previsualización está deshabilitada porque no hay ninguna plantilla asignada</key>
+        <key alias="styleChoose">Elegir estilo</key>
+        <key alias="styleShow">Mostrar estilos</key>
+        <key alias="tableInsert">Insertar tabla</key>
+        <key alias="generateModels">Generar modelos</key>
+        <key alias="saveAndGenerateModels">Guardar y generar modelos</key>
+        <key alias="undo">Deshacer</key>
+        <key alias="redo">Rehacer</key>
+    </area>
+    <area alias="changeDocType">
+        <key alias="changeDocTypeInstruction">Para cambiar el tipo de documento al contenido seleccionado, primero selecciona uno de la lista de tipos válidos.</key>
+        <key alias="changeDocTypeInstruction2">Entonces confirma el mapeo de propiedades del tipo actual al nuevo y haz click en Guardar.</key>
+        <key alias="contentRepublished">El contenido se ha vuelto a publicar.</key>
+        <key alias="currentProperty">Propiedad actual</key>
+        <key alias="currentType">Tipo actual</key>
+        <key alias="docTypeCannotBeChanged">El tipo de contenido no se puede cambiar, porque no hay alternativas válidas para este contenido.</key>
+        <key alias="docTypeChanged">Tipo de documento cambiado</key>
+        <key alias="mapProperties">Mapeo de propiedades</key>
+        <key alias="mapToProperty">Mapea a la propiedad</key>
+        <key alias="newTemplate">Nueva plantilla</key>
+        <key alias="newType">Nuevo tipo</key>
+        <key alias="none">ninguno</key>
+        <key alias="selectedContent">Contenido</key>
+        <key alias="selectNewDocType">Selecciona un nuevo Tipo de Documento</key>
+        <key alias="successMessage">El tipo de documento del contenido seleccionado ha sido cambiado correctamente a [new type] y las siguientes propiedades mapeadas:</key>
+        <key alias="to">a</key>
+        <key alias="validationErrorPropertyWithMoreThanOneMapping">No se ha podido completar el mapeo de propiedades porque uno o más propiedades tienen más de un mapeo definido.</key>
+        <key alias="validDocTypesNote">Solo se muestran otros tipos válidos para el contenido actual.</key>
+    </area>
+    <area alias="content">
+        <key alias="isPublished" version="7.2">Está publicado</key>
+        <key alias="about">Acerca de</key>
+        <key alias="alias">Link alternativo</key>
+        <key alias="alternativeTextHelp">(como describe la imagen sobre el teléfono)</key>
+        <key alias="alternativeUrls">Vinculos Alternativos</key>
+        <key alias="clickToEdit">Click para editar esta entrada</key>
+        <key alias="createBy">Creado por</key>
+        <key alias="createByDesc" version="7.0">Autor original</key>
+        <key alias="updatedBy" version="7.0">Actualizado por</key>
+        <key alias="createDate">Creado</key>
+        <key alias="createDateDesc" version="7.0">Fecha/hora de creación del documento</key>
+        <key alias="documentType">Tipo de Documento</key>
+        <key alias="editing">Editando</key>
+        <key alias="expireDate">Remover el</key>
+        <key alias="itemChanged">Esta entrada ha sido modificada después de haber sido publicada</key>
+        <key alias="itemNotPublished">Esta entrada no esta publicada</key>
+        <key alias="lastPublished">Último publicado</key>
+        <key alias="noItemsToShow">No hay elementos para mostrar</key>
+        <key alias="listViewNoItems" version="7.1.5">No hay elementos para mostrar en la lista.</key>
+        <key alias="listViewNoContent">No se ha añadido contenido</key>
+        <key alias="listViewNoMembers">No se ha añadido ningún miembro</key>
+        <key alias="mediatype">Tipo de Medio</key>
+        <key alias="mediaLinks">Enlazar a medio</key>
+        <key alias="membergroup">Miembro de Grupo</key>
+        <key alias="memberrole">Rol</key>
+        <key alias="membertype">Tipo de miembro</key>
+        <key alias="noDate">Sin fecha</key>
+        <key alias="nodeName">Título de la página</key>
+        <key alias="otherElements">Propiedades</key>
+        <key alias="parentNotPublished">Este documento ha sido publicado pero no es visible porque el padre '%0%' no esta publicado</key>
+        <key alias="parentNotPublishedAnomaly">Upss: este documento está publicado pero no está en la caché (error interno)</key>
+        <key alias="getUrlException">No se pudo obtener la url</key>
+        <key alias="routeError">Este documento está publicado pero su url colisionará con contenido %0%</key>
+        <key alias="publish">Publicar</key>
+        <key alias="publishStatus">Estado de la Publicación</key>
+        <key alias="releaseDate">Publicar el</key>
+        <key alias="unpublishDate">Despublicar el</key>
+        <key alias="removeDate">Fecha de Eliminación</key>
+        <key alias="sortDone">El Orden esta actualizado</key>
+        <key alias="sortHelp">Para organizar los nodos, simplemente arrastre los nodos o realice un clic en uno de los encabezados de columna. Puede seleccionar multiple nodos manteniendo presionados "Shift" o "Control" mientras selecciona</key>
+        <key alias="statistics">Estadísticas</key>
+        <key alias="titleOptional">Título (opcional)</key>
+        <key alias="altTextOptional">Texto alternativo (opcional)</key>
+        <key alias="type">Tipo</key>
+        <key alias="unPublish">Ocultar</key>
+        <key alias="updateDate">Última actualización</key>
+        <key alias="updateDateDesc" version="7.0">Fecha/hora este documento fue modificado</key>
+        <key alias="uploadClear">Eliminar archivo</key>
+        <key alias="urls">Vínculo al documento</key>
+        <key alias="memberof">Miembro de grupo(s)</key>
+        <key alias="notmemberof">No es miembreo de grupo(s)</key>
+        <key alias="childItems" version="7.0">Nodos hijo</key>
+        <key alias="target" version="7.0">Target</key>
+        <key alias="scheduledPublishServerTime">Esto se traduce en la siguiente hora en el servidor:</key>
+        <key alias="scheduledPublishDocumentation"><![CDATA[<a href="https://our.umbraco.org/documentation/Getting-Started/Data/Scheduled-Publishing/#timezones" target="_blank">¿Esto qué significa?</a>]]></key>
+        <key alias="nestedContentDeleteItem">¿Estás seguro que quieres eliminar este elemento?</key>
+        <key alias="nestedContentEditorNotSupported">Propiedad %0% utiliza editor %1% que no está soportado por Nested Content.</key>
+        <key alias="addTextBox">Añadir otra caja de texto</key>
+        <key alias="removeTextBox">Eliminar caja de texto</key>
+        <key alias="contentRoot">Raiz de contenido</key>
+    </area>
+    <area alias="blueprints">
+        <key alias="createBlueprintFrom">Crear nueva Plantilla de Contenido desde '%0%'</key>
+        <key alias="blankBlueprint">Vacía</key>
+        <key alias="selectBlueprint">Seleccionar Plantilla de Contenido</key>
+        <key alias="createdBlueprintHeading">Plantilla de Contenido creada</key>
+        <key alias="createdBlueprintMessage">Plantilla de Contenido creada desde '%0%'</key>
+        <key alias="duplicateBlueprintMessage">Otra Plantilla de Contenido con este nombre ya existe</key>
+        <key alias="blueprintDescription">Una Plantilla de Contenido es contenido predefinido que un editor puede usar como base para crear nuevo contenido</key>
+    </area>
+    <area alias="media">
+        <key alias="clickToUpload">Haz click para subir archivos</key>
+        <key alias="dropFilesHere">Arrastra los archivos aquí...</key>
+    </area>
+    <area alias="member">
+        <key alias="createNewMember">Crear nuevo miembro</key>
+        <key alias="allMembers">Todos los miembros</key>
+    </area>
+    <area alias="create">
+        <key alias="chooseNode">¿Dónde quieres crear el nuevo %0%</key>
+        <key alias="createUnder">Crear debajo de</key>
+        <key alias="createContentBlueprint">Selecciona el Tipo de Documento para el que quieres crear una plantilla de contenido</key>
+        <key alias="updateData">Elije un tipo y un título</key>
+        <key alias="noDocumentTypes" version="7.0"><![CDATA[No hay disponibles tipos de documentos permitidos. Debes habilitarlos en la sección "Ajustes" en <strong>"Tipos de documentos"</strong>.]]></key>
+        <key alias="noMediaTypes" version="7.0"><![CDATA[No hay disponibles tipos de medios permitidos. Debes habilitarlos en la sección "Ajustes" en <strong>"Tipos de medios"</strong>.]]></key>
+        <key alias="documentTypeWithoutTemplate">Tipo de Documento sin plantilla</key>
+        <key alias="newFolder">Nueva carpeta</key>
+        <key alias="newDataType">Nuevo tipo de dato</key>
+        <key alias="newJavascriptFile">Nuevo archivo javascript</key>
+        <key alias="newEmptyPartialView">Nueva plantilla parcial vacía</key>
+        <key alias="newPartialViewMacro">Nueva vista parcial de macro</key>
+        <key alias="newPartialViewFromSnippet">Nueva vista parcial desde snippet</key>
+        <key alias="newEmptyPartialViewMacro">Nueva vista parcial de macro vacía</key>
+        <key alias="newPartialViewMacroFromSnippet">Nueva vista parcial de macro desde snippet</key>
+        <key alias="newPartialViewMacroNoMacro">Nueva vista parcial de macro (sin macro)</key>
+    </area>
+    <area alias="dashboard">
+        <key alias="browser">Navega en tu sitio Web</key>
+        <key alias="dontShowAgain">No volver a mostrar</key>
+        <key alias="nothinghappens">Si Umbraco no se ha abierto tendrás que permitir ventanas emergentes para este sitio Web</key>
+        <key alias="openinnew">se ha abierto en una nueva ventana</key>
+        <key alias="restart">Reinicio</key>
+        <key alias="visit">Visita</key>
+        <key alias="welcome">Bienvenido</key>
+    </area>
+    <area alias="prompt">
+        <key alias="stay">Permanecer</key>
+        <key alias="discardChanges">Descartar cambios</key>
+        <key alias="unsavedChanges">Tienes cambios no guardados</key>
+        <key alias="unsavedChangesWarning">¿Estás seguro que quieres abandonar la página? Tienes cambios no guardados</key>
+    </area>
+    <area alias="bulk">
+        <key alias="done">Hecho</key>
+
+        <key alias="deletedItem">Borrado %0% elemento</key>
+        <key alias="deletedItems">Borrados %0% elementos</key>
+        <key alias="deletedItemOfItem">Borrado %0% de %1% elemento</key>
+        <key alias="deletedItemOfItems">Borrados %0% de %1% elementos</key>
+
+        <key alias="publishedItem">Publicado %0% elemento</key>
+        <key alias="publishedItems">Publicados %0% elementos</key>
+        <key alias="publishedItemOfItem">Publicado %0% de %1% elemento</key>
+        <key alias="publishedItemOfItems">Publicados %0% de %1% elementos</key>
+
+        <key alias="unpublishedItem">Ocultar %0% elemento</key>
+        <key alias="unpublishedItems">Ocultar %0% elementos</key>
+        <key alias="unpublishedItemOfItem">Ocultado %0% de %1% elemento</key>
+        <key alias="unpublishedItemOfItems">Ocultados %0% de %1% elementos</key>
+
+        <key alias="movedItem">Mover %0% elemento</key>
+        <key alias="movedItems">Mover %0% elementos</key>
+        <key alias="movedItemOfItem">Movido %0% de %1% elemento</key>
+        <key alias="movedItemOfItems">Movidos %0% de %1% elementos</key>
+
+        <key alias="copiedItem">Copiar %0% elemento</key>
+        <key alias="copiedItems">Copiar %0% elementos</key>
+        <key alias="copiedItemOfItem">Copiado %0% de %1% elemento</key>
+        <key alias="copiedItemOfItems">Copiado %0% de %1% elementos</key>
+    </area>
+    <area alias="defaultdialogs">
+        <key alias="nodeNameLinkPicker">Título del vínculo</key>
+        <key alias="urlLinkPicker">Vínculo</key>
+        <key alias="anchorInsert">Nombre</key>
+        <key alias="assignDomain">Administrar dominios</key>
+        <key alias="closeThisWindow">Cerrar esta ventana</key>
+        <key alias="confirmdelete">Esta usted seguro que desea borrar</key>
+        <key alias="confirmdisable">Esta usted seguro que desea deshabilitar</key>
+        <key alias="confirmEmptyTrashcan">Por favor seleccione esta casilla para confirmar la eliminación de %0% entrada(s)</key>
+        <key alias="confirmlogout">Esta usted seguro?</key>
+        <key alias="confirmSure">Esta usted Seguro?</key>
+        <key alias="cut">Cortar</key>
+        <key alias="editdictionary">Editar entrada del Diccionario</key>
+        <key alias="editlanguage">Editar idioma</key>
+        <key alias="insertAnchor">Agregar enlace interno</key>
+        <key alias="insertCharacter">Insertar caracter</key>
+        <key alias="insertgraphicheadline">Insertar titular gráfico</key>
+        <key alias="insertimage">Insertar imagen</key>
+        <key alias="insertlink">Insertar enlace</key>
+        <key alias="insertMacro">Insertar macro</key>
+        <key alias="inserttable">Insertar tabla</key>
+        <key alias="lastEdited">Última edición</key>
+        <key alias="link">Enlace</key>
+        <key alias="linkinternal">Enlace interno</key>
+        <key alias="linklocaltip">Al usar enlaces locales, insertar "#" delante del enlace</key>
+        <key alias="linknewwindow">¿Abrir en nueva ventana?</key>
+        <key alias="macroContainerSettings">Ajustes para la Macro</key>
+        <key alias="macroDoesNotHaveProperties">Esta macro no contiene ninguna propiedad que pueda editar</key>
+        <key alias="paste">Pegar</key>
+        <key alias="permissionsEdit">Editar permisos para</key>
+        <key alias="permissionsSet">Establecer permisos para</key>
+        <key alias="permissionsSetForGroup">Establecer permisos para %0% para grupo %1%</key>
+        <key alias="permissionsHelp">Selecciona el grupo de usuarios para el cual quieres establecer permisos</key>
+        <key alias="recycleBinDeleting">Se está vaciando la papelera. No cierre esta ventana mientras se ejecuta este proceso</key>
+        <key alias="recycleBinIsEmpty">La papelera está vacía</key>
+        <key alias="recycleBinWarning">No podrá recuperar los items una vez sean borrados de la papelera</key>
+        <key alias="regexSearchError"><![CDATA[El servicio web <a target='_blank' href='http://regexlib.com'>regexlib.com</a> está experimentando algunos problemas en estos momentos, de los cuales no somos responsables. Pedimos disculpas por las molestias.]]></key>
+        <key alias="regexSearchHelp">Buscar una expresión regular para agregar validación a un campo de formulario. Ejemplo: 'correo electrónico', código postal "," url "</key>
+        <key alias="removeMacro">Eliminar macro</key>
+        <key alias="requiredField">Campo obligatorio</key>
+        <key alias="sitereindexed">El sitio ha sido reindexado</key>
+        <key alias="siterepublished">Se ha actualizado la caché y se ha publicado el contenido del sitio web.</key>
+        <key alias="siterepublishHelp">La caché del sitio web será actualizada. Todos los contenidos publicados serán actualizados, mientras el contenido no publicado permanecerá no publicado.</key>
+        <key alias="tableColumns">Número de columnas</key>
+        <key alias="tableRows">Número de filas</key>
+        <key alias="templateContentAreaHelp"><![CDATA[<strong>Coloca un 'placeholder' id</strong> al colocar un ID  en tu 'placeholder' puedes insertar contenido en esta plantilla desde una plantilla hija, referenciando este ID usando un elemento<code>&lt;asp:content /&gt;</code>.]]></key>
+        <key alias="templateContentPlaceHolderHelp">Seleccione una tecla de la lista abajo indicada. Sólo puede elegir a partir de la ID de la plantilla actual del dominio.</key>
+        <key alias="thumbnailimageclickfororiginal">Haga clic sobre la imagen para verla a tamaño completo.</key>
+        <key alias="treepicker">Seleccionar item</key>
+        <key alias="viewCacheItem">Ver item en la caché</key>
+        <key alias="createFolder">Crear carpeta...</key>
+        <key alias="relateToOriginalLabel">Relacionar con original</key>
+        <key alias="includeDescendants">Incluir descendientes</key>
+        <key alias="theFriendliestCommunity">La amigable comunidad</key>
+        <key alias="linkToPage">Enlazar a página</key>
+        <key alias="openInNewWindow">Abre el documento enlazado en una nueva ventana o Opens the linked document in a new window o pestaña</key>
+        <key alias="linkToMedia">Enlazar a medio</key>
+        <key alias="linkToFile">Enlazar a archivo</key>
+        <key alias="selectContentStartNode">Selecciona nodo de inicio de contenido</key>
+        <key alias="selectMedia">Selecciona medio</key>
+        <key alias="selectIcon">Selecciona icono</key>
+        <key alias="selectItem">Selecciona elemento</key>
+        <key alias="selectLink">Selecciona enlace</key>
+        <key alias="selectMacro">Selecciona macro</key>
+        <key alias="selectContent">Selecciona contenido</key>
+        <key alias="selectMediaStartNode">Selecciona nodo de inicio de medios</key>
+        <key alias="selectMember">Selecciona miembro</key>
+        <key alias="selectMemberGroup">Selecciona grupo de miembros</key>
+        <key alias="selectNode">Selecciona nodo</key>
+        <key alias="selectSections">Selecciona secciones</key>
+        <key alias="selectUsers">Selecciona usuarios</key>
+        <key alias="noIconsFound">No se encontraron iconos</key>
+        <key alias="noMacroParams">No hay parametros para esta macro</key>
+        <key alias="noMacros">No hay maros disponibles para insertar</key>
+        <key alias="externalLoginProviders">Proveedores de login externo</key>
+        <key alias="exceptionDetail">Detalles de la Excepción</key>
+        <key alias="stacktrace">Stacktrace</key>
+        <key alias="innerException">Excepción interna</key>
+        <key alias="linkYour">Enlaza tu</key>
+        <key alias="unLinkYour">Desenlaza tu</key>
+        <key alias="account">Cuenta</key>
+        <key alias="selectEditor">Selecciona editor</key>
+        <key alias="selectSnippet">Selecciona snippet</key>
+    </area>
+    <area alias="dictionaryItem">
+        <key alias="description">Editar las diferentes versiones lingüísticas para la entrada en el diccionario '% 0%' debajo añadir otros idiomas en el menu de 'idiomas' en el menú de la izquierda</key>
+        <key alias="displayName">
+            <![CDATA[nombre de la cultura
+]]>
+        </key>
+        <key alias="changeKey">Edita clave de elemento de dictionario.</key>
+        <key alias="changeKeyError">
+            <![CDATA[
+      La clave '%0%' ya existe.
+   ]]>
+        </key>
+    </area>
+    <area alias="placeholders">
+        <key alias="username">Escribe tu nombre de usuario</key>
+        <key alias="password">Escribe tu contraseña</key>
+        <key alias="confirmPassword">Confirma tu contraseña</key>
+        <key alias="nameentity">Nombre del %0%...</key>
+        <key alias="entername">Escribe un nombre...</key>
+        <key alias="enteremail">Introduce tu email...</key>
+        <key alias="enterusername">Introduce tu nombre de usuario...</key>
+        <key alias="label">Etiqueta...</key>
+        <key alias="enterDescription">Introduce una descripción...</key>
+        <key alias="search">Escribe tu búsqueda...</key>
+        <key alias="filter">Escribe para filtrar resultados...</key>
+        <key alias="enterTags">Teclea para crear etiquetas (pulsa enter después de cada etiqueta)...</key>
+        <key alias="email">Introduce tu email....</key>
+        <key alias="enterMessage">Introduce un mensaje...</key>
+        <key alias="usernameHint">Tu nombre de usuario normalmente es tu e-mail</key>
+    </area>
+    <area alias="editcontenttype">
+        <key alias="allowAtRoot" version="7.2">Permitir en nodo raíz</key>
+        <key alias="allowAtRootDesc" version="7.2">Sólo tipos de contenido permitidos podrán crearse bajo el nodo raíz de los árboles de Contenido y Media</key>
+        <key alias="allowedchildnodetypes">Tipos de nodos hijos permitidos</key>
+        <key alias="contenttypecompositions">Composiciones de Tipo de Documento</key>
+        <key alias="create">Crear</key>
+        <key alias="deletetab">Borrar pestaña</key>
+        <key alias="description">Descripción</key>
+        <key alias="newtab">Nueva pestaña</key>
+        <key alias="tab">Pestaña</key>
+        <key alias="thumbnail">Miniatura</key>
+        <key alias="hasListView">Permitir vista de listado</key>
+        <key alias="hasListViewDesc" version="7.2">Configura el contenido para mostrar un listado de nodos hijos, en lugar de mostrarlos en forma de árbol</key>
+        <key alias="currentListView" version="7.2">Vista de listado actual</key>
+        <key alias="currentListViewDesc" version="7.2">El tipo de vista de listado activa</key>
+        <key alias="createListView" version="7.2">Crear un tipo de listado personalizado</key>
+        <key alias="removeListView" version="7.2">Quitar el tipo de listado personalizado</key>
+    </area>
+    <area alias="renamecontainer">
+        <key alias="renamed">Renombrado</key>
+        <key alias="enterNewFolderName">Introduce un nuevo nombre para la carpeta aqui</key>
+        <key alias="folderWasRenamed">%0% fue renombrada a %1%</key>
+    </area>
+    <area alias="editdatatype">
+        <key alias="addPrevalue">añadir prevalor</key>
+        <key alias="dataBaseDatatype">
+            <![CDATA[Base de datos 
+]]>
+        </key>
+        <key alias="guid">Tipo de datos GUID</key>
+        <key alias="renderControl">Tipo de datos GUIDprestar control</key>
+        <key alias="rteButtons">Botones</key>
+        <key alias="rteEnableAdvancedSettings">Habilitar la configuración avanzada para</key>
+        <key alias="rteEnableContextMenu">Habilitar menú contextual</key>
+        <key alias="rteMaximumDefaultImgSize">Por defecto, el tamaño máximo de imágenes insertado</key>
+        <key alias="rteRelatedStylesheets">
+            <![CDATA[Relacionados con el estilo de las páginas
+]]>
+        </key>
+        <key alias="rteShowLabel">Mostrar etiqueta</key>
+        <key alias="rteWidthAndHeight">
+            <![CDATA[anchura y altura    
+]]>
+        </key>
+        <key alias="allPropTypes">Todos los tipos y datos de propiedad</key>
+        <key alias="willBeDeleted">usar este tipo de datos lo borrará permanentemente, por favor confirma que quieres borrarlos también</key>
+        <key alias="yesDelete">Sí, borrar</key>
+        <key alias="andAllRelated">y Todos los tipos y datos de propiedad usando este tipo de datos</key>
+        <key alias="selectFolder">Selecciona carpeta para mover</key>
+        <key alias="inTheTree">a la estructura de contenido</key>
+        <key alias="wasMoved">se movió debajo</key>
+    </area>
+    <area alias="errorHandling">
+        <key alias="errorButDataWasSaved">Se ha guardado la información pero debes solucionar los siguientes errores para poder publicar:</key>
+        <key alias="errorChangingProviderPassword">La composición actual del proveedor no es compatible con el cambio de la contraseña (Habilitar la contraseña de recuperación es necesaria para que sea cierta)</key>
+        <key alias="errorExistsWithoutTab">%0% ya existe</key>
+        <key alias="errorHeader">Se han encontrado los siguientes errores:</key>
+        <key alias="errorHeaderWithoutTab">Se han encontrado los siguientes errores:</key>
+        <key alias="errorInPasswordFormat">La clave debe tener como mínimo %0% caracteres y %1% caracter(es) no alfanuméricos</key>
+        <key alias="errorIntegerWithoutTab">%0% debe ser un número entero</key>
+        <key alias="errorMandatory">Debe llenar los campos del %0% al %1%</key>
+        <key alias="errorMandatoryWithoutTab">Debe llenar el campo %0%</key>
+        <key alias="errorRegExp">Debe poner el formato correcto del %0% al %1% </key>
+        <key alias="errorRegExpWithoutTab">Debe poner un formato correcto en %0%</key>
+    </area>
+    <area alias="errors">
+        <key alias="receivedErrorFromServer">Se recibió un error desde el servidor</key>
+        <key alias="dissallowedMediaType">El tipo de archivo especificado ha sido deshabilitado por el administrador</key>
+        <key alias="codemirroriewarning">NOTA: Aunque CodeMirror esté activado en los ajustes de configuracion, no se muestra en Internet Explorer debido a que no es lo suficientemente estable.'</key>
+        <key alias="contentTypeAliasAndNameNotNull">Debe llenar el alias y el nombre en el propertytype</key>
+        <key alias="filePermissionsError">Hay un problema de lectura y escritura al acceder a un archivo o carpeta</key>
+        <key alias="macroErrorLoadingPartialView">Error cargando Vista Parcial (archivo: %0%)</key>
+        <key alias="macroErrorLoadingUsercontrol">Error cargando userControl '%0%'</key>
+        <key alias="macroErrorLoadingCustomControl">Error cargandog customControl (Assembly: %0%, Type: '%1%')</key>
+        <key alias="macroErrorLoadingMacroEngineScript">Error cargando MacroEngine script (file: %0%)</key>
+        <key alias="macroErrorParsingXSLTFile">"Error analizando archivo XSLT: %0%</key>
+        <key alias="macroErrorReadingXSLTFile">"Error leyendo archivo XSLT: %0%</key>
+        <key alias="missingTitle">
+            <![CDATA[Por favor, introduzca un título
+]]>
+        </key>
+        <key alias="missingType">Por favor, elija un tipo </key>
+        <key alias="pictureResizeBiggerThanOrg">Usted está a punto de hacer la foto más grande que el tamaño original. ¿Está seguro de que desea continuar?</key>
+        <key alias="pythonErrorHeader">Error en script python</key>
+        <key alias="pythonErrorText">El script python no se ha guardado debido a que contenía error(es)</key>
+        <key alias="startNodeDoesNotExists">
+            <![CDATA[Startnode suprimido, por favor, póngase en contacto con su administrador
+]]>
+        </key>
+        <key alias="stylesMustMarkBeforeSelect">Por favor, marque el contenido antes de cambiar de estilo</key>
+        <key alias="stylesNoStylesOnPage">No active estilos disponibles</key>
+        <key alias="tableColMergeLeft">
+            <![CDATA[Por favor, coloque el cursor a la izquierda de las dos celdas que quiere combinar
+]]>
+        </key>
+        <key alias="tableSplitNotSplittable">
+            <![CDATA[No se puede dividir una celda que no ha sido combinada.
+]]>
+        </key>
+        <key alias="xsltErrorHeader">
+            <![CDATA[Error en la fuente XSLT
+]]>
+        </key>
+        <key alias="xsltErrorText">El XSLT no se ha guardado, porque contenía un error (s)</key>
+        <key alias="missingPropertyEditorErrorMessage">Hay un error en la configuración el tipo de datos usado para esta propiedad, por favor revisa el tipo de datos.</key>
+    </area>
+    <area alias="general">
+        <key alias="about">Acerca de</key>
+        <key alias="action">Acción</key>
+        <key alias="actions">Acciones</key>
+        <key alias="add">Añadir</key>
+        <key alias="alias">Alias</key>
+        <key alias="areyousure">¿Está seguro?</key>
+        <key alias="border">Borde</key>
+        <key alias="by">o</key>
+        <key alias="cancel">Cancelar</key>
+        <key alias="cellMargin">Margen de la celda</key>
+        <key alias="choose">Elegir</key>
+        <key alias="close">Cerrar</key>
+        <key alias="closewindow">Cerrar ventana</key>
+        <key alias="comment">Comentario</key>
+        <key alias="confirm">Confirmar</key>
+        <key alias="constrainProportions">Mantener proporciones</key>
+        <key alias="continue">Continuar</key>
+        <key alias="copy">Copiar</key>
+        <key alias="create">Crear</key>
+        <key alias="database">Base de datos</key>
+        <key alias="date">Fecha</key>
+        <key alias="default">Por defecto</key>
+        <key alias="delete">Borrar</key>
+        <key alias="deleted">Borrado</key>
+        <key alias="deleting">Borrando...</key>
+        <key alias="design">Diseño</key>
+        <key alias="dictionary">Dictionario</key>
+        <key alias="dimensions">Dimensiones</key>
+        <key alias="down">Abajo</key>
+        <key alias="download">Descargar</key>
+        <key alias="edit">Editar</key>
+        <key alias="edited">Editado</key>
+        <key alias="elements">Elementos</key>
+        <key alias="email">Mail</key>
+        <key alias="error">Error</key>
+        <key alias="findDocument">Buscar</key>
+        <key alias="first">Primero</key>
+        <key alias="groups">Grupos</key>
+        <key alias="height">Altura</key>
+        <key alias="help">Ayuda</key>
+        <key alias="hide">Ocultar</key>
+        <key alias="icon">Icono</key>
+        <key alias="import">Importar</key>
+        <key alias="innerMargin">Margen interno</key>
+        <key alias="insert">Insertar</key>
+        <key alias="install">Instalar</key>
+        <key alias="invalid">Invalido</key>
+        <key alias="justify">Justificar</key>
+        <key alias="label">Etiqueta</key>
+        <key alias="language">Idioma</key>
+        <key alias="last">Ultimo</key>
+        <key alias="layout">Diseño</key>
+        <key alias="loading">Cargando</key>
+        <key alias="locked">Bloqueado</key>
+        <key alias="login">Iniciar sesión</key>
+        <key alias="logoff">Cerrar sesión</key>
+        <key alias="logout">Cerrar sesión</key>
+        <key alias="macro">Macro</key>
+        <key alias="mandatory">Obligatorio</key>
+        <key alias="message">Mensaje</key>
+        <key alias="move">Mover</key>
+        <key alias="name">Nombre</key>
+        <key alias="new">New</key>
+        <key alias="next">Próximo</key>
+        <key alias="no">No</key>
+        <key alias="of">de</key>
+        <key alias="off">Desactivado</key>
+        <key alias="ok">OK</key>
+        <key alias="open">Abrir</key>
+        <key alias="on">Activado</key>
+        <key alias="or">o</key>
+        <key alias="orderBy">Ordenar por</key>
+        <key alias="password">Contraseña</key>
+        <key alias="path">Ruta</key>
+        <key alias="placeHolderID">ID de marcador de posición</key>
+        <key alias="pleasewait">Un momento por favor...</key>
+        <key alias="previous">Anterior</key>
+        <key alias="properties">Propiedades</key>
+        <key alias="reciept">Mail para recibir los datos del formulario</key>
+        <key alias="recycleBin">Papelera</key>
+        <key alias="recycleBinEmpty">Tu papelera está vacía</key>
+        <key alias="remaining">Restantes</key>
+        <key alias="remove">Eliminar</key>
+        <key alias="rename">Renombrar</key>
+        <key alias="renew">Renovar</key>
+        <key alias="required" version="7.0">Requerido</key>
+        <key alias="retrieve">Recuperar</key>
+        <key alias="retry">Reintentar</key>
+        <key alias="rights">Permisos</key>
+        <key alias="search">Buscar</key>
+        <key alias="searchNoResult">Perdona, pero no podemos encontrar lo que buscas</key>
+        <key alias="noItemsInList">No se han añadido elementos</key>
+        <key alias="server">Servidor</key>
+        <key alias="show">Mostrar</key>
+        <key alias="showPageOnSend">Mostrar página al enviar</key>
+        <key alias="size">Tamaño</key>
+        <key alias="sort">Ordenar</key>
+        <key alias="status">Estado</key>
+        <key alias="submit">Aceptar</key>
+        <key alias="type">Tipo</key>
+        <key alias="typeToSearch">Tipo que buscar...</key>
+        <key alias="up">Arriba</key>
+        <key alias="update">Actualizar</key>
+        <key alias="upgrade">Actualizar</key>
+        <key alias="upload">Subir</key>
+        <key alias="url">Url</key>
+        <key alias="user">Usuario</key>
+        <key alias="username">Nombre de usuario</key>
+        <key alias="value">Valor</key>
+        <key alias="view">Ver</key>
+        <key alias="welcome">Bienvenido...</key>
+        <key alias="width">Ancho</key>
+        <key alias="yes">Si</key>
+        <key alias="folder">Carpeta</key>
+        <key alias="searchResults">Resultados de búsqueda</key>
+        <key alias="reorder">Reordenar</key>
+        <key alias="reorderDone">He terminado de ordenar</key>
+        <key alias="preview">Prever</key>
+        <key alias="changePassword">Cambiar contraseña</key>
+        <key alias="to">a</key>
+        <key alias="listView">Vista de lista</key>
+        <key alias="saving">Guardando...</key>
+        <key alias="current">actual</key>
+        <key alias="embed">Insertar</key>
+        <key alias="selected">selecionado</key>
+    </area>
+    <area alias="colors">
+        <key alias="black">Negro</key>
+        <key alias="green">Verde</key>
+        <key alias="yellow">Amarillo</key>
+        <key alias="orange">Naranja</key>
+        <key alias="blue">Azul</key>
+        <key alias="red">Rojo</key>
+    </area>
+    <area alias="shortcuts">
+        <key alias="addTab">Añadir pestaña</key>
+        <key alias="addProperty">Añadir propiedad</key>
+        <key alias="addEditor">Añadir editor</key>
+        <key alias="addTemplate">Añadir platilla</key>
+        <key alias="addChildNode">Añadir nodo hijo</key>
+        <key alias="addChild">Añadir hijo</key>
+
+        <key alias="editDataType">Editar tipo de dato</key>
+
+        <key alias="navigateSections">Navegar secciones</key>
+
+        <key alias="shortcut">Atajos</key>
+        <key alias="showShortcuts">mostrar atajos</key>
+
+        <key alias="toggleListView">Activar/Desactivar vista de lista</key>
+        <key alias="toggleAllowAsRoot">Activar/Desactivar permitir como raiz</key>
+
+        <key alias="commentLine">Act/Desact Comentar líneas</key>
+        <key alias="removeLine">Elimiar línea</key>
+        <key alias="copyLineUp">Copiar líneas arriba</key>
+        <key alias="copyLineDown">Copiar líneas abajo</key>
+        <key alias="moveLineUp">Mover líneas arriba</key>
+        <key alias="moveLineDown">Mover líneas abajo</key>
+
+        <key alias="generalHeader">General</key>
+        <key alias="editorHeader">Editor</key>
+    </area>
+    <area alias="graphicheadline">
+        <key alias="backgroundcolor">Color de fondo</key>
+        <key alias="bold">Negritas</key>
+        <key alias="color">Color del texto</key>
+        <key alias="font">Fuente</key>
+        <key alias="text">Texto</key>
+    </area>
+    <area alias="headers">
+        <key alias="page">Página</key>
+    </area>
+    <area alias="installer">
+        <key alias="databaseErrorCannotConnect">El instalador no puede conectar con la base de datos.</key>
+        <key alias="databaseErrorWebConfig">No se ha podido guardar el archivo Web.config. Por favor, modifique la cadena de conexión manualmente.</key>
+        <key alias="databaseFound">Su base de datos ha sido encontrada y ha sido identificada como</key>
+        <key alias="databaseHeader">Configuración de la base de datos</key>
+        <key alias="databaseInstall"><![CDATA[Pulse el botón <strong> instalar </ strong> para instalar %0% la base de datos de Umbraco]]></key>
+        <key alias="databaseInstallDone"><![CDATA[Se ha copiado Umbraco %0% a la base de datos. Pulse <strong>Próximo</strong> para continuar]]></key>
+        <key alias="databaseNotFound"><![CDATA[<p>¡No se ha encontrado ninguna base de datos! Mira si la información en la "connection string" del “web.config” es correcta.</p> <p>Para continuar, edite el "web.config" (bien sea usando Visual Studio o su editor de texto preferido), vaya al final del archivo y añada la cadena de conexión para la base de datos con el nombre (key) "umbracoDbDSN" y guarde el archivo. </p> <p>Pinche en <strong>reintentar</strong> cuando haya terminado.<br /><a href="http://our.umbraco.org/documentation/Using-Umbraco/Config-files/webconfig7" target="_blank">Pinche aquí para mayor información de como editar el web.config (en inglés)</a></p>]]></key>
+        <key alias="databaseText"><![CDATA[Para completar este paso, debes conocer la información correspondiente a tu servidor de base de datos ("cadena de conexión").<br /> Por favor, contacta con tu ISP si es necesario. Si estás realizando la instalación en una máquina o servidor local, quizás necesites información de tu administrador de sistemas.]]></key>
+        <key alias="databaseUpgrade"><![CDATA[<p> Pinche en <strong>actualizar</strong> para actualizar la base de datos a Umbraco %0%</p> <p> Ningún contenido será borrado de la base de datos y seguirá funcionando después de la actualización </p> ]]></key>
+        <key alias="databaseUpgradeDone"><![CDATA[La base de datos ha sido actualizada a la versión 0%.<br />Pinche en <strong>Próximo</strong> para continuar. ]]></key>
+        <key alias="databaseUpToDate"><![CDATA[La base de datos está actualizada. Pinche en <strong>próximo</strong> para continuar con el asistente de configuración]]></key>
+        <key alias="defaultUserChangePass"><![CDATA[<strong>La contraseña del usuario por defecto debe ser cambiada</strong>]]></key>
+        <key alias="defaultUserDisabled"><![CDATA[<strong>El usuario por defecto ha sido desabilitado o ha perdido el acceso a Umbraco!</strong></p><p>Pinche en <b>Próximo</b> para continuar.]]></key>
+        <key alias="defaultUserPassChanged"><![CDATA[<strong>¡La contraseña del usuario por defecto ha sido cambiada desde que se instaló!</strong></p><p>No hay que realizar ninguna tarea más. Pulsa <strong>Siguiente</strong> para proseguir.]]></key>
+        <key alias="defaultUserPasswordChanged">¡La contraseña se ha cambiado!</key>
+        <key alias="greatStart">Ten un buen comienzo, visita nuestros videos de introducción</key>
+        <key alias="licenseText">Pulsando el botón de Siguiente (o modificando el UmbracoConfigurationStatus en el web.config), aceptar la licencia de este software tal y como se especifica en el cuadro de debajo. Ten en cuenta que esta distribución de Umbraco consta de dos licencias diferentes, la licencia open source MIT para el framework y la licencia Umbraco freeware que cubre la IU.</key>
+        <key alias="None">No ha sido instalado.</key>
+        <key alias="permissionsAffectedFolders">Archivos y directorios afectados</key>
+        <key alias="permissionsAffectedFoldersMoreInfo">Mas información en configurar los permisos para Umbraco aquí</key>
+        <key alias="permissionsAffectedFoldersText">Necesitas dar permisos de modificación a ASP.NET para los siguientes archivos/directorios</key>
+        <key alias="permissionsAlmostPerfect"><![CDATA[<strong>¡Tu configuración de permisos es casi perfecta!</strong><br /><br /> Puedes ejecutar Umbraco sin problemas, pero no podrás instalar paquetes que es algo recomendable para explotar el potencial de Umbraco.]]></key>
+        <key alias="permissionsHowtoResolve">Como Resolver</key>
+        <key alias="permissionsHowtoResolveLink">Pulsa aquí para leer la versión de texto</key>
+        <key alias="permissionsHowtoResolveText"><![CDATA[Mira nuestros <strong>video tutoriales</strong> acerca de cómo configurar los permisos de los directorios para Umbraco o lee la versión de texto.]]></key>
+        <key alias="permissionsMaybeAnIssue"><![CDATA[<strong>¡La configuración de tus permisos podría ser un problema!</strong> <br/><br /> Puedes ejecutar Umbraco sin problemas, pero no serás capaz de crear directorios o instalar paquetes que es algo recomendable para explotar el potencial de Umbraco.]]></key>
+        <key alias="permissionsNotReady"><![CDATA[<strong>¡Tu configuración de permisos no está lista para Umbraco!</strong> <br /><br /> Para ejecutar Umbraco, necesitarás actualizar tu configuración de permisos.]]></key>
+        <key alias="permissionsPerfect"><![CDATA[<strong>¡Tu configuración de permisos es perfecta!</strong><br /><br /> ¡Estás listo para ejecutar Umbraco e instalar paquetes!]]></key>
+        <key alias="permissionsResolveFolderIssues">Resolviendo problemas con directorios</key>
+        <key alias="permissionsResolveFolderIssuesLink">Sigue este enlace para más información sobre problemas con ASP.NET y creación de directorios</key>
+        <key alias="permissionsSettingUpPermissions">Configurando los permisos de directorios</key>
+        <key alias="permissionsText">Umbraco necesita permisos de lectura/escritura en algunos directorios para poder almacenar archivos tales como imagenes y PDFs. También almacena datos en la caché para mejorar el rendimiento de su sitio web</key>
+        <key alias="runwayFromScratch">Quiero empezar de cero</key>
+        <key alias="runwayFromScratchText"><![CDATA[Tu sitio web está completamente vacío en estos momentos, lo cual es perfecto si quieres empezar de cero y crear tus propios tipos de documentos y plantillas (<a href="http://Umbraco.tv/documentation/videos/for-site-builders/foundation/document-types">learn how</a>). Todavía podrás elegir instalar Runway más adelante. Por favor ve a la sección del Desarrollador y elije Paquetes.]]></key>
+        <key alias="runwayHeader">Acabas de configurar una nueva plataforma Umbraco. ¿Qué deseas hacer ahora?</key>
+        <key alias="runwayInstalled">Se ha instalado Runway</key>
+        <key alias="runwayInstalledText"><![CDATA[Tienes puestos los cimientos. Selecciona los módulos que desees instalar sobre ellos.<br /> Esta es nuestra lista de módulos recomendados, selecciona los que desees instalar, o mira la <a href="#" onclick="toggleModules(); return false;" id="toggleModuleList">lista completa de módulos</a> ]]></key>
+        <key alias="runwayOnlyProUsers">Sólo recomendado para usuarios expertos</key>
+        <key alias="runwaySimpleSite">Quiero empezar con un sitio web sencillo</key>
+        <key alias="runwaySimpleSiteText"><![CDATA[<p> "Runway" es un sitio web sencillo que contiene unos tipos de documentos y plantillas básicos. El instalador puede configurar Runway por ti de forma automática, pero fácilmente puedes editarlo, extenderlo o eliminarlo. No es necesario y puedes usar Umbrao perfectamente sin él. Sin embargo, Runway ofrece unos cimientos sencillos basados en buenas prácticas para iniciarte más rápido que nunca. Si eliges instalar Runway, puedes seleccionar bloques de construcción básicos llamados Módulos de Runway de forma opcional para realzar tus páginas de Runway. </> <small> <em>Incluido con Runway:</em> Página de inicio, página de Cómo empezar, página de Instalación de módulos.<br /> <em>Módulos opcionales:</em> Navegación superior, Mapa del sitio, Contacto, Galería. </small> ]]></key>
+        <key alias="runwayWhatIsRunway">¿Qué es Runway?</key>
+        <key alias="step1">Paso 1 de 5. Aceptar los términos de la licencia</key>
+        <key alias="step2">Paso 2 de 5. Configuración de la base de datos</key>
+        <key alias="step3">Paso 3 de 5. Autorizar / validar permiso en los archivos</key>
+        <key alias="step4">Paso 4 de 5. Configurar seguridad en Umbraco</key>
+        <key alias="step5">Paso 5 de 5. Umbraco está listo para ser usado</key>
+        <key alias="thankYou">Gracias por elegir Umbraco</key>
+        <key alias="theEndBrowseSite"><![CDATA[<h3>Navega a tu nuevo sitio</h3> Has instalado Runway, por qué no ves el aspecto de tu nuevo sitio web.]]></key>
+        <key alias="theEndFurtherHelp"><![CDATA[<h3>Más ayuda e información</h3> Consigue ayuda de nuestra premiada comunidad, navega por la documentación o mira algunos videos gratuitos de cómo crear un sitio sencillo, cómo utilizar los paquetes y una guía rápida de la terminología de Umbraco]]></key>
+        <key alias="theEndHeader">Umbraco %0% ha sido instalado y está listo para ser usado</key>
+        <key alias="theEndInstallFailed"><![CDATA[Para completar la instalación, necesitaras editar de forma manual el <strong>archivo /web.config</strong> y actualizar la clave del AppSetting <strong>UmbracoConfigurationStatus</strong> del final al valor <strong>'%0%'</strong>.]]></key>
+        <key alias="theEndInstallSuccess"><![CDATA[Puedes <strong>empezar inmediatamente</strong> pulsando el botón "Lanzar Umbraco" de debajo. <br />Si eres <strong>nuevo con Umbraco</strong>, puedes encontrar cantidad de recursos en nuestras páginas de cómo empezar.]]></key>
+        <key alias="theEndOpenUmbraco"><![CDATA[<h3>Lanzar Umbraco</h3> Para administrar tu sitio web, simplemente abre el back office de Umbraco y empieza a añadir contenido, a actualizar plantillas y hojas de estilo o a añadir nueva funcionalidad]]></key>
+        <key alias="Unavailable">No se ha podido establecer la conexión con la base de datos</key>
+        <key alias="Version3">Umbraco versión 3</key>
+        <key alias="Version4">Umbraco versión 4</key>
+        <key alias="watch">Mirar</key>
+        <key alias="welcomeIntro"><![CDATA[El asistente de configuración le guiará en los pasos para instalar <strong>Umbraco %0%</strong> o actualizar la versión 3.0 a <strong>Umbraco %0%</strong>. <br /><br />  Pinche en <strong>"próximo"</strong> para empezar con el asistente de configuración.]]></key>
+    </area>
+    <area alias="language">
+        <key alias="cultureCode">Código de cultura</key>
+        <key alias="displayName">Nombre de cultura</key>
+    </area>
+    <area alias="lockout">
+        <key alias="lockoutWillOccur">No ha habido ninguna actividad y su sessión se cerrará en </key>
+        <key alias="renewSession">Renovar su sesión para guardar sus cambios</key>
+    </area>
+    <area alias="login">
+        <key alias="greeting0">Feliz super domingo</key>
+        <key alias="greeting1">Feliz lunes</key>
+        <key alias="greeting2">Tremendo martes</key>
+        <key alias="greeting3">Maravilloso miércoles</key>
+        <key alias="greeting4">Fantástico jueves</key>
+        <key alias="greeting5">¡Ya es viernes!</key>
+        <key alias="greeting6">Resplandeciente sábado</key>
+        <key alias="instruction">Iniciar sesión</key>
+        <key alias="timeout">La sesión ha caducado</key>
+        <key alias="bottomText"><![CDATA[<p style="text-align:right;">&copy; 2001 - %0% <br /><a href="http://umbraco.com" style="text-decoration: none" target="_blank">umbraco.com</a></p> ]]></key>
+        <key alias="forgottenPassword">¿Olvidaste tu contraseña?</key>
+        <key alias="forgottenPasswordInstruction">Enviaremos un email a la dirección especificada con un enlace para restaurar tu contraseña</key>
+        <key alias="requestPasswordResetConfirmation">Un email con instrucciones para restaurar tu contraseña será enviado a la dirección especificada si esta está registrada.</key>
+        <key alias="returnToLogin">Volver a formularion de acceso</key>
+        <key alias="setPasswordInstruction">Por favor, introduce una nueva contraseña</key>
+        <key alias="setPasswordConfirmation">Tu contraseña has sido actualizada</key>
+        <key alias="resetCodeExpired">El enlace pulsado es inválido o ha caducado</key>
+        <key alias="resetPasswordEmailCopySubject">Umbraco: Restaurar contraseña</key>
+        <key alias="resetPasswordEmailCopyFormat">
+            <![CDATA[
+        <html> 
+			<head> 
+				<meta name='viewport' content='width=device-width'> 
+				<meta http-equiv='Content-Type' content='text/html; charset=UTF-8'> 
+			</head> 
+			<body class='' style='font-family: sans-serif; -webkit-font-smoothing: antialiased; font-size: 14px; color: #392F54; line-height: 22px; -ms-text-size-adjust: 100%; -webkit-text-size-adjust: 100%; background: #1d1333; margin: 0; padding: 0;' bgcolor='#1d1333'> 
+				<style type='text/css'> @media only screen and (max-width: 620px) {table[class=body] h1 {font-size: 28px !important; margin-bottom: 10px !important; } table[class=body] .wrapper {padding: 32px !important; } table[class=body] .article {padding: 32px !important; } table[class=body] .content {padding: 24px !important; } table[class=body] .container {padding: 0 !important; width: 100% !important; } table[class=body] .main {border-left-width: 0 !important; border-radius: 0 !important; border-right-width: 0 !important; } table[class=body] .btn table {width: 100% !important; } table[class=body] .btn a {width: 100% !important; } table[class=body] .img-responsive {height: auto !important; max-width: 100% !important; width: auto !important; } } .btn-primary table td:hover {background-color: #34495e !important; } .btn-primary a:hover {background-color: #34495e !important; border-color: #34495e !important; } .btn  a:visited {color:#FFFFFF;} </style> 
+				<table border="0" cellpadding="0" cellspacing="0" class="body" style="border-collapse: separate; mso-table-lspace: 0pt; mso-table-rspace: 0pt; width: 100%; background: #1d1333;" bgcolor="#1d1333">
+					<tr> 
+						<td style="font-family: sans-serif; font-size: 14px; vertical-align: top; padding: 24px;" valign="top"> 
+							<table style="border-collapse: separate; mso-table-lspace: 0pt; mso-table-rspace: 0pt; width: 100%;">
+								<tr> 
+									<td background="https://umbraco.com/umbraco/assets/img/application/logo.png" bgcolor="#1d1333" width="28" height="28" valign="top" style="font-family: sans-serif; font-size: 14px; vertical-align: top;"> 
+										<!--[if gte mso 9]> <v:rect xmlns:v="urn:schemas-microsoft-com:vml" fill="true" stroke="false" style="width:30px;height:30px;"> <v:fill type="tile" src="https://umbraco.com/umbraco/assets/img/application/logo.png" color="#1d1333" /> <v:textbox inset="0,0,0,0"> <![endif]--> 
+										<div> </div> 
+										<!--[if gte mso 9]> </v:textbox> </v:rect> <![endif]--> 
+									</td> 
+									<td style="font-family: sans-serif; font-size: 14px; vertical-align: top;" valign="top"></td> 
+								</tr>
+							</table> 
+						</td> 
+					</tr>
+				</table> 
+				<table border='0' cellpadding='0' cellspacing='0' class='body' style='border-collapse: separate; mso-table-lspace: 0pt; mso-table-rspace: 0pt; width: 100%; background: #1d1333;' bgcolor='#1d1333'>
+					<tr> 
+						<td style='font-family: sans-serif; font-size: 14px; vertical-align: top;' valign='top'> </td> 
+						<td class='container' style='font-family: sans-serif; font-size: 14px; vertical-align: top; display: block; max-width: 560px; width: 560px; margin: 0 auto; padding: 10px;' valign='top'> 
+							<div class='content' style='box-sizing: border-box; display: block; max-width: 560px; margin: 0 auto; padding: 10px;'>
+								<br>
+								<table class='main' style='border-collapse: separate; mso-table-lspace: 0pt; mso-table-rspace: 0pt; width: 100%; border-radius: 3px; background: #FFFFFF;' bgcolor='#FFFFFF'>
+									<tr> 
+										<td class='wrapper' style='font-family: sans-serif; font-size: 14px; vertical-align: top; box-sizing: border-box; padding: 50px;' valign='top'> 
+											<table border='0' cellpadding='0' cellspacing='0' style='border-collapse: separate; mso-table-lspace: 0pt; mso-table-rspace: 0pt; width: 100%;'>
+												<tr> 
+													<td style='line-height: 24px; font-family: sans-serif; font-size: 14px; vertical-align: top;' valign='top'>     
+														<h1 style='color: #392F54; font-family: sans-serif; font-weight: bold; line-height: 1.4; font-size: 24px; text-align: left; text-transform: capitalize; margin: 0 0 30px;' align='left'>
+															Restauración de contraseña requerida
+														</h1>
+														<p style='color: #392F54; font-family: sans-serif; font-size: 14px; font-weight: normal; margin: 0 0 15px;'>
+														  Tu nombre de usuario para acceder al área de administración es: <strong>%0%</strong>
+														</p>
+														<p style='color: #392F54; font-family: sans-serif; font-size: 14px; font-weight: normal; margin: 0 0 15px;'>
+															<table border='0' cellpadding='0' cellspacing='0' style='border-collapse: separate; mso-table-lspace: 0pt; mso-table-rspace: 0pt; width: auto;'>
+																<tbody>
+																	<tr> 
+																		<td style='font-family: sans-serif; font-size: 14px; vertical-align: top; border-radius: 5px; text-align: center; background: #35C786;' align='center' bgcolor='#35C786' valign='top'> 
+																			<a href='%1%' target='_blank' style='color: #FFFFFF; text-decoration: none; -ms-word-break: break-all; word-break: break-all; border-radius: 5px; box-sizing: border-box; cursor: pointer; display: inline-block; font-size: 14px; font-weight: bold; text-transform: capitalize; background: #35C786; margin: 0; padding: 12px 30px; border: 1px solid #35c786;'>
+																				Pulsa este enlace para restaurar tu contraseña
+																			</a> 
+																		</td> 
+																	</tr>
+																</tbody>
+															</table>
+														</p>
+														<p style='max-width: 400px; display: block; color: #392F54; font-family: sans-serif; font-size: 14px; line-height: 20px; font-weight: normal; margin: 15px 0;'>Si no puedes pulsar en el enlace, copia y pega esta dirección URL en tu navegador:</p>
+															<table border='0' cellpadding='0' cellspacing='0'>
+																<tr>
+																	<td style='-ms-word-break: break-all; word-break: break-all; font-family: sans-serif; font-size: 11px; line-height:14px;'>
+																		<font style="-ms-word-break: break-all; word-break: break-all; font-size: 11px; line-height:14px;">
+																			<a style='-ms-word-break: break-all; word-break: break-all; color: #392F54; text-decoration: underline; font-size: 11px; line-height:15px;' href='%1%'>%1%</a>
+																		</font>
+																	</td> 
+																</tr>
+															</table>
+														</p>
+													</td> 
+												</tr>
+											</table> 
+										</td> 
+									</tr>
+								</table> 
+								<br><br><br> 
+							</div> 
+						</td> 
+						<td style='font-family: sans-serif; font-size: 14px; vertical-align: top;' valign='top'> </td> 
+					</tr>
+				</table> 
+			</body>
+		</html>
+	]]>
+        </key>
+    </area>
+
+    <area alias="main">
+        <key alias="dashboard">Panel de Administración</key>
+        <key alias="sections">Secciones</key>
+        <key alias="tree">Contenido</key>
+    </area>
+    <area alias="moveOrCopy">
+        <key alias="choose">Elija una página arriba...</key>
+        <key alias="copyDone">%0% ha sido copiado al %1%</key>
+        <key alias="copyTo">Seleccione donde el documento %0% debe ser copiado abajo</key>
+        <key alias="moveDone">%0% ha sido movido a %1%</key>
+        <key alias="moveTo">Seleccione debajo donde mover el documento %0%</key>
+        <key alias="nodeSelected">ha sido seleccionado como raíz de su nuevo contenido, haga click sobre 'ok' debajo.</key>
+        <key alias="noNodeSelected">No ha seleccionado ningún nodo. Seleccione un nodo en la lista mostrada arriba antes the pinchar en 'continuar' (continue)</key>
+        <key alias="notAllowedByContentType">No se puede colgar el nodo actual bajo el nodo elegido debido a su tipo</key>
+        <key alias="notAllowedByPath">El nodo actual no puede moverse a ninguna de sus subpáginas</key>
+        <key alias="notAllowedAtRoot">El nodo actual no puede existir en la raiz</key>
+        <key alias="notValid">Acción no permitida. No tiene permisos suficientes para uno o más subnodos.'</key>
+        <key alias="relateToOriginal">Relacionar elemento copiado al original</key>
+    </area>
+    <area alias="notifications">
+        <key alias="editNotifications">Edite su notificación para %0%</key>
+        <key alias="mailBody">Hola %0% Esto es un e-mail automático para informarle que la tarea '%1%' ha sido realizada sobre la página '%2%' por el usuario '%3%' Vaya a http://%4%/#/content/content/edit/%5% para editarla. ¡Espero que tenga un buen día! Saludos del robot de Umbraco</key>
+        <key alias="mailBodyHtml"><![CDATA[<p>Hola %0%</p> <p>Esto es un e-mail generado automáticamente para informarle que la tarea <strong>'%1%'</strong> ha sido realizada sobre la página <a href="http://%4%/#/content/content/edit/%5%"><strong>'%2%'</strong></a> por el usuario <strong>'%3%'</strong> </p> <div style="margin: 8px 0; padding: 8px; display: block;"> <br /> <a style="color: white; font-weight: bold; background-color: #5372c3; text-decoration : none; margin-right: 20px; border: 8px solid #5372c3; width: 150px;" href="http://%4%/#/content/content/edit/%5%">&nbsp;&nbsp;&nbsp;&nbsp;&nbsp;EDIT&nbsp;&nbsp;&nbsp;&nbsp;&nbsp;</a> &nbsp; <br /> </div> <p> <h3>Resumen de actualización:</h3> <table style="width: 100%;"> %6% </table> </p> <div style="margin: 8px 0; padding: 8px; display: block;"> <br /> <a style="color: white; font-weight: bold; background-color: #66cc66; text-decoration : none; margin-right: 20px; border: 8px solid #66cc66; width: 150px;" href="http://%4%/actions/publish.aspx?id=%5%">&nbsp;&nbsp;PUBLISH&nbsp;&nbsp;</a> &nbsp; <a style="color: white; font-weight: bold; background-color: #5372c3; text-decoration : none; margin-right: 20px; border: 8px solid #5372c3; width: 150px;" href="http://%4%/#/content/content/edit/%5%">&nbsp;&nbsp;&nbsp;&nbsp;&nbsp;EDIT&nbsp;&nbsp;&nbsp;&nbsp;&nbsp;</a> &nbsp; <a style="color: white; font-weight: bold; background-color: #ca4a4a; text-decoration : none; margin-right: 20px; border: 8px solid #ca4a4a; width: 150px;" href="http://%4%/actions/delete.aspx?id=%5%">&nbsp;&nbsp;&nbsp;&nbsp;DELETE&nbsp;&nbsp;&nbsp;&nbsp;</a> <br /> </div> <p>¡Espero que tenga un buen día!<br /><br /> Saludos del robot Umbraco. </p>]]></key>
+        <key alias="mailSubject">[%0%] Notificación acerca de %1% realizado en %2%</key>
+        <key alias="notifications">Notificaciones</key>
+    </area>
+    <area alias="packager">
+        <key alias="chooseLocalPackageText"><![CDATA[Elige un paquete de tu máquina, seleccionando el botón Examinar<br />y localizando el paquete. Los paquetes de Umbraco normalmente tienen la extensión ".umb" o ".zip".]]></key>
+        <key alias="dropHere">Suelte para subir archivo</key>
+        <key alias="orClickHereToUpload">o pulse aquí para elegir paquete</key>
+        <key alias="uploadPackage">Subir paquete</key>
+        <key alias="localPackageDescription">Instala un paquete local seleccionándolo desde tu ordenador. Sólo instala paquetes de fuentes que conoces y en las que confías</key>
+        <key alias="uploadAnother">Subir otro paquete</key>
+        <key alias="cancelAndUploadAnother">Cancelar y subir otro paquete</key>
+        <key alias="packageLicense">Licencia</key>
+        <key alias="accept">Aceptop</key>
+        <key alias="termsOfUse">términos de uso</key>
+        <key alias="packageInstall">Instalar paquete</key>
+        <key alias="installFinish">Terminar</key>
+        <key alias="installedPackages">Paquetes instalados</key>
+        <key alias="noPackages">No tienes instalado ningún paquete</key>
+        <key alias="noPackagesDescription"><![CDATA[No tienes instalado ningún paquete. Puedes instalar un paquete local seleccionándolo desde tu ordenador o navegar por los paquetes disponibles usando el icono <strong>'Paquetes'</strong> en la zona superior derecha de tu pantalla]]></key>
+        <key alias="packageSearch">Buscar paquetes</key>
+        <key alias="packageSearchResults">Resultados para</key>
+        <key alias="packageNoResults">No pudimos encontrar nada para</key>
+        <key alias="packageNoResultsDescription">Por favor, prueba buscando por otro paquete o navega por las categorías</key>
+        <key alias="packagesPopular">Popular</key>
+        <key alias="packagesNew">Novedades</key>
+        <key alias="packageHas">tiene</key>
+        <key alias="packageKarmaPoints">puntos de karma</key>
+        <key alias="packageInfo">Información</key>
+        <key alias="packageOwner">Propetarioa</key>
+        <key alias="packageContrib">Contribuidores</key>
+        <key alias="packageCreated">Creado</key>
+        <key alias="packageCurrentVersion">Versión actual</key>
+        <key alias="packageNetVersion">Versión .NET</key>
+        <key alias="packageDownloads">Descargas</key>
+        <key alias="packageLikes">Gustas</key>
+        <key alias="packageCompatibility">Compatibilidad</key>
+        <key alias="packageCompatibilityDescription">Este paquete es compatible con las siguientes versiones de Umbraco, declaradas según miembros de la comunidad. No se puede garantizar compatibilidad completa para versiones declaradas debajo del 100%</key>
+        <key alias="packageExternalSources">Fuentes externas</key>
+        <key alias="packageAuthor">Autor</key>
+        <key alias="packageDemonstration">
+            <![CDATA[Demostración
+]]>
+        </key>
+        <key alias="packageDocumentation">Documentación</key>
+        <key alias="packageMetaData">Meta datos del paquete</key>
+        <key alias="packageName">Nombre del paquete</key>
+        <key alias="packageNoItemsHeader">El paquete no contiene ningún elemento</key>
+        <key alias="packageNoItemsText"><![CDATA[Este archivo de paquete no contiene ningún elemento para desinstalar.<br /><br />Puedes eliminarlo del sistema de forma segura seleccionando la opción "desinstalar paquete" de abajo.]]></key>
+        <key alias="packageNoUpgrades">No hay actualizaciones disponibles</key>
+        <key alias="packageOptions">Opciones del paquete</key>
+        <key alias="packageReadme">Leeme del paquete</key>
+        <key alias="packageRepository">Repositorio de paquetes</key>
+        <key alias="packageUninstallConfirm">Confirma la desinstalación</key>
+        <key alias="packageUninstalledHeader">El paquete ha sido desinstalado</key>
+        <key alias="packageUninstalledText">El paquete se ha desinstalado correctamente</key>
+        <key alias="packageUninstallHeader">Desinstalar paquete</key>
+        <key alias="packageUninstallText"><![CDATA[Debajo puedes deseleccionar elementos que no desees eliminar en este momento. Cuando elijas "confirmar la desinstalación" todos los elementos marcados serán eliminados.<br /> <span style="color: Red; font-weight: bold;">Nota:</span> cualquier documento, archivo etc dependiente de los elementos eliminados, dejará de funcionar, y puede conllevar inestabilidad en el sistema, por lo que lleva cuidado al desinstalar elementos. En caso de duda, contacta con el autor del paquete.]]></key>
+        <key alias="packageUpgradeDownload">Descargar actualización del repositorio</key>
+        <key alias="packageUpgradeHeader">Actualizar paquete</key>
+        <key alias="packageUpgradeInstructions">Instrucciones de actualización</key>
+        <key alias="packageUpgradeText">Hay una actualización disponible para este paquete. Puedes descargarla directamente del repositorio de paquetes de Umbraco.</key>
+        <key alias="packageVersion">Versión del paquete</key>
+        <key alias="viewPackageWebsite">Ver página web del paquete</key>
+        <key alias="packageAlreadyInstalled">Paquete ya instalado</key>
+        <key alias="targetVersionMismatch">Este paquete no se puede instalar, requiere un versión mínima de Umbraco de </key>
+        <key alias="installStateUninstalling">Desinstalando...</key>
+        <key alias="installStateDownloading">Descargando...</key>
+        <key alias="installStateImporting">Importando...</key>
+        <key alias="installStateInstalling">Instalando...</key>
+        <key alias="installStateRestarting">Reiniciando, por favor espera...</key>
+        <key alias="installStateComplete">Todo hecho, tu navegador se actualizará, por favor espera...</key>
+        <key alias="installStateCompleted">Por favor pulsa 'Terminar' para completar la instalación y actualizar la página.</key>
+        <key alias="installStateUploading">Subiendo paquete...</key>
+    </area>
+    <area alias="paste">
+        <key alias="doNothing">Pegar con formato completo (No recomendado)</key>
+        <key alias="errorMessage">El texto que estás intentando pegar contiene caractéres o formato especial. El problema puede ser debido al copiar texto desde Microsoft Word. Umbraco puede eliminar estos caractéres o formato especial automáticamente, de esa manera el contenido será más adecuado para la web.</key>
+        <key alias="removeAll">Pegar como texto sin formato</key>
+        <key alias="removeSpecialFormattering">Pegar, pero quitando el formato (Recomendado)</key>
+    </area>
+    <area alias="publicAccess">
+        <key alias="paAdvanced">Proteccion basada en roles</key>
+        <key alias="paAdvancedHelp"><![CDATA[Si desea controlar el acceso a la página usando autenticación basada en roles,<br /> usando los grupos de miembros de Umbraco.]]></key>
+        <key alias="paAdvancedNoGroups">Necesita crear un grupo de miembros antes de poder usar autenticación basada en roles</key>
+        <key alias="paErrorPage">Página de error</key>
+        <key alias="paErrorPageHelp">Usada cuando alguien hace login, pero no tiene acceso</key>
+        <key alias="paHowWould">Elija cómo restringir el acceso a esta página</key>
+        <key alias="paIsProtected">%0% está protegido</key>
+        <key alias="paIsRemoved">Protección borrada de %0%</key>
+        <key alias="paLoginPage">Página de login</key>
+        <key alias="paLoginPageHelp">Elija la página que contenga el formulario de login</key>
+        <key alias="paRemoveProtection">Borrar protección</key>
+        <key alias="paSelectPages">Elija las páginas que contendrán el formulario de login y mensajes de error</key>
+        <key alias="paSelectRoles">Elija los roles que tendrán acceso a esta página</key>
+        <key alias="paSetLogin">Elija el login y password para esta página</key>
+        <key alias="paSimple">Protección de usuario único</key>
+        <key alias="paSimpleHelp">Si sólo necesita configurar una protección simple usando un único login y password</key>
+    </area>
+    <area alias="publish">
+        <key alias="contentPublishedFailedAwaitingRelease">
+            <![CDATA[
+          
+      %0% no se puede publicar porque este elemento está programado para publicarse.
+    ]]>
+        </key>
+        <key alias="contentPublishedFailedExpired">
+            <![CDATA[
+      %0% no se pudo publicar porque el elemento ha caducado.
+    ]]>
+        </key>
+        <key alias="contentPublishedFailedInvalid">
+            <![CDATA[
+      %0% no se pudo publicar porque estas propiedades:  %1%  no pasaron las reglas de validación.
+    ]]>
+        </key>
+        <key alias="contentPublishedFailedByEvent">%0% no se pudo publicar debido a que una extensión de otro proveedor ha cancelado la acción.</key>
+        <key alias="contentPublishedFailedByParent">
+            <![CDATA[
+      %0% no se pudo publicar porque una página padre no está publicada.
+    ]]>
+        </key>
+
+        <key alias="includeUnpublished">Incluir las páginas hija sin publicar</key>
+        <key alias="inProgress">Publicación en progreso - por favor, espera...</key>
+        <key alias="inProgressCounter">Se han publicado %0% de %1% páginas...</key>
+        <key alias="nodePublish">%0% se ha publicado</key>
+        <key alias="nodePublishAll">%0% y sus subpáginas se han publicado</key>
+        <key alias="publishAll">Publicar %0% y todas sus subpáginas</key>
+        <key alias="publishHelp"><![CDATA[Pulsa en <em>aceptar</em> para publicar <strong>%0%</strong> y por lo tanto, hacer que su contenido esté disponible al público.<br/><br /> Puedes publicar esta página y todas sus subpáginas marcando <em>publicar todos los hijos</em> debajo. ]]></key>
+    </area>
+    <area alias="colorpicker">
+        <key alias="noColors">No has configurado ningún color</key>
+    </area>
+    <area alias="contentPicker">
+        <key alias="pickedTrashedItem">Has seleccionado un elemento borrado o en la papelera de reciclaje</key>
+        <key alias="pickedTrashedItems">Has seleccionado unos elementos borrados o en la papelera de reciclaje</key>
+    </area>
+    <area alias="mediaPicker">
+        <key alias="pickedTrashedItem">Has seleccionado un elemento borrado o en la papelera de reciclaje</key>
+        <key alias="pickedTrashedItems">Has seleccionado unos elementos borrados o en la papelera de reciclaje</key>
+        <key alias="deletedItem">Elemento borrado</key>
+    </area>
+    <area alias="relatedlinks">
+        <key alias="enterExternal">añadir un enlace externo</key>
+        <key alias="chooseInternal">elegir un enlace interno</key>
+        <key alias="caption">Título</key>
+        <key alias="link">Enlace</key>
+        <key alias="newWindow">Abrir en una nueva ventana</key>
+        <key alias="captionPlaceholder">Introduce texto</key>
+        <key alias="externalLinkPlaceholder">Introduzce el enlace</key>
+    </area>
+    <area alias="imagecropper">
+        <key alias="reset">Reiniciar</key>
+        <key alias="defineCrop">Definir corte</key>
+        <key alias="defineCropDescription">Da al corte un alias y su anchura y altura por defecto</key>
+        <key alias="saveCrop">Guardar corte</key>
+        <key alias="addCrop">Añadir nuevo corte</key>
+    </area>
+    <area alias="rollback">
+        <key alias="currentVersion">Versión actual</key>
+        <key alias="diffHelp"><![CDATA[Esto muestra las diferencias entre la versión actual y la versión seleccionada<br /><del>Red</del> el texto de la versión seleccionada no se mostrará. , <ins>green means added</ins>]]></key>
+        <key alias="documentRolledBack">Se ha recuperado la última versión del documento.</key>
+        <key alias="htmlHelp">Esto muestra la versión seleccionada como html, si desea ver la diferencia entre 2 versiones al mismo tiempo, por favor use la vista diff</key>
+        <key alias="rollbackTo">Volver a</key>
+        <key alias="selectVersion">Elija versión</key>
+        <key alias="view">Ver</key>
+    </area>
+    <area alias="scripts">
+        <key alias="editscript">Editar fichero de script</key>
+    </area>
+    <area alias="sections">
+        <key alias="concierge">Conserje</key>
+        <key alias="content">Contenido</key>
+        <key alias="courier">Mensajero</key>
+        <key alias="developer">Desarrollador</key>
+        <key alias="installer">Asistente de configuración de Umbraco</key>
+        <key alias="media">Media</key>
+        <key alias="member">Miembros</key>
+        <key alias="newsletters">Boletín informativo</key>
+        <key alias="settings">Ajustes</key>
+        <key alias="statistics">Estadísticas</key>
+        <key alias="translation">Traducción</key>
+        <key alias="users">Usuarios</key>
+        <key alias="help" version="7.0">Ayuda</key>
+        <key alias="analytics">Analisis</key>
+    </area>
+    <area alias="help">
+        <key alias="goTo">ir a</key>
+        <key alias="helpTopicsFor">Temas de ayuda para</key>
+        <key alias="videoChaptersFor">Capítulos de vídeo para</key>
+        <key alias="theBestUmbracoVideoTutorials">Los mejores tutoriales en video para Umbraco</key>
+    </area>
+    <area alias="settings">
+        <key alias="defaulttemplate">Plantilla por defecto</key>
+        <key alias="dictionary editor egenskab">Clave de diccionario</key>
+        <key alias="importDocumentTypeHelp">Para importar un tipo de documento encuentre el fichero ".udt" en su ordenador haciendo click sobre el botón "Navegar" y pulsando "Importar" (se le solicitará confirmación en la siguiente pantalla)</key>
+        <key alias="newtabname">Nuevo nombre de la pestaña</key>
+        <key alias="nodetype">Tipo de nodo</key>
+        <key alias="objecttype">Tipo</key>
+        <key alias="stylesheet">Hoja de estilos</key>
+        <key alias="script">Script</key>
+        <key alias="stylesheet editor egenskab">Propiedades de la hoja de estilos</key>
+        <key alias="tab">Pestaña</key>
+        <key alias="tabname">Nombre de la pestaña</key>
+        <key alias="tabs">Pestañas</key>
+        <key alias="contentTypeEnabled">Tipo de Contenido Maestro activado</key>
+        <key alias="contentTypeUses">Este Tipo de Contenido usa</key>
+        <key alias="asAContentMasterType">como Tipo de Contenido Maestro. Las pestañas para los Tipos de Contenido Maestros no se muestran y solo se pueden modificar desde el Tipo de Contenido Maestro</key>
+        <key alias="noPropertiesDefinedOnTab">No existen propiedades para esta pestaña. Haga clic en el enlace "añadir nueva propiedad" para crear una nueva propiedad.</key>
+        <key alias="masterDocumentType">Tipo de documento Maestro</key>
+        <key alias="createMatchingTemplate">Crear plantilla correspondiente</key>
+        <key alias="addIcon">Añadir icono</key>
+    </area>
+    <area alias="sort">
+        <key alias="sortOrder">Ordenar</key>
+        <key alias="sortCreationDate">Fecha Creado</key>
+        <key alias="sortDone">Ordenación completa</key>
+        <key alias="sortHelp">Arrastra las diferentes páginas debajo para colocarlas como deberían estar. O haz click en las cabeceras de las columnas para ordenar todas las páginas</key>
+        <key alias="sortPleaseWait"><![CDATA[Espere por favor, las páginas están siendo ordenadas. El proceso puede durar un poco.]]></key>
+    </area>
+    <area alias="speechBubbles">
+        <key alias="validationFailedHeader">Validación</key>
+        <key alias="validationFailedMessage">Los errors de validación deben ser arreglados antes de que el elemento pueda ser guardado</key>
+        <key alias="operationFailedHeader">Fallo</key>
+        <key alias="operationSavedHeader">Guardado</key>
+        <key alias="invalidUserPermissionsText">Insuficientes permisos de usuario, no se pudo completar la operación</key>
+        <key alias="operationCancelledHeader">Cancelado</key>
+        <key alias="operationCancelledText">La operación fue cancelada fue cancelada por un complemento de terceros</key>
+        <key alias="contentPublishedFailedByEvent">La publicación fue cancelada por un complemento de terceros</key>
+        <key alias="contentTypeDublicatePropertyType">El tipo de propiedad ya existe</key>
+        <key alias="contentTypePropertyTypeCreated">Tipo de propiedad creado</key>
+        <key alias="contentTypePropertyTypeCreatedText"><![CDATA[Nombre: %0% <br /> Tipo de Dato: %1%]]></key>
+        <key alias="contentTypePropertyTypeDeleted">Tipo de propiedad eliminado</key>
+        <key alias="contentTypeSavedHeader">Tipo de contenido guardado</key>
+        <key alias="contentTypeTabCreated">Pestaña creada</key>
+        <key alias="contentTypeTabDeleted">Pestaña eliminada</key>
+        <key alias="contentTypeTabDeletedText">Pestaña con id: %0% eliminada</key>
+        <key alias="cssErrorHeader">La hoja de estilos no se ha guardado</key>
+        <key alias="cssSavedHeader">Hoja de estilos guardada</key>
+        <key alias="cssSavedText">La hoja de estilos se ha guardado sin errores</key>
+        <key alias="dataTypeSaved">Tipo de dato guardado</key>
+        <key alias="dictionaryItemSaved">Elemento del diccionario guardado</key>
+        <key alias="editContentPublishedFailedByParent">La publicación ha fallado porque la página padre no está publicada</key>
+        <key alias="editContentPublishedHeader">Contenido publicado</key>
+        <key alias="editContentPublishedText">y visible en el sitio web</key>
+        <key alias="editContentSavedHeader">Contenido guardado</key>
+        <key alias="editContentSavedText">Recuerda publicar para hacer los cambios visibles</key>
+        <key alias="editContentSendToPublish">Mandado para ser aprobado</key>
+        <key alias="editContentSendToPublishText">Los cambios se han mandado para ser aprobados</key>
+        <key alias="editMediaSaved">Medio guardado</key>
+        <key alias="editMediaSavedText">Medio guardado sin errores</key>
+        <key alias="editMemberSaved">Miembro guardado</key>
+        <key alias="editStylesheetPropertySaved">Propiedad de la hoja de estilos guardada</key>
+        <key alias="editStylesheetSaved">Hoja de estilos guardada</key>
+        <key alias="editTemplateSaved">Plantilla guardada</key>
+        <key alias="editUserError">Error grabando usuario (comprueba el log)</key>
+        <key alias="editUserSaved">Usuario grabado</key>
+        <key alias="editUserTypeSaved">Tipo de usuario guardado</key>
+        <key alias="editUserGroupSaved">Grupo de usuario guardado</key>
+        <key alias="fileErrorHeader">El archivo no se ha guardado</key>
+        <key alias="fileErrorText">El archivo no se ha grabado. Por favor, comprueba los permisos de los ficheros</key>
+        <key alias="fileSavedHeader">Archivo guardado</key>
+        <key alias="fileSavedText">Archivo grabado sin errores</key>
+        <key alias="languageSaved">Lenguaje guardado</key>
+        <key alias="mediaTypeSavedHeader">Tipo de medio guardado</key>
+        <key alias="memberTypeSavedHeader">Tipo de miembro guardado</key>
+        <key alias="pythonErrorHeader">El script en Python no se ha guardado</key>
+        <key alias="pythonErrorText">El script en Python no se ha podido guardar debido a un error</key>
+        <key alias="pythonSavedHeader">Script en Python guardado</key>
+        <key alias="pythonSavedText">No hay errores en el script en Python</key>
+        <key alias="templateErrorHeader">La plantilla no se ha guardado</key>
+        <key alias="templateErrorText">Por favor, asegúrate de que no hay 2 plantillas con el mismo alias</key>
+        <key alias="templateSavedHeader">Plantilla guardada</key>
+        <key alias="templateSavedText">Plantilla guardada sin errores</key>
+        <key alias="xsltErrorHeader">El XSLT no se ha guardado</key>
+        <key alias="xsltErrorText">El XSLT tenía un error</key>
+        <key alias="xsltPermissionErrorText">El XSLT no se ha podido guardar, comprueba los permisos de los ficheros</key>
+        <key alias="xsltSavedHeader">XSLT guardado</key>
+        <key alias="xsltSavedText">No hay errores en el XSLT</key>
+        <key alias="contentUnpublished">Contenido oculto</key>
+        <key alias="partialViewSavedHeader">Vista parcial guardada</key>
+        <key alias="partialViewSavedText">Vista parcial guardada sin errores</key>
+        <key alias="partialViewErrorHeader">ista parcial no guardada</key>
+        <key alias="partialViewErrorText">Error guardando el archivo.</key>
+        <key alias="permissionsSavedFor">Permisos guardados para</key>
+        <key alias="scriptSavedHeader">Script guardado</key>
+        <key alias="scriptSavedText">Script guardado sin errores!</key>
+        <key alias="scriptErrorHeader">Script no guardado</key>
+        <key alias="scriptErrorText">Error guardando el archivo.</key>
+        <key alias="cssErrorText">Error guardando el archivo.</key>
+        <key alias="deleteUserGroupsSuccess">Borrados %0% grupos de usuario</key>
+        <key alias="deleteUserGroupSuccess">%0% fue borrado</key>
+        <key alias="enableUsersSuccess">%0% usuarios activados</key>
+        <key alias="enableUsersError">Se produjo un error activando los usuarios</key>
+        <key alias="disableUsersSuccess">%0% usuarios desactivados</key>
+        <key alias="disableUsersError">Se produjo un error desactivando los usuarios</key>
+        <key alias="enableUserSuccess">%0% usuario activado</key>
+        <key alias="enableUserError">Se produjo un error activando el usuario</key>
+        <key alias="disableUserSuccess">%0% desactivado</key>
+        <key alias="disableUserError">Se produjo un error desactivando el usuario</key>
+        <key alias="setUserGroupOnUsersSuccess">Grupos de usuario establecidos</key>
+        <key alias="deleteUserGroupsSuccess">%0% grupos de usuario borrados</key>
+        <key alias="deleteUserGroupSuccess">%0% fue borrado</key>
+        <key alias="unlockUsersSuccess">%0% usuarios desbloquedaos</key>
+        <key alias="unlockUsersError">
+            Error desbloqueando usuarios/key>
+            <key alias="unlockUserSuccess">%0% está desbloqueado</key>
+            <key alias="unlockUserError">Error desbloqueando usuario</key>
+        </area>
+    <area alias="stylesheet">
+        <key alias="aliasHelp">Usa sintaxis CSS, p.ej.: h1, .redHeader, .blueTex</key>
+        <key alias="editstylesheet">Editar hoja de estilos</key>
+        <key alias="editstylesheetproperty">Editar propiedades de la hoja de estilos</key>
+        <key alias="nameHelp">Nombre para identificar la propiedad del estilo en el editor de texto rico</key>
+        <key alias="preview">Previsualizar</key>
+        <key alias="styles">Estilos</key>
+    </area>
+    <area alias="template">
+        <key alias="edittemplate">Editar plantilla</key>
+        <key alias="insertSections">Secciones</key>
+        <key alias="insertContentArea">Insertar área de contenido</key>
+        <key alias="insertContentAreaPlaceHolder">Insertar marcador de posición de área de contenido</key>
+        <key alias="insert">Insertar</key>
+        <key alias="insertDesc">Elije que insertar en tu plantilla</key>
+        <key alias="insertDictionaryItem">Insertar objeto del diccionario</key>
+        <key alias="insertDictionaryItemDesc">A dictionary item is a placeholder for a translatable piece of text, which makes it easy to create designs for multilingual websites.</key>
+        <key alias="insertMacro">Insertar macro</key>
+        <key alias="insertMacroDesc">
+            Una Macor es un componente configurable que es genial como partes reutilizables de tu diseño,
+            donde necesites una forma de proporcionar parámetros,
+            como galerías, formularios y listas.
+        </key>
+        <key alias="insertPageField">Insertar campo de página de Umbraco</key>
+        <key alias="insertPageFieldDesc">Muestra el valor de una propiedad de la página actual, con opciones para modificar el valor or usar valores alternativos.</key>
+        <key alias="insertPartialView">Vista parcial</key>
+        <key alias="insertPartialViewDesc">
+            Una vista parcial es una platilla separada que puede ser mostrada dentro de otra plantilla.
+            Es útil para reutilizar código or para distribuir plantillas complejas en archivos separados.
+        </key>
+        <key alias="mastertemplate">Plantilla principal</key>
+        <key alias="noMastertemplate">Sin plantilla principal</key>
+        <key alias="noMaster">Sin principal</key>
+
+        <key alias="renderBody">Mostrar plantilla hija</key>
+        <key alias="renderBodyDesc">
+            <![CDATA[
+          Muestra el contenido de una plantilla hija, insertando <code>@RenderBody()</code> como sustituto.
+      ]]>
+        </key>
+
+        <key alias="defineSection">Define una sección nombrada</key>
+        <key alias="defineSectionDesc">
+            <![CDATA[
+          Define una parte de tu plantilla como sección nombrada rodeándola en         
+          <code>@section { ... }</code>. Esto se puede mostrar en un área específica de la plantilla madre usando <code>@RenderSection</code>.
+      ]]>
+        </key>
+
+        <key alias="renderSection">Muestra una sección nombrada</key>
+        <key alias="renderSectionDesc">
+            <![CDATA[
+          Muestra un area nombrada de una plantilla hija insertando <code>@RenderSection(name)</code> placeholder.
+          Esto muestra un area de una plantilla hija rodeada de la corresponsiente definición <code>@section [name]{ ... }</code>.
+      ]]>
+        </key>
+
+        <key alias="sectionName">Nombre de sección</key>
+        <key alias="sectionMandatory">Sección es obligatoria</key>
+        <key alias="sectionMandatoryDesc">
+            Si obligatoria, la plantilla hija debe contener una definición de <code>@section</code> o se mostrará un error.
+        </key>
+
+
+        <key alias="queryBuilder">Constructor de consultas</key>
+        <key alias="buildQuery">Construir consulta</key>
+        <key alias="itemsReturned">elementos devueltos, en</key>
+
+        <key alias="iWant">Quiero</key>
+        <key alias="allContent">todo contenido</key>
+        <key alias="contentOfType">contenido de tipo &quot;%0%&quot;</key>
+        <key alias="from">desde</key>
+        <key alias="websiteRoot">mi sitio web</key>
+        <key alias="where">donde</key>
+        <key alias="and">y</key>
+
+        <key alias="is">es</key>
+        <key alias="isNot">no es</key>
+        <key alias="before">antes</key>
+        <key alias="beforeIncDate">antes (incluyendo fecha seleccionada)</key>
+        <key alias="after">después</key>
+        <key alias="afterIncDate">después (incluyendo fecha seleccionada)</key>
+        <key alias="equals">igual a</key>
+        <key alias="doesNotEqual">no igual a</key>
+        <key alias="contains">contiene</key>
+        <key alias="doesNotContain">no contiene</key>
+        <key alias="greaterThan">mayor que</key>
+        <key alias="greaterThanEqual">mayor o igual </key>
+        <key alias="lessThan">menor que</key>
+        <key alias="lessThanEqual">menor o igual a</key>
+
+        <key alias="id">Id</key>
+        <key alias="name">Nombre</key>
+        <key alias="createdDate">Creado en</key>
+        <key alias="lastUpdatedDate">Última actualización</key>
+
+        <key alias="orderBy">ordenar por</key>
+        <key alias="ascending">ascendente</key>
+        <key alias="descending">descendente</key>
+        <key alias="quickGuide">Guía rápida sobre las etiquetas de plantilla de Umbraco</key>	
+        <key alias="template">Plantilla</key>
+    </area>
+    <area alias="grid">
+        <key alias="rte">Rich Text Editor</key>
+        <key alias="media">Image</key>
+        <key alias="macro">Macro</key>
+        <key alias="embed">Embed</key>
+        <key alias="headline">Headline</key>
+        <key alias="quote">Quote</key>
+        <key alias="insertControl">Insertar control</key>
+        <key alias="chooseLayout">Elije configuración</key>
+        <key alias="addRows">Añade más filas</key>
+        <key alias="addElement">Añadir contenido</key>
+        <key alias="dropElement">Soltar contenido</key>
+        <key alias="settingsApplied">Settings applied</key>
+
+        <key alias="contentNotAllowed">Contenido no permitido aquí</key>
+        <key alias="contentAllowed">Contenido permitido aquí</key>
+
+        <key alias="clickToEmbed">Pulse para insertar</key>
+        <key alias="clickToInsertImage">Pulse para insertar imagen</key>
+        <key alias="placeholderImageCaption">Leyenda de imagen...</key>
+        <key alias="placeholderWriteHere">Escribe aqui...</key>
+
+        <key alias="gridLayouts">Plantillas de Grid</key>
+        <key alias="gridLayoutsDetail">Las plantillas son el área de trabajo para el editor de grids, normalmente sólo necesitas una o dos plantillas diferentes</key>
+        <key alias="addGridLayout">Añadir plantilla de grid</key>
+        <key alias="addGridLayoutDetail">Ajusta la plantilla configurando la anchura de las columnas y añadiendo más secciones</key>
+        <key alias="rowConfigurations">Configuraciones de filas</key>
+        <key alias="rowConfigurationsDetail">Las filas son celdas predefinidas que se disponen horizontalmente</key>
+        <key alias="addRowConfiguration">Añade una configuración de fila</key>
+        <key alias="addRowConfigurationDetail">Ajusta la fila configurando los anchos de cada celda y añadiendo más celdas</key>
+
+        <key alias="columns">Columnas</key>
+        <key alias="columnsDetails">Número total de columnas en la plantilla del grid</key>
+
+        <key alias="settings">Configuración</key>
+        <key alias="settingsDetails">Configura qué ajustes pueden cambiar los editores</key>
+
+
+        <key alias="styles">Estilos</key>
+        <key alias="stylesDetails">Configura qué estilos pueden cambiar los editores</key>
+
+        <key alias="settingDialogDetails">La configuración sólo se guardará si el json introducido es válido</key>
+
+        <key alias="allowAllEditors">Permitir todos los controles de edición</key>
+        <key alias="allowAllRowConfigurations">Permitir todas las configuraciones de fila</key>
+        <key alias="maxItemsDescription">Dejar en blanco o establece en 0 para ilimitada</key>
+
+        <key alias="maxItems">Artículos máximos</key>
+        <key alias="setAsDefault">Establecer por defecto</key>
+        <key alias="chooseExtra">Elegir extra</key>
+        <key alias="chooseDefault">Elegir por defecto</key>
+        <key alias="areAdded">son añadidos</key>
+    </area>
+    <area alias="contentTypeEditor">
+
+        <key alias="compositions">Composiciones</key>
+        <key alias="noTabs">No has añadido nunguna pestaña</key>
+        <key alias="addNewTab">Añadir nueva pestaña</key>
+        <key alias="addAnotherTab">Añadir otra pestaña</key>
+        <key alias="inheritedFrom">Heredado de</key>
+        <key alias="addProperty">Añadir propiedad</key>
+        <key alias="requiredLabel">Etiqueta requerida</key>
+
+        <key alias="enableListViewHeading">Activar vista de lista</key>
+        <key alias="enableListViewDescription">Configura la página para mostrar una lista de sus hijas que puedes ordenar y buscar, los hijas no se mostrarán en el árbol de contenido</key>
+
+        <key alias="allowedTemplatesHeading">Platillas permitidas</key>
+        <key alias="allowedTemplatesDescription">Elije que plantillas se permite a los editores utilizar en contenido de este tipo</key>
+
+        <key alias="allowAsRootHeading">Permitir como raiz</key>
+        <key alias="allowAsRootDescription">Permite a los editores crear contenido de este tipo en la raiz del árbol de contenido</key>
+        <key alias="allowAsRootCheckbox">Si - permitir contenido de este tipo en la raiz</key>
+
+        <key alias="childNodesHeading">Tipos de nodos hijos permitidos</key>
+        <key alias="childNodesDescription">Permite contenido de los tipos permitidos ser creados debajo de este tipo de contenido </key>
+
+        <key alias="chooseChildNode">Elegir nodo hijo</key>
+
+        <key alias="compositionsDescription">Heredar pestañas y propiedades de un tipo de documento existente. Nuevas pestañas serán añadidas al tipo de documento actual o mezcladas si una pestaña con nombre idéntico ya existe.</key>
+        <key alias="compositionInUse">Este tipo de contenido es usado en una composición, y por tanto no puede no puede ser compuesto.</key>
+        <key alias="noAvailableCompositions">No hay tipos de contenido disponibles para usar como composición.</key>
+
+        <key alias="availableEditors">Editores disponibles</key>
+        <key alias="reuse">Reusar</key>
+        <key alias="editorSettings">Configuración de editor</key>
+
+        <key alias="configuration">Configuración</key>
+
+        <key alias="yesDelete">Si, borrar</key>
+
+        <key alias="movedUnderneath">se movió debajo</key>
+        <key alias="copiedUnderneath">se copió debajo</key>
+        <key alias="folderToMove">Selecciona la carpeta a mover</key>
+        <key alias="folderToCopy">Selecciona la carpeta a copiar</key>
+        <key alias="structureBelow">en la estructura de árbol debajo</key>
+
+        <key alias="allDocumentTypes">Todos tipos de documentos</key>
+        <key alias="allDocuments">Todos los documentos</key>
+        <key alias="allMediaItems">Todos los tipos de medio</key>
+
+        <key alias="usingThisDocument">usar este tipo de documento lo borrará permanentemente, por favor confirma que quieres borrarlos también.</key>
+        <key alias="usingThisMedia">usar este tipo de media lo borrará permanentemente, por favor confirma que quieres borrarlos también.</key>
+        <key alias="usingThisMember">usar este tipo de miembro lo borrará permanentemente, por favor confirma que quieres borrarlos también.</key>
+
+        <key alias="andAllDocuments">y todos los documentos usando este tipo</key>
+        <key alias="andAllMediaItems">y todos los medios usando este tipo</key>
+        <key alias="andAllMembers">y todos los miembros usando este tipo</key>
+
+        <key alias="thisEditorUpdateSettings">al usar de este editor se actualizará con la nueva configuración</key>
+
+        <key alias="memberCanEdit">Miembro puede editar</key>
+        <key alias="showOnMemberProfile">Mostrar en perfil de miembro</key>
+        <key alias="tabHasNoSortOrder">pestaña no tiene orden</key>
+    </area>
+
+    <area alias="modelsBuilder">
+        <key alias="buildingModels">Construyendo modelos</key>
+        <key alias="waitingMessage">esto puede llevar un rato, no te preocupes</key>
+        <key alias="modelsGenerated">Modelos generados</key>
+        <key alias="modelsGeneratedError">Los modelos no se pudieron generar</key>
+        <key alias="modelsExceptionInUlog">La generación de los modelos has fallado, ve la excepción en U log</key>
+    </area>
+    <area alias="templateEditor">
+        <key alias="addFallbackField">Añadir campo de respaldo</key>
+        <key alias="fallbackField">Campo de respaldo</key>
+        <key alias="addDefaultValue">Añadir valor por defecto</key>
+        <key alias="defaultValue">Valor por defecto</key>
+        <key alias="alternativeField">Campo opcional</key>
+        <key alias="alternativeText">Texto opcional</key>
+        <key alias="casing">MAYÚSCULA/minúscula</key>
+        <key alias="chooseField">Elegir campo</key>
+        <key alias="convertLineBreaks">Convertir a salto de línea</key>
+        <key alias="convertLineBreaksDescription">Sí, convertir salto de linea</key>
+        <key alias="convertLineBreaksHelp">Reemplaza los saltos de línea con la etiqueta HTML &amp;lt;br&amp;gt;</key>
+        <key alias="customFields">Campos personalizados</key>
+        <key alias="dateOnly">Si, solamente la fecha</key>
+        <key alias="formatAndEncoding">Formato y codificación</key>
+        <key alias="formatAsDate">Cambiar formato a fecha</key>
+        <key alias="formatAsDateDescr">Formatear el valor como una fecha o una fecha con hora , de acuerdo con la cultura activa</key>
+        <key alias="htmlEncode">Codificar HTML</key>
+        <key alias="htmlEncodeHelp">Se reemplazarán los caracteres especiales por su código HTML equivalente.</key>
+        <key alias="insertedAfter">Será insertado después del valor del campo</key>
+        <key alias="insertedBefore">Será insertado antes del valor del campo</key>
+        <key alias="lowercase">Minúscula</key>
+        <key alias="modifyOutput">Modificar salida</key>
+        <key alias="none">Ninguno/ninguna</key>
+        <key alias="outputSample">Ejemplo de salida</key>
+        <key alias="postContent">Insertar después del campo</key>
+        <key alias="preContent">Insertar antes del campo</key>
+        <key alias="recursive">Recursivo</key>
+        <key alias="recursiveDescr">Sí, hacerlo recursivo</key>
+        <key alias="separator">Separador</key>
+        <key alias="standardFields">Campos estándar</key>
+        <key alias="uppercase">Mayúscula</key>
+        <key alias="urlEncode">Codificar URL</key>
+        <key alias="urlEncodeHelp">Formateará los caracteres especiales de las URLs</key>
+        <key alias="usedIfAllEmpty">Sólo será usado cuando el campo superior esté vacio</key>
+        <key alias="usedIfEmpty">Este campo será usado unicamente si el campo primario está vacío</key>
+        <key alias="withTime">Si, con el tiempo. Separador:</key>
+    </area>
+    <area alias="translation">
+        <key alias="assignedTasks">Tareas asignadas a usted</key>
+        <key alias="assignedTasksHelp"><![CDATA[La lista de debajo le muestra las tareas de traducción <strong>asignadas a usted</strong>. Para acceder a la vista detallaa incluyendo comentarios, haga click sobre "Detalles" o sobre el nombre de la página. También puede descargar la página como XML directamente pulsando sobre el enlace "Descarga XML". <br/> Para terminar la tarea de traducción, por favor dirijase a la vista de detalles y haga click sobre el botón de "Cerrar". ]]></key>
+        <key alias="closeTask">cerrar tarea</key>
+        <key alias="details">Detalles de traducción</key>
+        <key alias="downloadAllAsXml">Descargar todas las tareas pendientes  de traducción como archivo xml</key>
+        <key alias="downloadTaskAsXml">Descargar xml</key>
+        <key alias="DownloadXmlDTD">Descargar xml DTD</key>
+        <key alias="fields">Campos</key>
+        <key alias="includeSubpages">Incluir subpáginas</key>
+        <key alias="mailBody">
+            <![CDATA[
+        Hola %0%. 
+
+        Este mail se ha generado automáticamente para informale que %2% ha solicitado que el documento '%1%' sea traducido en '%5%'. 
+
+        Para editarlo, vaya a la dirección http://%3%/translation/details.aspx?id=%4% o inicie la sesión en umbraco y vaya a http://%3% para ver las tareas pendientes de traducir. 
+
+        Espero que tenga un buen dia. 
+
+        Saludos de parte de el robot de Umbraco
+    ]]>
+        </key>
+        <key alias="mailSubject">Tarea para tradudir [%0%] por %1%</key>
+        <key alias="noTranslators">No se encontraron usuarios traductores. Por favor, crea un usuario traductor antes de empezar a mandar contenido para su traducción</key>
+        <key alias="ownedTasks">Tareas creadas por ti</key>
+        <key alias="ownedTasksHelp"><![CDATA[La lista de debajo muestra las páginas <strong>creadas por tí</strong>. Para ver una vista detallada incluyendo los comentarios, pulsa en "Detalles" o tan solo en el nombre de la página. También puedes descargar la página como XML directamente pulsando en el enlace "Descargar Xml". Para cerrar una tarea de traducción, por favor ve a la vista de Detalles y pulsa el botón de "Cerrar".]]></key>
+        <key alias="pageHasBeenSendToTranslation">La página '%0%' se ha mandado a traducción</key>
+        <key alias="noLanguageSelected">Por favor, selecciona el idioma al que el contenido debería ser traducido</key>
+        <key alias="sendToTranslate">Manda la página '%0%' a traducción</key>
+        <key alias="taskAssignedBy">Asignada por</key>
+        <key alias="taskOpened">Tarea abierta</key>
+        <key alias="totalWords">Total de palabras</key>
+        <key alias="translateTo">Traducir a</key>
+        <key alias="translationDone">Traducción hecha.</key>
+        <key alias="translationDoneHelp">Puedes previsualizar las páginas que acabas de traducir, pulsando debajo. Si la página original existe, se mostrará una comparación de las 2 páginas.</key>
+        <key alias="translationFailed">La traducción ha fallado. El archivo xml es inválido </key>
+        <key alias="translationOptions">Opciones para traducir</key>
+        <key alias="translator">Traductor</key>
+        <key alias="uploadTranslationXml">Subir traducción xml</key>
+    </area>
+    <area alias="treeHeaders">
+        <key alias="content">Contenido</key>
+        <key alias="contentBlueprints">Plantillas de Contenido</key>
+        <key alias="media">Media</key>
+        <key alias="cacheBrowser">Caché del navegador</key>
+        <key alias="contentRecycleBin">Papelera de reciclaje</key>
+        <key alias="createdPackages">Paquetes creados</key>
+        <key alias="dataTypes">Tipos de datos</key>
+        <key alias="dictionary">Diccionario</key>
+        <key alias="installedPackages">Paquetes instalados</key>
+        <key alias="installSkin">Instalar skin</key>
+        <key alias="installStarterKit">Instalar starter kit</key>
+        <key alias="languages">Idiomas</key>
+        <key alias="localPackage">Instalar paquete local</key>
+        <key alias="macros">Macros</key>
+        <key alias="mediaTypes">Tipos de medios</key>
+        <key alias="member">Miembros</key>
+        <key alias="memberGroups">Grupos de miembros</key>
+        <key alias="memberRoles">Roles</key>
+        <key alias="memberTypes">Tipos de miembros</key>
+        <key alias="documentTypes">Tipos de documento</key>
+        <key alias="packager">Paquetes</key>
+        <key alias="packages">Paquetes</key>
+        <key alias="partialViews">Vistas Parciales</key>
+        <key alias="partialViewMacros">Vistas Parciales para Macros</key>
+        <key alias="python">Ficheros Python</key>
+        <key alias="repositories">Instalar desde repositorio</key>
+        <key alias="runway">Instalar pasarela</key>
+        <key alias="runwayModules">Módulos pasarela</key>
+        <key alias="scripting">Ficheros de script</key>
+        <key alias="scripts">Scripts</key>
+        <key alias="stylesheets">Hojas de estilo</key>
+        <key alias="templates">Plantillas</key>
+        <key alias="xslt">Archivos XSLT</key>
+        <key alias="analytics">Analíticas</key>
+        <key alias="users">Usuarios</key>
+    </area>
+    <area alias="update">
+        <key alias="updateAvailable">Existe una nueva actualización</key>
+        <key alias="updateDownloadText">%0% esta listo, pulsa aquí para descargar</key>
+        <key alias="updateNoServer">No hay conexión al servidor</key>
+        <key alias="updateNoServerError">Error al comprobar la actualización. Por favor revisa "trace-stack" para conseguir más información.</key>
+    </area>
+    <area alias="user">
+        <key alias="access">Acceso</key>
+        <key alias="accessHelp">Basado en los grupos asignados y los nodos iniciales, el usuario tiene acceso a los siguientes nodos.</key>
+        <key alias="assignAccess">Asignar acceso</key>
+        <key alias="administrators">Administrador</key>
+        <key alias="categoryField">Campo de categoria</key>
+        <key alias="changePassword">Cambiar contraseña</key>
+        <key alias="changePhoto">Cambiar foto</key>
+        <key alias="newPassword">Nueva contraseña</key>
+        <key alias="noLockouts">no ha sido bloqueado</key>
+        <key alias="noPasswordChange">La contraseña no se ha cambiado</key>
+        <key alias="confirmNewPassword">Confirma nueva contraseña</key>
+        <key alias="changePasswordDescription">Puede cambiar su contraseña para acceder al 'back office' de Umbraco rellenando el siguiente formulario y haciendo clic en el botón 'Cambiar contraseña'</key>
+        <key alias="contentChannel">Canal de contenido</key>
+        <key alias="createAnotherUser">Crear otro usuario</key>
+        <key alias="createUserHelp">Crear nuevos usuarios para darles acceso a Umbraco. Cuando un nuevo usuario es creado, una nueva contrasela será generada y la podrás compartir con el usuario.</key>
+        <key alias="descriptionField">Campo descriptivo</key>
+        <key alias="disabled">Deshabilitar usuario</key>
+        <key alias="documentType">Tipo de documento</key>
+        <key alias="editors">Editor</key>
+        <key alias="excerptField">Campo de citas</key>
+        <key alias="failedPasswordAttempts">Intentos de acceso fallidos</key>
+        <key alias="goToProfile">Ir a perfil de usuario</key>
+        <key alias="groupsHelp">Añadir grupos para asignar acceso y permisos</key>
+        <key alias="inviteAnotherUser">Invitar otro usuario</key>
+        <key alias="inviteUserHelp">Invita nuevos usuarios para darles acceso a Umbraco. Un email de invitación será enviado al usuario con información sobre cómo acceder a Umbraco.</key>
+        <key alias="language">Idioma</key>
+        <key alias="languageHelp">Establecer el idioma que verás en menús y dialogos</key>
+        <key alias="lastLockoutDate">Última fecha bloqueado</key>
+        <key alias="lastLogin">Último acceso</key>
+        <key alias="lastPasswordChangeDate">Última contraseña cambiada</key>
+        <key alias="loginname">Acceso</key>
+        <key alias="mediastartnode">Nodo de comienzo en la libreria de medios</key>
+        <key alias="mediastartnodehelp">Limitar la librería de medios al siguiente nodo de inicio</key>
+        <key alias="mediastartnodes">Nodos de inicio para Medios</key>
+        <key alias="mediastartnodeshelp">Limitar la librería de medios a los siguientes nodos de inicio</key>
+        <key alias="modules">Secciones</key>
+        <key alias="noConsole">Deshabilitar acceso a Umbraco</key>
+        <key alias="noLogin">no se ha conectado aún</key>
+        <key alias="oldPassword">Contraseña antigüa</key>
+        <key alias="password">Contraseña</key>
+        <key alias="resetPassword">Reiniciar contraseña</key>
+        <key alias="passwordChanged">Su contraseña ha sido cambiada</key>
+        <key alias="passwordConfirm">Por favor confirme su nueva contraseña</key>
+        <key alias="passwordEnterNew">Introduzca su nueva contraseña</key>
+        <key alias="passwordIsBlank">La nueva contraseña no puede estar vacía</key>
+        <key alias="passwordCurrent">Contraseña actual</key>
+        <key alias="passwordInvalid">Contraseña actual inválida</key>
+        <key alias="passwordIsDifferent">La nueva contraseña no coincide con la contraseña de confirmación. Por favor, vuela a intentarlo!'</key>
+        <key alias="passwordMismatch">La contraseña de confirmación no coincide con la nueva contraseña!'</key>
+        <key alias="permissionReplaceChildren">Reemplazar los permisos de los nodos hijo</key>
+        <key alias="permissionSelectedPages">Estas modificando los permisos para las páginas:</key>
+        <key alias="permissionSelectPages">Selecciona las páginas para modificar sus permisos</key>
+        <key alias="removePhoto">Eliminar photo</key>
+        <key alias="permissionsDefault">Permisos por defecto</key>
+        <key alias="permissionsGranular">Permisos granulares</key>
+        <key alias="permissionsGranularHelp">Establecer permisos para nodos especificos</key>
+        <key alias="profile">Perfil</key>
+        <key alias="searchAllChildren">Buscar en todos los hijos</key>
+        <key alias="sectionsHelp">Añadir secciones para dar aceso a usuarios</key>
+        <key alias="selectUserGroups">Seleccionar grupos de usuarios</key>
+        <key alias="noStartNode">Nodo de inicio no seleccionado</key>
+        <key alias="noStartNodes">Nodos de inicio no seleccionado</key>
+        <key alias="stateActive">Activo</key>
+        <key alias="stateAll">Todos</key>
+        <key alias="stateDisabled">Desactivado</key>
+        <key alias="stateLockedOut">Bloqueado</key>
+        <key alias="stateInvited">Invitado</key>
+        <key alias="startnode">Nodo de comienzo en contenido</key>
+        <key alias="startnodehelp">Limitar el árbol de contenido a un nodo de inicio específico</key>
+        <key alias="startnodes">Nodos de inicio de contenido</key>
+        <key alias="startnodeshelp">Limitar el árbol de contenido a unos nodos de inicio específicos</key>
+        <key alias="sortNameAscending">Nombre (A-Z)</key>
+        <key alias="sortNameDescending">Nombre (Z-A)</key>
+        <key alias="sortCreateDateDescending">Más nuevo</key>
+        <key alias="sortCreateDateAscending">Más antigüo</key>
+        <key alias="sortLastLoginDateDescending">Último accesso</key>
+        <key alias="updateDate">Última actualización en usuario</key>
+        <key alias="userCreated">ha sido creado</key>
+        <key alias="userCreatedSuccessHelp">Se ha creado el nuevo usuario con éxito. Para acceder a Umbraco usa la contraseña siguiente.</key>
+        <key alias="userManagement">Administración de usuario</key>
+        <key alias="username">Nombre de usuario</key>
+        <key alias="userPermissions">Permisos de usuarios</key>
+        <key alias="userGroupPermissions">Permisos de group de usuario</key>
+        <key alias="usergroup">Grupo de usuario</key>
+        <key alias="userGroups">Grupos ds usuario</key>
+        <key alias="userInvited">ha sido invitado</key>
+        <key alias="userInvitedSuccessHelp">Se ha enviado una invitación al nuevo usuario con detalles sobre cómo acceder a Umbraco.</key>
+        <key alias="userinviteWelcomeMessage">¡Hola y bienvenido a Umbraco!. En un minuto todo estará listo para empezar, sólo necesitamos que configures tu contraseña y una imagen para tu avatar.</key>
+        <key alias="userinviteAvatarMessage">Sube una foto para que otros usuarios te reconozcan más fácilmente.</key>
+        <key alias="writer">Redactor</key>
+        <key alias="translator">Traductor</key>
+        <key alias="change">Cambiar</key>
+        <key alias="yourProfile" version="7.0">Tu perfil</key>
+        <key alias="yourHistory" version="7.0">Tu historial reciente</key>
+        <key alias="sessionExpires" version="7.0">La sesión caduca en</key>
+        <key alias="inviteUser">Invitar usuario</key>
+        <key alias="createUser">Crear usuario</key>
+        <key alias="sendInvite">Enviar invitatión</key>
+        <key alias="backToUsers">Volver a usuarios</key>
+        <key alias="inviteEmailCopySubject">Umbraco: Invitación</key>
+        <key alias="inviteEmailCopyFormat">
+            <![CDATA[
+        <html> 
+			<head> 
+				<meta name='viewport' content='width=device-width'> 
+				<meta http-equiv='Content-Type' content='text/html; charset=UTF-8'> 
+			</head> 
+			<body class='' style='font-family: sans-serif; -webkit-font-smoothing: antialiased; font-size: 14px; color: #392F54; line-height: 22px; -ms-text-size-adjust: 100%; -webkit-text-size-adjust: 100%; background: #1d1333; margin: 0; padding: 0;' bgcolor='#1d1333'> 
+				<style type='text/css'> @media only screen and (max-width: 620px) {table[class=body] h1 {font-size: 28px !important; margin-bottom: 10px !important; } table[class=body] .wrapper {padding: 32px !important; } table[class=body] .article {padding: 32px !important; } table[class=body] .content {padding: 24px !important; } table[class=body] .container {padding: 0 !important; width: 100% !important; } table[class=body] .main {border-left-width: 0 !important; border-radius: 0 !important; border-right-width: 0 !important; } table[class=body] .btn table {width: 100% !important; } table[class=body] .btn a {width: 100% !important; } table[class=body] .img-responsive {height: auto !important; max-width: 100% !important; width: auto !important; } } .btn-primary table td:hover {background-color: #34495e !important; } .btn-primary a:hover {background-color: #34495e !important; border-color: #34495e !important; } .btn  a:visited {color:#FFFFFF;} </style> 
+				<table border="0" cellpadding="0" cellspacing="0" class="body" style="border-collapse: separate; mso-table-lspace: 0pt; mso-table-rspace: 0pt; width: 100%; background: #1d1333;" bgcolor="#1d1333">
+					<tr> 
+						<td style="font-family: sans-serif; font-size: 14px; vertical-align: top; padding: 24px;" valign="top"> 
+							<table style="border-collapse: separate; mso-table-lspace: 0pt; mso-table-rspace: 0pt; width: 100%;">
+								<tr> 
+									<td background="https://umbraco.com/umbraco/assets/img/application/logo.png" bgcolor="#1d1333" width="28" height="28" valign="top" style="font-family: sans-serif; font-size: 14px; vertical-align: top;"> 
+										<!--[if gte mso 9]> <v:rect xmlns:v="urn:schemas-microsoft-com:vml" fill="true" stroke="false" style="width:30px;height:30px;"> <v:fill type="tile" src="https://umbraco.com/umbraco/assets/img/application/logo.png" color="#1d1333" /> <v:textbox inset="0,0,0,0"> <![endif]--> 
+										<div> </div> 
+										<!--[if gte mso 9]> </v:textbox> </v:rect> <![endif]--> 
+									</td> 
+									<td style="font-family: sans-serif; font-size: 14px; vertical-align: top;" valign="top"></td> 
+								</tr>
+							</table> 
+						</td> 
+					</tr>
+				</table> 
+				<table border='0' cellpadding='0' cellspacing='0' class='body' style='border-collapse: separate; mso-table-lspace: 0pt; mso-table-rspace: 0pt; width: 100%; background: #1d1333;' bgcolor='#1d1333'>
+					<tr> 
+						<td style='font-family: sans-serif; font-size: 14px; vertical-align: top;' valign='top'> </td> 
+						<td class='container' style='font-family: sans-serif; font-size: 14px; vertical-align: top; display: block; max-width: 560px; width: 560px; margin: 0 auto; padding: 10px;' valign='top'> 
+							<div class='content' style='box-sizing: border-box; display: block; max-width: 560px; margin: 0 auto; padding: 10px;'>
+								<br>
+								<table class='main' style='border-collapse: separate; mso-table-lspace: 0pt; mso-table-rspace: 0pt; width: 100%; border-radius: 3px; background: #FFFFFF;' bgcolor='#FFFFFF'>
+									<tr> 
+										<td class='wrapper' style='font-family: sans-serif; font-size: 14px; vertical-align: top; box-sizing: border-box; padding: 50px;' valign='top'> 
+											<table border='0' cellpadding='0' cellspacing='0' style='border-collapse: separate; mso-table-lspace: 0pt; mso-table-rspace: 0pt; width: 100%;'>
+												<tr> 
+													<td style='line-height: 24px; font-family: sans-serif; font-size: 14px; vertical-align: top;' valign='top'>     
+														<h1 style='color: #392F54; font-family: sans-serif; font-weight: bold; line-height: 1.4; font-size: 24px; text-align: left; text-transform: capitalize; margin: 0 0 30px;' align='left'>
+															Hi %0%,
+														</h1>
+														<p style='color: #392F54; font-family: sans-serif; font-size: 14px; font-weight: normal; margin: 0 0 15px;'>
+															Has sido invitado por <a href="mailto:%1%" style="text-decoration: underline; color: #392F54; -ms-word-break: break-all; word-break: break-all;">%1%</a> a Umbraco Administración.
+														</p>
+														<p style='color: #392F54; font-family: sans-serif; font-size: 14px; font-weight: normal; margin: 0 0 15px;'>
+															Mensaje de <a href="mailto:%1%" style="text-decoration: none; color: #392F54; -ms-word-break: break-all; word-break: break-all;">%1%</a>:
+															<br/>
+															<em>%2%</em>
+														</p>
+														<table border='0' cellpadding='0' cellspacing='0' class='btn btn-primary' style='border-collapse: separate; mso-table-lspace: 0pt; mso-table-rspace: 0pt; width: 100%; box-sizing: border-box;'>
+															<tbody>
+																<tr>
+																	<td align='left' style='font-family: sans-serif; font-size: 14px; vertical-align: top; padding-bottom: 15px;' valign='top'>
+																		<table border='0' cellpadding='0' cellspacing='0' style='border-collapse: separate; mso-table-lspace: 0pt; mso-table-rspace: 0pt; width: auto;'>
+																			<tbody>
+																				<tr> 
+																					<td style='font-family: sans-serif; font-size: 14px; vertical-align: top; border-radius: 5px; text-align: center; background: #35C786;' align='center' bgcolor='#35C786' valign='top'> 
+																						<a href='%3%' target='_blank' style='color: #FFFFFF; text-decoration: none; -ms-word-break: break-all; word-break: break-all; border-radius: 5px; box-sizing: border-box; cursor: pointer; display: inline-block; font-size: 14px; font-weight: bold; text-transform: capitalize; background: #35C786; margin: 0; padding: 12px 30px; border: 1px solid #35c786;'>
+																							Pulsa este enlace para aceptar la invitación
+																						</a> 
+																					</td> 
+																				</tr>
+																			</tbody>
+																		</table>
+																	</td>
+																</tr>
+															</tbody>
+														</table>
+														<p style='max-width: 400px; display: block; color: #392F54; font-family: sans-serif; font-size: 14px; line-height: 20px; font-weight: normal; margin: 15px 0;'>Si no puedes pulsar el enlace, Copia y pega esta URL en tu navegador:</p>
+															<table border='0' cellpadding='0' cellspacing='0'>
+																<tr>
+																	<td style='-ms-word-break: break-all; word-break: break-all; font-family: sans-serif; font-size: 11px; line-height:14px;'>
+																		<font style="-ms-word-break: break-all; word-break: break-all; font-size: 11px; line-height:14px;">
+																			<a style='-ms-word-break: break-all; word-break: break-all; color: #392F54; text-decoration: underline; font-size: 11px; line-height:15px;' href='%3%'>%3%</a>
+																		</font>
+																	</td> 
+																</tr>
+															</table>
+														</p>
+													</td> 
+												</tr>
+											</table> 
+										</td> 
+									</tr>
+								</table> 
+								<br><br><br> 
+							</div> 
+						</td> 
+						<td style='font-family: sans-serif; font-size: 14px; vertical-align: top;' valign='top'> </td> 
+					</tr>
+				</table> 
+			</body>
+    </html>]]>
+        </key>
+    </area>
+
+    <area alias="validation">
+        <key alias="validation">Validación</key>
+        <key alias="validateAsEmail">Validar como email</key>
+        <key alias="validateAsNumber">Validar como número</key>
+        <key alias="validateAsUrl">Validar como Url</key>
+        <key alias="enterCustomValidation">...or introduce tu propia validación</key>
+        <key alias="fieldIsMandatory">Campo obligatorio</key>
+        <key alias="validationRegExp">Introduce una expresión regular</key>
+        <key alias="minCount">Necesitas añadir al menos</key>
+        <key alias="maxCount">Sólo puedes tener</key>
+        <key alias="items">elementos</key>
+        <key alias="itemsSelected">elementos seleccionados</key>
+        <key alias="invalidDate">Fecha no válida</key>
+        <key alias="invalidNumber">No es un número</key>
+        <key alias="invalidEmail">Email no válido</key>
+    </area>
+    <area alias="healthcheck">
+        <!-- The following keys get these tokens passed in:
+	     0: Current value
+		   1: Recommended value
+		   2: XPath
+		   3: Configuration file path
+	  -->
+        <key alias="checkSuccessMessage">El valor fue establecido en el valor recomendado: '%0%'.</key>
+        <key alias="rectifySuccessMessage">El valor fue establecido a '%1%' para XPath '%2%' en fichero de configuración '%3%'.</key>
+        <key alias="checkErrorMessageDifferentExpectedValue">Valor esperado '%1%' para '%2%' en fichero de configuración '%3%', pero se encontró '%0%'.</key>
+        <key alias="checkErrorMessageUnexpectedValue">Se encontró un valor inesperado '%0%' para '%2%' en fichero de configuración '%3%'.</key>
+
+        <!-- The following keys get these tokens passed in:
+	     0: Current value
+		   1: Recommended value
+	  -->
+        <key alias="customErrorsCheckSuccessMessage">Errores personalizados están establecidos en '%0%'.</key>
+        <key alias="customErrorsCheckErrorMessage">Errores personalizados están establecidos en '%0%'. Se recomienda configurar esto en '%1%' antes de publicar el sitio.</key>
+        <key alias="customErrorsCheckRectifySuccessMessage">Errores personalizados establecidos con éxito a '%0%'.</key>
+
+        <key alias="macroErrorModeCheckSuccessMessage">MacroErrors establecidos en '%0%'.</key>
+        <key alias="macroErrorModeCheckErrorMessage">MacroErrors están establecidos en '%0%' lo que prevendrá que algunas o todas las página de tu sitio no carguen completamente si hay algún error en una macro. Rectifica esto estableciendo un valor de '%1%'.</key>
+        <key alias="macroErrorModeCheckRectifySuccessMessage">MacroErrors están establecidos en '%0%'.</key>
+
+        <!-- The following keys get these tokens passed in:
+	     0: Current value
+		   1: Recommended value
+		   2: Server version
+	  -->
+        <key alias="trySkipIisCustomErrorsCheckSuccessMessage">Intentar saltar Errores Personalizados de IIS está '%0%' y estás usando IIS versión '%1%'.</key>
+        <key alias="trySkipIisCustomErrorsCheckErrorMessage">Intentar saltar Errores Personalizados de IIS está '%0%'. Se recomienda configurarlo como '%1%' para tu versión (%2%) de IIS.</key>
+        <key alias="trySkipIisCustomErrorsCheckRectifySuccessMessage">Intentar saltar Errores Personalizados de IIS se configuró como con '%0%' éxito.</key>
+
+        <!-- The following keys get predefined tokens passed in that are not all the same, like above -->
+        <key alias="configurationServiceFileNotFound">Archivo no existe: '%0%'.</key>
+        <key alias="configurationServiceNodeNotFound"><![CDATA[No se puedo encontrar <strong>'%0%'</strong> en archivo de configuración <strong>'%1%'</strong>.]]></key>
+        <key alias="configurationServiceError">Hubo un error, revisa los logs para ver el error completo: %0%.</key>
+
+        <key alias="xmlDataIntegrityCheckMembers">Miembros - Total XML: %0%, Total: %1%, Total invalidos: %2%</key>
+        <key alias="xmlDataIntegrityCheckMedia">Media - Total XML: %0%, Total: %1%, Total invalidos: %2%</key>
+        <key alias="xmlDataIntegrityCheckContent">Contenido - Total XML: %0%, Total publicados: %1%, Total invalidos: %2%</key>
+
+        <key alias="httpsCheckValidCertificate">El certificado de tu sitio es válido.</key>
+        <key alias="httpsCheckInvalidCertificate">Error validando certificado: '%0%'</key>
+        <key alias="httpsCheckExpiredCertificate">El ceriticado SSL de tu sitio ha caducado.</key>
+        <key alias="httpsCheckExpiringCertificate">El ceriticado SSL de tu sitio caducará en %0% días.</key>
+        <key alias="httpsCheckInvalidUrl">Error pinging la URL %0% - '%1%'</key>
+        <key alias="httpsCheckIsCurrentSchemeHttps">Actualmente estás %0% viendo el sitio usando el esquema HTTPS.</key>
+        <key alias="httpsCheckConfigurationRectifyNotPossible">El appSetting 'umbracoUseSSL' está configurado como 'false' en tu archivo web.config. Una vez que accedes al sitio usando HTTPS, debería ser configuraio como 'true'.</key>
+        <key alias="httpsCheckConfigurationCheckResult">Ele appSetting 'umbracoUseSSL' está configurado como '%0%' en tu archivo your web.config, tus cookies son %1% marcadas como seguras.</key>
+        <key alias="httpsCheckEnableHttpsError">No se pudo actualizar 'umbracoUseSSL' en tu archivo web.config. Error: %0%</key>
+
+        <!-- The following keys don't get tokens passed in -->
+        <key alias="httpsCheckEnableHttpsButton">Activar HTTPS</key>
+        <key alias="httpsCheckEnableHttpsDescription">Configura umbracoSSL como true en los appSettings del archivo web.config.</key>
+        <key alias="httpsCheckEnableHttpsSuccess">El appSetting 'umbracoUseSSL' está ahora configurado como 'true' en tu archivo web.config, tus cookies se marcarán como seguras.</key>
+
+        <key alias="rectifyButton">Arreglar</key>
+        <key alias="cannotRectifyShouldNotEqual">No se pudo arreglar chequeo con un valor de comparación 'ShouldNotEqual'.</key>
+        <key alias="cannotRectifyShouldEqualWithValue">No se pudo arreglar chequeo con un valor de comparación 'ShouldEqual' con el valor introducido.</key>
+        <key alias="valueToRectifyNotProvided">Valor para arreglar chequeo no introducido.</key>
+
+        <key alias="compilationDebugCheckSuccessMessage">Modo Debug en compilacion está desactivado.</key>
+        <key alias="compilationDebugCheckErrorMessage">Modo Debug en compilacion está activado. Se recomienda desactivarlo antes de publicar el sitio.</key>
+        <key alias="compilationDebugCheckRectifySuccessMessage">Modo Debug en compilación se ha desactivado correctamente.</key>
+
+        <key alias="traceModeCheckSuccessMessage">Modo Trace está desactivado.</key>
+        <key alias="traceModeCheckErrorMessage">Modo Trace está activado. Se recomienda desactivarlo antes de publicar el sitio.</key>
+        <key alias="traceModeCheckRectifySuccessMessage">Modo Trace se ha desactivado correctamente..</key>
+
+        <key alias="folderPermissionsCheckMessage">Todas las carpetas tienen los permisos correspondientes.</key>
+        <!-- The following keys get these tokens passed in:
+	    0: Comma delimitted list of failed folder paths
+  	-->
+        <key alias="requiredFolderPermissionFailed"><![CDATA[Las siguientes carpetas se deben configurar con permisos de modificación pero no se pudieron acceder: <strong>%0%</strong>.]]></key>
+        <key alias="optionalFolderPermissionFailed"><![CDATA[Las siguientes carpetas se deben configurar con permisos de modificación para ciertas operaciones en Umbraco pero no se pudieron acceder: <strong>%0%</strong>. Opcional.]]></key>
+
+        <key alias="filePermissionsCheckMessage">Todos los archivos tienen los permisos correspondientes.</key>
+        <!-- The following keys get these tokens passed in:
+	    0: Comma delimitted list of failed folder paths
+  	-->
+        <key alias="requiredFilePermissionFailed"><![CDATA[Los siguientes archivos se deben configurar con permisos de escritura pero no se pudieron acceder: <strong>%0%</strong>.: <strong>%0%</strong>.]]></key>
+        <key alias="optionalFilePermissionFailed"><![CDATA[Los siguientes archivos se deben configurar con permisos de escritura para ciertas operaciones en Umbraco pero no se pudieron acceder: <strong>%0%</strong>. Opcional.]]></key>
+
+        <key alias="clickJackingCheckHeaderFound"><![CDATA[El header or meta-tag <strong>X-Frame-Options</strong> usado para controlar si un sitio puede ser IFRAMEd por otra fue encontrado.]]></key>
+        <key alias="clickJackingCheckHeaderNotFound"><![CDATA[El header or meta-tag <strong>X-Frame-Options</strong> usado para controlar si un sitio puede ser IFRAMEd por otra no se ha encontrado.]]></key>
+        <key alias="clickJackingSetHeaderInConfig">Establecer Header en Config</key>
+        <key alias="clickJackingSetHeaderInConfigDescription">Adds a value to the httpProtocol/customHeaders section of web.config to prevent the site being IFRAMEd by other websites.</key>
+        <key alias="clickJackingSetHeaderInConfigSuccess">A setting to create a header preventing IFRAMEing of the site by other websites has been added to your web.config file.</key>
+        <key alias="clickJackingSetHeaderInConfigError">Could not update web.config file. Error: %0%</key>
+
+        <!-- The following key get these tokens passed in:
+	    0: Comma delimitted list of headers found
+  	-->
+        <key alias="excessiveHeadersFound"><![CDATA[The following headers revealing information about the website technology were found: <strong>%0%</strong>.]]></key>
+        <key alias="excessiveHeadersNotFound">No se ha encontrado ninguna cabecerá que revele información sobre la tecnología del sitio.</key>
+
+        <key alias="smtpMailSettingsNotFound">No se encontró system.net/mailsettings en Web.config.</key>
+        <key alias="smtpMailSettingsHostNotConfigured">En la sección system.net/mailsettings section de web.config, el host no está configurado.</key>
+        <key alias="smtpMailSettingsConnectionSuccess">Los valores SMTP están configurados correctamente y el servicio opera con normalidad.</key>
+        <key alias="smtpMailSettingsConnectionFail">El servidor SMTP configurado con host '%0%' y puerto '%1%' no se pudo alcanzar. Por favor revisa que la configuración en la sección system.net/mailsettings del archivo Web.config es correcta.</key>
+
+        <key alias="notificationEmailsCheckSuccessMessage"><![CDATA[Email de notificación has sido configurado como <strong>%0%</strong>.]]></key>
+        <key alias="notificationEmailsCheckErrorMessage"><![CDATA[El email de notificación está todavía configurado en su valor por defecto: <strong>%0%</strong>.]]></key>
+        <key alias="scheduledHealthCheckEmailBody"><![CDATA[<html><body><p>Los resultados de los Chequeos de Salud de Umbraco programados para ejecutarse el %0% a las %1% son:</p>%2%</body></html>]]></key>
+        <key alias="scheduledHealthCheckEmailSubject">Status de los Chequeos de Salud de Umbraco</key>
+    </area>
+    <area alias="redirectUrls">
+        <key alias="disableUrlTracker">Desactivar URL tracker</key>
+        <key alias="enableUrlTracker">Activar URL tracker</key>
+        <key alias="originalUrl">URL Original</key>
+        <key alias="redirectedTo">Redirigido a To</key>
+        <key alias="noRedirects">No se ha creado ninguna redirección</key>
+        <key alias="noRedirectsDescription">Cuando una página es renombrada o movida, una redirección a la nueva página es automáticamente creada.</key>
+        <key alias="removeButton">Eliminar</key>
+        <key alias="confirmRemove">¿Estás seguro que quieres eliminar la redirección de '%0%' a '%1%'?</key>
+        <key alias="redirectRemoved">Redirección URL eliminada.</key>
+        <key alias="redirectRemoveError">Error removing redirect URL.</key>
+        <key alias="confirmDisable">¿Seguro que quieres desactivar URL tracker?</key>
+        <key alias="disabledConfirm">URL tracker ha sido desactivado.</key>
+        <key alias="disableError">Error desactivando URL tracker, más información se puede encontrar en los logs.</key>
+        <key alias="enabledConfirm">URL tracker ha sido activado.</key>
+        <key alias="enableError">Error activando URL tracker, más información se puede encontrar en los logs.</key>
+    </area>
+    <area alias="emptyStates">
+        <key alias="emptyDictionaryTree">No hay elementos de Diccionario para elegir</key>
+    </area>
+    <area alias="textbox">
+        <key alias="characters_left">caracteres restantes</key>
+    </area>
+</language>