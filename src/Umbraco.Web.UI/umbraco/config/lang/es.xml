﻿<?xml version="1.0" encoding="utf-8" standalone="yes"?>
<language alias="es" intName="Spanish" localName="español" lcid="10" culture="es-ES">
  <creator>
    <name>The Umbraco community</name>
    <link>http://Umbraco.org/documentation/language-files</link>
  </creator>
  <area alias="actions">
    <key alias="assignDomain">Administrar hostnames</key>
    <key alias="auditTrail">Auditoría</key>
    <key alias="browse">Nodo de Exploración</key>
    <key alias="copy">Copiar</key>
    <key alias="create">Crear</key>
    <key alias="createPackage">Crear Paquete</key>
    <key alias="delete">Borrar</key>
    <key alias="disable">Deshabilitar</key>
    <key alias="emptyTrashcan">Vaciar Papelera</key>
    <key alias="exportDocumentType">Exportar Documento (tipo)</key>
    <key alias="exportDocumentTypeAsCode">TRANSLATE ME: 'Export to .NET'</key>
    <key alias="exportDocumentTypeAsCode-Full">TRANSLATE ME: 'Export to .NET'</key>
    <key alias="importDocumentType">Importar Documento (tipo)</key>
    <key alias="importPackage">Importar Paquete</key>
    <key alias="liveEdit">Editar en lienzo</key>
    <key alias="logout">Salir</key>
    <key alias="move">Mover</key>
    <key alias="notify">Notificaciones</key>
    <key alias="protect">Acceso Público</key>
    <key alias="publish">Publicar</key>
    <key alias="refreshNode">Recargar Nodos</key>
    <key alias="republish">Republicar sitio completo</key>
    <key alias="rights">Permisos</key>
    <key alias="rollback">Deshacer</key>
    <key alias="sendtopublish">Enviar a Publicar</key>
    <key alias="sendToTranslate">Enviar a Traducir</key>
    <key alias="sort">Ordernar</key>
    <key alias="toPublish">Enviar a publicación</key>
    <key alias="translate">Traducir</key>
    <key alias="update">Actualizar</key>
  </area>
  <area alias="assignDomain">
    <key alias="addNew">Añadir nuevo dominio</key>
    <key alias="domain">Dominio</key>
    <key alias="domainCreated">El nuevo dominio %0% ha sido creado</key>
    <key alias="domainDeleted">El dominio %0% ha sido borrado</key>
    <key alias="domainExists">El dominio'%0%' ya ha sido asignado</key>
    <key alias="domainHelp">p.ej.: tudominio.com, www.tudominio.com</key>
    <key alias="domainUpdated">El dominio %0% ha sido actualizado</key>
    <key alias="orEdit">Editar dominios actuales</key>
  </area>
  <area alias="auditTrails">
    <key alias="atViewingFor">Visualización de</key>
  </area>
  <area alias="buttons">
    <key alias="bold">Negrita</key>
    <key alias="deindent">Cancelar Sangría del Párrafo </key>
    <key alias="formFieldInsert">Insertar campo de formulario</key>
    <key alias="graphicHeadline">Insertar gráfico de titular</key>
    <key alias="htmlEdit">Editar Html</key>
    <key alias="indent">Sangría</key>
    <key alias="italic">Cursiva</key>
    <key alias="justifyCenter">Centrar</key>
    <key alias="justifyLeft">Alinear a la Izquierda</key>
    <key alias="justifyRight">Alinear a la Derecha</key>
    <key alias="linkInsert">Insertar Link</key>
    <key alias="linkLocal">Insertar link local (anchor)</key>
    <key alias="listBullet">Lista en Viñetas</key>
    <key alias="listNumeric">Lista Numérica</key>
    <key alias="macroInsert">Insertar macro</key>
    <key alias="pictureInsert">Insertar imagen</key>
    <key alias="relations">Editar relaciones</key>
    <key alias="save">Guardar</key>
    <key alias="saveAndPublish">Guardar y publicar</key>
    <key alias="saveToPublish">Guardar y enviar para aprobación</key>
    <key alias="showPage">Previsualizar</key>
    <key alias="styleChoose">Elegir estilo</key>
    <key alias="styleShow">Mostrar estilos</key>
    <key alias="tableInsert">Insertar tabla</key>
  </area>
  <area alias="content">
    <key alias="about">Acerca de</key>
    <key alias="alias">Link alternativo</key>
    <key alias="alternativeTextHelp">(como describe la imagen sobre el teléfono)</key>
    <key alias="alternativeUrls">Vinculos Alternativos</key>
    <key alias="clickToEdit">Click para editar esta entrada</key>
    <key alias="createBy">Creado por</key>
    <key alias="createDate">Creado</key>
    <key alias="documentType">Tipo de Documento</key>
    <key alias="editing">Editando</key>
    <key alias="expireDate">Remover el</key>
    <key alias="itemChanged">Esta entrada ha sido modificada después de haber sido publicada</key>
    <key alias="itemNotPublished">Esta entrada no esta publicada</key>
    <key alias="lastPublished">Último publicado</key>
    <key alias="mediatype">Tipo de Medio</key>
    <key alias="membergroup">Miembro de Grupo</key>
    <key alias="memberrole">Rol</key>
    <key alias="membertype">Tipo de miembro</key>
    <key alias="noDate">Sin fecha</key>
    <key alias="nodeName">Título de la página</key>
    <key alias="otherElements">Propiedades</key>
    <key alias="parentNotPublished">Este documento ha sido publicado pero no es visible porque el padre '%0%' no esta publicado</key>
    <key alias="publish">Publicar</key>
    <key alias="publishStatus">Estado de la Publicación</key>
    <key alias="releaseDate">Publicar el</key>
    <key alias="removeDate">Fecha de Eliminación</key>
    <key alias="sortDone">El Orden esta actualizado</key>
    <key alias="sortHelp">Para organizar los nodos, simplemente arrastre los nodos o realice un clic en uno de los encabezados de columna. Puede seleccionar multiple nodos manteniendo presionados "Shift" o "Control" mientras selecciona</key>
    <key alias="statistics">Estadísticas</key>
    <key alias="titleOptional">Título (opcional)</key>
    <key alias="type">Tipo</key>
    <key alias="unPublish">No Publicar</key>
    <key alias="updateDate">Última actualización</key>
    <key alias="uploadClear">Eliminar archivo</key>
    <key alias="urls">Vínculo al documento</key>
  </area>
  <area alias="create">
    <key alias="chooseNode">¿Dónde quieres crear el nuevo %0%</key>
    <key alias="createUnder">Crear debajo de</key>
    <key alias="updateData">Elije un tipo y un título</key>
  </area>
  <area alias="dashboard">
    <key alias="browser">Navega en tu sitio Web</key>
    <key alias="dontShowAgain">TRANSLATE ME: '- Hide'</key>
    <key alias="nothinghappens">Si Umbraco no se ha abierto tendrás que permitir ventanas emergentes para este sitio Web</key>
    <key alias="openinnew">se ha abierto en una nueva ventana</key>
    <key alias="restart">Reinicio</key>
    <key alias="visit">Visita</key>
    <key alias="welcome">Bienvenido</key>
  </area>
  <area alias="defaultdialogs">
    <key alias="anchorInsert">Nombre</key>
    <key alias="assignDomain">Administrar dominios</key>
    <key alias="closeThisWindow">Cerrar esta ventana</key>
    <key alias="confirmdelete">Esta usted seguro que desea borrar</key>
    <key alias="confirmdisable">Esta usted seguro que desea deshabilitar</key>
    <key alias="confirmEmptyTrashcan">Por favor seleccione esta casilla para confirmar la eliminación de %0% entrada(s)</key>
    <key alias="confirmlogout">Esta usted seguro?</key>
    <key alias="confirmSure">Esta usted Seguro?</key>
    <key alias="cut">TRANSLATE ME: 'Cut'</key>
    <key alias="editdictionary">Editar entrada del Diccionario</key>
    <key alias="editlanguage">Editar idioma</key>
    <key alias="insertAnchor">Agregar enlace interno</key>
    <key alias="insertCharacter">TRANSLATE ME: 'Insert character'</key>
    <key alias="insertgraphicheadline">Insertar titular gráfico</key>
    <key alias="insertimage">Insertar imagen</key>
    <key alias="insertlink">Insertar enlace</key>
    <key alias="insertMacro">Insertar macro</key>
    <key alias="inserttable">Insertar tabla</key>
    <key alias="lastEdited">Última edición</key>
    <key alias="link">Enlace</key>
    <key alias="linkinternal">Enlace interno</key>
    <key alias="linklocaltip">Al usar enlaces locales, insertar "#" delante del enlace</key>
    <key alias="linknewwindow">¿Abrir en nueva ventana?</key>
    <key alias="macroContainerSettings">TRANSLATE ME: 'Macro Settings'</key>
    <key alias="macroDoesNotHaveProperties">Esta macro no contiene ninguna propiedad que pueda editar</key>
    <key alias="paste">Pegar</key>
    <key alias="permissionsEdit">Editar permisos para</key>
    <key alias="recycleBinDeleting">Se está vaciando la papelera. No cierre esta ventana mientras se ejecuta este proceso</key>
    <key alias="recycleBinIsEmpty">La papelera está vacía</key>
    <key alias="recycleBinWarning">No podrá recuperar los items una vez sean borrados de la papelera</key>
    <key alias="regexSearchError"><![CDATA[El servicio web <a target='_blank' href='http://regexlib.com'>regexlib.com</a> está experimentando algunos problemas en estos momentos, de los cuales no somos responsables. Pedimos disculpas por las molestias.]]></key>
    <key alias="regexSearchHelp">Buscar una expresión regular para agregar validación a un campo de formulario. Ejemplo: 'correo electrónico', código postal "," url "</key>
    <key alias="removeMacro">TRANSLATE ME: 'Remove Macro'</key>
    <key alias="requiredField">Campo obligatorio</key>
    <key alias="sitereindexed">El sitio ha sido reindexado</key>
    <key alias="siterepublished">Se ha actualizado la caché y se ha publicado el contenido del sitio web.</key>
    <key alias="siterepublishHelp">La caché del sitio web será actualizada. Todos los contenidos publicados serán actualizados, mientras el contenido no publicado permanecerá no publicado.</key>
    <key alias="tableColumns">Número de columnas</key>
    <key alias="tableRows">Número de filas</key>
    <key alias="templateContentAreaHelp"><![CDATA[<strong>Coloca un 'placeholder' id</strong> al colocar un ID  en tu 'placeholder' puedes insertar contenido en esta plantilla desde una plantilla hija, referenciando este ID usando un elemento<code>&lt;asp:content /&gt;</code>.]]></key>
    <key alias="templateContentPlaceHolderHelp">Seleccione una tecla de la lista abajo indicada. Sólo puede elegir a partir de la ID de la plantilla actual del dominio.</key>
    <key alias="thumbnailimageclickfororiginal">Haga clic sobre la imagen para verla a tamaño completo.</key>
    <key alias="treepicker">Seleccionar item</key>
    <key alias="viewCacheItem">Ver item en la caché</key>
  </area>
  <area alias="dictionaryItem">
    <key alias="description">Editar las diferentes versiones lingüísticas para la entrada en el diccionario '% 0%' debajo añadir otros idiomas en el menu de 'idiomas' en el menú de la izquierda</key>
    <key alias="displayName"><![CDATA[nombre de la cultura
]]></key>
  </area>
  <area alias="editcontenttype">
    <key alias="allowedchildnodetypes">Tipos de nodos hijos permitidos</key>
    <key alias="create">Crear</key>
    <key alias="deletetab">Borrar pestaña</key>
    <key alias="description">TRANSLATE ME: 'Description'</key>
    <key alias="newtab">Nueva pestaña</key>
    <key alias="tab">Pestaña</key>
    <key alias="thumbnail">TRANSLATE ME: 'Thumbnail'</key>
  </area>
  <area alias="editdatatype">
    <key alias="addPrevalue">añadir prevalor</key>
    <key alias="dataBaseDatatype"><![CDATA[Base de datos 
]]></key>
    <key alias="guid">Tipo de datos GUID</key>
    <key alias="renderControl">Tipo de datos GUIDprestar control</key>
    <key alias="rteButtons">Botones</key>
    <key alias="rteEnableAdvancedSettings">Habilitar la configuración avanzada para</key>
    <key alias="rteEnableContextMenu">Habilitar menú contextual</key>
    <key alias="rteMaximumDefaultImgSize">Por defecto, el tamaño máximo de imágenes insertado</key>
    <key alias="rteRelatedStylesheets"><![CDATA[Relacionados con el estilo de las páginas
]]></key>
    <key alias="rteShowLabel">Mostrar etiqueta</key>
    <key alias="rteWidthAndHeight"><![CDATA[anchura y altura
]]></key>
  </area>
  <area alias="errorHandling">
    <key alias="errorButDataWasSaved">Se ha guardado la información pero debes solucionar los siguientes errores para poder publicar:</key>
    <key alias="errorChangingProviderPassword">La composición actual del proveedor no es compatible con el cambio de la contraseña (Habilitar la contraseña de recuperación es necesaria para que sea cierta)</key>
    <key alias="errorExistsWithoutTab">%0% ya existe</key>
    <key alias="errorHeader">Se han encontrado los siguientes errores:</key>
    <key alias="errorHeaderWithoutTab">Se han encontrado los siguientes errores:</key>
    <key alias="errorInPasswordFormat">La clave debe tener como mínimo %0% caracteres y %1% caracter(es) no alfanuméricos</key>
    <key alias="errorIntegerWithoutTab">%0% debe ser un número entero</key>
    <key alias="errorMandatory">Debe llenar los campos del %0% al %1%</key>
    <key alias="errorMandatoryWithoutTab">Debe llenar el campo %0%</key>
    <key alias="errorRegExp">Debe poner el formato correcto del %0% al %1% </key>
    <key alias="errorRegExpWithoutTab">Debe poner un formato correcto en %0%</key>
  </area>
  <area alias="errors">
    <key alias="codemirroriewarning">TRANSLATE ME: 'NOTE! Even though CodeMirror is enabled by configuration, it is disabled in Internet Explorer because it's not stable enough.'</key>
    <key alias="contentTypeAliasAndNameNotNull">Debe llenar el alias y el nombre en el propertytype</key>
    <key alias="filePermissionsError">Hay un problema de lectura y escritura al acceder a un archivo o carpeta</key>
    <key alias="missingTitle"><![CDATA[Por favor, introduzca un título
]]></key>
    <key alias="missingType">Por favor, elija un tipo </key>
    <key alias="pictureResizeBiggerThanOrg">Usted está a punto de hacer la foto más grande que el tamaño original. ¿Está seguro de que desea continuar?</key>
    <key alias="pythonErrorHeader">Error en script python</key>
    <key alias="pythonErrorText">El script python no se ha guardado debido a que contenía error(es)</key>
    <key alias="startNodeDoesNotExists"><![CDATA[Startnode suprimido, por favor, póngase en contacto con su administrador
]]></key>
    <key alias="stylesMustMarkBeforeSelect">Por favor, marque el contenido antes de cambiar de estilo</key>
    <key alias="stylesNoStylesOnPage">No active estilos disponibles</key>
    <key alias="tableColMergeLeft"><![CDATA[Por favor, coloque el cursor a la izquierda de las dos celdas que quiere combinar
]]></key>
    <key alias="tableSplitNotSplittable"><![CDATA[Usted no puede dividir una celda que no ha sido combinada.
]]></key>
    <key alias="xsltErrorHeader"><![CDATA[Error en la fuente XSLT
]]></key>
    <key alias="xsltErrorText">El XSLT no se ha guardado, porque contenía un error (s)</key>
  </area>
  <area alias="general">
    <key alias="about">Acerca de</key>
    <key alias="action">Acción</key>
    <key alias="add">Añadir</key>
    <key alias="alias">Alias</key>
    <key alias="areyousure">¿Está seguro?</key>
    <key alias="border">Borde</key>
    <key alias="by">o</key>
    <key alias="cancel">Cancelar</key>
    <key alias="cellMargin">Margen de la celda</key>
    <key alias="choose">Elegir</key>
    <key alias="close">Cerrar</key>
    <key alias="closewindow">Cerrar ventana</key>
    <key alias="comment">Comentario</key>
    <key alias="confirm">Confirmar</key>
    <key alias="constrainProportions">Mantener proporciones</key>
    <key alias="continue">Continuar</key>
    <key alias="copy">Copiar</key>
    <key alias="create">Crear</key>
    <key alias="database">Base de datos</key>
    <key alias="date">Fecha</key>
    <key alias="default">Por defecto</key>
    <key alias="delete">Borrar</key>
    <key alias="deleted">Borrado</key>
    <key alias="deleting">Borrando...</key>
    <key alias="design">Diseño</key>
    <key alias="dimensions">Dimensiones</key>
    <key alias="down">Abajo</key>
    <key alias="download">Descargar</key>
    <key alias="edit">Editar</key>
    <key alias="edited">Editado</key>
    <key alias="elements">Elementos</key>
    <key alias="email">Email</key>
    <key alias="error">Error</key>
    <key alias="findDocument">Buscar</key>
    <key alias="height">Altura</key>
    <key alias="help">Ayuda</key>
    <key alias="icon">Icono</key>
    <key alias="import">Importar</key>
    <key alias="innerMargin">Margen interno</key>
    <key alias="insert">Insertar</key>
    <key alias="install">Instalar</key>
    <key alias="justify">Justificar</key>
    <key alias="language">Idioma</key>
    <key alias="layout">Diseño</key>
    <key alias="loading">Cargando</key>
    <key alias="locked">TRANSLATE ME: 'Locked'</key>
    <key alias="login">Iniciar sesión</key>
    <key alias="logoff">Cerrar sesión</key>
    <key alias="logout">Cerrar sesión</key>
    <key alias="macro">Macro</key>
    <key alias="move">Mover</key>
    <key alias="name">Nombre</key>
    <key alias="new">New</key>
    <key alias="next">Próximo</key>
    <key alias="no">No</key>
    <key alias="of">de</key>
    <key alias="ok">OK</key>
    <key alias="open">Abrir</key>
    <key alias="or">o</key>
    <key alias="password">Contraseña</key>
    <key alias="path">Ruta</key>
    <key alias="placeHolderID">ID de marcador de posición</key>
    <key alias="pleasewait">Un momento por favor...</key>
    <key alias="previous">Anterior</key>
    <key alias="properties">Propiedades</key>
    <key alias="reciept">Email para recibir los datos del formulario</key>
    <key alias="recycleBin">Papelera</key>
    <key alias="remaining">Restantes</key>
    <key alias="rename">Renombrar</key>
    <key alias="renew">TRANSLATE ME: 'Renew'</key>
    <key alias="retry">Reintentar</key>
    <key alias="rights">Permisos</key>
    <key alias="search">Buscar</key>
    <key alias="server">Servidor</key>
    <key alias="show">Mostrar</key>
    <key alias="showPageOnSend">Mostrar página al enviar</key>
    <key alias="size">Tamaño</key>
    <key alias="sort">Ordenar</key>
    <key alias="type">Tipo</key>
    <key alias="typeToSearch">Tipo que buscar...</key>
    <key alias="up">Arriba</key>
    <key alias="update">Actualizar</key>
    <key alias="upgrade">Actualizar</key>
    <key alias="upload">Upload</key>
    <key alias="url">Url</key>
    <key alias="user">Usuario</key>
    <key alias="username">Nombre de usuario</key>
    <key alias="value">Valor</key>
    <key alias="view">Ver</key>
    <key alias="welcome">Bienvenido...</key>
    <key alias="width">Ancho</key>
    <key alias="yes">Si</key>
  </area>
  <area alias="graphicheadline">
    <key alias="backgroundcolor">Color de fondo</key>
    <key alias="bold">Negritas</key>
    <key alias="color">Color del texto</key>
    <key alias="font">Fuente</key>
    <key alias="text">Texto</key>
  </area>
  <area alias="headers">
    <key alias="page">Página</key>
  </area>
  <area alias="installer">
    <key alias="databaseErrorCannotConnect">El instalador no puede conectar con la base de datos.</key>
    <key alias="databaseErrorWebConfig">No se ha podido guardar el archivo Web.config. Por favor, modifique la cadena de conexión manualmente.</key>
    <key alias="databaseFound">Su base de datos ha sido encontrada y ha sido identificada como</key>
    <key alias="databaseHeader">Configuración de la base de datos</key>
    <key alias="databaseInstall"><![CDATA[Pulse el botón <strong> instalar </ strong> para instalar %0% la base de datos de Umbraco]]></key>
    <key alias="databaseInstallDone"><![CDATA[Se ha copiado Umbraco %0% a la base de datos. Pulse <strong>Próximo</strong> para continuar]]></key>
    <key alias="databaseNotFound"><![CDATA[<p>¡No se ha encontrado ninguna base de datos! Mira si la información en la "connection string" del “web.config” es correcta.</p> <p>Para continuar, edite el "web.config" (bien sea usando Visual Studio o su editor de texto preferido), vaya al final del archivo y añada la cadena de conexión para la base de datos con el nombre (key) "UmbracoDbDSN" y guarde el archivo. </p> <p>Pinche en <strong>reintentar</strong> cuando haya terminado.<br /><a href="http://Umbraco.org/redir/installWebConfig" target="_blank">Pinche aquí para mayor información de como editar el web.config (en inglés)</a></p>]]></key>
    <key alias="databaseText"><![CDATA[Para completar este paso, debes conocer la información correspondiente a tu servidor de base de datos ("cadena de conexión").<br /> Por favor, contacta con tu ISP si es necesario. Si estás realizando la instalación en una máquina o servidor local, quizás necesites información de tu administrador de sistemas.]]></key>
    <key alias="databaseUpgrade"><![CDATA[<p> Pinche en <strong>actualizar</strong> para actualizar la base de datos a Umbraco %0%</p> <p> Ningún contenido será borrado de la base de datos y seguirá funcionando después de la actualización </p> ]]></key>
    <key alias="databaseUpgradeDone"><![CDATA[La base de datos ha sido actualizada a la versión 0%.<br />Pinche en <strong>Próximo</strong> para continuar. ]]></key>
    <key alias="databaseUpToDate"><![CDATA[La base de datos está actualizada. Pinche en <strong>próximo</strong> para continuar con el asistente de configuración]]></key>
    <key alias="defaultUserChangePass"><![CDATA[<strong>La contraseña del usuario por defecto debe ser cambiada</strong>]]></key>
    <key alias="defaultUserDisabled"><![CDATA[<strong>El usuario por defecto ha sido desabilitado o ha perdido el acceso a Umbraco!</strong></p><p>Pinche en <b>Próximo</b> para continuar.]]></key>
    <key alias="defaultUserPassChanged"><![CDATA[<strong>¡La contraseña del usuario por defecto ha sido cambiada desde que se instaló!</strong></p><p>No hay que realizar ninguna tarea más. Pulsa <strong>Siguiente</strong> para proseguir.]]></key>
    <key alias="defaultUserPasswordChanged">¡La constraseña se ha cambiado!</key>
    <key alias="defaultUserText"><![CDATA[<p> Umbraco crea un usuario por defecto con un nombre de usuario  <strong>('admin')</strong> y constraseña <strong>('default')</strong>. Es <strong>importante</strong> que la contraseña se cambie a algo único. </p> <p> Este paso comprobará la contraseña del usuario por defecto y sugerirá si debe cambiarse. </p> ]]></key>
    <key alias="greatStart">Ten un buen comienzo, visita nuestros videos de introducción</key>
    <key alias="licenseText">Pulsando el botón de Siguiente (o modificando el UmbracoConfigurationStatus en el web.config), aceptar la licencia de este software tal y como se especifica en el cuadro de debajo. Ten en cuenta que esta distribución de Umbraco consta de dos licencias diferentes, la licencia open source MIT para el framework y la licencia Umbraco freeware que cubre la IU.</key>
    <key alias="None">No ha sido instalado.</key>
    <key alias="permissionsAffectedFolders">Archivos y directorios afectados</key>
    <key alias="permissionsAffectedFoldersMoreInfo">Mas información en configurar los permisos para Umbraco aquí</key>
    <key alias="permissionsAffectedFoldersText">Necesitas dar permisos de modificación a ASP.NET para los siguientes archivos/directorios</key>
    <key alias="permissionsAlmostPerfect"><![CDATA[<strong>¡Tu configuración de permisos es casi perfecta!</strong><br /><br /> Puedes ejecutar Umbraco sin problemas, pero no podrás instalar paquetes que es algo recomendable para explotar el potencial de Umbraco.]]></key>
    <key alias="permissionsHowtoResolve">Como Resolver</key>
    <key alias="permissionsHowtoResolveLink">Pulsa aquí para leer la versión de texto</key>
    <key alias="permissionsHowtoResolveText"><![CDATA[Mira nuestros <strong>video tutoriales</strong> acerca de cómo configurar los permisos de los directorios para Umbraco o lee la versión de texto.]]></key>
    <key alias="permissionsMaybeAnIssue"><![CDATA[<strong>¡La configuración de tus permisos podría ser un problema!</strong> <br/><br /> Puedes ejecutar Umbraco sin problemas, pero no serás capaz de crear directorios o instalar paquetes que es algo recomendable para explotar el potencial de Umbraco.]]></key>
    <key alias="permissionsNotReady"><![CDATA[<strong>¡Tu configuración de permisos no está lista para Umbraco!</strong> <br /><br /> Para ejecutar Umbraco, necesitarás actualizar tu configuración de permisos.]]></key>
    <key alias="permissionsPerfect"><![CDATA[<strong>¡Tu configuración de permisos es perfecta!</strong><br /><br /> ¡Estás listo para ejecutar Umbraco e instalar paquetes!]]></key>
    <key alias="permissionsResolveFolderIssues">Resolviendo problemas con directorios</key>
    <key alias="permissionsResolveFolderIssuesLink">Sigue este enlace para más información sobre problemas con ASP.NET y creación de directorios</key>
    <key alias="permissionsSettingUpPermissions">Configurando los permisos de directorios</key>
    <key alias="permissionsText">Umbraco necesita permisos de lectura/escritura en algunos directorios para poder almacenar archivos tales como imagenes y PDFs. También almacena datos en la caché para mejorar el rendimiento de su sitio web</key>
    <key alias="runwayFromScratch">Quiero empezar de cero</key>
    <key alias="runwayFromScratchText"><![CDATA[Tu sitio web está completamente vacío en estos momentos, lo cual es perfecto si quieres empezar de cero y crear tus propios tipos de documentos y plantillas (<a href="http://Umbraco.tv/documentation/videos/for-site-builders/foundation/document-types">learn how</a>). Todavía podrás elegir instalar Runway más adelante. Por favor ve a la sección del Desarrollador y elije Paquetes.]]></key>
    <key alias="runwayHeader">Acabas de configurar una nueva plataforma Umbraco. ¿Qué deseas hacer ahora?</key>
    <key alias="runwayInstalled">Se ha instalado Runway</key>
    <key alias="runwayInstalledText"><![CDATA[Tienes puestos los cimientos. Selecciona los módulos que desees instalar sobre ellos.<br /> Esta es nuestra lista de módulos recomendados, selecciona los que desees instalar, o mira la <a href="#" onclick="toggleModules(); return false;" id="toggleModuleList">lista completa de módulos</a> ]]></key>
    <key alias="runwayOnlyProUsers">Sólo recomendado para usuarios expertos</key>
    <key alias="runwaySimpleSite">Quiero empezar con un sitio web sencillo</key>
    <key alias="runwaySimpleSiteText"><![CDATA[<p> "Runway" es un sitio web sencillo que contiene unos tipos de documentos y plantillas básicos. El instalador puede configurar Runway por ti de forma automática, pero fácilmente puedes editarlo, extenderlo o eliminarlo. No es necesario y puedes usar Umbrao perfectamente sin él. Sin embargo, Runway ofrece unos cimientos sencillos basados en buenas prácticas para iniciarte más rápido que nunca. Si eliges instalar Runway, puedes seleccionar bloques de construcción básicos llamados Módulos de Runway de forma opcional para realzar tus páginas de Runway. </> <small> <em>Incluido con Runway:</em> Página de inicio, página de Cómo empezar, página de Instalación de módulos.<br /> <em>Módulos opcionales:</em> Navegación superior, Mapa del sitio, Contacto, Galería. </small> 
However, Runway offers an easy foundation based on best practices to get you started faster than ever. If you choose to install Runway, you can optionally select basic building blocks called Runway Modules to enhance your Runway pages. </p> <small> <em>Included with Runway:</em> Home page, Getting Started page, Installing Modules page.<br /> <em>Optional Modules:</em> Top Navigation, Sitemap, Contact, Gallery. </small> ]]></key>
    <key alias="runwayWhatIsRunway">¿Qué es Runway?</key>
    <key alias="step1">Paso 1 de 5. Aceptar los términos de la licencia</key>
    <key alias="step2">Paso 2 de 5. Configuración de la base de datos</key>
    <key alias="step3">Paso 3 de 5. Autorizar / validar permiso en los archivos</key>
    <key alias="step4">Paso 4 de 5. Configurar seguridad en Umbraco</key>
    <key alias="step5">Paso 5 de 5. Umbraco está listo para ser usado</key>
    <key alias="thankYou">Gracias por elegir Umbraco</key>
    <key alias="theEndBrowseSite"><![CDATA[<h3>Navega a tu nuevo sitio</h3> Has instalado Runway, por qué no ves el aspecto de tu nuevo sitio web.]]></key>
    <key alias="theEndFurtherHelp"><![CDATA[<h3>Más ayuda e información</h3> Consigue ayuda de nuestra premiada comunidad, navega por la documentación o mira algunos videos gratuitos de cómo crear un sitio sencillo, cómo utilizar los paquetes y una guía rápida de la terminología de Umbraco]]></key>
    <key alias="theEndHeader">Umbraco %0% ha sido instalado y está listo para ser usado</key>
    <key alias="theEndInstallFailed"><![CDATA[Para completar la instalación, necesitaras editar de forma manual el <strong>archivo /web.config</strong> y actualizar la clave del AppSetting <strong>UmbracoConfigurationStatus</strong> del final al valor <strong>'%0%'</strong>.]]></key>
    <key alias="theEndInstallSuccess"><![CDATA[Puedes <strong>empezar inmediatamente</strong> pulsando el botón "Lanzar Umbraco" de debajo. <br />Si eres <strong>nuevo con Umbraco</strong>, puedes encontrar cantidad de recursos en nuestras páginas de cómo empezar.]]></key>
    <key alias="theEndOpenUmbraco"><![CDATA[<h3>Lanzar Umbraco</h3> Para administrar tu sitio web, simplemente abre el back office de Umbraco y empieza a añadir contenido, a actualizar plantillas y hojas de estilo o a añadir nueva funcionalidad]]></key>
    <key alias="Unavailable">No se ha podido establecer la conexión con la base de datos</key>
    <key alias="Version3">Umbraco versión 3</key>
    <key alias="Version4">Umbraco versión 4</key>
    <key alias="watch">Mirar</key>
    <key alias="welcomeIntro"><![CDATA[El asistente de configuración le guiará en los pasos para instalar <strong>Umbraco %0%</strong> o actualizar la versión 3.0 a <strong>Umbraco %0%</strong>. <br /><br />  Pinche en <strong>"próximo"</strong> para empezar con el asistente de configuración.]]></key>
  </area>
  <area alias="language">
    <key alias="cultureCode">Código de cultura</key>
    <key alias="displayName">Nombre de cultura</key>
  </area>
  <area alias="lockout">
    <key alias="lockoutWillOccur">TRANSLATE ME: 'You've been idle and logout will automatically occur in'</key>
    <key alias="renewSession">TRANSLATE ME: 'Renew now to save your work'</key>
  </area>
  <area alias="login">
    <key alias="bottomText"><![CDATA[<p style="text-align:right;">&copy; 2001 - %0% <br /><a href="http://Umbraco.org" style="text-decoration: none" target="_blank">Umbraco.org</a></p> ]]></key>
    <key alias="topText">Bienvenido a Umbraco, escribe tu nombre de usuario y clave en los campos de debajo:</key>
  </area>
  <area alias="main">
    <key alias="dashboard">Panel de Administración</key>
    <key alias="sections">Secciones</key>
    <key alias="tree">Contenido</key>
  </area>
  <area alias="moveOrCopy">
    <key alias="choose">Elija una página arriba...</key>
    <key alias="copyDone">%0% ha sido copiado al %1%</key>
    <key alias="copyTo">Seleccione donde el documento %0% debe ser copiado abajo</key>
    <key alias="moveDone">%0% ha sido movido a %1%</key>
    <key alias="moveTo">Seleccione debajo donde mover el documento %0%</key>
    <key alias="nodeSelected">ha sido seleccionado como raíz de su nuevo contenido, haga click sobre 'ok' debajo.</key>
    <key alias="noNodeSelected">No ha seleccionado ningún nodo. Seleccione un nodo en la lista mostrada arriba antes the pinchar en 'continuar' (continue)</key>
    <key alias="notAllowedByContentType">No se puede colgar el nodo actual bajo el nodo elegido debido a su tipo</key>
    <key alias="notAllowedByPath">El nodo actual no puede moverse a ninguna de sus subpáginas</key>
    <key alias="notValid">TRANSLATE ME: 'The action isn't allowed since you have insufficient permissions on 1 or more child documents.'</key>
  </area>
  <area alias="notifications">
    <key alias="editNotifications">Edite su notificación para %0%</key>
    <key alias="mailBody">Hola %0% Esto es un e-mail automático para informarle que la tarea '%1%' ha sido realizada sobre la página '%2%' por el usuario '%3%' Vaya a http://%4%/#/content/content/edit/%5% para editarla. ¡Espero que tenga un buen día! Saludos del robot de Umbraco</key>
    <key alias="mailBodyHtml"><![CDATA[<p>Hola %0%</p> <p>Esto es un e-mail generado automáticamente para informarle que la tarea <strong>'%1%'</strong> ha sido realizada sobre la página <a href="http://%4%/#/content/content/edit/%5%"><strong>'%2%'</strong></a> por el usuario <strong>'%3%'</strong> </p> <div style="margin: 8px 0; padding: 8px; display: block;"> <br /> <a style="color: white; font-weight: bold; background-color: #5372c3; text-decoration : none; margin-right: 20px; border: 8px solid #5372c3; width: 150px;" href="http://%4%/#/content/content/edit/%5%">&nbsp;&nbsp;&nbsp;&nbsp;&nbsp;EDIT&nbsp;&nbsp;&nbsp;&nbsp;&nbsp;</a> &nbsp; <br /> </div> <p> <h3>Resumen de actualización:</h3> <table style="width: 100%;"> %6% </table> </p> <div style="margin: 8px 0; padding: 8px; display: block;"> <br /> <a style="color: white; font-weight: bold; background-color: #66cc66; text-decoration : none; margin-right: 20px; border: 8px solid #66cc66; width: 150px;" href="http://%4%/actions/publish.aspx?id=%5%">&nbsp;&nbsp;PUBLISH&nbsp;&nbsp;</a> &nbsp; <a style="color: white; font-weight: bold; background-color: #5372c3; text-decoration : none; margin-right: 20px; border: 8px solid #5372c3; width: 150px;" href="http://%4%/#/content/content/edit/%5%">&nbsp;&nbsp;&nbsp;&nbsp;&nbsp;EDIT&nbsp;&nbsp;&nbsp;&nbsp;&nbsp;</a> &nbsp; <a style="color: white; font-weight: bold; background-color: #ca4a4a; text-decoration : none; margin-right: 20px; border: 8px solid #ca4a4a; width: 150px;" href="http://%4%/actions/delete.aspx?id=%5%">&nbsp;&nbsp;&nbsp;&nbsp;DELETE&nbsp;&nbsp;&nbsp;&nbsp;</a> <br /> </div> <p>¡Espero que tenga un buen día!<br /><br /> Saludos del robot Umbraco. </p>]]></key>
    <key alias="mailSubject">[%0%] Notificación acerca de %1% realizado en %2%</key>
    <key alias="notifications">Notificaciones</key>
  </area>
  <area alias="packager">
    <key alias="chooseLocalPackageText"><![CDATA[Elige un paquete de tu máquina, seleccionando el botón Examinar<br />y localizando el paquete. Los paquetes de Umbraco normalmente tienen la extensión ".umb" o ".zip".]]></key>
    <key alias="packageAuthor">Autor</key>
    <key alias="packageDemonstration"><![CDATA[Demostración
]]></key>
    <key alias="packageDocumentation">Documentación</key>
    <key alias="packageMetaData">Meta datos del paquete</key>
    <key alias="packageName">Nombre del paquete</key>
    <key alias="packageNoItemsHeader">El paquete no contiene ningún elemento</key>
    <key alias="packageNoItemsText"><![CDATA[Este archivo de paquete no contiene ningún elemento para desinstalar.<br /><br />Puedes eliminarlo del sistema de forma segura seleccionando la opción "desinstalar paquete" de abajo.]]></key>
    <key alias="packageNoUpgrades">No hay actualizaciones disponibles</key>
    <key alias="packageOptions">Opciones del paquete</key>
    <key alias="packageReadme">Leeme del paquete</key>
    <key alias="packageRepository">Repositorio de paquetes</key>
    <key alias="packageUninstallConfirm">Confirma la desinstalación</key>
    <key alias="packageUninstalledHeader">El paquete ha sido desinstalado</key>
    <key alias="packageUninstalledText">El paquete se ha desinstalado correctamente</key>
    <key alias="packageUninstallHeader">Desinstalar paquete</key>
    <key alias="packageUninstallText"><![CDATA[Debajo puedes deseleccionar elementos que no desees eliminar en este momento. Cuando elijas "confirmar la desinstalación" todos los elementos marcados serán eliminados.<br /> <span style="color: Red; font-weight: bold;">Nota:</span> cualquier documento, archivo etc dependiente de los elementos eliminados, dejará de funcionar, y puede conllevar inestabilidad en el sistema, por lo que lleva cuidado al desinstalar elementos. En caso de duda, contacta con el autor del paquete.]]></key>
    <key alias="packageUpgradeDownload">Descargar actualización del repositorio</key>
    <key alias="packageUpgradeHeader">Actualizar paquete</key>
    <key alias="packageUpgradeInstructions">Instrucciones de actualización</key>
    <key alias="packageUpgradeText">Hay una actualización disponible para este paquete. Puedes descargarla directamente del repositorio de paquetes de Umbraco.</key>
    <key alias="packageVersion">Versión del paquete</key>
    <key alias="viewPackageWebsite">Ver página web del paquete</key>
  </area>
  <area alias="paste">
    <key alias="doNothing">Pegar con formato completo (No recomendado)</key>
    <key alias="errorMessage">El texto que estás intentando pegar contiene caractéres o formato especial. El problema puede ser debido al copiar texto desde Microsoft Word. Umbraco puede eliminar estos caractéres o formato especial automáticamente, de esa manera el contenido será más adecuado para la web.</key>
    <key alias="removeAll">Pegar como texto sin formato</key>
    <key alias="removeSpecialFormattering">Pegar, pero quitando el formato (Recomendado)</key>
  </area>
  <area alias="publicAccess">
    <key alias="paAdvanced">Proteccion basada en roles</key>
    <key alias="paAdvancedHelp"><![CDATA[Si desea controlar el acceso a la página usando autenticación basada en roles,<br /> usando los grupos de miembros de Umbraco.]]></key>
    <key alias="paAdvancedNoGroups"><![CDATA[Necesita crear un grupo de miembros antes de poder usar <br /> autenticación basada en roles.]]></key>
    <key alias="paErrorPage">Página de error</key>
    <key alias="paErrorPageHelp">Usada cuando alguien hace login, pero no tiene acceso</key>
    <key alias="paHowWould">Elija cómo restringir el acceso a esta página</key>
    <key alias="paIsProtected">%0% está protegido</key>
    <key alias="paIsRemoved">Protección borrada de %0%</key>
    <key alias="paLoginPage">Página de login</key>
    <key alias="paLoginPageHelp">Elija la página que contenga el formulario de login</key>
    <key alias="paRemoveProtection">Borrar protección</key>
    <key alias="paSelectPages">Elija las páginas que contendrán el formulario de login y mensajes de error</key>
    <key alias="paSelectRoles">Elija los roles que tendrán acceso a esta página</key>
    <key alias="paSetLogin">Elija el login y password para esta página</key>
    <key alias="paSimple">Protección de usuario único</key>
    <key alias="paSimpleHelp">Si sólo necesita configurar una protección simple usando un único login y password</key>
  </area>
  <area alias="publish">
    <key alias="contentPublishedFailedByEvent">%0% no ha podido ser publicado, debido a que una extensión de otro proveedor ha cancelado la acción.</key>
    <key alias="includeUnpublished">Incluir las páginas hija sin publicar</key>
    <key alias="inProgress">Publicación en progreso - por favor, espera...</key>
    <key alias="inProgressCounter">Se han publicado %0% de %1% páginas...</key>
    <key alias="nodePublish">%0% se ha publicado</key>
    <key alias="nodePublishAll">%0% y sus subpáginas se han publicado</key>
    <key alias="publishAll">Publicar %0% y todas sus subpáginas</key>
    <key alias="publishHelp"><![CDATA[Pulsa en <em>aceptar</em> para publicar <strong>%0%</strong> y por lo tanto, hacer que su contenido esté disponible al público.<br/><br /> Puedes publicar esta página y todas sus subpáginas marcando <em>publicar todos los hijos</em> debajo. ]]></key>
  </area>
  <area alias="relatedlinks">
    <key alias="addExternal">TRANSLATE ME: 'Add external link'</key>
    <key alias="addInternal">TRANSLATE ME: 'Add internal link'</key>
    <key alias="addlink">TRANSLATE ME: 'Add'</key>
    <key alias="caption">TRANSLATE ME: 'Caption'</key>
    <key alias="internalPage">TRANSLATE ME: 'Internal page'</key>
    <key alias="linkurl">TRANSLATE ME: 'URL'</key>
    <key alias="modeDown">TRANSLATE ME: 'Move Down'</key>
    <key alias="modeUp">TRANSLATE ME: 'Move Up'</key>
    <key alias="newWindow">TRANSLATE ME: 'Open in new window'</key>
    <key alias="removeLink">TRANSLATE ME: 'Remove link'</key>
  </area>
  <area alias="rollback">
    <key alias="currentVersion">Versión actual</key>
    <key alias="diffHelp"><![CDATA[Esto muestra las diferencias entre la versión actual y la versión seleccionada<br /><del>Red</del> el texto de la versión seleccionada no se mostrará. , <ins>green means added</ins>]]></key>
    <key alias="documentRolledBack">Se ha recuperado la última versión del documento.</key>
    <key alias="htmlHelp">Esto muestra la versión seleccionada como html, si desea ver la diferencia entre 2 versiones al mismo tiempo, por favor use la vista diff</key>
    <key alias="rollbackTo">Volver a</key>
    <key alias="selectVersion">Elija versión</key>
    <key alias="view">Vista</key>
  </area>
  <area alias="scripts">
    <key alias="editscript">Editar fichero de script</key>
  </area>
  <area alias="sections">
    <key alias="concierge">Conserje</key>
    <key alias="content">Contenido</key>
    <key alias="courier">Mensajero</key>
    <key alias="developer">Desarrollador</key>
    <key alias="installer">Asistente de configuración de Umbraco</key>
    <key alias="media">Media</key>
    <key alias="member">Miembros</key>
    <key alias="newsletters">Boletín informativo</key>
    <key alias="settings">Ajustes</key>
    <key alias="statistics">Estadísticas</key>
    <key alias="translation">Traducción</key>
    <key alias="users">Usuarios</key>
  </area>
  <area alias="settings">
    <key alias="defaulttemplate">Plantilla por defecto</key>
    <key alias="dictionary editor egenskab">Clave de diccionario</key>
    <key alias="importDocumentTypeHelp">Para importar un tipo de documento encuentre el fichero ".udt" en su ordenador haciendo click sobre el botón "Navegar" y pulsando "Importar" (se le solicitará confirmación en la siguiente pantalla)</key>
    <key alias="newtabname">Nuevo nombre de la pestaña</key>
    <key alias="nodetype">Tipo de nodo</key>
    <key alias="objecttype">Tipo</key>
    <key alias="stylesheet">Hoja de estilos</key>
    <key alias="stylesheet editor egenskab">Propiedades de la hoja de estilos</key>
    <key alias="tab">Pestaña</key>
    <key alias="tabname">Nombre de la pestaña</key>
    <key alias="tabs">Pestañas</key>
  </area>
  <area alias="sort">
    <key alias="sortDone">Ordenación completa.</key>
    <key alias="sortHelp">Arrastra las diferentes páginas debajo para colocarlas como deberían estar. O haz click en las cabeceras de las columnas para ordenar todas las páginas</key>
    <key alias="sortPleaseWait"><![CDATA[Espere por favor, las páginas están siendo ordenadas. El proceso puede durar un poco.<br/>
<br/> No cierre esta ventana mientras se está ordenando ]]></key>
  </area>
  <area alias="speechBubbles">
    <key alias="contentPublishedFailedByEvent">La publicación fue cancelada por un complemento de terceros</key>
    <key alias="contentTypeDublicatePropertyType">El tipo de propiedad ya existe</key>
    <key alias="contentTypePropertyTypeCreated">Tipo de propiedad creado</key>
    <key alias="contentTypePropertyTypeCreatedText"><![CDATA[Nombre: %0% <br /> Tipo de Dato: %1%]]></key>
    <key alias="contentTypePropertyTypeDeleted">Tipo de propiedad eliminado</key>
    <key alias="contentTypeSavedHeader">Tipo de contenido guardado</key>
    <key alias="contentTypeTabCreated">Pestaña creada</key>
    <key alias="contentTypeTabDeleted">Pestaña eliminada</key>
    <key alias="contentTypeTabDeletedText">Pestaña con id: %0% eliminada</key>
    <key alias="cssErrorHeader">La hoja de estilos no se ha guardado</key>
    <key alias="cssSavedHeader">Hoja de estilos guardada</key>
    <key alias="cssSavedText">La hoja de estilos se ha guardado sin errores</key>
    <key alias="dataTypeSaved">Tipo de dato guardado</key>
    <key alias="dictionaryItemSaved">Elemento del diccionario guardado</key>
    <key alias="editContentPublishedFailedByParent">La publicación ha fallado porque la página padre no está publicada</key>
    <key alias="editContentPublishedHeader">Contenido publicado</key>
    <key alias="editContentPublishedText">y visible en el sitio web</key>
    <key alias="editContentSavedHeader">Contenido guardado</key>
    <key alias="editContentSavedText">Recuerda publicar para hacer los cambios visibles</key>
    <key alias="editContentSendToPublish">Mandado para ser aprobado</key>
    <key alias="editContentSendToPublishText">Los cambios se han mandado para ser aprobados</key>
    <key alias="editMemberSaved">Miembro guardado</key>
    <key alias="editStylesheetPropertySaved">Propiedad de la hoja de estilos guardada</key>
    <key alias="editStylesheetSaved">Hoja de estilos guardada</key>
    <key alias="editTemplateSaved">Plantilla guardada</key>
    <key alias="editUserError">Error grabando usuario (comprueba el log)</key>
    <key alias="editUserSaved">Usuario grabado</key>
    <key alias="fileErrorHeader">El archivo no se ha guardado</key>
    <key alias="fileErrorText">El archivo no se ha grabado. Por favor, comprueba los permisos de los ficheros</key>
    <key alias="fileSavedHeader">Archivo guardado</key>
    <key alias="fileSavedText">Archivo grabado sin errores</key>
    <key alias="languageSaved">Lenguaje guardado</key>
    <key alias="pythonErrorHeader">El script en Python no se ha guardado</key>
    <key alias="pythonErrorText">El script en Python no se ha podido guardar debido a un error</key>
    <key alias="pythonSavedHeader">Script en Python guardado</key>
    <key alias="pythonSavedText">No hay errores en el script en Python</key>
    <key alias="templateErrorHeader">La plantilla no se ha guardado</key>
    <key alias="templateErrorText">Por favor, asegúrate de que no hay 2 plantillas con el mismo alias</key>
    <key alias="templateSavedHeader">Plantilla guardada</key>
    <key alias="templateSavedText">Plantilla guardada sin errores</key>
    <key alias="xsltErrorHeader">El XSLT no se ha guardado</key>
    <key alias="xsltErrorText">El XSLT tenía un error</key>
    <key alias="xsltPermissionErrorText">El XSLT no se ha podido guardar, comprueba los permisos de los ficheros</key>
    <key alias="xsltSavedHeader">XSLT guardado</key>
    <key alias="xsltSavedText">No hay errores en el XSLT</key>
  </area>
  <area alias="stylesheet">
    <key alias="aliasHelp">Usa sintaxis CSS, p.ej.: h1, .redHeader, .blueTex</key>
    <key alias="editstylesheet">Editar hoja de estilos</key>
    <key alias="editstylesheetproperty">Editar propiedades de la hoja de estilos</key>
    <key alias="nameHelp">Nombre para identificar la propiedad del estilo en el editor de texto rico</key>
    <key alias="preview">Previsualizar</key>
    <key alias="styles">Estilos</key>
  </area>
  <area alias="template">
    <key alias="edittemplate">Editar plantilla</key>
    <key alias="insertContentArea">Insertar área de contenido</key>
    <key alias="insertContentAreaPlaceHolder">Insertar marcador de posición de área de contenido</key>
    <key alias="insertDictionaryItem">Insertar objeto del diccionario</key>
    <key alias="insertMacro">Insertar macro</key>
    <key alias="insertPageField">Insertar campo de página de Umbraco</key>
    <key alias="mastertemplate">Plantilla principal</key>
    <key alias="quickGuide">Guía rápida sobre las etiquetas de plantilla de Umbraco</key>
    <key alias="template">Plantilla</key>
  </area>
  <area alias="templateEditor">
    <key alias="alternativeField">Campo opcional</key>
    <key alias="alternativeText">Texto opcional</key>
    <key alias="casing">MAYÚSCULA/minúscula</key>
    <key alias="chooseField">Elegir campo</key>
    <key alias="convertLineBreaks">Convertir a salto de línea</key>
    <key alias="convertLineBreaksHelp">Reemplaza los saltos de línea con la etiqueta HTML &amp;lt;br&amp;gt;</key>
    <key alias="dateOnly">Si, solamente la fecha</key>
    <key alias="formatAsDate">Cambiar formato a fecha</key>
    <key alias="htmlEncode">Codificar HTML</key>
    <key alias="htmlEncodeHelp">Se reemplazarán los caracteres especiales por su código HTML equivalente.</key>
    <key alias="insertedAfter">Será insertado después del valor del campo</key>
    <key alias="insertedBefore">Será insertado antes del valor del campo</key>
    <key alias="lowercase">Minúscula</key>
    <key alias="none">Ninguno/ninguna</key>
    <key alias="postContent">Insertar después del campo</key>
    <key alias="preContent">Insertar antes del campo</key>
    <key alias="recursive">Recursivo</key>
    <key alias="removeParagraph">Borrar los tags del párrafo</key>
    <key alias="removeParagraphHelp">Borrará cualquier &amp;lt;P&amp;gt; al principio y al final del texto</key>
    <key alias="uppercase">Mayúscula</key>
    <key alias="urlEncode">Codificar URL</key>
    <key alias="urlEncodeHelp">Formateará los caracteres especiales de las URLs</key>
    <key alias="usedIfAllEmpty">Sólo será usado cuando el campo superior esté vacio</key>
    <key alias="usedIfEmpty">Este campo será usado unicamente si el campo primario está vacío</key>
    <key alias="withTime">Si, con el tiempo. Separador:</key>
  </area>
  <area alias="translation">
    <key alias="assignedTasks">Tareas asignadas a usted</key>
    <key alias="assignedTasksHelp"><![CDATA[La lista de debajo le muestra las tareas de traducción <strong>asignadas a usted</strong>. Para acceder a la vista detallaa incluyendo comentarios, haga click sobre "Detalles" o sobre el nombre de la página. También puede descargar la página como XML directamente pulsando sobre el enlace "Descarga XML". <br/> Para terminar la tarea de traducción, por favor dirijase a la vista de detalles y haga click sobre el botón de "Cerrar". ]]></key>
    <key alias="closeTask">cerrar tarea</key>
    <key alias="details">Detalles de traducción</key>
    <key alias="downloadAllAsXml">Descargar todas las tareas pendientes  de traducción como archivo xml</key>
    <key alias="downloadTaskAsXml">Descargar xml</key>
    <key alias="DownloadXmlDTD">Descargar xml DTD</key>
    <key alias="fields">Campos</key>
    <key alias="includeSubpages">Incluir subpáginas</key>
<<<<<<< HEAD
    <key alias="mailBody"><![CDATA[
        Hola %0%. 

        Este email se ha generado automáticamente para informale que %2% ha solicitado que el documento '%1%' sea traducido en '%5%'. 

        Para editarlo, vaya a la dirección http://%3%/translation/details.aspx?id=%4% o inicie la sesión en umbraco y vaya a http://%3% para ver las tareas pendientes de traducir. 

        Espero que tenga un buen dia. 

        Saludos de parte de el robot de umbraco
    ]]></key>
=======
    <key alias="mailBody">Hola %0%. Este email se ha generado automáticamente para informale que %2% ha solicitado que el documento '%1%' sea traducido en '%5%'. Para editarlo, vaya a la dirección http://%3%/Umbraco/translation/details.aspx?id=%4% o inicie la sesión en Umbraco y vaya a http://%3%/Umbraco para ver las tareas pendientes de traducir. Espero que tenga un buen dia. Saludos de parte de el robot de Umbraco</key>
>>>>>>> f430698e
    <key alias="mailSubject">Tarea para tradudir [%0%] por %1%</key>
    <key alias="noTranslators">No se encontraron usuarios traductores. Por favor, crea un usuario traductor antes de empezar a mandar contenido para su traducción</key>
    <key alias="ownedTasks">Tareas creadas por ti</key>
    <key alias="ownedTasksHelp"><![CDATA[La lista de debajo muestra las páginas <strong>creadas por tí</strong>. Para ver una vista detallada incluyendo los comentarios, pulsa en "Detalles" o tan solo en el nombre de la página. También puedes descargar la página como XML directamente pulsando en el enlace "Descargar Xml". Para cerrar una tarea de traducción, por favor ve a la vista de Detalles y pulsa el botón de "Cerrar".]]></key>
    <key alias="pageHasBeenSendToTranslation">La página '%0%' se ha mandado a traducción</key>
    <key alias="sendToTranslate">Manda la página '%0%' a traducción</key>
    <key alias="taskAssignedBy">Asignada por</key>
    <key alias="taskOpened">Tarea abierta</key>
    <key alias="totalWords">Total de palabras</key>
    <key alias="translateTo">Traducir a</key>
    <key alias="translationDone">Traducción hecha.</key>
    <key alias="translationDoneHelp">Puedes previsualizar las páginas que acabas de traducir, pulsando debajo. Si la página original existe, se mostrará una comparación de las 2 páginas.</key>
    <key alias="translationFailed">La traducción ha fallado. El archivo xml es inválido </key>
    <key alias="translationOptions">Opciones para traducir</key>
    <key alias="translator">Traductor</key>
    <key alias="uploadTranslationXml">Subir traducción xml</key>
  </area>
  <area alias="treeHeaders">
    <key alias="cacheBrowser">Caché del navegador</key>
    <key alias="contentRecycleBin">Papelera de reciclaje</key>
    <key alias="createdPackages">Paquetes creados</key>
    <key alias="datatype">Tipos de datos</key>
    <key alias="dictionary">Diccionario</key>
    <key alias="installedPackages">Paquetes instalados</key>
    <key alias="installSkin">TRANSLATE ME: 'Install skin'</key>
    <key alias="installStarterKit">TRANSLATE ME: 'Install starter kit'</key>
    <key alias="languages">Idiomas</key>
    <key alias="localPackage">Instalar paquete local</key>
    <key alias="macros">Macros</key>
    <key alias="mediaTypes">Tipos de medios</key>
    <key alias="member">Miembros</key>
    <key alias="memberGroup">Grupos de miembros</key>
    <key alias="memberRoles">Roles</key>
    <key alias="memberType">Tipos de miembros</key>
    <key alias="nodeTypes">Tipos de documento</key>
    <key alias="packager">Paquetes</key>
    <key alias="packages">Paquetes</key>
    <key alias="python">Ficheros Python</key>
    <key alias="repositories">Instalar desde repositorio</key>
    <key alias="runway">Instalar pasarela</key>
    <key alias="runwayModules">Módulos pasarela</key>
    <key alias="scripting">TRANSLATE ME: 'Scripting Files'</key>
    <key alias="scripts">Scripts</key>
    <key alias="stylesheets">Hojas de estilo</key>
    <key alias="templates">Plantillas</key>
    <key alias="xslt">Archivos XSLT</key>
  </area>
  <area alias="update">
    <key alias="updateAvailable">Existe una nueva actualización</key>
    <key alias="updateDownloadText">%0% esta listo, pulsa aquí para descargar</key>
    <key alias="updateNoServer">No hay conexión al servidor</key>
    <key alias="updateNoServerError">Error al comprobar la actualización. Por favor revisa "trace-stack" para conseguir más información.</key>
  </area>
  <area alias="user">
    <key alias="administrators">Administrador</key>
    <key alias="categoryField">Campo de categoria</key>
    <key alias="changePassword">TRANSLATE ME: 'Change Your Password'</key>
    <key alias="changePasswordDescription">TRANSLATE ME: 'You can change your password for accessing the Umbraco Back Office by filling out the form below and click the 'Change Password' button'</key>
    <key alias="contentChannel">Canal de contenido</key>
    <key alias="descriptionField">Campo descriptivo</key>
    <key alias="disabled">Deshabilitar usuario</key>
    <key alias="documentType">Tipo de documento</key>
    <key alias="editors">Editor</key>
    <key alias="excerptField">Campo de citas</key>
    <key alias="language">Idioma</key>
    <key alias="loginname">Login</key>
    <key alias="mediastartnode">Nodo de comienzo en la libreria de medios</key>
    <key alias="modules">Secciones</key>
    <key alias="noConsole">Deshabilitar acceso a Umbraco</key>
    <key alias="password">Password</key>
    <key alias="passwordChanged">TRANSLATE ME: 'Your password has been changed!'</key>
    <key alias="passwordConfirm">TRANSLATE ME: 'Please confirm the new password'</key>
    <key alias="passwordEnterNew">TRANSLATE ME: 'Enter your new password'</key>
    <key alias="passwordIsBlank">TRANSLATE ME: 'Your new password cannot be blank!'</key>
    <key alias="passwordIsDifferent">TRANSLATE ME: 'There was a difference between the new password and the confirmed password. Please try again!'</key>
    <key alias="passwordMismatch">TRANSLATE ME: 'The confirmed password doesn't match the new password!'</key>
    <key alias="permissionReplaceChildren">Reemplazar los permisos de los nodos hijo</key>
    <key alias="permissionSelectedPages">Estas modificando los permisos para las páginas:</key>
    <key alias="permissionSelectPages">Selecciona las páginas para modificar sus permisos</key>
    <key alias="searchAllChildren">Buscar en todos los hijos</key>
    <key alias="startnode">Nodo de comienzo en contenido</key>
    <key alias="username">Nombre de usuario</key>
    <key alias="userPermissions">Permisos de usuarios</key>
    <key alias="usertype">Tipo de usuario</key>
    <key alias="userTypes">Tipos de usuarios</key>
    <key alias="writer">Redactor</key>
  </area>
</language><|MERGE_RESOLUTION|>--- conflicted
+++ resolved
@@ -1,763 +1,759 @@
-﻿<?xml version="1.0" encoding="utf-8" standalone="yes"?>
-<language alias="es" intName="Spanish" localName="español" lcid="10" culture="es-ES">
-  <creator>
-    <name>The Umbraco community</name>
-    <link>http://Umbraco.org/documentation/language-files</link>
-  </creator>
-  <area alias="actions">
-    <key alias="assignDomain">Administrar hostnames</key>
-    <key alias="auditTrail">Auditoría</key>
-    <key alias="browse">Nodo de Exploración</key>
-    <key alias="copy">Copiar</key>
-    <key alias="create">Crear</key>
-    <key alias="createPackage">Crear Paquete</key>
-    <key alias="delete">Borrar</key>
-    <key alias="disable">Deshabilitar</key>
-    <key alias="emptyTrashcan">Vaciar Papelera</key>
-    <key alias="exportDocumentType">Exportar Documento (tipo)</key>
-    <key alias="exportDocumentTypeAsCode">TRANSLATE ME: 'Export to .NET'</key>
-    <key alias="exportDocumentTypeAsCode-Full">TRANSLATE ME: 'Export to .NET'</key>
-    <key alias="importDocumentType">Importar Documento (tipo)</key>
-    <key alias="importPackage">Importar Paquete</key>
-    <key alias="liveEdit">Editar en lienzo</key>
-    <key alias="logout">Salir</key>
-    <key alias="move">Mover</key>
-    <key alias="notify">Notificaciones</key>
-    <key alias="protect">Acceso Público</key>
-    <key alias="publish">Publicar</key>
-    <key alias="refreshNode">Recargar Nodos</key>
-    <key alias="republish">Republicar sitio completo</key>
-    <key alias="rights">Permisos</key>
-    <key alias="rollback">Deshacer</key>
-    <key alias="sendtopublish">Enviar a Publicar</key>
-    <key alias="sendToTranslate">Enviar a Traducir</key>
-    <key alias="sort">Ordernar</key>
-    <key alias="toPublish">Enviar a publicación</key>
-    <key alias="translate">Traducir</key>
-    <key alias="update">Actualizar</key>
-  </area>
-  <area alias="assignDomain">
-    <key alias="addNew">Añadir nuevo dominio</key>
-    <key alias="domain">Dominio</key>
-    <key alias="domainCreated">El nuevo dominio %0% ha sido creado</key>
-    <key alias="domainDeleted">El dominio %0% ha sido borrado</key>
-    <key alias="domainExists">El dominio'%0%' ya ha sido asignado</key>
-    <key alias="domainHelp">p.ej.: tudominio.com, www.tudominio.com</key>
-    <key alias="domainUpdated">El dominio %0% ha sido actualizado</key>
-    <key alias="orEdit">Editar dominios actuales</key>
-  </area>
-  <area alias="auditTrails">
-    <key alias="atViewingFor">Visualización de</key>
-  </area>
-  <area alias="buttons">
-    <key alias="bold">Negrita</key>
-    <key alias="deindent">Cancelar Sangría del Párrafo </key>
-    <key alias="formFieldInsert">Insertar campo de formulario</key>
-    <key alias="graphicHeadline">Insertar gráfico de titular</key>
-    <key alias="htmlEdit">Editar Html</key>
-    <key alias="indent">Sangría</key>
-    <key alias="italic">Cursiva</key>
-    <key alias="justifyCenter">Centrar</key>
-    <key alias="justifyLeft">Alinear a la Izquierda</key>
-    <key alias="justifyRight">Alinear a la Derecha</key>
-    <key alias="linkInsert">Insertar Link</key>
-    <key alias="linkLocal">Insertar link local (anchor)</key>
-    <key alias="listBullet">Lista en Viñetas</key>
-    <key alias="listNumeric">Lista Numérica</key>
-    <key alias="macroInsert">Insertar macro</key>
-    <key alias="pictureInsert">Insertar imagen</key>
-    <key alias="relations">Editar relaciones</key>
-    <key alias="save">Guardar</key>
-    <key alias="saveAndPublish">Guardar y publicar</key>
-    <key alias="saveToPublish">Guardar y enviar para aprobación</key>
-    <key alias="showPage">Previsualizar</key>
-    <key alias="styleChoose">Elegir estilo</key>
-    <key alias="styleShow">Mostrar estilos</key>
-    <key alias="tableInsert">Insertar tabla</key>
-  </area>
-  <area alias="content">
-    <key alias="about">Acerca de</key>
-    <key alias="alias">Link alternativo</key>
-    <key alias="alternativeTextHelp">(como describe la imagen sobre el teléfono)</key>
-    <key alias="alternativeUrls">Vinculos Alternativos</key>
-    <key alias="clickToEdit">Click para editar esta entrada</key>
-    <key alias="createBy">Creado por</key>
-    <key alias="createDate">Creado</key>
-    <key alias="documentType">Tipo de Documento</key>
-    <key alias="editing">Editando</key>
-    <key alias="expireDate">Remover el</key>
-    <key alias="itemChanged">Esta entrada ha sido modificada después de haber sido publicada</key>
-    <key alias="itemNotPublished">Esta entrada no esta publicada</key>
-    <key alias="lastPublished">Último publicado</key>
-    <key alias="mediatype">Tipo de Medio</key>
-    <key alias="membergroup">Miembro de Grupo</key>
-    <key alias="memberrole">Rol</key>
-    <key alias="membertype">Tipo de miembro</key>
-    <key alias="noDate">Sin fecha</key>
-    <key alias="nodeName">Título de la página</key>
-    <key alias="otherElements">Propiedades</key>
-    <key alias="parentNotPublished">Este documento ha sido publicado pero no es visible porque el padre '%0%' no esta publicado</key>
-    <key alias="publish">Publicar</key>
-    <key alias="publishStatus">Estado de la Publicación</key>
-    <key alias="releaseDate">Publicar el</key>
-    <key alias="removeDate">Fecha de Eliminación</key>
-    <key alias="sortDone">El Orden esta actualizado</key>
-    <key alias="sortHelp">Para organizar los nodos, simplemente arrastre los nodos o realice un clic en uno de los encabezados de columna. Puede seleccionar multiple nodos manteniendo presionados "Shift" o "Control" mientras selecciona</key>
-    <key alias="statistics">Estadísticas</key>
-    <key alias="titleOptional">Título (opcional)</key>
-    <key alias="type">Tipo</key>
-    <key alias="unPublish">No Publicar</key>
-    <key alias="updateDate">Última actualización</key>
-    <key alias="uploadClear">Eliminar archivo</key>
-    <key alias="urls">Vínculo al documento</key>
-  </area>
-  <area alias="create">
-    <key alias="chooseNode">¿Dónde quieres crear el nuevo %0%</key>
-    <key alias="createUnder">Crear debajo de</key>
-    <key alias="updateData">Elije un tipo y un título</key>
-  </area>
-  <area alias="dashboard">
-    <key alias="browser">Navega en tu sitio Web</key>
-    <key alias="dontShowAgain">TRANSLATE ME: '- Hide'</key>
-    <key alias="nothinghappens">Si Umbraco no se ha abierto tendrás que permitir ventanas emergentes para este sitio Web</key>
-    <key alias="openinnew">se ha abierto en una nueva ventana</key>
-    <key alias="restart">Reinicio</key>
-    <key alias="visit">Visita</key>
-    <key alias="welcome">Bienvenido</key>
-  </area>
-  <area alias="defaultdialogs">
-    <key alias="anchorInsert">Nombre</key>
-    <key alias="assignDomain">Administrar dominios</key>
-    <key alias="closeThisWindow">Cerrar esta ventana</key>
-    <key alias="confirmdelete">Esta usted seguro que desea borrar</key>
-    <key alias="confirmdisable">Esta usted seguro que desea deshabilitar</key>
-    <key alias="confirmEmptyTrashcan">Por favor seleccione esta casilla para confirmar la eliminación de %0% entrada(s)</key>
-    <key alias="confirmlogout">Esta usted seguro?</key>
-    <key alias="confirmSure">Esta usted Seguro?</key>
-    <key alias="cut">TRANSLATE ME: 'Cut'</key>
-    <key alias="editdictionary">Editar entrada del Diccionario</key>
-    <key alias="editlanguage">Editar idioma</key>
-    <key alias="insertAnchor">Agregar enlace interno</key>
-    <key alias="insertCharacter">TRANSLATE ME: 'Insert character'</key>
-    <key alias="insertgraphicheadline">Insertar titular gráfico</key>
-    <key alias="insertimage">Insertar imagen</key>
-    <key alias="insertlink">Insertar enlace</key>
-    <key alias="insertMacro">Insertar macro</key>
-    <key alias="inserttable">Insertar tabla</key>
-    <key alias="lastEdited">Última edición</key>
-    <key alias="link">Enlace</key>
-    <key alias="linkinternal">Enlace interno</key>
-    <key alias="linklocaltip">Al usar enlaces locales, insertar "#" delante del enlace</key>
-    <key alias="linknewwindow">¿Abrir en nueva ventana?</key>
-    <key alias="macroContainerSettings">TRANSLATE ME: 'Macro Settings'</key>
-    <key alias="macroDoesNotHaveProperties">Esta macro no contiene ninguna propiedad que pueda editar</key>
-    <key alias="paste">Pegar</key>
-    <key alias="permissionsEdit">Editar permisos para</key>
-    <key alias="recycleBinDeleting">Se está vaciando la papelera. No cierre esta ventana mientras se ejecuta este proceso</key>
-    <key alias="recycleBinIsEmpty">La papelera está vacía</key>
-    <key alias="recycleBinWarning">No podrá recuperar los items una vez sean borrados de la papelera</key>
-    <key alias="regexSearchError"><![CDATA[El servicio web <a target='_blank' href='http://regexlib.com'>regexlib.com</a> está experimentando algunos problemas en estos momentos, de los cuales no somos responsables. Pedimos disculpas por las molestias.]]></key>
-    <key alias="regexSearchHelp">Buscar una expresión regular para agregar validación a un campo de formulario. Ejemplo: 'correo electrónico', código postal "," url "</key>
-    <key alias="removeMacro">TRANSLATE ME: 'Remove Macro'</key>
-    <key alias="requiredField">Campo obligatorio</key>
-    <key alias="sitereindexed">El sitio ha sido reindexado</key>
-    <key alias="siterepublished">Se ha actualizado la caché y se ha publicado el contenido del sitio web.</key>
-    <key alias="siterepublishHelp">La caché del sitio web será actualizada. Todos los contenidos publicados serán actualizados, mientras el contenido no publicado permanecerá no publicado.</key>
-    <key alias="tableColumns">Número de columnas</key>
-    <key alias="tableRows">Número de filas</key>
-    <key alias="templateContentAreaHelp"><![CDATA[<strong>Coloca un 'placeholder' id</strong> al colocar un ID  en tu 'placeholder' puedes insertar contenido en esta plantilla desde una plantilla hija, referenciando este ID usando un elemento<code>&lt;asp:content /&gt;</code>.]]></key>
-    <key alias="templateContentPlaceHolderHelp">Seleccione una tecla de la lista abajo indicada. Sólo puede elegir a partir de la ID de la plantilla actual del dominio.</key>
-    <key alias="thumbnailimageclickfororiginal">Haga clic sobre la imagen para verla a tamaño completo.</key>
-    <key alias="treepicker">Seleccionar item</key>
-    <key alias="viewCacheItem">Ver item en la caché</key>
-  </area>
-  <area alias="dictionaryItem">
-    <key alias="description">Editar las diferentes versiones lingüísticas para la entrada en el diccionario '% 0%' debajo añadir otros idiomas en el menu de 'idiomas' en el menú de la izquierda</key>
-    <key alias="displayName"><![CDATA[nombre de la cultura
-]]></key>
-  </area>
-  <area alias="editcontenttype">
-    <key alias="allowedchildnodetypes">Tipos de nodos hijos permitidos</key>
-    <key alias="create">Crear</key>
-    <key alias="deletetab">Borrar pestaña</key>
-    <key alias="description">TRANSLATE ME: 'Description'</key>
-    <key alias="newtab">Nueva pestaña</key>
-    <key alias="tab">Pestaña</key>
-    <key alias="thumbnail">TRANSLATE ME: 'Thumbnail'</key>
-  </area>
-  <area alias="editdatatype">
-    <key alias="addPrevalue">añadir prevalor</key>
-    <key alias="dataBaseDatatype"><![CDATA[Base de datos 
-]]></key>
-    <key alias="guid">Tipo de datos GUID</key>
-    <key alias="renderControl">Tipo de datos GUIDprestar control</key>
-    <key alias="rteButtons">Botones</key>
-    <key alias="rteEnableAdvancedSettings">Habilitar la configuración avanzada para</key>
-    <key alias="rteEnableContextMenu">Habilitar menú contextual</key>
-    <key alias="rteMaximumDefaultImgSize">Por defecto, el tamaño máximo de imágenes insertado</key>
-    <key alias="rteRelatedStylesheets"><![CDATA[Relacionados con el estilo de las páginas
-]]></key>
-    <key alias="rteShowLabel">Mostrar etiqueta</key>
-    <key alias="rteWidthAndHeight"><![CDATA[anchura y altura
-]]></key>
-  </area>
-  <area alias="errorHandling">
-    <key alias="errorButDataWasSaved">Se ha guardado la información pero debes solucionar los siguientes errores para poder publicar:</key>
-    <key alias="errorChangingProviderPassword">La composición actual del proveedor no es compatible con el cambio de la contraseña (Habilitar la contraseña de recuperación es necesaria para que sea cierta)</key>
-    <key alias="errorExistsWithoutTab">%0% ya existe</key>
-    <key alias="errorHeader">Se han encontrado los siguientes errores:</key>
-    <key alias="errorHeaderWithoutTab">Se han encontrado los siguientes errores:</key>
-    <key alias="errorInPasswordFormat">La clave debe tener como mínimo %0% caracteres y %1% caracter(es) no alfanuméricos</key>
-    <key alias="errorIntegerWithoutTab">%0% debe ser un número entero</key>
-    <key alias="errorMandatory">Debe llenar los campos del %0% al %1%</key>
-    <key alias="errorMandatoryWithoutTab">Debe llenar el campo %0%</key>
-    <key alias="errorRegExp">Debe poner el formato correcto del %0% al %1% </key>
-    <key alias="errorRegExpWithoutTab">Debe poner un formato correcto en %0%</key>
-  </area>
-  <area alias="errors">
-    <key alias="codemirroriewarning">TRANSLATE ME: 'NOTE! Even though CodeMirror is enabled by configuration, it is disabled in Internet Explorer because it's not stable enough.'</key>
-    <key alias="contentTypeAliasAndNameNotNull">Debe llenar el alias y el nombre en el propertytype</key>
-    <key alias="filePermissionsError">Hay un problema de lectura y escritura al acceder a un archivo o carpeta</key>
-    <key alias="missingTitle"><![CDATA[Por favor, introduzca un título
-]]></key>
-    <key alias="missingType">Por favor, elija un tipo </key>
-    <key alias="pictureResizeBiggerThanOrg">Usted está a punto de hacer la foto más grande que el tamaño original. ¿Está seguro de que desea continuar?</key>
-    <key alias="pythonErrorHeader">Error en script python</key>
-    <key alias="pythonErrorText">El script python no se ha guardado debido a que contenía error(es)</key>
-    <key alias="startNodeDoesNotExists"><![CDATA[Startnode suprimido, por favor, póngase en contacto con su administrador
-]]></key>
-    <key alias="stylesMustMarkBeforeSelect">Por favor, marque el contenido antes de cambiar de estilo</key>
-    <key alias="stylesNoStylesOnPage">No active estilos disponibles</key>
-    <key alias="tableColMergeLeft"><![CDATA[Por favor, coloque el cursor a la izquierda de las dos celdas que quiere combinar
-]]></key>
-    <key alias="tableSplitNotSplittable"><![CDATA[Usted no puede dividir una celda que no ha sido combinada.
-]]></key>
-    <key alias="xsltErrorHeader"><![CDATA[Error en la fuente XSLT
-]]></key>
-    <key alias="xsltErrorText">El XSLT no se ha guardado, porque contenía un error (s)</key>
-  </area>
-  <area alias="general">
-    <key alias="about">Acerca de</key>
-    <key alias="action">Acción</key>
-    <key alias="add">Añadir</key>
-    <key alias="alias">Alias</key>
-    <key alias="areyousure">¿Está seguro?</key>
-    <key alias="border">Borde</key>
-    <key alias="by">o</key>
-    <key alias="cancel">Cancelar</key>
-    <key alias="cellMargin">Margen de la celda</key>
-    <key alias="choose">Elegir</key>
-    <key alias="close">Cerrar</key>
-    <key alias="closewindow">Cerrar ventana</key>
-    <key alias="comment">Comentario</key>
-    <key alias="confirm">Confirmar</key>
-    <key alias="constrainProportions">Mantener proporciones</key>
-    <key alias="continue">Continuar</key>
-    <key alias="copy">Copiar</key>
-    <key alias="create">Crear</key>
-    <key alias="database">Base de datos</key>
-    <key alias="date">Fecha</key>
-    <key alias="default">Por defecto</key>
-    <key alias="delete">Borrar</key>
-    <key alias="deleted">Borrado</key>
-    <key alias="deleting">Borrando...</key>
-    <key alias="design">Diseño</key>
-    <key alias="dimensions">Dimensiones</key>
-    <key alias="down">Abajo</key>
-    <key alias="download">Descargar</key>
-    <key alias="edit">Editar</key>
-    <key alias="edited">Editado</key>
-    <key alias="elements">Elementos</key>
-    <key alias="email">Email</key>
-    <key alias="error">Error</key>
-    <key alias="findDocument">Buscar</key>
-    <key alias="height">Altura</key>
-    <key alias="help">Ayuda</key>
-    <key alias="icon">Icono</key>
-    <key alias="import">Importar</key>
-    <key alias="innerMargin">Margen interno</key>
-    <key alias="insert">Insertar</key>
-    <key alias="install">Instalar</key>
-    <key alias="justify">Justificar</key>
-    <key alias="language">Idioma</key>
-    <key alias="layout">Diseño</key>
-    <key alias="loading">Cargando</key>
-    <key alias="locked">TRANSLATE ME: 'Locked'</key>
-    <key alias="login">Iniciar sesión</key>
-    <key alias="logoff">Cerrar sesión</key>
-    <key alias="logout">Cerrar sesión</key>
-    <key alias="macro">Macro</key>
-    <key alias="move">Mover</key>
-    <key alias="name">Nombre</key>
-    <key alias="new">New</key>
-    <key alias="next">Próximo</key>
-    <key alias="no">No</key>
-    <key alias="of">de</key>
-    <key alias="ok">OK</key>
-    <key alias="open">Abrir</key>
-    <key alias="or">o</key>
-    <key alias="password">Contraseña</key>
-    <key alias="path">Ruta</key>
-    <key alias="placeHolderID">ID de marcador de posición</key>
-    <key alias="pleasewait">Un momento por favor...</key>
-    <key alias="previous">Anterior</key>
-    <key alias="properties">Propiedades</key>
-    <key alias="reciept">Email para recibir los datos del formulario</key>
-    <key alias="recycleBin">Papelera</key>
-    <key alias="remaining">Restantes</key>
-    <key alias="rename">Renombrar</key>
-    <key alias="renew">TRANSLATE ME: 'Renew'</key>
-    <key alias="retry">Reintentar</key>
-    <key alias="rights">Permisos</key>
-    <key alias="search">Buscar</key>
-    <key alias="server">Servidor</key>
-    <key alias="show">Mostrar</key>
-    <key alias="showPageOnSend">Mostrar página al enviar</key>
-    <key alias="size">Tamaño</key>
-    <key alias="sort">Ordenar</key>
-    <key alias="type">Tipo</key>
-    <key alias="typeToSearch">Tipo que buscar...</key>
-    <key alias="up">Arriba</key>
-    <key alias="update">Actualizar</key>
-    <key alias="upgrade">Actualizar</key>
-    <key alias="upload">Upload</key>
-    <key alias="url">Url</key>
-    <key alias="user">Usuario</key>
-    <key alias="username">Nombre de usuario</key>
-    <key alias="value">Valor</key>
-    <key alias="view">Ver</key>
-    <key alias="welcome">Bienvenido...</key>
-    <key alias="width">Ancho</key>
-    <key alias="yes">Si</key>
-  </area>
-  <area alias="graphicheadline">
-    <key alias="backgroundcolor">Color de fondo</key>
-    <key alias="bold">Negritas</key>
-    <key alias="color">Color del texto</key>
-    <key alias="font">Fuente</key>
-    <key alias="text">Texto</key>
-  </area>
-  <area alias="headers">
-    <key alias="page">Página</key>
-  </area>
-  <area alias="installer">
-    <key alias="databaseErrorCannotConnect">El instalador no puede conectar con la base de datos.</key>
-    <key alias="databaseErrorWebConfig">No se ha podido guardar el archivo Web.config. Por favor, modifique la cadena de conexión manualmente.</key>
-    <key alias="databaseFound">Su base de datos ha sido encontrada y ha sido identificada como</key>
-    <key alias="databaseHeader">Configuración de la base de datos</key>
-    <key alias="databaseInstall"><![CDATA[Pulse el botón <strong> instalar </ strong> para instalar %0% la base de datos de Umbraco]]></key>
-    <key alias="databaseInstallDone"><![CDATA[Se ha copiado Umbraco %0% a la base de datos. Pulse <strong>Próximo</strong> para continuar]]></key>
-    <key alias="databaseNotFound"><![CDATA[<p>¡No se ha encontrado ninguna base de datos! Mira si la información en la "connection string" del “web.config” es correcta.</p> <p>Para continuar, edite el "web.config" (bien sea usando Visual Studio o su editor de texto preferido), vaya al final del archivo y añada la cadena de conexión para la base de datos con el nombre (key) "UmbracoDbDSN" y guarde el archivo. </p> <p>Pinche en <strong>reintentar</strong> cuando haya terminado.<br /><a href="http://Umbraco.org/redir/installWebConfig" target="_blank">Pinche aquí para mayor información de como editar el web.config (en inglés)</a></p>]]></key>
-    <key alias="databaseText"><![CDATA[Para completar este paso, debes conocer la información correspondiente a tu servidor de base de datos ("cadena de conexión").<br /> Por favor, contacta con tu ISP si es necesario. Si estás realizando la instalación en una máquina o servidor local, quizás necesites información de tu administrador de sistemas.]]></key>
-    <key alias="databaseUpgrade"><![CDATA[<p> Pinche en <strong>actualizar</strong> para actualizar la base de datos a Umbraco %0%</p> <p> Ningún contenido será borrado de la base de datos y seguirá funcionando después de la actualización </p> ]]></key>
-    <key alias="databaseUpgradeDone"><![CDATA[La base de datos ha sido actualizada a la versión 0%.<br />Pinche en <strong>Próximo</strong> para continuar. ]]></key>
-    <key alias="databaseUpToDate"><![CDATA[La base de datos está actualizada. Pinche en <strong>próximo</strong> para continuar con el asistente de configuración]]></key>
-    <key alias="defaultUserChangePass"><![CDATA[<strong>La contraseña del usuario por defecto debe ser cambiada</strong>]]></key>
-    <key alias="defaultUserDisabled"><![CDATA[<strong>El usuario por defecto ha sido desabilitado o ha perdido el acceso a Umbraco!</strong></p><p>Pinche en <b>Próximo</b> para continuar.]]></key>
-    <key alias="defaultUserPassChanged"><![CDATA[<strong>¡La contraseña del usuario por defecto ha sido cambiada desde que se instaló!</strong></p><p>No hay que realizar ninguna tarea más. Pulsa <strong>Siguiente</strong> para proseguir.]]></key>
-    <key alias="defaultUserPasswordChanged">¡La constraseña se ha cambiado!</key>
-    <key alias="defaultUserText"><![CDATA[<p> Umbraco crea un usuario por defecto con un nombre de usuario  <strong>('admin')</strong> y constraseña <strong>('default')</strong>. Es <strong>importante</strong> que la contraseña se cambie a algo único. </p> <p> Este paso comprobará la contraseña del usuario por defecto y sugerirá si debe cambiarse. </p> ]]></key>
-    <key alias="greatStart">Ten un buen comienzo, visita nuestros videos de introducción</key>
-    <key alias="licenseText">Pulsando el botón de Siguiente (o modificando el UmbracoConfigurationStatus en el web.config), aceptar la licencia de este software tal y como se especifica en el cuadro de debajo. Ten en cuenta que esta distribución de Umbraco consta de dos licencias diferentes, la licencia open source MIT para el framework y la licencia Umbraco freeware que cubre la IU.</key>
-    <key alias="None">No ha sido instalado.</key>
-    <key alias="permissionsAffectedFolders">Archivos y directorios afectados</key>
-    <key alias="permissionsAffectedFoldersMoreInfo">Mas información en configurar los permisos para Umbraco aquí</key>
-    <key alias="permissionsAffectedFoldersText">Necesitas dar permisos de modificación a ASP.NET para los siguientes archivos/directorios</key>
-    <key alias="permissionsAlmostPerfect"><![CDATA[<strong>¡Tu configuración de permisos es casi perfecta!</strong><br /><br /> Puedes ejecutar Umbraco sin problemas, pero no podrás instalar paquetes que es algo recomendable para explotar el potencial de Umbraco.]]></key>
-    <key alias="permissionsHowtoResolve">Como Resolver</key>
-    <key alias="permissionsHowtoResolveLink">Pulsa aquí para leer la versión de texto</key>
-    <key alias="permissionsHowtoResolveText"><![CDATA[Mira nuestros <strong>video tutoriales</strong> acerca de cómo configurar los permisos de los directorios para Umbraco o lee la versión de texto.]]></key>
-    <key alias="permissionsMaybeAnIssue"><![CDATA[<strong>¡La configuración de tus permisos podría ser un problema!</strong> <br/><br /> Puedes ejecutar Umbraco sin problemas, pero no serás capaz de crear directorios o instalar paquetes que es algo recomendable para explotar el potencial de Umbraco.]]></key>
-    <key alias="permissionsNotReady"><![CDATA[<strong>¡Tu configuración de permisos no está lista para Umbraco!</strong> <br /><br /> Para ejecutar Umbraco, necesitarás actualizar tu configuración de permisos.]]></key>
-    <key alias="permissionsPerfect"><![CDATA[<strong>¡Tu configuración de permisos es perfecta!</strong><br /><br /> ¡Estás listo para ejecutar Umbraco e instalar paquetes!]]></key>
-    <key alias="permissionsResolveFolderIssues">Resolviendo problemas con directorios</key>
-    <key alias="permissionsResolveFolderIssuesLink">Sigue este enlace para más información sobre problemas con ASP.NET y creación de directorios</key>
-    <key alias="permissionsSettingUpPermissions">Configurando los permisos de directorios</key>
-    <key alias="permissionsText">Umbraco necesita permisos de lectura/escritura en algunos directorios para poder almacenar archivos tales como imagenes y PDFs. También almacena datos en la caché para mejorar el rendimiento de su sitio web</key>
-    <key alias="runwayFromScratch">Quiero empezar de cero</key>
-    <key alias="runwayFromScratchText"><![CDATA[Tu sitio web está completamente vacío en estos momentos, lo cual es perfecto si quieres empezar de cero y crear tus propios tipos de documentos y plantillas (<a href="http://Umbraco.tv/documentation/videos/for-site-builders/foundation/document-types">learn how</a>). Todavía podrás elegir instalar Runway más adelante. Por favor ve a la sección del Desarrollador y elije Paquetes.]]></key>
-    <key alias="runwayHeader">Acabas de configurar una nueva plataforma Umbraco. ¿Qué deseas hacer ahora?</key>
-    <key alias="runwayInstalled">Se ha instalado Runway</key>
-    <key alias="runwayInstalledText"><![CDATA[Tienes puestos los cimientos. Selecciona los módulos que desees instalar sobre ellos.<br /> Esta es nuestra lista de módulos recomendados, selecciona los que desees instalar, o mira la <a href="#" onclick="toggleModules(); return false;" id="toggleModuleList">lista completa de módulos</a> ]]></key>
-    <key alias="runwayOnlyProUsers">Sólo recomendado para usuarios expertos</key>
-    <key alias="runwaySimpleSite">Quiero empezar con un sitio web sencillo</key>
-    <key alias="runwaySimpleSiteText"><![CDATA[<p> "Runway" es un sitio web sencillo que contiene unos tipos de documentos y plantillas básicos. El instalador puede configurar Runway por ti de forma automática, pero fácilmente puedes editarlo, extenderlo o eliminarlo. No es necesario y puedes usar Umbrao perfectamente sin él. Sin embargo, Runway ofrece unos cimientos sencillos basados en buenas prácticas para iniciarte más rápido que nunca. Si eliges instalar Runway, puedes seleccionar bloques de construcción básicos llamados Módulos de Runway de forma opcional para realzar tus páginas de Runway. </> <small> <em>Incluido con Runway:</em> Página de inicio, página de Cómo empezar, página de Instalación de módulos.<br /> <em>Módulos opcionales:</em> Navegación superior, Mapa del sitio, Contacto, Galería. </small> 
-However, Runway offers an easy foundation based on best practices to get you started faster than ever. If you choose to install Runway, you can optionally select basic building blocks called Runway Modules to enhance your Runway pages. </p> <small> <em>Included with Runway:</em> Home page, Getting Started page, Installing Modules page.<br /> <em>Optional Modules:</em> Top Navigation, Sitemap, Contact, Gallery. </small> ]]></key>
-    <key alias="runwayWhatIsRunway">¿Qué es Runway?</key>
-    <key alias="step1">Paso 1 de 5. Aceptar los términos de la licencia</key>
-    <key alias="step2">Paso 2 de 5. Configuración de la base de datos</key>
-    <key alias="step3">Paso 3 de 5. Autorizar / validar permiso en los archivos</key>
-    <key alias="step4">Paso 4 de 5. Configurar seguridad en Umbraco</key>
-    <key alias="step5">Paso 5 de 5. Umbraco está listo para ser usado</key>
-    <key alias="thankYou">Gracias por elegir Umbraco</key>
-    <key alias="theEndBrowseSite"><![CDATA[<h3>Navega a tu nuevo sitio</h3> Has instalado Runway, por qué no ves el aspecto de tu nuevo sitio web.]]></key>
-    <key alias="theEndFurtherHelp"><![CDATA[<h3>Más ayuda e información</h3> Consigue ayuda de nuestra premiada comunidad, navega por la documentación o mira algunos videos gratuitos de cómo crear un sitio sencillo, cómo utilizar los paquetes y una guía rápida de la terminología de Umbraco]]></key>
-    <key alias="theEndHeader">Umbraco %0% ha sido instalado y está listo para ser usado</key>
-    <key alias="theEndInstallFailed"><![CDATA[Para completar la instalación, necesitaras editar de forma manual el <strong>archivo /web.config</strong> y actualizar la clave del AppSetting <strong>UmbracoConfigurationStatus</strong> del final al valor <strong>'%0%'</strong>.]]></key>
-    <key alias="theEndInstallSuccess"><![CDATA[Puedes <strong>empezar inmediatamente</strong> pulsando el botón "Lanzar Umbraco" de debajo. <br />Si eres <strong>nuevo con Umbraco</strong>, puedes encontrar cantidad de recursos en nuestras páginas de cómo empezar.]]></key>
-    <key alias="theEndOpenUmbraco"><![CDATA[<h3>Lanzar Umbraco</h3> Para administrar tu sitio web, simplemente abre el back office de Umbraco y empieza a añadir contenido, a actualizar plantillas y hojas de estilo o a añadir nueva funcionalidad]]></key>
-    <key alias="Unavailable">No se ha podido establecer la conexión con la base de datos</key>
-    <key alias="Version3">Umbraco versión 3</key>
-    <key alias="Version4">Umbraco versión 4</key>
-    <key alias="watch">Mirar</key>
-    <key alias="welcomeIntro"><![CDATA[El asistente de configuración le guiará en los pasos para instalar <strong>Umbraco %0%</strong> o actualizar la versión 3.0 a <strong>Umbraco %0%</strong>. <br /><br />  Pinche en <strong>"próximo"</strong> para empezar con el asistente de configuración.]]></key>
-  </area>
-  <area alias="language">
-    <key alias="cultureCode">Código de cultura</key>
-    <key alias="displayName">Nombre de cultura</key>
-  </area>
-  <area alias="lockout">
-    <key alias="lockoutWillOccur">TRANSLATE ME: 'You've been idle and logout will automatically occur in'</key>
-    <key alias="renewSession">TRANSLATE ME: 'Renew now to save your work'</key>
-  </area>
-  <area alias="login">
-    <key alias="bottomText"><![CDATA[<p style="text-align:right;">&copy; 2001 - %0% <br /><a href="http://Umbraco.org" style="text-decoration: none" target="_blank">Umbraco.org</a></p> ]]></key>
-    <key alias="topText">Bienvenido a Umbraco, escribe tu nombre de usuario y clave en los campos de debajo:</key>
-  </area>
-  <area alias="main">
-    <key alias="dashboard">Panel de Administración</key>
-    <key alias="sections">Secciones</key>
-    <key alias="tree">Contenido</key>
-  </area>
-  <area alias="moveOrCopy">
-    <key alias="choose">Elija una página arriba...</key>
-    <key alias="copyDone">%0% ha sido copiado al %1%</key>
-    <key alias="copyTo">Seleccione donde el documento %0% debe ser copiado abajo</key>
-    <key alias="moveDone">%0% ha sido movido a %1%</key>
-    <key alias="moveTo">Seleccione debajo donde mover el documento %0%</key>
-    <key alias="nodeSelected">ha sido seleccionado como raíz de su nuevo contenido, haga click sobre 'ok' debajo.</key>
-    <key alias="noNodeSelected">No ha seleccionado ningún nodo. Seleccione un nodo en la lista mostrada arriba antes the pinchar en 'continuar' (continue)</key>
-    <key alias="notAllowedByContentType">No se puede colgar el nodo actual bajo el nodo elegido debido a su tipo</key>
-    <key alias="notAllowedByPath">El nodo actual no puede moverse a ninguna de sus subpáginas</key>
-    <key alias="notValid">TRANSLATE ME: 'The action isn't allowed since you have insufficient permissions on 1 or more child documents.'</key>
-  </area>
-  <area alias="notifications">
-    <key alias="editNotifications">Edite su notificación para %0%</key>
-    <key alias="mailBody">Hola %0% Esto es un e-mail automático para informarle que la tarea '%1%' ha sido realizada sobre la página '%2%' por el usuario '%3%' Vaya a http://%4%/#/content/content/edit/%5% para editarla. ¡Espero que tenga un buen día! Saludos del robot de Umbraco</key>
-    <key alias="mailBodyHtml"><![CDATA[<p>Hola %0%</p> <p>Esto es un e-mail generado automáticamente para informarle que la tarea <strong>'%1%'</strong> ha sido realizada sobre la página <a href="http://%4%/#/content/content/edit/%5%"><strong>'%2%'</strong></a> por el usuario <strong>'%3%'</strong> </p> <div style="margin: 8px 0; padding: 8px; display: block;"> <br /> <a style="color: white; font-weight: bold; background-color: #5372c3; text-decoration : none; margin-right: 20px; border: 8px solid #5372c3; width: 150px;" href="http://%4%/#/content/content/edit/%5%">&nbsp;&nbsp;&nbsp;&nbsp;&nbsp;EDIT&nbsp;&nbsp;&nbsp;&nbsp;&nbsp;</a> &nbsp; <br /> </div> <p> <h3>Resumen de actualización:</h3> <table style="width: 100%;"> %6% </table> </p> <div style="margin: 8px 0; padding: 8px; display: block;"> <br /> <a style="color: white; font-weight: bold; background-color: #66cc66; text-decoration : none; margin-right: 20px; border: 8px solid #66cc66; width: 150px;" href="http://%4%/actions/publish.aspx?id=%5%">&nbsp;&nbsp;PUBLISH&nbsp;&nbsp;</a> &nbsp; <a style="color: white; font-weight: bold; background-color: #5372c3; text-decoration : none; margin-right: 20px; border: 8px solid #5372c3; width: 150px;" href="http://%4%/#/content/content/edit/%5%">&nbsp;&nbsp;&nbsp;&nbsp;&nbsp;EDIT&nbsp;&nbsp;&nbsp;&nbsp;&nbsp;</a> &nbsp; <a style="color: white; font-weight: bold; background-color: #ca4a4a; text-decoration : none; margin-right: 20px; border: 8px solid #ca4a4a; width: 150px;" href="http://%4%/actions/delete.aspx?id=%5%">&nbsp;&nbsp;&nbsp;&nbsp;DELETE&nbsp;&nbsp;&nbsp;&nbsp;</a> <br /> </div> <p>¡Espero que tenga un buen día!<br /><br /> Saludos del robot Umbraco. </p>]]></key>
-    <key alias="mailSubject">[%0%] Notificación acerca de %1% realizado en %2%</key>
-    <key alias="notifications">Notificaciones</key>
-  </area>
-  <area alias="packager">
-    <key alias="chooseLocalPackageText"><![CDATA[Elige un paquete de tu máquina, seleccionando el botón Examinar<br />y localizando el paquete. Los paquetes de Umbraco normalmente tienen la extensión ".umb" o ".zip".]]></key>
-    <key alias="packageAuthor">Autor</key>
-    <key alias="packageDemonstration"><![CDATA[Demostración
-]]></key>
-    <key alias="packageDocumentation">Documentación</key>
-    <key alias="packageMetaData">Meta datos del paquete</key>
-    <key alias="packageName">Nombre del paquete</key>
-    <key alias="packageNoItemsHeader">El paquete no contiene ningún elemento</key>
-    <key alias="packageNoItemsText"><![CDATA[Este archivo de paquete no contiene ningún elemento para desinstalar.<br /><br />Puedes eliminarlo del sistema de forma segura seleccionando la opción "desinstalar paquete" de abajo.]]></key>
-    <key alias="packageNoUpgrades">No hay actualizaciones disponibles</key>
-    <key alias="packageOptions">Opciones del paquete</key>
-    <key alias="packageReadme">Leeme del paquete</key>
-    <key alias="packageRepository">Repositorio de paquetes</key>
-    <key alias="packageUninstallConfirm">Confirma la desinstalación</key>
-    <key alias="packageUninstalledHeader">El paquete ha sido desinstalado</key>
-    <key alias="packageUninstalledText">El paquete se ha desinstalado correctamente</key>
-    <key alias="packageUninstallHeader">Desinstalar paquete</key>
-    <key alias="packageUninstallText"><![CDATA[Debajo puedes deseleccionar elementos que no desees eliminar en este momento. Cuando elijas "confirmar la desinstalación" todos los elementos marcados serán eliminados.<br /> <span style="color: Red; font-weight: bold;">Nota:</span> cualquier documento, archivo etc dependiente de los elementos eliminados, dejará de funcionar, y puede conllevar inestabilidad en el sistema, por lo que lleva cuidado al desinstalar elementos. En caso de duda, contacta con el autor del paquete.]]></key>
-    <key alias="packageUpgradeDownload">Descargar actualización del repositorio</key>
-    <key alias="packageUpgradeHeader">Actualizar paquete</key>
-    <key alias="packageUpgradeInstructions">Instrucciones de actualización</key>
-    <key alias="packageUpgradeText">Hay una actualización disponible para este paquete. Puedes descargarla directamente del repositorio de paquetes de Umbraco.</key>
-    <key alias="packageVersion">Versión del paquete</key>
-    <key alias="viewPackageWebsite">Ver página web del paquete</key>
-  </area>
-  <area alias="paste">
-    <key alias="doNothing">Pegar con formato completo (No recomendado)</key>
-    <key alias="errorMessage">El texto que estás intentando pegar contiene caractéres o formato especial. El problema puede ser debido al copiar texto desde Microsoft Word. Umbraco puede eliminar estos caractéres o formato especial automáticamente, de esa manera el contenido será más adecuado para la web.</key>
-    <key alias="removeAll">Pegar como texto sin formato</key>
-    <key alias="removeSpecialFormattering">Pegar, pero quitando el formato (Recomendado)</key>
-  </area>
-  <area alias="publicAccess">
-    <key alias="paAdvanced">Proteccion basada en roles</key>
-    <key alias="paAdvancedHelp"><![CDATA[Si desea controlar el acceso a la página usando autenticación basada en roles,<br /> usando los grupos de miembros de Umbraco.]]></key>
-    <key alias="paAdvancedNoGroups"><![CDATA[Necesita crear un grupo de miembros antes de poder usar <br /> autenticación basada en roles.]]></key>
-    <key alias="paErrorPage">Página de error</key>
-    <key alias="paErrorPageHelp">Usada cuando alguien hace login, pero no tiene acceso</key>
-    <key alias="paHowWould">Elija cómo restringir el acceso a esta página</key>
-    <key alias="paIsProtected">%0% está protegido</key>
-    <key alias="paIsRemoved">Protección borrada de %0%</key>
-    <key alias="paLoginPage">Página de login</key>
-    <key alias="paLoginPageHelp">Elija la página que contenga el formulario de login</key>
-    <key alias="paRemoveProtection">Borrar protección</key>
-    <key alias="paSelectPages">Elija las páginas que contendrán el formulario de login y mensajes de error</key>
-    <key alias="paSelectRoles">Elija los roles que tendrán acceso a esta página</key>
-    <key alias="paSetLogin">Elija el login y password para esta página</key>
-    <key alias="paSimple">Protección de usuario único</key>
-    <key alias="paSimpleHelp">Si sólo necesita configurar una protección simple usando un único login y password</key>
-  </area>
-  <area alias="publish">
-    <key alias="contentPublishedFailedByEvent">%0% no ha podido ser publicado, debido a que una extensión de otro proveedor ha cancelado la acción.</key>
-    <key alias="includeUnpublished">Incluir las páginas hija sin publicar</key>
-    <key alias="inProgress">Publicación en progreso - por favor, espera...</key>
-    <key alias="inProgressCounter">Se han publicado %0% de %1% páginas...</key>
-    <key alias="nodePublish">%0% se ha publicado</key>
-    <key alias="nodePublishAll">%0% y sus subpáginas se han publicado</key>
-    <key alias="publishAll">Publicar %0% y todas sus subpáginas</key>
-    <key alias="publishHelp"><![CDATA[Pulsa en <em>aceptar</em> para publicar <strong>%0%</strong> y por lo tanto, hacer que su contenido esté disponible al público.<br/><br /> Puedes publicar esta página y todas sus subpáginas marcando <em>publicar todos los hijos</em> debajo. ]]></key>
-  </area>
-  <area alias="relatedlinks">
-    <key alias="addExternal">TRANSLATE ME: 'Add external link'</key>
-    <key alias="addInternal">TRANSLATE ME: 'Add internal link'</key>
-    <key alias="addlink">TRANSLATE ME: 'Add'</key>
-    <key alias="caption">TRANSLATE ME: 'Caption'</key>
-    <key alias="internalPage">TRANSLATE ME: 'Internal page'</key>
-    <key alias="linkurl">TRANSLATE ME: 'URL'</key>
-    <key alias="modeDown">TRANSLATE ME: 'Move Down'</key>
-    <key alias="modeUp">TRANSLATE ME: 'Move Up'</key>
-    <key alias="newWindow">TRANSLATE ME: 'Open in new window'</key>
-    <key alias="removeLink">TRANSLATE ME: 'Remove link'</key>
-  </area>
-  <area alias="rollback">
-    <key alias="currentVersion">Versión actual</key>
-    <key alias="diffHelp"><![CDATA[Esto muestra las diferencias entre la versión actual y la versión seleccionada<br /><del>Red</del> el texto de la versión seleccionada no se mostrará. , <ins>green means added</ins>]]></key>
-    <key alias="documentRolledBack">Se ha recuperado la última versión del documento.</key>
-    <key alias="htmlHelp">Esto muestra la versión seleccionada como html, si desea ver la diferencia entre 2 versiones al mismo tiempo, por favor use la vista diff</key>
-    <key alias="rollbackTo">Volver a</key>
-    <key alias="selectVersion">Elija versión</key>
-    <key alias="view">Vista</key>
-  </area>
-  <area alias="scripts">
-    <key alias="editscript">Editar fichero de script</key>
-  </area>
-  <area alias="sections">
-    <key alias="concierge">Conserje</key>
-    <key alias="content">Contenido</key>
-    <key alias="courier">Mensajero</key>
-    <key alias="developer">Desarrollador</key>
-    <key alias="installer">Asistente de configuración de Umbraco</key>
-    <key alias="media">Media</key>
-    <key alias="member">Miembros</key>
-    <key alias="newsletters">Boletín informativo</key>
-    <key alias="settings">Ajustes</key>
-    <key alias="statistics">Estadísticas</key>
-    <key alias="translation">Traducción</key>
-    <key alias="users">Usuarios</key>
-  </area>
-  <area alias="settings">
-    <key alias="defaulttemplate">Plantilla por defecto</key>
-    <key alias="dictionary editor egenskab">Clave de diccionario</key>
-    <key alias="importDocumentTypeHelp">Para importar un tipo de documento encuentre el fichero ".udt" en su ordenador haciendo click sobre el botón "Navegar" y pulsando "Importar" (se le solicitará confirmación en la siguiente pantalla)</key>
-    <key alias="newtabname">Nuevo nombre de la pestaña</key>
-    <key alias="nodetype">Tipo de nodo</key>
-    <key alias="objecttype">Tipo</key>
-    <key alias="stylesheet">Hoja de estilos</key>
-    <key alias="stylesheet editor egenskab">Propiedades de la hoja de estilos</key>
-    <key alias="tab">Pestaña</key>
-    <key alias="tabname">Nombre de la pestaña</key>
-    <key alias="tabs">Pestañas</key>
-  </area>
-  <area alias="sort">
-    <key alias="sortDone">Ordenación completa.</key>
-    <key alias="sortHelp">Arrastra las diferentes páginas debajo para colocarlas como deberían estar. O haz click en las cabeceras de las columnas para ordenar todas las páginas</key>
-    <key alias="sortPleaseWait"><![CDATA[Espere por favor, las páginas están siendo ordenadas. El proceso puede durar un poco.<br/>
-<br/> No cierre esta ventana mientras se está ordenando ]]></key>
-  </area>
-  <area alias="speechBubbles">
-    <key alias="contentPublishedFailedByEvent">La publicación fue cancelada por un complemento de terceros</key>
-    <key alias="contentTypeDublicatePropertyType">El tipo de propiedad ya existe</key>
-    <key alias="contentTypePropertyTypeCreated">Tipo de propiedad creado</key>
-    <key alias="contentTypePropertyTypeCreatedText"><![CDATA[Nombre: %0% <br /> Tipo de Dato: %1%]]></key>
-    <key alias="contentTypePropertyTypeDeleted">Tipo de propiedad eliminado</key>
-    <key alias="contentTypeSavedHeader">Tipo de contenido guardado</key>
-    <key alias="contentTypeTabCreated">Pestaña creada</key>
-    <key alias="contentTypeTabDeleted">Pestaña eliminada</key>
-    <key alias="contentTypeTabDeletedText">Pestaña con id: %0% eliminada</key>
-    <key alias="cssErrorHeader">La hoja de estilos no se ha guardado</key>
-    <key alias="cssSavedHeader">Hoja de estilos guardada</key>
-    <key alias="cssSavedText">La hoja de estilos se ha guardado sin errores</key>
-    <key alias="dataTypeSaved">Tipo de dato guardado</key>
-    <key alias="dictionaryItemSaved">Elemento del diccionario guardado</key>
-    <key alias="editContentPublishedFailedByParent">La publicación ha fallado porque la página padre no está publicada</key>
-    <key alias="editContentPublishedHeader">Contenido publicado</key>
-    <key alias="editContentPublishedText">y visible en el sitio web</key>
-    <key alias="editContentSavedHeader">Contenido guardado</key>
-    <key alias="editContentSavedText">Recuerda publicar para hacer los cambios visibles</key>
-    <key alias="editContentSendToPublish">Mandado para ser aprobado</key>
-    <key alias="editContentSendToPublishText">Los cambios se han mandado para ser aprobados</key>
-    <key alias="editMemberSaved">Miembro guardado</key>
-    <key alias="editStylesheetPropertySaved">Propiedad de la hoja de estilos guardada</key>
-    <key alias="editStylesheetSaved">Hoja de estilos guardada</key>
-    <key alias="editTemplateSaved">Plantilla guardada</key>
-    <key alias="editUserError">Error grabando usuario (comprueba el log)</key>
-    <key alias="editUserSaved">Usuario grabado</key>
-    <key alias="fileErrorHeader">El archivo no se ha guardado</key>
-    <key alias="fileErrorText">El archivo no se ha grabado. Por favor, comprueba los permisos de los ficheros</key>
-    <key alias="fileSavedHeader">Archivo guardado</key>
-    <key alias="fileSavedText">Archivo grabado sin errores</key>
-    <key alias="languageSaved">Lenguaje guardado</key>
-    <key alias="pythonErrorHeader">El script en Python no se ha guardado</key>
-    <key alias="pythonErrorText">El script en Python no se ha podido guardar debido a un error</key>
-    <key alias="pythonSavedHeader">Script en Python guardado</key>
-    <key alias="pythonSavedText">No hay errores en el script en Python</key>
-    <key alias="templateErrorHeader">La plantilla no se ha guardado</key>
-    <key alias="templateErrorText">Por favor, asegúrate de que no hay 2 plantillas con el mismo alias</key>
-    <key alias="templateSavedHeader">Plantilla guardada</key>
-    <key alias="templateSavedText">Plantilla guardada sin errores</key>
-    <key alias="xsltErrorHeader">El XSLT no se ha guardado</key>
-    <key alias="xsltErrorText">El XSLT tenía un error</key>
-    <key alias="xsltPermissionErrorText">El XSLT no se ha podido guardar, comprueba los permisos de los ficheros</key>
-    <key alias="xsltSavedHeader">XSLT guardado</key>
-    <key alias="xsltSavedText">No hay errores en el XSLT</key>
-  </area>
-  <area alias="stylesheet">
-    <key alias="aliasHelp">Usa sintaxis CSS, p.ej.: h1, .redHeader, .blueTex</key>
-    <key alias="editstylesheet">Editar hoja de estilos</key>
-    <key alias="editstylesheetproperty">Editar propiedades de la hoja de estilos</key>
-    <key alias="nameHelp">Nombre para identificar la propiedad del estilo en el editor de texto rico</key>
-    <key alias="preview">Previsualizar</key>
-    <key alias="styles">Estilos</key>
-  </area>
-  <area alias="template">
-    <key alias="edittemplate">Editar plantilla</key>
-    <key alias="insertContentArea">Insertar área de contenido</key>
-    <key alias="insertContentAreaPlaceHolder">Insertar marcador de posición de área de contenido</key>
-    <key alias="insertDictionaryItem">Insertar objeto del diccionario</key>
-    <key alias="insertMacro">Insertar macro</key>
-    <key alias="insertPageField">Insertar campo de página de Umbraco</key>
-    <key alias="mastertemplate">Plantilla principal</key>
-    <key alias="quickGuide">Guía rápida sobre las etiquetas de plantilla de Umbraco</key>
-    <key alias="template">Plantilla</key>
-  </area>
-  <area alias="templateEditor">
-    <key alias="alternativeField">Campo opcional</key>
-    <key alias="alternativeText">Texto opcional</key>
-    <key alias="casing">MAYÚSCULA/minúscula</key>
-    <key alias="chooseField">Elegir campo</key>
-    <key alias="convertLineBreaks">Convertir a salto de línea</key>
-    <key alias="convertLineBreaksHelp">Reemplaza los saltos de línea con la etiqueta HTML &amp;lt;br&amp;gt;</key>
-    <key alias="dateOnly">Si, solamente la fecha</key>
-    <key alias="formatAsDate">Cambiar formato a fecha</key>
-    <key alias="htmlEncode">Codificar HTML</key>
-    <key alias="htmlEncodeHelp">Se reemplazarán los caracteres especiales por su código HTML equivalente.</key>
-    <key alias="insertedAfter">Será insertado después del valor del campo</key>
-    <key alias="insertedBefore">Será insertado antes del valor del campo</key>
-    <key alias="lowercase">Minúscula</key>
-    <key alias="none">Ninguno/ninguna</key>
-    <key alias="postContent">Insertar después del campo</key>
-    <key alias="preContent">Insertar antes del campo</key>
-    <key alias="recursive">Recursivo</key>
-    <key alias="removeParagraph">Borrar los tags del párrafo</key>
-    <key alias="removeParagraphHelp">Borrará cualquier &amp;lt;P&amp;gt; al principio y al final del texto</key>
-    <key alias="uppercase">Mayúscula</key>
-    <key alias="urlEncode">Codificar URL</key>
-    <key alias="urlEncodeHelp">Formateará los caracteres especiales de las URLs</key>
-    <key alias="usedIfAllEmpty">Sólo será usado cuando el campo superior esté vacio</key>
-    <key alias="usedIfEmpty">Este campo será usado unicamente si el campo primario está vacío</key>
-    <key alias="withTime">Si, con el tiempo. Separador:</key>
-  </area>
-  <area alias="translation">
-    <key alias="assignedTasks">Tareas asignadas a usted</key>
-    <key alias="assignedTasksHelp"><![CDATA[La lista de debajo le muestra las tareas de traducción <strong>asignadas a usted</strong>. Para acceder a la vista detallaa incluyendo comentarios, haga click sobre "Detalles" o sobre el nombre de la página. También puede descargar la página como XML directamente pulsando sobre el enlace "Descarga XML". <br/> Para terminar la tarea de traducción, por favor dirijase a la vista de detalles y haga click sobre el botón de "Cerrar". ]]></key>
-    <key alias="closeTask">cerrar tarea</key>
-    <key alias="details">Detalles de traducción</key>
-    <key alias="downloadAllAsXml">Descargar todas las tareas pendientes  de traducción como archivo xml</key>
-    <key alias="downloadTaskAsXml">Descargar xml</key>
-    <key alias="DownloadXmlDTD">Descargar xml DTD</key>
-    <key alias="fields">Campos</key>
-    <key alias="includeSubpages">Incluir subpáginas</key>
-<<<<<<< HEAD
-    <key alias="mailBody"><![CDATA[
-        Hola %0%. 
-
-        Este email se ha generado automáticamente para informale que %2% ha solicitado que el documento '%1%' sea traducido en '%5%'. 
-
-        Para editarlo, vaya a la dirección http://%3%/translation/details.aspx?id=%4% o inicie la sesión en umbraco y vaya a http://%3% para ver las tareas pendientes de traducir. 
-
-        Espero que tenga un buen dia. 
-
-        Saludos de parte de el robot de umbraco
-    ]]></key>
-=======
-    <key alias="mailBody">Hola %0%. Este email se ha generado automáticamente para informale que %2% ha solicitado que el documento '%1%' sea traducido en '%5%'. Para editarlo, vaya a la dirección http://%3%/Umbraco/translation/details.aspx?id=%4% o inicie la sesión en Umbraco y vaya a http://%3%/Umbraco para ver las tareas pendientes de traducir. Espero que tenga un buen dia. Saludos de parte de el robot de Umbraco</key>
->>>>>>> f430698e
-    <key alias="mailSubject">Tarea para tradudir [%0%] por %1%</key>
-    <key alias="noTranslators">No se encontraron usuarios traductores. Por favor, crea un usuario traductor antes de empezar a mandar contenido para su traducción</key>
-    <key alias="ownedTasks">Tareas creadas por ti</key>
-    <key alias="ownedTasksHelp"><![CDATA[La lista de debajo muestra las páginas <strong>creadas por tí</strong>. Para ver una vista detallada incluyendo los comentarios, pulsa en "Detalles" o tan solo en el nombre de la página. También puedes descargar la página como XML directamente pulsando en el enlace "Descargar Xml". Para cerrar una tarea de traducción, por favor ve a la vista de Detalles y pulsa el botón de "Cerrar".]]></key>
-    <key alias="pageHasBeenSendToTranslation">La página '%0%' se ha mandado a traducción</key>
-    <key alias="sendToTranslate">Manda la página '%0%' a traducción</key>
-    <key alias="taskAssignedBy">Asignada por</key>
-    <key alias="taskOpened">Tarea abierta</key>
-    <key alias="totalWords">Total de palabras</key>
-    <key alias="translateTo">Traducir a</key>
-    <key alias="translationDone">Traducción hecha.</key>
-    <key alias="translationDoneHelp">Puedes previsualizar las páginas que acabas de traducir, pulsando debajo. Si la página original existe, se mostrará una comparación de las 2 páginas.</key>
-    <key alias="translationFailed">La traducción ha fallado. El archivo xml es inválido </key>
-    <key alias="translationOptions">Opciones para traducir</key>
-    <key alias="translator">Traductor</key>
-    <key alias="uploadTranslationXml">Subir traducción xml</key>
-  </area>
-  <area alias="treeHeaders">
-    <key alias="cacheBrowser">Caché del navegador</key>
-    <key alias="contentRecycleBin">Papelera de reciclaje</key>
-    <key alias="createdPackages">Paquetes creados</key>
-    <key alias="datatype">Tipos de datos</key>
-    <key alias="dictionary">Diccionario</key>
-    <key alias="installedPackages">Paquetes instalados</key>
-    <key alias="installSkin">TRANSLATE ME: 'Install skin'</key>
-    <key alias="installStarterKit">TRANSLATE ME: 'Install starter kit'</key>
-    <key alias="languages">Idiomas</key>
-    <key alias="localPackage">Instalar paquete local</key>
-    <key alias="macros">Macros</key>
-    <key alias="mediaTypes">Tipos de medios</key>
-    <key alias="member">Miembros</key>
-    <key alias="memberGroup">Grupos de miembros</key>
-    <key alias="memberRoles">Roles</key>
-    <key alias="memberType">Tipos de miembros</key>
-    <key alias="nodeTypes">Tipos de documento</key>
-    <key alias="packager">Paquetes</key>
-    <key alias="packages">Paquetes</key>
-    <key alias="python">Ficheros Python</key>
-    <key alias="repositories">Instalar desde repositorio</key>
-    <key alias="runway">Instalar pasarela</key>
-    <key alias="runwayModules">Módulos pasarela</key>
-    <key alias="scripting">TRANSLATE ME: 'Scripting Files'</key>
-    <key alias="scripts">Scripts</key>
-    <key alias="stylesheets">Hojas de estilo</key>
-    <key alias="templates">Plantillas</key>
-    <key alias="xslt">Archivos XSLT</key>
-  </area>
-  <area alias="update">
-    <key alias="updateAvailable">Existe una nueva actualización</key>
-    <key alias="updateDownloadText">%0% esta listo, pulsa aquí para descargar</key>
-    <key alias="updateNoServer">No hay conexión al servidor</key>
-    <key alias="updateNoServerError">Error al comprobar la actualización. Por favor revisa "trace-stack" para conseguir más información.</key>
-  </area>
-  <area alias="user">
-    <key alias="administrators">Administrador</key>
-    <key alias="categoryField">Campo de categoria</key>
-    <key alias="changePassword">TRANSLATE ME: 'Change Your Password'</key>
-    <key alias="changePasswordDescription">TRANSLATE ME: 'You can change your password for accessing the Umbraco Back Office by filling out the form below and click the 'Change Password' button'</key>
-    <key alias="contentChannel">Canal de contenido</key>
-    <key alias="descriptionField">Campo descriptivo</key>
-    <key alias="disabled">Deshabilitar usuario</key>
-    <key alias="documentType">Tipo de documento</key>
-    <key alias="editors">Editor</key>
-    <key alias="excerptField">Campo de citas</key>
-    <key alias="language">Idioma</key>
-    <key alias="loginname">Login</key>
-    <key alias="mediastartnode">Nodo de comienzo en la libreria de medios</key>
-    <key alias="modules">Secciones</key>
-    <key alias="noConsole">Deshabilitar acceso a Umbraco</key>
-    <key alias="password">Password</key>
-    <key alias="passwordChanged">TRANSLATE ME: 'Your password has been changed!'</key>
-    <key alias="passwordConfirm">TRANSLATE ME: 'Please confirm the new password'</key>
-    <key alias="passwordEnterNew">TRANSLATE ME: 'Enter your new password'</key>
-    <key alias="passwordIsBlank">TRANSLATE ME: 'Your new password cannot be blank!'</key>
-    <key alias="passwordIsDifferent">TRANSLATE ME: 'There was a difference between the new password and the confirmed password. Please try again!'</key>
-    <key alias="passwordMismatch">TRANSLATE ME: 'The confirmed password doesn't match the new password!'</key>
-    <key alias="permissionReplaceChildren">Reemplazar los permisos de los nodos hijo</key>
-    <key alias="permissionSelectedPages">Estas modificando los permisos para las páginas:</key>
-    <key alias="permissionSelectPages">Selecciona las páginas para modificar sus permisos</key>
-    <key alias="searchAllChildren">Buscar en todos los hijos</key>
-    <key alias="startnode">Nodo de comienzo en contenido</key>
-    <key alias="username">Nombre de usuario</key>
-    <key alias="userPermissions">Permisos de usuarios</key>
-    <key alias="usertype">Tipo de usuario</key>
-    <key alias="userTypes">Tipos de usuarios</key>
-    <key alias="writer">Redactor</key>
-  </area>
+﻿<?xml version="1.0" encoding="utf-8" standalone="yes"?>
+<language alias="es" intName="Spanish" localName="español" lcid="10" culture="es-ES">
+  <creator>
+    <name>The Umbraco community</name>
+    <link>http://Umbraco.org/documentation/language-files</link>
+  </creator>
+  <area alias="actions">
+    <key alias="assignDomain">Administrar hostnames</key>
+    <key alias="auditTrail">Auditoría</key>
+    <key alias="browse">Nodo de Exploración</key>
+    <key alias="copy">Copiar</key>
+    <key alias="create">Crear</key>
+    <key alias="createPackage">Crear Paquete</key>
+    <key alias="delete">Borrar</key>
+    <key alias="disable">Deshabilitar</key>
+    <key alias="emptyTrashcan">Vaciar Papelera</key>
+    <key alias="exportDocumentType">Exportar Documento (tipo)</key>
+    <key alias="exportDocumentTypeAsCode">TRANSLATE ME: 'Export to .NET'</key>
+    <key alias="exportDocumentTypeAsCode-Full">TRANSLATE ME: 'Export to .NET'</key>
+    <key alias="importDocumentType">Importar Documento (tipo)</key>
+    <key alias="importPackage">Importar Paquete</key>
+    <key alias="liveEdit">Editar en lienzo</key>
+    <key alias="logout">Salir</key>
+    <key alias="move">Mover</key>
+    <key alias="notify">Notificaciones</key>
+    <key alias="protect">Acceso Público</key>
+    <key alias="publish">Publicar</key>
+    <key alias="refreshNode">Recargar Nodos</key>
+    <key alias="republish">Republicar sitio completo</key>
+    <key alias="rights">Permisos</key>
+    <key alias="rollback">Deshacer</key>
+    <key alias="sendtopublish">Enviar a Publicar</key>
+    <key alias="sendToTranslate">Enviar a Traducir</key>
+    <key alias="sort">Ordernar</key>
+    <key alias="toPublish">Enviar a publicación</key>
+    <key alias="translate">Traducir</key>
+    <key alias="update">Actualizar</key>
+  </area>
+  <area alias="assignDomain">
+    <key alias="addNew">Añadir nuevo dominio</key>
+    <key alias="domain">Dominio</key>
+    <key alias="domainCreated">El nuevo dominio %0% ha sido creado</key>
+    <key alias="domainDeleted">El dominio %0% ha sido borrado</key>
+    <key alias="domainExists">El dominio'%0%' ya ha sido asignado</key>
+    <key alias="domainHelp">p.ej.: tudominio.com, www.tudominio.com</key>
+    <key alias="domainUpdated">El dominio %0% ha sido actualizado</key>
+    <key alias="orEdit">Editar dominios actuales</key>
+  </area>
+  <area alias="auditTrails">
+    <key alias="atViewingFor">Visualización de</key>
+  </area>
+  <area alias="buttons">
+    <key alias="bold">Negrita</key>
+    <key alias="deindent">Cancelar Sangría del Párrafo </key>
+    <key alias="formFieldInsert">Insertar campo de formulario</key>
+    <key alias="graphicHeadline">Insertar gráfico de titular</key>
+    <key alias="htmlEdit">Editar Html</key>
+    <key alias="indent">Sangría</key>
+    <key alias="italic">Cursiva</key>
+    <key alias="justifyCenter">Centrar</key>
+    <key alias="justifyLeft">Alinear a la Izquierda</key>
+    <key alias="justifyRight">Alinear a la Derecha</key>
+    <key alias="linkInsert">Insertar Link</key>
+    <key alias="linkLocal">Insertar link local (anchor)</key>
+    <key alias="listBullet">Lista en Viñetas</key>
+    <key alias="listNumeric">Lista Numérica</key>
+    <key alias="macroInsert">Insertar macro</key>
+    <key alias="pictureInsert">Insertar imagen</key>
+    <key alias="relations">Editar relaciones</key>
+    <key alias="save">Guardar</key>
+    <key alias="saveAndPublish">Guardar y publicar</key>
+    <key alias="saveToPublish">Guardar y enviar para aprobación</key>
+    <key alias="showPage">Previsualizar</key>
+    <key alias="styleChoose">Elegir estilo</key>
+    <key alias="styleShow">Mostrar estilos</key>
+    <key alias="tableInsert">Insertar tabla</key>
+  </area>
+  <area alias="content">
+    <key alias="about">Acerca de</key>
+    <key alias="alias">Link alternativo</key>
+    <key alias="alternativeTextHelp">(como describe la imagen sobre el teléfono)</key>
+    <key alias="alternativeUrls">Vinculos Alternativos</key>
+    <key alias="clickToEdit">Click para editar esta entrada</key>
+    <key alias="createBy">Creado por</key>
+    <key alias="createDate">Creado</key>
+    <key alias="documentType">Tipo de Documento</key>
+    <key alias="editing">Editando</key>
+    <key alias="expireDate">Remover el</key>
+    <key alias="itemChanged">Esta entrada ha sido modificada después de haber sido publicada</key>
+    <key alias="itemNotPublished">Esta entrada no esta publicada</key>
+    <key alias="lastPublished">Último publicado</key>
+    <key alias="mediatype">Tipo de Medio</key>
+    <key alias="membergroup">Miembro de Grupo</key>
+    <key alias="memberrole">Rol</key>
+    <key alias="membertype">Tipo de miembro</key>
+    <key alias="noDate">Sin fecha</key>
+    <key alias="nodeName">Título de la página</key>
+    <key alias="otherElements">Propiedades</key>
+    <key alias="parentNotPublished">Este documento ha sido publicado pero no es visible porque el padre '%0%' no esta publicado</key>
+    <key alias="publish">Publicar</key>
+    <key alias="publishStatus">Estado de la Publicación</key>
+    <key alias="releaseDate">Publicar el</key>
+    <key alias="removeDate">Fecha de Eliminación</key>
+    <key alias="sortDone">El Orden esta actualizado</key>
+    <key alias="sortHelp">Para organizar los nodos, simplemente arrastre los nodos o realice un clic en uno de los encabezados de columna. Puede seleccionar multiple nodos manteniendo presionados "Shift" o "Control" mientras selecciona</key>
+    <key alias="statistics">Estadísticas</key>
+    <key alias="titleOptional">Título (opcional)</key>
+    <key alias="type">Tipo</key>
+    <key alias="unPublish">No Publicar</key>
+    <key alias="updateDate">Última actualización</key>
+    <key alias="uploadClear">Eliminar archivo</key>
+    <key alias="urls">Vínculo al documento</key>
+  </area>
+  <area alias="create">
+    <key alias="chooseNode">¿Dónde quieres crear el nuevo %0%</key>
+    <key alias="createUnder">Crear debajo de</key>
+    <key alias="updateData">Elije un tipo y un título</key>
+  </area>
+  <area alias="dashboard">
+    <key alias="browser">Navega en tu sitio Web</key>
+    <key alias="dontShowAgain">TRANSLATE ME: '- Hide'</key>
+    <key alias="nothinghappens">Si Umbraco no se ha abierto tendrás que permitir ventanas emergentes para este sitio Web</key>
+    <key alias="openinnew">se ha abierto en una nueva ventana</key>
+    <key alias="restart">Reinicio</key>
+    <key alias="visit">Visita</key>
+    <key alias="welcome">Bienvenido</key>
+  </area>
+  <area alias="defaultdialogs">
+    <key alias="anchorInsert">Nombre</key>
+    <key alias="assignDomain">Administrar dominios</key>
+    <key alias="closeThisWindow">Cerrar esta ventana</key>
+    <key alias="confirmdelete">Esta usted seguro que desea borrar</key>
+    <key alias="confirmdisable">Esta usted seguro que desea deshabilitar</key>
+    <key alias="confirmEmptyTrashcan">Por favor seleccione esta casilla para confirmar la eliminación de %0% entrada(s)</key>
+    <key alias="confirmlogout">Esta usted seguro?</key>
+    <key alias="confirmSure">Esta usted Seguro?</key>
+    <key alias="cut">TRANSLATE ME: 'Cut'</key>
+    <key alias="editdictionary">Editar entrada del Diccionario</key>
+    <key alias="editlanguage">Editar idioma</key>
+    <key alias="insertAnchor">Agregar enlace interno</key>
+    <key alias="insertCharacter">TRANSLATE ME: 'Insert character'</key>
+    <key alias="insertgraphicheadline">Insertar titular gráfico</key>
+    <key alias="insertimage">Insertar imagen</key>
+    <key alias="insertlink">Insertar enlace</key>
+    <key alias="insertMacro">Insertar macro</key>
+    <key alias="inserttable">Insertar tabla</key>
+    <key alias="lastEdited">Última edición</key>
+    <key alias="link">Enlace</key>
+    <key alias="linkinternal">Enlace interno</key>
+    <key alias="linklocaltip">Al usar enlaces locales, insertar "#" delante del enlace</key>
+    <key alias="linknewwindow">¿Abrir en nueva ventana?</key>
+    <key alias="macroContainerSettings">TRANSLATE ME: 'Macro Settings'</key>
+    <key alias="macroDoesNotHaveProperties">Esta macro no contiene ninguna propiedad que pueda editar</key>
+    <key alias="paste">Pegar</key>
+    <key alias="permissionsEdit">Editar permisos para</key>
+    <key alias="recycleBinDeleting">Se está vaciando la papelera. No cierre esta ventana mientras se ejecuta este proceso</key>
+    <key alias="recycleBinIsEmpty">La papelera está vacía</key>
+    <key alias="recycleBinWarning">No podrá recuperar los items una vez sean borrados de la papelera</key>
+    <key alias="regexSearchError"><![CDATA[El servicio web <a target='_blank' href='http://regexlib.com'>regexlib.com</a> está experimentando algunos problemas en estos momentos, de los cuales no somos responsables. Pedimos disculpas por las molestias.]]></key>
+    <key alias="regexSearchHelp">Buscar una expresión regular para agregar validación a un campo de formulario. Ejemplo: 'correo electrónico', código postal "," url "</key>
+    <key alias="removeMacro">TRANSLATE ME: 'Remove Macro'</key>
+    <key alias="requiredField">Campo obligatorio</key>
+    <key alias="sitereindexed">El sitio ha sido reindexado</key>
+    <key alias="siterepublished">Se ha actualizado la caché y se ha publicado el contenido del sitio web.</key>
+    <key alias="siterepublishHelp">La caché del sitio web será actualizada. Todos los contenidos publicados serán actualizados, mientras el contenido no publicado permanecerá no publicado.</key>
+    <key alias="tableColumns">Número de columnas</key>
+    <key alias="tableRows">Número de filas</key>
+    <key alias="templateContentAreaHelp"><![CDATA[<strong>Coloca un 'placeholder' id</strong> al colocar un ID  en tu 'placeholder' puedes insertar contenido en esta plantilla desde una plantilla hija, referenciando este ID usando un elemento<code>&lt;asp:content /&gt;</code>.]]></key>
+    <key alias="templateContentPlaceHolderHelp">Seleccione una tecla de la lista abajo indicada. Sólo puede elegir a partir de la ID de la plantilla actual del dominio.</key>
+    <key alias="thumbnailimageclickfororiginal">Haga clic sobre la imagen para verla a tamaño completo.</key>
+    <key alias="treepicker">Seleccionar item</key>
+    <key alias="viewCacheItem">Ver item en la caché</key>
+  </area>
+  <area alias="dictionaryItem">
+    <key alias="description">Editar las diferentes versiones lingüísticas para la entrada en el diccionario '% 0%' debajo añadir otros idiomas en el menu de 'idiomas' en el menú de la izquierda</key>
+    <key alias="displayName"><![CDATA[nombre de la cultura
+]]></key>
+  </area>
+  <area alias="editcontenttype">
+    <key alias="allowedchildnodetypes">Tipos de nodos hijos permitidos</key>
+    <key alias="create">Crear</key>
+    <key alias="deletetab">Borrar pestaña</key>
+    <key alias="description">TRANSLATE ME: 'Description'</key>
+    <key alias="newtab">Nueva pestaña</key>
+    <key alias="tab">Pestaña</key>
+    <key alias="thumbnail">TRANSLATE ME: 'Thumbnail'</key>
+  </area>
+  <area alias="editdatatype">
+    <key alias="addPrevalue">añadir prevalor</key>
+    <key alias="dataBaseDatatype"><![CDATA[Base de datos 
+]]></key>
+    <key alias="guid">Tipo de datos GUID</key>
+    <key alias="renderControl">Tipo de datos GUIDprestar control</key>
+    <key alias="rteButtons">Botones</key>
+    <key alias="rteEnableAdvancedSettings">Habilitar la configuración avanzada para</key>
+    <key alias="rteEnableContextMenu">Habilitar menú contextual</key>
+    <key alias="rteMaximumDefaultImgSize">Por defecto, el tamaño máximo de imágenes insertado</key>
+    <key alias="rteRelatedStylesheets"><![CDATA[Relacionados con el estilo de las páginas
+]]></key>
+    <key alias="rteShowLabel">Mostrar etiqueta</key>
+    <key alias="rteWidthAndHeight"><![CDATA[anchura y altura
+]]></key>
+  </area>
+  <area alias="errorHandling">
+    <key alias="errorButDataWasSaved">Se ha guardado la información pero debes solucionar los siguientes errores para poder publicar:</key>
+    <key alias="errorChangingProviderPassword">La composición actual del proveedor no es compatible con el cambio de la contraseña (Habilitar la contraseña de recuperación es necesaria para que sea cierta)</key>
+    <key alias="errorExistsWithoutTab">%0% ya existe</key>
+    <key alias="errorHeader">Se han encontrado los siguientes errores:</key>
+    <key alias="errorHeaderWithoutTab">Se han encontrado los siguientes errores:</key>
+    <key alias="errorInPasswordFormat">La clave debe tener como mínimo %0% caracteres y %1% caracter(es) no alfanuméricos</key>
+    <key alias="errorIntegerWithoutTab">%0% debe ser un número entero</key>
+    <key alias="errorMandatory">Debe llenar los campos del %0% al %1%</key>
+    <key alias="errorMandatoryWithoutTab">Debe llenar el campo %0%</key>
+    <key alias="errorRegExp">Debe poner el formato correcto del %0% al %1% </key>
+    <key alias="errorRegExpWithoutTab">Debe poner un formato correcto en %0%</key>
+  </area>
+  <area alias="errors">
+    <key alias="codemirroriewarning">TRANSLATE ME: 'NOTE! Even though CodeMirror is enabled by configuration, it is disabled in Internet Explorer because it's not stable enough.'</key>
+    <key alias="contentTypeAliasAndNameNotNull">Debe llenar el alias y el nombre en el propertytype</key>
+    <key alias="filePermissionsError">Hay un problema de lectura y escritura al acceder a un archivo o carpeta</key>
+    <key alias="missingTitle"><![CDATA[Por favor, introduzca un título
+]]></key>
+    <key alias="missingType">Por favor, elija un tipo </key>
+    <key alias="pictureResizeBiggerThanOrg">Usted está a punto de hacer la foto más grande que el tamaño original. ¿Está seguro de que desea continuar?</key>
+    <key alias="pythonErrorHeader">Error en script python</key>
+    <key alias="pythonErrorText">El script python no se ha guardado debido a que contenía error(es)</key>
+    <key alias="startNodeDoesNotExists"><![CDATA[Startnode suprimido, por favor, póngase en contacto con su administrador
+]]></key>
+    <key alias="stylesMustMarkBeforeSelect">Por favor, marque el contenido antes de cambiar de estilo</key>
+    <key alias="stylesNoStylesOnPage">No active estilos disponibles</key>
+    <key alias="tableColMergeLeft"><![CDATA[Por favor, coloque el cursor a la izquierda de las dos celdas que quiere combinar
+]]></key>
+    <key alias="tableSplitNotSplittable"><![CDATA[Usted no puede dividir una celda que no ha sido combinada.
+]]></key>
+    <key alias="xsltErrorHeader"><![CDATA[Error en la fuente XSLT
+]]></key>
+    <key alias="xsltErrorText">El XSLT no se ha guardado, porque contenía un error (s)</key>
+  </area>
+  <area alias="general">
+    <key alias="about">Acerca de</key>
+    <key alias="action">Acción</key>
+    <key alias="add">Añadir</key>
+    <key alias="alias">Alias</key>
+    <key alias="areyousure">¿Está seguro?</key>
+    <key alias="border">Borde</key>
+    <key alias="by">o</key>
+    <key alias="cancel">Cancelar</key>
+    <key alias="cellMargin">Margen de la celda</key>
+    <key alias="choose">Elegir</key>
+    <key alias="close">Cerrar</key>
+    <key alias="closewindow">Cerrar ventana</key>
+    <key alias="comment">Comentario</key>
+    <key alias="confirm">Confirmar</key>
+    <key alias="constrainProportions">Mantener proporciones</key>
+    <key alias="continue">Continuar</key>
+    <key alias="copy">Copiar</key>
+    <key alias="create">Crear</key>
+    <key alias="database">Base de datos</key>
+    <key alias="date">Fecha</key>
+    <key alias="default">Por defecto</key>
+    <key alias="delete">Borrar</key>
+    <key alias="deleted">Borrado</key>
+    <key alias="deleting">Borrando...</key>
+    <key alias="design">Diseño</key>
+    <key alias="dimensions">Dimensiones</key>
+    <key alias="down">Abajo</key>
+    <key alias="download">Descargar</key>
+    <key alias="edit">Editar</key>
+    <key alias="edited">Editado</key>
+    <key alias="elements">Elementos</key>
+    <key alias="email">Email</key>
+    <key alias="error">Error</key>
+    <key alias="findDocument">Buscar</key>
+    <key alias="height">Altura</key>
+    <key alias="help">Ayuda</key>
+    <key alias="icon">Icono</key>
+    <key alias="import">Importar</key>
+    <key alias="innerMargin">Margen interno</key>
+    <key alias="insert">Insertar</key>
+    <key alias="install">Instalar</key>
+    <key alias="justify">Justificar</key>
+    <key alias="language">Idioma</key>
+    <key alias="layout">Diseño</key>
+    <key alias="loading">Cargando</key>
+    <key alias="locked">TRANSLATE ME: 'Locked'</key>
+    <key alias="login">Iniciar sesión</key>
+    <key alias="logoff">Cerrar sesión</key>
+    <key alias="logout">Cerrar sesión</key>
+    <key alias="macro">Macro</key>
+    <key alias="move">Mover</key>
+    <key alias="name">Nombre</key>
+    <key alias="new">New</key>
+    <key alias="next">Próximo</key>
+    <key alias="no">No</key>
+    <key alias="of">de</key>
+    <key alias="ok">OK</key>
+    <key alias="open">Abrir</key>
+    <key alias="or">o</key>
+    <key alias="password">Contraseña</key>
+    <key alias="path">Ruta</key>
+    <key alias="placeHolderID">ID de marcador de posición</key>
+    <key alias="pleasewait">Un momento por favor...</key>
+    <key alias="previous">Anterior</key>
+    <key alias="properties">Propiedades</key>
+    <key alias="reciept">Email para recibir los datos del formulario</key>
+    <key alias="recycleBin">Papelera</key>
+    <key alias="remaining">Restantes</key>
+    <key alias="rename">Renombrar</key>
+    <key alias="renew">TRANSLATE ME: 'Renew'</key>
+    <key alias="retry">Reintentar</key>
+    <key alias="rights">Permisos</key>
+    <key alias="search">Buscar</key>
+    <key alias="server">Servidor</key>
+    <key alias="show">Mostrar</key>
+    <key alias="showPageOnSend">Mostrar página al enviar</key>
+    <key alias="size">Tamaño</key>
+    <key alias="sort">Ordenar</key>
+    <key alias="type">Tipo</key>
+    <key alias="typeToSearch">Tipo que buscar...</key>
+    <key alias="up">Arriba</key>
+    <key alias="update">Actualizar</key>
+    <key alias="upgrade">Actualizar</key>
+    <key alias="upload">Upload</key>
+    <key alias="url">Url</key>
+    <key alias="user">Usuario</key>
+    <key alias="username">Nombre de usuario</key>
+    <key alias="value">Valor</key>
+    <key alias="view">Ver</key>
+    <key alias="welcome">Bienvenido...</key>
+    <key alias="width">Ancho</key>
+    <key alias="yes">Si</key>
+  </area>
+  <area alias="graphicheadline">
+    <key alias="backgroundcolor">Color de fondo</key>
+    <key alias="bold">Negritas</key>
+    <key alias="color">Color del texto</key>
+    <key alias="font">Fuente</key>
+    <key alias="text">Texto</key>
+  </area>
+  <area alias="headers">
+    <key alias="page">Página</key>
+  </area>
+  <area alias="installer">
+    <key alias="databaseErrorCannotConnect">El instalador no puede conectar con la base de datos.</key>
+    <key alias="databaseErrorWebConfig">No se ha podido guardar el archivo Web.config. Por favor, modifique la cadena de conexión manualmente.</key>
+    <key alias="databaseFound">Su base de datos ha sido encontrada y ha sido identificada como</key>
+    <key alias="databaseHeader">Configuración de la base de datos</key>
+    <key alias="databaseInstall"><![CDATA[Pulse el botón <strong> instalar </ strong> para instalar %0% la base de datos de Umbraco]]></key>
+    <key alias="databaseInstallDone"><![CDATA[Se ha copiado Umbraco %0% a la base de datos. Pulse <strong>Próximo</strong> para continuar]]></key>
+    <key alias="databaseNotFound"><![CDATA[<p>¡No se ha encontrado ninguna base de datos! Mira si la información en la "connection string" del “web.config” es correcta.</p> <p>Para continuar, edite el "web.config" (bien sea usando Visual Studio o su editor de texto preferido), vaya al final del archivo y añada la cadena de conexión para la base de datos con el nombre (key) "UmbracoDbDSN" y guarde el archivo. </p> <p>Pinche en <strong>reintentar</strong> cuando haya terminado.<br /><a href="http://Umbraco.org/redir/installWebConfig" target="_blank">Pinche aquí para mayor información de como editar el web.config (en inglés)</a></p>]]></key>
+    <key alias="databaseText"><![CDATA[Para completar este paso, debes conocer la información correspondiente a tu servidor de base de datos ("cadena de conexión").<br /> Por favor, contacta con tu ISP si es necesario. Si estás realizando la instalación en una máquina o servidor local, quizás necesites información de tu administrador de sistemas.]]></key>
+    <key alias="databaseUpgrade"><![CDATA[<p> Pinche en <strong>actualizar</strong> para actualizar la base de datos a Umbraco %0%</p> <p> Ningún contenido será borrado de la base de datos y seguirá funcionando después de la actualización </p> ]]></key>
+    <key alias="databaseUpgradeDone"><![CDATA[La base de datos ha sido actualizada a la versión 0%.<br />Pinche en <strong>Próximo</strong> para continuar. ]]></key>
+    <key alias="databaseUpToDate"><![CDATA[La base de datos está actualizada. Pinche en <strong>próximo</strong> para continuar con el asistente de configuración]]></key>
+    <key alias="defaultUserChangePass"><![CDATA[<strong>La contraseña del usuario por defecto debe ser cambiada</strong>]]></key>
+    <key alias="defaultUserDisabled"><![CDATA[<strong>El usuario por defecto ha sido desabilitado o ha perdido el acceso a Umbraco!</strong></p><p>Pinche en <b>Próximo</b> para continuar.]]></key>
+    <key alias="defaultUserPassChanged"><![CDATA[<strong>¡La contraseña del usuario por defecto ha sido cambiada desde que se instaló!</strong></p><p>No hay que realizar ninguna tarea más. Pulsa <strong>Siguiente</strong> para proseguir.]]></key>
+    <key alias="defaultUserPasswordChanged">¡La constraseña se ha cambiado!</key>
+    <key alias="defaultUserText"><![CDATA[<p> Umbraco crea un usuario por defecto con un nombre de usuario  <strong>('admin')</strong> y constraseña <strong>('default')</strong>. Es <strong>importante</strong> que la contraseña se cambie a algo único. </p> <p> Este paso comprobará la contraseña del usuario por defecto y sugerirá si debe cambiarse. </p> ]]></key>
+    <key alias="greatStart">Ten un buen comienzo, visita nuestros videos de introducción</key>
+    <key alias="licenseText">Pulsando el botón de Siguiente (o modificando el UmbracoConfigurationStatus en el web.config), aceptar la licencia de este software tal y como se especifica en el cuadro de debajo. Ten en cuenta que esta distribución de Umbraco consta de dos licencias diferentes, la licencia open source MIT para el framework y la licencia Umbraco freeware que cubre la IU.</key>
+    <key alias="None">No ha sido instalado.</key>
+    <key alias="permissionsAffectedFolders">Archivos y directorios afectados</key>
+    <key alias="permissionsAffectedFoldersMoreInfo">Mas información en configurar los permisos para Umbraco aquí</key>
+    <key alias="permissionsAffectedFoldersText">Necesitas dar permisos de modificación a ASP.NET para los siguientes archivos/directorios</key>
+    <key alias="permissionsAlmostPerfect"><![CDATA[<strong>¡Tu configuración de permisos es casi perfecta!</strong><br /><br /> Puedes ejecutar Umbraco sin problemas, pero no podrás instalar paquetes que es algo recomendable para explotar el potencial de Umbraco.]]></key>
+    <key alias="permissionsHowtoResolve">Como Resolver</key>
+    <key alias="permissionsHowtoResolveLink">Pulsa aquí para leer la versión de texto</key>
+    <key alias="permissionsHowtoResolveText"><![CDATA[Mira nuestros <strong>video tutoriales</strong> acerca de cómo configurar los permisos de los directorios para Umbraco o lee la versión de texto.]]></key>
+    <key alias="permissionsMaybeAnIssue"><![CDATA[<strong>¡La configuración de tus permisos podría ser un problema!</strong> <br/><br /> Puedes ejecutar Umbraco sin problemas, pero no serás capaz de crear directorios o instalar paquetes que es algo recomendable para explotar el potencial de Umbraco.]]></key>
+    <key alias="permissionsNotReady"><![CDATA[<strong>¡Tu configuración de permisos no está lista para Umbraco!</strong> <br /><br /> Para ejecutar Umbraco, necesitarás actualizar tu configuración de permisos.]]></key>
+    <key alias="permissionsPerfect"><![CDATA[<strong>¡Tu configuración de permisos es perfecta!</strong><br /><br /> ¡Estás listo para ejecutar Umbraco e instalar paquetes!]]></key>
+    <key alias="permissionsResolveFolderIssues">Resolviendo problemas con directorios</key>
+    <key alias="permissionsResolveFolderIssuesLink">Sigue este enlace para más información sobre problemas con ASP.NET y creación de directorios</key>
+    <key alias="permissionsSettingUpPermissions">Configurando los permisos de directorios</key>
+    <key alias="permissionsText">Umbraco necesita permisos de lectura/escritura en algunos directorios para poder almacenar archivos tales como imagenes y PDFs. También almacena datos en la caché para mejorar el rendimiento de su sitio web</key>
+    <key alias="runwayFromScratch">Quiero empezar de cero</key>
+    <key alias="runwayFromScratchText"><![CDATA[Tu sitio web está completamente vacío en estos momentos, lo cual es perfecto si quieres empezar de cero y crear tus propios tipos de documentos y plantillas (<a href="http://Umbraco.tv/documentation/videos/for-site-builders/foundation/document-types">learn how</a>). Todavía podrás elegir instalar Runway más adelante. Por favor ve a la sección del Desarrollador y elije Paquetes.]]></key>
+    <key alias="runwayHeader">Acabas de configurar una nueva plataforma Umbraco. ¿Qué deseas hacer ahora?</key>
+    <key alias="runwayInstalled">Se ha instalado Runway</key>
+    <key alias="runwayInstalledText"><![CDATA[Tienes puestos los cimientos. Selecciona los módulos que desees instalar sobre ellos.<br /> Esta es nuestra lista de módulos recomendados, selecciona los que desees instalar, o mira la <a href="#" onclick="toggleModules(); return false;" id="toggleModuleList">lista completa de módulos</a> ]]></key>
+    <key alias="runwayOnlyProUsers">Sólo recomendado para usuarios expertos</key>
+    <key alias="runwaySimpleSite">Quiero empezar con un sitio web sencillo</key>
+    <key alias="runwaySimpleSiteText"><![CDATA[<p> "Runway" es un sitio web sencillo que contiene unos tipos de documentos y plantillas básicos. El instalador puede configurar Runway por ti de forma automática, pero fácilmente puedes editarlo, extenderlo o eliminarlo. No es necesario y puedes usar Umbrao perfectamente sin él. Sin embargo, Runway ofrece unos cimientos sencillos basados en buenas prácticas para iniciarte más rápido que nunca. Si eliges instalar Runway, puedes seleccionar bloques de construcción básicos llamados Módulos de Runway de forma opcional para realzar tus páginas de Runway. </> <small> <em>Incluido con Runway:</em> Página de inicio, página de Cómo empezar, página de Instalación de módulos.<br /> <em>Módulos opcionales:</em> Navegación superior, Mapa del sitio, Contacto, Galería. </small> 
+However, Runway offers an easy foundation based on best practices to get you started faster than ever. If you choose to install Runway, you can optionally select basic building blocks called Runway Modules to enhance your Runway pages. </p> <small> <em>Included with Runway:</em> Home page, Getting Started page, Installing Modules page.<br /> <em>Optional Modules:</em> Top Navigation, Sitemap, Contact, Gallery. </small> ]]></key>
+    <key alias="runwayWhatIsRunway">¿Qué es Runway?</key>
+    <key alias="step1">Paso 1 de 5. Aceptar los términos de la licencia</key>
+    <key alias="step2">Paso 2 de 5. Configuración de la base de datos</key>
+    <key alias="step3">Paso 3 de 5. Autorizar / validar permiso en los archivos</key>
+    <key alias="step4">Paso 4 de 5. Configurar seguridad en Umbraco</key>
+    <key alias="step5">Paso 5 de 5. Umbraco está listo para ser usado</key>
+    <key alias="thankYou">Gracias por elegir Umbraco</key>
+    <key alias="theEndBrowseSite"><![CDATA[<h3>Navega a tu nuevo sitio</h3> Has instalado Runway, por qué no ves el aspecto de tu nuevo sitio web.]]></key>
+    <key alias="theEndFurtherHelp"><![CDATA[<h3>Más ayuda e información</h3> Consigue ayuda de nuestra premiada comunidad, navega por la documentación o mira algunos videos gratuitos de cómo crear un sitio sencillo, cómo utilizar los paquetes y una guía rápida de la terminología de Umbraco]]></key>
+    <key alias="theEndHeader">Umbraco %0% ha sido instalado y está listo para ser usado</key>
+    <key alias="theEndInstallFailed"><![CDATA[Para completar la instalación, necesitaras editar de forma manual el <strong>archivo /web.config</strong> y actualizar la clave del AppSetting <strong>UmbracoConfigurationStatus</strong> del final al valor <strong>'%0%'</strong>.]]></key>
+    <key alias="theEndInstallSuccess"><![CDATA[Puedes <strong>empezar inmediatamente</strong> pulsando el botón "Lanzar Umbraco" de debajo. <br />Si eres <strong>nuevo con Umbraco</strong>, puedes encontrar cantidad de recursos en nuestras páginas de cómo empezar.]]></key>
+    <key alias="theEndOpenUmbraco"><![CDATA[<h3>Lanzar Umbraco</h3> Para administrar tu sitio web, simplemente abre el back office de Umbraco y empieza a añadir contenido, a actualizar plantillas y hojas de estilo o a añadir nueva funcionalidad]]></key>
+    <key alias="Unavailable">No se ha podido establecer la conexión con la base de datos</key>
+    <key alias="Version3">Umbraco versión 3</key>
+    <key alias="Version4">Umbraco versión 4</key>
+    <key alias="watch">Mirar</key>
+    <key alias="welcomeIntro"><![CDATA[El asistente de configuración le guiará en los pasos para instalar <strong>Umbraco %0%</strong> o actualizar la versión 3.0 a <strong>Umbraco %0%</strong>. <br /><br />  Pinche en <strong>"próximo"</strong> para empezar con el asistente de configuración.]]></key>
+  </area>
+  <area alias="language">
+    <key alias="cultureCode">Código de cultura</key>
+    <key alias="displayName">Nombre de cultura</key>
+  </area>
+  <area alias="lockout">
+    <key alias="lockoutWillOccur">TRANSLATE ME: 'You've been idle and logout will automatically occur in'</key>
+    <key alias="renewSession">TRANSLATE ME: 'Renew now to save your work'</key>
+  </area>
+  <area alias="login">
+    <key alias="bottomText"><![CDATA[<p style="text-align:right;">&copy; 2001 - %0% <br /><a href="http://Umbraco.org" style="text-decoration: none" target="_blank">Umbraco.org</a></p> ]]></key>
+    <key alias="topText">Bienvenido a Umbraco, escribe tu nombre de usuario y clave en los campos de debajo:</key>
+  </area>
+  <area alias="main">
+    <key alias="dashboard">Panel de Administración</key>
+    <key alias="sections">Secciones</key>
+    <key alias="tree">Contenido</key>
+  </area>
+  <area alias="moveOrCopy">
+    <key alias="choose">Elija una página arriba...</key>
+    <key alias="copyDone">%0% ha sido copiado al %1%</key>
+    <key alias="copyTo">Seleccione donde el documento %0% debe ser copiado abajo</key>
+    <key alias="moveDone">%0% ha sido movido a %1%</key>
+    <key alias="moveTo">Seleccione debajo donde mover el documento %0%</key>
+    <key alias="nodeSelected">ha sido seleccionado como raíz de su nuevo contenido, haga click sobre 'ok' debajo.</key>
+    <key alias="noNodeSelected">No ha seleccionado ningún nodo. Seleccione un nodo en la lista mostrada arriba antes the pinchar en 'continuar' (continue)</key>
+    <key alias="notAllowedByContentType">No se puede colgar el nodo actual bajo el nodo elegido debido a su tipo</key>
+    <key alias="notAllowedByPath">El nodo actual no puede moverse a ninguna de sus subpáginas</key>
+    <key alias="notValid">TRANSLATE ME: 'The action isn't allowed since you have insufficient permissions on 1 or more child documents.'</key>
+  </area>
+  <area alias="notifications">
+    <key alias="editNotifications">Edite su notificación para %0%</key>
+    <key alias="mailBody">Hola %0% Esto es un e-mail automático para informarle que la tarea '%1%' ha sido realizada sobre la página '%2%' por el usuario '%3%' Vaya a http://%4%/#/content/content/edit/%5% para editarla. ¡Espero que tenga un buen día! Saludos del robot de Umbraco</key>
+    <key alias="mailBodyHtml"><![CDATA[<p>Hola %0%</p> <p>Esto es un e-mail generado automáticamente para informarle que la tarea <strong>'%1%'</strong> ha sido realizada sobre la página <a href="http://%4%/#/content/content/edit/%5%"><strong>'%2%'</strong></a> por el usuario <strong>'%3%'</strong> </p> <div style="margin: 8px 0; padding: 8px; display: block;"> <br /> <a style="color: white; font-weight: bold; background-color: #5372c3; text-decoration : none; margin-right: 20px; border: 8px solid #5372c3; width: 150px;" href="http://%4%/#/content/content/edit/%5%">&nbsp;&nbsp;&nbsp;&nbsp;&nbsp;EDIT&nbsp;&nbsp;&nbsp;&nbsp;&nbsp;</a> &nbsp; <br /> </div> <p> <h3>Resumen de actualización:</h3> <table style="width: 100%;"> %6% </table> </p> <div style="margin: 8px 0; padding: 8px; display: block;"> <br /> <a style="color: white; font-weight: bold; background-color: #66cc66; text-decoration : none; margin-right: 20px; border: 8px solid #66cc66; width: 150px;" href="http://%4%/actions/publish.aspx?id=%5%">&nbsp;&nbsp;PUBLISH&nbsp;&nbsp;</a> &nbsp; <a style="color: white; font-weight: bold; background-color: #5372c3; text-decoration : none; margin-right: 20px; border: 8px solid #5372c3; width: 150px;" href="http://%4%/#/content/content/edit/%5%">&nbsp;&nbsp;&nbsp;&nbsp;&nbsp;EDIT&nbsp;&nbsp;&nbsp;&nbsp;&nbsp;</a> &nbsp; <a style="color: white; font-weight: bold; background-color: #ca4a4a; text-decoration : none; margin-right: 20px; border: 8px solid #ca4a4a; width: 150px;" href="http://%4%/actions/delete.aspx?id=%5%">&nbsp;&nbsp;&nbsp;&nbsp;DELETE&nbsp;&nbsp;&nbsp;&nbsp;</a> <br /> </div> <p>¡Espero que tenga un buen día!<br /><br /> Saludos del robot Umbraco. </p>]]></key>
+    <key alias="mailSubject">[%0%] Notificación acerca de %1% realizado en %2%</key>
+    <key alias="notifications">Notificaciones</key>
+  </area>
+  <area alias="packager">
+    <key alias="chooseLocalPackageText"><![CDATA[Elige un paquete de tu máquina, seleccionando el botón Examinar<br />y localizando el paquete. Los paquetes de Umbraco normalmente tienen la extensión ".umb" o ".zip".]]></key>
+    <key alias="packageAuthor">Autor</key>
+    <key alias="packageDemonstration"><![CDATA[Demostración
+]]></key>
+    <key alias="packageDocumentation">Documentación</key>
+    <key alias="packageMetaData">Meta datos del paquete</key>
+    <key alias="packageName">Nombre del paquete</key>
+    <key alias="packageNoItemsHeader">El paquete no contiene ningún elemento</key>
+    <key alias="packageNoItemsText"><![CDATA[Este archivo de paquete no contiene ningún elemento para desinstalar.<br /><br />Puedes eliminarlo del sistema de forma segura seleccionando la opción "desinstalar paquete" de abajo.]]></key>
+    <key alias="packageNoUpgrades">No hay actualizaciones disponibles</key>
+    <key alias="packageOptions">Opciones del paquete</key>
+    <key alias="packageReadme">Leeme del paquete</key>
+    <key alias="packageRepository">Repositorio de paquetes</key>
+    <key alias="packageUninstallConfirm">Confirma la desinstalación</key>
+    <key alias="packageUninstalledHeader">El paquete ha sido desinstalado</key>
+    <key alias="packageUninstalledText">El paquete se ha desinstalado correctamente</key>
+    <key alias="packageUninstallHeader">Desinstalar paquete</key>
+    <key alias="packageUninstallText"><![CDATA[Debajo puedes deseleccionar elementos que no desees eliminar en este momento. Cuando elijas "confirmar la desinstalación" todos los elementos marcados serán eliminados.<br /> <span style="color: Red; font-weight: bold;">Nota:</span> cualquier documento, archivo etc dependiente de los elementos eliminados, dejará de funcionar, y puede conllevar inestabilidad en el sistema, por lo que lleva cuidado al desinstalar elementos. En caso de duda, contacta con el autor del paquete.]]></key>
+    <key alias="packageUpgradeDownload">Descargar actualización del repositorio</key>
+    <key alias="packageUpgradeHeader">Actualizar paquete</key>
+    <key alias="packageUpgradeInstructions">Instrucciones de actualización</key>
+    <key alias="packageUpgradeText">Hay una actualización disponible para este paquete. Puedes descargarla directamente del repositorio de paquetes de Umbraco.</key>
+    <key alias="packageVersion">Versión del paquete</key>
+    <key alias="viewPackageWebsite">Ver página web del paquete</key>
+  </area>
+  <area alias="paste">
+    <key alias="doNothing">Pegar con formato completo (No recomendado)</key>
+    <key alias="errorMessage">El texto que estás intentando pegar contiene caractéres o formato especial. El problema puede ser debido al copiar texto desde Microsoft Word. Umbraco puede eliminar estos caractéres o formato especial automáticamente, de esa manera el contenido será más adecuado para la web.</key>
+    <key alias="removeAll">Pegar como texto sin formato</key>
+    <key alias="removeSpecialFormattering">Pegar, pero quitando el formato (Recomendado)</key>
+  </area>
+  <area alias="publicAccess">
+    <key alias="paAdvanced">Proteccion basada en roles</key>
+    <key alias="paAdvancedHelp"><![CDATA[Si desea controlar el acceso a la página usando autenticación basada en roles,<br /> usando los grupos de miembros de Umbraco.]]></key>
+    <key alias="paAdvancedNoGroups"><![CDATA[Necesita crear un grupo de miembros antes de poder usar <br /> autenticación basada en roles.]]></key>
+    <key alias="paErrorPage">Página de error</key>
+    <key alias="paErrorPageHelp">Usada cuando alguien hace login, pero no tiene acceso</key>
+    <key alias="paHowWould">Elija cómo restringir el acceso a esta página</key>
+    <key alias="paIsProtected">%0% está protegido</key>
+    <key alias="paIsRemoved">Protección borrada de %0%</key>
+    <key alias="paLoginPage">Página de login</key>
+    <key alias="paLoginPageHelp">Elija la página que contenga el formulario de login</key>
+    <key alias="paRemoveProtection">Borrar protección</key>
+    <key alias="paSelectPages">Elija las páginas que contendrán el formulario de login y mensajes de error</key>
+    <key alias="paSelectRoles">Elija los roles que tendrán acceso a esta página</key>
+    <key alias="paSetLogin">Elija el login y password para esta página</key>
+    <key alias="paSimple">Protección de usuario único</key>
+    <key alias="paSimpleHelp">Si sólo necesita configurar una protección simple usando un único login y password</key>
+  </area>
+  <area alias="publish">
+    <key alias="contentPublishedFailedByEvent">%0% no ha podido ser publicado, debido a que una extensión de otro proveedor ha cancelado la acción.</key>
+    <key alias="includeUnpublished">Incluir las páginas hija sin publicar</key>
+    <key alias="inProgress">Publicación en progreso - por favor, espera...</key>
+    <key alias="inProgressCounter">Se han publicado %0% de %1% páginas...</key>
+    <key alias="nodePublish">%0% se ha publicado</key>
+    <key alias="nodePublishAll">%0% y sus subpáginas se han publicado</key>
+    <key alias="publishAll">Publicar %0% y todas sus subpáginas</key>
+    <key alias="publishHelp"><![CDATA[Pulsa en <em>aceptar</em> para publicar <strong>%0%</strong> y por lo tanto, hacer que su contenido esté disponible al público.<br/><br /> Puedes publicar esta página y todas sus subpáginas marcando <em>publicar todos los hijos</em> debajo. ]]></key>
+  </area>
+  <area alias="relatedlinks">
+    <key alias="addExternal">TRANSLATE ME: 'Add external link'</key>
+    <key alias="addInternal">TRANSLATE ME: 'Add internal link'</key>
+    <key alias="addlink">TRANSLATE ME: 'Add'</key>
+    <key alias="caption">TRANSLATE ME: 'Caption'</key>
+    <key alias="internalPage">TRANSLATE ME: 'Internal page'</key>
+    <key alias="linkurl">TRANSLATE ME: 'URL'</key>
+    <key alias="modeDown">TRANSLATE ME: 'Move Down'</key>
+    <key alias="modeUp">TRANSLATE ME: 'Move Up'</key>
+    <key alias="newWindow">TRANSLATE ME: 'Open in new window'</key>
+    <key alias="removeLink">TRANSLATE ME: 'Remove link'</key>
+  </area>
+  <area alias="rollback">
+    <key alias="currentVersion">Versión actual</key>
+    <key alias="diffHelp"><![CDATA[Esto muestra las diferencias entre la versión actual y la versión seleccionada<br /><del>Red</del> el texto de la versión seleccionada no se mostrará. , <ins>green means added</ins>]]></key>
+    <key alias="documentRolledBack">Se ha recuperado la última versión del documento.</key>
+    <key alias="htmlHelp">Esto muestra la versión seleccionada como html, si desea ver la diferencia entre 2 versiones al mismo tiempo, por favor use la vista diff</key>
+    <key alias="rollbackTo">Volver a</key>
+    <key alias="selectVersion">Elija versión</key>
+    <key alias="view">Vista</key>
+  </area>
+  <area alias="scripts">
+    <key alias="editscript">Editar fichero de script</key>
+  </area>
+  <area alias="sections">
+    <key alias="concierge">Conserje</key>
+    <key alias="content">Contenido</key>
+    <key alias="courier">Mensajero</key>
+    <key alias="developer">Desarrollador</key>
+    <key alias="installer">Asistente de configuración de Umbraco</key>
+    <key alias="media">Media</key>
+    <key alias="member">Miembros</key>
+    <key alias="newsletters">Boletín informativo</key>
+    <key alias="settings">Ajustes</key>
+    <key alias="statistics">Estadísticas</key>
+    <key alias="translation">Traducción</key>
+    <key alias="users">Usuarios</key>
+  </area>
+  <area alias="settings">
+    <key alias="defaulttemplate">Plantilla por defecto</key>
+    <key alias="dictionary editor egenskab">Clave de diccionario</key>
+    <key alias="importDocumentTypeHelp">Para importar un tipo de documento encuentre el fichero ".udt" en su ordenador haciendo click sobre el botón "Navegar" y pulsando "Importar" (se le solicitará confirmación en la siguiente pantalla)</key>
+    <key alias="newtabname">Nuevo nombre de la pestaña</key>
+    <key alias="nodetype">Tipo de nodo</key>
+    <key alias="objecttype">Tipo</key>
+    <key alias="stylesheet">Hoja de estilos</key>
+    <key alias="stylesheet editor egenskab">Propiedades de la hoja de estilos</key>
+    <key alias="tab">Pestaña</key>
+    <key alias="tabname">Nombre de la pestaña</key>
+    <key alias="tabs">Pestañas</key>
+  </area>
+  <area alias="sort">
+    <key alias="sortDone">Ordenación completa.</key>
+    <key alias="sortHelp">Arrastra las diferentes páginas debajo para colocarlas como deberían estar. O haz click en las cabeceras de las columnas para ordenar todas las páginas</key>
+    <key alias="sortPleaseWait"><![CDATA[Espere por favor, las páginas están siendo ordenadas. El proceso puede durar un poco.<br/>
+<br/> No cierre esta ventana mientras se está ordenando ]]></key>
+  </area>
+  <area alias="speechBubbles">
+    <key alias="contentPublishedFailedByEvent">La publicación fue cancelada por un complemento de terceros</key>
+    <key alias="contentTypeDublicatePropertyType">El tipo de propiedad ya existe</key>
+    <key alias="contentTypePropertyTypeCreated">Tipo de propiedad creado</key>
+    <key alias="contentTypePropertyTypeCreatedText"><![CDATA[Nombre: %0% <br /> Tipo de Dato: %1%]]></key>
+    <key alias="contentTypePropertyTypeDeleted">Tipo de propiedad eliminado</key>
+    <key alias="contentTypeSavedHeader">Tipo de contenido guardado</key>
+    <key alias="contentTypeTabCreated">Pestaña creada</key>
+    <key alias="contentTypeTabDeleted">Pestaña eliminada</key>
+    <key alias="contentTypeTabDeletedText">Pestaña con id: %0% eliminada</key>
+    <key alias="cssErrorHeader">La hoja de estilos no se ha guardado</key>
+    <key alias="cssSavedHeader">Hoja de estilos guardada</key>
+    <key alias="cssSavedText">La hoja de estilos se ha guardado sin errores</key>
+    <key alias="dataTypeSaved">Tipo de dato guardado</key>
+    <key alias="dictionaryItemSaved">Elemento del diccionario guardado</key>
+    <key alias="editContentPublishedFailedByParent">La publicación ha fallado porque la página padre no está publicada</key>
+    <key alias="editContentPublishedHeader">Contenido publicado</key>
+    <key alias="editContentPublishedText">y visible en el sitio web</key>
+    <key alias="editContentSavedHeader">Contenido guardado</key>
+    <key alias="editContentSavedText">Recuerda publicar para hacer los cambios visibles</key>
+    <key alias="editContentSendToPublish">Mandado para ser aprobado</key>
+    <key alias="editContentSendToPublishText">Los cambios se han mandado para ser aprobados</key>
+    <key alias="editMemberSaved">Miembro guardado</key>
+    <key alias="editStylesheetPropertySaved">Propiedad de la hoja de estilos guardada</key>
+    <key alias="editStylesheetSaved">Hoja de estilos guardada</key>
+    <key alias="editTemplateSaved">Plantilla guardada</key>
+    <key alias="editUserError">Error grabando usuario (comprueba el log)</key>
+    <key alias="editUserSaved">Usuario grabado</key>
+    <key alias="fileErrorHeader">El archivo no se ha guardado</key>
+    <key alias="fileErrorText">El archivo no se ha grabado. Por favor, comprueba los permisos de los ficheros</key>
+    <key alias="fileSavedHeader">Archivo guardado</key>
+    <key alias="fileSavedText">Archivo grabado sin errores</key>
+    <key alias="languageSaved">Lenguaje guardado</key>
+    <key alias="pythonErrorHeader">El script en Python no se ha guardado</key>
+    <key alias="pythonErrorText">El script en Python no se ha podido guardar debido a un error</key>
+    <key alias="pythonSavedHeader">Script en Python guardado</key>
+    <key alias="pythonSavedText">No hay errores en el script en Python</key>
+    <key alias="templateErrorHeader">La plantilla no se ha guardado</key>
+    <key alias="templateErrorText">Por favor, asegúrate de que no hay 2 plantillas con el mismo alias</key>
+    <key alias="templateSavedHeader">Plantilla guardada</key>
+    <key alias="templateSavedText">Plantilla guardada sin errores</key>
+    <key alias="xsltErrorHeader">El XSLT no se ha guardado</key>
+    <key alias="xsltErrorText">El XSLT tenía un error</key>
+    <key alias="xsltPermissionErrorText">El XSLT no se ha podido guardar, comprueba los permisos de los ficheros</key>
+    <key alias="xsltSavedHeader">XSLT guardado</key>
+    <key alias="xsltSavedText">No hay errores en el XSLT</key>
+  </area>
+  <area alias="stylesheet">
+    <key alias="aliasHelp">Usa sintaxis CSS, p.ej.: h1, .redHeader, .blueTex</key>
+    <key alias="editstylesheet">Editar hoja de estilos</key>
+    <key alias="editstylesheetproperty">Editar propiedades de la hoja de estilos</key>
+    <key alias="nameHelp">Nombre para identificar la propiedad del estilo en el editor de texto rico</key>
+    <key alias="preview">Previsualizar</key>
+    <key alias="styles">Estilos</key>
+  </area>
+  <area alias="template">
+    <key alias="edittemplate">Editar plantilla</key>
+    <key alias="insertContentArea">Insertar área de contenido</key>
+    <key alias="insertContentAreaPlaceHolder">Insertar marcador de posición de área de contenido</key>
+    <key alias="insertDictionaryItem">Insertar objeto del diccionario</key>
+    <key alias="insertMacro">Insertar macro</key>
+    <key alias="insertPageField">Insertar campo de página de Umbraco</key>
+    <key alias="mastertemplate">Plantilla principal</key>
+    <key alias="quickGuide">Guía rápida sobre las etiquetas de plantilla de Umbraco</key>
+    <key alias="template">Plantilla</key>
+  </area>
+  <area alias="templateEditor">
+    <key alias="alternativeField">Campo opcional</key>
+    <key alias="alternativeText">Texto opcional</key>
+    <key alias="casing">MAYÚSCULA/minúscula</key>
+    <key alias="chooseField">Elegir campo</key>
+    <key alias="convertLineBreaks">Convertir a salto de línea</key>
+    <key alias="convertLineBreaksHelp">Reemplaza los saltos de línea con la etiqueta HTML &amp;lt;br&amp;gt;</key>
+    <key alias="dateOnly">Si, solamente la fecha</key>
+    <key alias="formatAsDate">Cambiar formato a fecha</key>
+    <key alias="htmlEncode">Codificar HTML</key>
+    <key alias="htmlEncodeHelp">Se reemplazarán los caracteres especiales por su código HTML equivalente.</key>
+    <key alias="insertedAfter">Será insertado después del valor del campo</key>
+    <key alias="insertedBefore">Será insertado antes del valor del campo</key>
+    <key alias="lowercase">Minúscula</key>
+    <key alias="none">Ninguno/ninguna</key>
+    <key alias="postContent">Insertar después del campo</key>
+    <key alias="preContent">Insertar antes del campo</key>
+    <key alias="recursive">Recursivo</key>
+    <key alias="removeParagraph">Borrar los tags del párrafo</key>
+    <key alias="removeParagraphHelp">Borrará cualquier &amp;lt;P&amp;gt; al principio y al final del texto</key>
+    <key alias="uppercase">Mayúscula</key>
+    <key alias="urlEncode">Codificar URL</key>
+    <key alias="urlEncodeHelp">Formateará los caracteres especiales de las URLs</key>
+    <key alias="usedIfAllEmpty">Sólo será usado cuando el campo superior esté vacio</key>
+    <key alias="usedIfEmpty">Este campo será usado unicamente si el campo primario está vacío</key>
+    <key alias="withTime">Si, con el tiempo. Separador:</key>
+  </area>
+  <area alias="translation">
+    <key alias="assignedTasks">Tareas asignadas a usted</key>
+    <key alias="assignedTasksHelp"><![CDATA[La lista de debajo le muestra las tareas de traducción <strong>asignadas a usted</strong>. Para acceder a la vista detallaa incluyendo comentarios, haga click sobre "Detalles" o sobre el nombre de la página. También puede descargar la página como XML directamente pulsando sobre el enlace "Descarga XML". <br/> Para terminar la tarea de traducción, por favor dirijase a la vista de detalles y haga click sobre el botón de "Cerrar". ]]></key>
+    <key alias="closeTask">cerrar tarea</key>
+    <key alias="details">Detalles de traducción</key>
+    <key alias="downloadAllAsXml">Descargar todas las tareas pendientes  de traducción como archivo xml</key>
+    <key alias="downloadTaskAsXml">Descargar xml</key>
+    <key alias="DownloadXmlDTD">Descargar xml DTD</key>
+    <key alias="fields">Campos</key>
+    <key alias="includeSubpages">Incluir subpáginas</key>
+    <key alias="mailBody"><![CDATA[
+        Hola %0%. 
+
+        Este email se ha generado automáticamente para informale que %2% ha solicitado que el documento '%1%' sea traducido en '%5%'. 
+
+        Para editarlo, vaya a la dirección http://%3%/translation/details.aspx?id=%4% o inicie la sesión en umbraco y vaya a http://%3% para ver las tareas pendientes de traducir. 
+
+        Espero que tenga un buen dia. 
+
+        Saludos de parte de el robot de umbraco
+    ]]></key>
+    <key alias="mailSubject">Tarea para tradudir [%0%] por %1%</key>
+    <key alias="noTranslators">No se encontraron usuarios traductores. Por favor, crea un usuario traductor antes de empezar a mandar contenido para su traducción</key>
+    <key alias="ownedTasks">Tareas creadas por ti</key>
+    <key alias="ownedTasksHelp"><![CDATA[La lista de debajo muestra las páginas <strong>creadas por tí</strong>. Para ver una vista detallada incluyendo los comentarios, pulsa en "Detalles" o tan solo en el nombre de la página. También puedes descargar la página como XML directamente pulsando en el enlace "Descargar Xml". Para cerrar una tarea de traducción, por favor ve a la vista de Detalles y pulsa el botón de "Cerrar".]]></key>
+    <key alias="pageHasBeenSendToTranslation">La página '%0%' se ha mandado a traducción</key>
+    <key alias="sendToTranslate">Manda la página '%0%' a traducción</key>
+    <key alias="taskAssignedBy">Asignada por</key>
+    <key alias="taskOpened">Tarea abierta</key>
+    <key alias="totalWords">Total de palabras</key>
+    <key alias="translateTo">Traducir a</key>
+    <key alias="translationDone">Traducción hecha.</key>
+    <key alias="translationDoneHelp">Puedes previsualizar las páginas que acabas de traducir, pulsando debajo. Si la página original existe, se mostrará una comparación de las 2 páginas.</key>
+    <key alias="translationFailed">La traducción ha fallado. El archivo xml es inválido </key>
+    <key alias="translationOptions">Opciones para traducir</key>
+    <key alias="translator">Traductor</key>
+    <key alias="uploadTranslationXml">Subir traducción xml</key>
+  </area>
+  <area alias="treeHeaders">
+    <key alias="cacheBrowser">Caché del navegador</key>
+    <key alias="contentRecycleBin">Papelera de reciclaje</key>
+    <key alias="createdPackages">Paquetes creados</key>
+    <key alias="datatype">Tipos de datos</key>
+    <key alias="dictionary">Diccionario</key>
+    <key alias="installedPackages">Paquetes instalados</key>
+    <key alias="installSkin">TRANSLATE ME: 'Install skin'</key>
+    <key alias="installStarterKit">TRANSLATE ME: 'Install starter kit'</key>
+    <key alias="languages">Idiomas</key>
+    <key alias="localPackage">Instalar paquete local</key>
+    <key alias="macros">Macros</key>
+    <key alias="mediaTypes">Tipos de medios</key>
+    <key alias="member">Miembros</key>
+    <key alias="memberGroup">Grupos de miembros</key>
+    <key alias="memberRoles">Roles</key>
+    <key alias="memberType">Tipos de miembros</key>
+    <key alias="nodeTypes">Tipos de documento</key>
+    <key alias="packager">Paquetes</key>
+    <key alias="packages">Paquetes</key>
+    <key alias="python">Ficheros Python</key>
+    <key alias="repositories">Instalar desde repositorio</key>
+    <key alias="runway">Instalar pasarela</key>
+    <key alias="runwayModules">Módulos pasarela</key>
+    <key alias="scripting">TRANSLATE ME: 'Scripting Files'</key>
+    <key alias="scripts">Scripts</key>
+    <key alias="stylesheets">Hojas de estilo</key>
+    <key alias="templates">Plantillas</key>
+    <key alias="xslt">Archivos XSLT</key>
+  </area>
+  <area alias="update">
+    <key alias="updateAvailable">Existe una nueva actualización</key>
+    <key alias="updateDownloadText">%0% esta listo, pulsa aquí para descargar</key>
+    <key alias="updateNoServer">No hay conexión al servidor</key>
+    <key alias="updateNoServerError">Error al comprobar la actualización. Por favor revisa "trace-stack" para conseguir más información.</key>
+  </area>
+  <area alias="user">
+    <key alias="administrators">Administrador</key>
+    <key alias="categoryField">Campo de categoria</key>
+    <key alias="changePassword">TRANSLATE ME: 'Change Your Password'</key>
+    <key alias="changePasswordDescription">TRANSLATE ME: 'You can change your password for accessing the Umbraco Back Office by filling out the form below and click the 'Change Password' button'</key>
+    <key alias="contentChannel">Canal de contenido</key>
+    <key alias="descriptionField">Campo descriptivo</key>
+    <key alias="disabled">Deshabilitar usuario</key>
+    <key alias="documentType">Tipo de documento</key>
+    <key alias="editors">Editor</key>
+    <key alias="excerptField">Campo de citas</key>
+    <key alias="language">Idioma</key>
+    <key alias="loginname">Login</key>
+    <key alias="mediastartnode">Nodo de comienzo en la libreria de medios</key>
+    <key alias="modules">Secciones</key>
+    <key alias="noConsole">Deshabilitar acceso a Umbraco</key>
+    <key alias="password">Password</key>
+    <key alias="passwordChanged">TRANSLATE ME: 'Your password has been changed!'</key>
+    <key alias="passwordConfirm">TRANSLATE ME: 'Please confirm the new password'</key>
+    <key alias="passwordEnterNew">TRANSLATE ME: 'Enter your new password'</key>
+    <key alias="passwordIsBlank">TRANSLATE ME: 'Your new password cannot be blank!'</key>
+    <key alias="passwordIsDifferent">TRANSLATE ME: 'There was a difference between the new password and the confirmed password. Please try again!'</key>
+    <key alias="passwordMismatch">TRANSLATE ME: 'The confirmed password doesn't match the new password!'</key>
+    <key alias="permissionReplaceChildren">Reemplazar los permisos de los nodos hijo</key>
+    <key alias="permissionSelectedPages">Estas modificando los permisos para las páginas:</key>
+    <key alias="permissionSelectPages">Selecciona las páginas para modificar sus permisos</key>
+    <key alias="searchAllChildren">Buscar en todos los hijos</key>
+    <key alias="startnode">Nodo de comienzo en contenido</key>
+    <key alias="username">Nombre de usuario</key>
+    <key alias="userPermissions">Permisos de usuarios</key>
+    <key alias="usertype">Tipo de usuario</key>
+    <key alias="userTypes">Tipos de usuarios</key>
+    <key alias="writer">Redactor</key>
+  </area>
 </language>