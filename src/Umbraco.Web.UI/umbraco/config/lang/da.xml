--- conflicted
+++ resolved
@@ -1389,19 +1389,14 @@
     </key>
     <key alias="scheduleErrExpireDate1">Afpubliceringsdatoen kan ikke ligge i fortiden</key>
     <key alias="scheduleErrExpireDate2">Afpubliceringsdatoen kan ikke være før udgivelsesdatoen</key>
-<<<<<<< HEAD
-    <key alias="publishWithNoDomains">Domæner er ikke konfigureret for en flersproget side, kontakt vensligst en administrator, se loggen for mere information</key>
-    <key alias="publishWithMissingDomain">Der er ikke noget domæne konfigureret for %0%, kontakt vensligst en administrator, se loggen for mere information</key>
+    <key alias="publishWithNoDomains">Domæner er ikke konfigureret for en flersproget side, kontakt vensligst en
+      administrator, se loggen for mere information
+    </key>
+    <key alias="publishWithMissingDomain">Der er ikke noget domæne konfigureret for %0%, kontakt vensligst en
+      administrator, se loggen for mere information
+    </key>
     <key alias="copySuccessMessage">Dit systems information er blevet kopieret til udklipsholderen</key>
     <key alias="cannotCopyInformation">Kunne desværre ikke kopiere dit systems information til udklipsholderen</key>
-=======
-    <key alias="publishWithNoDomains">Domæner er ikke konfigureret for en flersproget side, kontakt vensligst en
-      administrator, se loggen for mere information
-    </key>
-    <key alias="publishWithMissingDomain">Der er ikke noget domæne konfigureret for %0%, kontakt vensligst en
-      administrator, se loggen for mere information
-    </key>
->>>>>>> d4682a9f
   </area>
   <area alias="stylesheet">
     <key alias="addRule">Tilføj style</key>
