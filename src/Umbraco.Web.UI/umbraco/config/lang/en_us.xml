<?xml version="1.0" encoding="utf-8" standalone="yes"?>
<language alias="en_us" intName="English (US)" localName="English (US)" lcid="" culture="en-US">
    <creator>
        <name>The Umbraco community</name>
        <link>https://our.umbraco.com/documentation/Extending-Umbraco/Language-Files</link>
    </creator>
    <area alias="actions">
        <key alias="assignDomain">Culture and Hostnames</key>
        <key alias="auditTrail">Audit Trail</key>
        <key alias="browse">Browse Node</key>
        <key alias="changeDocType">Change Document Type</key>
        <key alias="copy">Copy</key>
        <key alias="create">Create</key>
        <key alias="export">Export</key>
        <key alias="createPackage">Create Package</key>
        <key alias="createGroup">Create group</key>
        <key alias="delete">Delete</key>
        <key alias="disable">Disable</key>
        <key alias="emptyTrashcan">Empty recycle bin</key>
        <key alias="enable">Enable</key>
        <key alias="exportDocumentType">Export Document Type</key>
        <key alias="importDocumentType">Import Document Type</key>
        <key alias="importPackage">Import Package</key>
        <key alias="liveEdit">Edit in Canvas</key>
        <key alias="logout">Exit</key>
        <key alias="move">Move</key>
        <key alias="notify">Notifications</key>
        <key alias="protect">Public access</key>
        <key alias="publish">Publish</key>
        <key alias="unpublish">Unpublish</key>
        <key alias="refreshNode">Reload</key>
        <key alias="republish">Republish entire site</key>
        <key alias="rename" version="7.3.0">Rename</key>
        <key alias="restore" version="7.3.0">Restore</key>
        <key alias="SetPermissionsForThePage">Set permissions for the page %0%</key>
        <key alias="chooseWhereToMove">Choose where to move</key>
        <key alias="toInTheTreeStructureBelow">In the tree structure below</key>
        <key alias="rights">Permissions</key>
        <key alias="rollback">Rollback</key>
        <key alias="sendtopublish">Send To Publish</key>
        <key alias="sendToTranslate">Send To Translation</key>
        <key alias="setGroup">Set group</key>
        <key alias="sort">Sort</key>
        <key alias="translate">Translate</key>
        <key alias="update">Update</key>
        <key alias="setPermissions">Set permissions</key>
        <key alias="unlock">Unlock</key>
        <key alias="createblueprint">Create Content Template</key>
        <key alias="resendInvite">Resend Invitation</key>
    </area>
    <area alias="actionCategories">
        <key alias="content">Content</key>
        <key alias="administration">Administration</key>
        <key alias="structure">Structure</key>
        <key alias="other">Other</key>
    </area>
    <area alias="actionDescriptions">
        <key alias="assignDomain">Allow access to assign culture and hostnames</key>
        <key alias="auditTrail">Allow access to view a node's history log</key>
        <key alias="browse">Allow access to view a node</key>
        <key alias="changeDocType">Allow access to change document type for a node</key>
        <key alias="copy">Allow access to copy a node</key>
        <key alias="create">Allow access to create nodes</key>
        <key alias="delete">Allow access to delete nodes</key>
        <key alias="move">Allow access to move a node</key>
        <key alias="protect">Allow access to set and change public access for a node</key>
        <key alias="publish">Allow access to publish a node</key>
        <key alias="rights">Allow access to change permissions for a node</key>
        <key alias="rollback">Allow access to roll back a node to a previous state</key>
        <key alias="sendtopublish">Allow access to send a node for approval before publishing</key>
        <key alias="sendToTranslate">Allow access to send a node for translation</key>
        <key alias="sort">Allow access to change the sort order for nodes</key>
        <key alias="translate">Allow access to translate a node</key>
        <key alias="update">Allow access to save a node</key>
        <key alias="createblueprint">Allow access to create a Content Template</key>
    </area>
    <area alias="assignDomain">
        <key alias="permissionDenied">Permission denied.</key>
        <key alias="addNew">Add new Domain</key>
        <key alias="remove">remove</key>
        <key alias="invalidNode">Invalid node.</key>
        <key alias="invalidDomain">Invalid domain format.</key>
        <key alias="duplicateDomain">Domain has already been assigned.</key>
        <key alias="language">Language</key>
        <key alias="domain">Domain</key>
        <key alias="domainCreated">New domain '%0%' has been created</key>
        <key alias="domainDeleted">Domain '%0%' is deleted</key>
        <key alias="domainExists">Domain '%0%' has already been assigned</key>
        <key alias="domainUpdated">Domain '%0%' has been updated</key>
        <key alias="orEdit">Edit Current Domains</key>
        <key alias="domainHelp">
            <![CDATA[Valid domain names are: "example.com", "www.example.com", "example.com:8080" or
        "https://www.example.com/". One-level paths in domains are supported, eg. "example.com/en". However, they
        should be avoided. Better use the culture setting above.]]>
        </key>
        <key alias="inherit">Inherit</key>
        <key alias="setLanguage">Culture</key>
        <key alias="setLanguageHelp">
            <![CDATA[Set the culture for nodes below the current node,<br /> or inherit culture from parent nodes. Will also apply<br />
      to the current node, unless a domain below applies too.]]>
        </key>
        <key alias="setDomains">Domains</key>
    </area>
    <area alias="buttons">
        <key alias="clearSelection">Clear selection</key>
        <key alias="select">Select</key>
        <key alias="selectCurrentFolder">Select current folder</key>
        <key alias="somethingElse">Do something else</key>
        <key alias="bold">Bold</key>
        <key alias="deindent">Cancel Paragraph Indent</key>
        <key alias="formFieldInsert">Insert form field</key>
        <key alias="graphicHeadline">Insert graphic headline</key>
        <key alias="htmlEdit">Edit Html</key>
        <key alias="indent">Indent Paragraph</key>
        <key alias="italic">Italic</key>
        <key alias="justifyCenter">Center</key>
        <key alias="justifyLeft">Justify Left</key>
        <key alias="justifyRight">Justify Right</key>
        <key alias="linkInsert">Insert Link</key>
        <key alias="linkLocal">Insert local link (anchor)</key>
        <key alias="listBullet">Bullet List</key>
        <key alias="listNumeric">Numeric List</key>
        <key alias="macroInsert">Insert macro</key>
        <key alias="pictureInsert">Insert picture</key>
        <key alias="relations">Edit relations</key>
        <key alias="returnToList">Return to list</key>
        <key alias="save">Save</key>
        <key alias="saveAndPublish">Save and publish</key>
        <key alias="saveAndSchedule">Save and schedule</key>
        <key alias="saveToPublish">Save and send for approval</key>
        <key alias="saveListView">Save list view</key>
        <key alias="showPage">Preview</key>
        <key alias="showPageDisabled">Preview is disabled because there's no template assigned</key>
        <key alias="styleChoose">Choose style</key>
        <key alias="styleShow">Show styles</key>
        <key alias="tableInsert">Insert table</key>
        <key alias="generateModels">Generate models</key>
        <key alias="saveAndGenerateModels">Save and generate models</key>
        <key alias="undo">Undo</key>
        <key alias="redo">Redo</key>
        <key alias="deleteTag">Delete tag</key>
        <key alias="confirmActionCancel">Cancel</key>
        <key alias="confirmActionConfirm">Confirm</key>
    </area>
    <area alias="auditTrails">
        <key alias="atViewingFor">Viewing for</key>
        <key alias="delete">Delete Content performed by user</key>
        <key alias="unpublish">UnPublish performed by user</key>
        <key alias="publish">Save and Publish performed by user</key>
        <key alias="save">Save Content performed by user</key>
        <key alias="move">Move Content performed by user</key>
        <key alias="copy">Copy Content performed by user</key>
        <key alias="rollback">Content rollback performed by user</key>
        <key alias="sendtopublish">Content Send To Publish performed by user</key>
        <key alias="sendtotranslate">Content Send To Translation performed by user</key>
        <key alias="sort">Sort child items performed by user</key>
        <key alias="smallCopy">Copy</key>
        <key alias="smallPublish">Publish</key>
        <key alias="smallMove">Move</key>
        <key alias="smallSave">Save</key>
        <key alias="smallDelete">Delete</key>
        <key alias="smallUnPublish">Unpublish</key>
        <key alias="smallRollBack">Rollback</key>
        <key alias="smallSendToPublish">Send To Publish</key>
        <key alias="smallSendToTranslate">Send To Translation</key>
        <key alias="smallSort">Sort</key>
    </area>

    <area alias="changeDocType">
        <key alias="changeDocTypeInstruction">To change the document type for the selected content, first select from the list of valid types for this location.</key>
        <key alias="changeDocTypeInstruction2">Then confirm and/or amend the mapping of properties from the current type to the new, and click Save.</key>
        <key alias="contentRepublished">The content has been re-published.</key>
        <key alias="currentProperty">Current Property</key>
        <key alias="currentType">Current type</key>
        <key alias="docTypeCannotBeChanged">The document type cannot be changed, as there are no alternatives valid for this location.  An alternative will be valid if it is allowed under the parent of the selected content item and that all existing child content items are allowed to be created under it.</key>
        <key alias="docTypeChanged">Document Type Changed</key>
        <key alias="mapProperties">Map Properties</key>
        <key alias="mapToProperty">Map to Property</key>
        <key alias="newTemplate">New Template</key>
        <key alias="newType">New Type</key>
        <key alias="none">none</key>
        <key alias="selectedContent">Content</key>
        <key alias="selectNewDocType">Select New Document Type</key>
        <key alias="successMessage">The document type of the selected content has been successfully changed to [new type] and the following properties mapped:</key>
        <key alias="to">to</key>
        <key alias="validationErrorPropertyWithMoreThanOneMapping">Could not complete property mapping as one or more properties have more than one mapping defined.</key>
        <key alias="validDocTypesNote">Only alternate types valid for the current location are displayed.</key>
    </area>
    <area alias="content">
        <key alias="isPublished" version="7.2">Is Published</key>
        <key alias="about">About this page</key>
        <key alias="alias">Alias</key>
        <key alias="alternativeTextHelp">(how would you describe the picture over the phone)</key>
        <key alias="alternativeUrls">Alternative Links</key>
        <key alias="clickToEdit">Click to edit this item</key>
        <key alias="createBy">Created by</key>
        <key alias="createByDesc" version="7.0">Original author</key>
        <key alias="updatedBy" version="7.0">Updated by</key>
        <key alias="createDate">Created</key>
        <key alias="createDateDesc" version="7.0">Date/time this document was created</key>
        <key alias="documentType">Document Type</key>
        <key alias="editing">Editing</key>
        <key alias="expireDate">Remove at</key>
        <key alias="itemChanged">This item has been changed after publication</key>
        <key alias="itemNotPublished">This item is not published</key>
        <key alias="lastPublished">Last published</key>
        <key alias="noItemsToShow">There are no items to show</key>
        <key alias="listViewNoItems" version="7.1.5">There are no items to show in the list.</key>
        <key alias="listViewNoContent">No content has been added</key>
        <key alias="listViewNoMembers">No members have been added</key>
        <key alias="mediatype">Media Type</key>
        <key alias="mediaLinks">Link to media item(s)</key>
        <key alias="membergroup">Member Group</key>
        <key alias="memberrole">Role</key>
        <key alias="membertype">Member Type</key>
        <key alias="noChanges">No changes have been made</key>
        <key alias="noDate">No date chosen</key>
        <key alias="nodeName">Page title</key>
        <key alias="noMediaLink">This media item has no link</key>
        <key alias="otherElements">Properties</key>
        <key alias="parentNotPublished">This document is published but is not visible because the parent '%0%' is unpublished</key>
        <key alias="parentNotPublishedAnomaly">This document is published but is not in the cache</key>
        <key alias="getUrlException">Could not get the url</key>
        <key alias="routeError">This document is published but its url would collide with content %0%</key>
        <key alias="publish">Publish</key>
        <key alias="published">Published</key>
        <key alias="publishedPendingChanges">Published (pending changes)</key>
        <key alias="publishStatus">Publication Status</key>
        <key alias="releaseDate">Publish at</key>
        <key alias="unpublishDate">Unpublish at</key>
        <key alias="removeDate">Clear Date</key>
        <key alias="setDate">Set date</key>
        <key alias="sortDone">Sortorder is updated</key>
        <key alias="sortHelp">To sort the nodes, simply drag the nodes or click one of the column headers. You can select multiple nodes by holding the "shift" or "control" key while selecting</key>
        <key alias="statistics">Statistics</key>
        <key alias="titleOptional">Title (optional)</key>
        <key alias="altTextOptional">Alternative text (optional)</key>
        <key alias="type">Type</key>
        <key alias="unPublish">Unpublish</key>
        <key alias="unpublished">Unpublished</key>
        <key alias="updateDate">Last edited</key>
        <key alias="updateDateDesc" version="7.0">Date/time this document was edited</key>
        <key alias="uploadClear">Remove file(s)</key>
        <key alias="urls">Link to document</key>
        <key alias="memberof">Member of group(s)</key>
        <key alias="notmemberof">Not a member of group(s)</key>
        <key alias="childItems" version="7.0">Child items</key>
        <key alias="target" version="7.0">Target</key>
        <key alias="scheduledPublishServerTime">This translates to the following time on the server:</key>
        <key alias="scheduledPublishDocumentation"><![CDATA[<a href="https://our.umbraco.com/documentation/Getting-Started/Data/Scheduled-Publishing/#timezones" target="_blank">What does this mean?</a>]]></key>
        <key alias="nestedContentDeleteItem">Are you sure you want to delete this item?</key>
        <key alias="nestedContentEditorNotSupported">Property %0% uses editor %1% which is not supported by Nested Content.</key>
        <key alias="addTextBox">Add another text box</key>
        <key alias="removeTextBox">Remove this text box</key>
        <key alias="contentRoot">Content root</key>
        <key alias="isSensitiveValue">This value is hidden. If you need access to view this value please contact your website administrator.</key>
        <key alias="isSensitiveValue_short">This value is hidden.</key>
    </area>
    <area alias="blueprints">
        <key alias="createBlueprintFrom">Create a new Content Template from '%0%'</key>
        <key alias="blankBlueprint">Blank</key>
        <key alias="selectBlueprint">Select a Content Template</key>
        <key alias="createdBlueprintHeading">Content Template created</key>
        <key alias="createdBlueprintMessage">A Content Template was created from '%0%'</key>
        <key alias="duplicateBlueprintMessage">Another Content Template with the same name already exists</key>
        <key alias="blueprintDescription">A Content Template is pre-defined content that an editor can select to use as the basis for creating new content</key>
    </area>
    <area alias="media">
        <key alias="clickToUpload">Click to upload</key>
        <key alias="dropFilesHere">Drop your files here...</key>
        <key alias="urls">Link to media</key>
        <key alias="orClickHereToUpload">or click here to choose files</key>
        <key alias="dragFilesHereToUpload">You can drag files here to upload.</key>
        <key alias="onlyAllowedFiles">Only allowed file types are</key>
        <key alias="disallowedFileType">Cannot upload this file, it does not have an approved file type</key>
        <key alias="maxFileSize">Max file size is</key>
        <key alias="mediaRoot">Media root</key>
    </area>
    <area alias="member">
        <key alias="createNewMember">Create a new member</key>
        <key alias="allMembers">All Members</key>
    </area>
    <area alias="create">
        <key alias="chooseNode">Where do you want to create the new %0%</key>
        <key alias="createUnder">Create an item under</key>
        <key alias="createContentBlueprint">Select the document type you want to make a content template for</key>
        <key alias="updateData">Choose a type and a title</key>
        <key alias="noDocumentTypes" version="7.0"><![CDATA[There are no allowed document types available. You must enable these in the settings section under <strong>"document types"</strong>.]]></key>
        <key alias="noMediaTypes" version="7.0"><![CDATA[There are no allowed media types available. You must enable these in the settings section under <strong>"media types"</strong>.]]></key>
        <key alias="documentTypeWithoutTemplate">Document Type without a template</key>
        <key alias="newFolder">New folder</key>
        <key alias="newDataType">New data type</key>
        <key alias="newJavascriptFile">New JavaScript file</key>
        <key alias="newEmptyPartialView">New empty partial view</key>
        <key alias="newPartialViewMacro">New partial view macro</key>
        <key alias="newPartialViewFromSnippet">New partial view from snippet</key>
        <key alias="newEmptyPartialViewMacro">New empty partial view macro</key>
        <key alias="newPartialViewMacroFromSnippet">New partial view macro from snippet</key>
        <key alias="newPartialViewMacroNoMacro">New partial view macro (without macro)</key>
    </area>
    <area alias="dashboard">
        <key alias="browser">Browse your website</key>
        <key alias="dontShowAgain">- Hide</key>
        <key alias="nothinghappens">If Umbraco isn't opening, you might need to allow popups from this site</key>
        <key alias="openinnew">has opened in a new window</key>
        <key alias="restart">Restart</key>
        <key alias="visit">Visit</key>
        <key alias="welcome">Welcome</key>
    </area>
    <area alias="prompt">
        <key alias="stay">Stay</key>
        <key alias="discardChanges">Discard changes</key>
        <key alias="unsavedChanges">You have unsaved changes</key>
        <key alias="unsavedChangesWarning">Are you sure you want to navigate away from this page? - you have unsaved changes</key>
        <key alias="confirmUnpublish">Unpublishing will remove this page and all its descendants from the site.</key>
    </area>
    <area alias="bulk">
        <key alias="done">Done</key>

        <key alias="deletedItem">Deleted %0% item</key>
        <key alias="deletedItems">Deleted %0% items</key>
        <key alias="deletedItemOfItem">Deleted %0% out of %1% item</key>
        <key alias="deletedItemOfItems">Deleted %0% out of %1% items</key>

        <key alias="publishedItem">Published %0% item</key>
        <key alias="publishedItems">Published %0% items</key>
        <key alias="publishedItemOfItem">Published %0% out of %1% item</key>
        <key alias="publishedItemOfItems">Published %0% out of %1% items</key>

        <key alias="unpublishedItem">Unpublished %0% item</key>
        <key alias="unpublishedItems">Unpublished %0% items</key>
        <key alias="unpublishedItemOfItem">Unpublished %0% out of %1% item</key>
        <key alias="unpublishedItemOfItems">Unpublished %0% out of %1% items</key>

        <key alias="movedItem">Moved %0% item</key>
        <key alias="movedItems">Moved %0% items</key>
        <key alias="movedItemOfItem">Moved %0% out of %1% item</key>
        <key alias="movedItemOfItems">Moved %0% out of %1% items</key>

        <key alias="copiedItem">Copied %0% item</key>
        <key alias="copiedItems">Copied %0% items</key>
        <key alias="copiedItemOfItem">Copied %0% out of %1% item</key>
        <key alias="copiedItemOfItems">Copied %0% out of %1% items</key>
    </area>
    <area alias="defaultdialogs">
        <key alias="nodeNameLinkPicker">Link title</key>
        <key alias="urlLinkPicker">Link</key>
        <key alias="anchorLinkPicker">Anchor / querystring</key>
        <key alias="anchorInsert">Name</key>
        <key alias="closeThisWindow">Close this window</key>
        <key alias="confirmdelete">Are you sure you want to delete</key>
        <key alias="confirmdisable">Are you sure you want to disable</key>
        <key alias="confirmEmptyTrashcan">Please check this box to confirm deletion of %0% item(s)</key>
        <key alias="confirmlogout">Are you sure?</key>
        <key alias="confirmSure">Are you sure?</key>
        <key alias="cut">Cut</key>
        <key alias="editdictionary">Edit Dictionary Item</key>
        <key alias="editlanguage">Edit Language</key>
        <key alias="insertAnchor">Insert local link</key>
        <key alias="insertCharacter">Insert character</key>
        <key alias="insertgraphicheadline">Insert graphic headline</key>
        <key alias="insertimage">Insert picture</key>
        <key alias="insertlink">Insert link</key>
        <key alias="insertMacro">Click to add a Macro</key>
        <key alias="inserttable">Insert table</key>
        <key alias="lastEdited">Last Edited</key>
        <key alias="link">Link</key>
        <key alias="linkinternal">Internal link:</key>
        <key alias="linklocaltip">When using local links, insert "#" in front of link</key>
        <key alias="linknewwindow">Open in new window?</key>
        <key alias="macroContainerSettings">Macro Settings</key>
        <key alias="macroDoesNotHaveProperties">This macro does not contain any properties you can edit</key>
        <key alias="paste">Paste</key>
        <key alias="permissionsEdit">Edit permissions for</key>
        <key alias="permissionsSet">Set permissions for</key>
        <key alias="permissionsSetForGroup">Set permissions for %0% for user group %1%</key>
        <key alias="permissionsHelp">Select the users groups you want to set permissions for</key>
        <key alias="recycleBinDeleting">The items in the recycle bin are now being deleted. Please do not close this window while this operation takes place</key>
        <key alias="recycleBinIsEmpty">The recycle bin is now empty</key>
        <key alias="recycleBinWarning">When items are deleted from the recycle bin, they will be gone forever</key>
        <key alias="regexSearchError"><![CDATA[<a target='_blank' href='http://regexlib.com'>regexlib.com</a>'s webservice is currently experiencing some problems, which we have no control over. We are very sorry for this inconvenience.]]></key>
        <key alias="regexSearchHelp">Search for a regular expression to add validation to a form field. Example: 'email, 'zip-code' 'url'</key>
        <key alias="removeMacro">Remove Macro</key>
        <key alias="requiredField">Required Field</key>
        <key alias="sitereindexed">Site is reindexed</key>
        <key alias="siterepublished">The website cache has been refreshed. All publish content is now up to date. While all unpublished content is still unpublished</key>
        <key alias="siterepublishHelp">The website cache will be refreshed. All published content will be updated, while unpublished content will stay unpublished.</key>
        <key alias="tableColumns">Number of columns</key>
        <key alias="tableRows">Number of rows</key>
        <key alias="templateContentAreaHelp">
            <![CDATA[<strong>Set a placeholder id</strong> by setting an ID on your placeholder you can inject content into this template from child templates,
      by referring this ID using a <code>&lt;asp:content /&gt;</code> element.]]>
        </key>
        <key alias="templateContentPlaceHolderHelp">
            <![CDATA[<strong>Select a placeholder id</strong> from the list below. You can only
      choose Id's from the current template's master.]]>
        </key>
        <key alias="thumbnailimageclickfororiginal">Click on the image to see full size</key>
        <key alias="treepicker">Pick item</key>
        <key alias="viewCacheItem">View Cache Item</key>
        <key alias="createFolder">Create folder...</key>
        <key alias="relateToOriginalLabel">Relate to original</key>
        <key alias="includeDescendants">Include descendants</key>
        <key alias="theFriendliestCommunity">The friendliest community</key>
        <key alias="linkToPage">Link to page</key>
        <key alias="openInNewWindow">Opens the linked document in a new window or tab</key>
        <key alias="linkToMedia">Link to media</key>
        <key alias="linkToFile">Link to file</key>
        <key alias="selectContentStartNode">Select content start node</key>
        <key alias="selectMedia">Select media</key>
        <key alias="selectIcon">Select icon</key>
        <key alias="selectItem">Select item</key>
        <key alias="selectLink">Select link</key>
        <key alias="selectMacro">Select macro</key>
        <key alias="selectContent">Select content</key>
        <key alias="selectMediaStartNode">Select media start node</key>
        <key alias="selectMember">Select member</key>
        <key alias="selectMemberGroup">Select member group</key>
        <key alias="selectNode">Select node</key>
        <key alias="selectSections">Select sections</key>
        <key alias="selectUsers">Select users</key>
        <key alias="noIconsFound">No icons were found</key>
        <key alias="noMacroParams">There are no parameters for this macro</key>
        <key alias="noMacros">There are no macros available to insert</key>
        <key alias="externalLoginProviders">External login providers</key>
        <key alias="exceptionDetail">Exception Details</key>
        <key alias="stacktrace">Stacktrace</key>
        <key alias="innerException">Inner Exception</key>
        <key alias="linkYour">Link your</key>
        <key alias="unLinkYour">Un-link your</key>
        <key alias="account">account</key>
        <key alias="selectEditor">Select editor</key>
        <key alias="selectSnippet">Select snippet</key>
    </area>
    <area alias="dictionaryItem">
        <key alias="description">
            <![CDATA[
      Edit the different language versions for the dictionary item '<em>%0%</em>' below<br/>You can add additional languages under the 'languages' in the menu on the left
   ]]>
        </key>
        <key alias="displayName">Culture Name</key>
        <key alias="changeKey">Edit the key of the dictionary item.</key>
        <key alias="changeKeyError">
            <![CDATA[
      The key '%0%' already exists.
   ]]>
        </key>
        <key alias="overviewTitle">Dictionary overview</key>
    </area>
    <area alias="placeholders">
        <key alias="username">Enter your username</key>
        <key alias="password">Enter your password</key>
        <key alias="confirmPassword">Confirm your password</key>
        <key alias="nameentity">Name the %0%...</key>
        <key alias="entername">Enter a name...</key>
        <key alias="enteremail">Enter an email...</key>
        <key alias="enterusername">Enter a username...</key>
        <key alias="label">Label...</key>
        <key alias="enterDescription">Enter a description...</key>
        <key alias="search">Type to search...</key>
        <key alias="filter">Type to filter...</key>
        <key alias="enterTags">Type to add tags (press enter after each tag)...</key>
        <key alias="email">Enter your email...</key>
        <key alias="enterMessage">Enter a message...</key>
        <key alias="usernameHint">Your username is usually your email</key>
        <key alias="anchor">#value or ?key=value</key>
    </area>
    <area alias="editcontenttype">
        <key alias="allowAtRoot" version="7.2">Allow at root</key>
        <key alias="allowAtRootDesc" version="7.2">Only Content Types with this checked can be created at the root level of Content and Media trees</key>
        <key alias="allowedchildnodetypes">Allowed child node types</key>
        <key alias="contenttypecompositions">Document Type Compositions</key>
        <key alias="create">Create</key>
        <key alias="deletetab">Delete tab</key>
        <key alias="description">Description</key>
        <key alias="newtab">New tab</key>
        <key alias="tab">Tab</key>
        <key alias="thumbnail">Thumbnail</key>
        <key alias="hasListView">Enable list view</key>
        <key alias="hasListViewDesc" version="7.2">Configures the content item to show a sortable &amp; searchable list of its children, the children will not be shown in the tree</key>
        <key alias="currentListView" version="7.2">Current list view</key>
        <key alias="currentListViewDesc" version="7.2">The active list view data type</key>
        <key alias="createListView" version="7.2">Create custom list view</key>
        <key alias="removeListView" version="7.2">Remove custom list view</key>
        <key alias="aliasAlreadyExists">A content type, media type or member type with this alias already exists</key>
    </area>
    <area alias="renamecontainer">
        <key alias="renamed">Renamed</key>
        <key alias="enterNewFolderName">Enter a new folder name here</key>
        <key alias="folderWasRenamed">%0% was renamed to %1%</key>
    </area>
    <area alias="editdatatype">
        <key alias="addPrevalue">Add prevalue</key>
        <key alias="dataBaseDatatype">Database datatype</key>
        <key alias="guid">Property editor GUID</key>
        <key alias="renderControl">Property editor</key>
        <key alias="rteButtons">Buttons</key>
        <key alias="rteEnableAdvancedSettings">Enable advanced settings for</key>
        <key alias="rteEnableContextMenu">Enable context menu</key>
        <key alias="rteMaximumDefaultImgSize">Maximum default size of inserted images</key>
        <key alias="rteRelatedStylesheets">Related stylesheets</key>
        <key alias="rteShowLabel">Show label</key>
        <key alias="rteWidthAndHeight">Width and height</key>
        <key alias="allPropTypes">All property types &amp; property data</key>
        <key alias="willBeDeleted">using this data type will be deleted permanently, please confirm you want to delete these as well</key>
        <key alias="yesDelete">Yes, delete</key>
        <key alias="andAllRelated">and all property types &amp; property data using this data type</key>
        <key alias="selectFolder">Select the folder to move</key>
        <key alias="inTheTree">to in the tree structure below</key>
        <key alias="wasMoved">was moved underneath</key>
    </area>
    <area alias="errorHandling">
        <key alias="errorButDataWasSaved">Your data has been saved, but before you can publish this page there are some errors you need to fix first:</key>
        <key alias="errorChangingProviderPassword">The current membership provider does not support changing password (EnablePasswordRetrieval need to be true)</key>
        <key alias="errorExistsWithoutTab">%0% already exists</key>
        <key alias="errorHeader">There were errors:</key>
        <key alias="errorHeaderWithoutTab">There were errors:</key>
        <key alias="errorInPasswordFormat">The password should be a minimum of %0% characters long and contain at least %1% non-alpha numeric character(s)</key>
        <key alias="errorIntegerWithoutTab">%0% must be an integer</key>
        <key alias="errorMandatory">The %0% field in the %1% tab is mandatory</key>
        <key alias="errorMandatoryWithoutTab">%0% is a mandatory field</key>
        <key alias="errorRegExp">%0% at %1% is not in a correct format</key>
        <key alias="errorRegExpWithoutTab">%0% is not in a correct format</key>
    </area>
    <area alias="errors">
        <key alias="receivedErrorFromServer">Received an error from the server</key>
        <key alias="dissallowedMediaType">The specified file type has been disallowed by the administrator</key>
        <key alias="codemirroriewarning">NOTE! Even though CodeMirror is enabled by configuration, it is disabled in Internet Explorer because it's not stable enough.</key>
        <key alias="contentTypeAliasAndNameNotNull">Please fill both alias and name on the new property type!</key>
        <key alias="filePermissionsError">There is a problem with read/write access to a specific file or folder</key>
        <key alias="macroErrorLoadingPartialView">Error loading Partial View script (file: %0%)</key>
        <key alias="macroErrorLoadingUsercontrol">Error loading userControl '%0%'</key>
        <key alias="macroErrorLoadingCustomControl">Error loading customControl (Assembly: %0%, Type: '%1%')</key>
        <key alias="macroErrorLoadingMacroEngineScript">Error loading MacroEngine script (file: %0%)</key>
        <key alias="macroErrorParsingXSLTFile">"Error parsing XSLT file: %0%</key>
        <key alias="macroErrorReadingXSLTFile">"Error reading XSLT file: %0%</key>
        <key alias="missingTitle">Please enter a title</key>
        <key alias="missingType">Please choose a type</key>
        <key alias="pictureResizeBiggerThanOrg">You're about to make the picture larger than the original size. Are you sure that you want to proceed?</key>
        <key alias="pythonErrorHeader">Error in python script</key>
        <key alias="pythonErrorText">The python script has not been saved, because it contained error(s)</key>
        <key alias="startNodeDoesNotExists">Startnode deleted, please contact your administrator</key>
        <key alias="stylesMustMarkBeforeSelect">Please mark content before changing style</key>
        <key alias="stylesNoStylesOnPage">No active styles available</key>
        <key alias="tableColMergeLeft">Please place cursor at the left of the two cells you wish to merge</key>
        <key alias="tableSplitNotSplittable">You cannot split a cell that hasn't been merged.</key>
        <key alias="xsltErrorHeader">Error in XSLT source</key>
        <key alias="xsltErrorText">The XSLT has not been saved, because it contained error(s)</key>
        <key alias="missingPropertyEditorErrorMessage">There is a configuration error with the data type used for this property, please check the data type</key>
    </area>
    <area alias="general">
        <key alias="options">Options</key>
        <key alias="about">About</key>
        <key alias="action">Action</key>
        <key alias="actions">Actions</key>
        <key alias="add">Add</key>
        <key alias="alias">Alias</key>
        <key alias="all">All</key>
        <key alias="areyousure">Are you sure?</key>
        <key alias="back">Back</key>
        <key alias="border">Border</key>
        <key alias="by">by</key>
        <key alias="cancel">Cancel</key>
        <key alias="cellMargin">Cell margin</key>
        <key alias="choose">Choose</key>
        <key alias="close">Close</key>
        <key alias="closewindow">Close Window</key>
        <key alias="comment">Comment</key>
        <key alias="confirm">Confirm</key>
        <key alias="constrain">Constrain</key>
        <key alias="constrainProportions">Constrain proportions</key>
        <key alias="continue">Continue</key>
        <key alias="copy">Copy</key>
        <key alias="create">Create</key>
        <key alias="database">Database</key>
        <key alias="date">Date</key>
        <key alias="default">Default</key>
        <key alias="delete">Delete</key>
        <key alias="deleted">Deleted</key>
        <key alias="deleting">Deleting...</key>
        <key alias="design">Design</key>
        <key alias="dictionary">Dictionary</key>
        <key alias="dimensions">Dimensions</key>
        <key alias="down">Down</key>
        <key alias="download">Download</key>
        <key alias="edit">Edit</key>
        <key alias="edited">Edited</key>
        <key alias="elements">Elements</key>
        <key alias="email">Email</key>
        <key alias="error">Error</key>
        <key alias="findDocument">Find</key>
        <key alias="first">First</key>
        <key alias="general">General</key>
        <key alias="groups">Groups</key>
        <key alias="height">Height</key>
        <key alias="help">Help</key>
        <key alias="hide">Hide</key>
        <key alias="history">History</key>
        <key alias="icon">Icon</key>
        <key alias="import">Import</key>
        <key alias="info">Info</key>
        <key alias="innerMargin">Inner margin</key>
        <key alias="insert">Insert</key>
        <key alias="install">Install</key>
        <key alias="invalid">Invalid</key>
        <key alias="justify">Justify</key>
        <key alias="label">Label</key>
        <key alias="language">Language</key>
        <key alias="last">Last</key>
        <key alias="layout">Layout</key>
        <key alias="links">Links</key>
        <key alias="loading">Loading</key>
        <key alias="locked">Locked</key>
        <key alias="login">Login</key>
        <key alias="logoff">Log off</key>
        <key alias="logout">Logout</key>
        <key alias="macro">Macro</key>
        <key alias="mandatory">Mandatory</key>
        <key alias="message">Message</key>
        <key alias="move">Move</key>
        <key alias="more">More</key>
        <key alias="name">Name</key>
        <key alias="new">New</key>
        <key alias="next">Next</key>
        <key alias="no">No</key>
        <key alias="of">of</key>
        <key alias="off">Off</key>
        <key alias="ok">OK</key>
        <key alias="open">Open</key>
        <key alias="on">On</key>
        <key alias="or">or</key>
        <key alias="orderBy">Order by</key>
        <key alias="password">Password</key>
        <key alias="path">Path</key>
        <key alias="placeHolderID">Placeholder ID</key>
        <key alias="pleasewait">One moment please...</key>
        <key alias="previous">Previous</key>
        <key alias="properties">Properties</key>
        <key alias="reciept">Email to receive form data</key>
        <key alias="recycleBin">Recycle Bin</key>
        <key alias="recycleBinEmpty">Your recycle bin is empty</key>
        <key alias="remaining">Remaining</key>
        <key alias="remove">Remove</key>
        <key alias="rename">Rename</key>
        <key alias="renew">Renew</key>
        <key alias="required" version="7.0">Required</key>
        <key alias="retrieve">Retrieve</key>
        <key alias="retry">Retry</key>
        <key alias="rights">Permissions</key>
        <key alias="scheduledPublishing">Scheduled Publishing</key>
        <key alias="search">Search</key>
        <key alias="searchNoResult">Sorry, we can not find what you are looking for.</key>
        <key alias="noItemsInList">No items have been added</key>
        <key alias="server">Server</key>
        <key alias="show">Show</key>
        <key alias="showPageOnSend">Show page on Send</key>
        <key alias="size">Size</key>
        <key alias="sort">Sort</key>
        <key alias="status">Status</key>
        <key alias="submit">Submit</key>
        <key alias="type">Type</key>
        <key alias="typeToSearch">Type to search...</key>
        <key alias="under">under</key>
        <key alias="up">Up</key>
        <key alias="update">Update</key>
        <key alias="upgrade">Upgrade</key>
        <key alias="upload">Upload</key>
        <key alias="url">Url</key>
        <key alias="user">User</key>
        <key alias="username">Username</key>
        <key alias="value">Value</key>
        <key alias="view">View</key>
        <key alias="welcome">Welcome...</key>
        <key alias="width">Width</key>
        <key alias="yes">Yes</key>
        <key alias="folder">Folder</key>
        <key alias="searchResults">Search results</key>
        <key alias="reorder">Reorder</key>
        <key alias="reorderDone">I am done reordering</key>
        <key alias="preview">Preview</key>
        <key alias="changePassword">Change password</key>
        <key alias="to">to</key>
        <key alias="listView">List view</key>
        <key alias="saving">Saving...</key>
        <key alias="current">current</key>
        <key alias="embed">Embed</key>
        <key alias="retrieve">Retrieve</key>
        <key alias="selected">selected</key>
		<key alias="includeFromsubFolders">Include subfolders in search</key>
    </area>
    <area alias="colors">
        <key alias="black">Black</key>
        <key alias="green">Green</key>
        <key alias="yellow">Yellow</key>
        <key alias="orange">Orange</key>
        <key alias="blue">Blue</key>
        <key alias="bluegrey">Blue Grey</key>
        <key alias="grey">Grey</key>
        <key alias="brown">Brown</key>
        <key alias="lightblue">Light Blue</key>
        <key alias="cyan">Cyan</key>
        <key alias="lightgreen">Light Green</key>
        <key alias="lime">Lime</key>
        <key alias="amber">Amber</key>
        <key alias="deeporange">Deep Orange</key>
        <key alias="red">Red</key>
        <key alias="pink">Pink</key>
        <key alias="purple">Purple</key>
        <key alias="deeppurple">Deep Purple</key>
        <key alias="indigo">Indigo</key>
    </area>
    <area alias="shortcuts">
        <key alias="addTab">Add tab</key>
        <key alias="addProperty">Add property</key>
        <key alias="addEditor">Add editor</key>
        <key alias="addTemplate">Add template</key>
        <key alias="addChildNode">Add child node</key>
        <key alias="addChild">Add child</key>

        <key alias="editDataType">Edit data type</key>

        <key alias="navigateSections">Navigate sections</key>

        <key alias="shortcut">Shortcuts</key>
        <key alias="showShortcuts">show shortcuts</key>

        <key alias="toggleListView">Toggle list view</key>
        <key alias="toggleAllowAsRoot">Toggle allow as root</key>

        <key alias="commentLine">Comment/Uncomment lines</key>
        <key alias="removeLine">Remove line</key>
        <key alias="copyLineUp">Copy Lines Up</key>
        <key alias="copyLineDown">Copy Lines Down</key>
        <key alias="moveLineUp">Move Lines Up</key>
        <key alias="moveLineDown">Move Lines Down</key>

        <key alias="generalHeader">General</key>
        <key alias="editorHeader">Editor</key>
    </area>
    <area alias="graphicheadline">
        <key alias="backgroundcolor">Background color</key>
        <key alias="bold">Bold</key>
        <key alias="color">Text color</key>
        <key alias="font">Font</key>
        <key alias="text">Text</key>
    </area>
    <area alias="headers">
        <key alias="page">Page</key>
    </area>
    <area alias="installer">
        <key alias="databaseErrorCannotConnect">The installer cannot connect to the database.</key>
        <key alias="databaseErrorWebConfig">Could not save the web.config file. Please modify the connection string manually.</key>
        <key alias="databaseFound">Your database has been found and is identified as</key>
        <key alias="databaseHeader">Database configuration</key>
        <key alias="databaseInstall">
            <![CDATA[
      Press the <strong>install</strong> button to install the Umbraco %0% database
    ]]>
        </key>
        <key alias="databaseInstallDone"><![CDATA[Umbraco %0% has now been copied to your database. Press <strong>Next</strong> to proceed.]]></key>
        <key alias="databaseNotFound">
            <![CDATA[<p>Database not found! Please check that the information in the "connection string" of the "web.config" file is correct.</p>
              <p>To proceed, please edit the "web.config" file (using Visual Studio or your favourite text editor), scroll to the bottom, add the connection string for your database in the key named "UmbracoDbDSN" and save the file. </p>
              <p>
              Click the <strong>retry</strong> button when
              done.<br /><a href="https://our.umbraco.com/documentation/Using-Umbraco/Config-files/webconfig7" target="_blank">
			              More information on editing web.config here.</a></p>]]>
        </key>
        <key alias="databaseText">
            <![CDATA[To complete this step, you must know some information regarding your database server ("connection string").<br />
        Please contact your ISP if necessary.
        If you're installing on a local machine or server you might need information from your system administrator.]]>
        </key>
        <key alias="databaseUpgrade">
            <![CDATA[
      <p>
      Press the <strong>upgrade</strong> button to upgrade your database to Umbraco %0%</p>
      <p>
      Don't worry - no content will be deleted and everything will continue working afterwards!
      </p>
      ]]>
        </key>
        <key alias="databaseUpgradeDone">
            <![CDATA[Your database has been upgraded to the final version %0%.<br/>Press <strong>Next</strong> to
      proceed. ]]>
        </key>
        <key alias="databaseUpToDate"><![CDATA[Your current database is up-to-date!. Click <strong>next</strong> to continue the configuration wizard]]></key>
        <key alias="defaultUserChangePass"><![CDATA[<strong>The Default users' password needs to be changed!</strong>]]></key>
        <key alias="defaultUserDisabled"><![CDATA[<strong>The Default user has been disabled or has no access to Umbraco!</strong></p><p>No further actions needs to be taken. Click <b>Next</b> to proceed.]]></key>
        <key alias="defaultUserPassChanged"><![CDATA[<strong>The Default user's password has been successfully changed since the installation!</strong></p><p>No further actions needs to be taken. Click <strong>Next</strong> to proceed.]]></key>
        <key alias="defaultUserPasswordChanged">The password is changed!</key>
        <key alias="greatStart">Get a great start, watch our introduction videos</key>
        <key alias="licenseText">By clicking the next button (or modifying the umbracoConfigurationStatus in web.config), you accept the license for this software as specified in the box below. Notice that this Umbraco distribution consists of two different licenses, the open source MIT license for the framework and the Umbraco freeware license that covers the UI.</key>
        <key alias="None">Not installed yet.</key>
        <key alias="permissionsAffectedFolders">Affected files and folders</key>
        <key alias="permissionsAffectedFoldersMoreInfo">More information on setting up permissions for Umbraco here</key>
        <key alias="permissionsAffectedFoldersText">You need to grant ASP.NET modify permissions to the following files/folders</key>
        <key alias="permissionsAlmostPerfect">
            <![CDATA[<strong>Your permission settings are almost perfect!</strong><br /><br />
        You can run Umbraco without problems, but you will not be able to install packages which are recommended to take full advantage of Umbraco.]]>
        </key>
        <key alias="permissionsHowtoResolve">How to Resolve</key>
        <key alias="permissionsHowtoResolveLink">Click here to read the text version</key>
        <key alias="permissionsHowtoResolveText"><![CDATA[Watch our <strong>video tutorial</strong> on setting up folder permissions for Umbraco or read the text version.]]></key>
        <key alias="permissionsMaybeAnIssue">
            <![CDATA[<strong>Your permission settings might be an issue!</strong>
      <br/><br />
      You can run Umbraco without problems, but you will not be able to create folders or install packages which are recommended to take full advantage of Umbraco.]]>
        </key>
        <key alias="permissionsNotReady">
            <![CDATA[<strong>Your permission settings are not ready for Umbraco!</strong>
          <br /><br />
          In order to run Umbraco, you'll need to update your permission settings.]]>
        </key>
        <key alias="permissionsPerfect">
            <![CDATA[<strong>Your permission settings are perfect!</strong><br /><br />
              You are ready to run Umbraco and install packages!]]>
        </key>
        <key alias="permissionsResolveFolderIssues">Resolving folder issue</key>
        <key alias="permissionsResolveFolderIssuesLink">Follow this link for more information on problems with ASP.NET and creating folders</key>
        <key alias="permissionsSettingUpPermissions">Setting up folder permissions</key>
        <key alias="permissionsText">
            <![CDATA[
      Umbraco needs write/modify access to certain directories in order to store files like pictures and PDF's.
      It also stores temporary data (aka: cache) for enhancing the performance of your website.
    ]]>
        </key>
        <key alias="runwayFromScratch">I want to start from scratch</key>
        <key alias="runwayFromScratchText">
            <![CDATA[
        Your website is completely empty at the moment, so that's perfect if you want to start from scratch and create your own document types and templates.
        (<a href="http://Umbraco.tv/documentation/videos/for-site-builders/foundation/document-types">learn how</a>)
        You can still choose to install Runway later on. Please go to the Developer section and choose Packages.
      ]]>
        </key>
        <key alias="runwayHeader">You've just set up a clean Umbraco platform. What do you want to do next?</key>
        <key alias="runwayInstalled">Runway is installed</key>
        <key alias="runwayInstalledText">
            <![CDATA[
      You have the foundation in place. Select what modules you wish to install on top of it.<br />
      This is our list of recommended modules, check off the ones you would like to install, or view the <a href="#" onclick="toggleModules(); return false;" id="toggleModuleList">full list of modules</a>
      ]]>
        </key>
        <key alias="runwayOnlyProUsers">Only recommended for experienced users</key>
        <key alias="runwaySimpleSite">I want to start with a simple website</key>
        <key alias="runwaySimpleSiteText">
            <![CDATA[
      <p>
      "Runway" is a simple website providing some basic document types and templates. The installer can set up Runway for you automatically,
        but you can easily edit, extend or remove it. It's not necessary and you can perfectly use Umbraco without it. However,
        Runway offers an easy foundation based on best practices to get you started faster than ever.
        If you choose to install Runway, you can optionally select basic building blocks called Runway Modules to enhance your Runway pages.
        </p>
        <small>
        <em>Included with Runway:</em> Home page, Getting Started page, Installing Modules page.<br />
        <em>Optional Modules:</em> Top Navigation, Sitemap, Contact, Gallery.
        </small>
      ]]>
        </key>
        <key alias="runwayWhatIsRunway">What is Runway</key>
        <key alias="step1">Step 1/5 Accept license</key>
        <key alias="step2">Step 2/5: Database configuration</key>
        <key alias="step3">Step 3/5: Validating File Permissions</key>
        <key alias="step4">Step 4/5: Check Umbraco security</key>
        <key alias="step5">Step 5/5: Umbraco is ready to get you started</key>
        <key alias="thankYou">Thank you for choosing Umbraco</key>
        <key alias="theEndBrowseSite">
            <![CDATA[<h3>Browse your new site</h3>
You installed Runway, so why not see how your new website looks.]]>
        </key>
        <key alias="theEndFurtherHelp">
            <![CDATA[<h3>Further help and information</h3>
Get help from our award winning community, browse the documentation or watch some free videos on how to build a simple site, how to use packages and a quick guide to the Umbraco terminology]]>
        </key>
        <key alias="theEndHeader">Umbraco %0% is installed and ready for use</key>
        <key alias="theEndInstallFailed">
            <![CDATA[To finish the installation, you'll need to
        manually edit the <strong>/web.config file</strong> and update the AppSetting key <strong>UmbracoConfigurationStatus</strong> in the bottom to the value of <strong>'%0%'</strong>.]]>
        </key>
        <key alias="theEndInstallSuccess">
            <![CDATA[You can get <strong>started instantly</strong> by clicking the "Launch Umbraco" button below. <br />If you are <strong>new to Umbraco</strong>,
you can find plenty of resources on our getting started pages.]]>
        </key>
        <key alias="theEndOpenUmbraco">
            <![CDATA[<h3>Launch Umbraco</h3>
To manage your website, simply open the Umbraco back office and start adding content, updating the templates and stylesheets or add new functionality]]>
        </key>
        <key alias="Unavailable">Connection to database failed.</key>
        <key alias="Version3">Umbraco Version 3</key>
        <key alias="Version4">Umbraco Version 4</key>
        <key alias="watch">Watch</key>
        <key alias="welcomeIntro">
            <![CDATA[This wizard will guide you through the process of configuring <strong>Umbraco %0%</strong> for a fresh install or upgrading from version 3.0.
                                <br /><br />
                                Press <strong>"next"</strong> to start the wizard.]]>
        </key>
    </area>
    <area alias="language">
        <key alias="cultureCode">Culture Code</key>
        <key alias="displayName">Culture Name</key>
    </area>
    <area alias="lockout">
        <key alias="lockoutWillOccur">You've been idle and logout will automatically occur in</key>
        <key alias="renewSession">Renew now to save your work</key>
    </area>
    <area alias="login">
        <key alias="greeting0">Happy super Sunday</key>
        <key alias="greeting1">Happy manic Monday </key>
        <key alias="greeting2">Happy tubular Tuesday</key>
        <key alias="greeting3">Happy wonderful Wednesday</key>
        <key alias="greeting4">Happy thunderous Thursday</key>
        <key alias="greeting5">Happy funky Friday</key>
        <key alias="greeting6">Happy Caturday</key>
        <key alias="instruction">Log in below</key>
        <key alias="signInWith">Sign in with</key>
        <key alias="timeout">Session timed out</key>
        <key alias="bottomText"><![CDATA[<p style="text-align:right;">&copy; 2001 - %0% <br /><a href="http://umbraco.com" style="text-decoration: none" target="_blank">Umbraco.com</a></p> ]]></key>
        <key alias="forgottenPassword">Forgotten password?</key>
        <key alias="forgottenPasswordInstruction">An email will be sent to the address specified with a link to reset your password</key>
        <key alias="requestPasswordResetConfirmation">An email with password reset instructions will be sent to the specified address if it matched our records</key>
        <key alias="showPassword">Show password</key>
        <key alias="hidePassword">Hide password</key>
        <key alias="returnToLogin">Return to login form</key>
        <key alias="setPasswordInstruction">Please provide a new password</key>
        <key alias="setPasswordConfirmation">Your Password has been updated</key>
        <key alias="resetCodeExpired">The link you have clicked on is invalid or has expired</key>
        <key alias="resetPasswordEmailCopySubject">Umbraco: Reset Password</key>
        <key alias="resetPasswordEmailCopyFormat">
            <![CDATA[
        <html>
			<head>
				<meta name='viewport' content='width=device-width'>
				<meta http-equiv='Content-Type' content='text/html; charset=UTF-8'>
			</head>
			<body class='' style='font-family: sans-serif; -webkit-font-smoothing: antialiased; font-size: 14px; color: #392F54; line-height: 22px; -ms-text-size-adjust: 100%; -webkit-text-size-adjust: 100%; background: #1d1333; margin: 0; padding: 0;' bgcolor='#1d1333'>
				<style type='text/css'> @media only screen and (max-width: 620px) {table[class=body] h1 {font-size: 28px !important; margin-bottom: 10px !important; } table[class=body] .wrapper {padding: 32px !important; } table[class=body] .article {padding: 32px !important; } table[class=body] .content {padding: 24px !important; } table[class=body] .container {padding: 0 !important; width: 100% !important; } table[class=body] .main {border-left-width: 0 !important; border-radius: 0 !important; border-right-width: 0 !important; } table[class=body] .btn table {width: 100% !important; } table[class=body] .btn a {width: 100% !important; } table[class=body] .img-responsive {height: auto !important; max-width: 100% !important; width: auto !important; } } .btn-primary table td:hover {background-color: #34495e !important; } .btn-primary a:hover {background-color: #34495e !important; border-color: #34495e !important; } .btn  a:visited {color:#FFFFFF;} </style>
				<table border="0" cellpadding="0" cellspacing="0" class="body" style="border-collapse: separate; mso-table-lspace: 0pt; mso-table-rspace: 0pt; width: 100%; background: #1d1333;" bgcolor="#1d1333">
					<tr>
						<td style="font-family: sans-serif; font-size: 14px; vertical-align: top; padding: 24px;" valign="top">
							<table style="border-collapse: separate; mso-table-lspace: 0pt; mso-table-rspace: 0pt; width: 100%;">
								<tr>
									<td background="https://umbraco.com/umbraco/assets/img/application/logo.png" bgcolor="#1d1333" width="28" height="28" valign="top" style="font-family: sans-serif; font-size: 14px; vertical-align: top;">
										<!--[if gte mso 9]> <v:rect xmlns:v="urn:schemas-microsoft-com:vml" fill="true" stroke="false" style="width:30px;height:30px;"> <v:fill type="tile" src="https://umbraco.com/umbraco/assets/img/application/logo.png" color="#1d1333" /> <v:textbox inset="0,0,0,0"> <![endif]-->
										<div> </div>
										<!--[if gte mso 9]> </v:textbox> </v:rect> <![endif]-->
									</td>
									<td style="font-family: sans-serif; font-size: 14px; vertical-align: top;" valign="top"></td>
								</tr>
							</table>
						</td>
					</tr>
				</table>
				<table border='0' cellpadding='0' cellspacing='0' class='body' style='border-collapse: separate; mso-table-lspace: 0pt; mso-table-rspace: 0pt; width: 100%; background: #1d1333;' bgcolor='#1d1333'>
					<tr>
						<td style='font-family: sans-serif; font-size: 14px; vertical-align: top;' valign='top'> </td>
						<td class='container' style='font-family: sans-serif; font-size: 14px; vertical-align: top; display: block; max-width: 560px; width: 560px; margin: 0 auto; padding: 10px;' valign='top'>
							<div class='content' style='box-sizing: border-box; display: block; max-width: 560px; margin: 0 auto; padding: 10px;'>
								<br>
								<table class='main' style='border-collapse: separate; mso-table-lspace: 0pt; mso-table-rspace: 0pt; width: 100%; border-radius: 3px; background: #FFFFFF;' bgcolor='#FFFFFF'>
									<tr>
										<td class='wrapper' style='font-family: sans-serif; font-size: 14px; vertical-align: top; box-sizing: border-box; padding: 50px;' valign='top'>
											<table border='0' cellpadding='0' cellspacing='0' style='border-collapse: separate; mso-table-lspace: 0pt; mso-table-rspace: 0pt; width: 100%;'>
												<tr>
													<td style='line-height: 24px; font-family: sans-serif; font-size: 14px; vertical-align: top;' valign='top'>
														<h1 style='color: #392F54; font-family: sans-serif; font-weight: bold; line-height: 1.4; font-size: 24px; text-align: left; text-transform: capitalize; margin: 0 0 30px;' align='left'>
															Password reset requested
														</h1>
														<p style='color: #392F54; font-family: sans-serif; font-size: 14px; font-weight: normal; margin: 0 0 15px;'>
															Your username to login to the Umbraco back-office is: <strong>%0%</strong>
														</p>
														<p style='color: #392F54; font-family: sans-serif; font-size: 14px; font-weight: normal; margin: 0 0 15px;'>
															<table border='0' cellpadding='0' cellspacing='0' style='border-collapse: separate; mso-table-lspace: 0pt; mso-table-rspace: 0pt; width: auto;'>
																<tbody>
																	<tr>
																		<td style='font-family: sans-serif; font-size: 14px; vertical-align: top; border-radius: 5px; text-align: center; background: #35C786;' align='center' bgcolor='#35C786' valign='top'>
																			<a href='%1%' target='_blank' style='color: #FFFFFF; text-decoration: none; -ms-word-break: break-all; word-break: break-all; border-radius: 5px; box-sizing: border-box; cursor: pointer; display: inline-block; font-size: 14px; font-weight: bold; text-transform: capitalize; background: #35C786; margin: 0; padding: 12px 30px; border: 1px solid #35c786;'>
																				Click this link to reset your password
																			</a>
																		</td>
																	</tr>
																</tbody>
															</table>
														</p>
														<p style='max-width: 400px; display: block; color: #392F54; font-family: sans-serif; font-size: 14px; line-height: 20px; font-weight: normal; margin: 15px 0;'>If you cannot click on the link, copy and paste this URL into your browser window:</p>
															<table border='0' cellpadding='0' cellspacing='0'>
																<tr>
																	<td style='-ms-word-break: break-all; word-break: break-all; font-family: sans-serif; font-size: 11px; line-height:14px;'>
																		<font style="-ms-word-break: break-all; word-break: break-all; font-size: 11px; line-height:14px;">
																			<a style='-ms-word-break: break-all; word-break: break-all; color: #392F54; text-decoration: underline; font-size: 11px; line-height:15px;' href='%1%'>%1%</a>
																		</font>
																	</td>
																</tr>
															</table>
														</p>
													</td>
												</tr>
											</table>
										</td>
									</tr>
								</table>
								<br><br><br>
							</div>
						</td>
						<td style='font-family: sans-serif; font-size: 14px; vertical-align: top;' valign='top'> </td>
					</tr>
				</table>
			</body>
		</html>
	]]>
        </key>
    </area>
    <area alias="main">
        <key alias="dashboard">Dashboard</key>
        <key alias="sections">Sections</key>
        <key alias="tree">Content</key>
    </area>
    <area alias="moveOrCopy">
        <key alias="choose">Choose page above...</key>
        <key alias="copyDone">%0% has been copied to %1%</key>
        <key alias="copyTo">Select where the document %0% should be copied to below</key>
        <key alias="moveDone">%0% has been moved to %1%</key>
        <key alias="moveTo">Select where the document %0% should be moved to below</key>
        <key alias="nodeSelected">has been selected as the root of your new content, click 'ok' below.</key>
        <key alias="noNodeSelected">No node selected yet, please select a node in the list above before clicking 'ok'</key>
        <key alias="notAllowedByContentType">The current node is not allowed under the chosen node because of its type</key>
        <key alias="notAllowedByPath">The current node cannot be moved to one of its subpages</key>
        <key alias="notAllowedAtRoot">The current node cannot exist at the root</key>
        <key alias="notValid">The action isn't allowed since you have insufficient permissions on 1 or more child documents.</key>
        <key alias="relateToOriginal">Relate copied items to original</key>
    </area>
    <area alias="notifications">
        <key alias="editNotifications">Edit your notification for %0%</key>
        <key alias="mailBody">
            <![CDATA[
      Hi %0%

      This is an automated mail to inform you that the task '%1%'
      has been performed on the page '%2%'
      by the user '%3%'

      Go to http://%4%/#/content/content/edit/%5% to edit.

      Have a nice day!

      Cheers from the Umbraco robot
    ]]>
        </key>
        <key alias="mailBodyHtml">
            <![CDATA[
        <html>
			<head>
				<meta name='viewport' content='width=device-width'>
				<meta http-equiv='Content-Type' content='text/html; charset=UTF-8'>
			</head>
			<body class='' style='font-family: sans-serif; -webkit-font-smoothing: antialiased; font-size: 14px; color: #392F54; line-height: 22px; -ms-text-size-adjust: 100%; -webkit-text-size-adjust: 100%; background: #1d1333; margin: 0; padding: 0;' bgcolor='#1d1333'>
				<style type='text/css'> @media only screen and (max-width: 620px) {table[class=body] h1 {font-size: 28px !important; margin-bottom: 10px !important; } table[class=body] .wrapper {padding: 32px !important; } table[class=body] .article {padding: 32px !important; } table[class=body] .content {padding: 24px !important; } table[class=body] .container {padding: 0 !important; width: 100% !important; } table[class=body] .main {border-left-width: 0 !important; border-radius: 0 !important; border-right-width: 0 !important; } table[class=body] .btn table {width: 100% !important; } table[class=body] .btn a {width: 100% !important; } table[class=body] .img-responsive {height: auto !important; max-width: 100% !important; width: auto !important; } } .btn-primary table td:hover {background-color: #34495e !important; } .btn-primary a:hover {background-color: #34495e !important; border-color: #34495e !important; } .btn  a:visited {color:#FFFFFF;} </style>
				<table border="0" cellpadding="0" cellspacing="0" class="body" style="border-collapse: separate; mso-table-lspace: 0pt; mso-table-rspace: 0pt; width: 100%; background: #1d1333;" bgcolor="#1d1333">
					<tr>
						<td style="font-family: sans-serif; font-size: 14px; vertical-align: top; padding: 24px;" valign="top">
							<table style="border-collapse: separate; mso-table-lspace: 0pt; mso-table-rspace: 0pt; width: 100%;">
								<tr>
									<td background="https://umbraco.com/umbraco/assets/img/application/logo.png" bgcolor="#1d1333" width="28" height="28" valign="top" style="font-family: sans-serif; font-size: 14px; vertical-align: top;">
										<!--[if gte mso 9]> <v:rect xmlns:v="urn:schemas-microsoft-com:vml" fill="true" stroke="false" style="width:30px;height:30px;"> <v:fill type="tile" src="https://umbraco.com/umbraco/assets/img/application/logo.png" color="#1d1333" /> <v:textbox inset="0,0,0,0"> <![endif]-->
										<div> </div>
										<!--[if gte mso 9]> </v:textbox> </v:rect> <![endif]-->
									</td>
									<td style="font-family: sans-serif; font-size: 14px; vertical-align: top;" valign="top"></td>
								</tr>
							</table>
						</td>
					</tr>
				</table>
				<table border='0' cellpadding='0' cellspacing='0' class='body' style='border-collapse: separate; mso-table-lspace: 0pt; mso-table-rspace: 0pt; width: 100%; background: #1d1333;' bgcolor='#1d1333'>
					<tr>
						<td style='font-family: sans-serif; font-size: 14px; vertical-align: top;' valign='top'> </td>
						<td class='container' style='font-family: sans-serif; font-size: 14px; vertical-align: top; display: block; max-width: 560px; width: 560px; margin: 0 auto; padding: 10px;' valign='top'>
							<div class='content' style='box-sizing: border-box; display: block; max-width: 560px; margin: 0 auto; padding: 10px;'>
								<br>
								<table class='main' style='border-collapse: separate; mso-table-lspace: 0pt; mso-table-rspace: 0pt; width: 100%; border-radius: 3px; background: #FFFFFF;' bgcolor='#FFFFFF'>
									<tr>
										<td class='wrapper' style='font-family: sans-serif; font-size: 14px; vertical-align: top; box-sizing: border-box; padding: 50px;' valign='top'>
											<table border='0' cellpadding='0' cellspacing='0' style='border-collapse: separate; mso-table-lspace: 0pt; mso-table-rspace: 0pt; width: 100%;'>
												<tr>
													<td style='line-height: 24px; font-family: sans-serif; font-size: 14px; vertical-align: top;' valign='top'>
														<h1 style='color: #392F54; font-family: sans-serif; font-weight: bold; line-height: 1.4; font-size: 24px; text-align: left; text-transform: capitalize; margin: 0 0 30px;' align='left'>
															Hi %0%,
														</h1>
														<p style='color: #392F54; font-family: sans-serif; font-size: 14px; font-weight: normal; margin: 0 0 15px;'>
															This is an automated mail to inform you that the task <strong>'%1%'</strong> has been performed on the page <a style="color: #392F54; text-decoration: none; -ms-word-break: break-all; word-break: break-all;" href="http://%4%/#/content/content/edit/%5%"><strong>'%2%'</strong></a> by the user <strong>'%3%'</strong>
														</p>
														<table border='0' cellpadding='0' cellspacing='0' class='btn btn-primary' style='border-collapse: separate; mso-table-lspace: 0pt; mso-table-rspace: 0pt; width: 100%; box-sizing: border-box;'>
															<tbody>
																<tr>
																	<td align='left' style='font-family: sans-serif; font-size: 14px; vertical-align: top; padding-bottom: 15px;' valign='top'>
																		<table border='0' cellpadding='0' cellspacing='0' style='border-collapse: separate; mso-table-lspace: 0pt; mso-table-rspace: 0pt; width: auto;'><tbody><tr>
																			<td style='font-family: sans-serif; font-size: 14px; vertical-align: top; border-radius: 5px; text-align: center; background: #35C786;' align='center' bgcolor='#35C786' valign='top'>
																				<a href='http://%4%/#/content/content/edit/%5%' target='_blank' style='color: #FFFFFF; text-decoration: none; -ms-word-break: break-all; word-break: break-all; border-radius: 5px; box-sizing: border-box; cursor: pointer; display: inline-block; font-size: 14px; font-weight: bold; text-transform: capitalize; background: #35C786; margin: 0; padding: 12px 30px; border: 1px solid #35c786;'>EDIT</a> </td> </tr></tbody></table>
																	</td>
																</tr>
															</tbody>
														</table>
														<p style='color: #392F54; font-family: sans-serif; font-size: 14px; font-weight: normal; margin: 0 0 15px;'>
															<h3>Update summary:</h3>
															<table style="width: 100%;">
																 %6%
															</table>
														</p>
														<p style='color: #392F54; font-family: sans-serif; font-size: 14px; font-weight: normal; margin: 0 0 15px;'>
															Have a nice day!<br /><br />
															Cheers from the Umbraco robot
														</p>
													</td>
												</tr>
											</table>
										</td>
									</tr>
								</table>
								<br><br><br>
							</div>
						</td>
						<td style='font-family: sans-serif; font-size: 14px; vertical-align: top;' valign='top'> </td>
					</tr>
				</table>
			</body>
		</html>
	]]>
        </key>
        <key alias="mailSubject">[%0%] Notification about %1% performed on %2%</key>
        <key alias="notifications">Notifications</key>
    </area>
    <area alias="packager">
        <key alias="chooseLocalPackageText">
            <![CDATA[
      Choose Package from your machine, by clicking the Browse<br />
         button and locating the package. Umbraco packages usually have a ".umb" or ".zip" extension.
      ]]>
        </key>
        <key alias="dropHere">Drop to upload</key>
        <key alias="orClickHereToUpload">or click here to choose package file</key>
        <key alias="uploadPackage">Upload package</key>
        <key alias="localPackageDescription">Install a local package by selecting it from your machine. Only install packages from sources you know and trust</key>
        <key alias="uploadAnother">Upload another package</key>
        <key alias="cancelAndUploadAnother">Cancel and upload another package</key>
        <key alias="packageLicense">License</key>
        <key alias="accept">I accept</key>
        <key alias="termsOfUse">terms of use</key>
        <key alias="packageInstall">Install package</key>
        <key alias="installFinish">Finish</key>
        <key alias="installedPackages">Installed packages</key>
        <key alias="noPackages">You don’t have any packages installed</key>
        <key alias="noPackagesDescription"><![CDATA[You don’t have any packages installed. Either install a local package by selecting it from your machine, or browse through available packages using the <strong>'Packages'</strong> icon in the top right of your screen]]></key>
        <key alias="packageSearch">Search for packages</key>
        <key alias="packageSearchResults">Results for</key>
        <key alias="packageNoResults">We couldn’t find anything for</key>
        <key alias="packageNoResultsDescription">Please try searching for another package or browse through the categories</key>
        <key alias="packagesPopular">Popular</key>
        <key alias="packagesNew">New releases</key>
        <key alias="packageHas">has</key>
        <key alias="packageKarmaPoints">karma points</key>
        <key alias="packageInfo">Information</key>
        <key alias="packageOwner">Owner</key>
        <key alias="packageContrib">Contributors</key>
        <key alias="packageCreated">Created</key>
        <key alias="packageCurrentVersion">Current version</key>
        <key alias="packageNetVersion">.NET version</key>
        <key alias="packageDownloads">Downloads</key>
        <key alias="packageLikes">Likes</key>
        <key alias="packageCompatibility">Compatibility</key>
        <key alias="packageCompatibilityDescription">This package is compatible with the following versions of Umbraco, as reported by community members. Full compatability cannot be gauranteed for versions reported below 100%</key>
        <key alias="packageExternalSources">External sources</key>
        <key alias="packageAuthor">Author</key>
        <key alias="packageDemonstration">Demonstration</key>
        <key alias="packageDocumentation">Documentation</key>
        <key alias="packageMetaData">Package meta data</key>
        <key alias="packageName">Package name</key>
        <key alias="packageNoItemsHeader">Package doesn't contain any items</key>
        <key alias="packageNoItemsText">
            <![CDATA[This package file doesn't contain any items to uninstall.<br/><br/>
      You can safely remove this from the system by clicking "uninstall package" below.]]>
        </key>
        <key alias="packageNoUpgrades">No upgrades available</key>
        <key alias="packageOptions">Package options</key>
        <key alias="packageReadme">Package readme</key>
        <key alias="packageRepository">Package repository</key>
        <key alias="packageUninstallConfirm">Confirm package uninstall</key>
        <key alias="packageUninstalledHeader">Package was uninstalled</key>
        <key alias="packageUninstalledText">The package was successfully uninstalled</key>
        <key alias="packageUninstallHeader">Uninstall package</key>
        <key alias="packageUninstallText">
            <![CDATA[You can unselect items you do not wish to remove, at this time, below. When you click "confirm uninstall" all checked-off items will be removed.<br />
      <span style="color: Red; font-weight: bold;">Notice:</span> any documents, media etc depending on the items you remove, will stop working, and could lead to system instability,
      so uninstall with caution. If in doubt, contact the package author.]]>
        </key>
        <key alias="packageUpgradeDownload">Download update from the repository</key>
        <key alias="packageUpgradeHeader">Upgrade package</key>
        <key alias="packageUpgradeInstructions">Upgrade instructions</key>
        <key alias="packageUpgradeText"> There's an upgrade available for this package. You can download it directly from the Umbraco package repository.</key>
        <key alias="packageVersion">Package version</key>
        <key alias="packageVersionHistory">Package version history</key>
        <key alias="viewPackageWebsite">View package website</key>
        <key alias="packageAlreadyInstalled">Package already installed</key>
        <key alias="targetVersionMismatch">This package cannot be installed, it requires a minimum Umbraco version of</key>
        <key alias="installStateUninstalling">Uninstalling...</key>
        <key alias="installStateDownloading">Downloading...</key>
        <key alias="installStateImporting">Importing...</key>
        <key alias="installStateInstalling">Installing...</key>
        <key alias="installStateRestarting">Restarting, please wait...</key>
        <key alias="installStateComplete">All done, your browser will now refresh, please wait...</key>
        <key alias="installStateCompleted">Please click 'Finish' to complete installation and reload the page.</key>
        <key alias="installStateUploading">Uploading package...</key>
    </area>
    <area alias="paste">
        <key alias="doNothing">Paste with full formatting (Not recommended)</key>
        <key alias="errorMessage">The text you're trying to paste contains special characters or formatting. This could be caused by copying text from Microsoft Word. Umbraco can remove special characters or formatting automatically, so the pasted content will be more suitable for the web.</key>
        <key alias="removeAll">Paste as raw text without any formatting at all</key>
        <key alias="removeSpecialFormattering">Paste, but remove formatting (Recommended)</key>
    </area>
    <area alias="publicAccess">
        <key alias="paAdvanced">Role based protection</key>
        <key alias="paAdvancedHelp">If you wish to control access to the page using role-based authentication, using Umbraco's member groups.</key>
        <key alias="paAdvancedNoGroups">You need to create a membergroup before you can use role-based authentication</key>
        <key alias="paErrorPage">Error Page</key>
        <key alias="paErrorPageHelp">Used when people are logged on, but do not have access</key>
        <key alias="paHowWould">Choose how to restrict access to this page</key>
        <key alias="paIsProtected">%0% is now protected</key>
        <key alias="paIsRemoved">Protection removed from %0%</key>
        <key alias="paLoginPage">Login Page</key>
        <key alias="paLoginPageHelp">Choose the page that contains the login form</key>
        <key alias="paRemoveProtection">Remove Protection</key>
        <key alias="paSelectPages">Select the pages that contain login form and error messages</key>
        <key alias="paSelectRoles">Pick the roles who have access to this page</key>
        <key alias="paSetLogin">Set the login and password for this page</key>
        <key alias="paSimple">Single user protection</key>
        <key alias="paSimpleHelp">If you just want to setup simple protection using a single login and password</key>
    </area>
    <area alias="publish">
        <key alias="contentPublishedFailedAwaitingRelease">
            <![CDATA[
      %0% could not be published because the item is scheduled for release.
    ]]>
        </key>
        <key alias="contentPublishedFailedExpired">
            <![CDATA[
      %0% could not be published because the item has expired.
    ]]>
        </key>
        <key alias="contentPublishedFailedInvalid">
            <![CDATA[
      %0% could not be published because these properties:  %1%  did not pass validation rules.
    ]]>
        </key>
        <key alias="contentPublishedFailedByEvent">
            <![CDATA[
      %0% could not be published, a 3rd party add-in cancelled the action.
    ]]>
        </key>
        <key alias="contentPublishedFailedByParent">
            <![CDATA[
      %0% can not be published, because a parent page is not published.
    ]]>
        </key>
        <key alias="includeUnpublished">Include unpublished subpages</key>
        <key alias="inProgress">Publishing in progress - please wait...</key>
        <key alias="inProgressCounter">%0% out of %1% pages have been published...</key>
        <key alias="nodePublish">%0% has been published</key>
        <key alias="nodePublishAll">%0% and subpages have been published</key>
        <key alias="publishAll">Publish %0% and all its subpages</key>
        <key alias="publishHelp">
            <![CDATA[Click <em>Publish</em> to publish <strong>%0%</strong> and thereby making its content publicly available.<br/><br />
      You can publish this page and all its subpages by checking <em>Include unpublished subpages</em> below.
      ]]>
        </key>
    </area>
    <area alias="colorpicker">
        <key alias="noColors">You have not configured any approved colors</key>
    </area>
    <area alias="contentPicker">
        <key alias="pickedTrashedItem">You have picked a content item currently deleted or in the recycle bin</key>
        <key alias="pickedTrashedItems">You have picked content items currently deleted or in the recycle bin</key>
    </area>
    <area alias="mediaPicker">
        <key alias="pickedTrashedItem">You have picked a media item currently deleted or in the recycle bin</key>
        <key alias="pickedTrashedItems">You have picked media items currently deleted or in the recycle bin</key>
        <key alias="deletedItem">Deleted item</key>
        <key alias="trashed">Trashed</key>
    </area>
    <area alias="relatedlinks">
        <key alias="enterExternal">enter external link</key>
        <key alias="chooseInternal">choose internal page</key>
        <key alias="caption">Caption</key>
        <key alias="link">Link</key>
        <key alias="newWindow">Open in new window</key>
        <key alias="captionPlaceholder">enter the display caption</key>
        <key alias="externalLinkPlaceholder">Enter the link</key>
    </area>
    <area alias="imagecropper">
        <key alias="reset">Reset crop</key>
        <key alias="defineCrop">Define crop</key>
        <key alias="defineCropDescription">Give the crop an alias and its default width and height</key>
        <key alias="saveCrop">Save crop</key>
        <key alias="addCrop">Add new crop</key>
<<<<<<< HEAD
        <key alias="automaticCropList">Automatic crops</key>
        <key alias="customCropList">User defined crops</key>
=======
        <key alias="updateEditCrop">Done</key>
        <key alias="undoEditCrop">Undo edits</key>
>>>>>>> afa3e9b5
    </area>
    <area alias="rollback">
        <key alias="currentVersion">Current version</key>
        <key alias="diffHelp"><![CDATA[This shows the differences between the current version and the selected version<br /><del>Red</del> text will not be shown in the selected version. , <ins>green means added</ins>]]></key>
        <key alias="documentRolledBack">Document has been rolled back</key>
        <key alias="htmlHelp">This displays the selected version as HTML, if you wish to see the difference between 2 versions at the same time, use the diff view</key>
        <key alias="rollbackTo">Rollback to</key>
        <key alias="selectVersion">Select version</key>
        <key alias="view">View</key>
    </area>
    <area alias="scripts">
        <key alias="editscript">Edit script file</key>
    </area>
    <area alias="sections">
        <key alias="concierge">Concierge</key>
        <key alias="content">Content</key>
        <key alias="courier">Courier</key>
        <key alias="developer">Developer</key>
        <key alias="installer">Umbraco Configuration Wizard</key>
        <key alias="media">Media</key>
        <key alias="member">Members</key>
        <key alias="newsletters">Newsletters</key>
        <key alias="settings">Settings</key>
        <key alias="statistics">Statistics</key>
        <key alias="translation">Translation</key>
        <key alias="users">Users</key>
        <key alias="help" version="7.0">Help</key>
        <key alias="forms">Forms</key>
        <key alias="analytics">Analytics</key>
    </area>
    <area alias="help">
        <key alias="goTo">go to</key>
        <key alias="helpTopicsFor">Help topics for</key>
        <key alias="videoChaptersFor">Video chapters for</key>
        <key alias="theBestUmbracoVideoTutorials">The best Umbraco video tutorials</key>
    </area>
    <area alias="settings">
        <key alias="defaulttemplate">Default template</key>
        <key alias="dictionary editor egenskab">Dictionary Key</key>
        <key alias="importDocumentTypeHelp">To import a document type, find the ".udt" file on your computer by clicking the "Browse" button and click "Import" (you'll be asked for confirmation on the next screen)</key>
        <key alias="newtabname">New Tab Title</key>
        <key alias="nodetype">Node type</key>
        <key alias="objecttype">Type</key>
        <key alias="stylesheet">Stylesheet</key>
        <key alias="script">Script</key>
        <key alias="stylesheet editor egenskab">Stylesheet property</key>
        <key alias="tab">Tab</key>
        <key alias="tabname">Tab Title</key>
        <key alias="tabs">Tabs</key>
        <key alias="contentTypeEnabled">Master Content Type enabled</key>
        <key alias="contentTypeUses">This Content Type uses</key>
        <key alias="asAContentMasterType">as a Master Content Type. Tabs from Master Content Types are not shown and can only be edited on the Master Content Type itself</key>
        <key alias="noPropertiesDefinedOnTab">No properties defined on this tab. Click on the "add a new property" link at the top to create a new property.</key>
        <key alias="masterDocumentType">Master Document Type</key>
        <key alias="createMatchingTemplate">Create matching template</key>
        <key alias="addIcon">Add icon</key>
    </area>
    <area alias="sort">
        <key alias="sortOrder">Sort order</key>
        <key alias="sortCreationDate">Creation date</key>
        <key alias="sortDone">Sorting complete.</key>
        <key alias="sortHelp">Drag the different items up or down below to set how they should be arranged. Or click the column headers to sort the entire collection of items</key>
        <key alias="sortPleaseWait"><![CDATA[Please wait. Items are being sorted, this can take a while.]]></key>
    </area>
    <area alias="speechBubbles">
        <key alias="validationFailedHeader">Validation</key>
        <key alias="validationFailedMessage">Validation errors must be fixed before the item can be saved</key>
        <key alias="operationFailedHeader">Failed</key>
        <key alias="operationSavedHeader">Saved</key>
        <key alias="invalidUserPermissionsText">Insufficient user permissions, could not complete the operation</key>
        <key alias="operationCancelledHeader">Cancelled</key>
        <key alias="operationCancelledText">Operation was cancelled by a 3rd party add-in</key>
        <key alias="contentPublishedFailedByEvent">Publishing was cancelled by a 3rd party add-in</key>
        <key alias="contentTypeDublicatePropertyType">Property type already exists</key>
        <key alias="contentTypePropertyTypeCreated">Property type created</key>
        <key alias="contentTypePropertyTypeCreatedText"><![CDATA[Name: %0% <br /> DataType: %1%]]></key>
        <key alias="contentTypePropertyTypeDeleted">Propertytype deleted</key>
        <key alias="contentTypeSavedHeader">Document Type saved</key>
        <key alias="contentTypeTabCreated">Tab created</key>
        <key alias="contentTypeTabDeleted">Tab deleted</key>
        <key alias="contentTypeTabDeletedText">Tab with id: %0% deleted</key>
        <key alias="cssErrorHeader">Stylesheet not saved</key>
        <key alias="cssSavedHeader">Stylesheet saved</key>
        <key alias="cssSavedText">Stylesheet saved without any errors</key>
        <key alias="dataTypeSaved">Datatype saved</key>
        <key alias="dictionaryItemSaved">Dictionary item saved</key>
        <key alias="editContentPublishedFailedByParent">Publishing failed because the parent page isn't published</key>
        <key alias="editContentPublishedHeader">Content published</key>
        <key alias="editContentPublishedText">and visible on the website</key>
        <key alias="editContentSavedHeader">Content saved</key>
        <key alias="editContentSavedText">Remember to publish to make changes visible</key>
        <key alias="editContentSendToPublish">Sent For Approval</key>
        <key alias="editContentSendToPublishText">Changes have been sent for approval</key>
        <key alias="editMediaSaved">Media saved</key>
        <key alias="editMediaSavedText">Media saved without any errors</key>
        <key alias="editMemberSaved">Member saved</key>
        <key alias="editStylesheetPropertySaved">Stylesheet Property Saved</key>
        <key alias="editStylesheetSaved">Stylesheet saved</key>
        <key alias="editTemplateSaved">Template saved</key>
        <key alias="editUserError">Error saving user (check log)</key>
        <key alias="editUserSaved">User Saved</key>
        <key alias="editUserTypeSaved">User type saved</key>
        <key alias="editUserGroupSaved">User group saved</key>
        <key alias="fileErrorHeader">File not saved</key>
        <key alias="fileErrorText">file could not be saved. Please check file permissions</key>
        <key alias="fileSavedHeader">File saved</key>
        <key alias="fileSavedText">File saved without any errors</key>
        <key alias="languageSaved">Language saved</key>
        <key alias="mediaTypeSavedHeader">Media Type saved</key>
        <key alias="memberTypeSavedHeader">Member Type saved</key>
        <key alias="pythonErrorHeader">Python script not saved</key>
        <key alias="pythonErrorText">Python script could not be saved due to error</key>
        <key alias="pythonSavedHeader">Python script saved</key>
        <key alias="pythonSavedText">No errors in python script</key>
        <key alias="templateErrorHeader">Template not saved</key>
        <key alias="templateErrorText">Please make sure that you do not have 2 templates with the same alias</key>
        <key alias="templateSavedHeader">Template saved</key>
        <key alias="templateSavedText">Template saved without any errors!</key>
        <key alias="xsltErrorHeader">XSLT not saved</key>
        <key alias="xsltErrorText">XSLT contained an error</key>
        <key alias="xsltPermissionErrorText">XSLT could not be saved, check file permissions</key>
        <key alias="xsltSavedHeader">XSLT saved</key>
        <key alias="xsltSavedText">No errors in XSLT</key>
        <key alias="contentUnpublished">Content unpublished</key>
        <key alias="partialViewSavedHeader">Partial view saved</key>
        <key alias="partialViewSavedText">Partial view saved without any errors!</key>
        <key alias="partialViewErrorHeader">Partial view not saved</key>
        <key alias="partialViewErrorText">An error occurred saving the file.</key>
        <key alias="permissionsSavedFor">Permissions saved for</key>
        <key alias="scriptSavedHeader">Script view saved</key>
        <key alias="scriptSavedText">Script view saved without any errors!</key>
        <key alias="scriptErrorHeader">Script view not saved</key>
        <key alias="scriptErrorText">An error occurred saving the file.</key>
        <key alias="cssErrorText">An error occurred saving the file.</key>
        <key alias="deleteUserGroupsSuccess">Deleted %0% user groups</key>
        <key alias="deleteUserGroupSuccess">%0% was deleted</key>
        <key alias="enableUsersSuccess">Enabled %0% users</key>
        <key alias="enableUsersError">An error occurred while enabling the users</key>
        <key alias="disableUsersSuccess">Disabled %0% users</key>
        <key alias="disableUsersError">An error occurred while disabling the users</key>
        <key alias="enableUserSuccess">%0% is now enabled</key>
        <key alias="enableUserError">An error occurred while enabling the user</key>
        <key alias="disableUserSuccess">%0% is now disabled</key>
        <key alias="disableUserError">An error occurred while disabling the user</key>
        <key alias="setUserGroupOnUsersSuccess">User groups have been set</key>
        <key alias="deleteUserGroupsSuccess">Deleted %0% user groups</key>
        <key alias="deleteUserGroupSuccess">%0% was deleted</key>
        <key alias="unlockUsersSuccess">Unlocked %0% users</key>
        <key alias="unlockUsersError">An error occurred while unlocking the users</key>
        <key alias="unlockUserSuccess">%0% is now unlocked</key>
        <key alias="unlockUserError">An error occurred while unlocking the user</key>
        <key alias="memberExportedSuccess">Member was exported to file</key>
        <key alias="memberExportedError">An error occurred while exporting the member</key>
        <key alias="deleteUserSuccess">User %0% was deleted</key>
        <key alias="resendInviteHeader">Invite user</key>
        <key alias="resendInviteSuccess">Invitation has been re-sent to %0%</key>
    </area>
    <area alias="stylesheet">
        <key alias="aliasHelp">Uses CSS syntax ex: h1, .redHeader, .blueTex</key>
        <key alias="editstylesheet">Edit stylesheet</key>
        <key alias="editstylesheetproperty">Edit stylesheet property</key>
        <key alias="nameHelp">Name to identify the style property in the rich text editor  </key>
        <key alias="preview">Preview</key>
        <key alias="styles">Styles</key>
    </area>
    <area alias="template">
        <key alias="edittemplate">Edit template</key>

        <key alias="insertSections">Sections</key>
        <key alias="insertContentArea">Insert content area</key>
        <key alias="insertContentAreaPlaceHolder">Insert content area placeholder</key>

        <key alias="insert">Insert</key>
        <key alias="insertDesc">Choose what to insert into your template</key>

        <key alias="insertDictionaryItem">Dictionary item</key>
        <key alias="insertDictionaryItemDesc">A dictionary item is a placeholder for a translatable piece of text, which makes it easy to create designs for multilingual websites.</key>

        <key alias="insertMacro">Macro</key>
        <key alias="insertMacroDesc">
            A Macro is a configurable component which is great for
            reusable parts of your design, where you need the option to provide parameters,
            such as galleries, forms and lists.
        </key>

        <key alias="insertPageField">Value</key>
        <key alias="insertPageFieldDesc">Displays the value of a named field from the current page, with options to modify the value or fallback to alternative values.</key>

        <key alias="insertPartialView">Partial view</key>
        <key alias="insertPartialViewDesc">
            A partial view is a separate template file which can be rendered inside another
            template, it's great for reusing markup or for separating complex templates into separate files.
        </key>

        <key alias="mastertemplate">Master template</key>
        <key alias="noMastertemplate">No master template</key>
        <key alias="noMaster">No master</key>

        <key alias="renderBody">Render child template</key>
        <key alias="renderBodyDesc">
            <![CDATA[
     Renders the contents of a child template, by inserting a
     <code>@RenderBody()</code> placeholder.
      ]]>
        </key>


        <key alias="defineSection">Define a named section</key>
        <key alias="defineSectionDesc">
            <![CDATA[
         Defines a part of your template as a named section by wrapping it in
          <code>@section { ... }</code>. This can be rendered in a
          specific area of the parent of this template, by using <code>@RenderSection</code>.
      ]]>
        </key>

        <key alias="renderSection">Render a named section</key>
        <key alias="renderSectionDesc">
            <![CDATA[
      Renders a named area of a child template, by inserting a <code>@RenderSection(name)</code> placeholder.
      This renders an area of a child template which is wrapped in a corresponding <code>@section [name]{ ... }</code> definition.
      ]]>
        </key>

        <key alias="sectionName">Section Name</key>
        <key alias="sectionMandatory">Section is mandatory</key>
        <key alias="sectionMandatoryDesc">
            If mandatory, the child template must contain a <code>@section</code> definition, otherwise an error is shown.
        </key>


        <key alias="queryBuilder">Query builder</key>
        <key alias="buildQuery">Build a query</key>
        <key alias="itemsReturned">items returned, in</key>

        <key alias="iWant">I want</key>
        <key alias="allContent">all content</key>
        <key alias="contentOfType">content of type &quot;%0%&quot;</key>
        <key alias="from">from</key>
        <key alias="websiteRoot">my website</key>
        <key alias="where">where</key>
        <key alias="and">and</key>

        <key alias="is">is</key>
        <key alias="isNot">is not</key>
        <key alias="before">before</key>
        <key alias="beforeIncDate">before (including selected date)</key>
        <key alias="after">after</key>
        <key alias="afterIncDate">after (including selected date)</key>
        <key alias="equals">equals</key>
        <key alias="doesNotEqual">does not equal</key>
        <key alias="contains">contains</key>
        <key alias="doesNotContain">does not contain</key>
        <key alias="greaterThan">greater than</key>
        <key alias="greaterThanEqual">greater than or equal to</key>
        <key alias="lessThan">less than</key>
        <key alias="lessThanEqual">less than or equal to</key>

        <key alias="id">Id</key>
        <key alias="name">Name</key>
        <key alias="createdDate">Created Date</key>
        <key alias="lastUpdatedDate">Last Updated Date</key>

        <key alias="orderBy">order by</key>
        <key alias="ascending">ascending</key>
        <key alias="descending">descending</key>

        <key alias="template">Template</key>
    </area>
    <area alias="grid">
        <key alias="rte">Rich Text Editor</key>
        <key alias="media">Image</key>
        <key alias="macro">Macro</key>
        <key alias="embed">Embed</key>
        <key alias="headline">Headline</key>
        <key alias="quote">Quote</key>
        <key alias="insertControl">Choose type of content</key>
        <key alias="chooseLayout">Choose a layout</key>
        <key alias="addRows">Add a row</key>
        <key alias="addElement">Add content</key>
        <key alias="dropElement">Drop content</key>
        <key alias="settingsApplied">Settings applied</key>

        <key alias="contentNotAllowed">This content is not allowed here</key>
        <key alias="contentAllowed">This content is allowed here</key>

        <key alias="clickToEmbed">Click to embed</key>
        <key alias="clickToInsertImage">Click to insert image</key>
        <key alias="placeholderImageCaption">Image caption...</key>
        <key alias="placeholderWriteHere">Write here...</key>

        <key alias="gridLayouts">Grid Layouts</key>
        <key alias="gridLayoutsDetail">Layouts are the overall work area for the grid editor, usually you only need one or two different layouts</key>
        <key alias="addGridLayout">Add Grid Layout</key>
        <key alias="addGridLayoutDetail">Adjust the layout by setting column widths and adding additional sections</key>
        <key alias="rowConfigurations">Row configurations</key>
        <key alias="rowConfigurationsDetail">Rows are predefined cells arranged horizontally</key>
        <key alias="addRowConfiguration">Add row configuration</key>
        <key alias="addRowConfigurationDetail">Adjust the row by setting cell widths and adding additional cells</key>

        <key alias="columns">Columns</key>
        <key alias="columnsDetails">Total combined number of columns in the grid layout</key>

        <key alias="settings">Settings</key>
        <key alias="settingsDetails">Configure what settings editors can change</key>


        <key alias="styles">Styles</key>
        <key alias="stylesDetails">Configure what styling editors can change</key>

        <key alias="settingDialogDetails">Settings will only save if the entered json configuration is valid</key>

        <key alias="allowAllEditors">Allow all editors</key>
        <key alias="allowAllRowConfigurations">Allow all row configurations</key>
        <key alias="maxItems">Maximum items</key>
        <key alias="maxItemsDescription">Leave blank or set to 0 for unlimited</key>
        <key alias="setAsDefault">Set as default</key>
        <key alias="chooseExtra">Choose extra</key>
        <key alias="chooseDefault">Choose default</key>
        <key alias="areAdded">are added</key>
    </area>

    <area alias="contentTypeEditor">
        <key alias="compositions">Compositions</key>
        <key alias="noTabs">You have not added any tabs</key>
        <key alias="addNewTab">Add new tab</key>
        <key alias="addAnotherTab">Add another tab</key>
        <key alias="inheritedFrom">Inherited from</key>
        <key alias="addProperty">Add property</key>
        <key alias="requiredLabel">Required label</key>

        <key alias="enableListViewHeading">Enable list view</key>
        <key alias="enableListViewDescription">Configures the content item to show a sortable and searchable list of its children, the children will not be shown in the tree</key>

        <key alias="allowedTemplatesHeading">Allowed Templates</key>
        <key alias="allowedTemplatesDescription">Choose which templates editors are allowed to use on content of this type</key>
        <key alias="allowAsRootHeading">Allow as root</key>
        <key alias="allowAsRootDescription">Allow editors to create content of this type in the root of the content tree</key>
        <key alias="allowAsRootCheckbox">Yes - allow content of this type in the root</key>

        <key alias="childNodesHeading">Allowed child node types</key>
        <key alias="childNodesDescription">Allow content of the specified types to be created underneath content of this type</key>

        <key alias="chooseChildNode">Choose child node</key>
        <key alias="compositionsDescription">Inherit tabs and properties from an existing document type. New tabs will be added to the current document type or merged if a tab with an identical name exists.</key>
        <key alias="compositionInUse">This content type is used in a composition, and therefore cannot be composed itself.</key>
        <key alias="noAvailableCompositions">There are no content types available to use as a composition.</key>

        <key alias="availableEditors">Available editors</key>
        <key alias="reuse">Reuse</key>
        <key alias="editorSettings">Editor settings</key>

        <key alias="configuration">Configuration</key>

        <key alias="yesDelete">Yes, delete</key>

        <key alias="movedUnderneath">was moved underneath</key>
        <key alias="copiedUnderneath">was copied underneath</key>
        <key alias="folderToMove">Select the folder to move</key>
        <key alias="folderToCopy">Select the folder to copy</key>
        <key alias="structureBelow">to in the tree structure below</key>

        <key alias="allDocumentTypes">All Document types</key>
        <key alias="allDocuments">All Documents</key>
        <key alias="allMediaItems">All media items</key>

        <key alias="usingThisDocument">using this document type will be deleted permanently, please confirm you want to delete these as well.</key>
        <key alias="usingThisMedia">using this media type will be deleted permanently, please confirm you want to delete these as well.</key>
        <key alias="usingThisMember">using this member type will be deleted permanently, please confirm you want to delete these as well</key>

        <key alias="andAllDocuments">and all documents using this type</key>
        <key alias="andAllMediaItems">and all media items using this type</key>
        <key alias="andAllMembers">and all members using this type</key>

        <key alias="thisEditorUpdateSettings">using this editor will get updated with the new settings</key>

        <key alias="memberCanEdit">Member can edit</key>
        <key alias="memberCanEditDescription">Allow this property value to be edited by the member on their profile page</key>
        <key alias="isSensitiveData">Is sensitive data</key>
        <key alias="isSensitiveDataDescription">Hide this property value from content editors that don't have access to view sensitive information</key>
        <key alias="showOnMemberProfile">Show on member profile</key>
        <key alias="showOnMemberProfileDescription">Allow this property value to be displayed on the member profile page</key>

        <key alias="tabHasNoSortOrder">tab has no sort order</key>

        <key alias="compositionUsageHeading">Where is this composition used?</key>
        <key alias="compositionUsageSpecification">This composition is currently used in the composition of the following content types:</key>
    </area>

    <area alias="modelsBuilder">
        <key alias="buildingModels">Building models</key>
        <key alias="waitingMessage">this can take a bit of time, don't worry</key>
        <key alias="modelsGenerated">Models generated</key>
        <key alias="modelsGeneratedError">Models could not be generated</key>
        <key alias="modelsExceptionInUlog">Models generation has failed, see exception in U log</key>
    </area>

    <area alias="templateEditor">
        <key alias="addFallbackField">Add fallback field</key>
        <key alias="fallbackField">Fallback field</key>
        <key alias="addDefaultValue">Add default value</key>
        <key alias="defaultValue">Default value</key>
        <key alias="alternativeField">Fallback field</key>
        <key alias="alternativeText">Default value</key>
        <key alias="casing">Casing</key>
        <key alias="encoding">Encoding</key>
        <key alias="chooseField">Choose field</key>
        <key alias="convertLineBreaks">Convert line breaks</key>
        <key alias="convertLineBreaksDescription">Yes, convert line breaks</key>
        <key alias="convertLineBreaksHelp">Replaces line breaks with 'br' html tag</key>
        <key alias="customFields">Custom Fields</key>
        <key alias="dateOnly">Date only</key>
        <key alias="formatAndEncoding">Format and encoding</key>
        <key alias="formatAsDate">Format as date</key>
        <key alias="formatAsDateDescr">Format the value as a date, or a date with time, according to the active culture</key>
        <key alias="htmlEncode">HTML encode</key>
        <key alias="htmlEncodeHelp">Will replace special characters by their HTML equivalent.</key>
        <key alias="insertedAfter">Will be inserted after the field value</key>
        <key alias="insertedBefore">Will be inserted before the field value</key>
        <key alias="lowercase">Lowercase</key>
        <key alias="modifyOutput">Modify output</key>
        <key alias="none">None</key>
        <key alias="outputSample">Output sample</key>
        <key alias="postContent">Insert after field</key>
        <key alias="preContent">Insert before field</key>
        <key alias="recursive">Recursive</key>
        <key alias="recursiveDescr">Yes, make it recursive</key>
        <key alias="separator">Separator</key>
        <key alias="standardFields">Standard Fields</key>
        <key alias="uppercase">Uppercase</key>
        <key alias="urlEncode">URL encode</key>
        <key alias="urlEncodeHelp">Will format special characters in URLs</key>
        <key alias="usedIfAllEmpty">Will only be used when the field values above are empty</key>
        <key alias="usedIfEmpty">This field will only be used if the primary field is empty</key>
        <key alias="withTime">Date and time</key>
    </area>
    <area alias="translation">
        <key alias="assignedTasks">Tasks assigned to you</key>
        <key alias="assignedTasksHelp">
            <![CDATA[ The list below shows translation tasks <strong>assigned to you</strong>. To see a detailed view including comments, click on "Details" or just the page name.
     You can also download the page as XML directly by clicking the "Download Xml" link. <br/>
     To close a translation task, please go to the Details view and click the "Close" button.
    ]]>
        </key>
        <key alias="closeTask">close task</key>
        <key alias="details">Translation details</key>
        <key alias="downloadAllAsXml">Download all translation tasks as XML</key>
        <key alias="downloadTaskAsXml">Download XML</key>
        <key alias="DownloadXmlDTD">Download XML DTD</key>
        <key alias="fields">Fields</key>
        <key alias="includeSubpages">Include subpages</key>
        <key alias="mailBody">
            <![CDATA[
      Hi %0%

      This is an automated mail to inform you that the document '%1%'
      has been requested for translation into '%5%' by %2%.

      Go to http://%3%/translation/details.aspx?id=%4% to edit.

      Or log into Umbraco to get an overview of your translation tasks
      http://%3%

      Have a nice day!

      Cheers from the Umbraco robot
    ]]>
        </key>
        <key alias="mailSubject">[%0%] Translation task for %1%</key>
        <key alias="noTranslators">No translator users found. Please create a translator user before you start sending content to translation</key>
        <key alias="ownedTasks">Tasks created by you</key>
        <key alias="ownedTasksHelp">
            <![CDATA[ The list below shows pages <strong>created by you</strong>. To see a detailed view including comments,
     click on "Details" or just the page name. You can also download the page as XML directly by clicking the "Download Xml" link.
     To close a translation task, please go to the Details view and click the "Close" button.
    ]]>
        </key>
        <key alias="pageHasBeenSendToTranslation">The page '%0%' has been send to translation</key>
        <key alias="noLanguageSelected">Please select the language that the content should be translated into</key>
        <key alias="sendToTranslate">Send the page '%0%' to translation</key>
        <key alias="taskAssignedBy">Assigned by</key>
        <key alias="taskOpened">Task opened</key>
        <key alias="totalWords">Total words</key>
        <key alias="translateTo">Translate to</key>
        <key alias="translationDone">Translation completed.</key>
        <key alias="translationDoneHelp">You can preview the pages, you've just translated, by clicking below. If the original page is found, you will get a comparison of the 2 pages.</key>
        <key alias="translationFailed">Translation failed, the XML file might be corrupt</key>
        <key alias="translationOptions">Translation options</key>
        <key alias="translator">Translator</key>
        <key alias="uploadTranslationXml">Upload translation XML</key>
    </area>
    <area alias="treeHeaders">
        <key alias="content">Content</key>
        <key alias="contentBlueprints">Content Templates</key>
        <key alias="media">Media</key>
        <key alias="cacheBrowser">Cache Browser</key>
        <key alias="contentRecycleBin">Recycle Bin</key>
        <key alias="createdPackages">Created packages</key>
        <key alias="dataTypes">Data Types</key>
        <key alias="dictionary">Dictionary</key>
        <key alias="installedPackages">Installed packages</key>
        <key alias="installSkin">Install skin</key>
        <key alias="installStarterKit">Install starter kit</key>
        <key alias="languages">Languages</key>
        <key alias="localPackage">Install local package</key>
        <key alias="macros">Macros</key>
        <key alias="mediaTypes">Media Types</key>
        <key alias="member">Members</key>
        <key alias="memberGroups">Member Groups</key>
        <key alias="memberRoles">Member Roles</key>
        <key alias="memberTypes">Member Types</key>
        <key alias="documentTypes">Document Types</key>
        <key alias="relationTypes">Relation Types</key>
        <key alias="packager">Packages</key>
        <key alias="packages">Packages</key>
        <key alias="partialViews">Partial Views</key>
        <key alias="partialViewMacros">Partial View Macro Files</key>
        <key alias="python">Python Files</key>
        <key alias="repositories">Install from repository</key>
        <key alias="runway">Install Runway</key>
        <key alias="runwayModules">Runway modules</key>
        <key alias="scripting">Scripting Files</key>
        <key alias="scripts">Scripts</key>
        <key alias="stylesheets">Stylesheets</key>
        <key alias="templates">Templates</key>
        <key alias="xslt">XSLT Files</key>
        <key alias="analytics">Analytics</key>
        <key alias="users">Users</key>
    </area>
    <area alias="update">
        <key alias="updateAvailable">New update ready</key>
        <key alias="updateDownloadText">%0% is ready, click here for download</key>
        <key alias="updateNoServer">No connection to server</key>
        <key alias="updateNoServerError">Error checking for update. Please review trace-stack for further information</key>
    </area>
    <area alias="user">
        <key alias="access">Access</key>
        <key alias="accessHelp">Based on the assigned groups and start nodes, the user has access to the following nodes</key>
        <key alias="assignAccess">Assign access</key>
        <key alias="administrators">Administrator</key>
        <key alias="categoryField">Category field</key>
        <key alias="createDate">User created</key>
        <key alias="changePassword">Change Your Password</key>
        <key alias="changePhoto">Change photo</key>
        <key alias="newPassword">New password</key>
        <key alias="noLockouts">hasn't been locked out</key>
        <key alias="noPasswordChange">The password hasn't been changed</key>
        <key alias="confirmNewPassword">Confirm new password</key>
        <key alias="changePasswordDescription">You can change your password for accessing the Umbraco Back Office by filling out the form below and click the 'Change Password' button</key>
        <key alias="contentChannel">Content Channel</key>
        <key alias="createAnotherUser">Create another user</key>
        <key alias="createUserHelp">Create new users to give them access to Umbraco. When a new user is created a password will be generated that you can share with the user.</key>
        <key alias="descriptionField">Description field</key>
        <key alias="disabled">Disable User</key>
        <key alias="documentType">Document Type</key>
        <key alias="editors">Editor</key>
        <key alias="excerptField">Excerpt field</key>
        <key alias="failedPasswordAttempts">Failed login attempts</key>
        <key alias="goToProfile">Go to user profile</key>
        <key alias="groupsHelp">Add groups to assign access and permissions</key>
        <key alias="inviteAnotherUser">Invite another user</key>
        <key alias="inviteUserHelp">Invite new users to give them access to Umbraco. An invite email will be sent to the user with information on how to log in to Umbraco. Invites last for 72 hours.</key>
        <key alias="language">Language</key>
        <key alias="languageHelp">Set the language you will see in menus and dialogs</key>
        <key alias="lastLockoutDate">Last lockout date</key>
        <key alias="lastLogin">Last login</key>
        <key alias="lastPasswordChangeDate">Password last changed</key>
        <key alias="loginname">Username</key>
        <key alias="mediastartnode">Media start node</key>
        <key alias="mediastartnodehelp">Limit the media library to a specific start node</key>
        <key alias="mediastartnodes">Media start nodes</key>
        <key alias="mediastartnodeshelp">Limit the media library to specific start nodes</key>
        <key alias="modules">Sections</key>
        <key alias="noConsole">Disable Umbraco Access</key>
        <key alias="noLogin">has not logged in yet</key>
        <key alias="oldPassword">Old password</key>
        <key alias="password">Password</key>
        <key alias="resetPassword">Reset password</key>
        <key alias="passwordChanged">Your password has been changed!</key>
        <key alias="passwordConfirm">Please confirm the new password</key>
        <key alias="passwordEnterNew">Enter your new password</key>
        <key alias="passwordIsBlank">Your new password cannot be blank!</key>
        <key alias="passwordCurrent">Current password</key>
        <key alias="passwordInvalid">Invalid current password</key>
        <key alias="passwordIsDifferent">There was a difference between the new password and the confirmed password. Please try again!</key>
        <key alias="passwordMismatch">The confirmed password doesn't match the new password!</key>
        <key alias="permissionReplaceChildren">Replace child node permissions</key>
        <key alias="permissionSelectedPages">You are currently modifying permissions for the pages:</key>
        <key alias="permissionSelectPages">Select pages to modify their permissions</key>
        <key alias="removePhoto">Remove photo</key>
        <key alias="permissionsDefault">Default permissions</key>
        <key alias="permissionsGranular">Granular permissions</key>
        <key alias="permissionsGranularHelp">Set permissions for specific nodes</key>
        <key alias="profile">Profile</key>
        <key alias="searchAllChildren">Search all children</key>
        <key alias="sectionsHelp">Add sections to give users access</key>
        <key alias="selectUserGroups">Select user groups</key>
        <key alias="noStartNode">No start node selected</key>
        <key alias="noStartNodes">No start nodes selected</key>
        <key alias="stateActive">Active</key>
        <key alias="stateAll">All</key>
        <key alias="stateDisabled">Disabled</key>
        <key alias="stateLockedOut">Locked out</key>
        <key alias="stateInvited">Invited</key>
        <key alias="startnode">Content start node</key>
        <key alias="startnodehelp">Limit the content tree to a specific start node</key>
        <key alias="startnodes">Content start nodes</key>
        <key alias="startnodeshelp">Limit the content tree to specific start nodes</key>
        <key alias="sortNameAscending">Name (A-Z)</key>
        <key alias="sortNameDescending">Name (Z-A)</key>
        <key alias="sortCreateDateDescending">Newest</key>
        <key alias="sortCreateDateAscending">Oldest</key>
        <key alias="sortLastLoginDateDescending">Last login</key>
        <key alias="updateDate">User last updated</key>
        <key alias="userCreated">has been created</key>
        <key alias="userCreatedSuccessHelp">The new user has successfully been created. To log in to Umbraco use the password below.</key>
        <key alias="userManagement">User management</key>
        <key alias="username">Name</key>
        <key alias="userPermissions">User permissions</key>
        <key alias="userGroupPermissions">User group permissions</key>
        <key alias="usergroup">User group</key>
        <key alias="userGroups">User groups</key>
        <key alias="userInvited">has been invited</key>
        <key alias="userInvitedSuccessHelp">An invitation has been sent to the new user with details about how to log in to Umbraco.</key>
        <key alias="userinviteWelcomeMessage">Hello there and welcome to Umbraco! In just 1 minute you’ll be good to go, we just need you to setup a password and add a picture for your avatar.</key>
        <key alias="userinviteExpiredMessage">Welcome to Umbraco! Unfortunately your invite has expired. Please contact your administrator and ask them to resend it.</key>
        <key alias="userinviteAvatarMessage">Upload a picture to make it easy for other users to recognize you.</key>
        <key alias="writer">Writer</key>
        <key alias="translator">Translator</key>
        <key alias="change">Change</key>
        <key alias="yourProfile" version="7.0">Your profile</key>
        <key alias="yourHistory" version="7.0">Your recent history</key>
        <key alias="sessionExpires" version="7.0">Session expires in</key>
        <key alias="inviteUser">Invite user</key>
        <key alias="createUser">Create user</key>
        <key alias="sendInvite">Send invite</key>
        <key alias="backToUsers">Back to users</key>
        <key alias="inviteEmailCopySubject">Umbraco: Invitation</key>
        <key alias="inviteEmailCopyFormat">
            <![CDATA[
        <html>
			<head>
				<meta name='viewport' content='width=device-width'>
				<meta http-equiv='Content-Type' content='text/html; charset=UTF-8'>
			</head>
			<body class='' style='font-family: sans-serif; -webkit-font-smoothing: antialiased; font-size: 14px; color: #392F54; line-height: 22px; -ms-text-size-adjust: 100%; -webkit-text-size-adjust: 100%; background: #1d1333; margin: 0; padding: 0;' bgcolor='#1d1333'>
				<style type='text/css'> @media only screen and (max-width: 620px) {table[class=body] h1 {font-size: 28px !important; margin-bottom: 10px !important; } table[class=body] .wrapper {padding: 32px !important; } table[class=body] .article {padding: 32px !important; } table[class=body] .content {padding: 24px !important; } table[class=body] .container {padding: 0 !important; width: 100% !important; } table[class=body] .main {border-left-width: 0 !important; border-radius: 0 !important; border-right-width: 0 !important; } table[class=body] .btn table {width: 100% !important; } table[class=body] .btn a {width: 100% !important; } table[class=body] .img-responsive {height: auto !important; max-width: 100% !important; width: auto !important; } } .btn-primary table td:hover {background-color: #34495e !important; } .btn-primary a:hover {background-color: #34495e !important; border-color: #34495e !important; } .btn  a:visited {color:#FFFFFF;} </style>
				<table border="0" cellpadding="0" cellspacing="0" class="body" style="border-collapse: separate; mso-table-lspace: 0pt; mso-table-rspace: 0pt; width: 100%; background: #1d1333;" bgcolor="#1d1333">
					<tr>
						<td style="font-family: sans-serif; font-size: 14px; vertical-align: top; padding: 24px;" valign="top">
							<table style="border-collapse: separate; mso-table-lspace: 0pt; mso-table-rspace: 0pt; width: 100%;">
								<tr>
									<td background="https://umbraco.com/umbraco/assets/img/application/logo.png" bgcolor="#1d1333" width="28" height="28" valign="top" style="font-family: sans-serif; font-size: 14px; vertical-align: top;">
										<!--[if gte mso 9]> <v:rect xmlns:v="urn:schemas-microsoft-com:vml" fill="true" stroke="false" style="width:30px;height:30px;"> <v:fill type="tile" src="https://umbraco.com/umbraco/assets/img/application/logo.png" color="#1d1333" /> <v:textbox inset="0,0,0,0"> <![endif]-->
										<div> </div>
										<!--[if gte mso 9]> </v:textbox> </v:rect> <![endif]-->
									</td>
									<td style="font-family: sans-serif; font-size: 14px; vertical-align: top;" valign="top"></td>
								</tr>
							</table>
						</td>
					</tr>
				</table>
				<table border='0' cellpadding='0' cellspacing='0' class='body' style='border-collapse: separate; mso-table-lspace: 0pt; mso-table-rspace: 0pt; width: 100%; background: #1d1333;' bgcolor='#1d1333'>
					<tr>
						<td style='font-family: sans-serif; font-size: 14px; vertical-align: top;' valign='top'> </td>
						<td class='container' style='font-family: sans-serif; font-size: 14px; vertical-align: top; display: block; max-width: 560px; width: 560px; margin: 0 auto; padding: 10px;' valign='top'>
							<div class='content' style='box-sizing: border-box; display: block; max-width: 560px; margin: 0 auto; padding: 10px;'>
								<br>
								<table class='main' style='border-collapse: separate; mso-table-lspace: 0pt; mso-table-rspace: 0pt; width: 100%; border-radius: 3px; background: #FFFFFF;' bgcolor='#FFFFFF'>
									<tr>
										<td class='wrapper' style='font-family: sans-serif; font-size: 14px; vertical-align: top; box-sizing: border-box; padding: 50px;' valign='top'>
											<table border='0' cellpadding='0' cellspacing='0' style='border-collapse: separate; mso-table-lspace: 0pt; mso-table-rspace: 0pt; width: 100%;'>
												<tr>
													<td style='line-height: 24px; font-family: sans-serif; font-size: 14px; vertical-align: top;' valign='top'>
														<h1 style='color: #392F54; font-family: sans-serif; font-weight: bold; line-height: 1.4; font-size: 24px; text-align: left; text-transform: capitalize; margin: 0 0 30px;' align='left'>
															Hi %0%,
														</h1>
														<p style='color: #392F54; font-family: sans-serif; font-size: 14px; font-weight: normal; margin: 0 0 15px;'>
															You have been invited by <a href="mailto:%4%" style="text-decoration: underline; color: #392F54; -ms-word-break: break-all; word-break: break-all;">%1%</a> to the Umbraco Back Office.
														</p>
														<p style='color: #392F54; font-family: sans-serif; font-size: 14px; font-weight: normal; margin: 0 0 15px;'>
															Message from <a href="mailto:%1%" style="text-decoration: none; color: #392F54; -ms-word-break: break-all; word-break: break-all;">%1%</a>:
															<br/>
															<em>%2%</em>
														</p>
														<table border='0' cellpadding='0' cellspacing='0' class='btn btn-primary' style='border-collapse: separate; mso-table-lspace: 0pt; mso-table-rspace: 0pt; width: 100%; box-sizing: border-box;'>
															<tbody>
																<tr>
																	<td align='left' style='font-family: sans-serif; font-size: 14px; vertical-align: top; padding-bottom: 15px;' valign='top'>
																		<table border='0' cellpadding='0' cellspacing='0' style='border-collapse: separate; mso-table-lspace: 0pt; mso-table-rspace: 0pt; width: auto;'>
																			<tbody>
																				<tr>
																					<td style='font-family: sans-serif; font-size: 14px; vertical-align: top; border-radius: 5px; text-align: center; background: #35C786;' align='center' bgcolor='#35C786' valign='top'>
																						<a href='%3%' target='_blank' style='color: #FFFFFF; text-decoration: none; -ms-word-break: break-all; word-break: break-all; border-radius: 5px; box-sizing: border-box; cursor: pointer; display: inline-block; font-size: 14px; font-weight: bold; text-transform: capitalize; background: #35C786; margin: 0; padding: 12px 30px; border: 1px solid #35c786;'>
																							Click this link to accept the invite
																						</a>
																					</td>
																				</tr>
																			</tbody>
																		</table>
																	</td>
																</tr>
															</tbody>
														</table>
														<p style='max-width: 400px; display: block; color: #392F54; font-family: sans-serif; font-size: 14px; line-height: 20px; font-weight: normal; margin: 15px 0;'>If you cannot click on the link, copy and paste this URL into your browser window:</p>
															<table border='0' cellpadding='0' cellspacing='0'>
																<tr>
																	<td style='-ms-word-break: break-all; word-break: break-all; font-family: sans-serif; font-size: 11px; line-height:14px;'>
																		<font style="-ms-word-break: break-all; word-break: break-all; font-size: 11px; line-height:14px;">
																			<a style='-ms-word-break: break-all; word-break: break-all; color: #392F54; text-decoration: underline; font-size: 11px; line-height:15px;' href='%3%'>%3%</a>
																		</font>
																	</td>
																</tr>
															</table>
														</p>
													</td>
												</tr>
											</table>
										</td>
									</tr>
								</table>
								<br><br><br>
							</div>
						</td>
						<td style='font-family: sans-serif; font-size: 14px; vertical-align: top;' valign='top'> </td>
					</tr>
				</table>
			</body>
    </html>]]>
        </key>
        <key alias="invite">Invite</key>
        <key alias="defaultInvitationMessage">Resending invitation...</key>
        <key alias="deleteUser">Delete User</key>
        <key alias="deleteUserConfirmation">Are you sure you wish to delete this user account?</key>
    </area>
    <area alias="validation">
        <key alias="validation">Validation</key>
        <key alias="validateAsEmail">Validate as an email address</key>
        <key alias="validateAsNumber">Validate as a number</key>
        <key alias="validateAsUrl">Validate as a URL</key>
        <key alias="enterCustomValidation">...or enter a custom validation</key>
        <key alias="fieldIsMandatory">Field is mandatory</key>
        <key alias="validationRegExp">Enter a regular expression</key>
        <key alias="minCount">You need to add at least</key>
        <key alias="maxCount">You can only have</key>
        <key alias="items">items</key>
        <key alias="itemsSelected">items selected</key>
        <key alias="invalidDate">Invalid date</key>
        <key alias="invalidNumber">Not a number</key>
        <key alias="invalidEmail">Invalid email</key>
    </area>
    <area alias="healthcheck">
        <!-- The following keys get these tokens passed in:
	     0: Current value
		   1: Recommended value
		   2: XPath
		   3: Configuration file path
	  -->
        <key alias="checkSuccessMessage">Value is set to the recommended value: '%0%'.</key>
        <key alias="rectifySuccessMessage">Value was set to '%1%' for XPath '%2%' in configuration file '%3%'.</key>
        <key alias="checkErrorMessageDifferentExpectedValue">Expected value '%1%' for '%2%' in configuration file '%3%', but found '%0%'.</key>
        <key alias="checkErrorMessageUnexpectedValue">Found unexpected value '%0%' for '%2%' in configuration file '%3%'.</key>

        <!-- The following keys get these tokens passed in:
	     0: Current value
		   1: Recommended value
	  -->
        <key alias="customErrorsCheckSuccessMessage">Custom errors are set to '%0%'.</key>
        <key alias="customErrorsCheckErrorMessage">Custom errors are currently set to '%0%'. It is recommended to set this to '%1%' before go live.</key>
        <key alias="customErrorsCheckRectifySuccessMessage">Custom errors successfully set to '%0%'.</key>

        <key alias="macroErrorModeCheckSuccessMessage">MacroErrors are set to '%0%'.</key>
        <key alias="macroErrorModeCheckErrorMessage">MacroErrors are set to '%0%' which will prevent some or all pages in your site from loading completely if there are any errors in macros. Rectifying this will set the value to '%1%'.</key>
        <key alias="macroErrorModeCheckRectifySuccessMessage">MacroErrors are now set to '%0%'.</key>

        <!-- The following keys get these tokens passed in:
	     0: Current value
		   1: Recommended value
		   2: Server version
	  -->
        <key alias="trySkipIisCustomErrorsCheckSuccessMessage">Try Skip IIS Custom Errors is set to '%0%' and you're using IIS version '%1%'.</key>
        <key alias="trySkipIisCustomErrorsCheckErrorMessage">Try Skip IIS Custom Errors is currently '%0%'. It is recommended to set this to '%1%' for your IIS version (%2%).</key>
        <key alias="trySkipIisCustomErrorsCheckRectifySuccessMessage">Try Skip IIS Custom Errors successfully set to '%0%'.</key>

        <!-- The following keys get predefined tokens passed in that are not all the same, like above -->
        <key alias="configurationServiceFileNotFound">File does not exist: '%0%'.</key>
        <key alias="configurationServiceNodeNotFound"><![CDATA[Unable to find <strong>'%0%'</strong> in config file <strong>'%1%'</strong>.]]></key>
        <key alias="configurationServiceError">There was an error, check log for full error: %0%.</key>

        <key alias="xmlDataIntegrityCheckMembers">Members - Total XML: %0%, Total: %1%, Total invalid: %2%</key>
        <key alias="xmlDataIntegrityCheckMedia">Media - Total XML: %0%, Total: %1%, Total invalid: %2%</key>
        <key alias="xmlDataIntegrityCheckContent">Content - Total XML: %0%, Total published: %1%, Total invalid: %2%</key>

        <key alias="databaseSchemaValidationCheckDatabaseOk">Database - The database schema is correct for this version of Umbraco</key>
        <key alias="databaseSchemaValidationCheckDatabaseErrors">%0% problems were detected with your database schema (Check the log for details)</key>
        <key alias="databaseSchemaValidationCheckDatabaseLogMessage">Some errors were detected while validating the database schema against the current version of Umbraco.</key>

        <key alias="httpsCheckValidCertificate">Your website's certificate is valid.</key>
        <key alias="httpsCheckInvalidCertificate">Certificate validation error: '%0%'</key>
        <key alias="httpsCheckExpiredCertificate">Your website's SSL certificate has expired.</key>
        <key alias="httpsCheckExpiringCertificate">Your website's SSL certificate is expiring in %0% days.</key>
        <key alias="healthCheckInvalidUrl">Error pinging the URL %0% - '%1%'</key>
        <key alias="httpsCheckIsCurrentSchemeHttps">You are currently %0% viewing the site using the HTTPS scheme.</key>
        <key alias="httpsCheckConfigurationRectifyNotPossible">The appSetting 'umbracoUseSSL' is set to 'false' in your web.config file. Once you access this site using the HTTPS scheme, that should be set to 'true'.</key>
        <key alias="httpsCheckConfigurationCheckResult">The appSetting 'umbracoUseSSL' is set to '%0%' in your web.config file, your cookies are %1% marked as secure.</key>
        <key alias="httpsCheckEnableHttpsError">Could not update the 'umbracoUseSSL' setting in your web.config file. Error: %0%</key>

        <!-- The following keys don't get tokens passed in -->
        <key alias="httpsCheckEnableHttpsButton">Enable HTTPS</key>
        <key alias="httpsCheckEnableHttpsDescription">Sets umbracoSSL setting to true in the appSettings of the web.config file.</key>
        <key alias="httpsCheckEnableHttpsSuccess">The appSetting 'umbracoUseSSL' is now set to 'true' in your web.config file, your cookies will be marked as secure.</key>

        <key alias="rectifyButton">Fix</key>
        <key alias="cannotRectifyShouldNotEqual">Cannot fix a check with a value comparison type of 'ShouldNotEqual'.</key>
        <key alias="cannotRectifyShouldEqualWithValue">Cannot fix a check with a value comparison type of 'ShouldEqual' with a provided value.</key>
        <key alias="valueToRectifyNotProvided">Value to fix check not provided.</key>

        <key alias="compilationDebugCheckSuccessMessage">Debug compilation mode is disabled.</key>
        <key alias="compilationDebugCheckErrorMessage">Debug compilation mode is currently enabled. It is recommended to disable this setting before go live.</key>
        <key alias="compilationDebugCheckRectifySuccessMessage">Debug compilation mode successfully disabled.</key>

        <key alias="traceModeCheckSuccessMessage">Trace mode is disabled.</key>
        <key alias="traceModeCheckErrorMessage">Trace mode is currently enabled. It is recommended to disable this setting before go live.</key>
        <key alias="traceModeCheckRectifySuccessMessage">Trace mode successfully disabled.</key>

        <key alias="folderPermissionsCheckMessage">All folders have the correct permissions set.</key>
        <!-- The following keys get these tokens passed in:
	    0: Comma delimitted list of failed folder paths
  	-->
        <key alias="requiredFolderPermissionFailed"><![CDATA[The following folders must be set up with modify permissions but could not be acccessed: <strong>%0%</strong>.]]></key>
        <key alias="optionalFolderPermissionFailed"><![CDATA[The following folders must be set up with modify permissions for certain Umbraco operations to function but could not be acccessed: <strong>%0%</strong>. If they aren't being written to no action need be taken.]]></key>

        <key alias="filePermissionsCheckMessage">All files have the correct permissions set.</key>
        <!-- The following keys get these tokens passed in:
	    0: Comma delimitted list of failed folder paths
  	-->
        <key alias="requiredFilePermissionFailed"><![CDATA[The following files must be set up with write permissions but could not be acccessed: <strong>%0%</strong>.]]></key>
        <key alias="optionalFilePermissionFailed"><![CDATA[The following files must be set up with write permissions for certain Umbraco operations to function but could not be acccessed: <strong>%0%</strong>. If they aren't being written to no action need be taken.]]></key>

        <key alias="clickJackingCheckHeaderFound"><![CDATA[The header or meta-tag <strong>X-Frame-Options</strong> used to control whether a site can be IFRAMEd by another was found.]]></key>
        <key alias="clickJackingCheckHeaderNotFound"><![CDATA[The header or meta-tag <strong>X-Frame-Options</strong> used to control whether a site can be IFRAMEd by another was not found.]]></key>
        <key alias="setHeaderInConfig">Set Header in Config</key>
        <key alias="clickJackingSetHeaderInConfigDescription">Adds a value to the httpProtocol/customHeaders section of web.config to prevent the site being IFRAMEd by other websites.</key>
        <key alias="clickJackingSetHeaderInConfigSuccess">A setting to create a header preventing IFRAMEing of the site by other websites has been added to your web.config file.</key>
        <key alias="setHeaderInConfigError">Could not update web.config file. Error: %0%</key>

        <key alias="noSniffCheckHeaderFound"><![CDATA[The header or meta-tag <strong>X-Content-Type-Options</strong> used to protect against MIME sniffing vulnerabilities was found.]]></key>
        <key alias="noSniffCheckHeaderNotFound"><![CDATA[The header or meta-tag <strong>X-Content-Type-Options</strong> used to protect against MIME sniffing vulnerabilities was not found.]]></key>
        <key alias="noSniffSetHeaderInConfigDescription">Adds a value to the httpProtocol/customHeaders section of web.config to protect against MIME sniffing vulnerabilities.</key>
        <key alias="noSniffSetHeaderInConfigSuccess">A setting to create a header protecting against MIME sniffing vulnerabilities has been added to your web.config file.</key>

        <key alias="hSTSCheckHeaderFound"><![CDATA[The header <strong>Strict-Transport-Security</strong>, also known as the HSTS-header, was found.]]></key>
        <key alias="hSTSCheckHeaderNotFound"><![CDATA[The header <strong>Strict-Transport-Security</strong> was not found.]]></key>
        <key alias="hSTSSetHeaderInConfigDescription">Adds the header 'Strict-Transport-Security' with the value 'max-age=10886400; preload' to the httpProtocol/customHeaders section of web.config. Use this fix only if you will have your domains running with https for the next 18 weeks (minimum).</key>
        <key alias="hSTSSetHeaderInConfigSuccess">The HSTS header has been added to your web.config file.</key>

        <key alias="xssProtectionCheckHeaderFound"><![CDATA[The header <strong>X-XSS-Protection</strong> was found.]]></key>
        <key alias="xssProtectionCheckHeaderNotFound"><![CDATA[The header <strong>X-XSS-Protection</strong> was not found.]]></key>
        <key alias="xssProtectionSetHeaderInConfigDescription">Adds the header 'X-XSS-Protection' with the value '1; mode=block' to the httpProtocol/customHeaders section of web.config. </key>
        <key alias="xssProtectionSetHeaderInConfigSuccess">The X-XSS-Protection header has been added to your web.config file.</key>

        <!-- The following key get these tokens passed in:
	    0: Comma delimitted list of headers found
  	-->
        <key alias="excessiveHeadersFound"><![CDATA[The following headers revealing information about the website technology were found: <strong>%0%</strong>.]]></key>
        <key alias="excessiveHeadersNotFound">No headers revealing information about the website technology were found.</key>

        <key alias="smtpMailSettingsNotFound">In the Web.config file, system.net/mailsettings could not be found.</key>
        <key alias="smtpMailSettingsHostNotConfigured">In the Web.config file system.net/mailsettings section, the host is not configured.</key>
        <key alias="smtpMailSettingsConnectionSuccess">SMTP settings are configured correctly and the service is operating as expected.</key>
        <key alias="smtpMailSettingsConnectionFail">The SMTP server configured with host '%0%' and port '%1%' could not be reached. Please check to ensure the SMTP settings in the Web.config file system.net/mailsettings are correct.</key>

        <key alias="notificationEmailsCheckSuccessMessage"><![CDATA[Notification email has been set to <strong>%0%</strong>.]]></key>
        <key alias="notificationEmailsCheckErrorMessage"><![CDATA[Notification email is still set to the default value of <strong>%0%</strong>.]]></key>
        <key alias="scheduledHealthCheckEmailBody"><![CDATA[<html><body><p>Results of the scheduled Umbraco Health Checks run on %0% at %1% are as follows:</p>%2%</body></html>]]></key>
        <key alias="scheduledHealthCheckEmailSubject">Umbraco Health Check Status</key>
    </area>
    <area alias="redirectUrls">
        <key alias="disableUrlTracker">Disable URL tracker</key>
        <key alias="enableUrlTracker">Enable URL tracker</key>
        <key alias="originalUrl">Original URL</key>
        <key alias="redirectedTo">Redirected To</key>
        <key alias="redirectUrlManagement">Redirect Url Management</key>
        <key alias="panelInformation">The following URLs redirect to this content item:</key>
        <key alias="noRedirects">No redirects have been made</key>
        <key alias="noRedirectsDescription">When a published page gets renamed or moved a redirect will automatically be made to the new page.</key>
        <key alias="removeButton">Remove</key>
        <key alias="confirmRemove">Are you sure you want to remove the redirect from '%0%' to '%1%'?</key>
        <key alias="redirectRemoved">Redirect URL removed.</key>
        <key alias="redirectRemoveError">Error removing redirect URL.</key>
        <key alias="confirmDisable">Are you sure you want to disable the URL tracker?</key>
        <key alias="disabledConfirm">URL tracker has now been disabled.</key>
        <key alias="disableError">Error disabling the URL tracker, more information can be found in your log file.</key>
        <key alias="enabledConfirm">URL tracker has now been enabled.</key>
        <key alias="enableError">Error enabling the URL tracker, more information can be found in your log file.</key>
    </area>
    <area alias="emptyStates">
        <key alias="emptyDictionaryTree">No Dictionary items to choose from</key>
    </area>
    <area alias="textbox">
        <key alias="characters_left">characters left</key>
    </area>
    <area alias="recycleBin">
        <key alias="contentTrashed">Trashed content with Id: {0} related to original parent content with Id: {1}</key>
        <key alias="mediaTrashed">Trashed media with Id: {0} related to original parent media item with Id: {1}</key>
        <key alias="itemCannotBeRestored">Cannot automatically restore this item</key>
        <key alias="noRestoreRelation">There is no 'restore' relation found for this node. Use the Move menu item to move it manually.</key>
        <key alias="restoreUnderRecycled">The item you want to restore it under ('%0%') is in the recycle bin. Use the Move menu item to move the item manually.</key>
    </area>
    <area alias="notify">
        <key alias="notifySet">Select your notifications for</key>
        <key alias="notificationsSavedFor">Notification settings saved for </key>
    </area>
</language>
<|MERGE_RESOLUTION|>--- conflicted
+++ resolved
@@ -1299,13 +1299,10 @@
         <key alias="defineCropDescription">Give the crop an alias and its default width and height</key>
         <key alias="saveCrop">Save crop</key>
         <key alias="addCrop">Add new crop</key>
-<<<<<<< HEAD
         <key alias="automaticCropList">Automatic crops</key>
         <key alias="customCropList">User defined crops</key>
-=======
         <key alias="updateEditCrop">Done</key>
         <key alias="undoEditCrop">Undo edits</key>
->>>>>>> afa3e9b5
     </area>
     <area alias="rollback">
         <key alias="currentVersion">Current version</key>
@@ -2220,4 +2217,4 @@
         <key alias="notifySet">Select your notifications for</key>
         <key alias="notificationsSavedFor">Notification settings saved for </key>
     </area>
-</language>
+</language>