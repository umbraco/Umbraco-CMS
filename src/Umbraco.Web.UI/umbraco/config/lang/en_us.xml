--- conflicted
+++ resolved
@@ -1609,19 +1609,14 @@
     </key>
     <key alias="scheduleErrExpireDate1">The expire date cannot be in the past</key>
     <key alias="scheduleErrExpireDate2">The expire date cannot be before the release date</key>
-<<<<<<< HEAD
-    <key alias="publishWithNoDomains">Domains are not configured for multilingual site, please contact an administrator, see log for more information</key>
-    <key alias="publishWithMissingDomain">There is no domain configured for %0%, please contact an administrator, see log for more information</key>
+    <key alias="publishWithNoDomains">Domains are not configured for multilingual site, please contact an administrator,
+      see log for more information
+    </key>
+    <key alias="publishWithMissingDomain">There is no domain configured for %0%, please contact an administrator, see
+      log for more information
+    </key>
     <key alias="copySuccessMessage">Your system information has successfully been copied to the clipboard</key>
     <key alias="cannotCopyInformation">Could not copy your system information to the clipboard</key>
-=======
-    <key alias="publishWithNoDomains">Domains are not configured for multilingual site, please contact an administrator,
-      see log for more information
-    </key>
-    <key alias="publishWithMissingDomain">There is no domain configured for %0%, please contact an administrator, see
-      log for more information
-    </key>
->>>>>>> d4682a9f
   </area>
   <area alias="stylesheet">
     <key alias="addRule">Add style</key>
