--- conflicted
+++ resolved
@@ -1566,19 +1566,14 @@
     <key alias="resendInviteSuccess">Invitation has been re-sent to %0%</key>
     <key alias="documentTypeExportedSuccess">Document Type was exported to file</key>
     <key alias="documentTypeExportedError">An error occurred while exporting the Document Type</key>
-<<<<<<< HEAD
-    <key alias="publishWithNoDomains">Domains are not configured for multilingual site, please contact an administrator, see log for more information</key>
-    <key alias="publishWithMissingDomain">There is no domain configured for %0%, please contact an administrator, see log for more information</key>
+    <key alias="publishWithNoDomains">Domains are not configured for multilingual site, please contact an administrator,
+      see log for more information
+    </key>
+    <key alias="publishWithMissingDomain">There is no domain configured for %0%, please contact an administrator, see
+      log for more information
+    </key>
     <key alias="copySuccessMessage">Your system information has successfully been copied to the clipboard</key>
     <key alias="cannotCopyInformation">Could not copy your system information to the clipboard</key>
-=======
-    <key alias="publishWithNoDomains">Domains are not configured for multilingual site, please contact an administrator,
-      see log for more information
-    </key>
-    <key alias="publishWithMissingDomain">There is no domain configured for %0%, please contact an administrator, see
-      log for more information
-    </key>
->>>>>>> d4682a9f
   </area>
   <area alias="stylesheet">
     <key alias="addRule">Add style</key>
