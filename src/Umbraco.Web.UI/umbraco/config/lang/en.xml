--- conflicted
+++ resolved
@@ -1301,13 +1301,10 @@
         <key alias="defineCropDescription">Give the crop an alias and its default width and height</key>
         <key alias="saveCrop">Save crop</key>
         <key alias="addCrop">Add new crop</key>
-<<<<<<< HEAD
         <key alias="automaticCropList">Automatic crops</key>
         <key alias="customCropList">User defined crops</key>
-=======
         <key alias="updateEditCrop">Done</key>
         <key alias="undoEditCrop">Undo edits</key>
->>>>>>> afa3e9b5
     </area>
     <area alias="rollback">
         <key alias="currentVersion">Current version</key>
@@ -2224,4 +2221,4 @@
         <key alias="noRestoreRelation">There is no 'restore' relation found for this node. Use the Move menu item to move it manually.</key>
         <key alias="restoreUnderRecycled">The item you want to restore it under ('%0%') is in the recycle bin. Use the Move menu item to move the item manually.</key>
     </area>
-</language>
+</language>