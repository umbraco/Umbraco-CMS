﻿@using Umbraco.Core
@using ClientDependency.Core
@using ClientDependency.Core.Mvc
@using Umbraco.Core.IO
@using Umbraco.Web
@using umbraco
@inherits System.Web.Mvc.WebViewPage
@{
    var isDebug = false;
    if (Request.RawUrl.IndexOf('?') >= 0)
    {
        var parsed = HttpUtility.ParseQueryString(Request.RawUrl.Split('?')[1]);
        var attempt = parsed["umbDebug"].TryConvertTo<bool>();
        if (attempt && attempt.Result)
        {
            isDebug = true;
        }
    }

    Html
        .RequiresCss("assets/css/umbraco.css", "Umbraco")
        .RequiresCss("tree/treeicons.css", "UmbracoClient")
        .RequiresCss("lib/bootstrap-social/bootstrap-social.css", "Umbraco")
        .RequiresCss("lib/font-awesome/css/font-awesome.min.css", "Umbraco");
}
<!DOCTYPE html>
<html lang="en">
<head>
    <base href="@GlobalSettings.Path.EnsureEndsWith('/')" />
    <meta charset="utf-8">
    <meta name="viewport" content="width=device-width, initial-scale=1.0">
    <meta name="apple-mobile-web-app-capable" content="yes">
    <meta http-equiv="X-UA-Compatible" content="IE=edge" />
    <meta name="robots" content="noindex, nofollow">
    <meta name="pinterest" content="nopin" />

    <title ng-bind="$root.locationTitle">Umbraco</title>

    @Html.RenderCssHere(
        new BasicPath("Umbraco", IOHelper.ResolveUrl(SystemDirectories.Umbraco)),
        new BasicPath("UmbracoClient", IOHelper.ResolveUrl(SystemDirectories.UmbracoClient)))
</head>
<body ng-class="{'touch':touchDevice, 'emptySection':emptySection, 'umb-drawer-is-visible':drawer.show}" ng-controller="Umbraco.MainController" id="umbracoMainPageBody">

    <div ng-hide="!authenticated" ng-cloak>

        <!-- help dialog controller by the help button - this also forces the backoffice UI to shift 400px  -->
        <umb-drawer data-element="drawer" ng-if="drawer.show" model="drawer.model" view="drawer.view"></umb-drawer>

        <div id="mainwrapper" class="clearfix" ng-click="closeDialogs($event)">

            <umb-navigation></umb-navigation>

            <section id="contentwrapper">
                <div id="contentcolumn" ng-view>
                    <noscript>
                        <div>
                            <h3><img src="assets/img/application/logo.png" alt="Umbraco logo" style="vertical-align: text-bottom;" /> Umbraco</h3>
                            <p>For full functionality of Umbraco CMS it is necessary to enable JavaScript.</p>
                            <p>Here are the <a href="https://www.enable-javascript.com/" target="_blank" style="text-decoration: underline;">instructions how to enable JavaScript in your web browser</a>.</p>
                        </div>
                    </noscript>
                </div>
            </section>

            <umb-tour ng-if="tour.show"
                      model="tour">
            </umb-tour>

            <umb-notifications></umb-notifications>

        </div>

    </div>

    <umb-backdrop ng-if="backdrop.show"
                  backdrop-opacity="backdrop.opacity"
                  highlight-element="backdrop.element"
                  highlight-prevent-click="backdrop.elementPreventClick"
                  disable-events-on-click="backdrop.disableEventsOnClick">
    </umb-backdrop>

    <umb-overlay ng-if="ysodOverlay.show"
                 model="ysodOverlay"
                 position="right"
                 view="ysodOverlay.view">
    </umb-overlay>

    @Html.BareMinimumServerVariablesScript(Url, ApplicationContext.Current, Url.Action("ExternalLogin", "BackOffice", new { area = ViewBag.UmbracoPath }))

    <script>
        document.angularReady = function(app) {
            @Html.AngularValueExternalLoginInfoScript((IEnumerable<string>)ViewBag.ExternalSignInError)
            @Html.AngularValueResetPasswordCodeInfoScript(ViewData["PasswordResetCode"])
        }
    </script>

    <script src="lib/rgrove-lazyload/lazyload.js"></script>
    <script src="@Url.GetUrlWithCacheBust("Application", "BackOffice")"></script>

    @if (isDebug)
    {
        <script src="lib/jquery/jquery.min.js"></script>
        @Html.RenderProfiler()
    }
<<<<<<< HEAD
    <script type="text/javascript">
            if ('serviceWorker' in navigator && window.isSecureContext) {
                if (Umbraco.Sys.ServerVariables.isDebuggingEnabled) {
                    navigator.serviceWorker.getRegistration(Umbraco.Sys.ServerVariables.umbracoSettings.umbracoPath)
                        .then(function (reg) {
                            if (reg) {
                                reg.unregister(); //ensures we remove the service worker when in debug
                                }
                        });
                } else {

                    window.addEventListener('load',
                        function() {
                            var caches = Object.values(Umbraco.Sys.ServerVariables.serviceCaches).join(",");
                            navigator.serviceWorker
                                .register('/umbraco-sw.js?serviceCaches=' + caches, { scope: '/@ViewBag.UmbracoPath' })
                                .then(function(registration) {
                                        // Registration was successful
                                        //console.log('ServiceWorker registration successful with scope: ',registration.scope);
                                    },
                                    function(err) {
                                        // registration failed :(
                                        //console.log('ServiceWorker registration failed: ', err);
                                    });
                        });
                }
            }
    </script>

=======
>>>>>>> ed81214e
</body>
</html>
<|MERGE_RESOLUTION|>--- conflicted
+++ resolved
@@ -1,139 +1,135 @@
-﻿@using Umbraco.Core
-@using ClientDependency.Core
-@using ClientDependency.Core.Mvc
-@using Umbraco.Core.IO
-@using Umbraco.Web
-@using umbraco
-@inherits System.Web.Mvc.WebViewPage
-@{
-    var isDebug = false;
-    if (Request.RawUrl.IndexOf('?') >= 0)
-    {
-        var parsed = HttpUtility.ParseQueryString(Request.RawUrl.Split('?')[1]);
-        var attempt = parsed["umbDebug"].TryConvertTo<bool>();
-        if (attempt && attempt.Result)
-        {
-            isDebug = true;
-        }
-    }
-
-    Html
-        .RequiresCss("assets/css/umbraco.css", "Umbraco")
-        .RequiresCss("tree/treeicons.css", "UmbracoClient")
-        .RequiresCss("lib/bootstrap-social/bootstrap-social.css", "Umbraco")
-        .RequiresCss("lib/font-awesome/css/font-awesome.min.css", "Umbraco");
-}
-<!DOCTYPE html>
-<html lang="en">
-<head>
-    <base href="@GlobalSettings.Path.EnsureEndsWith('/')" />
-    <meta charset="utf-8">
-    <meta name="viewport" content="width=device-width, initial-scale=1.0">
-    <meta name="apple-mobile-web-app-capable" content="yes">
-    <meta http-equiv="X-UA-Compatible" content="IE=edge" />
-    <meta name="robots" content="noindex, nofollow">
-    <meta name="pinterest" content="nopin" />
-
-    <title ng-bind="$root.locationTitle">Umbraco</title>
-
-    @Html.RenderCssHere(
-        new BasicPath("Umbraco", IOHelper.ResolveUrl(SystemDirectories.Umbraco)),
-        new BasicPath("UmbracoClient", IOHelper.ResolveUrl(SystemDirectories.UmbracoClient)))
-</head>
-<body ng-class="{'touch':touchDevice, 'emptySection':emptySection, 'umb-drawer-is-visible':drawer.show}" ng-controller="Umbraco.MainController" id="umbracoMainPageBody">
-
-    <div ng-hide="!authenticated" ng-cloak>
-
-        <!-- help dialog controller by the help button - this also forces the backoffice UI to shift 400px  -->
-        <umb-drawer data-element="drawer" ng-if="drawer.show" model="drawer.model" view="drawer.view"></umb-drawer>
-
-        <div id="mainwrapper" class="clearfix" ng-click="closeDialogs($event)">
-
-            <umb-navigation></umb-navigation>
-
-            <section id="contentwrapper">
-                <div id="contentcolumn" ng-view>
-                    <noscript>
-                        <div>
-                            <h3><img src="assets/img/application/logo.png" alt="Umbraco logo" style="vertical-align: text-bottom;" /> Umbraco</h3>
-                            <p>For full functionality of Umbraco CMS it is necessary to enable JavaScript.</p>
-                            <p>Here are the <a href="https://www.enable-javascript.com/" target="_blank" style="text-decoration: underline;">instructions how to enable JavaScript in your web browser</a>.</p>
-                        </div>
-                    </noscript>
-                </div>
-            </section>
-
-            <umb-tour ng-if="tour.show"
-                      model="tour">
-            </umb-tour>
-
-            <umb-notifications></umb-notifications>
-
-        </div>
-
-    </div>
-
-    <umb-backdrop ng-if="backdrop.show"
-                  backdrop-opacity="backdrop.opacity"
-                  highlight-element="backdrop.element"
-                  highlight-prevent-click="backdrop.elementPreventClick"
-                  disable-events-on-click="backdrop.disableEventsOnClick">
-    </umb-backdrop>
-
-    <umb-overlay ng-if="ysodOverlay.show"
-                 model="ysodOverlay"
-                 position="right"
-                 view="ysodOverlay.view">
-    </umb-overlay>
-
-    @Html.BareMinimumServerVariablesScript(Url, ApplicationContext.Current, Url.Action("ExternalLogin", "BackOffice", new { area = ViewBag.UmbracoPath }))
-
-    <script>
-        document.angularReady = function(app) {
-            @Html.AngularValueExternalLoginInfoScript((IEnumerable<string>)ViewBag.ExternalSignInError)
-            @Html.AngularValueResetPasswordCodeInfoScript(ViewData["PasswordResetCode"])
-        }
-    </script>
-
-    <script src="lib/rgrove-lazyload/lazyload.js"></script>
-    <script src="@Url.GetUrlWithCacheBust("Application", "BackOffice")"></script>
-
-    @if (isDebug)
-    {
-        <script src="lib/jquery/jquery.min.js"></script>
-        @Html.RenderProfiler()
-    }
-<<<<<<< HEAD
-    <script type="text/javascript">
-            if ('serviceWorker' in navigator && window.isSecureContext) {
-                if (Umbraco.Sys.ServerVariables.isDebuggingEnabled) {
-                    navigator.serviceWorker.getRegistration(Umbraco.Sys.ServerVariables.umbracoSettings.umbracoPath)
-                        .then(function (reg) {
-                            if (reg) {
-                                reg.unregister(); //ensures we remove the service worker when in debug
-                                }
-                        });
-                } else {
-
-                    window.addEventListener('load',
-                        function() {
-                            var caches = Object.values(Umbraco.Sys.ServerVariables.serviceCaches).join(",");
-                            navigator.serviceWorker
-                                .register('/umbraco-sw.js?serviceCaches=' + caches, { scope: '/@ViewBag.UmbracoPath' })
-                                .then(function(registration) {
-                                        // Registration was successful
-                                        //console.log('ServiceWorker registration successful with scope: ',registration.scope);
-                                    },
-                                    function(err) {
-                                        // registration failed :(
-                                        //console.log('ServiceWorker registration failed: ', err);
-                                    });
-                        });
-                }
-            }
-    </script>
-
-=======
->>>>>>> ed81214e
-</body>
-</html>
+@using Umbraco.Core
+@using ClientDependency.Core
+@using ClientDependency.Core.Mvc
+@using Umbraco.Core.IO
+@using Umbraco.Web
+@using umbraco
+@inherits System.Web.Mvc.WebViewPage
+@{
+    var isDebug = false;
+    if (Request.RawUrl.IndexOf('?') >= 0)
+    {
+        var parsed = HttpUtility.ParseQueryString(Request.RawUrl.Split('?')[1]);
+        var attempt = parsed["umbDebug"].TryConvertTo<bool>();
+        if (attempt && attempt.Result)
+        {
+            isDebug = true;
+        }
+    }
+
+    Html
+        .RequiresCss("assets/css/umbraco.css", "Umbraco")
+        .RequiresCss("tree/treeicons.css", "UmbracoClient")
+        .RequiresCss("lib/bootstrap-social/bootstrap-social.css", "Umbraco")
+        .RequiresCss("lib/font-awesome/css/font-awesome.min.css", "Umbraco");
+}
+<!DOCTYPE html>
+<html lang="en">
+<head>
+    <base href="@GlobalSettings.Path.EnsureEndsWith('/')" />
+    <meta charset="utf-8">
+    <meta name="viewport" content="width=device-width, initial-scale=1.0">
+    <meta name="apple-mobile-web-app-capable" content="yes">
+    <meta http-equiv="X-UA-Compatible" content="IE=edge" />
+    <meta name="robots" content="noindex, nofollow">
+    <meta name="pinterest" content="nopin" />
+
+    <title ng-bind="$root.locationTitle">Umbraco</title>
+
+    @Html.RenderCssHere(
+        new BasicPath("Umbraco", IOHelper.ResolveUrl(SystemDirectories.Umbraco)),
+        new BasicPath("UmbracoClient", IOHelper.ResolveUrl(SystemDirectories.UmbracoClient)))
+</head>
+<body ng-class="{'touch':touchDevice, 'emptySection':emptySection, 'umb-drawer-is-visible':drawer.show}" ng-controller="Umbraco.MainController" id="umbracoMainPageBody">
+
+    <div ng-hide="!authenticated" ng-cloak>
+
+        <!-- help dialog controller by the help button - this also forces the backoffice UI to shift 400px  -->
+        <umb-drawer data-element="drawer" ng-if="drawer.show" model="drawer.model" view="drawer.view"></umb-drawer>
+
+        <div id="mainwrapper" class="clearfix" ng-click="closeDialogs($event)">
+
+            <umb-navigation></umb-navigation>
+
+            <section id="contentwrapper">
+                <div id="contentcolumn" ng-view>
+                    <noscript>
+                        <div>
+                            <h3><img src="assets/img/application/logo.png" alt="Umbraco logo" style="vertical-align: text-bottom;" /> Umbraco</h3>
+                            <p>For full functionality of Umbraco CMS it is necessary to enable JavaScript.</p>
+                            <p>Here are the <a href="https://www.enable-javascript.com/" target="_blank" style="text-decoration: underline;">instructions how to enable JavaScript in your web browser</a>.</p>
+                        </div>
+                    </noscript>
+                </div>
+            </section>
+
+            <umb-tour ng-if="tour.show"
+                      model="tour">
+            </umb-tour>
+
+            <umb-notifications></umb-notifications>
+
+        </div>
+
+    </div>
+
+    <umb-backdrop ng-if="backdrop.show"
+                  backdrop-opacity="backdrop.opacity"
+                  highlight-element="backdrop.element"
+                  highlight-prevent-click="backdrop.elementPreventClick"
+                  disable-events-on-click="backdrop.disableEventsOnClick">
+    </umb-backdrop>
+
+    <umb-overlay ng-if="ysodOverlay.show"
+                 model="ysodOverlay"
+                 position="right"
+                 view="ysodOverlay.view">
+    </umb-overlay>
+
+    @Html.BareMinimumServerVariablesScript(Url, ApplicationContext.Current, Url.Action("ExternalLogin", "BackOffice", new { area = ViewBag.UmbracoPath }))
+
+    <script>
+        document.angularReady = function(app) {
+            @Html.AngularValueExternalLoginInfoScript((IEnumerable<string>)ViewBag.ExternalSignInError)
+            @Html.AngularValueResetPasswordCodeInfoScript(ViewData["PasswordResetCode"])
+        }
+    </script>
+
+    <script src="lib/rgrove-lazyload/lazyload.js"></script>
+    <script src="@Url.GetUrlWithCacheBust("Application", "BackOffice")"></script>
+
+    @if (isDebug)
+    {
+        <script src="lib/jquery/jquery.min.js"></script>
+        @Html.RenderProfiler()
+    }
+    <script type="text/javascript">
+            if ('serviceWorker' in navigator && window.isSecureContext) {
+                if (Umbraco.Sys.ServerVariables.isDebuggingEnabled) {
+                    navigator.serviceWorker.getRegistration(Umbraco.Sys.ServerVariables.umbracoSettings.umbracoPath)
+                        .then(function (reg) {
+                            if (reg) {
+                                reg.unregister(); //ensures we remove the service worker when in debug
+                                }
+                        });
+                } else {
+
+                    window.addEventListener('load',
+                        function() {
+                            var caches = Object.values(Umbraco.Sys.ServerVariables.serviceCaches).join(",");
+                            navigator.serviceWorker
+                                .register('/umbraco-sw.js?serviceCaches=' + caches, { scope: '/@ViewBag.UmbracoPath' })
+                                .then(function(registration) {
+                                        // Registration was successful
+                                        //console.log('ServiceWorker registration successful with scope: ',registration.scope);
+                                    },
+                                    function(err) {
+                                        // registration failed :(
+                                        //console.log('ServiceWorker registration failed: ', err);
+                                    });
+                        });
+                }
+            }
+    </script>
+</body>
+</html>