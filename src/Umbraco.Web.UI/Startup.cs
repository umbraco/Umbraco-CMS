using Umbraco.Search.DependencyInjection;
using Umbraco.Search.Examine;
using Umbraco.Search.Examine.Lucene.DependencyInjection;
using Umbraco.Search.Examine.TBD;

namespace Umbraco.Cms.Web.UI
{
    public class Startup
    {
        private readonly IWebHostEnvironment _env;
        private readonly IConfiguration _config;

        /// <summary>
        /// Initializes a new instance of the <see cref="Startup" /> class.
        /// </summary>
        /// <param name="webHostEnvironment">The web hosting environment.</param>
        /// <param name="config">The configuration.</param>
        /// <remarks>
        /// Only a few services are possible to be injected here https://github.com/dotnet/aspnetcore/issues/9337.
        /// </remarks>
        public Startup(IWebHostEnvironment webHostEnvironment, IConfiguration config)
        {
            _env = webHostEnvironment ?? throw new ArgumentNullException(nameof(webHostEnvironment));
            _config = config ?? throw new ArgumentNullException(nameof(config));
        }

        /// <summary>
        /// Configures the services.
        /// </summary>
        /// <param name="services">The services.</param>
        /// <remarks>
        /// This method gets called by the runtime. Use this method to add services to the container.
        /// For more information on how to configure your application, visit https://go.microsoft.com/fwlink/?LinkID=398940.
        /// </remarks>
        public void ConfigureServices(IServiceCollection services)
        {
            services.AddUmbraco(_env, _config)
                .AddBackOffice()
                .AddWebsite()
<<<<<<< HEAD
                .AddSearchServices()
                .AddExamineLuceneIndexes()
=======
                .AddDeliveryApi()
>>>>>>> 0fa42a10
                .AddComposers()
                .Build();
        }

        /// <summary>
        /// Configures the application.
        /// </summary>
        /// <param name="app">The application builder.</param>
        /// <param name="env">The web hosting environment.</param>
        public void Configure(IApplicationBuilder app, IWebHostEnvironment env)
        {
            if (env.IsDevelopment())
            {
                app.UseDeveloperExceptionPage();
            }
#if (UseHttpsRedirect)

            app.UseHttpsRedirection();
#endif

            app.UseUmbraco()
                .WithMiddleware(u =>
                {
                    u.UseBackOffice();

                    u.UseWebsite();
                })
                .WithEndpoints(u =>
                {
                    u.UseInstallerEndpoints();
                    u.UseBackOfficeEndpoints();
                    u.UseWebsiteEndpoints();
                });
        }
    }
}<|MERGE_RESOLUTION|>--- conflicted
+++ resolved
@@ -1,8 +1,3 @@
-using Umbraco.Search.DependencyInjection;
-using Umbraco.Search.Examine;
-using Umbraco.Search.Examine.Lucene.DependencyInjection;
-using Umbraco.Search.Examine.TBD;
-
 namespace Umbraco.Cms.Web.UI
 {
     public class Startup
@@ -37,12 +32,7 @@
             services.AddUmbraco(_env, _config)
                 .AddBackOffice()
                 .AddWebsite()
-<<<<<<< HEAD
-                .AddSearchServices()
-                .AddExamineLuceneIndexes()
-=======
                 .AddDeliveryApi()
->>>>>>> 0fa42a10
                 .AddComposers()
                 .Build();
         }
@@ -67,7 +57,6 @@
                 .WithMiddleware(u =>
                 {
                     u.UseBackOffice();
-
                     u.UseWebsite();
                 })
                 .WithEndpoints(u =>
