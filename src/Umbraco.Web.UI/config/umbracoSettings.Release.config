<<<<<<< HEAD
<?xml version="1.0" encoding="utf-8" ?>
<settings>

  <!--
    umbracoSettings.config configuration documentation can be found here:
    https://our.umbraco.com/documentation/using-umbraco/config-files/umbracoSettings/
    Many of the optional settings are not explicitly listed here
    but can be found in the online documentation.
    -->

    <backOffice>
        <tours enable="true"></tours>
    </backOffice>

  <content>

    <errors>
      <error404>1</error404>
      <!--
        The value for error pages can be:
        * A content item's GUID ID      (example: 26C1D84F-C900-4D53-B167-E25CC489DAC8)
        * An XPath statement            (example: //errorPages[@nodeName='My cool error']
        * A content item's integer ID   (example: 1234)
      -->
      <!--
        <error404>
            <errorPage culture="default">26C1D84F-C900-4D53-B167-E25CC489DAC8</errorPage>
            <errorPage culture="en-US">D820E120-6865-4D88-BFFE-48801A6AC375</errorPage>
        </error404>
       -->
    </errors>

    <notifications>
      <!-- the email that should be used as from mail when umbraco sends a notification -->
      <!-- you can add a display name to the email like this: <email>Your display name here &lt;your@email.here&gt;</email> -->
      <email>your@email.here</email>
    </notifications>

    <!-- The html injected into a (x)html page if Umbraco is running in preview mode -->
    <PreviewBadge>
        <![CDATA[
            <div id="umbracoPreviewBadge" class="umbraco-preview-badge">
                <span class="umbraco-preview-badge__header">Preview mode</span>
                <a href="{0}/preview/?id={2}" class="umbraco-preview-badge__a open">
                    …
                </a>
                <a href="{0}/preview/end?redir={1}" class="umbraco-preview-badge__a end">
                    <svg viewBox="0 0 100 100" xmlns="http://www.w3.org/2000/svg"><title>Click to end</title><path fill="#fff" d="M5273.1 2400.1v-2c0-2.8-5-4-9.7-4s-9.7 1.3-9.7 4v2a7 7 0 002 4.9l5 4.9c.3.3.4.6.4 1v6.4c0 .4.2.7.6.8l2.9.9c.5.1 1-.2 1-.8v-7.2c0-.4.2-.7.4-1l5.1-5a7 7 0 002-4.9zm-9.7-.1c-4.8 0-7.4-1.3-7.5-1.8.1-.5 2.7-1.8 7.5-1.8s7.3 1.3 7.5 1.8c-.2.5-2.7 1.8-7.5 1.8z"/><path fill="#fff" d="M5268.4 2410.3c-.6 0-1 .4-1 1s.4 1 1 1h4.3c.6 0 1-.4 1-1s-.4-1-1-1h-4.3zM5272.7 2413.7h-4.3c-.6 0-1 .4-1 1s.4 1 1 1h4.3c.6 0 1-.4 1-1s-.4-1-1-1zM5272.7 2417h-4.3c-.6 0-1 .4-1 1s.4 1 1 1h4.3c.6 0 1-.4 1-1 0-.5-.4-1-1-1z"/><path fill="#fff" d="M78.2 13l-8.7 11.7a32.5 32.5 0 11-51.9 25.8c0-10.3 4.7-19.7 12.9-25.8L21.8 13a47 47 0 1056.4 0z"/><path fill="#fff" d="M42.7 2.5h14.6v49.4H42.7z"/></svg>
                </a>
            </div>
            <style type="text/css">
                .umbraco-preview-badge {{
                    position: fixed;
                    bottom: 0;
                    display: inline-flex;
                    background: rgba(27, 38, 79, 0.9);
                    color: #fff;
                    font-size: 12px;
                    z-index: 99999999;
                    justify-content: center;
                    align-items: center;
                    box-shadow: 0 5px 10px rgba(0, 0, 0, .2), 0 1px 2px rgba(0, 0, 0, .2);
                    line-height: 1;
                    pointer-events:none;
                    left: 50%;
                    transform: translate(-50%, 40px);
                    animation: umbraco-preview-badge--effect 10s 100ms ease both;
                    border-radius: 3px 3px 0 0;
                }}
                @keyframes umbraco-preview-badge--effect {{
                    0% {{
                        transform: translate(-50%, 40px);
                        animation-timing-function: ease-out;
                    }}
                    1.5% {{
                        transform: translate(-50%, -20px);
                        animation-timing-function: ease-in;
                    }}
                    5.0% {{
                        transform: translate(-50%, -8px);
                        animation-timing-function: ease-in;
                    }}
                    7.5% {{
                        transform: translate(-50%, -4px);
                        animation-timing-function: ease-in;
                    }}
                    9.2% {{
                        transform: translate(-50%, -2px);
                        animation-timing-function: ease-in;
                    }}
                    3.5%,
                    6.5%,
                    8.5% {{
                        transform: translate(-50%, 0px);
                        animation-timing-function: ease-out;
                    }}
                    9.7% {{
                        transform: translate(-50%, 0px);
                        animation-timing-function: ease-out;
                    }}
                    10.0% {{
                        transform: translate(-50%, 0px);
                    }}


                    60% {{
                        transform: translate(-50%, 0px);
                        animation-timing-function: ease-out;
                    }}
                    61.5% {{
                        transform: translate(-50%, -20px);
                        animation-timing-function: ease-in;
                    }}
                    65.0% {{
                        transform: translate(-50%, -8px);
                        animation-timing-function: ease-in;
                    }}
                    67.5% {{
                        transform: translate(-50%, -4px);
                        animation-timing-function: ease-in;
                    }}
                    69.2% {{
                        transform: translate(-50%, -2px);
                        animation-timing-function: ease-in;
                    }}
                    63.5%,
                    66.5%,
                    68.5% {{
                        transform: translate(-50%, 0px);
                        animation-timing-function: ease-out;
                    }}
                    69.7% {{
                        transform: translate(-50%, 0px);
                        animation-timing-function: ease-out;
                    }}
                    70.0% {{
                        transform: translate(-50%, 0px);
                    }}
                    100.0% {{
                        transform: translate(-50%, 0px);
                    }}
                }}
                .umbraco-preview-badge__header {{
                    padding: 1em;
                    font-weight: bold;
                    pointer-events:none;
                }}
                .umbraco-preview-badge__a {{
                    width: 3em;
                    padding: 1em;
                    display: flex;
                    flex-shrink: 0;
                    align-items: center;
                    align-self: stretch;
                    color:white;
                    text-decoration:none;
                    font-weight: bold;
                    border-left: 1px solid hsla(0,0%,100%,.25);
                    pointer-events:all;
                }}
                .umbraco-preview-badge__a svg {{
                    width: 1em;
                    height:1em;
                }}
                .umbraco-preview-badge__a:hover {{
                    background: #202d5e;
                }}
                .umbraco-preview-badge__end svg {{
                    fill: #fff;
                    width:1em;
                }}
            </style>
        ]]>
    </PreviewBadge>

    <!-- How Umbraco should handle errors during macro execution. Can be one of the following values:
         - inline - show an inline error within the macro but allow the page to continue rendering. Historial Umbraco behaviour.
         - silent - Silently suppress the error and do not render the offending macro.
         - throw  - Throw an exception which can be caught by the global error handler defined in Application_OnError. If no such
                    error handler is defined then you'll see the Yellow Screen Of Death (YSOD) error page.
         Note the error can also be handled by the umbraco.macro.Error event, where you can log/alarm with your own code and change the behaviour per event. -->
    <MacroErrors>throw</MacroErrors>

    <!-- These file types will not be allowed to be uploaded via the upload control for media and content -->
    <disallowedUploadFiles>ashx,aspx,ascx,config,cshtml,vbhtml,asmx,air,axd,swf,xml,xhtml,html,htm,php,htaccess</disallowedUploadFiles>

    <!-- You can specify your own background image for the login screen here. This path is relative to the ~/umbraco path. The default location is: /umbraco/assets/img/login.jpg -->
    <loginBackgroundImage>assets/img/login.jpg</loginBackgroundImage>

  </content>

  <security>
    <!-- set to true to auto update login interval (and there by disabling the lock screen -->
    <keepUserLoggedIn>false</keepUserLoggedIn>
    <!-- by default this is true and if not specified in config will be true. set to false to always show a separate username field in the back office user editor -->
    <usernameIsEmail>true</usernameIsEmail>
    <!-- change in 4.8: Disabled users are now showed dimmed and last in the tree. If you prefer not to display them set this to true -->
    <hideDisabledUsersInBackoffice>false</hideDisabledUsersInBackoffice>
  </security>

  <requestHandler>
    <!-- this ensures that all url segments are turned to ASCII as much as we can -->
    <urlReplacing toAscii="try" />
  </requestHandler>

  <!--
    web.routing
      @trySkipIisCustomErrors
        Tries to skip IIS custom errors.
        Starting with IIS 7.5, this must be set to true for Umbraco 404 pages to show. Else, IIS will take
        over and render its built-in error page. See MS doc for HttpResponseBase.TrySkipIisCustomErrors.
        The default value is false, for backward compatibility reasons, which means that IIS _will_ take
        over, and _prevent_ Umbraco 404 pages to show.
      @internalRedirectPreservesTemplate
        By default as soon as we're not displaying the initial document, we reset the template set by the
        finder or by the alt. template. Set this option to true to preserve the template set by the finder
        or by the alt. template, in case of an internal redirect.
        (false by default, and in fact should remain false unless you know what you're doing)
      @disableAlternativeTemplates
        By default you can add a altTemplate querystring or append a template name to the current URL which
        will make Umbraco render the content on the current page with the template you requested, for example:
        http://mysite.com/about-us/?altTemplate=Home and http://mysite.com/about-us/Home would render the
        "About Us" page with a template with the alias Home. Setting this setting to true stops that behavior
      @validateAlternativeTemplates
        By default you can add a altTemplate querystring or append a template name to the current URL which
        will make Umbraco render the content on the current page with the template you requested, for example:
        http://mysite.com/about-us/?altTemplate=Home and http://mysite.com/about-us/Home would render the
        "About Us" page with a template with the alias Home. Setting this setting to true will ensure that
        only templates that have been permitted on the document type will be allowed
      @disableFindContentByIdPath
        By default you can call any content Id in the url and show the content with that id, for example:
        http://mysite.com/1092 or http://mysite.com/1092.aspx would render the content with id 1092. Setting
        this setting to true stops that behavior
      @umbracoApplicationUrl
        The url of the Umbraco application. By default, Umbraco will figure it out from the first request.
        Configure it here if you need anything specific. Needs to be a complete url with scheme and umbraco
        path, eg http://mysite.com/umbraco. NOT just "mysite.com" or "mysite.com/umbraco" or "http://mysite.com".
  -->
  <web.routing
    trySkipIisCustomErrors="true"
    internalRedirectPreservesTemplate="false" disableAlternativeTemplates="false" validateAlternativeTemplates="false" disableFindContentByIdPath="false"
    umbracoApplicationUrl="">
  </web.routing>

</settings>
=======
<?xml version="1.0" encoding="utf-8" ?>
<settings>

  <!--
    umbracoSettings.config configuration documentation can be found here:
    https://our.umbraco.com/documentation/using-umbraco/config-files/umbracoSettings/
    Many of the optional settings are not explicitly listed here
    but can be found in the online documentation.
    -->

    <backOffice>
        <tours enable="true"></tours>
    </backOffice>

  <content>

    <errors>
      <error404>1</error404>
      <!--
        The value for error pages can be:
        * A content item's GUID ID      (example: 26C1D84F-C900-4D53-B167-E25CC489DAC8)
        * An XPath statement            (example: //errorPages[@nodeName='My cool error']
        * A content item's integer ID   (example: 1234)
      -->
      <!--
        <error404>
            <errorPage culture="default">26C1D84F-C900-4D53-B167-E25CC489DAC8</errorPage>
            <errorPage culture="en-US">D820E120-6865-4D88-BFFE-48801A6AC375</errorPage>
        </error404>
       -->
    </errors>

    <notifications>
      <!-- the email that should be used as from mail when umbraco sends a notification -->
      <!-- you can add a display name to the email like this: <email>Your display name here &lt;your@email.here&gt;</email> -->
      <email>your@email.here</email>
    </notifications>

    <!-- The html injected into a (x)html page if Umbraco is running in preview mode -->
    <PreviewBadge>
      <![CDATA[<div id="umbracoPreviewBadge" class="umbraco-preview-badge"><span class="umbraco-preview-badge__header">Preview mode</span><a href="{0}/preview/end?redir={1}" class="umbraco-preview-badge__end"><svg viewBox="0 0 100 100" xmlns="http://www.w3.org/2000/svg"><title>Click to end</title><path d="M5273.1 2400.1v-2c0-2.8-5-4-9.7-4s-9.7 1.3-9.7 4v2a7 7 0 002 4.9l5 4.9c.3.3.4.6.4 1v6.4c0 .4.2.7.6.8l2.9.9c.5.1 1-.2 1-.8v-7.2c0-.4.2-.7.4-1l5.1-5a7 7 0 002-4.9zm-9.7-.1c-4.8 0-7.4-1.3-7.5-1.8.1-.5 2.7-1.8 7.5-1.8s7.3 1.3 7.5 1.8c-.2.5-2.7 1.8-7.5 1.8z"/><path d="M5268.4 2410.3c-.6 0-1 .4-1 1s.4 1 1 1h4.3c.6 0 1-.4 1-1s-.4-1-1-1h-4.3zM5272.7 2413.7h-4.3c-.6 0-1 .4-1 1s.4 1 1 1h4.3c.6 0 1-.4 1-1s-.4-1-1-1zM5272.7 2417h-4.3c-.6 0-1 .4-1 1s.4 1 1 1h4.3c.6 0 1-.4 1-1 0-.5-.4-1-1-1z"/><path d="M78.2 13l-8.7 11.7a32.5 32.5 0 11-51.9 25.8c0-10.3 4.7-19.7 12.9-25.8L21.8 13a47 47 0 1056.4 0z"/><path d="M42.7 2.5h14.6v49.4H42.7z"/></svg></a></div><style type="text/css">.umbraco-preview-badge {{position: absolute;top: 1em;right: 1em;display: inline-flex;background: #1b264f;color: #fff;padding: 1em;font-size: 12px;z-index: 99999999;justify-content: center;align-items: center;box-shadow: 0 10px 50px rgba(0, 0, 0, .1), 0 6px 20px rgba(0, 0, 0, .16);line-height: 1;}}.umbraco-preview-badge__header {{font-weight: bold;}}.umbraco-preview-badge__end {{width: 3em;padding: 1em;margin: -1em -1em -1em 2em;display: flex;flex-shrink: 0;align-items: center;align-self: stretch;}}.umbraco-preview-badge__end:hover,.umbraco-preview-badge__end:focus {{background: #f5c1bc;}}.umbraco-preview-badge__end svg {{fill: #fff;width:1em;}}</style>]]>
    </PreviewBadge>
 
    <!-- How Umbraco should handle errors during macro execution. Can be one of the following values:
         - inline - show an inline error within the macro but allow the page to continue rendering. Historial Umbraco behaviour.
         - silent - Silently suppress the error and do not render the offending macro.
         - throw  - Throw an exception which can be caught by the global error handler defined in Application_OnError. If no such
                    error handler is defined then you'll see the Yellow Screen Of Death (YSOD) error page.
         Note the error can also be handled by the umbraco.macro.Error event, where you can log/alarm with your own code and change the behaviour per event. -->
    <MacroErrors>throw</MacroErrors>

    <!-- These file types will not be allowed to be uploaded via the upload control for media and content -->
    <disallowedUploadFiles>ashx,aspx,ascx,config,cshtml,vbhtml,asmx,air,axd,swf,xml,xhtml,html,htm,php,htaccess</disallowedUploadFiles>

    <!-- You can specify your own background image for the login screen here. This path is relative to the ~/umbraco path. The default location is: /umbraco/assets/img/login.jpg -->
    <loginBackgroundImage>assets/img/login.jpg</loginBackgroundImage>

  </content>

  <security>
    <!-- set to true to auto update login interval (and there by disabling the lock screen -->
    <keepUserLoggedIn>false</keepUserLoggedIn>

    <!-- by default this is true and if not specified in config will be true. set to false to always show a separate username field in the back office user editor -->
    <usernameIsEmail>true</usernameIsEmail>

    <!-- change in 4.8: Disabled users are now showed dimmed and last in the tree. If you prefer not to display them set this to true -->
    <hideDisabledUsersInBackoffice>false</hideDisabledUsersInBackoffice>

    <!-- use to configure rules for password complexity for users and members -->
    <userPasswordConfiguration
      requiredLength="12" requireNonLetterOrDigit="false" requireDigit="false" requireLowercase="false" requireUppercase="false"
      useLegacyEncoding="false" hashAlgorithmType="HMACSHA256" maxFailedAccessAttemptsBeforeLockout="5" />
    <memberPasswordConfiguration
      requiredLength="12" requireNonLetterOrDigit="false" requireDigit="false" requireLowercase="false" requireUppercase="false"
      useLegacyEncoding="false" hashAlgorithmType="HMACSHA256" maxFailedAccessAttemptsBeforeLockout="5" />
  </security>

  <requestHandler>
    <!-- this ensures that all url segments are turned to ASCII as much as we can -->
    <urlReplacing toAscii="try" />
  </requestHandler>

  <!--
    web.routing
      @trySkipIisCustomErrors
        Tries to skip IIS custom errors.
        Starting with IIS 7.5, this must be set to true for Umbraco 404 pages to show. Else, IIS will take
        over and render its built-in error page. See MS doc for HttpResponseBase.TrySkipIisCustomErrors.
        The default value is false, for backward compatibility reasons, which means that IIS _will_ take
        over, and _prevent_ Umbraco 404 pages to show.
      @internalRedirectPreservesTemplate
        By default as soon as we're not displaying the initial document, we reset the template set by the
        finder or by the alt. template. Set this option to true to preserve the template set by the finder
        or by the alt. template, in case of an internal redirect.
        (false by default, and in fact should remain false unless you know what you're doing)
      @disableAlternativeTemplates
        By default you can add a altTemplate querystring or append a template name to the current URL which
        will make Umbraco render the content on the current page with the template you requested, for example:
        http://mysite.com/about-us/?altTemplate=Home and http://mysite.com/about-us/Home would render the
        "About Us" page with a template with the alias Home. Setting this setting to true stops that behavior
      @validateAlternativeTemplates
        By default you can add a altTemplate querystring or append a template name to the current URL which
        will make Umbraco render the content on the current page with the template you requested, for example:
        http://mysite.com/about-us/?altTemplate=Home and http://mysite.com/about-us/Home would render the
        "About Us" page with a template with the alias Home. Setting this setting to true will ensure that
        only templates that have been permitted on the document type will be allowed
      @disableFindContentByIdPath
        By default you can call any content Id in the url and show the content with that id, for example:
        http://mysite.com/1092 or http://mysite.com/1092.aspx would render the content with id 1092. Setting
        this setting to true stops that behavior
      @umbracoApplicationUrl
        The url of the Umbraco application. By default, Umbraco will figure it out from the first request.
        Configure it here if you need anything specific. Needs to be a complete url with scheme and umbraco
        path, eg http://mysite.com/umbraco. NOT just "mysite.com" or "mysite.com/umbraco" or "http://mysite.com".
  -->
  <web.routing
    trySkipIisCustomErrors="true"
    internalRedirectPreservesTemplate="false" disableAlternativeTemplates="false" validateAlternativeTemplates="false" disableFindContentByIdPath="false"
    umbracoApplicationUrl="">
  </web.routing>

</settings>
>>>>>>> a68d1af2
<|MERGE_RESOLUTION|>--- conflicted
+++ resolved
@@ -1,4 +1,3 @@
-<<<<<<< HEAD
 <?xml version="1.0" encoding="utf-8" ?>
 <settings>
 
@@ -193,10 +192,20 @@
   <security>
     <!-- set to true to auto update login interval (and there by disabling the lock screen -->
     <keepUserLoggedIn>false</keepUserLoggedIn>
+
     <!-- by default this is true and if not specified in config will be true. set to false to always show a separate username field in the back office user editor -->
     <usernameIsEmail>true</usernameIsEmail>
+
     <!-- change in 4.8: Disabled users are now showed dimmed and last in the tree. If you prefer not to display them set this to true -->
     <hideDisabledUsersInBackoffice>false</hideDisabledUsersInBackoffice>
+
+    <!-- use to configure rules for password complexity for users and members -->
+    <userPasswordConfiguration
+      requiredLength="12" requireNonLetterOrDigit="false" requireDigit="false" requireLowercase="false" requireUppercase="false"
+      useLegacyEncoding="false" hashAlgorithmType="HMACSHA256" maxFailedAccessAttemptsBeforeLockout="5" />
+    <memberPasswordConfiguration
+      requiredLength="12" requireNonLetterOrDigit="false" requireDigit="false" requireLowercase="false" requireUppercase="false"
+      useLegacyEncoding="false" hashAlgorithmType="HMACSHA256" maxFailedAccessAttemptsBeforeLockout="5" />
   </security>
 
   <requestHandler>
@@ -243,129 +252,4 @@
     umbracoApplicationUrl="">
   </web.routing>
 
-</settings>
-=======
-<?xml version="1.0" encoding="utf-8" ?>
-<settings>
-
-  <!--
-    umbracoSettings.config configuration documentation can be found here:
-    https://our.umbraco.com/documentation/using-umbraco/config-files/umbracoSettings/
-    Many of the optional settings are not explicitly listed here
-    but can be found in the online documentation.
-    -->
-
-    <backOffice>
-        <tours enable="true"></tours>
-    </backOffice>
-
-  <content>
-
-    <errors>
-      <error404>1</error404>
-      <!--
-        The value for error pages can be:
-        * A content item's GUID ID      (example: 26C1D84F-C900-4D53-B167-E25CC489DAC8)
-        * An XPath statement            (example: //errorPages[@nodeName='My cool error']
-        * A content item's integer ID   (example: 1234)
-      -->
-      <!--
-        <error404>
-            <errorPage culture="default">26C1D84F-C900-4D53-B167-E25CC489DAC8</errorPage>
-            <errorPage culture="en-US">D820E120-6865-4D88-BFFE-48801A6AC375</errorPage>
-        </error404>
-       -->
-    </errors>
-
-    <notifications>
-      <!-- the email that should be used as from mail when umbraco sends a notification -->
-      <!-- you can add a display name to the email like this: <email>Your display name here &lt;your@email.here&gt;</email> -->
-      <email>your@email.here</email>
-    </notifications>
-
-    <!-- The html injected into a (x)html page if Umbraco is running in preview mode -->
-    <PreviewBadge>
-      <![CDATA[<div id="umbracoPreviewBadge" class="umbraco-preview-badge"><span class="umbraco-preview-badge__header">Preview mode</span><a href="{0}/preview/end?redir={1}" class="umbraco-preview-badge__end"><svg viewBox="0 0 100 100" xmlns="http://www.w3.org/2000/svg"><title>Click to end</title><path d="M5273.1 2400.1v-2c0-2.8-5-4-9.7-4s-9.7 1.3-9.7 4v2a7 7 0 002 4.9l5 4.9c.3.3.4.6.4 1v6.4c0 .4.2.7.6.8l2.9.9c.5.1 1-.2 1-.8v-7.2c0-.4.2-.7.4-1l5.1-5a7 7 0 002-4.9zm-9.7-.1c-4.8 0-7.4-1.3-7.5-1.8.1-.5 2.7-1.8 7.5-1.8s7.3 1.3 7.5 1.8c-.2.5-2.7 1.8-7.5 1.8z"/><path d="M5268.4 2410.3c-.6 0-1 .4-1 1s.4 1 1 1h4.3c.6 0 1-.4 1-1s-.4-1-1-1h-4.3zM5272.7 2413.7h-4.3c-.6 0-1 .4-1 1s.4 1 1 1h4.3c.6 0 1-.4 1-1s-.4-1-1-1zM5272.7 2417h-4.3c-.6 0-1 .4-1 1s.4 1 1 1h4.3c.6 0 1-.4 1-1 0-.5-.4-1-1-1z"/><path d="M78.2 13l-8.7 11.7a32.5 32.5 0 11-51.9 25.8c0-10.3 4.7-19.7 12.9-25.8L21.8 13a47 47 0 1056.4 0z"/><path d="M42.7 2.5h14.6v49.4H42.7z"/></svg></a></div><style type="text/css">.umbraco-preview-badge {{position: absolute;top: 1em;right: 1em;display: inline-flex;background: #1b264f;color: #fff;padding: 1em;font-size: 12px;z-index: 99999999;justify-content: center;align-items: center;box-shadow: 0 10px 50px rgba(0, 0, 0, .1), 0 6px 20px rgba(0, 0, 0, .16);line-height: 1;}}.umbraco-preview-badge__header {{font-weight: bold;}}.umbraco-preview-badge__end {{width: 3em;padding: 1em;margin: -1em -1em -1em 2em;display: flex;flex-shrink: 0;align-items: center;align-self: stretch;}}.umbraco-preview-badge__end:hover,.umbraco-preview-badge__end:focus {{background: #f5c1bc;}}.umbraco-preview-badge__end svg {{fill: #fff;width:1em;}}</style>]]>
-    </PreviewBadge>
- 
-    <!-- How Umbraco should handle errors during macro execution. Can be one of the following values:
-         - inline - show an inline error within the macro but allow the page to continue rendering. Historial Umbraco behaviour.
-         - silent - Silently suppress the error and do not render the offending macro.
-         - throw  - Throw an exception which can be caught by the global error handler defined in Application_OnError. If no such
-                    error handler is defined then you'll see the Yellow Screen Of Death (YSOD) error page.
-         Note the error can also be handled by the umbraco.macro.Error event, where you can log/alarm with your own code and change the behaviour per event. -->
-    <MacroErrors>throw</MacroErrors>
-
-    <!-- These file types will not be allowed to be uploaded via the upload control for media and content -->
-    <disallowedUploadFiles>ashx,aspx,ascx,config,cshtml,vbhtml,asmx,air,axd,swf,xml,xhtml,html,htm,php,htaccess</disallowedUploadFiles>
-
-    <!-- You can specify your own background image for the login screen here. This path is relative to the ~/umbraco path. The default location is: /umbraco/assets/img/login.jpg -->
-    <loginBackgroundImage>assets/img/login.jpg</loginBackgroundImage>
-
-  </content>
-
-  <security>
-    <!-- set to true to auto update login interval (and there by disabling the lock screen -->
-    <keepUserLoggedIn>false</keepUserLoggedIn>
-
-    <!-- by default this is true and if not specified in config will be true. set to false to always show a separate username field in the back office user editor -->
-    <usernameIsEmail>true</usernameIsEmail>
-
-    <!-- change in 4.8: Disabled users are now showed dimmed and last in the tree. If you prefer not to display them set this to true -->
-    <hideDisabledUsersInBackoffice>false</hideDisabledUsersInBackoffice>
-
-    <!-- use to configure rules for password complexity for users and members -->
-    <userPasswordConfiguration
-      requiredLength="12" requireNonLetterOrDigit="false" requireDigit="false" requireLowercase="false" requireUppercase="false"
-      useLegacyEncoding="false" hashAlgorithmType="HMACSHA256" maxFailedAccessAttemptsBeforeLockout="5" />
-    <memberPasswordConfiguration
-      requiredLength="12" requireNonLetterOrDigit="false" requireDigit="false" requireLowercase="false" requireUppercase="false"
-      useLegacyEncoding="false" hashAlgorithmType="HMACSHA256" maxFailedAccessAttemptsBeforeLockout="5" />
-  </security>
-
-  <requestHandler>
-    <!-- this ensures that all url segments are turned to ASCII as much as we can -->
-    <urlReplacing toAscii="try" />
-  </requestHandler>
-
-  <!--
-    web.routing
-      @trySkipIisCustomErrors
-        Tries to skip IIS custom errors.
-        Starting with IIS 7.5, this must be set to true for Umbraco 404 pages to show. Else, IIS will take
-        over and render its built-in error page. See MS doc for HttpResponseBase.TrySkipIisCustomErrors.
-        The default value is false, for backward compatibility reasons, which means that IIS _will_ take
-        over, and _prevent_ Umbraco 404 pages to show.
-      @internalRedirectPreservesTemplate
-        By default as soon as we're not displaying the initial document, we reset the template set by the
-        finder or by the alt. template. Set this option to true to preserve the template set by the finder
-        or by the alt. template, in case of an internal redirect.
-        (false by default, and in fact should remain false unless you know what you're doing)
-      @disableAlternativeTemplates
-        By default you can add a altTemplate querystring or append a template name to the current URL which
-        will make Umbraco render the content on the current page with the template you requested, for example:
-        http://mysite.com/about-us/?altTemplate=Home and http://mysite.com/about-us/Home would render the
-        "About Us" page with a template with the alias Home. Setting this setting to true stops that behavior
-      @validateAlternativeTemplates
-        By default you can add a altTemplate querystring or append a template name to the current URL which
-        will make Umbraco render the content on the current page with the template you requested, for example:
-        http://mysite.com/about-us/?altTemplate=Home and http://mysite.com/about-us/Home would render the
-        "About Us" page with a template with the alias Home. Setting this setting to true will ensure that
-        only templates that have been permitted on the document type will be allowed
-      @disableFindContentByIdPath
-        By default you can call any content Id in the url and show the content with that id, for example:
-        http://mysite.com/1092 or http://mysite.com/1092.aspx would render the content with id 1092. Setting
-        this setting to true stops that behavior
-      @umbracoApplicationUrl
-        The url of the Umbraco application. By default, Umbraco will figure it out from the first request.
-        Configure it here if you need anything specific. Needs to be a complete url with scheme and umbraco
-        path, eg http://mysite.com/umbraco. NOT just "mysite.com" or "mysite.com/umbraco" or "http://mysite.com".
-  -->
-  <web.routing
-    trySkipIisCustomErrors="true"
-    internalRedirectPreservesTemplate="false" disableAlternativeTemplates="false" validateAlternativeTemplates="false" disableFindContentByIdPath="false"
-    umbracoApplicationUrl="">
-  </web.routing>
-
-</settings>
->>>>>>> a68d1af2
+</settings>