<?xml version="1.0" encoding="utf-8" ?>
<settings>

  <!--
    umbracoSettings.config configuration documentation can be found here:
    https://our.umbraco.com/documentation/using-umbraco/config-files/umbracoSettings/
    Many of the optional settings are not explicitly listed here
    but can be found in the online documentation.
    -->

    <backOffice>
        <tours enable="true"></tours>
    </backOffice>

  <content>

    <errors>
      <error404>1</error404>
      <!--
        The value for error pages can be:
        * A content item's GUID ID      (example: 26C1D84F-C900-4D53-B167-E25CC489DAC8)
        * An XPath statement            (example: //errorPages[@nodeName='My cool error']
        * A content item's integer ID   (example: 1234)
      -->
      <!--
        <error404>
            <errorPage culture="default">26C1D84F-C900-4D53-B167-E25CC489DAC8</errorPage>
            <errorPage culture="en-US">D820E120-6865-4D88-BFFE-48801A6AC375</errorPage>
        </error404>
       -->
    </errors>

    <notifications>
      <!-- the email that should be used as from mail when umbraco sends a notification -->
      <!-- you can add a display name to the email like this: <email>Your display name here &lt;your@email.here&gt;</email> -->
      <email>your@email.here</email>
    </notifications>

    <!-- The html injected into a (x)html page if Umbraco is running in preview mode -->
    <PreviewBadge>
<<<<<<< HEAD
      <![CDATA[<div id="umbracoPreviewBadge" class="umbraco-preview-badge"><span class="umbraco-preview-badge__logo"><img src="{0}/assets/img/application/umbraco_logo_white.svg"></span><span class="umbraco-preview-badge__header">Preview mode</span><a href="{0}/preview/end?redir={1}" class="umbraco-preview-badge__end"><svg xmlns="http://www.w3.org/2000/svg" viewBox="0 0 357 357"><title>Click to end</title><pathd="M357 35.7L321.3 0 178.5 142.8 35.7 0 0 35.7l142.8 142.8L0 321.3 35.7 357l142.8-142.8L321.3 357l35.7-35.7-142.8-142.8z"></path></svg></a></div><style type="text/css">.umbraco-preview-badge {{position: absolute;top: 1em;right: 1em;display: inline-flex;background: #1b264f;color: #fff;padding: 1em;font-size: 12px;z-index: 99999999;justify-content: center;align-items: center;box-shadow: 0 10px 50px rgba(0, 0, 0, .1), 0 6px 20px rgba(0, 0, 0, .16);line-height: 1;}}.umbraco-preview-badge__logo {{width: 1.5em;margin-right: 1em;}}.umbraco-preview-badge__header {{font-weight: bold;}}.umbraco-preview-badge__end {{width: 3em;padding: 1em;margin: -1em -1em -1em 2em;display: flex;align-items: center;align-self: stretch;}}.umbraco-preview-badge__end:hover,.umbraco-preview-badge__end:focus {{background: #f5c1bc;}}.umbraco-preview-badge__end svg {{fill: #fff;}}</style>]]></PreviewBadge>
=======
      <![CDATA[
        <div id="umbracoPreviewBadge" class="umbraco-preview-badge">
            <span class="umbraco-preview-badge__logo">
                <img src="{0}/assets/img/application/umbraco_logo_white.svg">
            </span>
            <span class="umbraco-preview-badge__header">Preview mode</span>

            <a href="{0}/preview/end?redir={1}" class="umbraco-preview-badge__end">
                <svg xmlns="http://www.w3.org/2000/svg" viewBox="0 0 357 357">
                    <title>Click to end</title>
                    <path
                        d="M357 35.7L321.3 0 178.5 142.8 35.7 0 0 35.7l142.8 142.8L0 321.3 35.7 357l142.8-142.8L321.3 357l35.7-35.7-142.8-142.8z">
                    </path>
                </svg>
            </a>
        </div>
        <style type="text/css">
            .umbraco-preview-badge {{
                position: absolute;
                top: 1em;
                right: 1em;
                display: inline-flex;
                background: #1b264f;
                color: #fff;
                padding: 1em;
                font-size: 12px;
                z-index: 99999999;
                justify-content: center;
                align-items: center;
                box-shadow: 0 10px 50px rgba(0, 0, 0, .1), 0 6px 20px rgba(0, 0, 0, .16);
                line-height: 1;
            }}

            .umbraco-preview-badge__logo {{
                width: 1.5em;
                margin-right: 1em;
            }}

            .umbraco-preview-badge__header {{
                font-weight: bold;
            }}

            .umbraco-preview-badge__end {{
                width: 3em;
                padding: 1em;
                margin: -1em -1em -1em 2em;
                display: flex;
                align-items: center;
                align-self: stretch;
            }}

            .umbraco-preview-badge__end:hover,
            .umbraco-preview-badge__end:focus {{
                background: #f5c1bc;
            }}

            .umbraco-preview-badge__end svg {{
                fill: #fff;
            }}
        </style>
    ]]></PreviewBadge>
>>>>>>> 5411807b

    <!-- How Umbraco should handle errors during macro execution. Can be one of the following values:
         - inline - show an inline error within the macro but allow the page to continue rendering. Historial Umbraco behaviour.
         - silent - Silently suppress the error and do not render the offending macro.
         - throw  - Throw an exception which can be caught by the global error handler defined in Application_OnError. If no such
                    error handler is defined then you'll see the Yellow Screen Of Death (YSOD) error page.
         Note the error can also be handled by the umbraco.macro.Error event, where you can log/alarm with your own code and change the behaviour per event. -->
    <MacroErrors>throw</MacroErrors>

    <!-- These file types will not be allowed to be uploaded via the upload control for media and content -->
    <disallowedUploadFiles>ashx,aspx,ascx,config,cshtml,vbhtml,asmx,air,axd,swf,xml,xhtml,html,htm,php,htaccess</disallowedUploadFiles>

    <!-- You can specify your own background image for the login screen here. This path is relative to the ~/umbraco path. The default location is: /umbraco/assets/img/login.jpg -->
    <loginBackgroundImage>assets/img/login.jpg</loginBackgroundImage>

  </content>

  <security>
    <!-- set to true to auto update login interval (and there by disabling the lock screen -->
    <keepUserLoggedIn>false</keepUserLoggedIn>
    <!-- by default this is true and if not specified in config will be true. set to false to always show a separate username field in the back office user editor -->
    <usernameIsEmail>true</usernameIsEmail>
    <!-- change in 4.8: Disabled users are now showed dimmed and last in the tree. If you prefer not to display them set this to true -->
    <hideDisabledUsersInBackoffice>false</hideDisabledUsersInBackoffice>
  </security>

  <requestHandler>
    <!-- this ensures that all url segments are turned to ASCII as much as we can -->
    <urlReplacing toAscii="try" />
  </requestHandler>

  <!--
    web.routing
      @trySkipIisCustomErrors
        Tries to skip IIS custom errors.
        Starting with IIS 7.5, this must be set to true for Umbraco 404 pages to show. Else, IIS will take
        over and render its built-in error page. See MS doc for HttpResponseBase.TrySkipIisCustomErrors.
        The default value is false, for backward compatibility reasons, which means that IIS _will_ take
        over, and _prevent_ Umbraco 404 pages to show.
      @internalRedirectPreservesTemplate
        By default as soon as we're not displaying the initial document, we reset the template set by the
        finder or by the alt. template. Set this option to true to preserve the template set by the finder
        or by the alt. template, in case of an internal redirect.
        (false by default, and in fact should remain false unless you know what you're doing)
      @disableAlternativeTemplates
        By default you can add a altTemplate querystring or append a template name to the current URL which
        will make Umbraco render the content on the current page with the template you requested, for example:
        http://mysite.com/about-us/?altTemplate=Home and http://mysite.com/about-us/Home would render the
        "About Us" page with a template with the alias Home. Setting this setting to true stops that behavior
      @validateAlternativeTemplates
        By default you can add a altTemplate querystring or append a template name to the current URL which
        will make Umbraco render the content on the current page with the template you requested, for example:
        http://mysite.com/about-us/?altTemplate=Home and http://mysite.com/about-us/Home would render the
        "About Us" page with a template with the alias Home. Setting this setting to true will ensure that
        only templates that have been permitted on the document type will be allowed
      @disableFindContentByIdPath
        By default you can call any content Id in the url and show the content with that id, for example:
        http://mysite.com/1092 or http://mysite.com/1092.aspx would render the content with id 1092. Setting
        this setting to true stops that behavior
      @umbracoApplicationUrl
        The url of the Umbraco application. By default, Umbraco will figure it out from the first request.
        Configure it here if you need anything specific. Needs to be a complete url with scheme and umbraco
        path, eg http://mysite.com/umbraco. NOT just "mysite.com" or "mysite.com/umbraco" or "http://mysite.com".
  -->
  <web.routing
    trySkipIisCustomErrors="true"
    internalRedirectPreservesTemplate="false" disableAlternativeTemplates="false" validateAlternativeTemplates="false" disableFindContentByIdPath="false"
    umbracoApplicationUrl="">
  </web.routing>

</settings><|MERGE_RESOLUTION|>--- conflicted
+++ resolved
@@ -38,72 +38,9 @@
 
     <!-- The html injected into a (x)html page if Umbraco is running in preview mode -->
     <PreviewBadge>
-<<<<<<< HEAD
-      <![CDATA[<div id="umbracoPreviewBadge" class="umbraco-preview-badge"><span class="umbraco-preview-badge__logo"><img src="{0}/assets/img/application/umbraco_logo_white.svg"></span><span class="umbraco-preview-badge__header">Preview mode</span><a href="{0}/preview/end?redir={1}" class="umbraco-preview-badge__end"><svg xmlns="http://www.w3.org/2000/svg" viewBox="0 0 357 357"><title>Click to end</title><pathd="M357 35.7L321.3 0 178.5 142.8 35.7 0 0 35.7l142.8 142.8L0 321.3 35.7 357l142.8-142.8L321.3 357l35.7-35.7-142.8-142.8z"></path></svg></a></div><style type="text/css">.umbraco-preview-badge {{position: absolute;top: 1em;right: 1em;display: inline-flex;background: #1b264f;color: #fff;padding: 1em;font-size: 12px;z-index: 99999999;justify-content: center;align-items: center;box-shadow: 0 10px 50px rgba(0, 0, 0, .1), 0 6px 20px rgba(0, 0, 0, .16);line-height: 1;}}.umbraco-preview-badge__logo {{width: 1.5em;margin-right: 1em;}}.umbraco-preview-badge__header {{font-weight: bold;}}.umbraco-preview-badge__end {{width: 3em;padding: 1em;margin: -1em -1em -1em 2em;display: flex;align-items: center;align-self: stretch;}}.umbraco-preview-badge__end:hover,.umbraco-preview-badge__end:focus {{background: #f5c1bc;}}.umbraco-preview-badge__end svg {{fill: #fff;}}</style>]]></PreviewBadge>
-=======
-      <![CDATA[
-        <div id="umbracoPreviewBadge" class="umbraco-preview-badge">
-            <span class="umbraco-preview-badge__logo">
-                <img src="{0}/assets/img/application/umbraco_logo_white.svg">
-            </span>
-            <span class="umbraco-preview-badge__header">Preview mode</span>
-
-            <a href="{0}/preview/end?redir={1}" class="umbraco-preview-badge__end">
-                <svg xmlns="http://www.w3.org/2000/svg" viewBox="0 0 357 357">
-                    <title>Click to end</title>
-                    <path
-                        d="M357 35.7L321.3 0 178.5 142.8 35.7 0 0 35.7l142.8 142.8L0 321.3 35.7 357l142.8-142.8L321.3 357l35.7-35.7-142.8-142.8z">
-                    </path>
-                </svg>
-            </a>
-        </div>
-        <style type="text/css">
-            .umbraco-preview-badge {{
-                position: absolute;
-                top: 1em;
-                right: 1em;
-                display: inline-flex;
-                background: #1b264f;
-                color: #fff;
-                padding: 1em;
-                font-size: 12px;
-                z-index: 99999999;
-                justify-content: center;
-                align-items: center;
-                box-shadow: 0 10px 50px rgba(0, 0, 0, .1), 0 6px 20px rgba(0, 0, 0, .16);
-                line-height: 1;
-            }}
-
-            .umbraco-preview-badge__logo {{
-                width: 1.5em;
-                margin-right: 1em;
-            }}
-
-            .umbraco-preview-badge__header {{
-                font-weight: bold;
-            }}
-
-            .umbraco-preview-badge__end {{
-                width: 3em;
-                padding: 1em;
-                margin: -1em -1em -1em 2em;
-                display: flex;
-                align-items: center;
-                align-self: stretch;
-            }}
-
-            .umbraco-preview-badge__end:hover,
-            .umbraco-preview-badge__end:focus {{
-                background: #f5c1bc;
-            }}
-
-            .umbraco-preview-badge__end svg {{
-                fill: #fff;
-            }}
-        </style>
-    ]]></PreviewBadge>
->>>>>>> 5411807b
-
+      <![CDATA[<div id="umbracoPreviewBadge" class="umbraco-preview-badge"><span class="umbraco-preview-badge__logo"><img src="{0}/assets/img/application/umbraco_logo_white.svg"></span><span class="umbraco-preview-badge__header">Preview mode</span><a href="{0}/preview/end?redir={1}" class="umbraco-preview-badge__end"><svg xmlns="http://www.w3.org/2000/svg" viewBox="0 0 357 357"><title>Click to end</title><pathd="M357 35.7L321.3 0 178.5 142.8 35.7 0 0 35.7l142.8 142.8L0 321.3 35.7 357l142.8-142.8L321.3 357l35.7-35.7-142.8-142.8z"></path></svg></a></div><style type="text/css">.umbraco-preview-badge {{position: absolute;top: 1em;right: 1em;display: inline-flex;background: #1b264f;color: #fff;padding: 1em;font-size: 12px;z-index: 99999999;justify-content: center;align-items: center;box-shadow: 0 10px 50px rgba(0, 0, 0, .1), 0 6px 20px rgba(0, 0, 0, .16);line-height: 1;}}.umbraco-preview-badge__logo {{width: 1.5em;margin-right: 1em;}}.umbraco-preview-badge__header {{font-weight: bold;}}.umbraco-preview-badge__end {{width: 3em;padding: 1em;margin: -1em -1em -1em 2em;display: flex;align-items: center;align-self: stretch;}}.umbraco-preview-badge__end:hover,.umbraco-preview-badge__end:focus {{background: #f5c1bc;}}.umbraco-preview-badge__end svg {{fill: #fff;}}</style>]]>
+    </PreviewBadge>
+ 
     <!-- How Umbraco should handle errors during macro execution. Can be one of the following values:
          - inline - show an inline error within the macro but allow the page to continue rendering. Historial Umbraco behaviour.
          - silent - Silently suppress the error and do not render the offending macro.
