﻿<?xml version="1.0" encoding="utf-8"?>
<dashBoard>
  <section alias="StartupSettingsDashboardSection">
    <areas>
      <area>settings</area>
    </areas>
    <tab caption="Welcome">
      <control showOnce="true" addPanel="true" panelCaption="">
        views/dashboard/settings/settingsdashboardintro.html
      </control>
    </tab>
  </section>
<<<<<<< HEAD

  <section alias="StartupFormsDashboardSection">
    <areas>
      <area>forms</area>
    </areas>
    <tab caption="Install Umbraco Forms">
      <control showOnce="true" addPanel="true" panelCaption="">
        views/dashboard/forms/formsdashboardintro.html
      </control>
    </tab>
  </section>

=======
>>>>>>> c63f152c
  <section alias="StartupDeveloperDashboardSection">
    <areas>
      <area>developer</area>
    </areas>
    <tab caption="Get Started">
      <control showOnce="true" addPanel="true" panelCaption="">
        views/dashboard/developer/developerdashboardvideos.html
      </control>
    </tab>
    <tab caption="Examine Management">
      <control>
        views/dashboard/developer/examinemanagement.html
      </control>
    </tab>
  </section>
  <section alias="StartupMediaDashboardSection">
    <areas>
      <area>media</area>
    </areas>
    <tab caption="Content">
      <control showOnce="false" addPanel="false" panelCaption="">
        views/dashboard/media/mediafolderbrowser.html
      </control>
    </tab>
  </section>
  
  <section alias="StartupFormsDashboardSection">
    <areas>
      <area>forms</area>
    </areas>
    <tab caption="Install Umbraco Forms">
      <control showOnce="true" addPanel="true" panelCaption="">
        views/dashboard/forms/formsdashboardintro.html
      </control>
    </tab>
  </section>
  
  <section alias="StartupDashboardSection">
    <access>
      <deny>translator</deny>
    </access>
    <areas>
      <area>content</area>
    </areas>
    <tab caption="Get Started">
      <access>
        <grant>admin</grant>
      </access>
      <control showOnce="true" addPanel="true" panelCaption="">
        views/dashboard/default/startupdashboardintro.html
      </control>
    </tab>
  </section>
  <section alias="StartupMemberDashboardSection">
    <areas>
      <area>member</area>
    </areas>
    <tab caption="Get Started">
      <control showOnce="true" addPanel="true" panelCaption="">
        views/dashboard/members/membersdashboardvideos.html
      </control>
    </tab>
  </section>
  <section alias="contour">
    <areas>
      <area>contour</area>
    </areas>
    <tab caption="Dashboard">
      <control>/umbraco/plugins/umbracocontour/formsdashboard.ascx</control>
    </tab>
  </section>
</dashBoard><|MERGE_RESOLUTION|>--- conflicted
+++ resolved
@@ -1,99 +1,95 @@
-﻿<?xml version="1.0" encoding="utf-8"?>
-<dashBoard>
-  <section alias="StartupSettingsDashboardSection">
-    <areas>
-      <area>settings</area>
-    </areas>
-    <tab caption="Welcome">
-      <control showOnce="true" addPanel="true" panelCaption="">
-        views/dashboard/settings/settingsdashboardintro.html
-      </control>
-    </tab>
-  </section>
-<<<<<<< HEAD
-
-  <section alias="StartupFormsDashboardSection">
-    <areas>
-      <area>forms</area>
-    </areas>
-    <tab caption="Install Umbraco Forms">
-      <control showOnce="true" addPanel="true" panelCaption="">
-        views/dashboard/forms/formsdashboardintro.html
-      </control>
-    </tab>
-  </section>
-
-=======
->>>>>>> c63f152c
-  <section alias="StartupDeveloperDashboardSection">
-    <areas>
-      <area>developer</area>
-    </areas>
-    <tab caption="Get Started">
-      <control showOnce="true" addPanel="true" panelCaption="">
-        views/dashboard/developer/developerdashboardvideos.html
-      </control>
-    </tab>
-    <tab caption="Examine Management">
-      <control>
-        views/dashboard/developer/examinemanagement.html
-      </control>
-    </tab>
-  </section>
-  <section alias="StartupMediaDashboardSection">
-    <areas>
-      <area>media</area>
-    </areas>
-    <tab caption="Content">
-      <control showOnce="false" addPanel="false" panelCaption="">
-        views/dashboard/media/mediafolderbrowser.html
-      </control>
-    </tab>
-  </section>
-  
-  <section alias="StartupFormsDashboardSection">
-    <areas>
-      <area>forms</area>
-    </areas>
-    <tab caption="Install Umbraco Forms">
-      <control showOnce="true" addPanel="true" panelCaption="">
-        views/dashboard/forms/formsdashboardintro.html
-      </control>
-    </tab>
-  </section>
-  
-  <section alias="StartupDashboardSection">
-    <access>
-      <deny>translator</deny>
-    </access>
-    <areas>
-      <area>content</area>
-    </areas>
-    <tab caption="Get Started">
-      <access>
-        <grant>admin</grant>
-      </access>
-      <control showOnce="true" addPanel="true" panelCaption="">
-        views/dashboard/default/startupdashboardintro.html
-      </control>
-    </tab>
-  </section>
-  <section alias="StartupMemberDashboardSection">
-    <areas>
-      <area>member</area>
-    </areas>
-    <tab caption="Get Started">
-      <control showOnce="true" addPanel="true" panelCaption="">
-        views/dashboard/members/membersdashboardvideos.html
-      </control>
-    </tab>
-  </section>
-  <section alias="contour">
-    <areas>
-      <area>contour</area>
-    </areas>
-    <tab caption="Dashboard">
-      <control>/umbraco/plugins/umbracocontour/formsdashboard.ascx</control>
-    </tab>
-  </section>
+﻿<?xml version="1.0" encoding="utf-8"?>
+<dashBoard>
+  <section alias="StartupSettingsDashboardSection">
+    <areas>
+      <area>settings</area>
+    </areas>
+    <tab caption="Welcome">
+      <control showOnce="true" addPanel="true" panelCaption="">
+        views/dashboard/settings/settingsdashboardintro.html
+      </control>
+    </tab>
+  </section>
+  <section alias="StartupFormsDashboardSection">
+    <areas>
+      <area>forms</area>
+    </areas>
+    <tab caption="Install Umbraco Forms">
+      <control showOnce="true" addPanel="true" panelCaption="">
+        views/dashboard/forms/formsdashboardintro.html
+      </control>
+    </tab>
+  </section>
+
+  <section alias="StartupDeveloperDashboardSection">
+    <areas>
+      <area>developer</area>
+    </areas>
+    <tab caption="Get Started">
+      <control showOnce="true" addPanel="true" panelCaption="">
+        views/dashboard/developer/developerdashboardvideos.html
+      </control>
+    </tab>
+    <tab caption="Examine Management">
+      <control>
+        views/dashboard/developer/examinemanagement.html
+      </control>
+    </tab>
+  </section>
+  <section alias="StartupMediaDashboardSection">
+    <areas>
+      <area>media</area>
+    </areas>
+    <tab caption="Content">
+      <control showOnce="false" addPanel="false" panelCaption="">
+        views/dashboard/media/mediafolderbrowser.html
+      </control>
+    </tab>
+  </section>
+  
+  <section alias="StartupFormsDashboardSection">
+    <areas>
+      <area>forms</area>
+    </areas>
+    <tab caption="Install Umbraco Forms">
+      <control showOnce="true" addPanel="true" panelCaption="">
+        views/dashboard/forms/formsdashboardintro.html
+      </control>
+    </tab>
+  </section>
+  
+  <section alias="StartupDashboardSection">
+    <access>
+      <deny>translator</deny>
+    </access>
+    <areas>
+      <area>content</area>
+    </areas>
+    <tab caption="Get Started">
+      <access>
+        <grant>admin</grant>
+      </access>
+      <control showOnce="true" addPanel="true" panelCaption="">
+        views/dashboard/default/startupdashboardintro.html
+      </control>
+    </tab>
+  </section>
+  <section alias="StartupMemberDashboardSection">
+    <areas>
+      <area>member</area>
+    </areas>
+    <tab caption="Get Started">
+      <control showOnce="true" addPanel="true" panelCaption="">
+        views/dashboard/members/membersdashboardvideos.html
+      </control>
+    </tab>
+  </section>
+  <section alias="contour">
+    <areas>
+      <area>contour</area>
+    </areas>
+    <tab caption="Dashboard">
+      <control>/umbraco/plugins/umbracocontour/formsdashboard.ascx</control>
+    </tab>
+  </section>
 </dashBoard>