<?xml version="1.0" encoding="utf-8" ?>
<settings>

    <backOffice>
        <tours enable="true"></tours>
    </backOffice>

  <content>
    <imaging>
      <!-- what file extension that should cause umbraco to create thumbnails -->
      <imageFileTypes>jpeg,jpg,gif,bmp,png,tiff,tif</imageFileTypes>
      <!-- what attributes that are allowed in the editor on an img tag -->
      <allowedAttributes>src,alt,border,class,style,align,id,name,onclick,usemap</allowedAttributes>
      <!-- automatically updates dimension, filesize and extension attributes on upload -->
      <autoFillImageProperties>
        <uploadField alias="umbracoFile">
          <widthFieldAlias>umbracoWidth</widthFieldAlias> 
          <heightFieldAlias>umbracoHeight</heightFieldAlias>
          <lengthFieldAlias>umbracoBytes</lengthFieldAlias>
          <extensionFieldAlias>umbracoExtension</extensionFieldAlias>
        </uploadField>
      </autoFillImageProperties>

    </imaging>
    <scripteditor>
      <!-- Path to script folder - no ending "/" -->
      <scriptFolderPath>/scripts</scriptFolderPath>
      <!-- what files can be opened/created in the script editor -->
      <scriptFileTypes>js,xml</scriptFileTypes>
      <!-- disable the codemirror editor and use a simple textarea instead -->
      <scriptDisableEditor>false</scriptDisableEditor>
    </scripteditor>

    <!-- should umbraco store the uploaded files like /media/xxx/filename.ext or like /media/xxx-filename.ext
		should be set to false if the application pool's user account hasn't got readrights of the driveroot up to the /media directory -->
    <UploadAllowDirectories>True</UploadAllowDirectories>
    <errors>
      <!-- the id of the page that should be shown if the page is not found -->
      <!--<error404>
                   <errorPage culture="default">1</errorPage>
                   <errorPage culture="en-US">200</errorPage>
            </error404>-->
      <error404>
        <errorPage culture="default">1</errorPage>
        <errorPage culture="fr-FR">1079</errorPage>
        <errorPage culture="en-US">1080</errorPage>
      </error404>
    </errors>
    <notifications>
      <!-- the email that should be used as from mail when umbraco sends a notification -->
      <email>your@email.here</email>
    </notifications>

    <!-- if true umbraco will ensure that no page under the same parent has an identical name -->
    <ensureUniqueNaming>True</ensureUniqueNaming>

    <!-- Whether to force safe aliases (no spaces, no special characters) at businesslogic level on contenttypes and propertytypes -->
    <!-- HIGHLY recommend to keep this to true to ensure valid and beautiful XML Schemas -->
    <ForceSafeAliases>true</ForceSafeAliases>

    <!-- Enable / disable xml content cache -->
    <XmlCacheEnabled>True</XmlCacheEnabled>

    <!-- Update disk cache every time content has changed -->
    <ContinouslyUpdateXmlDiskCache>True</ContinouslyUpdateXmlDiskCache>

    <!-- Update in-memory cache if xml file is changed -->
    <XmlContentCheckForDiskChanges>False</XmlContentCheckForDiskChanges>

    <!-- Show the /config/splashes/booting.aspx page while initializing content -->
    <EnableSplashWhileLoading>False</EnableSplashWhileLoading>

    <!-- Show property descriptions in editing view "icon|text|none" -->
    <PropertyContextHelpOption>text</PropertyContextHelpOption>

    <!-- The html injected into a (x)html page if Umbraco is running in preview mode -->
    <PreviewBadge>
      <![CDATA[
      <a id="umbracoPreviewBadge" style="z-index:99999; position: absolute; top: 0; right: 0; border: 0; width: 149px; height: 149px; background: url('{0}/assets/img/preview-mode-badge.png') no-repeat;" href="#" OnClick="javascript:window.top.location.href = '{0}/endPreview.aspx?redir={1}'"><span style="display:none;">In Preview Mode - click to end</span></a>
    ]]></PreviewBadge>


    <!-- Url Resolving ensures that all links works if you run Umbraco in virtual directories -->
    <!-- Setting this to true can increase render time for pages with a large number of links -->
    <!-- If running Umbraco in virtual directory this *must* be set to true! -->
    <ResolveUrlsFromTextString>false</ResolveUrlsFromTextString>

    <!-- How Umbraco should handle errors during macro execution. Can be one of the following values:
         - inline - show an inline error within the macro but allow the page to continue rendering. Historial Umbraco behaviour.
         - silent - Silently suppress the error and do not render the offending macro.
         - throw  - Throw an exception which can be caught by the global error handler defined in Application_OnError. If no such
                    error handler is defined then you'll see the Yellow Screen Of Death (YSOD) error page.
         Note the error can also be handled by the umbraco.macro.Error event, where you can log/alarm with your own code and change the behaviour per event. -->
    <MacroErrors>throw</MacroErrors>

    <!-- These file types will not be allowed to be uploaded via the upload control for media and content -->
    <disallowedUploadFiles>ashx,aspx,ascx,config,cshtml,vbhtml,asmx,air,axd,swf,xml,xhtml,html,htm,svg,php,htaccess</disallowedUploadFiles>

    <!-- If completed, only the file extensions listed below will be allowed to be uploaded.  If empty, disallowedUploadFiles will apply to prevent upload of specific file extensions. -->
    <allowedUploadFiles></allowedUploadFiles>

    <!-- Defines the default document type property used when adding properties in the back-office (if missing or empty, defaults to Textstring -->
    <defaultDocumentTypeProperty>Textstring</defaultDocumentTypeProperty>

    <showDeprecatedPropertyEditors>false</showDeprecatedPropertyEditors>

    <!-- Enables value converters for all built in property editors so that they return strongly typed object, recommended for use with Models Builder -->
    <!--
    <EnablePropertyValueConverters>true</EnablePropertyValueConverters>
    -->

    <!-- You can specify your own background image for the login screen here. The image will automatically get an overlay to match back office colors - this path is relative to the ~/umbraco path. The default location is: /umbraco/assets/img/installer.jpg -->
    <loginBackgroundImage>assets/img/installer.jpg</loginBackgroundImage>

  </content>

  <security>
    <!-- set to true to auto update login interval (and there by disabling the lock screen -->
    <keepUserLoggedIn>true</keepUserLoggedIn>

    <!-- change in 4.8: Disabled users are now showed dimmed and last in the tree. If you prefer not to display them set this to true -->
    <hideDisabledUsersInBackoffice>false</hideDisabledUsersInBackoffice>

    <!-- set to true to enable the UI and API to allow back-office users to reset their passwords -->
    <allowPasswordReset>true</allowPasswordReset>

  </security>

  <requestHandler>
    <!-- this will ensure that urls are unique when running with multiple root nodes -->
    <useDomainPrefixes>false</useDomainPrefixes>
    <!-- this will add a trailing slash (/) to urls when in directory url mode -->
    <addTrailingSlash>true</addTrailingSlash>
    <urlReplacing removeDoubleDashes="true" toAscii="try">
      <char org=" ">-</char>
      <char org="&quot;"></char>
      <char org="'"></char>
      <char org="%"></char>
      <char org="."></char>
      <char org=";"></char>
      <char org="/"></char>
      <char org="\"></char>
      <char org=":"></char>
      <char org="#"></char>
      <char org="+">plus</char>
      <char org="*">star</char>
      <char org="&amp;"></char>
      <char org="?"></char>
      <char org="Ã¦">ae</char>
      <char org="Ã¸">oe</char>
      <char org="Ã¥">aa</char>
      <char org="Ã¤">ae</char>
      <char org="Ã¶">oe</char>
      <char org="Ã¼">ue</char>
      <char org="ÃŸ">ss</char>
      <char org="Ã„">ae</char>
      <char org="Ã–">oe</char>
      <char org="|">-</char>
      <char org="&lt;"></char>
      <char org="&gt;"></char>
    </urlReplacing>
  </requestHandler>

  <templates>
    <!-- To switch the default rendering engine to MVC, change this value from WebForms to Mvc -->
    <defaultRenderingEngine>Mvc</defaultRenderingEngine>
  </templates>

  <!--
		Now that we have external logging enabled, this section is only used for what gets logged to the umbracoLog table
		which currently logs items used in the audit trail and roll back scenarios.
		-->
  <logging>
    <enableLogging>true</enableLogging>
    <enableAsyncLogging>true</enableAsyncLogging>
    <disabledLogTypes>
      <!-- <logTypeAlias>[alias-of-log-type-in-lowercase]</logTypeAlias> -->
    </disabledLogTypes>
    <!-- You can add your own logging tool by implementing the umbraco.BusinessLogic.Interfaces.ILog interface and add the reference here -->
    <!-- The external logger can also act as the audit trail storage by setting the logAuditTrail attribute to true -->
    <!--<externalLogger assembly="~/bin/assemblyFileName.dll" type="fully.qualified.namespace.and.type" logAuditTrail="false" /> -->
  </logging>

  <scheduledTasks>
    <!-- add tasks that should be called with an interval (seconds) -->
    <!--    <task log="true" alias="test60" interval="60" url="http://localhost/umbraco/test.aspx"/>-->
  </scheduledTasks>

  <providers>
    <users>
      <!-- if you wish to use your own membershipprovider for authenticating to the umbraco back office -->
      <!-- specify it here (remember to add it to the web.config as well) -->
      <DefaultBackofficeProvider>UsersMembershipProvider</DefaultBackofficeProvider>
    </users>
  </providers>

  <!--
    web.routing
      @trySkipIisCustomErrors
        Tries to skip IIS custom errors.
        Starting with IIS 7.5, this must be set to true for Umbraco 404 pages to show. Else, IIS will take
        over and render its built-in error page. See MS doc for HttpResponseBase.TrySkipIisCustomErrors.
        The default value is false, for backward compatibility reasons, which means that IIS _will_ take
        over, and _prevent_ Umbraco 404 pages to show.
      @internalRedirectPreservesTemplate
        By default as soon as we're not displaying the initial document, we reset the template set by the
        finder or by the alt. template. Set this option to true to preserve the template set by the finder
        or by the alt. template, in case of an internal redirect.
        (false by default, and in fact should remain false unless you know what you're doing)
      @disableAlternativeTemplates
        By default you can add a altTemplate querystring or append a template name to the current URL which
        will make Umbraco render the content on the current page with the template you requested, for example:
<<<<<<< HEAD
        http://mysite.com/about-us/?altTemplate=Home and http://mysite.com/about-us/Home would render the
        "About Us" page with a template with the alias Home. Setting this setting to true stops that behavior
=======
        http://mysite.com/about-us/?altTemplate=Home and http://mysite.com/about-us/Home would render the 
        "About Us" page with a template with the alias Home. Setting this setting to true stops that behavior 
      @validateAlternativeTemplates
        By default you can add a altTemplate querystring or append a template name to the current URL which
        will make Umbraco render the content on the current page with the template you requested, for example:
        http://mysite.com/about-us/?altTemplate=Home and http://mysite.com/about-us/Home would render the 
        "About Us" page with a template with the alias Home. Setting this setting to true will ensure that 
        only templates that have been permitted on the document type will be allowed
>>>>>>> 5dd04d9a
      @disableFindContentByIdPath
        By default you can call any content Id in the url and show the content with that id, for example:
        http://mysite.com/1092 or http://mysite.com/1092.aspx would render the content with id 1092. Setting
        this setting to true stops that behavior
      @umbracoApplicationUrl
        The url of the Umbraco application. By default, Umbraco will figure it out from the first request.
        Configure it here if you need anything specific. Needs to be a complete url with scheme and umbraco
        path, eg http://mysite.com/umbraco. NOT just "mysite.com" or "mysite.com/umbraco" or "http://mysite.com".
  -->
  <web.routing
    trySkipIisCustomErrors="false"
    internalRedirectPreservesTemplate="false" disableAlternativeTemplates="false" validateAlternativeTemplates="false" disableFindContentByIdPath="false"
    umbracoApplicationUrl="">
  </web.routing>

</settings><|MERGE_RESOLUTION|>--- conflicted
+++ resolved
@@ -210,19 +210,14 @@
       @disableAlternativeTemplates
         By default you can add a altTemplate querystring or append a template name to the current URL which
         will make Umbraco render the content on the current page with the template you requested, for example:
-<<<<<<< HEAD
         http://mysite.com/about-us/?altTemplate=Home and http://mysite.com/about-us/Home would render the
         "About Us" page with a template with the alias Home. Setting this setting to true stops that behavior
-=======
-        http://mysite.com/about-us/?altTemplate=Home and http://mysite.com/about-us/Home would render the 
-        "About Us" page with a template with the alias Home. Setting this setting to true stops that behavior 
       @validateAlternativeTemplates
         By default you can add a altTemplate querystring or append a template name to the current URL which
         will make Umbraco render the content on the current page with the template you requested, for example:
         http://mysite.com/about-us/?altTemplate=Home and http://mysite.com/about-us/Home would render the 
         "About Us" page with a template with the alias Home. Setting this setting to true will ensure that 
         only templates that have been permitted on the document type will be allowed
->>>>>>> 5dd04d9a
       @disableFindContentByIdPath
         By default you can call any content Id in the url and show the content with that id, for example:
         http://mysite.com/1092 or http://mysite.com/1092.aspx would render the content with id 1092. Setting
