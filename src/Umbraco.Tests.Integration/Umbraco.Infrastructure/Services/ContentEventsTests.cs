--- conflicted
+++ resolved
@@ -13,10 +13,7 @@
 using Umbraco.Cms.Core.DependencyInjection;
 using Umbraco.Cms.Core.Events;
 using Umbraco.Cms.Core.Models;
-<<<<<<< HEAD
 using Umbraco.Cms.Core.Persistence.Repositories;
-=======
->>>>>>> 02b03a45
 using Umbraco.Cms.Core.Services.Notifications;
 using Umbraco.Cms.Core.Sync;
 using Umbraco.Cms.Core.Web;
@@ -171,17 +168,14 @@
         protected override void CustomTestSetup(IUmbracoBuilder builder)
         {
             builder.Services.AddUnique<IServerMessenger, LocalServerMessenger>();
-<<<<<<< HEAD
+            builder.Services.AddUnique<IServerMessenger, LocalServerMessenger>();
             builder
                 .AddNotificationHandler<ContentCacheRefresherNotification, TestNotificationHandler>()
                 .AddNotificationHandler<ContentDeletedNotification, TestNotificationHandler>()
                 .AddNotificationHandler<ContentDeletingVersionsNotification, TestNotificationHandler>()
                 .AddNotificationHandler<ContentRefreshNotification, TestNotificationHandler>()
                 ;
-=======
-            builder.AddNotificationHandler<ContentCacheRefresherNotification, TestNotificationHandler>();
             builder.AddNotificationHandler<ContentTreeChangeNotification, DistributedCacheBinder>();
->>>>>>> 02b03a45
         }
 
         [SetUp]
@@ -197,19 +191,6 @@
             _contentType.Key = Guid.NewGuid();
             FileService.SaveTemplate(_contentType.DefaultTemplate);
             ContentTypeService.Save(_contentType);
-        }
-
-        [TearDown]
-        public void TearDownTest()
-        {
-<<<<<<< HEAD
-            _distributedCacheBinder?.UnbindEvents();
-=======
-            // Clear ALL events
-            DocumentRepository.ScopedEntityRefresh -= ContentRepositoryRefreshed;
-            DocumentRepository.ScopeEntityRemove -= ContentRepositoryRemoved;
-            DocumentRepository.ScopeVersionRemove -= ContentRepositoryRemovedVersion;
->>>>>>> 02b03a45
         }
 
         private static IList<EventInstance> _events;
