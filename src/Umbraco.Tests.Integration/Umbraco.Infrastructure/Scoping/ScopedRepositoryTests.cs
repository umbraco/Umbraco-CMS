--- conflicted
+++ resolved
@@ -54,12 +54,10 @@
                 .AddNotificationHandler<DictionaryItemSavedNotification, DistributedCacheBinder>()
                 .AddNotificationHandler<LanguageSavedNotification, DistributedCacheBinder>()
                 .AddNotificationHandler<LanguageDeletedNotification, DistributedCacheBinder>()
-<<<<<<< HEAD
+                .AddNotificationHandler<UserSavedNotification, DistributedCacheBinder>()
+                .AddNotificationHandler<LanguageDeletedNotification, DistributedCacheBinder>()
                 .AddNotificationHandler<MemberGroupDeletedNotification, DistributedCacheBinder>()
                 .AddNotificationHandler<MemberGroupSavedNotification, DistributedCacheBinder>();
-=======
-                .AddNotificationHandler<UserSavedNotification, DistributedCacheBinder>();
->>>>>>> e72c9892
             builder.AddNotificationHandler<LanguageSavedNotification, PublishedSnapshotServiceEventHandler>();
         }
 
