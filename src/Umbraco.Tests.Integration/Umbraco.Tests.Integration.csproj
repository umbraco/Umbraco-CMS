﻿<Project Sdk="Microsoft.NET.Sdk">

    <PropertyGroup>
        <OutputType>Exe</OutputType>
        <TargetFramework>netcoreapp3.1</TargetFramework>
        <IsPackable>false</IsPackable>
        <LangVersion>8</LangVersion>
    </PropertyGroup>

    <ItemGroup>
      <Compile Remove="TEMP\**" />
      <EmbeddedResource Remove="TEMP\**" />
      <None Remove="TEMP\**" />
      <Compile Remove="Views\**" />
      <EmbeddedResource Remove="Views\**" />
      <None Remove="Views\**" />
    </ItemGroup>

    <ItemGroup>
<<<<<<< HEAD
      <None Remove="Umbraco.Infrastructure\Services\Importing\Dictionary-Package.xml" />
=======
      <Content Include="Logging\logviewer.searches.config.js">
        <CopyToOutputDirectory>Always</CopyToOutputDirectory>
      </Content>
      <Content Include="Logging\UmbracoTraceLog.UNITTEST.20181112.json">
        <CopyToOutputDirectory>PreserveNewest</CopyToOutputDirectory>
      </Content>
    </ItemGroup>

    <ItemGroup>
      <None Remove="Services\Importing\Dictionary-Package.xml" />
>>>>>>> 05ac14d7
    </ItemGroup>

    <ItemGroup>
      <Content Include="Umbraco.Infrastructure\Services\Importing\Dictionary-Package.xml" />
    </ItemGroup>

    <ItemGroup>
        <PackageReference Include="Examine.Lucene" Version="2.0.0-alpha.20200128.15" />
        <PackageReference Include="LightInject.Microsoft.DependencyInjection" Version="3.3.3" />
        <PackageReference Include="Microsoft.AspNet.WebApi.Client" Version="5.2.7" />
        <PackageReference Include="Microsoft.AspNetCore.Mvc.Testing" Version="3.1.8" />
        <PackageReference Include="Microsoft.NET.Test.Sdk" Version="16.7.1" />
        <PackageReference Include="Moq" Version="4.14.6" />
        <PackageReference Include="Microsoft.NET.Test.Sdk" Version="16.6.1" />
        <PackageReference Include="nunit" Version="3.12.0" />
        <PackageReference Include="NUnit3TestAdapter" Version="3.17.0">
            <PrivateAssets>all</PrivateAssets>
            <IncludeAssets>runtime; build; native; contentfiles; analyzers; buildtransitive</IncludeAssets>
        </PackageReference>
        <PackageReference Include="Serilog.Sinks.Console" Version="3.1.1" />
        <PackageReference Include="System.Data.SqlClient" Version="4.8.2" />
    </ItemGroup>

    <ItemGroup>
      <ProjectReference Include="..\Umbraco.Core\Umbraco.Core.csproj" />
      <ProjectReference Include="..\Umbraco.Infrastructure\Umbraco.Infrastructure.csproj" />
      <ProjectReference Include="..\Umbraco.PublishedCache.NuCache\Umbraco.PublishedCache.NuCache.csproj" />
      <ProjectReference Include="..\Umbraco.Tests.Common\Umbraco.Tests.Common.csproj" />
      <ProjectReference Include="..\Umbraco.Web.BackOffice\Umbraco.Web.BackOffice.csproj" />
      <ProjectReference Include="..\Umbraco.Web.UI.NetCore\Umbraco.Web.UI.NetCore.csproj" />
      <ProjectReference Include="..\Umbraco.Web.Website\Umbraco.Web.Website.csproj" />
    </ItemGroup>

    <ItemGroup>
      <None Update="Umbraco.Configuration\Configurations\umbracoSettings.config">
        <CopyToOutputDirectory>Always</CopyToOutputDirectory>
      </None>
      <None Update="Umbraco.Configuration\Configurations\umbracoSettings.minimal.config">
        <CopyToOutputDirectory>Always</CopyToOutputDirectory>
      </None>
      <None Update="Umbraco.Configuration\Configurations\web.config">
        <CopyToOutputDirectory>Always</CopyToOutputDirectory>
      </None>
    </ItemGroup>

    <ItemGroup>
      <Folder Include="Umbraco\logs" />
    </ItemGroup>

    <ItemGroup>
      <Compile Update="Umbraco.Infrastructure\Services\Importing\ImportResources.Designer.cs">
        <DependentUpon>ImportResources.resx</DependentUpon>
        <DesignTime>True</DesignTime>
        <AutoGen>True</AutoGen>
      </Compile>
    </ItemGroup>

    <ItemGroup>
      <EmbeddedResource Update="Umbraco.Infrastructure\Services\Importing\ImportResources.resx">
        <SubType>Designer</SubType>
        <LastGenOutput>ImportResources.Designer.cs</LastGenOutput>
        <Generator>ResXFileCodeGenerator</Generator>
      </EmbeddedResource>
    </ItemGroup>

</Project><|MERGE_RESOLUTION|>--- conflicted
+++ resolved
@@ -17,9 +17,7 @@
     </ItemGroup>
 
     <ItemGroup>
-<<<<<<< HEAD
       <None Remove="Umbraco.Infrastructure\Services\Importing\Dictionary-Package.xml" />
-=======
       <Content Include="Logging\logviewer.searches.config.js">
         <CopyToOutputDirectory>Always</CopyToOutputDirectory>
       </Content>
@@ -30,7 +28,6 @@
 
     <ItemGroup>
       <None Remove="Services\Importing\Dictionary-Package.xml" />
->>>>>>> 05ac14d7
     </ItemGroup>
 
     <ItemGroup>
