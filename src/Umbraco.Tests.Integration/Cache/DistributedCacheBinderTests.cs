--- conflicted
+++ resolved
@@ -42,15 +42,8 @@
 
             var definitions = new IEventDefinition[]
             {
-<<<<<<< HEAD
-                new EventDefinition<IUserService, SaveEventArgs<IUser>>(null, UserService, new SaveEventArgs<IUser>(Enumerable.Empty<IUser>())),
-                new EventDefinition<IUserService, DeleteEventArgs<IUser>>(null, UserService, new DeleteEventArgs<IUser>(Enumerable.Empty<IUser>())),
-                new EventDefinition<IUserService, SaveEventArgs<UserGroupWithUsers>>(null, UserService, new SaveEventArgs<UserGroupWithUsers>(Enumerable.Empty<UserGroupWithUsers>())),
-                new EventDefinition<IUserService, DeleteEventArgs<IUserGroup>>(null, UserService, new DeleteEventArgs<IUserGroup>(Enumerable.Empty<IUserGroup>())),
-=======
                 new EventDefinition<IDataTypeService, SaveEventArgs<IDataType>>(null, DataTypeService, new SaveEventArgs<IDataType>(Enumerable.Empty<IDataType>())),
                 new EventDefinition<IDataTypeService, DeleteEventArgs<IDataType>>(null, DataTypeService, new DeleteEventArgs<IDataType>(Enumerable.Empty<IDataType>())),
->>>>>>> 98784a62
 
                 new EventDefinition<IFileService, SaveEventArgs<IStylesheet>>(null, FileService, new SaveEventArgs<IStylesheet>(Enumerable.Empty<IStylesheet>())),
                 new EventDefinition<IFileService, DeleteEventArgs<IStylesheet>>(null, FileService, new DeleteEventArgs<IStylesheet>(Enumerable.Empty<IStylesheet>())),
