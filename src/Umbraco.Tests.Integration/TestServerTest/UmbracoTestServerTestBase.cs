﻿
using System;
using System.Linq.Expressions;
using System.Net.Http;
using System.Threading.Tasks;
using Microsoft.AspNetCore.Authentication;
using Microsoft.AspNetCore.Builder;
using Microsoft.AspNetCore.Hosting;
using Microsoft.AspNetCore.Http;
using Microsoft.AspNetCore.Mvc.Testing;
using Microsoft.AspNetCore.Routing;
using Microsoft.AspNetCore.TestHost;
using Microsoft.Extensions.DependencyInjection;
using Microsoft.Extensions.DependencyInjection.Extensions;
using NUnit.Framework;
using Umbraco.Core;
using Umbraco.Extensions;
using Umbraco.Tests.Integration.Testing;
using Umbraco.Tests.Testing;
using Umbraco.Web;
using Umbraco.Web.Common.Builder;
using Umbraco.Web.Common.Controllers;
using Microsoft.Extensions.Hosting;
using Umbraco.Core.Cache;
using Umbraco.Core.Persistence;
using Umbraco.Core.Runtime;
using Umbraco.Web.BackOffice.Controllers;

namespace Umbraco.Tests.Integration.TestServerTest
{
    [TestFixture]
    [UmbracoTest(Database = UmbracoTestOptions.Database.NewSchemaPerTest, Logger = UmbracoTestOptions.Logger.Console, Boot = true)]
    public abstract class UmbracoTestServerTestBase : UmbracoIntegrationTest
    {
        [SetUp]
        public override void Setup()
        {
            InMemoryConfiguration["ConnectionStrings:" + Constants.System.UmbracoConnectionName] = null;
            InMemoryConfiguration["Umbraco:CMS:Hosting:Debug"] = "true";

            // create new WebApplicationFactory specifying 'this' as the IStartup instance
            var factory = new UmbracoWebApplicationFactory<UmbracoTestServerTestBase>(CreateHostBuilder);

            // additional host configuration for web server integration tests
            Factory = factory.WithWebHostBuilder(builder =>
            {
                // Executes after the standard ConfigureServices method
                builder.ConfigureTestServices(services =>
                {
                    // Add a test auth scheme with a test auth handler to authn and assign the user
                    services.AddAuthentication(TestAuthHandler.TestAuthenticationScheme)
                        .AddScheme<AuthenticationSchemeOptions, TestAuthHandler>(TestAuthHandler.TestAuthenticationScheme, options => { });
                });
            });

            Client = Factory.CreateClient(new WebApplicationFactoryClientOptions
            {
                AllowAutoRedirect = false
            });

            LinkGenerator = Factory.Services.GetRequiredService<LinkGenerator>();
        }

        public override IHostBuilder CreateHostBuilder()
        {
            var builder = base.CreateHostBuilder();
            builder.ConfigureWebHost(builder =>
            {
                 // need to configure the IWebHostEnvironment too
                 builder.ConfigureServices((c, s) =>
                 {
                     c.HostingEnvironment = TestHelper.GetWebHostEnvironment();
                 });

                 // call startup
                 builder.Configure(app =>
                 {
                     UseTestLocalDb(app.ApplicationServices);
                     Services = app.ApplicationServices;
                     Configure(app);
                 });
             }).UseEnvironment(Environments.Development);

            return builder;
        }

        /// <summary>
        /// Prepare a url before using <see cref="Client"/>.
        /// This returns the url but also sets the HttpContext.request into to use this url.
        /// </summary>
        /// <returns>The string URL of the controller action.</returns>
        protected string PrepareUrl<T>(Expression<Func<T, object>> methodSelector)
            where T : UmbracoApiController
        {
            var url = LinkGenerator.GetUmbracoApiService<T>(methodSelector);

            var backofficeSecurityFactory = GetRequiredService<IBackOfficeSecurityFactory>();
            var umbracoContextFactory = GetRequiredService<IUmbracoContextFactory>();
            var httpContextAccessor = GetRequiredService<IHttpContextAccessor>();

            httpContextAccessor.HttpContext = new DefaultHttpContext
            {
                Request =
                {
                    Scheme = "https",
                    Host = new HostString("localhost", 80),
                    Path = url,
                    QueryString = new QueryString(string.Empty)
                }
            };

            backofficeSecurityFactory.EnsureBackOfficeSecurity();
            umbracoContextFactory.EnsureUmbracoContext();

            return url;
        }

        protected HttpClient Client { get; private set; }
        protected LinkGenerator LinkGenerator { get; private set; }
        protected WebApplicationFactory<UmbracoTestServerTestBase> Factory { get; private set; }

        [TearDown]
        public override void TearDown()
        {
            base.TearDown();
            base.TerminateCoreRuntime();

            Factory.Dispose();
        }

        #region IStartup

        public override void ConfigureServices(IServiceCollection services)
        {
<<<<<<< HEAD
            var umbracoBuilder = services.AddUmbraco(TestHelper.GetWebHostEnvironment(), Configuration);
            umbracoBuilder
                .WithConfiguration()
                .WithTestCore(TestHelper, UseTestLocalDb) // This is the important one!
                .WithWebComponents()
                .WithRuntimeMinifier()
                .WithBackOffice()
                .WithBackOfficeIdentity()
                .WithUmbracoMembersIdentity()
                .WithPreview()
=======
            var typeLoader = services.AddTypeLoader(GetType().Assembly, TestHelper.GetWebHostEnvironment(), TestHelper.GetHostingEnvironment(),
                TestHelper.ConsoleLoggerFactory, AppCaches.NoCache, Configuration, TestHelper.Profiler);

            var builder = new UmbracoBuilder(services, Configuration, typeLoader);
    
            builder
                .AddConfiguration()
                .AddTestCore(TestHelper) // This is the important one!
                .AddWebComponents()
                .AddRuntimeMinifier()
                .AddBackOffice()
                .AddBackOfficeIdentity()
                .AddBackOfficeAuthorizationPolicies(TestAuthHandler.TestAuthenticationScheme)
                .AddPreviewSupport()
>>>>>>> 2e672756
                //.WithMiniProfiler() // we don't want this running in tests
                .AddMvcAndRazor(mvcBuilding: mvcBuilder =>
                {
                    mvcBuilder.AddApplicationPart(typeof(ContentController).Assembly);
                })
                .AddWebServer()
                .Build();
        }

        public override void Configure(IApplicationBuilder app)
        {
            app.UseUmbraco();
        }

        #endregion


    }
}<|MERGE_RESOLUTION|>--- conflicted
+++ resolved
@@ -132,18 +132,6 @@
 
         public override void ConfigureServices(IServiceCollection services)
         {
-<<<<<<< HEAD
-            var umbracoBuilder = services.AddUmbraco(TestHelper.GetWebHostEnvironment(), Configuration);
-            umbracoBuilder
-                .WithConfiguration()
-                .WithTestCore(TestHelper, UseTestLocalDb) // This is the important one!
-                .WithWebComponents()
-                .WithRuntimeMinifier()
-                .WithBackOffice()
-                .WithBackOfficeIdentity()
-                .WithUmbracoMembersIdentity()
-                .WithPreview()
-=======
             var typeLoader = services.AddTypeLoader(GetType().Assembly, TestHelper.GetWebHostEnvironment(), TestHelper.GetHostingEnvironment(),
                 TestHelper.ConsoleLoggerFactory, AppCaches.NoCache, Configuration, TestHelper.Profiler);
 
@@ -156,9 +144,9 @@
                 .AddRuntimeMinifier()
                 .AddBackOffice()
                 .AddBackOfficeIdentity()
+                .AddUmbracoMembersIdentity()
                 .AddBackOfficeAuthorizationPolicies(TestAuthHandler.TestAuthenticationScheme)
                 .AddPreviewSupport()
->>>>>>> 2e672756
                 //.WithMiniProfiler() // we don't want this running in tests
                 .AddMvcAndRazor(mvcBuilding: mvcBuilder =>
                 {
