--- conflicted
+++ resolved
@@ -33,14 +33,9 @@
             var mock = new Mock<IFactory>();
 
             var logger = Mock.Of<ILogger>();
-            var ioHelper = Mock.Of<IIOHelper>();
             var typeFinder = new TypeFinder(logger);
             var f = new UmbracoDatabaseFactory(logger, new Lazy<IMapperCollection>(() => new MapperCollection(Enumerable.Empty<BaseMapper>())));
-<<<<<<< HEAD
-            var fs = new FileSystems(mock.Object, logger, ioHelper);
-=======
             var fs = new FileSystems(mock.Object, logger, IOHelper.Default, SettingsForTests.GenerateMockGlobalSettings());
->>>>>>> cd3a97ce
             var p = new ScopeProvider(f, fs, logger, typeFinder);
 
             mock.Setup(x => x.GetInstance(typeof (ILogger))).Returns(logger);
