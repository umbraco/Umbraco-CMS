﻿using System;
using System.IO;
using System.Linq;
using System.Reflection;
using AutoMapper;
using Examine;
using Moq;
using NUnit.Framework;
using Umbraco.Core;
using Umbraco.Core.Cache;
using Umbraco.Core.Components;
using Umbraco.Core.Composing;
using Umbraco.Core.Composing.Composers;
using Umbraco.Core.Configuration;
using Umbraco.Core.Configuration.UmbracoSettings;
using Umbraco.Core.Events;
using Umbraco.Core.IO;
using Umbraco.Core.IO.MediaPathSchemes;
using Umbraco.Core.Logging;
using Umbraco.Core.Logging.Serilog;
using Umbraco.Core.Manifest;
using Umbraco.Core.Models.PublishedContent;
using Umbraco.Core.Persistence;
using Umbraco.Core.Persistence.Mappers;
using Umbraco.Core.Persistence.Repositories.Implement;
using Umbraco.Core.Persistence.SqlSyntax;
using Umbraco.Core.PropertyEditors;
using Umbraco.Core.Scoping;
using Umbraco.Core.Services;
using Umbraco.Core.Services.Implement;
using Umbraco.Core.Strings;
using Umbraco.Tests.Components;
using Umbraco.Tests.TestHelpers;
using Umbraco.Tests.TestHelpers.Stubs;
using Umbraco.Web;
using Umbraco.Web.Services;
using Umbraco.Tests.Testing.Objects.Accessors;
using Umbraco.Web.Actions;
using Umbraco.Web.Composing.Composers;
using Umbraco.Web.ContentApps;
using Current = Umbraco.Core.Composing.Current;
using Umbraco.Web.Routing;

namespace Umbraco.Tests.Testing
{
    /// <summary>
    /// Provides the top-level base class for all Umbraco integration tests.
    /// </summary>
    /// <remarks>
    /// True unit tests do not need to inherit from this class, but most of Umbraco tests
    /// are not true unit tests but integration tests requiring services, databases, etc. This class
    /// provides all the necessary environment, through DI. Yes, DI is bad in tests - unit tests.
    /// But it is OK in integration tests.
    /// </remarks>
    public abstract class UmbracoTestBase
    {
        // this class
        // ensures that Current is properly resetted
        // ensures that a service container is properly initialized and disposed
        // compose the required dependencies according to test options (UmbracoTestAttribute)
        //
        // everything is virtual (because, why not?)
        // starting a test runs like this:
        // - SetUp() // when overriding, call base.SetUp() *first* then setup your own stuff
        // --- Compose() // when overriding, call base.Commpose() *first* then compose your own stuff
        // --- Initialize() // same
        // - test runs
        // - TearDown() // when overriding, clear you own stuff *then* call base.TearDown()
        //
        // about attributes
        //
        // this class defines the SetUp and TearDown methods, with proper attributes, and
        // these attributes are *inherited* so classes inheriting from this class should *not*
        // add the attributes to SetUp nor TearDown again
        //
        // this class is *not* marked with the TestFeature attribute because it is *not* a
        // test feature, and no test "base" class should be. only actual test feature classes
        // should be marked with that attribute.

        protected Composition Composition { get; private set; }

        protected IFactory Factory { get; private set; }

        protected UmbracoTestAttribute Options { get; private set; }

        protected static bool FirstTestInSession = true;

        protected bool FirstTestInFixture = true;

        internal TestObjects TestObjects { get; private set; }

        private static TypeLoader _commonTypeLoader;

        private TypeLoader _featureTypeLoader;

        #region Accessors

        protected ILogger Logger => Factory.GetInstance<ILogger>();

        protected IProfiler Profiler => Factory.GetInstance<IProfiler>();

        protected virtual IProfilingLogger ProfilingLogger => Factory.GetInstance<IProfilingLogger>();

        protected CacheHelper CacheHelper => Factory.GetInstance<CacheHelper>();

        protected virtual ISqlSyntaxProvider SqlSyntax => Factory.GetInstance<ISqlSyntaxProvider>();

        protected IMapperCollection Mappers => Factory.GetInstance<IMapperCollection>();

        #endregion

        #region Setup

        [SetUp]
        public virtual void SetUp()
        {
            // should not need this if all other tests were clean
            // but hey, never know, better avoid garbage-in
            Reset();

            // get/merge the attributes marking the method and/or the classes
            Options = TestOptionAttributeBase.GetTestOptions<UmbracoTestAttribute>();

            // fixme - align to runtimes & components - don't redo everything here

            var (logger, profiler) = GetLoggers(Options.Logger);
            var proflogger = new ProfilingLogger(logger, profiler);
            var cacheHelper = GetCacheHelper();
            var globalSettings = SettingsForTests.GetDefaultGlobalSettings();
            var typeLoader = GetTypeLoader(cacheHelper.RuntimeCache, globalSettings, proflogger, Options.TypeLoader);

            var register = RegisterFactory.Create();

            Composition = new Composition(register, typeLoader, proflogger, ComponentTests.MockRuntimeState(RuntimeLevel.Run));

            Composition.RegisterUnique(typeLoader);
            Composition.RegisterUnique(logger);
            Composition.RegisterUnique(profiler);
            Composition.RegisterUnique<IProfilingLogger>(proflogger);
            Composition.RegisterUnique(cacheHelper);
            Composition.RegisterUnique(cacheHelper.RuntimeCache);

            TestObjects = new TestObjects(register);
            Compose();
            Current.Factory = Factory = Composition.CreateFactory();
            Initialize();
        }

        protected virtual void Compose()
        {
            ComposeAutoMapper(Options.AutoMapper);
            ComposeDatabase(Options.Database);
            ComposeApplication(Options.WithApplication);

            // etc
            ComposeWeb();
            ComposeWtf();

            // not sure really
            Compose(Composition);
        }

        protected virtual void Compose(Composition composition)
        { }

        protected virtual void Initialize()
        {
            InitializeAutoMapper(Options.AutoMapper);
            InitializeApplication(Options.WithApplication);
        }

        #endregion

        #region Compose

        protected virtual (ILogger, IProfiler) GetLoggers(UmbracoTestOptions.Logger option)
        {
            ILogger logger;
            IProfiler profiler;

            switch (option)
            {
                case UmbracoTestOptions.Logger.Mock:
                    logger = Mock.Of<ILogger>();
                    profiler = Mock.Of<IProfiler>();
                    break;
                case UmbracoTestOptions.Logger.Serilog:
                    logger = new SerilogLogger(new FileInfo(TestHelper.MapPathForTest("~/unit-test.config")));
                    profiler = new LogProfiler(logger);
                    break;
                case UmbracoTestOptions.Logger.Console:
                    logger = new ConsoleLogger();
                    profiler = new LogProfiler(logger);
                    break;
                default:
                    throw new NotSupportedException($"Logger option {option} is not supported.");
            }

            return (logger, profiler);
        }

        protected virtual CacheHelper GetCacheHelper()
        {
            return CacheHelper.Disabled;
        }

        protected virtual void ComposeWeb()
        {
            // imported from TestWithSettingsBase
            // which was inherited by TestWithApplicationBase so pretty much used everywhere
            Umbraco.Web.Composing.Current.UmbracoContextAccessor = new TestUmbracoContextAccessor();

            // web
            Composition.RegisterUnique(_ => Umbraco.Web.Composing.Current.UmbracoContextAccessor);
            Composition.RegisterUnique<PublishedRouter>();
            Composition.WithCollectionBuilder<ContentFinderCollectionBuilder>();
            Composition.RegisterUnique<IContentLastChanceFinder, TestLastChanceFinder>();
            Composition.RegisterUnique<IVariationContextAccessor, TestVariationContextAccessor>();
        }

        protected virtual void ComposeWtf()
        {
            // what else?
            var runtimeStateMock = new Mock<IRuntimeState>();
            runtimeStateMock.Setup(x => x.Level).Returns(RuntimeLevel.Run);
            Composition.RegisterUnique(f => runtimeStateMock.Object);

            // ah...
            Composition.WithCollectionBuilder<ActionCollectionBuilder>();
            Composition.WithCollectionBuilder<PropertyValueConverterCollectionBuilder>();
            Composition.RegisterUnique<IPublishedContentTypeFactory, PublishedContentTypeFactory>();

            Composition.RegisterUnique<IMediaPathScheme, OriginalMediaPathScheme>();

            // register empty content apps collection
            Composition.WithCollectionBuilder<ContentAppFactoryCollectionBuilder>();
        }

        protected virtual void ComposeAutoMapper(bool configure)
        {
            if (configure == false) return;

            Composition
                .ComposeCoreMappingProfiles()
                .ComposeWebMappingProfiles();
        }

        protected virtual TypeLoader GetTypeLoader(IRuntimeCacheProvider runtimeCache, IGlobalSettings globalSettings, IProfilingLogger logger, UmbracoTestOptions.TypeLoader option)
        {
            switch (option)
            {
                case UmbracoTestOptions.TypeLoader.Default:
                    return _commonTypeLoader ?? (_commonTypeLoader = CreateCommonTypeLoader(runtimeCache, globalSettings, logger));
                case UmbracoTestOptions.TypeLoader.PerFixture:
                    return _featureTypeLoader ?? (_featureTypeLoader = CreateTypeLoader(runtimeCache, globalSettings, logger));
                case UmbracoTestOptions.TypeLoader.PerTest:
                    return CreateTypeLoader(runtimeCache, globalSettings, logger);
                default:
                    throw new ArgumentOutOfRangeException(nameof(option));
            }
        }

        protected virtual TypeLoader CreateTypeLoader(IRuntimeCacheProvider runtimeCache, IGlobalSettings globalSettings, IProfilingLogger logger)
        {
            return CreateCommonTypeLoader(runtimeCache, globalSettings, logger);
        }

        // common to all tests = cannot be overriden
        private static TypeLoader CreateCommonTypeLoader(IRuntimeCacheProvider runtimeCache, IGlobalSettings globalSettings, IProfilingLogger logger)
        {
            return new TypeLoader(runtimeCache, globalSettings.LocalTempStorageLocation, logger, false)
            {
                AssembliesToScan = new[]
                {
                    Assembly.Load("Umbraco.Core"),
                    Assembly.Load("Umbraco.Web"),
                    Assembly.Load("Umbraco.Tests")
                }
            };
        }

        protected virtual void ComposeDatabase(UmbracoTestOptions.Database option)
        {
            if (option == UmbracoTestOptions.Database.None) return;

            // create the file
            // create the schema
        }

        protected virtual void ComposeSettings()
        {
            Composition.Configs.Add(SettingsForTests.GetDefaultUmbracoSettings);
            Composition.Configs.Add(SettingsForTests.GetDefaultGlobalSettings);
        }

        protected virtual void ComposeApplication(bool withApplication)
        {
            ComposeSettings();

            if (withApplication == false) return;

            // default Datalayer/Repositories/SQL/Database/etc...
            Composition.ComposeRepositories();

            // register basic stuff that might need to be there for some container resolvers to work
<<<<<<< HEAD
            Composition.RegisterUnique(factory => umbracoSettings);
            Composition.RegisterUnique(factory => globalSettings);
            Composition.RegisterUnique(factory => umbracoSettings.Content);
            Composition.RegisterUnique(factory => umbracoSettings.WebRouting);
=======
            Composition.RegisterUnique(factory => factory.GetInstance<IUmbracoSettingsSection>().Content);
            Composition.RegisterUnique(factory => factory.GetInstance<IUmbracoSettingsSection>().Templates);
            Composition.RegisterUnique(factory => factory.GetInstance<IUmbracoSettingsSection>().WebRouting);
>>>>>>> 6e3618f6

            Composition.RegisterUnique<IExamineManager>(factory => ExamineManager.Instance);

            // register filesystems
            Composition.RegisterUnique(factory => TestObjects.GetFileSystemsMock());

            var logger = Mock.Of<ILogger>();
            var scheme = Mock.Of<IMediaPathScheme>();
            var config = Mock.Of<IContentSection>();

            var mediaFileSystem = new MediaFileSystem(Mock.Of<IFileSystem>(), config, scheme, logger);
            Composition.RegisterUnique<IMediaFileSystem>(factory => mediaFileSystem);

            // no factory (noop)
            Composition.RegisterUnique<IPublishedModelFactory, NoopPublishedModelFactory>();

            // register application stuff (database factory & context, services...)
            Composition.WithCollectionBuilder<MapperCollectionBuilder>()
                .AddCoreMappers();

            Composition.RegisterUnique<IEventMessagesFactory>(_ => new TransientEventMessagesFactory());
            Composition.RegisterUnique<IUmbracoDatabaseFactory>(f => new UmbracoDatabaseFactory(
                Constants.System.UmbracoConnectionName,
                Logger,
                new Lazy<IMapperCollection>(Mock.Of<IMapperCollection>)));
            Composition.RegisterUnique(f => f.TryGetInstance<IUmbracoDatabaseFactory>().SqlContext);

            Composition.WithCollectionBuilder<UrlSegmentProviderCollectionBuilder>(); // empty

            Composition.RegisterUnique(factory
                => TestObjects.GetScopeProvider(factory.TryGetInstance<ILogger>(), factory.TryGetInstance<FileSystems>(), factory.TryGetInstance<IUmbracoDatabaseFactory>()));
            Composition.RegisterUnique(factory => (IScopeAccessor) factory.GetInstance<IScopeProvider>());

            Composition.ComposeServices();

            // composition root is doing weird things, fix
            Composition.RegisterUnique<IApplicationTreeService, ApplicationTreeService>();
            Composition.RegisterUnique<ISectionService, SectionService>();

            // somehow property editor ends up wanting this
            Composition.WithCollectionBuilder<ManifestValueValidatorCollectionBuilder>();
            Composition.RegisterUnique<ManifestParser>();

            // note - don't register collections, use builders
            Composition.WithCollectionBuilder<DataEditorCollectionBuilder>();
            Composition.RegisterUnique<PropertyEditorCollection>();
            Composition.RegisterUnique<ParameterEditorCollection>();
        }

        #endregion

        #region Initialize

        protected virtual void InitializeAutoMapper(bool configure)
        {
            if (configure == false) return;

            Mapper.Initialize(configuration =>
            {
                var profiles = Factory.GetAllInstances<Profile>();
                foreach (var profile in profiles)
                    configuration.AddProfile(profile);
            });
        }

        protected virtual void InitializeApplication(bool withApplication)
        {
            if (withApplication == false) return;

            TestHelper.InitializeContentDirectories();
        }

        #endregion

        #region TearDown and Reset

        [TearDown]
        public virtual void TearDown()
        {
            FirstTestInFixture = false;
            FirstTestInSession = false;

            Reset();

            if (Options.WithApplication)
            {
                TestHelper.CleanContentDirectories();
                TestHelper.CleanUmbracoSettingsConfig();
            }
        }

        protected virtual void Reset()
        {
            // reset and dispose scopes
            // ensures we don't leak an opened database connection
            // which would lock eg SqlCe .sdf files
            if (Factory?.TryGetInstance<IScopeProvider>() is ScopeProvider scopeProvider)
            {
                Scope scope;
                while ((scope = scopeProvider.AmbientScope) != null)
                {
                    scope.Reset();
                    scope.Dispose();
                }
            }

            Current.Reset(); // disposes the factory

            // reset all other static things that should not be static ;(
            UriUtility.ResetAppDomainAppVirtualPath();
            SettingsForTests.Reset(); // fixme - should it be optional?

            Mapper.Reset();

            // clear static events
            DocumentRepository.ClearScopeEvents();
            MediaRepository.ClearScopeEvents();
            MemberRepository.ClearScopeEvents();
            ContentTypeService.ClearScopeEvents();
            MediaTypeService.ClearScopeEvents();
            MemberTypeService.ClearScopeEvents();
        }

        #endregion
    }
}<|MERGE_RESOLUTION|>--- conflicted
+++ resolved
@@ -303,16 +303,8 @@
             Composition.ComposeRepositories();
 
             // register basic stuff that might need to be there for some container resolvers to work
-<<<<<<< HEAD
-            Composition.RegisterUnique(factory => umbracoSettings);
-            Composition.RegisterUnique(factory => globalSettings);
-            Composition.RegisterUnique(factory => umbracoSettings.Content);
-            Composition.RegisterUnique(factory => umbracoSettings.WebRouting);
-=======
             Composition.RegisterUnique(factory => factory.GetInstance<IUmbracoSettingsSection>().Content);
-            Composition.RegisterUnique(factory => factory.GetInstance<IUmbracoSettingsSection>().Templates);
             Composition.RegisterUnique(factory => factory.GetInstance<IUmbracoSettingsSection>().WebRouting);
->>>>>>> 6e3618f6
 
             Composition.RegisterUnique<IExamineManager>(factory => ExamineManager.Instance);
 
