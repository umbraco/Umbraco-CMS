--- conflicted
+++ resolved
@@ -23,7 +23,7 @@
         {
             var memberTypeServiceMock = new Mock<IMemberTypeService>();
             memberTypeServiceMock.Setup(x => x.GetDefault()).Returns("Blah");
-            var provider = new MembersMembershipProvider(Mock.Of<IMembershipMemberService>(), memberTypeServiceMock.Object, UmbracoVersion, HostingEnvironment, IpResolver);
+            var provider = new MembersMembershipProvider(Mock.Of<IMembershipMemberService>(), memberTypeServiceMock.Object, TestHelper.GetUmbracoVersion());
             provider.Initialize("test", new NameValueCollection());
 
             Assert.AreEqual("Blah", provider.DefaultMemberTypeAlias);
@@ -34,7 +34,7 @@
         {
             var memberTypeServiceMock = new Mock<IMemberTypeService>();
             memberTypeServiceMock.Setup(x => x.GetDefault()).Returns("Blah");
-            var provider = new MembersMembershipProvider(Mock.Of<IMembershipMemberService>(), memberTypeServiceMock.Object, UmbracoVersion, HostingEnvironment, IpResolver);
+            var provider = new MembersMembershipProvider(Mock.Of<IMembershipMemberService>(), memberTypeServiceMock.Object, TestHelper.GetUmbracoVersion());
             provider.Initialize("test", new NameValueCollection { { "defaultMemberTypeAlias", "Hello" } });
 
             Assert.AreEqual("Hello", provider.DefaultMemberTypeAlias);
@@ -48,7 +48,7 @@
             var membershipServiceMock = new Mock<IMembershipMemberService>();
             membershipServiceMock.Setup(service => service.Exists("test")).Returns(true);
 
-            var provider = new MembersMembershipProvider(membershipServiceMock.Object, memberTypeServiceMock.Object, UmbracoVersion, HostingEnvironment, IpResolver);
+            var provider = new MembersMembershipProvider(membershipServiceMock.Object, memberTypeServiceMock.Object, TestHelper.GetUmbracoVersion());
             provider.Initialize("test", new NameValueCollection());
 
             MembershipCreateStatus status;
@@ -65,7 +65,7 @@
             var membershipServiceMock = new Mock<IMembershipMemberService>();
             membershipServiceMock.Setup(service => service.GetByEmail("test@test.com")).Returns(() => new Member("test", MockedContentTypes.CreateSimpleMemberType()));
 
-            var provider = new MembersMembershipProvider(membershipServiceMock.Object, memberTypeServiceMock.Object, UmbracoVersion, HostingEnvironment, IpResolver);
+            var provider = new MembersMembershipProvider(membershipServiceMock.Object, memberTypeServiceMock.Object, TestHelper.GetUmbracoVersion());
             provider.Initialize("test", new NameValueCollection { { "requiresUniqueEmail", "true" } });
 
             MembershipCreateStatus status;
@@ -73,77 +73,7 @@
 
             Assert.IsNull(user);
         }
-<<<<<<< HEAD
-
-        [Test]
-        public void Answer_Is_Encrypted()
-        {
-            IMember createdMember = null;
-            var memberType = MockedContentTypes.CreateSimpleMemberType();
-            foreach (var p in ConventionsHelper.GetStandardPropertyTypeStubs())
-            {
-                memberType.AddPropertyType(p.Value);
-            }
-            var memberTypeServiceMock = new Mock<IMemberTypeService>();
-            memberTypeServiceMock.Setup(x => x.GetDefault()).Returns("Member");
-            var membershipServiceMock = new Mock<IMembershipMemberService>();
-            membershipServiceMock.Setup(service => service.Exists("test")).Returns(false);
-            membershipServiceMock.Setup(service => service.GetByEmail("test@test.com")).Returns(() => null);
-            membershipServiceMock.Setup(
-                service => service.CreateWithIdentity(It.IsAny<string>(), It.IsAny<string>(), It.IsAny<string>(), It.IsAny<string>(), It.IsAny<bool>()))
-                        .Callback((string u, string e, string p, string m, bool isApproved) =>
-                            {
-                                createdMember = new Member("test", e, u, p, memberType, isApproved);
-                            })
-                        .Returns(() => createdMember);
-            var provider = new MembersMembershipProvider(membershipServiceMock.Object, memberTypeServiceMock.Object, UmbracoVersion, HostingEnvironment, IpResolver);
-            provider.Initialize("test", new NameValueCollection());
-
-
-            MembershipCreateStatus status;
-            provider.CreateUser("test", "test", "testtest$1", "test@test.com", "test", "test", true, "test", out status);
-
-            Assert.AreNotEqual("test", createdMember.RawPasswordAnswerValue);
-            Assert.AreEqual(provider.EncryptString("test"), createdMember.RawPasswordAnswerValue);
-        }
-
-        [Test]
-        public void Password_Encrypted()
-        {
-            IMember createdMember = null;
-            var memberType = MockedContentTypes.CreateSimpleMemberType();
-            foreach (var p in ConventionsHelper.GetStandardPropertyTypeStubs())
-            {
-                memberType.AddPropertyType(p.Value);
-            }
-            var memberTypeServiceMock = new Mock<IMemberTypeService>();
-            memberTypeServiceMock.Setup(x => x.GetDefault()).Returns("Member");
-            var membershipServiceMock = new Mock<IMembershipMemberService>();
-            membershipServiceMock.Setup(service => service.Exists("test")).Returns(false);
-            membershipServiceMock.Setup(service => service.GetByEmail("test@test.com")).Returns(() => null);
-            membershipServiceMock.Setup(
-                service => service.CreateWithIdentity(It.IsAny<string>(), It.IsAny<string>(), It.IsAny<string>(), It.IsAny<string>(), It.IsAny<bool>()))
-                        .Callback((string u, string e, string p, string m, bool isApproved) =>
-                            {
-                                createdMember = new Member("test", e, u, p, memberType, isApproved);
-                            })
-                        .Returns(() => createdMember);
-
-            var provider = new MembersMembershipProvider(membershipServiceMock.Object, memberTypeServiceMock.Object, UmbracoVersion, HostingEnvironment, IpResolver);
-            provider.Initialize("test", new NameValueCollection { { "passwordFormat", "Encrypted" } });
-
-
-            MembershipCreateStatus status;
-            provider.CreateUser("test", "test", "testtest$1", "test@test.com", "test", "test", true, "test", out status);
-
-            Assert.AreNotEqual("test", createdMember.RawPasswordValue);
-            var decrypted = provider.DecryptPassword(createdMember.RawPasswordValue);
-            Assert.AreEqual("testtest$1", decrypted);
-        }
-
-=======
         
->>>>>>> d58787e9
         [Test]
         public void Password_Hashed_With_Salt()
         {
@@ -166,7 +96,7 @@
                         })
                         .Returns(() => createdMember);
 
-            var provider = new MembersMembershipProvider(membershipServiceMock.Object, memberTypeServiceMock.Object, UmbracoVersion, HostingEnvironment, IpResolver);
+            var provider = new MembersMembershipProvider(membershipServiceMock.Object, memberTypeServiceMock.Object, TestHelper.GetUmbracoVersion());
             provider.Initialize("test", new NameValueCollection { { "passwordFormat", "Hashed" }, { "hashAlgorithmType", "HMACSHA256" } });
 
 
