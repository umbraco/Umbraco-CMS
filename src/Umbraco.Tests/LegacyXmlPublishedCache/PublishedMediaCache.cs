﻿using System;
using System.Collections.Generic;
using System.Configuration;
using System.IO;
using System.Linq;
using System.Threading;
using System.Xml.XPath;
using Examine;
using Examine.Search;
using Lucene.Net.Store;
using Umbraco.Core;
using Umbraco.Core.Cache;
using Umbraco.Core.Logging;
using Umbraco.Core.Models;
using Umbraco.Core.Models.PublishedContent;
using Umbraco.Core.Services;
using Umbraco.Core.Xml;
using Umbraco.Examine;
using Umbraco.Web;
using Umbraco.Web.Composing;
using Umbraco.Web.PublishedCache;

namespace Umbraco.Tests.LegacyXmlPublishedCache
{
    /// <summary>
    /// An IPublishedMediaStore that first checks for the media in Examine, and then reverts to the database
    /// </summary>
    /// <remarks>
    /// NOTE: In the future if we want to properly cache all media this class can be extended or replaced when these classes/interfaces are exposed publicly.
    /// </remarks>
    internal class PublishedMediaCache : PublishedCacheBase, IPublishedMediaCache
    {
        private readonly IMediaService _mediaService;
        private readonly IUserService _userService;

        // by default these are null unless specified by the ctor dedicated to tests
        // when they are null the cache derives them from the ExamineManager, see
        // method GetExamineManagerSafe().
        //
        private readonly ISearcher _searchProvider;
        private readonly XmlStore _xmlStore;
        private readonly PublishedContentTypeCache _contentTypeCache;
        private readonly IEntityXmlSerializer _entitySerializer;
        private readonly IUmbracoContextAccessor _umbracoContextAccessor;
        private readonly IVariationContextAccessor _variationContextAccessor;
        private readonly IExamineManager _examineManager = new ExamineManager();

        // must be specified by the ctor
        private readonly IAppCache _appCache;

        public PublishedMediaCache(XmlStore xmlStore, IMediaService mediaService, IUserService userService,
            IAppCache appCache, PublishedContentTypeCache contentTypeCache, IEntityXmlSerializer entitySerializer,
            IUmbracoContextAccessor umbracoContextAccessor, IVariationContextAccessor variationContextAccessor)
            : base(false)
        {
            _mediaService = mediaService ?? throw new ArgumentNullException(nameof(mediaService));
            _userService = userService ?? throw new ArgumentNullException(nameof(userService));

            _appCache = appCache;
            _xmlStore = xmlStore;
            _contentTypeCache = contentTypeCache;
            _entitySerializer = entitySerializer;
            _umbracoContextAccessor = umbracoContextAccessor;
            _variationContextAccessor = variationContextAccessor;
        }

        /// <summary>
        /// Generally used for unit testing to use an explicit examine searcher
        /// </summary>
        /// <param name="mediaService"></param>
        /// <param name="userService"></param>
        /// <param name="searchProvider"></param>
        /// <param name="appCache"></param>
        /// <param name="contentTypeCache"></param>
        /// <param name="entitySerializer"></param>
        internal PublishedMediaCache(IMediaService mediaService, IUserService userService, ISearcher searchProvider, IAppCache appCache, PublishedContentTypeCache contentTypeCache, IEntityXmlSerializer entitySerializer, IUmbracoContextAccessor umbracoContextAccessor)
            : base(false)
        {
            _mediaService = mediaService ?? throw new ArgumentNullException(nameof(mediaService));
            _userService = userService ?? throw new ArgumentNullException(nameof(userService));
            _searchProvider = searchProvider ?? throw new ArgumentNullException(nameof(searchProvider));
            _appCache = appCache;
            _contentTypeCache = contentTypeCache;
            _entitySerializer = entitySerializer;
            _umbracoContextAccessor = umbracoContextAccessor;
        }

        static PublishedMediaCache()
        {
            InitializeCacheConfig();
        }

        public override IPublishedContent GetById(bool preview, int nodeId)
        {
            return GetUmbracoMedia(nodeId);
        }

        public override IPublishedContent GetById(bool preview, Guid nodeId)
        {
            throw new NotImplementedException();
        }

        public override IPublishedContent GetById(bool preview, Udi nodeId)
            => throw new NotSupportedException();

        public override bool HasById(bool preview, int contentId)
        {
            return GetUmbracoMedia(contentId) != null;
        }

        public override IEnumerable<IPublishedContent> GetAtRoot(bool preview, string culture = null)
        {
            var searchProvider = GetSearchProviderSafe();

            if (searchProvider != null)
            {
                try
                {
                    // first check in Examine for the cache values
                    // +(+parentID:-1) +__IndexType:media

                    var criteria = searchProvider.CreateQuery("media");
                    var filter = criteria.ParentId(-1).Not().Field(UmbracoExamineFieldNames.IndexPathFieldName, "-1,-21,".MultipleCharacterWildcard());

                    var result = filter.Execute();
                    if (result != null)
                        return result.Select(x => CreateFromCacheValues(ConvertFromSearchResult(x)));
                }
                catch (Exception ex)
                {
                    if (ex is FileNotFoundException)
                    {
                        //Currently examine is throwing FileNotFound exceptions when we have a load balanced filestore and a node is published in umbraco
                        //See this thread: http://examine.cdodeplex.com/discussions/264341
                        //Catch the exception here for the time being, and just fallback to GetMedia
                        // TODO: Need to fix examine in LB scenarios!
                        Current.Logger.Error<PublishedMediaCache>(ex, "Could not load data from Examine index for media");
                    }
                    else if (ex is AlreadyClosedException)
                    {
                        //If the app domain is shutting down and the site is under heavy load the index reader will be closed and it really cannot
                        //be re-opened since the app domain is shutting down. In this case we have no option but to try to load the data from the db.
                        Current.Logger.Error<PublishedMediaCache>(ex, "Could not load data from Examine index for media, the app domain is most likely in a shutdown state");
                    }
                    else throw;
                }
            }

            //something went wrong, fetch from the db

            var rootMedia = _mediaService.GetRootMedia();
            return rootMedia.Select(m => GetUmbracoMedia(m.Id));
        }

        public override IPublishedContent GetSingleByXPath(bool preview, string xpath, XPathVariable[] vars)
        {
            throw new NotImplementedException("PublishedMediaCache does not support XPath.");
            //var navigator = CreateNavigator(preview);
            //var iterator = navigator.Select(xpath, vars);
            //return GetSingleByXPath(iterator);
        }

        public override IPublishedContent GetSingleByXPath(bool preview, XPathExpression xpath, XPathVariable[] vars)
        {
            throw new NotImplementedException("PublishedMediaCache does not support XPath.");
            //var navigator = CreateNavigator(preview);
            //var iterator = navigator.Select(xpath, vars);
            //return GetSingleByXPath(iterator);
        }

        private IPublishedContent GetSingleByXPath(XPathNodeIterator iterator)
        {
            throw new NotImplementedException("PublishedMediaCache does not support XPath.");
            //if (iterator.MoveNext() == false) return null;
            //var idAttr = iterator.Current.GetAttribute("id", "");
            //int id;
            //return int.TryParse(idAttr, out id) ? GetUmbracoMedia(id) : null;
        }

        public override IEnumerable<IPublishedContent> GetByXPath(bool preview, string xpath, XPathVariable[] vars)
        {
            throw new NotImplementedException("PublishedMediaCache does not support XPath.");
            //var navigator = CreateNavigator(preview);
            //var iterator = navigator.Select(xpath, vars);
            //return GetByXPath(iterator);
        }

        public override IEnumerable<IPublishedContent> GetByXPath(bool preview, XPathExpression xpath, XPathVariable[] vars)
        {
            throw new NotImplementedException("PublishedMediaCache does not support XPath.");
            //var navigator = CreateNavigator(preview);
            //var iterator = navigator.Select(xpath, vars);
            //return GetByXPath(iterator);
        }

        private IEnumerable<IPublishedContent> GetByXPath(XPathNodeIterator iterator)
        {
            while (iterator.MoveNext())
            {
                var idAttr = iterator.Current.GetAttribute("id", "");
                int id;
                if (int.TryParse(idAttr, out id))
                    yield return GetUmbracoMedia(id);
            }
        }

        public override XPathNavigator CreateNavigator(bool preview)
        {
            throw new NotImplementedException("PublishedMediaCache does not support XPath.");
            //var doc = _xmlStore.GetMediaXml();
            //return doc.CreateNavigator();
        }

        public override XPathNavigator CreateNodeNavigator(int id, bool preview)
        {
            // preview is ignored for media cache

            // this code is mostly used when replacing old media.ToXml() code, and that code
            // stored the XML attached to the media itself - so for some time in memory - so
            // unless we implement some sort of cache here, we're probably degrading perfs.

            XPathNavigator navigator = null;
            var node = _xmlStore.GetMediaXmlNode(id);
            if (node != null)
            {
                navigator = node.CreateNavigator();
            }
            return navigator;
        }

        public override bool HasContent(bool preview) { throw new NotImplementedException(); }

        private ISearcher GetSearchProviderSafe()
        {
            if (_searchProvider != null)
                return _searchProvider;

            try
            {
                return _examineManager.TryGetIndex(Constants.UmbracoIndexes.InternalIndexName, out var index) ? index.GetSearcher() : null;
            }
            catch (FileNotFoundException)
            {
                //Currently examine is throwing FileNotFound exceptions when we have a load balanced filestore and a node is published in umbraco
                //See this thread: http://examine.cdodeplex.com/discussions/264341
                //Catch the exception here for the time being, and just fallback to GetMedia
                // TODO: Need to fix examine in LB scenarios!
            }
            catch (NullReferenceException)
            {
                //This will occur when the search provider cannot be initialized. In newer examine versions the initialization is lazy and therefore
                // the manager will return the singleton without throwing initialization errors, however if examine isn't configured correctly a null
                // reference error will occur because the examine settings are null.
            }
            catch (AlreadyClosedException)
            {
                //If the app domain is shutting down and the site is under heavy load the index reader will be closed and it really cannot
                //be re-opened since the app domain is shutting down. In this case we have no option but to try to load the data from the db.
            }
            return null;
        }

        private IPublishedContent GetUmbracoMedia(int id)
        {
            // this recreates an IPublishedContent and model each time
            // it is called, but at least it should NOT hit the database
            // nor Lucene each time, relying on the memory cache instead

            if (id <= 0) return null; // fail fast

            var cacheValues = GetCacheValues(id, GetUmbracoMediaCacheValues);

            return cacheValues == null ? null : CreateFromCacheValues(cacheValues);
        }

        private CacheValues GetUmbracoMediaCacheValues(int id)
        {
            var searchProvider = GetSearchProviderSafe();

            if (searchProvider != null)
            {
                try
                {
                    // first check in Examine as this is WAY faster
                    //
                    // the filter will create a query like this:
                    // +(+__NodeId:3113 -__Path:-1,-21,*) +__IndexType:media
                    //
                    // note that since the use of the wildcard, it automatically escapes it in Lucene.

                    var criteria = searchProvider.CreateQuery("media");
                    var filter = criteria.Id(id.ToInvariantString()).Not().Field(UmbracoExamineFieldNames.IndexPathFieldName, "-1,-21,".MultipleCharacterWildcard());

                    var result = filter.Execute().FirstOrDefault();
                    if (result != null) return ConvertFromSearchResult(result);
                }
                catch (Exception ex)
                {
                    if (ex is FileNotFoundException)
                    {
                        //Currently examine is throwing FileNotFound exceptions when we have a load balanced filestore and a node is published in umbraco
                        //See this thread: http://examine.cdodeplex.com/discussions/264341
                        //Catch the exception here for the time being, and just fallback to GetMedia
                        // TODO: Need to fix examine in LB scenarios!
                        Current.Logger.Error<PublishedMediaCache>(ex, "Could not load data from Examine index for media");
                    }
                    else if (ex is AlreadyClosedException)
                    {
                        //If the app domain is shutting down and the site is under heavy load the index reader will be closed and it really cannot
                        //be re-opened since the app domain is shutting down. In this case we have no option but to try to load the data from the db.
                        Current.Logger.Error<PublishedMediaCache>(ex, "Could not load data from Examine index for media, the app domain is most likely in a shutdown state");
                    }
                    else throw;
                }
            }

            // don't log a warning here, as it can flood the log in case of eg a media picker referencing a media
            // that has been deleted, hence is not in the Examine index anymore (for a good reason). try to get
            // the media from the service, first
            var media = _mediaService.GetById(id);
            if (media == null || media.Trashed) return null; // not found, ok

            // so, the media was not found in Examine's index *yet* it exists, which probably indicates that
            // the index is corrupted. Or not up-to-date. Log a warning, but only once, and only if seeing the
            // error more that a number of times.

            var miss = Interlocked.CompareExchange(ref _examineIndexMiss, 0, 0); // volatile read
            if (miss < ExamineIndexMissMax && Interlocked.Increment(ref _examineIndexMiss) == ExamineIndexMissMax)
                Current.Logger.Warn<PublishedMediaCache>("Failed ({ExamineIndexMissMax} times) to retrieve medias from Examine index and had to load"
                    + " them from DB. This may indicate that the Examine index is corrupted.", ExamineIndexMissMax);

            return ConvertFromIMedia(media);
        }

        private const int ExamineIndexMissMax = 10;
        private int _examineIndexMiss;

        internal CacheValues ConvertFromXPathNodeIterator(XPathNodeIterator media, int id)
        {
            if (media?.Current != null)
            {
                return media.Current.Name.InvariantEquals("error")
                    ? null
                    : ConvertFromXPathNavigator(media.Current);
            }

            Current.Logger.Warn<PublishedMediaCache>("Could not retrieve media {MediaId} from Examine index or from legacy library.GetMedia method", id);

            return null;
        }

        internal CacheValues ConvertFromSearchResult(ISearchResult searchResult)
        {
            // note: fixing fields in 7.x, removed by Shan for 8.0

            return new CacheValues
            {
                Values = searchResult.Values,
                FromExamine = true
            };
        }

        internal CacheValues ConvertFromXPathNavigator(XPathNavigator xpath, bool forceNav = false)
        {
            if (xpath == null) throw new ArgumentNullException(nameof(xpath));

            var values = new Dictionary<string, string> { { "nodeName", xpath.GetAttribute("nodeName", "") } };
            values["nodeTypeAlias"] = xpath.Name;

            var result = xpath.SelectChildren(XPathNodeType.Element);
            //add the attributes e.g. id, parentId etc
            if (result.Current != null && result.Current.HasAttributes)
            {
                if (result.Current.MoveToFirstAttribute())
                {
                    //checking for duplicate keys because of the 'nodeTypeAlias' might already be added above.
                    if (values.ContainsKey(result.Current.Name) == false)
                    {
                        values[result.Current.Name] = result.Current.Value;
                    }
                    while (result.Current.MoveToNextAttribute())
                    {
                        if (values.ContainsKey(result.Current.Name) == false)
                        {
                            values[result.Current.Name] = result.Current.Value;
                        }
                    }
                    result.Current.MoveToParent();
                }
            }
            // because, migration
            if (values.ContainsKey("key") == false)
                values["key"] = Guid.Empty.ToString();
            //add the user props
            while (result.MoveNext())
            {
                if (result.Current != null && result.Current.HasAttributes == false)
                {
                    var value = result.Current.Value;
                    if (string.IsNullOrEmpty(value))
                    {
                        if (result.Current.HasAttributes || result.Current.SelectChildren(XPathNodeType.Element).Count > 0)
                        {
                            value = result.Current.OuterXml;
                        }
                    }
                    values[result.Current.Name] = value;
                }
            }

            return new CacheValues
            {
                Values = values,
                XPath = forceNav ? xpath : null // outside of tests we do NOT want to cache the navigator!
            };
        }

        internal CacheValues ConvertFromIMedia(IMedia media)
        {
            var values = new Dictionary<string, string>();

            var creator = _userService.GetProfileById(media.CreatorId);
            var creatorName = creator == null ? "" : creator.Name;

            values["id"] = media.Id.ToString();
            values["key"] = media.Key.ToString();
            values["parentID"] = media.ParentId.ToString();
            values["level"] = media.Level.ToString();
            values["creatorID"] = media.CreatorId.ToString();
            values["creatorName"] = creatorName;
            values["writerID"] = media.CreatorId.ToString();
            values["writerName"] = creatorName;
            values["template"] = "0";
            values["urlName"] = "";
            values["sortOrder"] = media.SortOrder.ToString();
            values["createDate"] = media.CreateDate.ToString("yyyy-MM-dd HH:mm:ss");
            values["updateDate"] = media.UpdateDate.ToString("yyyy-MM-dd HH:mm:ss");
            values["nodeName"] = media.Name;
            values["path"] = media.Path;
            values["nodeType"] = media.ContentType.Id.ToString();
            values["nodeTypeAlias"] = media.ContentType.Alias;

            // add the user props
            foreach (var prop in media.Properties)
                values[prop.Alias] = prop.GetValue()?.ToString();

            return new CacheValues
            {
                Values = values
            };
        }

        /// <summary>
        /// We will need to first check if the document was loaded by Examine, if so we'll need to check if this property exists
        /// in the results, if it does not, then we'll have to revert to looking up in the db.
        /// </summary>
        /// <param name="dd"> </param>
        /// <param name="alias"></param>
        /// <returns></returns>
        private IPublishedProperty GetProperty(DictionaryPublishedContent dd, string alias)
        {
            //lets check if the alias does not exist on the document.
            //NOTE: Examine will not index empty values and we do not output empty XML Elements to the cache - either of these situations
            // would mean that the property is missing from the collection whether we are getting the value from Examine or from the library media cache.
            if (dd.Properties.All(x => x.Alias.InvariantEquals(alias) == false))
            {
                return null;
            }

            if (dd.LoadedFromExamine)
            {
                //We are going to check for a special field however, that is because in some cases we store a 'Raw'
                //value in the index such as for xml/html.
                var rawValue = dd.Properties.FirstOrDefault(x => x.Alias.InvariantEquals(UmbracoExamineFieldNames.RawFieldPrefix + alias));
                return rawValue
                       ?? dd.Properties.FirstOrDefault(x => x.Alias.InvariantEquals(alias));
            }

            //if its not loaded from examine, then just return the property
            return dd.Properties.FirstOrDefault(x => x.Alias.InvariantEquals(alias));
        }

        /// <summary>
        /// A Helper methods to return the children for media whether it is based on examine or xml
        /// </summary>
        /// <param name="parentId"></param>
        /// <param name="xpath"></param>
        /// <returns></returns>
        private IEnumerable<IPublishedContent> GetChildrenMedia(int parentId, XPathNavigator xpath = null)
        {
            // if there *is* a navigator, directly look it up
            if (xpath != null)
            {
                return ToIPublishedContent(parentId, xpath);
            }

            // otherwise, try examine first, then re-look it up
            var searchProvider = GetSearchProviderSafe();

            if (searchProvider != null)
            {
                try
                {
                    //first check in Examine as this is WAY faster
                    var criteria = searchProvider.CreateQuery("media");

                    var filter = criteria.ParentId(parentId).Not().Field(UmbracoExamineFieldNames.IndexPathFieldName, "-1,-21,".MultipleCharacterWildcard())
                        .OrderBy(new SortableField("sortOrder", SortType.Int));
                    //the above filter will create a query like this, NOTE: That since the use of the wildcard, it automatically escapes it in Lucene.
                    //+(+parentId:3113 -__Path:-1,-21,*) +__IndexType:media

                    // sort with the Sort field (updated for 8.0)
                    var results = filter.Execute();

                    if (results.Any())
                    {
                        // var medias = results.Select(ConvertFromSearchResult);
                        var medias = results.Select(x =>
                        {
                            int nid;
                            if (int.TryParse(x["__NodeId"], out nid) == false && int.TryParse(x["NodeId"], out nid) == false)
                                throw new Exception("Failed to extract NodeId from search result.");
                            var cacheValues = GetCacheValues(nid, id => ConvertFromSearchResult(x));
                            return CreateFromCacheValues(cacheValues);
                        });

                        return medias;
                    }

                    //if there's no result then return null. Previously we defaulted back to library.GetMedia below
                    //but this will always get called for when we are getting descendants since many items won't have
                    //children and then we are hitting the database again!
                    //So instead we're going to rely on Examine to have the correct results like it should.
                    return Enumerable.Empty<IPublishedContent>();
                }
                catch (FileNotFoundException)
                {
                    //Currently examine is throwing FileNotFound exceptions when we have a load balanced filestore and a node is published in umbraco
                    //See this thread: http://examine.cdodeplex.com/discussions/264341
                    //Catch the exception here for the time being, and just fallback to GetMedia
                }
            }

            // falling back to get media
            // was library.GetMedia which had its own cache, but MediaService *also* caches
            // so, library.GetMedia is gone and now we directly work with MediaService
            // (code below copied from what library was doing)
<<<<<<< HEAD
            var media =_mediaService.GetById(parentId);
=======
            var media = _mediaService.GetById(parentId);
>>>>>>> 46f00cf9
            if (media == null)
            {
                return Enumerable.Empty<IPublishedContent>();
            }

            var serialized = _entitySerializer.Serialize(media, true);

            var mediaIterator = serialized.CreateNavigator().Select("/");

            return mediaIterator.Current == null
                ? Enumerable.Empty<IPublishedContent>()
                : ToIPublishedContent(parentId, mediaIterator.Current);
        }


        internal IEnumerable<IPublishedContent> ToIPublishedContent(int parentId, XPathNavigator xpath)
        {
            var mediaList = new List<IPublishedContent>();

            // this is so bad, really
            var item = xpath.Select("//*[@id='" + parentId + "']");
            if (item.Current == null)
                return Enumerable.Empty<IPublishedContent>();
            var items = item.Current.SelectChildren(XPathNodeType.Element);

            // and this does not work, because... meh
            //var q = "//* [@id='" + parentId + "']/* [@id]";
            //var items = xpath.Select(q);

            foreach (XPathNavigator itemm in items)
            {
                int id;
                if (int.TryParse(itemm.GetAttribute("id", ""), out id) == false)
                    continue; // uh?
                var captured = itemm;
                var cacheValues = GetCacheValues(id, idd => ConvertFromXPathNavigator(captured));
                mediaList.Add(CreateFromCacheValues(cacheValues));
            }

            return mediaList;
        }


        internal void Resync()
        {
            // clear recursive properties cached by XmlPublishedContent.GetProperty
            // assume that nothing else is going to cache IPublishedProperty items (else would need to do ByKeySearch)
            // NOTE all properties cleared when clearing the content cache (see content cache)
            //_appCache.ClearCacheObjectTypes<IPublishedProperty>();
            //_appCache.ClearCacheByKeySearch("XmlPublishedCache.PublishedMediaCache:RecursiveProperty-");
        }

        #region Content types

        public override IPublishedContentType GetContentType(int id)
        {
            return _contentTypeCache.Get(PublishedItemType.Media, id);
        }

        public override IPublishedContentType GetContentType(string alias)
        {
            return _contentTypeCache.Get(PublishedItemType.Media, alias);
        }

        public override IEnumerable<IPublishedContent> GetByContentType(IPublishedContentType contentType)
        {
            throw new NotSupportedException();
        }

        #endregion

        // REFACTORING

        // caching the basic atomic values - and the parent id
        // but NOT caching actual parent nor children and NOT even
        // the list of children ids - BUT caching the path

        internal class CacheValues
        {
            public IReadOnlyDictionary<string, string> Values { get; set; }
            public XPathNavigator XPath { get; set; }
            public bool FromExamine { get; set; }
        }

        public const string PublishedMediaCacheKey = "MediaCacheMeh.";
        private const int PublishedMediaCacheTimespanSeconds = 4 * 60; // 4 mins
        private static TimeSpan _publishedMediaCacheTimespan;
        private static bool _publishedMediaCacheEnabled;

        private static void InitializeCacheConfig()
        {
            var value = ConfigurationManager.AppSettings[Constants.AppSettings.PublishedMediaCacheSeconds];
            int seconds;
            if (int.TryParse(value, out seconds) == false)
                seconds = PublishedMediaCacheTimespanSeconds;
            if (seconds > 0)
            {
                _publishedMediaCacheEnabled = true;
                _publishedMediaCacheTimespan = TimeSpan.FromSeconds(seconds);
            }
            else
            {
                _publishedMediaCacheEnabled = false;
            }
        }

        internal IPublishedContent CreateFromCacheValues(CacheValues cacheValues)
        {
            var content = new DictionaryPublishedContent(
                cacheValues.Values,
                parentId => parentId < 0 ? null : GetUmbracoMedia(parentId),
                GetChildrenMedia,
                GetProperty,
                _appCache,
                _variationContextAccessor,
                _contentTypeCache,
                cacheValues.XPath, // though, outside of tests, that should be null
                cacheValues.FromExamine
            );
            return content.CreateModel(Current.PublishedModelFactory);
        }

        private static CacheValues GetCacheValues(int id, Func<int, CacheValues> func)
        {
            if (_publishedMediaCacheEnabled == false)
                return func(id);

            var cache = Current.AppCaches.RuntimeCache;
            var key = PublishedMediaCacheKey + id;
            return (CacheValues)cache.Get(key, () => func(id), _publishedMediaCacheTimespan);
        }

        internal static void ClearCache(int id)
        {
            var cache = Current.AppCaches.RuntimeCache;
            var sid = id.ToString();
            var key = PublishedMediaCacheKey + sid;

            // we do clear a lot of things... but the cache refresher is somewhat
            // convoluted and it's hard to tell what to clear exactly ;-(

            // clear the parent - NOT (why?)
            //var exist = (CacheValues) cache.GetCacheItem(key);
            //if (exist != null)
            //    cache.ClearCacheItem(PublishedMediaCacheKey + GetValuesValue(exist.Values, "parentID"));

            // clear the item
            cache.Clear(key);

            // clear all children - in case we moved and their path has changed
            var fid = "/" + sid + "/";
            cache.ClearOfType<CacheValues>((k, v) =>
                GetValuesValue(v.Values, "path", "__Path").Contains(fid));
        }

        private static string GetValuesValue(IReadOnlyDictionary<string, string> d, params string[] keys)
        {
            string value = null;
            var ignored = keys.Any(x => d.TryGetValue(x, out value));
            return value ?? "";
        }
    }
}<|MERGE_RESOLUTION|>--- conflicted
+++ resolved
@@ -545,11 +545,7 @@
             // was library.GetMedia which had its own cache, but MediaService *also* caches
             // so, library.GetMedia is gone and now we directly work with MediaService
             // (code below copied from what library was doing)
-<<<<<<< HEAD
-            var media =_mediaService.GetById(parentId);
-=======
             var media = _mediaService.GetById(parentId);
->>>>>>> 46f00cf9
             if (media == null)
             {
                 return Enumerable.Empty<IPublishedContent>();
