--- conflicted
+++ resolved
@@ -99,11 +99,7 @@
             return CreatePublishedRouter(webRoutingSettings, container ?? Factory, contentFinders);
         }
 
-<<<<<<< HEAD
-        internal static PublishedRouter CreatePublishedRouter(IWebRoutingSettings webRoutingSettings, IServiceProvider container = null, ContentFinderCollection contentFinders = null)
-=======
-        internal static PublishedRouter CreatePublishedRouter(WebRoutingSettings webRoutingSettings, IFactory container = null, ContentFinderCollection contentFinders = null)
->>>>>>> 17c68176
+        internal static PublishedRouter CreatePublishedRouter(WebRoutingSettings webRoutingSettings, IServiceProvider container = null, ContentFinderCollection contentFinders = null)
         {
             return new PublishedRouter(
                 Microsoft.Extensions.Options.Options.Create(webRoutingSettings),
