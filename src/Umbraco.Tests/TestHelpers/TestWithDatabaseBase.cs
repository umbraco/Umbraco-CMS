﻿using System;
using System.Configuration;
using System.Data.SqlServerCe;
using System.Threading;
using System.Web.Routing;
using System.Xml;
using Moq;
using NUnit.Framework;
using Umbraco.Core;
using Umbraco.Core.Cache;
using Umbraco.Core.Configuration.Models;
using Umbraco.Core.Logging;
using Umbraco.Core.Persistence;
using Umbraco.Core.Persistence.SqlSyntax;
using Umbraco.Core.PropertyEditors;
using Umbraco.Core.Services;
using Umbraco.Web;
using Umbraco.Web.PublishedCache;
using Umbraco.Web.Security;
using Umbraco.Web.Routing;
using File = System.IO.File;
using Umbraco.Web.Composing;
using Umbraco.Core.Persistence.Mappers;
using Umbraco.Core.Scoping;
using Umbraco.Tests.Testing;
using Umbraco.Core.Migrations.Install;
using Umbraco.Core.Models.PublishedContent;
using Umbraco.Core.Persistence.Repositories;
using Umbraco.Persistance.SqlCe;
using Umbraco.Tests.LegacyXmlPublishedCache;
using Umbraco.Web.WebApi;
using Umbraco.Tests.Common;
using Umbraco.Tests.Common.Builders;

namespace Umbraco.Tests.TestHelpers
{
    /// <summary>
    /// Provides a base class for all Umbraco tests that require a database.
    /// </summary>
    /// <remarks>
    /// <para>Can provide a SqlCE database populated with the Umbraco schema. The database should
    /// be accessed through the UmbracoDatabaseFactory.</para>
    /// <para>Provides an Umbraco context and Xml content.</para>
    /// <para>fixme what else?</para>
    /// </remarks>
    [Apartment(ApartmentState.STA)] // why?
    [UmbracoTest(WithApplication = true)]
    public abstract class TestWithDatabaseBase : UmbracoTestBase
    {
        private string _databasePath;
        private static byte[] _databaseBytes;

        protected PublishedContentTypeCache ContentTypesCache { get; private set; }

        protected override ISqlSyntaxProvider SqlSyntax => GetSyntaxProvider();
        protected IVariationContextAccessor VariationContextAccessor => new TestVariationContextAccessor();

        internal ScopeProvider ScopeProvider => Current.ScopeProvider as ScopeProvider;

        protected ISqlContext SqlContext => Factory.GetInstance<ISqlContext>();

        public override void SetUp()
        {
            // Ensure the data directory is set before continuing
            var path = TestHelper.WorkingDirectory;
            AppDomain.CurrentDomain.SetData("DataDirectory", path);

            base.SetUp();
        }

        protected override void Compose()
        {
            base.Compose();

            Composition.Register<ISqlSyntaxProvider, SqlCeSyntaxProvider>();
            Composition.Register(factory => PublishedSnapshotService);
            Composition.Register(factory => DefaultCultureAccessor);

            Composition.WithCollectionBuilder<DataEditorCollectionBuilder>()
                .Clear()
                .Add(() => Composition.TypeLoader.GetDataEditors());

            Composition.WithCollectionBuilder<UmbracoApiControllerTypeCollectionBuilder>()
                .Add(Composition.TypeLoader.GetUmbracoApiControllers());

            Composition.RegisterUnique(f =>
            {
                if (Options.Database == UmbracoTestOptions.Database.None)
                    return TestObjects.GetDatabaseFactoryMock();

                var lazyMappers = new Lazy<IMapperCollection>(f.GetInstance<IMapperCollection>);
                var factory = new UmbracoDatabaseFactory(f.GetInstance<ILogger>(), GetDbConnectionString(), GetDbProviderName(), lazyMappers, TestHelper.DbProviderFactoryCreator);
                factory.ResetForTests();
                return factory;
            });
        }

        [OneTimeTearDown]
        public void FixtureTearDown()
        {
            RemoveDatabaseFile();
        }

        public override void TearDown()
        {
            var profilingLogger = Factory.TryGetInstance<IProfilingLogger>();
            var timer = profilingLogger?.TraceDuration<TestWithDatabaseBase>("teardown"); // FIXME: move that one up
            try
            {
                // FIXME: should we first kill all scopes?
                if (Options.Database == UmbracoTestOptions.Database.NewSchemaPerTest)
                    RemoveDatabaseFile();

                AppDomain.CurrentDomain.SetData("DataDirectory", null);

                // make sure we dispose of the service to unbind events
                PublishedSnapshotService?.Dispose();
                PublishedSnapshotService = null;
            }
            finally
            {
                timer?.Dispose();
            }

            base.TearDown();
        }

        private void CreateAndInitializeDatabase()
        {
            using (ProfilingLogger.TraceDuration<TestWithDatabaseBase>("Create database."))
            {
                CreateSqlCeDatabase(); // TODO: faster!
            }

            using (ProfilingLogger.TraceDuration<TestWithDatabaseBase>("Initialize database."))
            {
                InitializeDatabase(); // TODO: faster!
            }
        }

        protected virtual ISqlSyntaxProvider GetSyntaxProvider()
        {
            return new SqlCeSyntaxProvider();
        }

        protected virtual string GetDbProviderName()
        {
            return Constants.DbProviderNames.SqlCe;
        }

        protected virtual string GetDbConnectionString()
        {
            return @"Datasource=|DataDirectory|UmbracoNPocoTests.sdf;Flush Interval=1;";
        }



        /// <summary>
        /// Creates the SqlCe database if required
        /// </summary>
        protected virtual void CreateSqlCeDatabase()
        {
            if (Options.Database == UmbracoTestOptions.Database.None)
                return;

            var path = TestHelper.WorkingDirectory;

            //Get the connectionstring settings from config
            var settings = ConfigurationManager.ConnectionStrings[Constants.System.UmbracoConnectionName];
            ConfigurationManager.AppSettings.Set(
                Constants.System.UmbracoConnectionName,
                GetDbConnectionString());

            _databasePath = string.Concat(path, "\\UmbracoNPocoTests.sdf");

            //create a new database file if
            // - is the first test in the session
            // - the database file doesn't exist
            // - NewDbFileAndSchemaPerTest
            // - _isFirstTestInFixture + DbInitBehavior.NewDbFileAndSchemaPerFixture

            //if this is the first test in the session, always ensure a new db file is created
            if (FirstTestInSession
                || File.Exists(_databasePath) == false
                || Options.Database == UmbracoTestOptions.Database.NewSchemaPerTest
                || Options.Database == UmbracoTestOptions.Database.NewEmptyPerTest
                || (FirstTestInFixture && Options.Database == UmbracoTestOptions.Database.NewSchemaPerFixture))
            {
                using (ProfilingLogger.TraceDuration<TestWithDatabaseBase>("Remove database file"))
                {
                    RemoveDatabaseFile(null, ex =>
                    {
                        //if this doesn't work we have to make sure everything is reset! otherwise
                        // well run into issues because we've already set some things up
                        TearDown();
                        throw ex;
                    });
                }

                //Create the Sql CE database
                using (ProfilingLogger.TraceDuration<TestWithDatabaseBase>("Create database file"))
                {
                    if (Options.Database != UmbracoTestOptions.Database.NewEmptyPerTest && _databaseBytes != null)
                    {
                        File.WriteAllBytes(_databasePath, _databaseBytes);
                    }
                    else
                    {
                        using (var engine = new SqlCeEngine(settings.ConnectionString))
                        {
                            engine.CreateDatabase();
                        }
                    }
                }

            }
        }

        protected IDefaultCultureAccessor DefaultCultureAccessor { get; set; }

        protected IPublishedSnapshotService PublishedSnapshotService { get; set; }

        protected override void Initialize() // FIXME: should NOT be here!
        {
            base.Initialize();

            DefaultCultureAccessor = new TestDefaultCultureAccessor();

            CreateAndInitializeDatabase();

            // ensure we have a PublishedSnapshotService
            if (PublishedSnapshotService == null)
            {
                PublishedSnapshotService = CreatePublishedSnapshotService();
            }
        }

        protected virtual IPublishedSnapshotService CreatePublishedSnapshotService(GlobalSettings globalSettings = null)
        {
            var cache = NoAppCache.Instance;

            ContentTypesCache ??= new PublishedContentTypeCache(
                Factory.GetInstance<IContentTypeService>(),
                Factory.GetInstance<IMediaTypeService>(),
                Factory.GetInstance<IMemberTypeService>(),
                Factory.GetInstance<IPublishedContentTypeFactory>(),
                Logger);

            // testing=true so XmlStore will not use the file nor the database

            var publishedSnapshotAccessor = new UmbracoContextPublishedSnapshotAccessor(Umbraco.Web.Composing.Current.UmbracoContextAccessor);
            var variationContextAccessor = new TestVariationContextAccessor();
            var service = new XmlPublishedSnapshotService(
                ServiceContext,
                Factory.GetInstance<IPublishedContentTypeFactory>(),
                ScopeProvider,
                cache, publishedSnapshotAccessor, variationContextAccessor,
                Factory.GetInstance<IUmbracoContextAccessor>(),
                Factory.GetInstance<IDocumentRepository>(), Factory.GetInstance<IMediaRepository>(), Factory.GetInstance<IMemberRepository>(),
                DefaultCultureAccessor,
                Logger,
                globalSettings ?? TestObjects.GetGlobalSettings(),
                HostingEnvironment,
                HostingLifetime,
                ShortStringHelper,
                new SiteDomainHelper(),
                Factory.GetInstance<IEntityXmlSerializer>(),
                ContentTypesCache,
                null, true, Options.PublishedRepositoryEvents);

            // initialize PublishedCacheService content with an Xml source
            service.XmlStore.GetXmlDocument = () =>
            {
                var doc = new XmlDocument();
                doc.LoadXml(GetXmlContent(0));
                return doc;
            };

            return service;
        }

        /// <summary>
        /// Creates the tables and data for the database
        /// </summary>
        protected virtual void InitializeDatabase()
        {
            if (Options.Database == UmbracoTestOptions.Database.None || Options.Database == UmbracoTestOptions.Database.NewEmptyPerTest)
                return;

            //create the schema and load default data if:
            // - is the first test in the session
            // - NewDbFileAndSchemaPerTest
            // - _isFirstTestInFixture + DbInitBehavior.NewDbFileAndSchemaPerFixture

            if (_databaseBytes == null &&
                (FirstTestInSession
                || Options.Database == UmbracoTestOptions.Database.NewSchemaPerTest
                || FirstTestInFixture && Options.Database == UmbracoTestOptions.Database.NewSchemaPerFixture))
            {
                using (var scope = ScopeProvider.CreateScope())
                {
                    var schemaHelper = new DatabaseSchemaCreator(scope.Database, Logger, UmbracoVersion);
                    //Create the umbraco database and its base data
                    schemaHelper.InitializeDatabaseSchema();

                    //Special case, we need to create the xml cache tables manually since they are not part of the default
                    //setup.
                    //TODO: Remove this when we update all tests to use nucache
                    schemaHelper.CreateTable<ContentXmlDto>();
                    schemaHelper.CreateTable<PreviewXmlDto>();

                    scope.Complete();
                }

                _databaseBytes = File.ReadAllBytes(_databasePath);
            }
        }

        // FIXME: is this needed?
        private void CloseDbConnections(IUmbracoDatabase database)
        {
            //Ensure that any database connections from a previous test is disposed.
            //This is really just double safety as its also done in the TearDown.
            database?.Dispose();
            //SqlCeContextGuardian.CloseBackgroundConnection();
        }

        private void RemoveDatabaseFile(IUmbracoDatabase database, Action<Exception> onFail = null)
        {
            if (database != null) CloseDbConnections(database);
            RemoveDatabaseFile(onFail);
        }

        private void RemoveDatabaseFile(Action<Exception> onFail = null)
        {
            var path = TestHelper.WorkingDirectory;
            try
            {
                var filePath = string.Concat(path, "\\UmbracoNPocoTests.sdf");
                if (File.Exists(filePath))
                    File.Delete(filePath);
            }
            catch (Exception ex)
            {
                Logger.Error<TestWithDatabaseBase>(ex, "Could not remove the old database file");

                // swallow this exception - that's because a sub class might require further teardown logic
                onFail?.Invoke(ex);
            }
        }

        protected IUmbracoContext GetUmbracoContext(string url, int templateId = 1234, RouteData routeData = null, bool setSingleton = false, GlobalSettings globalSettings = null, IPublishedSnapshotService snapshotService = null)
        {
            // ensure we have a PublishedCachesService
            var service = snapshotService ?? PublishedSnapshotService as XmlPublishedSnapshotService;
            if (service == null)
                throw new Exception("Not a proper XmlPublishedCache.PublishedCachesService.");

            if (service is XmlPublishedSnapshotService)
            {
                // re-initialize PublishedCacheService content with an Xml source with proper template id
                ((XmlPublishedSnapshotService)service).XmlStore.GetXmlDocument = () =>
                {
                    var doc = new XmlDocument();
                    doc.LoadXml(GetXmlContent(templateId));
                    return doc;
                };
            }

            var httpContext = GetHttpContextFactory(url, routeData).HttpContext;
            var httpContextAccessor = TestHelper.GetHttpContextAccessor(httpContext);
            var umbracoContext = new UmbracoContext(
                httpContextAccessor,
                service,
<<<<<<< HEAD
                Mock.Of<IBackofficeSecurity>(),
                globalSettings ?? Factory.GetInstance<IGlobalSettings>(),
=======
                Mock.Of<IWebSecurity>(),
                globalSettings ?? new GlobalSettingsBuilder().Build(),
>>>>>>> d7ab7d3d
                HostingEnvironment,
                new TestVariationContextAccessor(),
                UriUtility,
                new AspNetCookieManager(httpContextAccessor));

            if (setSingleton)
                Umbraco.Web.Composing.Current.UmbracoContextAccessor.UmbracoContext = umbracoContext;

            return umbracoContext;
        }

        protected virtual string GetXmlContent(int templateId)
        {
            return @"<?xml version=""1.0"" encoding=""utf-8""?>
<!DOCTYPE root[
<!ELEMENT Home ANY>
<!ATTLIST Home id ID #REQUIRED>
<!ELEMENT CustomDocument ANY>
<!ATTLIST CustomDocument id ID #REQUIRED>
]>
<root id=""-1"">
    <Home id=""1046"" parentID=""-1"" level=""1"" writerID=""0"" creatorID=""0"" nodeType=""1044"" template=""" + templateId + @""" sortOrder=""1"" createDate=""2012-06-12T14:13:17"" updateDate=""2012-07-20T18:50:43"" nodeName=""Home"" urlName=""home"" writerName=""admin"" creatorName=""admin"" path=""-1,1046"" isDoc="""">
        <content><![CDATA[]]></content>
        <umbracoUrlAlias><![CDATA[this/is/my/alias, anotheralias]]></umbracoUrlAlias>
        <umbracoNaviHide>1</umbracoNaviHide>
        <Home id=""1173"" parentID=""1046"" level=""2"" writerID=""0"" creatorID=""0"" nodeType=""1044"" template=""" + templateId + @""" sortOrder=""2"" createDate=""2012-07-20T18:06:45"" updateDate=""2012-07-20T19:07:31"" nodeName=""Sub1"" urlName=""sub1"" writerName=""admin"" creatorName=""admin"" path=""-1,1046,1173"" isDoc="""">
            <content><![CDATA[<div>This is some content</div>]]></content>
            <umbracoUrlAlias><![CDATA[page2/alias, 2ndpagealias]]></umbracoUrlAlias>
            <Home id=""1174"" parentID=""1173"" level=""3"" writerID=""0"" creatorID=""0"" nodeType=""1044"" template=""" + templateId + @""" sortOrder=""2"" createDate=""2012-07-20T18:07:54"" updateDate=""2012-07-20T19:10:27"" nodeName=""Sub2"" urlName=""sub2"" writerName=""admin"" creatorName=""admin"" path=""-1,1046,1173,1174"" isDoc="""">
                <content><![CDATA[]]></content>
                <umbracoUrlAlias><![CDATA[only/one/alias]]></umbracoUrlAlias>
                <creatorName><![CDATA[Custom data with same property name as the member name]]></creatorName>
            </Home>
            <Home id=""1176"" parentID=""1173"" level=""3"" writerID=""0"" creatorID=""0"" nodeType=""1044"" template=""" + templateId + @""" sortOrder=""3"" createDate=""2012-07-20T18:08:08"" updateDate=""2012-07-20T19:10:52"" nodeName=""Sub 3"" urlName=""sub-3"" writerName=""admin"" creatorName=""admin"" path=""-1,1046,1173,1176"" isDoc="""">
                <content><![CDATA[]]></content>
            </Home>
            <CustomDocument id=""1177"" parentID=""1173"" level=""3"" writerID=""0"" creatorID=""0"" nodeType=""1234"" template=""" + templateId + @""" sortOrder=""4"" createDate=""2012-07-16T15:26:59"" updateDate=""2012-07-18T14:23:35"" nodeName=""custom sub 1"" urlName=""custom-sub-1"" writerName=""admin"" creatorName=""admin"" path=""-1,1046,1173,1177"" isDoc="""" />
            <CustomDocument id=""1178"" parentID=""1173"" level=""3"" writerID=""0"" creatorID=""0"" nodeType=""1234"" template=""" + templateId + @""" sortOrder=""4"" createDate=""2012-07-16T15:26:59"" updateDate=""2012-07-16T14:23:35"" nodeName=""custom sub 2"" urlName=""custom-sub-2"" writerName=""admin"" creatorName=""admin"" path=""-1,1046,1173,1178"" isDoc="""" />
        </Home>
        <Home id=""1175"" parentID=""1046"" level=""2"" writerID=""0"" creatorID=""0"" nodeType=""1044"" template=""" + templateId + @""" sortOrder=""3"" createDate=""2012-07-20T18:08:01"" updateDate=""2012-07-20T18:49:32"" nodeName=""Sub 2"" urlName=""sub-2"" writerName=""admin"" creatorName=""admin"" path=""-1,1046,1175"" isDoc=""""><content><![CDATA[]]></content>
        </Home>
    </Home>
    <CustomDocument id=""1172"" parentID=""-1"" level=""1"" writerID=""0"" creatorID=""0"" nodeType=""1234"" template=""" + templateId + @""" sortOrder=""2"" createDate=""2012-07-16T15:26:59"" updateDate=""2012-07-18T14:23:35"" nodeName=""Test"" urlName=""test-page"" writerName=""admin"" creatorName=""admin"" path=""-1,1172"" isDoc="""" />
</root>";
        }
    }
}<|MERGE_RESOLUTION|>--- conflicted
+++ resolved
@@ -372,13 +372,8 @@
             var umbracoContext = new UmbracoContext(
                 httpContextAccessor,
                 service,
-<<<<<<< HEAD
                 Mock.Of<IBackofficeSecurity>(),
-                globalSettings ?? Factory.GetInstance<IGlobalSettings>(),
-=======
-                Mock.Of<IWebSecurity>(),
                 globalSettings ?? new GlobalSettingsBuilder().Build(),
->>>>>>> d7ab7d3d
                 HostingEnvironment,
                 new TestVariationContextAccessor(),
                 UriUtility,
