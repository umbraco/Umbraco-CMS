﻿using System;
using System.Configuration;
using System.IO;
using System.Linq;
using Microsoft.Extensions.Options;
using Microsoft.Extensions.Logging;
using Moq;
using NPoco;
using Umbraco.Core;
using Umbraco.Core.Cache;
using Umbraco.Core.Composing;
using Umbraco.Core.Configuration;
using Umbraco.Core.Configuration.Models;
using Umbraco.Core.Configuration.UmbracoSettings;
using Umbraco.Core.Events;
using Umbraco.Core.Hosting;
using Umbraco.Core.IO;
using Umbraco.Core.Persistence;
using Umbraco.Core.Persistence.Mappers;
using Umbraco.Core.Persistence.SqlSyntax;
using Umbraco.Core.Scoping;
using Umbraco.Persistance.SqlCe;
using Umbraco.Tests.Common.Builders;
using Umbraco.Tests.TestHelpers.Stubs;
using Current = Umbraco.Web.Composing.Current;
using Umbraco.Web;
using Umbraco.Web.Composing;

namespace Umbraco.Tests.TestHelpers
{
    /// <summary>
    /// Provides objects for tests.
    /// </summary>
    internal partial class TestObjects
    {

        /// <summary>
        /// Gets an UmbracoDatabase.
        /// </summary>
        /// <param name="logger">A logger.</param>
        /// <returns>An UmbracoDatabase.</returns>
        /// <remarks>This is just a void database that has no actual database but pretends to have an open connection
        /// that can begin a transaction.</remarks>
        public UmbracoDatabase GetUmbracoSqlCeDatabase(ILogger<UmbracoDatabase> logger)
        {
            var syntax = new SqlCeSyntaxProvider();
            var connection = GetDbConnection();
            var sqlContext = new SqlContext(syntax, DatabaseType.SQLCe, Mock.Of<IPocoDataFactory>());
            return new UmbracoDatabase(connection, sqlContext, logger, TestHelper.BulkSqlInsertProvider);
        }

        /// <summary>
        /// Gets an UmbracoDatabase.
        /// </summary>
        /// <param name="logger">A logger.</param>
        /// <returns>An UmbracoDatabase.</returns>
        /// <remarks>This is just a void database that has no actual database but pretends to have an open connection
        /// that can begin a transaction.</remarks>
        public UmbracoDatabase GetUmbracoSqlServerDatabase(ILogger<UmbracoDatabase> logger)
        {
            var syntax = new SqlServerSyntaxProvider(); // do NOT try to get the server's version!
            var connection = GetDbConnection();
            var sqlContext = new SqlContext(syntax, DatabaseType.SqlServer2008, Mock.Of<IPocoDataFactory>());
            return new UmbracoDatabase(connection, sqlContext, logger, TestHelper.BulkSqlInsertProvider);
        }

<<<<<<< HEAD
        public IScopeProvider GetScopeProvider(ILogger logger, ITypeFinder typeFinder = null, FileSystems fileSystems = null, IUmbracoDatabaseFactory databaseFactory = null)
=======
        private Lazy<T> GetLazyService<T>(IFactory container, Func<IFactory, T> ctor)
            where T : class
        {
            return new Lazy<T>(() => container?.TryGetInstance<T>() ?? ctor(container));
        }

        private T GetRepo<T>(IFactory container)
            where T : class, IRepository
        {
            return container?.TryGetInstance<T>() ?? Mock.Of<T>();
        }

        public IScopeProvider GetScopeProvider(ILoggerFactory loggerFactory, ITypeFinder typeFinder = null, FileSystems fileSystems = null, IUmbracoDatabaseFactory databaseFactory = null)
>>>>>>> 17c68176
        {
            var globalSettings = new GlobalSettings();
            var connectionString = ConfigurationManager.ConnectionStrings[Constants.System.UmbracoConnectionName].ConnectionString;
            var connectionStrings = new ConnectionStrings { UmbracoConnectionString = new ConfigConnectionString(Constants.System.UmbracoConnectionName, connectionString) };
            var coreDebugSettings = new CoreDebugSettings();

            if (databaseFactory == null)
            {
                // var mappersBuilder = new MapperCollectionBuilder(Current.Container); // FIXME:
                // mappersBuilder.AddCore();
                // var mappers = mappersBuilder.CreateCollection();
                var mappers = Current.Factory.GetInstance<IMapperCollection>();
                databaseFactory = new UmbracoDatabaseFactory(
                    loggerFactory.CreateLogger<UmbracoDatabaseFactory>(),
                    loggerFactory,
                    globalSettings,
                    connectionStrings,
                    new Lazy<IMapperCollection>(() => mappers),
                    TestHelper.DbProviderFactoryCreator);
            }

            typeFinder ??= new TypeFinder(loggerFactory.CreateLogger<TypeFinder>(), new DefaultUmbracoAssemblyProvider(GetType().Assembly), new VaryingRuntimeHash());
            fileSystems ??= new FileSystems(Current.Factory, loggerFactory.CreateLogger<FileSystems>(), loggerFactory, TestHelper.IOHelper, Options.Create(globalSettings), TestHelper.GetHostingEnvironment());
            var coreDebug = TestHelper.CoreDebugSettings;
            var mediaFileSystem = Mock.Of<IMediaFileSystem>();
            return new ScopeProvider(databaseFactory, fileSystems, Microsoft.Extensions.Options.Options.Create(coreDebugSettings), mediaFileSystem, loggerFactory.CreateLogger<ScopeProvider>(), loggerFactory, typeFinder, NoAppCache.Instance);
        }

    }
}<|MERGE_RESOLUTION|>--- conflicted
+++ resolved
@@ -64,23 +64,7 @@
             return new UmbracoDatabase(connection, sqlContext, logger, TestHelper.BulkSqlInsertProvider);
         }
 
-<<<<<<< HEAD
-        public IScopeProvider GetScopeProvider(ILogger logger, ITypeFinder typeFinder = null, FileSystems fileSystems = null, IUmbracoDatabaseFactory databaseFactory = null)
-=======
-        private Lazy<T> GetLazyService<T>(IFactory container, Func<IFactory, T> ctor)
-            where T : class
-        {
-            return new Lazy<T>(() => container?.TryGetInstance<T>() ?? ctor(container));
-        }
-
-        private T GetRepo<T>(IFactory container)
-            where T : class, IRepository
-        {
-            return container?.TryGetInstance<T>() ?? Mock.Of<T>();
-        }
-
         public IScopeProvider GetScopeProvider(ILoggerFactory loggerFactory, ITypeFinder typeFinder = null, FileSystems fileSystems = null, IUmbracoDatabaseFactory databaseFactory = null)
->>>>>>> 17c68176
         {
             var globalSettings = new GlobalSettings();
             var connectionString = ConfigurationManager.ConnectionStrings[Constants.System.UmbracoConnectionName].ConnectionString;
