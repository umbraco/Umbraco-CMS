﻿using System;
<<<<<<< HEAD
using System.Configuration;
using System.IO;
using System.Linq;
using Microsoft.Extensions.Options;
=======
>>>>>>> 1218f356
using Moq;
using NPoco;
using Umbraco.Core;
using Umbraco.Core.Cache;
using Umbraco.Core.Composing;
using Umbraco.Core.Configuration;
<<<<<<< HEAD
using Umbraco.Core.Configuration.Models;
using Umbraco.Core.Configuration.UmbracoSettings;
using Umbraco.Core.Events;
using Umbraco.Core.Hosting;
=======
>>>>>>> 1218f356
using Umbraco.Core.IO;
using Umbraco.Core.Logging;
using Umbraco.Core.Persistence;
using Umbraco.Core.Persistence.Mappers;
using Umbraco.Core.Persistence.SqlSyntax;
using Umbraco.Core.Scoping;
using Umbraco.Persistance.SqlCe;
<<<<<<< HEAD
using Umbraco.Tests.Common.Builders;
using Umbraco.Tests.TestHelpers.Stubs;
=======
>>>>>>> 1218f356
using Current = Umbraco.Web.Composing.Current;

namespace Umbraco.Tests.TestHelpers
{
    /// <summary>
    /// Provides objects for tests.
    /// </summary>
    internal partial class TestObjects
    {
        private readonly IRegister _register;

        public TestObjects(IRegister register)
        {
            _register = register;
        }

        /// <summary>
        /// Gets an UmbracoDatabase.
        /// </summary>
        /// <param name="logger">A logger.</param>
        /// <returns>An UmbracoDatabase.</returns>
        /// <remarks>This is just a void database that has no actual database but pretends to have an open connection
        /// that can begin a transaction.</remarks>
        public UmbracoDatabase GetUmbracoSqlCeDatabase(ILogger logger)
        {
            var syntax = new SqlCeSyntaxProvider();
            var connection = GetDbConnection();
            var sqlContext = new SqlContext(syntax, DatabaseType.SQLCe, Mock.Of<IPocoDataFactory>());
            return new UmbracoDatabase(connection, sqlContext, logger, TestHelper.BulkSqlInsertProvider);
        }

        /// <summary>
        /// Gets an UmbracoDatabase.
        /// </summary>
        /// <param name="logger">A logger.</param>
        /// <returns>An UmbracoDatabase.</returns>
        /// <remarks>This is just a void database that has no actual database but pretends to have an open connection
        /// that can begin a transaction.</remarks>
        public UmbracoDatabase GetUmbracoSqlServerDatabase(ILogger logger)
        {
            var syntax = new SqlServerSyntaxProvider(); // do NOT try to get the server's version!
            var connection = GetDbConnection();
            var sqlContext = new SqlContext(syntax, DatabaseType.SqlServer2008, Mock.Of<IPocoDataFactory>());
            return new UmbracoDatabase(connection, sqlContext, logger, TestHelper.BulkSqlInsertProvider);
        }

<<<<<<< HEAD
        public void RegisterServices(IRegister register)
        { }

        /// <summary>
        /// Gets a ServiceContext.
        /// </summary>
        /// <param name="scopeProvider"></param>
        /// <param name="scopeAccessor"></param>
        /// <param name="cache">A cache.</param>
        /// <param name="logger">A logger.</param>
        /// <param name="ioHelper">An io helper.</param>
        /// <param name="globalSettings"></param>
        /// <param name="contentSettings"></param>
        /// <param name="eventMessagesFactory">An event messages factory.</param>
        /// <param name="urlSegmentProviders">Some url segment providers.</param>
        /// <param name="umbracoVersion">An Umbraco Version.</param>
        /// <param name="factory">A container.</param>
        /// <returns>A ServiceContext.</returns>
        /// <remarks>Should be used sparingly for integration tests only - for unit tests
        /// just mock the services to be passed to the ctor of the ServiceContext.</remarks>
        public ServiceContext GetServiceContext(IScopeProvider scopeProvider, IScopeAccessor scopeAccessor,
            AppCaches cache,
            ILogger logger,
            IIOHelper ioHelper,
            GlobalSettings globalSettings,
            ContentSettings contentSettings,
            IEventMessagesFactory eventMessagesFactory,
            UrlSegmentProviderCollection urlSegmentProviders,
            IUmbracoVersion umbracoVersion,
            IHostingEnvironment hostingEnvironment,
            IFactory factory = null)
        {
            if (scopeProvider == null) throw new ArgumentNullException(nameof(scopeProvider));
            if (scopeAccessor == null) throw new ArgumentNullException(nameof(scopeAccessor));
            if (cache == null) throw new ArgumentNullException(nameof(cache));
            if (logger == null) throw new ArgumentNullException(nameof(logger));
            if (eventMessagesFactory == null) throw new ArgumentNullException(nameof(eventMessagesFactory));

            var scheme = Mock.Of<IMediaPathScheme>();

            var shortStringHelper = Mock.Of<IShortStringHelper>();

            var mediaFileSystem = new MediaFileSystem(Mock.Of<IFileSystem>(), scheme, logger, shortStringHelper);

            var externalLoginService = GetLazyService<IExternalLoginService>(factory, c => new ExternalLoginService(scopeProvider, logger, eventMessagesFactory, GetRepo<IExternalLoginRepository>(c)));
            var publicAccessService = GetLazyService<IPublicAccessService>(factory, c => new PublicAccessService(scopeProvider, logger, eventMessagesFactory, GetRepo<IPublicAccessRepository>(c)));
            var domainService = GetLazyService<IDomainService>(factory, c => new DomainService(scopeProvider, logger, eventMessagesFactory, GetRepo<IDomainRepository>(c)));
            var auditService = GetLazyService<IAuditService>(factory, c => new AuditService(scopeProvider, logger, eventMessagesFactory, GetRepo<IAuditRepository>(c), GetRepo<IAuditEntryRepository>(c)));

            var localizedTextService = GetLazyService<ILocalizedTextService>(factory, c => new LocalizedTextService(
                    new Lazy<LocalizedTextServiceFileSources>(() =>
                    {
                        var mainLangFolder = new DirectoryInfo(ioHelper.MapPath(Current.Configs.Global().UmbracoPath + "/config/lang/"));
                        var appPlugins = new DirectoryInfo(ioHelper.MapPath(Constants.SystemDirectories.AppPlugins));
                        var configLangFolder = new DirectoryInfo(ioHelper.MapPath(Constants.SystemDirectories.Config + "/lang/"));

                        var pluginLangFolders = appPlugins.Exists == false
                            ? Enumerable.Empty<LocalizedTextServiceSupplementaryFileSource>()
                            : appPlugins.GetDirectories()
                                .SelectMany(x => x.GetDirectories("Lang"))
                                .SelectMany(x => x.GetFiles("*.xml", SearchOption.TopDirectoryOnly))
                                .Where(x => Path.GetFileNameWithoutExtension(x.FullName).Length == 5)
                                .Select(x => new LocalizedTextServiceSupplementaryFileSource(x, false));

                        //user defined langs that overwrite the default, these should not be used by plugin creators
                        var userLangFolders = configLangFolder.Exists == false
                            ? Enumerable.Empty<LocalizedTextServiceSupplementaryFileSource>()
                            : configLangFolder
                                .GetFiles("*.user.xml", SearchOption.TopDirectoryOnly)
                                .Where(x => Path.GetFileNameWithoutExtension(x.FullName).Length == 10)
                                .Select(x => new LocalizedTextServiceSupplementaryFileSource(x, true));

                        return new LocalizedTextServiceFileSources(
                            logger,
                            cache,
                            mainLangFolder,
                            pluginLangFolders.Concat(userLangFolders));

                    }),
                    logger));

            var runtimeState = Mock.Of<IRuntimeState>();
            var idkMap = new IdKeyMap(scopeProvider);

            var propertyEditorCollection = new PropertyEditorCollection(new DataEditorCollection(Enumerable.Empty<DataEditor>()));

            var localizationService = GetLazyService<ILocalizationService>(factory, c => new LocalizationService(scopeProvider, logger, eventMessagesFactory, GetRepo<IDictionaryRepository>(c), GetRepo<IAuditRepository>(c), GetRepo<ILanguageRepository>(c)));
            var userService = GetLazyService<IUserService>(factory, c => new UserService(scopeProvider, logger, eventMessagesFactory, runtimeState, GetRepo<IUserRepository>(c), GetRepo<IUserGroupRepository>(c), Options.Create(globalSettings)));
            var dataTypeService = GetLazyService<IDataTypeService>(factory, c => new DataTypeService(scopeProvider, logger, eventMessagesFactory, GetRepo<IDataTypeRepository>(c), GetRepo<IDataTypeContainerRepository>(c), GetRepo<IAuditRepository>(c), GetRepo<IEntityRepository>(c), GetRepo<IContentTypeRepository>(c), ioHelper, localizedTextService.Value, localizationService.Value, TestHelper.ShortStringHelper));
            var propertyValidationService = new Lazy<IPropertyValidationService>(() => new PropertyValidationService(propertyEditorCollection, dataTypeService.Value, localizedTextService.Value));
            var contentService = GetLazyService<IContentService>(factory, c => new ContentService(scopeProvider, logger, eventMessagesFactory, GetRepo<IDocumentRepository>(c), GetRepo<IEntityRepository>(c), GetRepo<IAuditRepository>(c), GetRepo<IContentTypeRepository>(c), GetRepo<IDocumentBlueprintRepository>(c), GetRepo<ILanguageRepository>(c), propertyValidationService, TestHelper.ShortStringHelper));
            var notificationService = GetLazyService<INotificationService>(factory, c => new NotificationService(scopeProvider, userService.Value, contentService.Value, localizationService.Value, logger, ioHelper, GetRepo<INotificationsRepository>(c), Options.Create(globalSettings), Options.Create(contentSettings), TestHelper.EmailSender));
            var serverRegistrationService = GetLazyService<IServerRegistrationService>(factory, c => new ServerRegistrationService(scopeProvider, logger, eventMessagesFactory, GetRepo<IServerRegistrationRepository>(c), TestHelper.GetHostingEnvironment()));
            var memberGroupService = GetLazyService<IMemberGroupService>(factory, c => new MemberGroupService(scopeProvider, logger, eventMessagesFactory, GetRepo<IMemberGroupRepository>(c)));
            var memberService = GetLazyService<IMemberService>(factory, c => new MemberService(scopeProvider, logger, eventMessagesFactory, memberGroupService.Value, GetRepo<IMemberRepository>(c), GetRepo<IMemberTypeRepository>(c), GetRepo<IMemberGroupRepository>(c), GetRepo<IAuditRepository>(c)));
            var mediaService = GetLazyService<IMediaService>(factory, c => new MediaService(scopeProvider, mediaFileSystem, logger, eventMessagesFactory, GetRepo<IMediaRepository>(c), GetRepo<IAuditRepository>(c), GetRepo<IMediaTypeRepository>(c), GetRepo<IEntityRepository>(c), TestHelper.ShortStringHelper));
            var contentTypeService = GetLazyService<IContentTypeService>(factory, c => new ContentTypeService(scopeProvider, logger, eventMessagesFactory, contentService.Value, GetRepo<IContentTypeRepository>(c), GetRepo<IAuditRepository>(c), GetRepo<IDocumentTypeContainerRepository>(c), GetRepo<IEntityRepository>(c)));
            var mediaTypeService = GetLazyService<IMediaTypeService>(factory, c => new MediaTypeService(scopeProvider, logger, eventMessagesFactory, mediaService.Value, GetRepo<IMediaTypeRepository>(c), GetRepo<IAuditRepository>(c), GetRepo<IMediaTypeContainerRepository>(c), GetRepo<IEntityRepository>(c)));
            var fileService = GetLazyService<IFileService>(factory, c => new FileService(scopeProvider, logger, eventMessagesFactory, GetRepo<IStylesheetRepository>(c), GetRepo<IScriptRepository>(c), GetRepo<ITemplateRepository>(c), GetRepo<IPartialViewRepository>(c), GetRepo<IPartialViewMacroRepository>(c), GetRepo<IAuditRepository>(c), TestHelper.ShortStringHelper, Options.Create(globalSettings), hostingEnvironment));

            var memberTypeService = GetLazyService<IMemberTypeService>(factory, c => new MemberTypeService(scopeProvider, logger, eventMessagesFactory, memberService.Value, GetRepo<IMemberTypeRepository>(c), GetRepo<IAuditRepository>(c), GetRepo<IEntityRepository>(c)));
            var entityService = GetLazyService<IEntityService>(factory, c => new EntityService(scopeProvider, logger, eventMessagesFactory, idkMap, GetRepo<IEntityRepository>(c)));

            var macroService = GetLazyService<IMacroService>(factory, c => new MacroService(scopeProvider, logger, eventMessagesFactory, GetRepo<IMacroRepository>(c), GetRepo<IAuditRepository>(c)));
            var packagingService = GetLazyService<IPackagingService>(factory, c =>
            {
                var compiledPackageXmlParser = new CompiledPackageXmlParser(new ConflictingPackageData(macroService.Value, fileService.Value), Options.Create(globalSettings));
                return new PackagingService(
                    auditService.Value,
                    new PackagesRepository(contentService.Value, contentTypeService.Value, dataTypeService.Value, fileService.Value, macroService.Value, localizationService.Value, hostingEnvironment,
                        new EntityXmlSerializer(contentService.Value, mediaService.Value, dataTypeService.Value, userService.Value, localizationService.Value, contentTypeService.Value, urlSegmentProviders, TestHelper.ShortStringHelper, propertyEditorCollection), logger, umbracoVersion, Options.Create(globalSettings), "createdPackages.config"),
                    new PackagesRepository(contentService.Value, contentTypeService.Value, dataTypeService.Value, fileService.Value, macroService.Value, localizationService.Value, hostingEnvironment,
                        new EntityXmlSerializer(contentService.Value, mediaService.Value, dataTypeService.Value, userService.Value, localizationService.Value, contentTypeService.Value, urlSegmentProviders, TestHelper.ShortStringHelper, propertyEditorCollection), logger, umbracoVersion, Options.Create(globalSettings), "installedPackages.config"),
                    new PackageInstallation(
                        new PackageDataInstallation(logger, fileService.Value, macroService.Value, localizationService.Value, dataTypeService.Value, entityService.Value, contentTypeService.Value, contentService.Value, propertyEditorCollection, scopeProvider, shortStringHelper, Options.Create(globalSettings), localizedTextService.Value),
                        new PackageFileInstallation(compiledPackageXmlParser, ioHelper, new ProfilingLogger(logger, new TestProfiler())),
                        compiledPackageXmlParser, Mock.Of<IPackageActionRunner>(),
                        Mock.Of<IHostingEnvironment>(x => x.ApplicationPhysicalPath == ioHelper.MapPath("~"))),
                    ioHelper);
            });
            var relationService = GetLazyService<IRelationService>(factory, c => new RelationService(scopeProvider, logger, eventMessagesFactory, entityService.Value, GetRepo<IRelationRepository>(c), GetRepo<IRelationTypeRepository>(c), GetRepo<IAuditRepository>(c)));
            var tagService = GetLazyService<ITagService>(factory, c => new TagService(scopeProvider, logger, eventMessagesFactory, GetRepo<ITagRepository>(c)));
            var redirectUrlService = GetLazyService<IRedirectUrlService>(factory, c => new RedirectUrlService(scopeProvider, logger, eventMessagesFactory, GetRepo<IRedirectUrlRepository>(c)));
            var consentService = GetLazyService<IConsentService>(factory, c => new ConsentService(scopeProvider, logger, eventMessagesFactory, GetRepo<IConsentRepository>(c)));
            var keyValueService = GetLazyService<IKeyValueService>(factory, c => new KeyValueService(scopeProvider, GetRepo<IKeyValueRepository>(c)));
            var contentTypeServiceBaseFactory = GetLazyService<IContentTypeBaseServiceProvider>(factory, c => new ContentTypeBaseServiceProvider(factory.GetInstance<IContentTypeService>(),factory.GetInstance<IMediaTypeService>(),factory.GetInstance<IMemberTypeService>()));

            return new ServiceContext(
                publicAccessService,
                domainService,
                auditService,
                localizedTextService,
                tagService,
                contentService,
                userService,
                memberService,
                mediaService,
                contentTypeService,
                mediaTypeService,
                dataTypeService,
                fileService,
                localizationService,
                packagingService,
                serverRegistrationService,
                entityService,
                relationService,
                macroService,
                memberTypeService,
                memberGroupService,
                notificationService,
                externalLoginService,
                redirectUrlService,
                consentService,
                keyValueService,
                contentTypeServiceBaseFactory);
        }

=======
>>>>>>> 1218f356
        private Lazy<T> GetLazyService<T>(IFactory container, Func<IFactory, T> ctor)
            where T : class
        {
            return new Lazy<T>(() => container?.TryGetInstance<T>() ?? ctor(container));
        }

        private T GetRepo<T>(IFactory container)
            where T : class, IRepository
        {
            return container?.TryGetInstance<T>() ?? Mock.Of<T>();
        }

        public IScopeProvider GetScopeProvider(ILogger logger, ITypeFinder typeFinder = null, FileSystems fileSystems = null, IUmbracoDatabaseFactory databaseFactory = null)
        {
            var globalSettings = new GlobalSettingsBuilder().Build();
            var connectionString = ConfigurationManager.ConnectionStrings[Constants.System.UmbracoConnectionName].ConnectionString;
            var connectionStrings = new ConnectionStringsBuilder().WithUmbracoConnectionString(connectionString).Build();
            var coreDebugSettings = new CoreDebugSettingsBuilder().Build();

            if (databaseFactory == null)
            {
                // var mappersBuilder = new MapperCollectionBuilder(Current.Container); // FIXME:
                // mappersBuilder.AddCore();
                // var mappers = mappersBuilder.CreateCollection();
                var mappers = Current.Factory.GetInstance<IMapperCollection>();
                databaseFactory = new UmbracoDatabaseFactory(logger,
                    globalSettings,
                    connectionStrings,
                    Constants.System.UmbracoConnectionName,
                    new Lazy<IMapperCollection>(() => mappers),
                    TestHelper.DbProviderFactoryCreator);
            }

            typeFinder ??= new TypeFinder(logger, new DefaultUmbracoAssemblyProvider(GetType().Assembly), new VaryingRuntimeHash());
            fileSystems ??= new FileSystems(Current.Factory, logger, TestHelper.IOHelper, Options.Create(globalSettings), TestHelper.GetHostingEnvironment());
            var coreDebug = TestHelper.CoreDebugSettings;
            var mediaFileSystem = Mock.Of<IMediaFileSystem>();
            return new ScopeProvider(databaseFactory, fileSystems, Microsoft.Extensions.Options.Options.Create(coreDebugSettings), mediaFileSystem, logger, typeFinder, NoAppCache.Instance);
        }

    }
}<|MERGE_RESOLUTION|>--- conflicted
+++ resolved
@@ -1,24 +1,18 @@
 ﻿using System;
-<<<<<<< HEAD
 using System.Configuration;
 using System.IO;
 using System.Linq;
 using Microsoft.Extensions.Options;
-=======
->>>>>>> 1218f356
 using Moq;
 using NPoco;
 using Umbraco.Core;
 using Umbraco.Core.Cache;
 using Umbraco.Core.Composing;
 using Umbraco.Core.Configuration;
-<<<<<<< HEAD
 using Umbraco.Core.Configuration.Models;
 using Umbraco.Core.Configuration.UmbracoSettings;
 using Umbraco.Core.Events;
 using Umbraco.Core.Hosting;
-=======
->>>>>>> 1218f356
 using Umbraco.Core.IO;
 using Umbraco.Core.Logging;
 using Umbraco.Core.Persistence;
@@ -26,11 +20,8 @@
 using Umbraco.Core.Persistence.SqlSyntax;
 using Umbraco.Core.Scoping;
 using Umbraco.Persistance.SqlCe;
-<<<<<<< HEAD
 using Umbraco.Tests.Common.Builders;
 using Umbraco.Tests.TestHelpers.Stubs;
-=======
->>>>>>> 1218f356
 using Current = Umbraco.Web.Composing.Current;
 
 namespace Umbraco.Tests.TestHelpers
@@ -77,166 +68,6 @@
             return new UmbracoDatabase(connection, sqlContext, logger, TestHelper.BulkSqlInsertProvider);
         }
 
-<<<<<<< HEAD
-        public void RegisterServices(IRegister register)
-        { }
-
-        /// <summary>
-        /// Gets a ServiceContext.
-        /// </summary>
-        /// <param name="scopeProvider"></param>
-        /// <param name="scopeAccessor"></param>
-        /// <param name="cache">A cache.</param>
-        /// <param name="logger">A logger.</param>
-        /// <param name="ioHelper">An io helper.</param>
-        /// <param name="globalSettings"></param>
-        /// <param name="contentSettings"></param>
-        /// <param name="eventMessagesFactory">An event messages factory.</param>
-        /// <param name="urlSegmentProviders">Some url segment providers.</param>
-        /// <param name="umbracoVersion">An Umbraco Version.</param>
-        /// <param name="factory">A container.</param>
-        /// <returns>A ServiceContext.</returns>
-        /// <remarks>Should be used sparingly for integration tests only - for unit tests
-        /// just mock the services to be passed to the ctor of the ServiceContext.</remarks>
-        public ServiceContext GetServiceContext(IScopeProvider scopeProvider, IScopeAccessor scopeAccessor,
-            AppCaches cache,
-            ILogger logger,
-            IIOHelper ioHelper,
-            GlobalSettings globalSettings,
-            ContentSettings contentSettings,
-            IEventMessagesFactory eventMessagesFactory,
-            UrlSegmentProviderCollection urlSegmentProviders,
-            IUmbracoVersion umbracoVersion,
-            IHostingEnvironment hostingEnvironment,
-            IFactory factory = null)
-        {
-            if (scopeProvider == null) throw new ArgumentNullException(nameof(scopeProvider));
-            if (scopeAccessor == null) throw new ArgumentNullException(nameof(scopeAccessor));
-            if (cache == null) throw new ArgumentNullException(nameof(cache));
-            if (logger == null) throw new ArgumentNullException(nameof(logger));
-            if (eventMessagesFactory == null) throw new ArgumentNullException(nameof(eventMessagesFactory));
-
-            var scheme = Mock.Of<IMediaPathScheme>();
-
-            var shortStringHelper = Mock.Of<IShortStringHelper>();
-
-            var mediaFileSystem = new MediaFileSystem(Mock.Of<IFileSystem>(), scheme, logger, shortStringHelper);
-
-            var externalLoginService = GetLazyService<IExternalLoginService>(factory, c => new ExternalLoginService(scopeProvider, logger, eventMessagesFactory, GetRepo<IExternalLoginRepository>(c)));
-            var publicAccessService = GetLazyService<IPublicAccessService>(factory, c => new PublicAccessService(scopeProvider, logger, eventMessagesFactory, GetRepo<IPublicAccessRepository>(c)));
-            var domainService = GetLazyService<IDomainService>(factory, c => new DomainService(scopeProvider, logger, eventMessagesFactory, GetRepo<IDomainRepository>(c)));
-            var auditService = GetLazyService<IAuditService>(factory, c => new AuditService(scopeProvider, logger, eventMessagesFactory, GetRepo<IAuditRepository>(c), GetRepo<IAuditEntryRepository>(c)));
-
-            var localizedTextService = GetLazyService<ILocalizedTextService>(factory, c => new LocalizedTextService(
-                    new Lazy<LocalizedTextServiceFileSources>(() =>
-                    {
-                        var mainLangFolder = new DirectoryInfo(ioHelper.MapPath(Current.Configs.Global().UmbracoPath + "/config/lang/"));
-                        var appPlugins = new DirectoryInfo(ioHelper.MapPath(Constants.SystemDirectories.AppPlugins));
-                        var configLangFolder = new DirectoryInfo(ioHelper.MapPath(Constants.SystemDirectories.Config + "/lang/"));
-
-                        var pluginLangFolders = appPlugins.Exists == false
-                            ? Enumerable.Empty<LocalizedTextServiceSupplementaryFileSource>()
-                            : appPlugins.GetDirectories()
-                                .SelectMany(x => x.GetDirectories("Lang"))
-                                .SelectMany(x => x.GetFiles("*.xml", SearchOption.TopDirectoryOnly))
-                                .Where(x => Path.GetFileNameWithoutExtension(x.FullName).Length == 5)
-                                .Select(x => new LocalizedTextServiceSupplementaryFileSource(x, false));
-
-                        //user defined langs that overwrite the default, these should not be used by plugin creators
-                        var userLangFolders = configLangFolder.Exists == false
-                            ? Enumerable.Empty<LocalizedTextServiceSupplementaryFileSource>()
-                            : configLangFolder
-                                .GetFiles("*.user.xml", SearchOption.TopDirectoryOnly)
-                                .Where(x => Path.GetFileNameWithoutExtension(x.FullName).Length == 10)
-                                .Select(x => new LocalizedTextServiceSupplementaryFileSource(x, true));
-
-                        return new LocalizedTextServiceFileSources(
-                            logger,
-                            cache,
-                            mainLangFolder,
-                            pluginLangFolders.Concat(userLangFolders));
-
-                    }),
-                    logger));
-
-            var runtimeState = Mock.Of<IRuntimeState>();
-            var idkMap = new IdKeyMap(scopeProvider);
-
-            var propertyEditorCollection = new PropertyEditorCollection(new DataEditorCollection(Enumerable.Empty<DataEditor>()));
-
-            var localizationService = GetLazyService<ILocalizationService>(factory, c => new LocalizationService(scopeProvider, logger, eventMessagesFactory, GetRepo<IDictionaryRepository>(c), GetRepo<IAuditRepository>(c), GetRepo<ILanguageRepository>(c)));
-            var userService = GetLazyService<IUserService>(factory, c => new UserService(scopeProvider, logger, eventMessagesFactory, runtimeState, GetRepo<IUserRepository>(c), GetRepo<IUserGroupRepository>(c), Options.Create(globalSettings)));
-            var dataTypeService = GetLazyService<IDataTypeService>(factory, c => new DataTypeService(scopeProvider, logger, eventMessagesFactory, GetRepo<IDataTypeRepository>(c), GetRepo<IDataTypeContainerRepository>(c), GetRepo<IAuditRepository>(c), GetRepo<IEntityRepository>(c), GetRepo<IContentTypeRepository>(c), ioHelper, localizedTextService.Value, localizationService.Value, TestHelper.ShortStringHelper));
-            var propertyValidationService = new Lazy<IPropertyValidationService>(() => new PropertyValidationService(propertyEditorCollection, dataTypeService.Value, localizedTextService.Value));
-            var contentService = GetLazyService<IContentService>(factory, c => new ContentService(scopeProvider, logger, eventMessagesFactory, GetRepo<IDocumentRepository>(c), GetRepo<IEntityRepository>(c), GetRepo<IAuditRepository>(c), GetRepo<IContentTypeRepository>(c), GetRepo<IDocumentBlueprintRepository>(c), GetRepo<ILanguageRepository>(c), propertyValidationService, TestHelper.ShortStringHelper));
-            var notificationService = GetLazyService<INotificationService>(factory, c => new NotificationService(scopeProvider, userService.Value, contentService.Value, localizationService.Value, logger, ioHelper, GetRepo<INotificationsRepository>(c), Options.Create(globalSettings), Options.Create(contentSettings), TestHelper.EmailSender));
-            var serverRegistrationService = GetLazyService<IServerRegistrationService>(factory, c => new ServerRegistrationService(scopeProvider, logger, eventMessagesFactory, GetRepo<IServerRegistrationRepository>(c), TestHelper.GetHostingEnvironment()));
-            var memberGroupService = GetLazyService<IMemberGroupService>(factory, c => new MemberGroupService(scopeProvider, logger, eventMessagesFactory, GetRepo<IMemberGroupRepository>(c)));
-            var memberService = GetLazyService<IMemberService>(factory, c => new MemberService(scopeProvider, logger, eventMessagesFactory, memberGroupService.Value, GetRepo<IMemberRepository>(c), GetRepo<IMemberTypeRepository>(c), GetRepo<IMemberGroupRepository>(c), GetRepo<IAuditRepository>(c)));
-            var mediaService = GetLazyService<IMediaService>(factory, c => new MediaService(scopeProvider, mediaFileSystem, logger, eventMessagesFactory, GetRepo<IMediaRepository>(c), GetRepo<IAuditRepository>(c), GetRepo<IMediaTypeRepository>(c), GetRepo<IEntityRepository>(c), TestHelper.ShortStringHelper));
-            var contentTypeService = GetLazyService<IContentTypeService>(factory, c => new ContentTypeService(scopeProvider, logger, eventMessagesFactory, contentService.Value, GetRepo<IContentTypeRepository>(c), GetRepo<IAuditRepository>(c), GetRepo<IDocumentTypeContainerRepository>(c), GetRepo<IEntityRepository>(c)));
-            var mediaTypeService = GetLazyService<IMediaTypeService>(factory, c => new MediaTypeService(scopeProvider, logger, eventMessagesFactory, mediaService.Value, GetRepo<IMediaTypeRepository>(c), GetRepo<IAuditRepository>(c), GetRepo<IMediaTypeContainerRepository>(c), GetRepo<IEntityRepository>(c)));
-            var fileService = GetLazyService<IFileService>(factory, c => new FileService(scopeProvider, logger, eventMessagesFactory, GetRepo<IStylesheetRepository>(c), GetRepo<IScriptRepository>(c), GetRepo<ITemplateRepository>(c), GetRepo<IPartialViewRepository>(c), GetRepo<IPartialViewMacroRepository>(c), GetRepo<IAuditRepository>(c), TestHelper.ShortStringHelper, Options.Create(globalSettings), hostingEnvironment));
-
-            var memberTypeService = GetLazyService<IMemberTypeService>(factory, c => new MemberTypeService(scopeProvider, logger, eventMessagesFactory, memberService.Value, GetRepo<IMemberTypeRepository>(c), GetRepo<IAuditRepository>(c), GetRepo<IEntityRepository>(c)));
-            var entityService = GetLazyService<IEntityService>(factory, c => new EntityService(scopeProvider, logger, eventMessagesFactory, idkMap, GetRepo<IEntityRepository>(c)));
-
-            var macroService = GetLazyService<IMacroService>(factory, c => new MacroService(scopeProvider, logger, eventMessagesFactory, GetRepo<IMacroRepository>(c), GetRepo<IAuditRepository>(c)));
-            var packagingService = GetLazyService<IPackagingService>(factory, c =>
-            {
-                var compiledPackageXmlParser = new CompiledPackageXmlParser(new ConflictingPackageData(macroService.Value, fileService.Value), Options.Create(globalSettings));
-                return new PackagingService(
-                    auditService.Value,
-                    new PackagesRepository(contentService.Value, contentTypeService.Value, dataTypeService.Value, fileService.Value, macroService.Value, localizationService.Value, hostingEnvironment,
-                        new EntityXmlSerializer(contentService.Value, mediaService.Value, dataTypeService.Value, userService.Value, localizationService.Value, contentTypeService.Value, urlSegmentProviders, TestHelper.ShortStringHelper, propertyEditorCollection), logger, umbracoVersion, Options.Create(globalSettings), "createdPackages.config"),
-                    new PackagesRepository(contentService.Value, contentTypeService.Value, dataTypeService.Value, fileService.Value, macroService.Value, localizationService.Value, hostingEnvironment,
-                        new EntityXmlSerializer(contentService.Value, mediaService.Value, dataTypeService.Value, userService.Value, localizationService.Value, contentTypeService.Value, urlSegmentProviders, TestHelper.ShortStringHelper, propertyEditorCollection), logger, umbracoVersion, Options.Create(globalSettings), "installedPackages.config"),
-                    new PackageInstallation(
-                        new PackageDataInstallation(logger, fileService.Value, macroService.Value, localizationService.Value, dataTypeService.Value, entityService.Value, contentTypeService.Value, contentService.Value, propertyEditorCollection, scopeProvider, shortStringHelper, Options.Create(globalSettings), localizedTextService.Value),
-                        new PackageFileInstallation(compiledPackageXmlParser, ioHelper, new ProfilingLogger(logger, new TestProfiler())),
-                        compiledPackageXmlParser, Mock.Of<IPackageActionRunner>(),
-                        Mock.Of<IHostingEnvironment>(x => x.ApplicationPhysicalPath == ioHelper.MapPath("~"))),
-                    ioHelper);
-            });
-            var relationService = GetLazyService<IRelationService>(factory, c => new RelationService(scopeProvider, logger, eventMessagesFactory, entityService.Value, GetRepo<IRelationRepository>(c), GetRepo<IRelationTypeRepository>(c), GetRepo<IAuditRepository>(c)));
-            var tagService = GetLazyService<ITagService>(factory, c => new TagService(scopeProvider, logger, eventMessagesFactory, GetRepo<ITagRepository>(c)));
-            var redirectUrlService = GetLazyService<IRedirectUrlService>(factory, c => new RedirectUrlService(scopeProvider, logger, eventMessagesFactory, GetRepo<IRedirectUrlRepository>(c)));
-            var consentService = GetLazyService<IConsentService>(factory, c => new ConsentService(scopeProvider, logger, eventMessagesFactory, GetRepo<IConsentRepository>(c)));
-            var keyValueService = GetLazyService<IKeyValueService>(factory, c => new KeyValueService(scopeProvider, GetRepo<IKeyValueRepository>(c)));
-            var contentTypeServiceBaseFactory = GetLazyService<IContentTypeBaseServiceProvider>(factory, c => new ContentTypeBaseServiceProvider(factory.GetInstance<IContentTypeService>(),factory.GetInstance<IMediaTypeService>(),factory.GetInstance<IMemberTypeService>()));
-
-            return new ServiceContext(
-                publicAccessService,
-                domainService,
-                auditService,
-                localizedTextService,
-                tagService,
-                contentService,
-                userService,
-                memberService,
-                mediaService,
-                contentTypeService,
-                mediaTypeService,
-                dataTypeService,
-                fileService,
-                localizationService,
-                packagingService,
-                serverRegistrationService,
-                entityService,
-                relationService,
-                macroService,
-                memberTypeService,
-                memberGroupService,
-                notificationService,
-                externalLoginService,
-                redirectUrlService,
-                consentService,
-                keyValueService,
-                contentTypeServiceBaseFactory);
-        }
-
-=======
->>>>>>> 1218f356
         private Lazy<T> GetLazyService<T>(IFactory container, Func<IFactory, T> ctor)
             where T : class
         {
