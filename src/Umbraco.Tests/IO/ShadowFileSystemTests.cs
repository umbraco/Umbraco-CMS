﻿using System;
using System.Collections.Generic;
using System.IO;
using System.Linq;
using System.Text;
<<<<<<< HEAD
using Microsoft.Extensions.Logging;
using Microsoft.Extensions.Logging.Abstractions;
=======
using Microsoft.Extensions.Options;
>>>>>>> d7ab7d3d
using Moq;
using NUnit.Framework;
using Umbraco.Core;
using Umbraco.Core.Composing;
using Umbraco.Core.IO;
using Umbraco.Core.Scoping;
using Umbraco.Tests.Common.Builders;
using Umbraco.Tests.TestHelpers;

namespace Umbraco.Tests.IO
{
    [TestFixture]
    public class ShadowFileSystemTests
    {
        // tested:
        // only 1 instance of this class is created
        // SetUp and TearDown run before/after each test
        // SetUp does not start before the previous TearDown returns

        [SetUp]
        public void SetUp()
        {
            SafeCallContext.Clear();
            ClearFiles(TestHelper.IOHelper);
            FileSystems.ResetShadowId();
        }

        [TearDown]
        public void TearDown()
        {
            SafeCallContext.Clear();
            ClearFiles(TestHelper.IOHelper);
            FileSystems.ResetShadowId();
        }

        private static void ClearFiles(IIOHelper ioHelper)
        {
            TestHelper.DeleteDirectory(ioHelper.MapPath("FileSysTests"));
            TestHelper.DeleteDirectory(ioHelper.MapPath(Constants.SystemDirectories.TempData.EnsureEndsWith('/') + "ShadowFs"));
        }

        private static string NormPath(string path)
        {
            return path.ToLowerInvariant().Replace("\\", "/");
        }

        [Test]
        public void ShadowDeleteDirectory()
        {
            var ioHelper = TestHelper.IOHelper;
            var logger = Mock.Of<ILogger<PhysicalFileSystem>>();
            var hostingEnvironment = TestHelper.GetHostingEnvironment();

            var path = ioHelper.MapPath("FileSysTests");
            Directory.CreateDirectory(path);
            Directory.CreateDirectory(path + "/ShadowTests");
            Directory.CreateDirectory(path + "/ShadowSystem");

            var fs = new PhysicalFileSystem(ioHelper, hostingEnvironment, logger, path + "/ShadowTests/", "ignore");
            var sfs = new PhysicalFileSystem(ioHelper, hostingEnvironment, logger, path + "/ShadowSystem/", "ignore");
            var ss = new ShadowFileSystem(fs, sfs);

            Directory.CreateDirectory(path + "/ShadowTests/d1");
            Directory.CreateDirectory(path + "/ShadowTests/d2");

            var files = fs.GetFiles("");
            Assert.AreEqual(0, files.Count());

            var dirs = fs.GetDirectories("");
            Assert.AreEqual(2, dirs.Count());
            Assert.IsTrue(dirs.Contains("d1"));
            Assert.IsTrue(dirs.Contains("d2"));

            ss.DeleteDirectory("d1");

            Assert.IsTrue(Directory.Exists(path + "/ShadowTests/d1"));
            Assert.IsTrue(fs.DirectoryExists("d1"));
            Assert.IsFalse(ss.DirectoryExists("d1"));

            dirs = ss.GetDirectories("");
            Assert.AreEqual(1, dirs.Count());
            Assert.IsTrue(dirs.Contains("d2"));
        }

        [Test]
        public void ShadowDeleteDirectoryInDir()
        {
            var ioHelper = TestHelper.IOHelper;
            var logger = Mock.Of<ILogger<PhysicalFileSystem>>();
            var hostingEnvironment = TestHelper.GetHostingEnvironment();

            var path = ioHelper.MapPath("FileSysTests");
            Directory.CreateDirectory(path);
            Directory.CreateDirectory(path + "/ShadowTests");
            Directory.CreateDirectory(path + "/ShadowSystem");

            var fs = new PhysicalFileSystem(ioHelper, hostingEnvironment, logger, path + "/ShadowTests/", "ignore");
            var sfs = new PhysicalFileSystem(ioHelper, hostingEnvironment, logger, path + "/ShadowSystem/", "ignore");
            var ss = new ShadowFileSystem(fs, sfs);

            Directory.CreateDirectory(path + "/ShadowTests/sub");
            Directory.CreateDirectory(path + "/ShadowTests/sub/d1");
            Directory.CreateDirectory(path + "/ShadowTests/sub/d2");

            var files = fs.GetFiles("");
            Assert.AreEqual(0, files.Count());

            var dirs = ss.GetDirectories("");
            Assert.AreEqual(1, dirs.Count());
            Assert.IsTrue(dirs.Contains("sub"));

            dirs = fs.GetDirectories("sub");
            Assert.AreEqual(2, dirs.Count());
            Assert.IsTrue(dirs.Contains("sub/d1"));
            Assert.IsTrue(dirs.Contains("sub/d2"));

            dirs = ss.GetDirectories("sub");
            Assert.AreEqual(2, dirs.Count());
            Assert.IsTrue(dirs.Contains("sub/d1"));
            Assert.IsTrue(dirs.Contains("sub/d2"));

            ss.DeleteDirectory("sub/d1");

            Assert.IsTrue(Directory.Exists(path + "/ShadowTests/sub/d1"));
            Assert.IsTrue(fs.DirectoryExists("sub/d1"));
            Assert.IsFalse(ss.DirectoryExists("sub/d1"));

            dirs = fs.GetDirectories("sub");
            Assert.AreEqual(2, dirs.Count());
            Assert.IsTrue(dirs.Contains("sub/d1"));
            Assert.IsTrue(dirs.Contains("sub/d2"));

            dirs = ss.GetDirectories("sub");
            Assert.AreEqual(1, dirs.Count());
            Assert.IsTrue(dirs.Contains("sub/d2"));
        }

        [Test]
        public void ShadowDeleteFile()
        {
            var ioHelper = TestHelper.IOHelper;
            var logger = Mock.Of<ILogger<PhysicalFileSystem>>();
            var hostingEnvironment = TestHelper.GetHostingEnvironment();

            var path = ioHelper.MapPath("FileSysTests");
            Directory.CreateDirectory(path);
            Directory.CreateDirectory(path + "/ShadowTests");
            Directory.CreateDirectory(path + "/ShadowSystem");

            var fs = new PhysicalFileSystem(ioHelper, hostingEnvironment, logger, path + "/ShadowTests/", "ignore");
            var sfs = new PhysicalFileSystem(ioHelper, hostingEnvironment, logger, path + "/ShadowSystem/", "ignore");
            var ss = new ShadowFileSystem(fs, sfs);

            File.WriteAllText(path + "/ShadowTests/f1.txt", "foo");
            File.WriteAllText(path + "/ShadowTests/f2.txt", "foo");

            var files = fs.GetFiles("");
            Assert.AreEqual(2, files.Count());
            Assert.IsTrue(files.Contains("f1.txt"));
            Assert.IsTrue(files.Contains("f2.txt"));

            files = ss.GetFiles("");
            Assert.AreEqual(2, files.Count());
            Assert.IsTrue(files.Contains("f1.txt"));
            Assert.IsTrue(files.Contains("f2.txt"));

            var dirs = ss.GetDirectories("");
            Assert.AreEqual(0, dirs.Count());

            ss.DeleteFile("f1.txt");

            Assert.IsTrue(File.Exists(path + "/ShadowTests/f1.txt"));
            Assert.IsTrue(fs.FileExists("f1.txt"));
            Assert.IsFalse(ss.FileExists("f1.txt"));

            files = ss.GetFiles("");
            Assert.AreEqual(1, files.Count());
            Assert.IsTrue(files.Contains("f2.txt"));
        }

        [Test]
        public void ShadowDeleteFileInDir()
        {
            var ioHelper = TestHelper.IOHelper;
            var logger = Mock.Of<ILogger<PhysicalFileSystem>>();
            var hostingEnvironment = TestHelper.GetHostingEnvironment();

            var path = ioHelper.MapPath("FileSysTests");

            Directory.CreateDirectory(path);
            Directory.CreateDirectory(path + "/ShadowTests");
            Directory.CreateDirectory(path + "/ShadowSystem");

            var fs = new PhysicalFileSystem(ioHelper, hostingEnvironment, logger, path + "/ShadowTests/", "ignore");
            var sfs = new PhysicalFileSystem(ioHelper, hostingEnvironment, logger, path + "/ShadowSystem/", "ignore");
            var ss = new ShadowFileSystem(fs, sfs);

            Directory.CreateDirectory(path + "/ShadowTests/sub");
            File.WriteAllText(path + "/ShadowTests/sub/f1.txt", "foo");
            File.WriteAllText(path + "/ShadowTests/sub/f2.txt", "foo");

            var files = fs.GetFiles("");
            Assert.AreEqual(0, files.Count());

            files = fs.GetFiles("sub");
            Assert.AreEqual(2, files.Count());
            Assert.IsTrue(files.Contains("sub/f1.txt"));
            Assert.IsTrue(files.Contains("sub/f2.txt"));

            files = ss.GetFiles("");
            Assert.AreEqual(0, files.Count());

            var dirs = ss.GetDirectories("");
            Assert.AreEqual(1, dirs.Count());
            Assert.IsTrue(dirs.Contains("sub"));

            files = ss.GetFiles("sub");
            Assert.AreEqual(2, files.Count());
            Assert.IsTrue(files.Contains("sub/f1.txt"));
            Assert.IsTrue(files.Contains("sub/f2.txt"));

            dirs = ss.GetDirectories("sub");
            Assert.AreEqual(0, dirs.Count());

            ss.DeleteFile("sub/f1.txt");

            Assert.IsTrue(File.Exists(path + "/ShadowTests/sub/f1.txt"));
            Assert.IsTrue(fs.FileExists("sub/f1.txt"));
            Assert.IsFalse(ss.FileExists("sub/f1.txt"));

            files = fs.GetFiles("sub");
            Assert.AreEqual(2, files.Count());
            Assert.IsTrue(files.Contains("sub/f1.txt"));
            Assert.IsTrue(files.Contains("sub/f2.txt"));

            files = ss.GetFiles("sub");
            Assert.AreEqual(1, files.Count());
            Assert.IsTrue(files.Contains("sub/f2.txt"));
        }

        [Test]
        public void ShadowCantCreateFile()
        {
            var ioHelper = TestHelper.IOHelper;
            var logger = Mock.Of<ILogger<PhysicalFileSystem>>();
            var hostingEnvironment = TestHelper.GetHostingEnvironment();

            var path = ioHelper.MapPath("FileSysTests");
            Directory.CreateDirectory(path);
            Directory.CreateDirectory(path + "/ShadowTests");
            Directory.CreateDirectory(path + "/ShadowSystem");

            var fs = new PhysicalFileSystem(ioHelper, hostingEnvironment, logger, path + "/ShadowTests/", "ignore");
            var sfs = new PhysicalFileSystem(ioHelper, hostingEnvironment, logger, path + "/ShadowSystem/", "ignore");
            var ss = new ShadowFileSystem(fs, sfs);

            Assert.Throws<UnauthorizedAccessException>(() =>
            {
                using (var ms = new MemoryStream(Encoding.UTF8.GetBytes("foo")))
                    ss.AddFile("../../f1.txt", ms);
            });
        }

        [Test]
        public void ShadowCreateFile()
        {
            var ioHelper = TestHelper.IOHelper;
            var logger = Mock.Of<ILogger<PhysicalFileSystem>>();
            var hostingEnvironment = TestHelper.GetHostingEnvironment();

            var path = ioHelper.MapPath("FileSysTests");
            Directory.CreateDirectory(path);
            Directory.CreateDirectory(path + "/ShadowTests");
            Directory.CreateDirectory(path + "/ShadowSystem");

            var fs = new PhysicalFileSystem(ioHelper, hostingEnvironment, logger, path + "/ShadowTests/", "ignore");
            var sfs = new PhysicalFileSystem(ioHelper,hostingEnvironment, logger, path + "/ShadowSystem/", "ignore");
            var ss = new ShadowFileSystem(fs, sfs);

            File.WriteAllText(path + "/ShadowTests/f2.txt", "foo");

            using (var ms = new MemoryStream(Encoding.UTF8.GetBytes("foo")))
                ss.AddFile("f1.txt", ms);

            Assert.IsTrue(File.Exists(path + "/ShadowTests/f2.txt"));
            Assert.IsFalse(File.Exists(path + "/ShadowSystem/f2.txt"));
            Assert.IsTrue(fs.FileExists("f2.txt"));
            Assert.IsTrue(ss.FileExists("f2.txt"));

            Assert.IsFalse(File.Exists(path + "/ShadowTests/f1.txt"));
            Assert.IsTrue(File.Exists(path + "/ShadowSystem/f1.txt"));
            Assert.IsFalse(fs.FileExists("f1.txt"));
            Assert.IsTrue(ss.FileExists("f1.txt"));

            var files = ss.GetFiles("");
            Assert.AreEqual(2, files.Count());
            Assert.IsTrue(files.Contains("f1.txt"));
            Assert.IsTrue(files.Contains("f2.txt"));

            string content;
            using (var stream = ss.OpenFile("f1.txt"))
                content = new StreamReader(stream).ReadToEnd();

            Assert.AreEqual("foo", content);
        }

        [Test]
        public void ShadowCreateFileInDir()
        {
            var ioHelper = TestHelper.IOHelper;
            var logger = Mock.Of<ILogger<PhysicalFileSystem>>();
            var hostingEnvironment = TestHelper.GetHostingEnvironment();

            var path = ioHelper.MapPath("FileSysTests");
            Directory.CreateDirectory(path);
            Directory.CreateDirectory(path + "/ShadowTests");
            Directory.CreateDirectory(path + "/ShadowSystem");

            var fs = new PhysicalFileSystem(ioHelper, hostingEnvironment, logger, path + "/ShadowTests/", "ignore");
            var sfs = new PhysicalFileSystem(ioHelper, hostingEnvironment, logger, path + "/ShadowSystem/", "ignore");
            var ss = new ShadowFileSystem(fs, sfs);

            using (var ms = new MemoryStream(Encoding.UTF8.GetBytes("foo")))
                ss.AddFile("sub/f1.txt", ms);

            Assert.IsFalse(File.Exists(path + "/ShadowTests/sub/f1.txt"));
            Assert.IsTrue(File.Exists(path + "/ShadowSystem/sub/f1.txt"));
            Assert.IsFalse(fs.FileExists("sub/f1.txt"));
            Assert.IsTrue(ss.FileExists("sub/f1.txt"));

            Assert.IsFalse(fs.DirectoryExists("sub"));
            Assert.IsTrue(ss.DirectoryExists("sub"));

            var dirs = fs.GetDirectories("");
            Assert.AreEqual(0, dirs.Count());

            dirs = ss.GetDirectories("");
            Assert.AreEqual(1, dirs.Count());
            Assert.IsTrue(dirs.Contains("sub"));

            var files = ss.GetFiles("sub");
            Assert.AreEqual(1, files.Count());

            string content;
            using (var stream = ss.OpenFile("sub/f1.txt"))
                content = new StreamReader(stream).ReadToEnd();

            Assert.AreEqual("foo", content);
        }

        [Test]
        public void ShadowAbort()
        {
            var ioHelper = TestHelper.IOHelper;
            var logger = Mock.Of<ILogger<PhysicalFileSystem>>();
            var hostingEnvironment = TestHelper.GetHostingEnvironment();

            var path = ioHelper.MapPath("FileSysTests");
            Directory.CreateDirectory(path);
            Directory.CreateDirectory(path + "/ShadowTests");
            Directory.CreateDirectory(path + "/ShadowSystem");

            var fs = new PhysicalFileSystem(ioHelper, hostingEnvironment, logger, path + "/ShadowTests/", "ignore");
            var sfs = new PhysicalFileSystem(ioHelper, hostingEnvironment, logger, path + "/ShadowSystem/", "ignore");
            var ss = new ShadowFileSystem(fs, sfs);

            using (var ms = new MemoryStream(Encoding.UTF8.GetBytes("foo")))
                ss.AddFile("path/to/some/dir/f1.txt", ms);

            // file is only written to the shadow fs
            Assert.IsTrue(File.Exists(path + "/ShadowSystem/path/to/some/dir/f1.txt"));
            Assert.IsFalse(File.Exists(path + "/ShadowTests/path/to/some/dir/f1.txt"));

            // let the shadow fs die
        }

        [Test]
        public void ShadowComplete()
        {
            var ioHelper = TestHelper.IOHelper;
            var logger = Mock.Of<ILogger<PhysicalFileSystem>>();
            var hostingEnvironment = TestHelper.GetHostingEnvironment();

            var path = ioHelper.MapPath("FileSysTests");
            Directory.CreateDirectory(path);
            Directory.CreateDirectory(path + "/ShadowTests");
            Directory.CreateDirectory(path + "/ShadowSystem");

            var fs = new PhysicalFileSystem(ioHelper, hostingEnvironment, logger, path + "/ShadowTests/", "ignore");
            var sfs = new PhysicalFileSystem(ioHelper, hostingEnvironment, logger, path + "/ShadowSystem/", "ignore");
            var ss = new ShadowFileSystem(fs, sfs);

            Directory.CreateDirectory(path + "/ShadowTests/sub/sub");
            File.WriteAllText(path + "/ShadowTests/sub/sub/f2.txt", "foo");

            using (var ms = new MemoryStream(Encoding.UTF8.GetBytes("foo")))
                ss.AddFile("path/to/some/dir/f1.txt", ms);
            ss.DeleteFile("sub/sub/f2.txt");

            Assert.IsTrue(File.Exists(path + "/ShadowSystem/path/to/some/dir/f1.txt"));

            ss.Complete();

            // yes we are cleaning now
            //Assert.IsTrue(File.Exists(path + "/ShadowSystem/path/to/some/dir/f1.txt")); // *not* cleaning
            Assert.IsTrue(File.Exists(path + "/ShadowTests/path/to/some/dir/f1.txt"));
            Assert.IsFalse(File.Exists(path + "/ShadowTests/sub/sub/f2.txt"));
        }

        class FS : FileSystemWrapper
        {
            public FS(IFileSystem innerFileSystem)
                : base(innerFileSystem)
            { }
        }

        [Test]
        public void ShadowScopeComplete()
        {
            var loggerFactory = NullLoggerFactory.Instance;
            var ioHelper = TestHelper.IOHelper;
            var hostingEnvironment = TestHelper.GetHostingEnvironment();

            var path = ioHelper.MapPath("FileSysTests");
            var shadowfs = ioHelper.MapPath(Constants.SystemDirectories.TempData.EnsureEndsWith('/') + "ShadowFs");
            Directory.CreateDirectory(path);
            Directory.CreateDirectory(shadowfs);

            var scopedFileSystems = false;

            var phy = new PhysicalFileSystem(ioHelper, hostingEnvironment, loggerFactory.CreateLogger<PhysicalFileSystem>(), path, "ignore");

            var container = Mock.Of<IFactory>();
<<<<<<< HEAD
            var fileSystems = new FileSystems(container, loggerFactory.CreateLogger<FileSystems>(), loggerFactory, ioHelper, SettingsForTests.GenerateMockGlobalSettings(), TestHelper.GetHostingEnvironment()) { IsScoped = () => scopedFileSystems };
=======
            var globalSettings = Options.Create(new GlobalSettingsBuilder().Build());
            var fileSystems = new FileSystems(container, logger, ioHelper, globalSettings, TestHelper.GetHostingEnvironment()) { IsScoped = () => scopedFileSystems };
>>>>>>> d7ab7d3d
            var fs = fileSystems.GetFileSystem<FS>(phy);
            var sw = (ShadowWrapper) fs.InnerFileSystem;

            using (var ms = new MemoryStream(Encoding.UTF8.GetBytes("foo")))
                sw.AddFile("sub/f1.txt", ms);
            Assert.IsTrue(phy.FileExists("sub/f1.txt"));

            string id;

            // explicit shadow without scope does not work
            sw.Shadow(id = ShadowWrapper.CreateShadowId(ioHelper));
            Assert.IsTrue(Directory.Exists(shadowfs + "/" + id));
            using (var ms = new MemoryStream(Encoding.UTF8.GetBytes("foo")))
                sw.AddFile("sub/f2.txt", ms);
            Assert.IsTrue(phy.FileExists("sub/f2.txt"));
            sw.UnShadow(true);
            Assert.IsTrue(phy.FileExists("sub/f2.txt"));
            Assert.IsFalse(Directory.Exists(shadowfs + "/" + id));

            // shadow with scope but no complete does not complete
            scopedFileSystems = true; // pretend we have a scope
            var scope = new ShadowFileSystems(fileSystems, id = ShadowWrapper.CreateShadowId(ioHelper));
            Assert.IsTrue(Directory.Exists(shadowfs + "/" + id));
            using (var ms = new MemoryStream(Encoding.UTF8.GetBytes("foo")))
                sw.AddFile("sub/f3.txt", ms);
            Assert.IsFalse(phy.FileExists("sub/f3.txt"));
            var dirs = Directory.GetDirectories(shadowfs);
            Assert.AreEqual(1, dirs.Length);
            Assert.AreEqual((shadowfs + "/" + id).Replace('\\', '/'), dirs[0].Replace('\\', '/'));
            dirs = Directory.GetDirectories(dirs[0]);
            var typedDir = dirs.FirstOrDefault(x => x.Replace('\\', '/').EndsWith("/x"));
            Assert.IsNotNull(typedDir);
            dirs = Directory.GetDirectories(typedDir);
            var suid = fileSystems.Paths[typeof(FS)];
            var scopedDir = dirs.FirstOrDefault(x => x.Replace('\\', '/').EndsWith("/" + suid)); // this is where files go
            Assert.IsNotNull(scopedDir);
            scope.Dispose();
            scopedFileSystems = false;
            Assert.IsFalse(phy.FileExists("sub/f3.txt"));
            TestHelper.TryAssert(() => Assert.IsFalse(Directory.Exists(shadowfs + "/" + id)));

            // shadow with scope and complete does complete
            scopedFileSystems = true; // pretend we have a scope
            scope = new ShadowFileSystems(fileSystems, id = ShadowWrapper.CreateShadowId(ioHelper));
            Assert.IsTrue(Directory.Exists(shadowfs + "/" + id));
            using (var ms = new MemoryStream(Encoding.UTF8.GetBytes("foo")))
                sw.AddFile("sub/f4.txt", ms);
            Assert.IsFalse(phy.FileExists("sub/f4.txt"));
            Assert.AreEqual(1, Directory.GetDirectories(shadowfs).Length);
            scope.Complete();
            scope.Dispose();
            scopedFileSystems = false;
            TestHelper.TryAssert(() => Assert.AreEqual(0, Directory.GetDirectories(shadowfs).Length));
            Assert.IsTrue(phy.FileExists("sub/f4.txt"));
            Assert.IsFalse(Directory.Exists(shadowfs + "/" + id));

            // test scope for "another thread"

            scopedFileSystems = true; // pretend we have a scope
            scope = new ShadowFileSystems(fileSystems, id = ShadowWrapper.CreateShadowId(ioHelper));
            Assert.IsTrue(Directory.Exists(shadowfs + "/" + id));
            using (var ms = new MemoryStream(Encoding.UTF8.GetBytes("foo")))
                sw.AddFile("sub/f5.txt", ms);
            Assert.IsFalse(phy.FileExists("sub/f5.txt"));

            // pretend we're another thread w/out scope
            scopedFileSystems = false;
            using (var ms = new MemoryStream(Encoding.UTF8.GetBytes("foo")))
                sw.AddFile("sub/f6.txt", ms);
            scopedFileSystems = true; // pretend we have a scope

            Assert.IsTrue(phy.FileExists("sub/f6.txt")); // other thread has written out to fs
            scope.Complete();
            scope.Dispose();
            scopedFileSystems = false;
            Assert.IsTrue(phy.FileExists("sub/f5.txt"));
            TestHelper.TryAssert(() => Assert.IsFalse(Directory.Exists(shadowfs + "/" + id)));
        }

        [Test]
        public void ShadowScopeCompleteWithFileConflict()
        {
            var loggerFactory = NullLoggerFactory.Instance;
            var ioHelper = TestHelper.IOHelper;
            var hostingEnvironment = TestHelper.GetHostingEnvironment();

            var path = ioHelper.MapPath("FileSysTests");
            var shadowfs = ioHelper.MapPath(Constants.SystemDirectories.TempData.EnsureEndsWith('/') + "ShadowFs");
            Directory.CreateDirectory(path);

            var scopedFileSystems = false;

            var phy = new PhysicalFileSystem(ioHelper, hostingEnvironment, loggerFactory.CreateLogger<PhysicalFileSystem>(), path, "ignore");

            var container = Mock.Of<IFactory>();
<<<<<<< HEAD
            var fileSystems = new FileSystems(container, loggerFactory.CreateLogger<FileSystems>(), loggerFactory, ioHelper, SettingsForTests.GenerateMockGlobalSettings(), TestHelper.GetHostingEnvironment()) { IsScoped = () => scopedFileSystems };
=======
            var globalSettings = Options.Create(new GlobalSettingsBuilder().Build());
            var fileSystems = new FileSystems(container, logger, ioHelper, globalSettings, TestHelper.GetHostingEnvironment()) { IsScoped = () => scopedFileSystems };
>>>>>>> d7ab7d3d
            var fs = fileSystems.GetFileSystem<FS>( phy);
            var sw = (ShadowWrapper) fs.InnerFileSystem;

            using (var ms = new MemoryStream(Encoding.UTF8.GetBytes("foo")))
                sw.AddFile("sub/f1.txt", ms);
            Assert.IsTrue(phy.FileExists("sub/f1.txt"));

            string id;

            scopedFileSystems = true; // pretend we have a scope
            var scope = new ShadowFileSystems(fileSystems, id = ShadowWrapper.CreateShadowId(ioHelper));
            Assert.IsTrue(Directory.Exists(shadowfs + "/" + id));
            using (var ms = new MemoryStream(Encoding.UTF8.GetBytes("foo")))
                sw.AddFile("sub/f2.txt", ms);
            Assert.IsFalse(phy.FileExists("sub/f2.txt"));

            // pretend we're another thread w/out scope
            scopedFileSystems = false;
            using (var ms = new MemoryStream(Encoding.UTF8.GetBytes("bar")))
                sw.AddFile("sub/f2.txt", ms);
            scopedFileSystems = true; // pretend we have a scope

            Assert.IsTrue(phy.FileExists("sub/f2.txt")); // other thread has written out to fs
            scope.Complete();
            scope.Dispose();
            scopedFileSystems = false;
            Assert.IsTrue(phy.FileExists("sub/f2.txt"));
            TestHelper.TryAssert(() => Assert.IsFalse(Directory.Exists(shadowfs + "/" + id)));

            string text;
            using (var s = phy.OpenFile("sub/f2.txt"))
            using (var r = new StreamReader(s))
                text = r.ReadToEnd();

            // the shadow filesystem will happily overwrite anything it can
            Assert.AreEqual("foo", text);
        }

        [Test]
        public void ShadowScopeCompleteWithDirectoryConflict()
        {
            var loggerFactory = NullLoggerFactory.Instance;
            var ioHelper = TestHelper.IOHelper;
            var hostingEnvironment = TestHelper.GetHostingEnvironment();

            var path = ioHelper.MapPath("FileSysTests");
            var shadowfs = ioHelper.MapPath(Constants.SystemDirectories.TempData.EnsureEndsWith('/') + "ShadowFs");
            Directory.CreateDirectory(path);

            var scopedFileSystems = false;

            var phy = new PhysicalFileSystem(ioHelper, hostingEnvironment, loggerFactory.CreateLogger<PhysicalFileSystem>(), path, "ignore");

            var container = Mock.Of<IFactory>();
<<<<<<< HEAD
            var fileSystems = new FileSystems(container, loggerFactory.CreateLogger<FileSystems>(), loggerFactory, ioHelper, SettingsForTests.GenerateMockGlobalSettings(), TestHelper.GetHostingEnvironment()) { IsScoped = () => scopedFileSystems };
=======
            var globalSettings = Options.Create(new GlobalSettingsBuilder().Build());
            var fileSystems = new FileSystems(container, logger, ioHelper, globalSettings, TestHelper.GetHostingEnvironment()) { IsScoped = () => scopedFileSystems };
>>>>>>> d7ab7d3d
            var fs = fileSystems.GetFileSystem<FS>( phy);
            var sw = (ShadowWrapper)fs.InnerFileSystem;

            using (var ms = new MemoryStream(Encoding.UTF8.GetBytes("foo")))
                sw.AddFile("sub/f1.txt", ms);
            Assert.IsTrue(phy.FileExists("sub/f1.txt"));

            string id;

            scopedFileSystems = true; // pretend we have a scope
            var scope = new ShadowFileSystems(fileSystems, id = ShadowWrapper.CreateShadowId(ioHelper));
            Assert.IsTrue(Directory.Exists(shadowfs + "/" + id));
            using (var ms = new MemoryStream(Encoding.UTF8.GetBytes("foo")))
                sw.AddFile("sub/f2.txt", ms);
            Assert.IsFalse(phy.FileExists("sub/f2.txt"));

            // pretend we're another thread w/out scope
            scopedFileSystems = false;
            using (var ms = new MemoryStream(Encoding.UTF8.GetBytes("bar")))
                sw.AddFile("sub/f2.txt/f2.txt", ms);
            scopedFileSystems = true; // pretend we have a scope

            Assert.IsTrue(phy.FileExists("sub/f2.txt/f2.txt")); // other thread has written out to fs

            using (var ms = new MemoryStream(Encoding.UTF8.GetBytes("foo")))
                sw.AddFile("sub/f3.txt", ms);
            Assert.IsFalse(phy.FileExists("sub/f3.txt"));

            scope.Complete();

            try
            {
                // no way this can work since we're trying to write a file
                // but there's now a directory with the same name on the real fs
                scope.Dispose();
                Assert.Fail("Expected AggregateException.");
            }
            catch (AggregateException ae)
            {
                Assert.AreEqual(1, ae.InnerExceptions.Count);
                var e = ae.InnerExceptions[0];
                Assert.IsNotNull(e.InnerException);
                Assert.IsInstanceOf<AggregateException>(e);
                ae = (AggregateException) e;

                Assert.AreEqual(1, ae.InnerExceptions.Count);
                e = ae.InnerExceptions[0];
                Assert.IsNotNull(e.InnerException);
                Assert.IsInstanceOf<Exception>(e.InnerException);
            }

            // still, the rest of the changes has been applied ok
            Assert.IsTrue(phy.FileExists("sub/f3.txt"));
        }

        [Test]
        public void GetFilesReturnsChildrenOnly()
        {
            var ioHelper = TestHelper.IOHelper;

            var path = ioHelper.MapPath("FileSysTests");
            Directory.CreateDirectory(path);
            File.WriteAllText(path + "/f1.txt", "foo");
            Directory.CreateDirectory(path + "/test");
            File.WriteAllText(path + "/test/f2.txt", "foo");
            Directory.CreateDirectory(path + "/test/inner");
            File.WriteAllText(path + "/test/inner/f3.txt", "foo");

            path = NormPath(path);
            var files = Directory.GetFiles(path);
            Assert.AreEqual(1, files.Length);
            files = Directory.GetFiles(path, "*", SearchOption.AllDirectories);
            Assert.AreEqual(3, files.Length);
            var efiles = Directory.EnumerateFiles(path);
            Assert.AreEqual(1, efiles.Count());
            efiles = Directory.EnumerateFiles(path, "*", SearchOption.AllDirectories);
            Assert.AreEqual(3, efiles.Count());
        }

        [Test]
        public void DeleteDirectoryAndFiles()
        {
            var ioHelper = TestHelper.IOHelper;

            var path = ioHelper.MapPath("FileSysTests");
            Directory.CreateDirectory(path);
            File.WriteAllText(path + "/f1.txt", "foo");
            Directory.CreateDirectory(path + "/test");
            File.WriteAllText(path + "/test/f2.txt", "foo");
            Directory.CreateDirectory(path + "/test/inner");
            File.WriteAllText(path + "/test/inner/f3.txt", "foo");

            path = NormPath(path);
            TestHelper.Try(() => Directory.Delete(path, true));
            TestHelper.TryAssert(() => Assert.IsFalse(File.Exists(path + "/test/inner/f3.txt")));
        }

        /// <summary>
        /// Check that GetFiles will return all files on the shadow, while returning
        /// just one on each of the filesystems used by the shadow.
        /// </summary>
        [Test]
        public void ShadowGetFiles()
        {
            // Arrange
            var ioHelper = TestHelper.IOHelper;
            var logger = Mock.Of<ILogger<PhysicalFileSystem>>();
            var hostingEnvironment = TestHelper.GetHostingEnvironment();

            var path = ioHelper.MapPath("FileSysTests");
            Directory.CreateDirectory(path);
            Directory.CreateDirectory(path + "/ShadowTests");
            Directory.CreateDirectory(path + "/ShadowSystem");

            var fs = new PhysicalFileSystem(ioHelper, hostingEnvironment, logger, path + "/ShadowTests/", "ignore");
            var sfs = new PhysicalFileSystem(ioHelper, hostingEnvironment, logger, path + "/ShadowSystem/", "ignore");
            var ss = new ShadowFileSystem(fs, sfs);

            // Act
            File.WriteAllText(path + "/ShadowTests/f2.txt", "foo");
            using (var ms = new MemoryStream(Encoding.UTF8.GetBytes("foo")))
                ss.AddFile("f1.txt", ms);

            // Assert
            // ensure we get 2 files from the shadow
            var getFiles = ss.GetFiles(string.Empty);
            Assert.AreEqual(2, getFiles.Count());

            var fsFiles = fs.GetFiles(string.Empty).ToArray();
            Assert.AreEqual(1, fsFiles.Length);
            var sfsFiles = sfs.GetFiles(string.Empty).ToArray();
            Assert.AreEqual(1, sfsFiles.Length);
        }

        /// <summary>
        /// Check that GetFiles using the filter function with empty string will return expected results
        /// </summary>
        [Test]
        public void ShadowGetFilesUsingEmptyFilter()
        {
            // Arrange
            var ioHelper = TestHelper.IOHelper;
            var logger = Mock.Of<ILogger<PhysicalFileSystem>>();
            var hostingEnvironment = TestHelper.GetHostingEnvironment();

            var path = ioHelper.MapPath("FileSysTests");
            Directory.CreateDirectory(path);
            Directory.CreateDirectory(path + "/ShadowTests");
            Directory.CreateDirectory(path + "/ShadowSystem");

            var fs = new PhysicalFileSystem(ioHelper, hostingEnvironment, logger, path + "/ShadowTests/", "ignore");
            var sfs = new PhysicalFileSystem(ioHelper, hostingEnvironment, logger, path + "/ShadowSystem/", "ignore");
            var ss = new ShadowFileSystem(fs, sfs);

            // Act
            File.WriteAllText(path + "/ShadowTests/f2.txt", "foo");
            using (var ms = new MemoryStream(Encoding.UTF8.GetBytes("foo")))
                ss.AddFile("f1.txt", ms);

            // Assert
            // ensure we get 2 files from the shadow
            var getFiles = ss.GetFiles(string.Empty);
            Assert.AreEqual(2, getFiles.Count());
            // ensure we get 0 files when using a empty filter
            var getFilesWithEmptyFilter = ss.GetFiles(string.Empty, "");
            Assert.AreEqual(0, getFilesWithEmptyFilter.Count());

            var fsFiles = fs.GetFiles(string.Empty).ToArray();
            Assert.AreEqual(1, fsFiles.Length);
            var sfsFiles = sfs.GetFiles(string.Empty).ToArray();
            Assert.AreEqual(1, sfsFiles.Length);
        }

        /// <summary>
        /// Check that GetFiles using the filter function with null will return expected results
        /// </summary>
        [Test]
        public void ShadowGetFilesUsingNullFilter()
        {
            // Arrange
            var ioHelper = TestHelper.IOHelper;
            var logger = Mock.Of<ILogger<PhysicalFileSystem>>();
            var hostingEnvironment = TestHelper.GetHostingEnvironment();

            var path = ioHelper.MapPath("FileSysTests");
            Directory.CreateDirectory(path);
            Directory.CreateDirectory(path + "/ShadowTests");
            Directory.CreateDirectory(path + "/ShadowSystem");

            var fs = new PhysicalFileSystem(ioHelper, hostingEnvironment, logger, path + "/ShadowTests/", "ignore");
            var sfs = new PhysicalFileSystem(ioHelper, hostingEnvironment, logger, path + "/ShadowSystem/", "ignore");
            var ss = new ShadowFileSystem(fs, sfs);

            // Act
            File.WriteAllText(path + "/ShadowTests/f2.txt", "foo");
            using (var ms = new MemoryStream(Encoding.UTF8.GetBytes("foo")))
                ss.AddFile("f1.txt", ms);

            // Assert
            // ensure we get 2 files from the shadow
            var getFiles = ss.GetFiles(string.Empty);
            Assert.AreEqual(2, getFiles.Count());
            // ensure we get 2 files when using null in filter parameter
            var getFilesWithNullFilter = ss.GetFiles(string.Empty, null);
            Assert.AreEqual(2, getFilesWithNullFilter.Count());

            var fsFiles = fs.GetFiles(string.Empty).ToArray();
            Assert.AreEqual(1, fsFiles.Length);
            var sfsFiles = sfs.GetFiles(string.Empty).ToArray();
            Assert.AreEqual(1, sfsFiles.Length);
        }

        [Test]
        public void ShadowGetFilesUsingWildcardFilter()
        {
            // Arrange
            var ioHelper = TestHelper.IOHelper;
            var logger = Mock.Of<ILogger<PhysicalFileSystem>>();
            var hostingEnvironment = TestHelper.GetHostingEnvironment();

            var path = ioHelper.MapPath("FileSysTests");
            Directory.CreateDirectory(path);
            Directory.CreateDirectory(path + "/ShadowTests");
            Directory.CreateDirectory(path + "/ShadowSystem");

            var fs = new PhysicalFileSystem(ioHelper, hostingEnvironment, logger, path + "/ShadowTests/", "ignore");
            var sfs = new PhysicalFileSystem(ioHelper, hostingEnvironment, logger, path + "/ShadowSystem/", "ignore");
            var ss = new ShadowFileSystem(fs, sfs);

            // Act
            File.WriteAllText(path + "/ShadowTests/f2.txt", "foo");
            File.WriteAllText(path + "/ShadowTests/f2.doc", "foo");
            using (var ms = new MemoryStream(Encoding.UTF8.GetBytes("foo")))
                ss.AddFile("f1.txt", ms);
            using (var ms = new MemoryStream(Encoding.UTF8.GetBytes("foo")))
                ss.AddFile("f1.doc", ms);

            // Assert
            // ensure we get 4 files from the shadow
            var getFiles = ss.GetFiles(string.Empty);
            Assert.AreEqual(4, getFiles.Count());
            // ensure we get only 2 of 4 files from the shadow when using filter
            var getFilesWithWildcardFilter = ss.GetFiles(string.Empty, "*.doc");
            Assert.AreEqual(2, getFilesWithWildcardFilter.Count());

            var fsFiles = fs.GetFiles(string.Empty).ToArray();
            Assert.AreEqual(2, fsFiles.Length);
            var sfsFiles = sfs.GetFiles(string.Empty).ToArray();
            Assert.AreEqual(2, sfsFiles.Length);
        }

        [Test]
        public void ShadowGetFilesUsingSingleCharacterFilter()
        {
            // Arrange
            var ioHelper = TestHelper.IOHelper;
            var logger = Mock.Of<ILogger<PhysicalFileSystem>>();
            var hostingEnvironment = TestHelper.GetHostingEnvironment();

            var path = ioHelper.MapPath("FileSysTests");
            Directory.CreateDirectory(path);
            Directory.CreateDirectory(path + "/ShadowTests");
            Directory.CreateDirectory(path + "/ShadowSystem");

            var fs = new PhysicalFileSystem(ioHelper, hostingEnvironment, logger, path + "/ShadowTests/", "ignore");
            var sfs = new PhysicalFileSystem(ioHelper, hostingEnvironment, logger, path + "/ShadowSystem/", "ignore");
            var ss = new ShadowFileSystem(fs, sfs);

            // Act
            File.WriteAllText(path + "/ShadowTests/f2.txt", "foo");
            File.WriteAllText(path + "/ShadowTests/f2.doc", "foo");
            File.WriteAllText(path + "/ShadowTests/f2.docx", "foo");
            using (var ms = new MemoryStream(Encoding.UTF8.GetBytes("foo")))
                ss.AddFile("f1.txt", ms);
            using (var ms = new MemoryStream(Encoding.UTF8.GetBytes("foo")))
                ss.AddFile("f1.doc", ms);
            using (var ms = new MemoryStream(Encoding.UTF8.GetBytes("foo")))
                ss.AddFile("f1.docx", ms);

            // Assert
            // ensure we get 6 files from the shadow
            var getFiles = ss.GetFiles(string.Empty);
            Assert.AreEqual(6, getFiles.Count());
            // ensure we get only 2 of 6 files from the shadow when using filter on shadow
            var getFilesWithWildcardSinglecharFilter = ss.GetFiles(string.Empty, "f1.d?c");
            Assert.AreEqual(1, getFilesWithWildcardSinglecharFilter.Count());
            // ensure we get only 2 of 6 files from the shadow when using filter on disk
            var getFilesWithWildcardSinglecharFilter2 = ss.GetFiles(string.Empty, "f2.d?c");
            Assert.AreEqual(1, getFilesWithWildcardSinglecharFilter2.Count());

            var fsFiles = fs.GetFiles(string.Empty).ToArray();
            Assert.AreEqual(3, fsFiles.Length);
            var sfsFiles = sfs.GetFiles(string.Empty).ToArray();
            Assert.AreEqual(3, sfsFiles.Length);
        }

        /// <summary>
        /// Returns the full paths of the files on the disk.
        /// Note that this will be the *actual* path of the file, meaning a file existing on the initialized FS
        /// will be in one location, while a file written after initializing the shadow, will exist at the
        /// shadow location directory.
        /// </summary>
        [Test]
        public void ShadowGetFullPath()
        {
            // Arrange
            var ioHelper = TestHelper.IOHelper;
            var logger = Mock.Of<ILogger<PhysicalFileSystem>>();
            var hostingEnvironment = TestHelper.GetHostingEnvironment();

            var path = ioHelper.MapPath("FileSysTests");
            Directory.CreateDirectory(path);
            Directory.CreateDirectory(path + "/ShadowTests");
            Directory.CreateDirectory(path + "/ShadowSystem");

            var fs = new PhysicalFileSystem(ioHelper, hostingEnvironment, logger, path + "/ShadowTests/", "ignore");
            var sfs = new PhysicalFileSystem(ioHelper, hostingEnvironment, logger, path + "/ShadowSystem/", "ignore");
            var ss = new ShadowFileSystem(fs, sfs);

            // Act
            File.WriteAllText(path + "/ShadowTests/f1.txt", "foo");
            using (var ms = new MemoryStream(Encoding.UTF8.GetBytes("foo")))
                ss.AddFile("f2.txt", ms);

            // Assert
            var f1FullPath = ss.GetFullPath("f1.txt");
            var f2FullPath = ss.GetFullPath("f2.txt");
            Assert.AreEqual(Path.Combine(path, "ShadowTests", "f1.txt"), f1FullPath);
            Assert.AreEqual(Path.Combine(path, "ShadowSystem", "f2.txt"), f2FullPath);
        }

        /// <summary>
        /// Returns the path relative to the filesystem root
        /// </summary>
        /// <remarks>
        /// This file stuff in this test is kinda irrelevant with the current implementation.
        /// We do tests that the files are written to the correct places and the relative path is returned correct,
        /// but GetRelativePath is currently really just string manipulation so files are not actually hit by the code.
        /// Leaving the file stuff in here for now in case the method becomes more clever at some point.
        /// </remarks>
        [Test]
        public void ShadowGetRelativePath()
        {
            // Arrange
            var ioHelper = TestHelper.IOHelper;
            var logger = Mock.Of<ILogger<PhysicalFileSystem>>();
            var hostingEnvironment = TestHelper.GetHostingEnvironment();

            var path = ioHelper.MapPath("FileSysTests");
            Directory.CreateDirectory(path);
            Directory.CreateDirectory(path + "/ShadowTests");
            Directory.CreateDirectory(path + "/ShadowSystem");

            var fs = new PhysicalFileSystem(ioHelper, hostingEnvironment, logger, path + "/ShadowTests/", "ignore");
            var sfs = new PhysicalFileSystem(ioHelper, hostingEnvironment, logger, path + "/ShadowSystem/", "ignore");
            var ss = new ShadowFileSystem(fs, sfs);

            // Act
            File.WriteAllText(path + "/ShadowTests/f1.txt", "foo");
            using (var ms = new MemoryStream(Encoding.UTF8.GetBytes("foo")))
                ss.AddFile("f2.txt", ms);

            // Assert
            var f1RelativePath = ss.GetRelativePath("f1.txt");
            var f2RelativePath = ss.GetRelativePath("f2.txt");
            Assert.AreEqual("f1.txt", f1RelativePath);
            Assert.AreEqual("f2.txt", f2RelativePath);
            Assert.IsTrue(File.Exists(Path.Combine(path, "ShadowTests", "f1.txt")));
            Assert.IsFalse(File.Exists(Path.Combine(path, "ShadowTests", "f2.txt")));
            Assert.IsTrue(File.Exists(Path.Combine(path, "ShadowSystem", "f2.txt")));
            Assert.IsFalse(File.Exists(Path.Combine(path, "ShadowSystem", "f1.txt")));
        }

        /// <summary>
        /// Ensure the url returned contains the path relative to the FS root,
        /// but including the rootUrl the FS was initialized with.
        /// </summary>
        /// <remarks>
        /// This file stuff in this test is kinda irrelevant with the current implementation.
        /// We do tests that the files are written to the correct places and the url is returned correct,
        /// but GetUrl is currently really just string manipulation so files are not actually hit by the code.
        /// Leaving the file stuff in here for now in case the method becomes more clever at some point.
        /// </remarks>
        [Test]
        public void ShadowGetUrl()
        {
            // Arrange
            var ioHelper = TestHelper.IOHelper;
            var logger = Mock.Of<ILogger<PhysicalFileSystem>>();
            var hostingEnvironment = TestHelper.GetHostingEnvironment();

            var path = ioHelper.MapPath("FileSysTests");
            Directory.CreateDirectory(path);
            Directory.CreateDirectory(path + "/ShadowTests");
            Directory.CreateDirectory(path + "/ShadowSystem");

            var fs = new PhysicalFileSystem(ioHelper, hostingEnvironment, logger, path + "/ShadowTests/", "rootUrl");
            var sfs = new PhysicalFileSystem(ioHelper, hostingEnvironment, logger, path + "/ShadowSystem/", "rootUrl");
            var ss = new ShadowFileSystem(fs, sfs);

            // Act
            File.WriteAllText(path + "/ShadowTests/f1.txt", "foo");
            using (var ms = new MemoryStream(Encoding.UTF8.GetBytes("foo")))
                ss.AddFile("f2.txt", ms);

            // Assert
            var f1Url = ss.GetUrl("f1.txt");
            var f2Url = ss.GetUrl("f2.txt");
            Assert.AreEqual("rootUrl/f1.txt", f1Url);
            Assert.AreEqual("rootUrl/f2.txt", f2Url);
            Assert.IsTrue(File.Exists(Path.Combine(path, "ShadowTests", "f1.txt")));
            Assert.IsFalse(File.Exists(Path.Combine(path, "ShadowTests", "f2.txt")));
            Assert.IsTrue(File.Exists(Path.Combine(path, "ShadowSystem", "f2.txt")));
            Assert.IsFalse(File.Exists(Path.Combine(path, "ShadowSystem", "f1.txt")));
        }
    }
}<|MERGE_RESOLUTION|>--- conflicted
+++ resolved
@@ -3,12 +3,9 @@
 using System.IO;
 using System.Linq;
 using System.Text;
-<<<<<<< HEAD
+using Microsoft.Extensions.Options;
 using Microsoft.Extensions.Logging;
 using Microsoft.Extensions.Logging.Abstractions;
-=======
-using Microsoft.Extensions.Options;
->>>>>>> d7ab7d3d
 using Moq;
 using NUnit.Framework;
 using Umbraco.Core;
@@ -442,12 +439,8 @@
             var phy = new PhysicalFileSystem(ioHelper, hostingEnvironment, loggerFactory.CreateLogger<PhysicalFileSystem>(), path, "ignore");
 
             var container = Mock.Of<IFactory>();
-<<<<<<< HEAD
-            var fileSystems = new FileSystems(container, loggerFactory.CreateLogger<FileSystems>(), loggerFactory, ioHelper, SettingsForTests.GenerateMockGlobalSettings(), TestHelper.GetHostingEnvironment()) { IsScoped = () => scopedFileSystems };
-=======
             var globalSettings = Options.Create(new GlobalSettingsBuilder().Build());
-            var fileSystems = new FileSystems(container, logger, ioHelper, globalSettings, TestHelper.GetHostingEnvironment()) { IsScoped = () => scopedFileSystems };
->>>>>>> d7ab7d3d
+            var fileSystems = new FileSystems(container, loggerFactory.CreateLogger<FileSystems>(), loggerFactory, ioHelper, globalSettings, TestHelper.GetHostingEnvironment()) { IsScoped = () => scopedFileSystems };
             var fs = fileSystems.GetFileSystem<FS>(phy);
             var sw = (ShadowWrapper) fs.InnerFileSystem;
 
@@ -543,12 +536,8 @@
             var phy = new PhysicalFileSystem(ioHelper, hostingEnvironment, loggerFactory.CreateLogger<PhysicalFileSystem>(), path, "ignore");
 
             var container = Mock.Of<IFactory>();
-<<<<<<< HEAD
-            var fileSystems = new FileSystems(container, loggerFactory.CreateLogger<FileSystems>(), loggerFactory, ioHelper, SettingsForTests.GenerateMockGlobalSettings(), TestHelper.GetHostingEnvironment()) { IsScoped = () => scopedFileSystems };
-=======
             var globalSettings = Options.Create(new GlobalSettingsBuilder().Build());
-            var fileSystems = new FileSystems(container, logger, ioHelper, globalSettings, TestHelper.GetHostingEnvironment()) { IsScoped = () => scopedFileSystems };
->>>>>>> d7ab7d3d
+            var fileSystems = new FileSystems(container, loggerFactory.CreateLogger<FileSystems>(), loggerFactory, ioHelper, globalSettings, TestHelper.GetHostingEnvironment()) { IsScoped = () => scopedFileSystems };
             var fs = fileSystems.GetFileSystem<FS>( phy);
             var sw = (ShadowWrapper) fs.InnerFileSystem;
 
@@ -603,12 +592,8 @@
             var phy = new PhysicalFileSystem(ioHelper, hostingEnvironment, loggerFactory.CreateLogger<PhysicalFileSystem>(), path, "ignore");
 
             var container = Mock.Of<IFactory>();
-<<<<<<< HEAD
-            var fileSystems = new FileSystems(container, loggerFactory.CreateLogger<FileSystems>(), loggerFactory, ioHelper, SettingsForTests.GenerateMockGlobalSettings(), TestHelper.GetHostingEnvironment()) { IsScoped = () => scopedFileSystems };
-=======
             var globalSettings = Options.Create(new GlobalSettingsBuilder().Build());
-            var fileSystems = new FileSystems(container, logger, ioHelper, globalSettings, TestHelper.GetHostingEnvironment()) { IsScoped = () => scopedFileSystems };
->>>>>>> d7ab7d3d
+            var fileSystems = new FileSystems(container, loggerFactory.CreateLogger<FileSystems>(), loggerFactory, ioHelper, globalSettings, TestHelper.GetHostingEnvironment()) { IsScoped = () => scopedFileSystems };
             var fs = fileSystems.GetFileSystem<FS>( phy);
             var sw = (ShadowWrapper)fs.InnerFileSystem;
 
