﻿using System;
using System.Collections.Generic;
using Examine;
using Microsoft.Extensions.Options;
using Microsoft.Extensions.Logging;
using Microsoft.Extensions.Logging.Abstractions;
using Moq;
using NUnit.Framework;
using Umbraco.Core;
using Umbraco.Core.Cache;
using Umbraco.Core.Composing;
using Umbraco.Core.Configuration;
using Umbraco.Core.Configuration.Models;
using Umbraco.Core.Exceptions;
using Umbraco.Core.Hosting;
using Umbraco.Core.IO;
using Umbraco.Core.Logging;
using Umbraco.Core.Persistence;
using Umbraco.Core.Runtime;
using Umbraco.Net;
using Umbraco.Tests.TestHelpers;
using Umbraco.Tests.TestHelpers.Stubs;
using Umbraco.Web;
using Umbraco.Web.Hosting;
using Umbraco.Web.Runtime;
using ConnectionStrings = Umbraco.Core.Configuration.Models.ConnectionStrings;
using Current = Umbraco.Web.Composing.Current;

namespace Umbraco.Tests.Runtimes
{
    [TestFixture]
    public class CoreRuntimeTests
    {
        [SetUp]
        public void SetUp()
        {
            TestComponent.Reset();
            Current.Reset();
        }

        public void TearDown()
        {
            TestComponent.Reset();
        }

        [Test]
        [Ignore("No IApplicationShutdownRegistry or ISessionIdResolver registered")]
        public void ComponentLifeCycle()
        {
            using (var app = new TestUmbracoApplication())
            {
                app.HandleApplicationStart(app, new EventArgs());

                var e = app.Runtime.State.BootFailedException;
                var m = "";
                switch (e)
                {
                    case null:
                        m = "";
                        break;
                    case BootFailedException bfe when bfe.InnerException != null:
                        m = "BootFailed: " + bfe.InnerException.GetType() + " " + bfe.InnerException.Message + " " + bfe.InnerException.StackTrace;
                        break;
                    default:
                        m = e.GetType() + " " + e.Message + " " + e.StackTrace;
                        break;
                }

                Assert.AreNotEqual(RuntimeLevel.BootFailed, app.Runtime.State.Level, m);
                Assert.IsTrue(TestComposer.Ctored);
                Assert.IsTrue(TestComposer.Composed);
                Assert.IsTrue(TestComponent.Ctored);
                Assert.IsNotNull(TestComponent.ProfilingLogger);
                Assert.IsInstanceOf<ProfilingLogger>(TestComponent.ProfilingLogger);

                // note: components are NOT disposed after boot

                Assert.IsFalse(TestComponent.Terminated);

                app.HandleApplicationEnd();
                Assert.IsTrue(TestComponent.Terminated);
            }
        }

        // test application
        public class TestUmbracoApplication : UmbracoApplicationBase
        {
            public TestUmbracoApplication() : base(new NullLogger<UmbracoApplicationBase>(),
                NullLoggerFactory.Instance,
                new SecuritySettings(),
                new GlobalSettings(),
                new ConnectionStrings(),
                _ioHelper, _profiler, new AspNetHostingEnvironment(Options.Create(new HostingSettings())), new AspNetBackOfficeInfo(_globalSettings, _ioHelper,  new NullLogger<AspNetBackOfficeInfo>(), Options.Create(new WebRoutingSettings())))
            {
            }

            private static readonly IIOHelper _ioHelper = TestHelper.IOHelper;
            private static readonly IProfiler _profiler = new TestProfiler();
            private static readonly GlobalSettings _globalSettings = new GlobalSettings();

            public IRuntime Runtime { get; private set; }

            protected override IRuntime GetRuntime(GlobalSettings globalSettings, ConnectionStrings connectionStrings, IUmbracoVersion umbracoVersion, IIOHelper ioHelper, ILogger logger,  ILoggerFactory loggerFactory, IProfiler profiler, IHostingEnvironment hostingEnvironment, IBackOfficeInfo backOfficeInfo)
            {
                return Runtime = new TestRuntime(globalSettings, connectionStrings, umbracoVersion, ioHelper, logger, loggerFactory, profiler, hostingEnvironment, backOfficeInfo);
            }
        }

        // test runtime
        public class TestRuntime : CoreRuntime
        {
            public TestRuntime(GlobalSettings globalSettings, ConnectionStrings connectionStrings, IUmbracoVersion umbracoVersion, IIOHelper ioHelper, ILogger logger, ILoggerFactory loggerFactory, IProfiler profiler, IHostingEnvironment hostingEnvironment, IBackOfficeInfo backOfficeInfo)
                :base(globalSettings, connectionStrings,umbracoVersion, ioHelper, loggerFactory, profiler, new AspNetUmbracoBootPermissionChecker(), hostingEnvironment, backOfficeInfo, TestHelper.DbProviderFactoryCreator, TestHelper.MainDom, TestHelper.GetTypeFinder(), AppCaches.NoCache)
            {

            }

            // must override the database factory
            // else BootFailedException because U cannot connect to the configured db
            protected internal override IUmbracoDatabaseFactory CreateDatabaseFactory()
            {
                var mock = new Mock<IUmbracoDatabaseFactory>();
                mock.Setup(x => x.Configured).Returns(true);
                mock.Setup(x => x.CanConnect).Returns(true);
                return mock.Object;
            }

<<<<<<< HEAD
            //public override IFactory Configure(IRegister container)
            //{
            //    container.Register<IApplicationShutdownRegistry, AspNetApplicationShutdownRegistry>(Lifetime.Singleton);
            //    container.Register<ISessionIdResolver, NullSessionIdResolver>(Lifetime.Singleton);
=======
            public override IFactory Configure(IRegister container)
            {
                container.Register<IApplicationShutdownRegistry, AspNetApplicationShutdownRegistry>(Lifetime.Singleton);
                container.Register<ISessionIdResolver, NullSessionIdResolver>(Lifetime.Singleton);
                container.Register(typeof(ILogger<>), typeof(Logger<>), Lifetime.Singleton);

>>>>>>> 17c68176

            //    var factory = base.Configure(container);
            //    return factory;
            //}

            // runs with only one single component
            // UmbracoCoreComponent will be force-added too
            // and that's it
            protected override IEnumerable<Type> GetComposerTypes(TypeLoader typeLoader)
            {
                return new[] { typeof(TestComposer) };
            }
        }


        public class TestComposer : IComposer
        {
            // test flags
            public static bool Ctored;
            public static bool Composed;

            public static void Reset()
            {
                Ctored = Composed = false;
            }

            public TestComposer()
            {
                Ctored = true;
            }

            public void Compose(Composition composition)
            {
                composition.RegisterUnique<IExamineManager, TestExamineManager>();
                composition.Components().Append<TestComponent>();

                Composed = true;
            }
        }

        public class TestComponent : IComponent, IDisposable
        {
            // test flags
            public static bool Ctored;
            public static bool Initialized;
            public static bool Terminated;
            public static IProfilingLogger ProfilingLogger;

            public bool Disposed;

            public static void Reset()
            {
                Ctored = Initialized = Terminated = false;
                ProfilingLogger = null;
            }

            public TestComponent(IProfilingLogger proflog)
            {
                Ctored = true;
                ProfilingLogger = proflog;
            }

            public void Initialize()
            {
                Initialized = true;
            }

            public void Terminate()
            {
                Terminated = true;
            }

            public void Dispose()
            {
                Disposed = true;
            }
        }
    }
}<|MERGE_RESOLUTION|>--- conflicted
+++ resolved
@@ -125,19 +125,12 @@
                 return mock.Object;
             }
 
-<<<<<<< HEAD
             //public override IFactory Configure(IRegister container)
             //{
             //    container.Register<IApplicationShutdownRegistry, AspNetApplicationShutdownRegistry>(Lifetime.Singleton);
             //    container.Register<ISessionIdResolver, NullSessionIdResolver>(Lifetime.Singleton);
-=======
-            public override IFactory Configure(IRegister container)
-            {
-                container.Register<IApplicationShutdownRegistry, AspNetApplicationShutdownRegistry>(Lifetime.Singleton);
-                container.Register<ISessionIdResolver, NullSessionIdResolver>(Lifetime.Singleton);
-                container.Register(typeof(ILogger<>), typeof(Logger<>), Lifetime.Singleton);
-
->>>>>>> 17c68176
+             //   container.Register(typeof(ILogger<>), typeof(Logger<>), Lifetime.Singleton);
+
 
             //    var factory = base.Configure(container);
             //    return factory;
