--- conflicted
+++ resolved
@@ -66,17 +66,11 @@
             var typeLoader = new TypeLoader(ioHelper, typeFinder, appCaches.RuntimeCache, new DirectoryInfo(ioHelper.MapPath("~/App_Data/TEMP")), profilingLogger);
             var mainDom = new SimpleMainDom();
             var runtimeState = new RuntimeState(logger, null, null, new Lazy<IMainDom>(() => mainDom), new Lazy<IServerRegistrar>(() => factory.GetInstance<IServerRegistrar>()));
-            var configs = new ConfigsFactory().Create();
 
             // create the register and the composition
             var register = RegisterFactory.Create();
-<<<<<<< HEAD
-            var composition = new Composition(register, typeLoader, profilingLogger, runtimeState, configs);
-            composition.RegisterEssentials(logger, profiler, profilingLogger, mainDom, appCaches, databaseFactory, typeLoader, runtimeState);
-=======
-            var composition = new Composition(register, typeLoader, profilingLogger, runtimeState);
+            var composition = new Composition(register, typeLoader, profilingLogger, runtimeState, TestHelper.GetConfigs());
             composition.RegisterEssentials(logger, profiler, profilingLogger, mainDom, appCaches, databaseFactory, typeLoader, runtimeState, typeFinder, ioHelper);
->>>>>>> 9b4c26bf
 
             // create the core runtime and have it compose itself
             var coreRuntime = new CoreRuntime();
@@ -123,7 +117,7 @@
             composition.Configs.Add(SettingsForTests.GetDefaultUmbracoSettings);
 
             // create and register the factory
-            Current.Factory = CurrentCore.Factory = factory = composition.CreateFactory();
+            Current.Factory = factory = composition.CreateFactory();
 
             // instantiate and initialize components
             var components = factory.GetInstance<ComponentCollection>();
@@ -264,17 +258,11 @@
             Mock.Get(runtimeState).Setup(x => x.Level).Returns(RuntimeLevel.Run);
             var mainDom = Mock.Of<IMainDom>();
             Mock.Get(mainDom).Setup(x => x.IsMainDom).Returns(true);
-            var configs = new ConfigsFactory().Create();
 
             // create the register and the composition
             var register = RegisterFactory.Create();
-<<<<<<< HEAD
-            var composition = new Composition(register, typeLoader, profilingLogger, runtimeState, configs);
-            composition.RegisterEssentials(logger, profiler, profilingLogger, mainDom, appCaches, databaseFactory, typeLoader, runtimeState);
-=======
-            var composition = new Composition(register, typeLoader, profilingLogger, runtimeState);
+            var composition = new Composition(register, typeLoader, profilingLogger, runtimeState, TestHelper.GetConfigs());
             composition.RegisterEssentials(logger, profiler, profilingLogger, mainDom, appCaches, databaseFactory, typeLoader, runtimeState, typeFinder, ioHelper);
->>>>>>> 9b4c26bf
 
             // create the core runtime and have it compose itself
             var coreRuntime = new CoreRuntime();
