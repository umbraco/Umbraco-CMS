﻿using System;
using System.Configuration;
using System.Data.SqlServerCe;
using System.IO;
using System.Linq;
using System.Reflection;
using System.Text;
using System.Web;
using Examine;
using Moq;
using NUnit.Framework;
using Umbraco.Core;
using Umbraco.Core.Cache;
using Umbraco.Core.Composing;
using Umbraco.Core.Configuration;
using Umbraco.Core.Hosting;
using Umbraco.Core.IO;
using Umbraco.Core.Logging;
using Umbraco.Core.Migrations.Install;
using Umbraco.Core.Models;
using Umbraco.Core.Models.PublishedContent;
using Umbraco.Core.Persistence;
using Umbraco.Core.Persistence.Mappers;
using Umbraco.Core.Runtime;
using Umbraco.Core.Scoping;
using Umbraco.Core.Services;
using Umbraco.Core.Sync;
using Umbraco.Tests.Composing;
using Umbraco.Tests.TestHelpers;
using Umbraco.Tests.Testing.Objects.Accessors;
using Umbraco.Web;
using Umbraco.Web.Cache;
using Umbraco.Web.Macros;
using Umbraco.Web.PublishedCache;
using Umbraco.Web.Routing;
using Umbraco.Web.Runtime;
using File = System.IO.File;
using Current = Umbraco.Web.Composing.Current;

namespace Umbraco.Tests.Runtimes
{
    [TestFixture]
    public class StandaloneTests
    {
        [Test]
        [Explicit("This test must be run manually")]
        public void StandaloneTest()
        {
            IFactory factory = null;

            // clear
            foreach (var file in Directory.GetFiles(Path.Combine(TestHelper.IOHelper.MapPath("~/App_Data")), "NuCache.*"))
                File.Delete(file);

            // settings
            // reset the current version to 0.0.0, clear connection strings
            ConfigurationManager.AppSettings[Constants.AppSettings.ConfigurationStatus] = "";
            // FIXME: we need a better management of settings here (and, true config files?)

            // create the very basic and essential things we need
            var logger = new ConsoleLogger(new MessageTemplates());
            var profiler = new LogProfiler(logger);
            var profilingLogger = new ProfilingLogger(logger, profiler);
            var appCaches = AppCaches.Disabled;
            var databaseFactory = new UmbracoDatabaseFactory(logger, new Lazy<IMapperCollection>(() => factory.GetInstance<IMapperCollection>()), TestHelper.GetConfigs(), TestHelper.DbProviderFactoryCreator);
            var typeFinder = new TypeFinder(logger);
            var ioHelper = TestHelper.IOHelper;
            var hostingEnvironment = Mock.Of<IHostingEnvironment>();
            var typeLoader = new TypeLoader(ioHelper, typeFinder, appCaches.RuntimeCache, new DirectoryInfo(ioHelper.MapPath("~/App_Data/TEMP")), profilingLogger);
            var mainDom = new SimpleMainDom();
            var umbracoVersion = TestHelper.GetUmbracoVersion();
            var backOfficeInfo = TestHelper.GetBackOfficeInfo();
            var runtimeState = new RuntimeState(logger, null, null, new Lazy<IMainDom>(() => mainDom), new Lazy<IServerRegistrar>(() => factory.GetInstance<IServerRegistrar>()), umbracoVersion, hostingEnvironment, backOfficeInfo);
            var configs = TestHelper.GetConfigs();
            var variationContextAccessor = TestHelper.VariationContextAccessor;

            // create the register and the composition
            var register = TestHelper.GetRegister();
            var composition = new Composition(register, typeLoader, profilingLogger, runtimeState, configs, ioHelper, appCaches);
            composition.RegisterEssentials(logger, profiler, profilingLogger, mainDom, appCaches, databaseFactory, typeLoader, runtimeState, typeFinder, ioHelper, umbracoVersion, TestHelper.DbProviderFactoryCreator);

            // create the core runtime and have it compose itself
            var coreRuntime = new CoreRuntime(configs, umbracoVersion, ioHelper, logger, profiler, new AspNetUmbracoBootPermissionChecker(), hostingEnvironment, backOfficeInfo, TestHelper.DbProviderFactoryCreator, TestHelper.MainDom);coreRuntime.Compose(composition);

            // determine actual runtime level
            runtimeState.DetermineRuntimeLevel(databaseFactory, logger);
            Console.WriteLine(runtimeState.Level);
            // going to be Install BUT we want to force components to be there (nucache etc)
            runtimeState.Level = RuntimeLevel.Run;

            var composerTypes = typeLoader.GetTypes<IComposer>() // all of them
                .Where(x => !x.FullName.StartsWith("Umbraco.Tests.")) // exclude test components
                .Where(x => x != typeof(WebInitialComposer) && x != typeof(WebFinalComposer)); // exclude web runtime
            var composers = new Composers(composition, composerTypes, Enumerable.Empty<Attribute>(), profilingLogger);
            composers.Compose();

            // must registers stuff that WebRuntimeComponent would register otherwise
            // FIXME: UmbracoContext creates a snapshot that it does not register with the accessor
            //  and so, we have to use the UmbracoContextPublishedSnapshotAccessor
            //  the UmbracoContext does not know about the accessor
            //  else that would be a catch-22 where they both know about each other?
            //composition.Register<IPublishedSnapshotAccessor, TestPublishedSnapshotAccessor>(Lifetime.Singleton);
            composition.Register<IPublishedSnapshotAccessor, UmbracoContextPublishedSnapshotAccessor>(Lifetime.Singleton);
            composition.Register<IUmbracoContextAccessor, TestUmbracoContextAccessor>(Lifetime.Singleton);
            composition.Register<IVariationContextAccessor, TestVariationContextAccessor>(Lifetime.Singleton);
            composition.Register<IDefaultCultureAccessor, TestDefaultCultureAccessor>(Lifetime.Singleton);
            composition.Register<ISiteDomainHelper>(_ => Mock.Of<ISiteDomainHelper>(), Lifetime.Singleton);
<<<<<<< HEAD
            composition.RegisterUnique(f => new DistributedCache(f.GetInstance<IServerMessenger>(), f.GetInstance<CacheRefresherCollection>()));
=======
            composition.Register(_ => Mock.Of<IImageUrlGenerator>(), Lifetime.Singleton);
            composition.RegisterUnique(f => new DistributedCache());
>>>>>>> 43094891
            composition.WithCollectionBuilder<UrlProviderCollectionBuilder>().Append<DefaultUrlProvider>();
            composition.RegisterUnique<IDistributedCacheBinder, DistributedCacheBinder>();
            composition.RegisterUnique<IExamineManager, ExamineManager>();
            composition.RegisterUnique<IUmbracoContextFactory, UmbracoContextFactory>();
            composition.RegisterUnique<IMacroRenderer, MacroRenderer>();
            composition.RegisterUnique<MediaUrlProviderCollection>(_ => new MediaUrlProviderCollection(Enumerable.Empty<IMediaUrlProvider>()));

            // initialize some components only/individually
            composition.WithCollectionBuilder<ComponentCollectionBuilder>()
                .Clear()
                .Append<DistributedCacheBinderComponent>();

            // configure
            composition.Configs.Add(SettingsForTests.GetDefaultGlobalSettings);
            composition.Configs.Add(SettingsForTests.GetDefaultUmbracoSettings);

            // create and register the factory
            Current.Factory = factory = composition.CreateFactory();

            // instantiate and initialize components
            var components = factory.GetInstance<ComponentCollection>();

            // do stuff
            Console.WriteLine(runtimeState.Level);

            // install
            if (true || runtimeState.Level == RuntimeLevel.Install)
            {
                var path = Path.GetDirectoryName(Assembly.GetExecutingAssembly().Location);
                var file = databaseFactory.Configured ? Path.Combine(path, "UmbracoNPocoTests.sdf") : Path.Combine(path, "Umbraco.sdf");
                if (File.Exists(file))
                    File.Delete(file);

                // create the database file
                // databaseBuilder.ConfigureEmbeddedDatabaseConnection() can do it too,
                // but then it wants to write the connection string to web.config = bad
                var connectionString = databaseFactory.Configured ? databaseFactory.ConnectionString : "Data Source=|DataDirectory|\\Umbraco.sdf;Flush Interval=1;";
                using (var engine = new SqlCeEngine(connectionString))
                {
                    engine.CreateDatabase();
                }

                //var databaseBuilder = factory.GetInstance<DatabaseBuilder>();
                //databaseFactory.Configure(DatabaseBuilder.EmbeddedDatabaseConnectionString, Constants.DbProviderNames.SqlCe);
                //databaseBuilder.CreateDatabaseSchemaAndData();

                if (!databaseFactory.Configured)
                    databaseFactory.Configure(DatabaseBuilder.EmbeddedDatabaseConnectionString, Constants.DbProviderNames.SqlCe);

                var scopeProvider = factory.GetInstance<IScopeProvider>();
                using (var scope = scopeProvider.CreateScope())
                {
                    var creator = new DatabaseSchemaCreator(scope.Database, logger, umbracoVersion, SettingsForTests.GetDefaultGlobalSettings());
                    creator.InitializeDatabaseSchema();
                    scope.Complete();
                }
            }

            // done installing
            runtimeState.Level = RuntimeLevel.Run;

            components.Initialize();

            // instantiate to register events
            // should be done by Initialize?
            // should we invoke Initialize?
            _ = factory.GetInstance<IPublishedSnapshotService>();

            // at that point, Umbraco can run!
            // though, we probably still need to figure out what depends on HttpContext...
            var contentService = factory.GetInstance<IContentService>();
            var content = contentService.GetById(1234);
            Assert.IsNull(content);

            // create a document type and a document
            var contentType = new ContentType(TestHelper.ShortStringHelper, -1) { Alias = "ctype", Name = "ctype" };
            factory.GetInstance<IContentTypeService>().Save(contentType);
            content = new Content("test", -1, contentType);
            contentService.Save(content);

            // assert that it is possible to get the document back
            content = contentService.GetById(content.Id);
            Assert.IsNotNull(content);
            Assert.AreEqual("test", content.Name);

            // need an UmbracoCOntext to access the cache
            // FIXME: not exactly pretty, should not depend on HttpContext
            var httpContext = Mock.Of<HttpContextBase>();
            var umbracoContextFactory = factory.GetInstance<IUmbracoContextFactory>();
            var umbracoContextReference = umbracoContextFactory.EnsureUmbracoContext(httpContext);
            var umbracoContext = umbracoContextReference.UmbracoContext;

            // assert that there is no published document
            var pcontent = umbracoContext.Content.GetById(content.Id);
            Assert.IsNull(pcontent);

            // but a draft document
            pcontent = umbracoContext.Content.GetById(true, content.Id);
            Assert.IsNotNull(pcontent);
            Assert.AreEqual("test", pcontent.Name(variationContextAccessor));
            Assert.IsTrue(pcontent.IsDraft());

            // no published url
            Assert.AreEqual("#", pcontent.Url());

            // now publish the document + make some unpublished changes
            contentService.SaveAndPublish(content);
            content.Name = "testx";
            contentService.Save(content);

            // assert that snapshot has been updated and there is now a published document
            pcontent = umbracoContext.Content.GetById(content.Id);
            Assert.IsNotNull(pcontent);
            Assert.AreEqual("test", pcontent.Name(variationContextAccessor));
            Assert.IsFalse(pcontent.IsDraft());

            // but the url is the published one - no draft url
            Assert.AreEqual("/test/", pcontent.Url());

            // and also an updated draft document
            pcontent = umbracoContext.Content.GetById(true, content.Id);
            Assert.IsNotNull(pcontent);
            Assert.AreEqual("testx", pcontent.Name(variationContextAccessor));
            Assert.IsTrue(pcontent.IsDraft());

            // and the published document has a url
            Assert.AreEqual("/test/", pcontent.Url());

            umbracoContextReference.Dispose();
            mainDom.Stop();
            components.Terminate();

            // exit!
        }

        [Test]
        [Explicit("This test must be run manually")]
        public void ValidateComposition()
        {
            // this is almost what CoreRuntime does, without
            // - managing MainDom
            // - configuring for unhandled exceptions, assembly resolution, application root path
            // - testing for database, and for upgrades (runtime level)
            // - assigning the factory to Current.Factory

            // create the very basic and essential things we need
            var logger = new ConsoleLogger(new MessageTemplates());
            var profiler = Mock.Of<IProfiler>();
            var profilingLogger = new ProfilingLogger(logger, profiler);
            var appCaches = AppCaches.Disabled;
            var databaseFactory = Mock.Of<IUmbracoDatabaseFactory>();
            var typeFinder = new TypeFinder(Mock.Of<ILogger>());
            var ioHelper = TestHelper.IOHelper;
            var typeLoader = new TypeLoader(ioHelper, typeFinder, appCaches.RuntimeCache, new DirectoryInfo(ioHelper.MapPath("~/App_Data/TEMP")), profilingLogger);
            var runtimeState = Mock.Of<IRuntimeState>();
            var hostingEnvironment = Mock.Of<IHostingEnvironment>();
            var backOfficeInfo = TestHelper.GetBackOfficeInfo();
            Mock.Get(runtimeState).Setup(x => x.Level).Returns(RuntimeLevel.Run);
            var mainDom = Mock.Of<IMainDom>();
            Mock.Get(mainDom).Setup(x => x.IsMainDom).Returns(true);
            var configs = TestHelper.GetConfigs();

            // create the register and the composition
            var register = TestHelper.GetRegister();
            var composition = new Composition(register, typeLoader, profilingLogger, runtimeState, configs, ioHelper, appCaches);
            var umbracoVersion = TestHelper.GetUmbracoVersion();
            composition.RegisterEssentials(logger, profiler, profilingLogger, mainDom, appCaches, databaseFactory, typeLoader, runtimeState, typeFinder, ioHelper, umbracoVersion, TestHelper.DbProviderFactoryCreator);

            // create the core runtime and have it compose itself
            var coreRuntime = new CoreRuntime(configs, umbracoVersion, ioHelper, logger, profiler, new AspNetUmbracoBootPermissionChecker(), hostingEnvironment, backOfficeInfo, TestHelper.DbProviderFactoryCreator, TestHelper.MainDom);
            coreRuntime.Compose(composition);

            // get the components
            // all of them?
            var composerTypes = typeLoader.GetTypes<IComposer>();
            // filtered
            composerTypes = composerTypes
                .Where(x => !x.FullName.StartsWith("Umbraco.Tests"));
            // single?
            //var componentTypes = new[] { typeof(CoreRuntimeComponent) };
            var composers = new Composers(composition, composerTypes, Enumerable.Empty<Attribute>(), profilingLogger);

            // get components to compose themselves
            composers.Compose();

            // create the factory
            var factory = composition.CreateFactory();

            // at that point Umbraco is fully composed
            // but nothing is initialized (no maindom, nothing - beware!)
            // to actually *run* Umbraco standalone, better use a StandaloneRuntime
            // that would inherit from CoreRuntime and ensure everything starts

            // get components to initialize themselves
            //components.Initialize(factory);

            // and then, validate
            var lightInjectContainer = (LightInject.ServiceContainer) factory.Concrete;
            var results = lightInjectContainer.Validate().ToList();
            foreach (var resultGroup in results.GroupBy(x => x.Severity).OrderBy(x => x.Key))
            {
                Console.WriteLine($"{resultGroup.Key}: {resultGroup.Count()}");
            }

            foreach (var resultGroup in results.GroupBy(x => x.Severity).OrderBy(x => x.Key))
            foreach (var result in resultGroup)
            {
                Console.WriteLine();
                Console.Write(ToText(result));
            }

            Assert.AreEqual(0, results.Count);
        }

        private static string ToText(ValidationResult result)
        {
            var text = new StringBuilder();

            text.AppendLine($"{result.Severity}: {WordWrap(result.Message, 120)}");
            var target = result.ValidationTarget;
            text.Append("\tsvce: ");
            text.Append(target.ServiceName);
            text.Append(target.DeclaringService.ServiceType);
            if (!target.DeclaringService.ServiceName.IsNullOrWhiteSpace())
            {
                text.Append(" '");
                text.Append(target.DeclaringService.ServiceName);
                text.Append("'");
            }

            text.Append("     (");
            if (target.DeclaringService.Lifetime == null)
                text.Append("Transient");
            else
                text.Append(target.DeclaringService.Lifetime.ToString().TrimStart("LightInject.").TrimEnd("Lifetime"));
            text.AppendLine(")");
            text.Append("\timpl: ");
            text.Append(target.DeclaringService.ImplementingType);
            text.AppendLine();
            text.Append("\tparm: ");
            text.Append(target.Parameter);
            text.AppendLine();

            return text.ToString();
        }

        private static string WordWrap(string text, int width)
        {
            int pos, next;
            var sb = new StringBuilder();
            var nl = Environment.NewLine;

            // Lucidity check
            if (width < 1)
                return text;

            // Parse each line of text
            for (pos = 0; pos < text.Length; pos = next)
            {
                // Find end of line
                var eol = text.IndexOf(nl, pos, StringComparison.Ordinal);

                if (eol == -1)
                    next = eol = text.Length;
                else
                    next = eol + nl.Length;

                // Copy this line of text, breaking into smaller lines as needed
                if (eol > pos)
                {
                    do
                    {
                        var len = eol - pos;

                        if (len > width)
                            len = BreakLine(text, pos, width);

                        if (pos > 0)
                            sb.Append("\t\t");
                        sb.Append(text, pos, len);
                        sb.Append(nl);

                        // Trim whitespace following break
                        pos += len;

                        while (pos < eol && char.IsWhiteSpace(text[pos]))
                            pos++;

                    } while (eol > pos);
                }
                else sb.Append(nl); // Empty line
            }

            return sb.ToString();
        }

        private static int BreakLine(string text, int pos, int max)
        {
            // Find last whitespace in line
            var i = max - 1;
            while (i >= 0 && !char.IsWhiteSpace(text[pos + i]))
                i--;
            if (i < 0)
                return max; // No whitespace found; break at maximum length
            // Find start of whitespace
            while (i >= 0 && char.IsWhiteSpace(text[pos + i]))
                i--;
            // Return length of text before whitespace
            return i + 1;
        }
    }
}<|MERGE_RESOLUTION|>--- conflicted
+++ resolved
@@ -105,12 +105,8 @@
             composition.Register<IVariationContextAccessor, TestVariationContextAccessor>(Lifetime.Singleton);
             composition.Register<IDefaultCultureAccessor, TestDefaultCultureAccessor>(Lifetime.Singleton);
             composition.Register<ISiteDomainHelper>(_ => Mock.Of<ISiteDomainHelper>(), Lifetime.Singleton);
-<<<<<<< HEAD
             composition.RegisterUnique(f => new DistributedCache(f.GetInstance<IServerMessenger>(), f.GetInstance<CacheRefresherCollection>()));
-=======
             composition.Register(_ => Mock.Of<IImageUrlGenerator>(), Lifetime.Singleton);
-            composition.RegisterUnique(f => new DistributedCache());
->>>>>>> 43094891
             composition.WithCollectionBuilder<UrlProviderCollectionBuilder>().Append<DefaultUrlProvider>();
             composition.RegisterUnique<IDistributedCacheBinder, DistributedCacheBinder>();
             composition.RegisterUnique<IExamineManager, ExamineManager>();
