--- conflicted
+++ resolved
@@ -33,11 +33,7 @@
     {
         private IPublishedSnapshotService _snapshotService;
         private IVariationContextAccessor _variationAccesor;
-<<<<<<< HEAD
-        private IContentNestedDataSerializer _contentNestedDataSerializer;
-=======
         private IContentCacheDataSerializerFactory _contentNestedDataSerializerFactory;
->>>>>>> 0688de77
         private ContentType _contentType;
         private PropertyType _propertyType;
 
@@ -119,11 +115,7 @@
 
             // create a data source for NuCache
             var dataSource = new TestDataSource(kit);
-<<<<<<< HEAD
-            _contentNestedDataSerializer = new JsonContentNestedDataSerializer();
-=======
             _contentNestedDataSerializerFactory = new JsonContentNestedDataSerializerFactory();
->>>>>>> 0688de77
 
             var runtime = Mock.Of<IRuntimeState>();
             Mock.Get(runtime).Setup(x => x.Level).Returns(RuntimeLevel.Run);
@@ -212,11 +204,7 @@
                 Mock.Of<IEntityXmlSerializer>(),
                 Mock.Of<IPublishedModelFactory>(),
                 new UrlSegmentProviderCollection(new[] { new DefaultUrlSegmentProvider() }),
-<<<<<<< HEAD
-                _contentNestedDataSerializer);
-=======
                 _contentNestedDataSerializerFactory);
->>>>>>> 0688de77
 
             // invariant is the current default
             _variationAccesor.VariationContext = new VariationContext();
