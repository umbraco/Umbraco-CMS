--- conflicted
+++ resolved
@@ -204,12 +204,8 @@
                 globalSettings,
                 Mock.Of<IEntityXmlSerializer>(),
                 Mock.Of<IPublishedModelFactory>(),
-<<<<<<< HEAD
-                new UrlSegmentProviderCollection(new[] { new DefaultUrlSegmentProvider() }), publishedCachePropertyMapper);
-=======
                 new UrlSegmentProviderCollection(new[] { new DefaultUrlSegmentProvider() }),
-                _contentNestedDataSerializer);
->>>>>>> 40184c0c
+                _contentNestedDataSerializer), publishedCachePropertyMapper);
 
             // invariant is the current default
             _variationAccesor.VariationContext = new VariationContext();
