﻿using System;
using System.Collections.Generic;
using System.Data;
using System.Linq;
using CSharpTest.Net.Serialization;
using Moq;
using NUnit.Framework;
using Umbraco.Core;
using Umbraco.Core.Composing;
using Umbraco.Core.Configuration;
using Umbraco.Core.Events;
using Umbraco.Core.Logging;
using Umbraco.Core.Models;
using Umbraco.Core.Models.PublishedContent;
using Umbraco.Core.Persistence.Repositories;
using Umbraco.Core.PropertyEditors;
using Umbraco.Core.Scoping;
using Umbraco.Core.Services;
using Umbraco.Core.Services.Changes;
using Umbraco.Core.Strings;
using Umbraco.Core.Sync;
using Umbraco.Tests.TestHelpers;
using Umbraco.Tests.Testing.Objects;
using Umbraco.Tests.Testing.Objects.Accessors;
using Umbraco.Web;
using Umbraco.Web.Cache;
using Umbraco.Web.PublishedCache;
using Umbraco.Web.PublishedCache.NuCache;
using Umbraco.Web.PublishedCache.NuCache.DataSource;

namespace Umbraco.Tests.PublishedContent
{
    [TestFixture]
    public class NuCacheTests
    {
        private IPublishedSnapshotService _snapshotService;
        private IVariationContextAccessor _variationAccesor;
        private IContentCacheDataSerializerFactory _contentNestedDataSerializerFactory;
        private ContentType _contentType;
        private PropertyType _propertyType;

        [TearDown]
        public void Teardown()
        {
            _snapshotService?.Dispose();
        }

        private void Init()
        {
            Current.Reset();

            var factory = Mock.Of<IFactory>();
            Current.Factory = factory;

            var configs = new Configs();
            Mock.Get(factory).Setup(x => x.GetInstance(typeof(Configs))).Returns(configs);
            var globalSettings = new GlobalSettings();
            configs.Add(SettingsForTests.GenerateMockUmbracoSettings);
            configs.Add<IGlobalSettings>(() => globalSettings);

            var publishedModelFactory = new NoopPublishedModelFactory();
            Mock.Get(factory).Setup(x => x.GetInstance(typeof(IPublishedModelFactory))).Returns(publishedModelFactory);

            // create a content node kit
            var kit = new ContentNodeKit
            {
                ContentTypeId = 2,
                Node = new ContentNode(1, Guid.NewGuid(), 0, "-1,1", 0, -1, DateTime.Now, 0),
                DraftData = new ContentData
                {
                    Name = "It Works2!",
                    Published = false,
                    TemplateId = 0,
                    VersionId = 2,
                    VersionDate = DateTime.Now,
                    WriterId = 0,
                    Properties = new Dictionary<string, PropertyData[]> { { "prop", new[]
                    {
                        new PropertyData { Culture = "", Segment = "", Value = "val2" },
                        new PropertyData { Culture = "fr-FR", Segment = "", Value = "val-fr2" },
                        new PropertyData { Culture = "en-UK", Segment = "", Value = "val-uk2" },
                        new PropertyData { Culture = "dk-DA", Segment = "", Value = "val-da2" },
                        new PropertyData { Culture = "de-DE", Segment = "", Value = "val-de2" }
                    } } },
                    CultureInfos = new Dictionary<string, CultureVariation>
                    {
                        // draft data = everything, and IsDraft indicates what's edited
                        { "fr-FR", new CultureVariation { Name = "name-fr2", IsDraft = true, Date = new DateTime(2018, 01, 03, 01, 00, 00) } },
                        { "en-UK", new CultureVariation { Name = "name-uk2", IsDraft = true, Date = new DateTime(2018, 01, 04, 01, 00, 00) } },
                        { "dk-DA", new CultureVariation { Name = "name-da2", IsDraft = true, Date = new DateTime(2018, 01, 05, 01, 00, 00) } },
                        { "de-DE", new CultureVariation { Name = "name-de1", IsDraft = false, Date = new DateTime(2018, 01, 02, 01, 00, 00) } }
                    }
                },
                PublishedData = new ContentData
                {
                    Name = "It Works1!",
                    Published = true,
                    TemplateId = 0,
                    VersionId = 1,
                    VersionDate = DateTime.Now,
                    WriterId = 0,
                    Properties = new Dictionary<string, PropertyData[]> { { "prop", new[]
                    {
                        new PropertyData { Culture = "", Segment = "", Value = "val1" },
                        new PropertyData { Culture = "fr-FR", Segment = "", Value = "val-fr1" },
                        new PropertyData { Culture = "en-UK", Segment = "", Value = "val-uk1" }
                    } } },
                    CultureInfos = new Dictionary<string, CultureVariation>
                    {
                        // published data = only what's actually published, and IsDraft has to be false
                        { "fr-FR", new CultureVariation { Name = "name-fr1", IsDraft = false, Date = new DateTime(2018, 01, 01, 01, 00, 00) } },
                        { "en-UK", new CultureVariation { Name = "name-uk1", IsDraft = false, Date = new DateTime(2018, 01, 02, 01, 00, 00) } },
                        { "de-DE", new CultureVariation { Name = "name-de1", IsDraft = false, Date = new DateTime(2018, 01, 02, 01, 00, 00) } }
                    }
                }
            };

            // create a data source for NuCache
            var dataSource = new TestDataSource(kit);
            _contentNestedDataSerializerFactory = new JsonContentNestedDataSerializerFactory();

            var runtime = Mock.Of<IRuntimeState>();
            Mock.Get(runtime).Setup(x => x.Level).Returns(RuntimeLevel.Run);

            // create data types, property types and content types
            var dataType = new DataType(new VoidEditor("Editor", Mock.Of<ILogger>())) { Id = 3 };

            var dataTypes = new[]
            {
                dataType
            };

            _propertyType = new PropertyType("Umbraco.Void.Editor", ValueStorageType.Nvarchar) { Alias = "prop", DataTypeId = 3, Variations = ContentVariation.Culture };
            _contentType = new ContentType(-1) { Id = 2, Alias = "alias-ct", Variations = ContentVariation.Culture };
            _contentType.AddPropertyType(_propertyType);

            var contentTypes = new[]
            {
                _contentType
            };

            var contentTypeService = new Mock<IContentTypeService>();
            contentTypeService.Setup(x => x.GetAll()).Returns(contentTypes);
            contentTypeService.Setup(x => x.GetAll(It.IsAny<int[]>())).Returns(contentTypes);

            var mediaTypeService = new Mock<IMediaTypeService>();
            mediaTypeService.Setup(x => x.GetAll()).Returns(Enumerable.Empty<IMediaType>());
            mediaTypeService.Setup(x => x.GetAll(It.IsAny<int[]>())).Returns(Enumerable.Empty<IMediaType>());

            var contentTypeServiceBaseFactory = new Mock<IContentTypeBaseServiceProvider>();
            contentTypeServiceBaseFactory.Setup(x => x.For(It.IsAny<IContentBase>())).Returns(contentTypeService.Object);

            var dataTypeService = Mock.Of<IDataTypeService>();
            Mock.Get(dataTypeService).Setup(x => x.GetAll()).Returns(dataTypes);

            // create a service context
            var serviceContext = ServiceContext.CreatePartial(
                dataTypeService: dataTypeService,
                memberTypeService: Mock.Of<IMemberTypeService>(),
                memberService: Mock.Of<IMemberService>(),
                contentTypeService: contentTypeService.Object,
                mediaTypeService: mediaTypeService.Object,
                localizationService: Mock.Of<ILocalizationService>(),
                domainService: Mock.Of<IDomainService>()
            );

            // create a scope provider
            var scopeProvider = Mock.Of<IScopeProvider>();
            Mock.Get(scopeProvider)
                .Setup(x => x.CreateScope(
                    It.IsAny<IsolationLevel>(),
                    It.IsAny<RepositoryCacheMode>(),
                    It.IsAny<IEventDispatcher>(),
                    It.IsAny<bool?>(),
                    It.IsAny<bool>(),
                    It.IsAny<bool>()))
                .Returns(Mock.Of<IScope>);

            // create a published content type factory
            var contentTypeFactory = new PublishedContentTypeFactory(
                Mock.Of<IPublishedModelFactory>(),
                new PropertyValueConverterCollection(Array.Empty<IPropertyValueConverter>()),
                dataTypeService);

            // create a variation accessor
            _variationAccesor = new TestVariationContextAccessor();
            var dictionaryPropertySerializer = new DictionaryOfPropertyDataSerializer();
            var dictionaryCultureSerializer = new DictionaryOfCultureVariationSerializer();
            var contentDataSerializer = new ContentDataSerializer(dictionaryPropertySerializer, dictionaryCultureSerializer);
            var contentNodeKitSerializer = new ContentNodeKitSerializer(contentDataSerializer);
            var intSerializer = new PrimitiveSerializer();
            var keySerializer = new BPlusTreeTransactableDictionarySerializerAdapter<int>(intSerializer);
            var valueSerializer = new BPlusTreeTransactableDictionarySerializerAdapter<ContentNodeKit>(contentNodeKitSerializer);
            var transactableDictionaryFactory = new BPlusTreeTransactableDictionaryFactory<int, ContentNodeKit>(globalSettings, valueSerializer, keySerializer);
            INucacheRepositoryFactory nucacheRepositoryFactory = new TransactableDictionaryNucacheRepositoryFactory(transactableDictionaryFactory);
            // at last, create the complete NuCache snapshot service!
            var options = new PublishedSnapshotServiceOptions { IgnoreLocalDb = true };
            _snapshotService = new PublishedSnapshotService(options,
                null,
                runtime,
                serviceContext,
                contentTypeFactory,
                null,
                new TestPublishedSnapshotAccessor(),
                _variationAccesor,
                Mock.Of<IProfilingLogger>(),
                scopeProvider,
                new TestDefaultCultureAccessor(),
                dataSource,
                globalSettings,
                Mock.Of<IEntityXmlSerializer>(),
                Mock.Of<IPublishedModelFactory>(),
<<<<<<< HEAD
                nucacheRepositoryFactory.GetMediaRepository(),
                nucacheRepositoryFactory.GetContentRepository());
=======
                new UrlSegmentProviderCollection(new[] { new DefaultUrlSegmentProvider() }),
                new TestSyncBootStateAccessor(SyncBootState.HasSyncState),
                _contentNestedDataSerializerFactory);
>>>>>>> e418bc56

            // invariant is the current default
            _variationAccesor.VariationContext = new VariationContext();

            Mock.Get(factory).Setup(x => x.GetInstance(typeof(IVariationContextAccessor))).Returns(_variationAccesor);
        }

        [Test]
        public void StandaloneVariations()
        {
            // this test implements a full standalone NuCache (based upon a test IDataSource, does not
            // use any local db files, does not rely on any database) - and tests variations

            Init();

            // get a snapshot, get a published content
            var snapshot = _snapshotService.CreatePublishedSnapshot(previewToken: null);
            var publishedContent = snapshot.Content.GetById(1);

            Assert.IsNotNull(publishedContent);
            Assert.AreEqual("val1", publishedContent.Value<string>("prop"));
            Assert.AreEqual("val-fr1", publishedContent.Value<string>("prop", "fr-FR"));
            Assert.AreEqual("val-uk1", publishedContent.Value<string>("prop", "en-UK"));

            Assert.IsNull(publishedContent.Name()); // no invariant name for varying content
            Assert.AreEqual("name-fr1", publishedContent.Name("fr-FR"));
            Assert.AreEqual("name-uk1", publishedContent.Name("en-UK"));

            var draftContent = snapshot.Content.GetById(true, 1);
            Assert.AreEqual("val2", draftContent.Value<string>("prop"));
            Assert.AreEqual("val-fr2", draftContent.Value<string>("prop", "fr-FR"));
            Assert.AreEqual("val-uk2", draftContent.Value<string>("prop", "en-UK"));

            Assert.IsNull(draftContent.Name()); // no invariant name for varying content
            Assert.AreEqual("name-fr2", draftContent.Name("fr-FR"));
            Assert.AreEqual("name-uk2", draftContent.Name("en-UK"));

            // now french is default
            _variationAccesor.VariationContext = new VariationContext("fr-FR");
            Assert.AreEqual("val-fr1", publishedContent.Value<string>("prop"));
            Assert.AreEqual("name-fr1", publishedContent.Name());
            Assert.AreEqual(new DateTime(2018, 01, 01, 01, 00, 00), publishedContent.CultureDate());

            // now uk is default
            _variationAccesor.VariationContext = new VariationContext("en-UK");
            Assert.AreEqual("val-uk1", publishedContent.Value<string>("prop"));
            Assert.AreEqual("name-uk1", publishedContent.Name());
            Assert.AreEqual(new DateTime(2018, 01, 02, 01, 00, 00), publishedContent.CultureDate());

            // invariant needs to be retrieved explicitly, when it's not default
            Assert.AreEqual("val1", publishedContent.Value<string>("prop", culture: ""));

            // but,
            // if the content type / property type does not vary, then it's all invariant again
            // modify the content type and property type, notify the snapshot service
            _contentType.Variations = ContentVariation.Nothing;
            _propertyType.Variations = ContentVariation.Nothing;
            _snapshotService.Notify(new[] { new ContentTypeCacheRefresher.JsonPayload("IContentType", publishedContent.ContentType.Id, ContentTypeChangeTypes.RefreshMain) });

            // get a new snapshot (nothing changed in the old one), get the published content again
            var anotherSnapshot = _snapshotService.CreatePublishedSnapshot(previewToken: null);
            var againContent = anotherSnapshot.Content.GetById(1);

            Assert.AreEqual(ContentVariation.Nothing, againContent.ContentType.Variations);
            Assert.AreEqual(ContentVariation.Nothing, againContent.ContentType.GetPropertyType("prop").Variations);

            // now, "no culture" means "invariant"
            Assert.AreEqual("It Works1!", againContent.Name());
            Assert.AreEqual("val1", againContent.Value<string>("prop"));
        }

        [Test]
        public void IsDraftIsPublished()
        {
            Init();

            // get the published published content
            var s = _snapshotService.CreatePublishedSnapshot(null);
            var c1 = s.Content.GetById(1);

            // published content = nothing is draft here
            Assert.IsFalse(c1.IsDraft("fr-FR"));
            Assert.IsFalse(c1.IsDraft("en-UK"));
            Assert.IsFalse(c1.IsDraft("dk-DA"));
            Assert.IsFalse(c1.IsDraft("de-DE"));

            // and only those with published name, are published
            Assert.IsTrue(c1.IsPublished("fr-FR"));
            Assert.IsTrue(c1.IsPublished("en-UK"));
            Assert.IsFalse(c1.IsDraft("dk-DA"));
            Assert.IsTrue(c1.IsPublished("de-DE"));

            // get the draft published content
            var c2 = s.Content.GetById(true, 1);

            // draft content = we have drafts
            Assert.IsTrue(c2.IsDraft("fr-FR"));
            Assert.IsTrue(c2.IsDraft("en-UK"));
            Assert.IsTrue(c2.IsDraft("dk-DA"));
            Assert.IsFalse(c2.IsDraft("de-DE")); // except for the one that does not

            // and only those with published name, are published
            Assert.IsTrue(c2.IsPublished("fr-FR"));
            Assert.IsTrue(c2.IsPublished("en-UK"));
            Assert.IsFalse(c2.IsPublished("dk-DA"));
            Assert.IsTrue(c2.IsPublished("de-DE"));
        }

    }
}<|MERGE_RESOLUTION|>--- conflicted
+++ resolved
@@ -210,14 +210,10 @@
                 globalSettings,
                 Mock.Of<IEntityXmlSerializer>(),
                 Mock.Of<IPublishedModelFactory>(),
-<<<<<<< HEAD
+                new UrlSegmentProviderCollection(new[] { new DefaultUrlSegmentProvider() }),
+                new TestSyncBootStateAccessor(SyncBootState.HasSyncState),
                 nucacheRepositoryFactory.GetMediaRepository(),
                 nucacheRepositoryFactory.GetContentRepository());
-=======
-                new UrlSegmentProviderCollection(new[] { new DefaultUrlSegmentProvider() }),
-                new TestSyncBootStateAccessor(SyncBootState.HasSyncState),
-                _contentNestedDataSerializerFactory);
->>>>>>> e418bc56
 
             // invariant is the current default
             _variationAccesor.VariationContext = new VariationContext();
