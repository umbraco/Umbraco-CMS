﻿using System;
using System.Collections.Generic;
using System.Data;
using System.Linq;
using Moq;
using NUnit.Framework;
using Umbraco.Core;
using Umbraco.Core.Composing;
using Umbraco.Core.Configuration;
using Umbraco.Core.Events;
using Umbraco.Core.Logging;
using Umbraco.Core.Models;
using Umbraco.Core.Models.PublishedContent;
using Umbraco.Core.Persistence.Repositories;
using Umbraco.Core.PropertyEditors;
using Umbraco.Core.Scoping;
using Umbraco.Core.Services;
using Umbraco.Core.Services.Changes;
using Umbraco.Core.Strings;
using Umbraco.Tests.TestHelpers;
using Umbraco.Tests.Testing.Objects;
using Umbraco.Tests.Testing.Objects.Accessors;
using Umbraco.Web;
using Umbraco.Web.Cache;
using Umbraco.Web.PublishedCache;
using Umbraco.Web.PublishedCache.NuCache;
using Umbraco.Web.PublishedCache.NuCache.DataSource;

namespace Umbraco.Tests.PublishedContent
{
    [TestFixture]
    public class NuCacheTests
    {
        private IPublishedSnapshotService _snapshotService;
        private IVariationContextAccessor _variationAccesor;
        private IContentCacheDataSerializerFactory _contentNestedDataSerializerFactory;
        private ContentType _contentType;
        private PropertyType _propertyType;

        [TearDown]
        public void Teardown()
        {
            _snapshotService?.Dispose();
        }

        private void Init()
        {
            Current.Reset();

            var factory = Mock.Of<IFactory>();
            Current.Factory = factory;

            var configs = new Configs();
            Mock.Get(factory).Setup(x => x.GetInstance(typeof(Configs))).Returns(configs);
            var globalSettings = new GlobalSettings();
            configs.Add(SettingsForTests.GenerateMockUmbracoSettings);
            configs.Add<IGlobalSettings>(() => globalSettings);

            var publishedModelFactory = new NoopPublishedModelFactory();
            Mock.Get(factory).Setup(x => x.GetInstance(typeof(IPublishedModelFactory))).Returns(publishedModelFactory);

            // create a content node kit
            var kit = new ContentNodeKit
            {
                ContentTypeId = 2,
                Node = new ContentNode(1, Guid.NewGuid(), 0, "-1,1", 0, -1, DateTime.Now, 0),
                DraftData = new ContentData
                {
                    Name = "It Works2!",
                    Published = false,
                    TemplateId = 0,
                    VersionId = 2,
                    VersionDate = DateTime.Now,
                    WriterId = 0,
                    Properties = new Dictionary<string, PropertyData[]> { { "prop", new[]
                    {
                        new PropertyData { Culture = "", Segment = "", Value = "val2" },
                        new PropertyData { Culture = "fr-FR", Segment = "", Value = "val-fr2" },
                        new PropertyData { Culture = "en-UK", Segment = "", Value = "val-uk2" },
                        new PropertyData { Culture = "dk-DA", Segment = "", Value = "val-da2" },
                        new PropertyData { Culture = "de-DE", Segment = "", Value = "val-de2" }
                    } } },
                    CultureInfos = new Dictionary<string, CultureVariation>
                    {
                        // draft data = everything, and IsDraft indicates what's edited
                        { "fr-FR", new CultureVariation { Name = "name-fr2", IsDraft = true, Date = new DateTime(2018, 01, 03, 01, 00, 00) } },
                        { "en-UK", new CultureVariation { Name = "name-uk2", IsDraft = true, Date = new DateTime(2018, 01, 04, 01, 00, 00) } },
                        { "dk-DA", new CultureVariation { Name = "name-da2", IsDraft = true, Date = new DateTime(2018, 01, 05, 01, 00, 00) } },
                        { "de-DE", new CultureVariation { Name = "name-de1", IsDraft = false, Date = new DateTime(2018, 01, 02, 01, 00, 00) } }
                    }
                },
                PublishedData = new ContentData
                {
                    Name = "It Works1!",
                    Published = true,
                    TemplateId = 0,
                    VersionId = 1,
                    VersionDate = DateTime.Now,
                    WriterId = 0,
                    Properties = new Dictionary<string, PropertyData[]> { { "prop", new[]
                    {
                        new PropertyData { Culture = "", Segment = "", Value = "val1" },
                        new PropertyData { Culture = "fr-FR", Segment = "", Value = "val-fr1" },
                        new PropertyData { Culture = "en-UK", Segment = "", Value = "val-uk1" }
                    } } },
                    CultureInfos = new Dictionary<string, CultureVariation>
                    {
                        // published data = only what's actually published, and IsDraft has to be false
                        { "fr-FR", new CultureVariation { Name = "name-fr1", IsDraft = false, Date = new DateTime(2018, 01, 01, 01, 00, 00) } },
                        { "en-UK", new CultureVariation { Name = "name-uk1", IsDraft = false, Date = new DateTime(2018, 01, 02, 01, 00, 00) } },
                        { "de-DE", new CultureVariation { Name = "name-de1", IsDraft = false, Date = new DateTime(2018, 01, 02, 01, 00, 00) } }
                    }
                }
            };

            // create a data source for NuCache
            var dataSource = new TestDataSource(kit);
            _contentNestedDataSerializerFactory = new JsonContentNestedDataSerializerFactory();

            var runtime = Mock.Of<IRuntimeState>();
            Mock.Get(runtime).Setup(x => x.Level).Returns(RuntimeLevel.Run);

            // create data types, property types and content types
            var dataType = new DataType(new VoidEditor("Editor", Mock.Of<ILogger>())) { Id = 3 };

            var dataTypes = new[]
            {
                dataType
            };

            _propertyType = new PropertyType("Umbraco.Void.Editor", ValueStorageType.Nvarchar) { Alias = "prop", DataTypeId = 3, Variations = ContentVariation.Culture };
            _contentType = new ContentType(-1) { Id = 2, Alias = "alias-ct", Variations = ContentVariation.Culture };
            _contentType.AddPropertyType(_propertyType);

            var contentTypes = new[]
            {
                _contentType
            };

            var contentTypeService = new Mock<IContentTypeService>();
            contentTypeService.Setup(x => x.GetAll()).Returns(contentTypes);
            contentTypeService.Setup(x => x.GetAll(It.IsAny<int[]>())).Returns(contentTypes);

            var mediaTypeService = new Mock<IMediaTypeService>();
            mediaTypeService.Setup(x => x.GetAll()).Returns(Enumerable.Empty<IMediaType>());
            mediaTypeService.Setup(x => x.GetAll(It.IsAny<int[]>())).Returns(Enumerable.Empty<IMediaType>());

            var contentTypeServiceBaseFactory = new Mock<IContentTypeBaseServiceProvider>();
            contentTypeServiceBaseFactory.Setup(x => x.For(It.IsAny<IContentBase>())).Returns(contentTypeService.Object);

            var dataTypeService = Mock.Of<IDataTypeService>();
            Mock.Get(dataTypeService).Setup(x => x.GetAll()).Returns(dataTypes);

            // create a service context
            var serviceContext = ServiceContext.CreatePartial(
                dataTypeService: dataTypeService,
                memberTypeService: Mock.Of<IMemberTypeService>(),
                memberService: Mock.Of<IMemberService>(),
                contentTypeService: contentTypeService.Object,
                mediaTypeService: mediaTypeService.Object,
                localizationService: Mock.Of<ILocalizationService>(),
                domainService: Mock.Of<IDomainService>()
            );

            // create a scope provider
            var scopeProvider = Mock.Of<IScopeProvider>();
            Mock.Get(scopeProvider)
                .Setup(x => x.CreateScope(
                    It.IsAny<IsolationLevel>(),
                    It.IsAny<RepositoryCacheMode>(),
                    It.IsAny<IEventDispatcher>(),
                    It.IsAny<bool?>(),
                    It.IsAny<bool>(),
                    It.IsAny<bool>()))
                .Returns(Mock.Of<IScope>);

            // create a published content type factory
            var contentTypeFactory = new PublishedContentTypeFactory(
                Mock.Of<IPublishedModelFactory>(),
                new PropertyValueConverterCollection(Array.Empty<IPropertyValueConverter>()),
                dataTypeService);

            // create a variation accessor
            _variationAccesor = new TestVariationContextAccessor();

            ITransactableDictionaryFactory transactableDictionaryFactory = new BPlusTreeTransactableDictionaryFactory();

            // at last, create the complete NuCache snapshot service!
            var options = new PublishedSnapshotServiceOptions { IgnoreLocalDb = true };
            _snapshotService = new PublishedSnapshotService(options,
                null,
                runtime,
                serviceContext,
                contentTypeFactory,
                null,
                new TestPublishedSnapshotAccessor(),
                _variationAccesor,
                Mock.Of<IProfilingLogger>(),
                scopeProvider,
                Mock.Of<IDocumentRepository>(),
                Mock.Of<IMediaRepository>(),
                Mock.Of<IMemberRepository>(),
                new TestDefaultCultureAccessor(),
                dataSource,
                globalSettings,
                Mock.Of<IEntityXmlSerializer>(),
                Mock.Of<IPublishedModelFactory>(),
                new UrlSegmentProviderCollection(new[] { new DefaultUrlSegmentProvider() }),
<<<<<<< HEAD
                transactableDictionaryFactory,
                _contentNestedDataSerializer
                );
=======
                _contentNestedDataSerializerFactory);
>>>>>>> 67a9b5bb

            // invariant is the current default
            _variationAccesor.VariationContext = new VariationContext();

            Mock.Get(factory).Setup(x => x.GetInstance(typeof(IVariationContextAccessor))).Returns(_variationAccesor);
        }

        [Test]
        public void StandaloneVariations()
        {
            // this test implements a full standalone NuCache (based upon a test IDataSource, does not
            // use any local db files, does not rely on any database) - and tests variations

            Init();

            // get a snapshot, get a published content
            var snapshot = _snapshotService.CreatePublishedSnapshot(previewToken: null);
            var publishedContent = snapshot.Content.GetById(1);

            Assert.IsNotNull(publishedContent);
            Assert.AreEqual("val1", publishedContent.Value<string>("prop"));
            Assert.AreEqual("val-fr1", publishedContent.Value<string>("prop", "fr-FR"));
            Assert.AreEqual("val-uk1", publishedContent.Value<string>("prop", "en-UK"));

            Assert.IsNull(publishedContent.Name()); // no invariant name for varying content
            Assert.AreEqual("name-fr1", publishedContent.Name("fr-FR"));
            Assert.AreEqual("name-uk1", publishedContent.Name("en-UK"));

            var draftContent = snapshot.Content.GetById(true, 1);
            Assert.AreEqual("val2", draftContent.Value<string>("prop"));
            Assert.AreEqual("val-fr2", draftContent.Value<string>("prop", "fr-FR"));
            Assert.AreEqual("val-uk2", draftContent.Value<string>("prop", "en-UK"));

            Assert.IsNull(draftContent.Name()); // no invariant name for varying content
            Assert.AreEqual("name-fr2", draftContent.Name("fr-FR"));
            Assert.AreEqual("name-uk2", draftContent.Name("en-UK"));

            // now french is default
            _variationAccesor.VariationContext = new VariationContext("fr-FR");
            Assert.AreEqual("val-fr1", publishedContent.Value<string>("prop"));
            Assert.AreEqual("name-fr1", publishedContent.Name());
            Assert.AreEqual(new DateTime(2018, 01, 01, 01, 00, 00), publishedContent.CultureDate());

            // now uk is default
            _variationAccesor.VariationContext = new VariationContext("en-UK");
            Assert.AreEqual("val-uk1", publishedContent.Value<string>("prop"));
            Assert.AreEqual("name-uk1", publishedContent.Name());
            Assert.AreEqual(new DateTime(2018, 01, 02, 01, 00, 00), publishedContent.CultureDate());

            // invariant needs to be retrieved explicitly, when it's not default
            Assert.AreEqual("val1", publishedContent.Value<string>("prop", culture: ""));

            // but,
            // if the content type / property type does not vary, then it's all invariant again
            // modify the content type and property type, notify the snapshot service
            _contentType.Variations = ContentVariation.Nothing;
            _propertyType.Variations = ContentVariation.Nothing;
            _snapshotService.Notify(new[] { new ContentTypeCacheRefresher.JsonPayload("IContentType", publishedContent.ContentType.Id, ContentTypeChangeTypes.RefreshMain) });

            // get a new snapshot (nothing changed in the old one), get the published content again
            var anotherSnapshot = _snapshotService.CreatePublishedSnapshot(previewToken: null);
            var againContent = anotherSnapshot.Content.GetById(1);

            Assert.AreEqual(ContentVariation.Nothing, againContent.ContentType.Variations);
            Assert.AreEqual(ContentVariation.Nothing, againContent.ContentType.GetPropertyType("prop").Variations);

            // now, "no culture" means "invariant"
            Assert.AreEqual("It Works1!", againContent.Name());
            Assert.AreEqual("val1", againContent.Value<string>("prop"));
        }

        [Test]
        public void IsDraftIsPublished()
        {
            Init();

            // get the published published content
            var s = _snapshotService.CreatePublishedSnapshot(null);
            var c1 = s.Content.GetById(1);

            // published content = nothing is draft here
            Assert.IsFalse(c1.IsDraft("fr-FR"));
            Assert.IsFalse(c1.IsDraft("en-UK"));
            Assert.IsFalse(c1.IsDraft("dk-DA"));
            Assert.IsFalse(c1.IsDraft("de-DE"));

            // and only those with published name, are published
            Assert.IsTrue(c1.IsPublished("fr-FR"));
            Assert.IsTrue(c1.IsPublished("en-UK"));
            Assert.IsFalse(c1.IsDraft("dk-DA"));
            Assert.IsTrue(c1.IsPublished("de-DE"));

            // get the draft published content
            var c2 = s.Content.GetById(true, 1);

            // draft content = we have drafts
            Assert.IsTrue(c2.IsDraft("fr-FR"));
            Assert.IsTrue(c2.IsDraft("en-UK"));
            Assert.IsTrue(c2.IsDraft("dk-DA"));
            Assert.IsFalse(c2.IsDraft("de-DE")); // except for the one that does not

            // and only those with published name, are published
            Assert.IsTrue(c2.IsPublished("fr-FR"));
            Assert.IsTrue(c2.IsPublished("en-UK"));
            Assert.IsFalse(c2.IsPublished("dk-DA"));
            Assert.IsTrue(c2.IsPublished("de-DE"));
        }

    }
}<|MERGE_RESOLUTION|>--- conflicted
+++ resolved
@@ -206,13 +206,8 @@
                 Mock.Of<IEntityXmlSerializer>(),
                 Mock.Of<IPublishedModelFactory>(),
                 new UrlSegmentProviderCollection(new[] { new DefaultUrlSegmentProvider() }),
-<<<<<<< HEAD
                 transactableDictionaryFactory,
-                _contentNestedDataSerializer
-                );
-=======
                 _contentNestedDataSerializerFactory);
->>>>>>> 67a9b5bb
 
             // invariant is the current default
             _variationAccesor.VariationContext = new VariationContext();
