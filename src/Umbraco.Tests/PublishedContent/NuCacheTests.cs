﻿using System;
using System.Collections.Generic;
using System.Data;
using System.Linq;
using Microsoft.Extensions.Logging;
using Microsoft.Extensions.Logging.Abstractions;
using Moq;
using NUnit.Framework;
using Umbraco.Core;
using Umbraco.Core.Composing;
using Umbraco.Core.Configuration.Models;
using Umbraco.Core.Events;
using Umbraco.Core.Logging;
using Umbraco.Core.Models;
using Umbraco.Core.Models.PublishedContent;
using Umbraco.Core.Persistence.Repositories;
using Umbraco.Core.PropertyEditors;
using Umbraco.Core.Scoping;
using Umbraco.Core.Services;
using Umbraco.Core.Services.Changes;
using Umbraco.Core.Strings;
using Umbraco.Tests.Common;
using Umbraco.Tests.TestHelpers;
using Umbraco.Tests.Testing.Objects;
using Umbraco.Web;
using Umbraco.Web.Cache;
using Umbraco.Web.Composing;
using Umbraco.Web.PublishedCache;
using Umbraco.Web.PublishedCache.NuCache;
using Umbraco.Web.PublishedCache.NuCache.DataSource;
using Current = Umbraco.Web.Composing.Current;

namespace Umbraco.Tests.PublishedContent
{
    [TestFixture]
    public class NuCacheTests
    {
        private IPublishedSnapshotService _snapshotService;
        private IVariationContextAccessor _variationAccesor;
        private ContentType _contentType;
        private PropertyType _propertyType;

        [TearDown]
        public void Teardown()
        {
            _snapshotService?.Dispose();
        }

        private void Init()
        {
            Current.Reset();

            var factory = Mock.Of<IServiceProvider>();
            Current.Factory = factory;

<<<<<<< HEAD
            var configs = TestHelper.GetConfigs();
            Mock.Get(factory).Setup(x => x.GetService(typeof(Configs))).Returns(configs);
            var globalSettings = new GlobalSettings();
            configs.Add(TestHelpers.SettingsForTests.GenerateMockContentSettings);
            configs.Add<IGlobalSettings>(() => globalSettings);

=======
>>>>>>> 17c68176
            var publishedModelFactory = new NoopPublishedModelFactory();
            Mock.Get(factory).Setup(x => x.GetService(typeof(IPublishedModelFactory))).Returns(publishedModelFactory);

            // create a content node kit
            var kit = new ContentNodeKit
            {
                ContentTypeId = 2,
                Node = new ContentNode(1, Guid.NewGuid(), 0, "-1,1", 0, -1, DateTime.Now, 0),
                DraftData = new ContentData
                {
                    Name = "It Works2!",
                    Published = false,
                    TemplateId = 0,
                    VersionId = 2,
                    VersionDate = DateTime.Now,
                    WriterId = 0,
                    Properties = new Dictionary<string, PropertyData[]> { { "prop", new[]
                    {
                        new PropertyData { Culture = "", Segment = "", Value = "val2" },
                        new PropertyData { Culture = "fr-FR", Segment = "", Value = "val-fr2" },
                        new PropertyData { Culture = "en-UK", Segment = "", Value = "val-uk2" },
                        new PropertyData { Culture = "dk-DA", Segment = "", Value = "val-da2" },
                        new PropertyData { Culture = "de-DE", Segment = "", Value = "val-de2" }
                    } } },
                    CultureInfos = new Dictionary<string, CultureVariation>
                    {
                        // draft data = everything, and IsDraft indicates what's edited
                        { "fr-FR", new CultureVariation { Name = "name-fr2", IsDraft = true, Date = new DateTime(2018, 01, 03, 01, 00, 00) } },
                        { "en-UK", new CultureVariation { Name = "name-uk2", IsDraft = true, Date = new DateTime(2018, 01, 04, 01, 00, 00) } },
                        { "dk-DA", new CultureVariation { Name = "name-da2", IsDraft = true, Date = new DateTime(2018, 01, 05, 01, 00, 00) } },
                        { "de-DE", new CultureVariation { Name = "name-de1", IsDraft = false, Date = new DateTime(2018, 01, 02, 01, 00, 00) } }
                    }
                },
                PublishedData = new ContentData
                {
                    Name = "It Works1!",
                    Published = true,
                    TemplateId = 0,
                    VersionId = 1,
                    VersionDate = DateTime.Now,
                    WriterId = 0,
                    Properties = new Dictionary<string, PropertyData[]> { { "prop", new[]
                    {
                        new PropertyData { Culture = "", Segment = "", Value = "val1" },
                        new PropertyData { Culture = "fr-FR", Segment = "", Value = "val-fr1" },
                        new PropertyData { Culture = "en-UK", Segment = "", Value = "val-uk1" }
                    } } },
                    CultureInfos = new Dictionary<string, CultureVariation>
                    {
                        // published data = only what's actually published, and IsDraft has to be false
                        { "fr-FR", new CultureVariation { Name = "name-fr1", IsDraft = false, Date = new DateTime(2018, 01, 01, 01, 00, 00) } },
                        { "en-UK", new CultureVariation { Name = "name-uk1", IsDraft = false, Date = new DateTime(2018, 01, 02, 01, 00, 00) } },
                        { "de-DE", new CultureVariation { Name = "name-de1", IsDraft = false, Date = new DateTime(2018, 01, 02, 01, 00, 00) } }
                    }
                }
            };

            // create a data source for NuCache
            var dataSource = new TestDataSource(kit);

            var runtime = Mock.Of<IRuntimeState>();
            Mock.Get(runtime).Setup(x => x.Level).Returns(RuntimeLevel.Run);

            // create data types, property types and content types
            var dataType = new DataType(new VoidEditor("Editor", NullLoggerFactory.Instance, Mock.Of<IDataTypeService>(), Mock.Of<ILocalizationService>(), Mock.Of<ILocalizedTextService>(), Mock.Of<IShortStringHelper>())) { Id = 3 };

            var dataTypes = new[]
            {
                dataType
            };

            _propertyType = new PropertyType(TestHelper.ShortStringHelper, "Umbraco.Void.Editor", ValueStorageType.Nvarchar) { Alias = "prop", DataTypeId = 3, Variations = ContentVariation.Culture };
            _contentType = new ContentType(TestHelper.ShortStringHelper, -1) { Id = 2, Alias = "alias-ct", Variations = ContentVariation.Culture };
            _contentType.AddPropertyType(_propertyType);

            var contentTypes = new[]
            {
                _contentType
            };

            var contentTypeService = new Mock<IContentTypeService>();
            contentTypeService.Setup(x => x.GetAll()).Returns(contentTypes);
            contentTypeService.Setup(x => x.GetAll(It.IsAny<int[]>())).Returns(contentTypes);

            var mediaTypeService = new Mock<IMediaTypeService>();
            mediaTypeService.Setup(x => x.GetAll()).Returns(Enumerable.Empty<IMediaType>());
            mediaTypeService.Setup(x => x.GetAll(It.IsAny<int[]>())).Returns(Enumerable.Empty<IMediaType>());

            var contentTypeServiceBaseFactory = new Mock<IContentTypeBaseServiceProvider>();
            contentTypeServiceBaseFactory.Setup(x => x.For(It.IsAny<IContentBase>())).Returns(contentTypeService.Object);

            var dataTypeService = Mock.Of<IDataTypeService>();
            Mock.Get(dataTypeService).Setup(x => x.GetAll()).Returns(dataTypes);

            // create a service context
            var serviceContext = ServiceContext.CreatePartial(
                dataTypeService: dataTypeService,
                memberTypeService: Mock.Of<IMemberTypeService>(),
                memberService: Mock.Of<IMemberService>(),
                contentTypeService: contentTypeService.Object,
                mediaTypeService: mediaTypeService.Object,
                localizationService: Mock.Of<ILocalizationService>(),
                domainService: Mock.Of<IDomainService>()
            );

            // create a scope provider
            var scopeProvider = Mock.Of<IScopeProvider>();
            Mock.Get(scopeProvider)
                .Setup(x => x.CreateScope(
                    It.IsAny<IsolationLevel>(),
                    It.IsAny<RepositoryCacheMode>(),
                    It.IsAny<IEventDispatcher>(),
                    It.IsAny<bool?>(),
                    It.IsAny<bool>(),
                    It.IsAny<bool>()))
                .Returns(Mock.Of<IScope>);

            // create a published content type factory
            var contentTypeFactory = new PublishedContentTypeFactory(
                publishedModelFactory,
                new PropertyValueConverterCollection(Array.Empty<IPropertyValueConverter>()),
                dataTypeService);

            // create a variation accessor
            _variationAccesor = new TestVariationContextAccessor();

            var typeFinder = TestHelper.GetTypeFinder();

            var globalSettings = new GlobalSettings();
            var nuCacheSettings = new NuCacheSettings();

            // at last, create the complete NuCache snapshot service!
            var options = new PublishedSnapshotServiceOptions { IgnoreLocalDb = true };
            _snapshotService = new PublishedSnapshotService(options,
                null,
                runtime,
                serviceContext,
                contentTypeFactory,
                new TestPublishedSnapshotAccessor(),
                _variationAccesor,
                Mock.Of<IProfilingLogger>(),
                NullLoggerFactory.Instance,
                scopeProvider,
                Mock.Of<IDocumentRepository>(),
                Mock.Of<IMediaRepository>(),
                Mock.Of<IMemberRepository>(),
                new TestDefaultCultureAccessor(),
                dataSource,
                Microsoft.Extensions.Options.Options.Create(globalSettings),
                Mock.Of<IEntityXmlSerializer>(),
                publishedModelFactory,
                new UrlSegmentProviderCollection(new[] { new DefaultUrlSegmentProvider(TestHelper.ShortStringHelper) }),
                TestHelper.GetHostingEnvironment(),
                Mock.Of<IShortStringHelper>(),
                TestHelper.IOHelper,
                Microsoft.Extensions.Options.Options.Create(nuCacheSettings));

            // invariant is the current default
            _variationAccesor.VariationContext = new VariationContext();

            Mock.Get(factory).Setup(x => x.GetService(typeof(IVariationContextAccessor))).Returns(_variationAccesor);
        }

        [Test]
        [Ignore("No IPublishedValueFallback registered")]
        public void StandaloneVariations()
        {
            // this test implements a full standalone NuCache (based upon a test IDataSource, does not
            // use any local db files, does not rely on any database) - and tests variations

            Init();

            // get a snapshot, get a published content
            var snapshot = _snapshotService.CreatePublishedSnapshot(previewToken: null);
            var publishedContent = snapshot.Content.GetById(1);

            Assert.IsNotNull(publishedContent);
            Assert.AreEqual("val1", publishedContent.Value<string>("prop"));
            Assert.AreEqual("val-fr1", publishedContent.Value<string>("prop", "fr-FR"));
            Assert.AreEqual("val-uk1", publishedContent.Value<string>("prop", "en-UK"));

            Assert.IsNull(publishedContent.Name(_variationAccesor)); // no invariant name for varying content
            Assert.AreEqual("name-fr1", publishedContent.Name(_variationAccesor, "fr-FR"));
            Assert.AreEqual("name-uk1", publishedContent.Name(_variationAccesor, "en-UK"));

            var draftContent = snapshot.Content.GetById(true, 1);
            Assert.AreEqual("val2", draftContent.Value<string>("prop"));
            Assert.AreEqual("val-fr2", draftContent.Value<string>("prop", "fr-FR"));
            Assert.AreEqual("val-uk2", draftContent.Value<string>("prop", "en-UK"));

            Assert.IsNull(draftContent.Name(_variationAccesor)); // no invariant name for varying content
            Assert.AreEqual("name-fr2", draftContent.Name(_variationAccesor, "fr-FR"));
            Assert.AreEqual("name-uk2", draftContent.Name(_variationAccesor, "en-UK"));

            // now french is default
            _variationAccesor.VariationContext = new VariationContext("fr-FR");
            Assert.AreEqual("val-fr1", publishedContent.Value<string>("prop"));
            Assert.AreEqual("name-fr1", publishedContent.Name(_variationAccesor));
            Assert.AreEqual(new DateTime(2018, 01, 01, 01, 00, 00), publishedContent.CultureDate(_variationAccesor));

            // now uk is default
            _variationAccesor.VariationContext = new VariationContext("en-UK");
            Assert.AreEqual("val-uk1", publishedContent.Value<string>("prop"));
            Assert.AreEqual("name-uk1", publishedContent.Name(_variationAccesor));
            Assert.AreEqual(new DateTime(2018, 01, 02, 01, 00, 00), publishedContent.CultureDate(_variationAccesor));

            // invariant needs to be retrieved explicitly, when it's not default
            Assert.AreEqual("val1", publishedContent.Value<string>("prop", culture: ""));

            // but,
            // if the content type / property type does not vary, then it's all invariant again
            // modify the content type and property type, notify the snapshot service
            _contentType.Variations = ContentVariation.Nothing;
            _propertyType.Variations = ContentVariation.Nothing;
            _snapshotService.Notify(new[] { new ContentTypeCacheRefresher.JsonPayload("IContentType", publishedContent.ContentType.Id, ContentTypeChangeTypes.RefreshMain) });

            // get a new snapshot (nothing changed in the old one), get the published content again
            var anotherSnapshot = _snapshotService.CreatePublishedSnapshot(previewToken: null);
            var againContent = anotherSnapshot.Content.GetById(1);

            Assert.AreEqual(ContentVariation.Nothing, againContent.ContentType.Variations);
            Assert.AreEqual(ContentVariation.Nothing, againContent.ContentType.GetPropertyType("prop").Variations);

            // now, "no culture" means "invariant"
            Assert.AreEqual("It Works1!", againContent.Name(_variationAccesor));
            Assert.AreEqual("val1", againContent.Value<string>("prop"));
        }

        [Test]
        public void IsDraftIsPublished()
        {
            Init();

            // get the published published content
            var s = _snapshotService.CreatePublishedSnapshot(null);
            var c1 = s.Content.GetById(1);

            // published content = nothing is draft here
            Assert.IsFalse(c1.IsDraft("fr-FR"));
            Assert.IsFalse(c1.IsDraft("en-UK"));
            Assert.IsFalse(c1.IsDraft("dk-DA"));
            Assert.IsFalse(c1.IsDraft("de-DE"));

            // and only those with published name, are published
            Assert.IsTrue(c1.IsPublished("fr-FR"));
            Assert.IsTrue(c1.IsPublished("en-UK"));
            Assert.IsFalse(c1.IsDraft("dk-DA"));
            Assert.IsTrue(c1.IsPublished("de-DE"));

            // get the draft published content
            var c2 = s.Content.GetById(true, 1);

            // draft content = we have drafts
            Assert.IsTrue(c2.IsDraft("fr-FR"));
            Assert.IsTrue(c2.IsDraft("en-UK"));
            Assert.IsTrue(c2.IsDraft("dk-DA"));
            Assert.IsFalse(c2.IsDraft("de-DE")); // except for the one that does not

            // and only those with published name, are published
            Assert.IsTrue(c2.IsPublished("fr-FR"));
            Assert.IsTrue(c2.IsPublished("en-UK"));
            Assert.IsFalse(c2.IsPublished("dk-DA"));
            Assert.IsTrue(c2.IsPublished("de-DE"));
        }

    }
}<|MERGE_RESOLUTION|>--- conflicted
+++ resolved
@@ -53,15 +53,6 @@
             var factory = Mock.Of<IServiceProvider>();
             Current.Factory = factory;
 
-<<<<<<< HEAD
-            var configs = TestHelper.GetConfigs();
-            Mock.Get(factory).Setup(x => x.GetService(typeof(Configs))).Returns(configs);
-            var globalSettings = new GlobalSettings();
-            configs.Add(TestHelpers.SettingsForTests.GenerateMockContentSettings);
-            configs.Add<IGlobalSettings>(() => globalSettings);
-
-=======
->>>>>>> 17c68176
             var publishedModelFactory = new NoopPublishedModelFactory();
             Mock.Get(factory).Setup(x => x.GetService(typeof(IPublishedModelFactory))).Returns(publishedModelFactory);
 
