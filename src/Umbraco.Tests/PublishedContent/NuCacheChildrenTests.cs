﻿using System;
using System.Collections.Generic;
using System.Data;
using System.Linq;
using Moq;
using NUnit.Framework;
using Umbraco.Core;
using Umbraco.Core.Composing;
using Umbraco.Core.Configuration;
using Umbraco.Core.Events;
using Umbraco.Core.Logging;
using Umbraco.Core.Models;
using Umbraco.Core.Models.PublishedContent;
using Umbraco.Core.Persistence.Repositories;
using Umbraco.Core.PropertyEditors;
using Umbraco.Core.Scoping;
using Umbraco.Core.Services;
using Umbraco.Core.Services.Changes;
using Umbraco.Core.Strings;
using Umbraco.Tests.TestHelpers;
using Umbraco.Tests.Testing.Objects;
using Umbraco.Tests.Testing.Objects.Accessors;
using Umbraco.Web;
using Umbraco.Web.Cache;
using Umbraco.Web.PublishedCache;
using Umbraco.Web.PublishedCache.NuCache;
using Umbraco.Web.PublishedCache.NuCache.DataSource;

namespace Umbraco.Tests.PublishedContent
{
    [TestFixture]
    public class NuCacheChildrenTests
    {
        private IPublishedSnapshotService _snapshotService;
        private IVariationContextAccessor _variationAccesor;
        private IPublishedSnapshotAccessor _snapshotAccessor;
        private ContentType _contentTypeInvariant;
        private ContentType _contentTypeVariant;
        private TestDataSource _source;
        private IContentCacheDataSerializerFactory _contentNestedDataSerializerFactory;

        [TearDown]
        public void Teardown()
        {
            _snapshotService?.Dispose();
        }

        private void Init(Func<IEnumerable<ContentNodeKit>> kits)
        {
            Current.Reset();

            var factory = Mock.Of<IFactory>();
            Current.Factory = factory;

            var configs = new Configs();
            Mock.Get(factory).Setup(x => x.GetInstance(typeof(Configs))).Returns(configs);
            var globalSettings = new GlobalSettings();
            configs.Add(SettingsForTests.GenerateMockUmbracoSettings);
            configs.Add<IGlobalSettings>(() => globalSettings);

            var publishedModelFactory = new NoopPublishedModelFactory();
            Mock.Get(factory).Setup(x => x.GetInstance(typeof(IPublishedModelFactory))).Returns(publishedModelFactory);

            var runtime = Mock.Of<IRuntimeState>();
            Mock.Get(runtime).Setup(x => x.Level).Returns(RuntimeLevel.Run);

            // create data types, property types and content types
            var dataType = new DataType(new VoidEditor("Editor", Mock.Of<ILogger>())) { Id = 3 };

            var dataTypes = new[]
            {
                dataType
            };

            var propertyType = new PropertyType("Umbraco.Void.Editor", ValueStorageType.Nvarchar) { Alias = "prop", DataTypeId = 3, Variations = ContentVariation.Nothing };
            _contentTypeInvariant = new ContentType(-1) { Id = 2, Alias = "itype", Variations = ContentVariation.Nothing };
            _contentTypeInvariant.AddPropertyType(propertyType);

            propertyType = new PropertyType("Umbraco.Void.Editor", ValueStorageType.Nvarchar) { Alias = "prop", DataTypeId = 3, Variations = ContentVariation.Culture };
            _contentTypeVariant = new ContentType(-1) { Id = 3, Alias = "vtype", Variations = ContentVariation.Culture };
            _contentTypeVariant.AddPropertyType(propertyType);

            var contentTypes = new[]
            {
                _contentTypeInvariant,
                _contentTypeVariant
            };

            var contentTypeService = new Mock<IContentTypeService>();
            contentTypeService.Setup(x => x.GetAll()).Returns(contentTypes);
            contentTypeService.Setup(x => x.GetAll(It.IsAny<int[]>())).Returns(contentTypes);

            var mediaTypeService = new Mock<IMediaTypeService>();
            mediaTypeService.Setup(x => x.GetAll()).Returns(Enumerable.Empty<IMediaType>());
            mediaTypeService.Setup(x => x.GetAll(It.IsAny<int[]>())).Returns(Enumerable.Empty<IMediaType>());

            var contentTypeServiceBaseFactory = new Mock<IContentTypeBaseServiceProvider>();
            contentTypeServiceBaseFactory.Setup(x => x.For(It.IsAny<IContentBase>())).Returns(contentTypeService.Object);

            var dataTypeService = Mock.Of<IDataTypeService>();
            Mock.Get(dataTypeService).Setup(x => x.GetAll()).Returns(dataTypes);

            // create a service context
            var serviceContext = ServiceContext.CreatePartial(
                dataTypeService: dataTypeService,
                memberTypeService: Mock.Of<IMemberTypeService>(),
                memberService: Mock.Of<IMemberService>(),
                contentTypeService: contentTypeService.Object,
                mediaTypeService: mediaTypeService.Object,
                localizationService: Mock.Of<ILocalizationService>(),
                domainService: Mock.Of<IDomainService>()
            );

            // create a scope provider
            var scopeProvider = new Mock<IScopeProvider>();
            scopeProvider
                .Setup(x => x.CreateScope(
                    It.IsAny<IsolationLevel>(),
                    It.IsAny<RepositoryCacheMode>(),
                    It.IsAny<IEventDispatcher>(),
                    It.IsAny<bool?>(),
                    It.IsAny<bool>(),
                    It.IsAny<bool>()))
                .Returns(Mock.Of<IScope>);

            // create a published content type factory
            var contentTypeFactory = new PublishedContentTypeFactory(
                Mock.Of<IPublishedModelFactory>(),
                new PropertyValueConverterCollection(Array.Empty<IPropertyValueConverter>()),
                dataTypeService);

            // create accessors
            _variationAccesor = new TestVariationContextAccessor();
            _snapshotAccessor = new TestPublishedSnapshotAccessor();

            // create a data source for NuCache
            _source = new TestDataSource(kits());
            _contentNestedDataSerializerFactory = new JsonContentNestedDataSerializerFactory();
<<<<<<< HEAD

=======
            ITransactableDictionaryFactory transactableDictionaryFactory = new BPlusTreeTransactableDictionaryFactory(globalSettings);
>>>>>>> 16228d29
            // at last, create the complete NuCache snapshot service!
            var options = new PublishedSnapshotServiceOptions { IgnoreLocalDb = true };
            _snapshotService = new PublishedSnapshotService(options,
                null,
                runtime,
                serviceContext,
                contentTypeFactory,
                null,
                _snapshotAccessor,
                _variationAccesor,
                Mock.Of<IProfilingLogger>(),
                scopeProvider.Object,
                new TestDefaultCultureAccessor(),
                _source,
                globalSettings,
                Mock.Of<IEntityXmlSerializer>(),
<<<<<<< HEAD
                Mock.Of<IPublishedModelFactory>()
                );
=======
                Mock.Of<IPublishedModelFactory>(),
                new UrlSegmentProviderCollection(new[] { new DefaultUrlSegmentProvider() }),
                transactableDictionaryFactory,
                _contentNestedDataSerializerFactory);
>>>>>>> 16228d29

            // invariant is the current default
            _variationAccesor.VariationContext = new VariationContext();

            Mock.Get(factory).Setup(x => x.GetInstance(typeof(IVariationContextAccessor))).Returns(_variationAccesor);
        }

        private IEnumerable<ContentNodeKit> GetNestedVariantKits()
        {
            var paths = new Dictionary<int, string> { { -1, "-1" } };

            //1x variant (root)
            yield return CreateVariantKit(1, -1, 1, paths);

            //1x invariant under root
            yield return CreateInvariantKit(4, 1, 1, paths);

            //1x variant under root
            yield return CreateVariantKit(7, 1, 4, paths);

            //2x mixed under invariant
            yield return CreateVariantKit(10, 4, 1, paths);
            yield return CreateInvariantKit(11, 4, 2, paths);

            //2x mixed under variant
            yield return CreateVariantKit(12, 7, 1, paths);
            yield return CreateInvariantKit(13, 7, 2, paths);
        }

        private IEnumerable<ContentNodeKit> GetInvariantKits()
        {
            var paths = new Dictionary<int, string> { { -1, "-1" } };

            yield return CreateInvariantKit(1, -1, 1, paths);
            yield return CreateInvariantKit(2, -1, 2, paths);
            yield return CreateInvariantKit(3, -1, 3, paths);

            yield return CreateInvariantKit(4, 1, 1, paths);
            yield return CreateInvariantKit(5, 1, 2, paths);
            yield return CreateInvariantKit(6, 1, 3, paths);

            yield return CreateInvariantKit(7, 2, 3, paths);
            yield return CreateInvariantKit(8, 2, 2, paths);
            yield return CreateInvariantKit(9, 2, 1, paths);

            yield return CreateInvariantKit(10, 3, 1, paths);

            yield return CreateInvariantKit(11, 4, 1, paths);
            yield return CreateInvariantKit(12, 4, 2, paths);
        }

        private ContentNodeKit CreateInvariantKit(int id, int parentId, int sortOrder, Dictionary<int, string> paths)
        {
            if (!paths.TryGetValue(parentId, out var parentPath))
                throw new Exception("Unknown parent.");

            var path = paths[id] = parentPath + "," + id;
            var level = path.Count(x => x == ',');
            var now = DateTime.Now;

            var contentData = new ContentData
            {
                Name = "N" + id,
                Published = true,
                TemplateId = 0,
                VersionId = 1,
                VersionDate = now,
                WriterId = 0,
                Properties = new Dictionary<string, PropertyData[]>(),
                CultureInfos = new Dictionary<string, CultureVariation>()
            };

            return new ContentNodeKit
            {
                ContentTypeId = _contentTypeInvariant.Id,
                Node = new ContentNode(id, Guid.NewGuid(), level, path, sortOrder, parentId, DateTime.Now, 0),
                DraftData = null,
                PublishedData = contentData
            };
        }

        private IEnumerable<ContentNodeKit> GetVariantKits()
        {
            var paths = new Dictionary<int, string> { { -1, "-1" } };

            yield return CreateVariantKit(1, -1, 1, paths);
            yield return CreateVariantKit(2, -1, 2, paths);
            yield return CreateVariantKit(3, -1, 3, paths);

            yield return CreateVariantKit(4, 1, 1, paths);
            yield return CreateVariantKit(5, 1, 2, paths);
            yield return CreateVariantKit(6, 1, 3, paths);

            yield return CreateVariantKit(7, 2, 3, paths);
            yield return CreateVariantKit(8, 2, 2, paths);
            yield return CreateVariantKit(9, 2, 1, paths);

            yield return CreateVariantKit(10, 3, 1, paths);

            yield return CreateVariantKit(11, 4, 1, paths);
            yield return CreateVariantKit(12, 4, 2, paths);
        }

        private static Dictionary<string, CultureVariation> GetCultureInfos(int id, DateTime now)
        {
            var en = new[] { 1, 2, 3, 4, 5, 6, 7, 8, 9, 10, 11, 12 };
            var fr = new[] { 1, 3, 4, 6, 7, 9, 10, 12 };

            var infos = new Dictionary<string, CultureVariation>();
            if (en.Contains(id))
                infos["en-US"] = new CultureVariation { Name = "N" + id + "-" + "en-US", Date = now, IsDraft = false };
            if (fr.Contains(id))
                infos["fr-FR"] = new CultureVariation { Name = "N" + id + "-" + "fr-FR", Date = now, IsDraft = false };
            return infos;
        }

        private ContentNodeKit CreateVariantKit(int id, int parentId, int sortOrder, Dictionary<int, string> paths)
        {
            if (!paths.TryGetValue(parentId, out var parentPath))
                throw new Exception("Unknown parent.");

            var path = paths[id] = parentPath + "," + id;
            var level = path.Count(x => x == ',');
            var now = DateTime.Now;

            return new ContentNodeKit
            {
                ContentTypeId = _contentTypeVariant.Id,
                Node = new ContentNode(id, Guid.NewGuid(), level, path, sortOrder, parentId, DateTime.Now, 0),
                DraftData = null,
                PublishedData = new ContentData
                {
                    Name = "N" + id,
                    Published = true,
                    TemplateId = 0,
                    VersionId = 1,
                    VersionDate = now,
                    WriterId = 0,
                    Properties = new Dictionary<string, PropertyData[]>(),
                    CultureInfos = GetCultureInfos(id, now)
                }
            };
        }

        private IEnumerable<ContentNodeKit> GetVariantWithDraftKits()
        {
            var paths = new Dictionary<int, string> { { -1, "-1" } };

            Dictionary<string, CultureVariation> GetCultureInfos(int id, DateTime now)
            {
                var en = new[] { 1, 2, 3, 4, 5, 6, 7, 8, 9, 10, 11, 12 };
                var fr = new[] { 1, 3, 4, 6, 7, 9, 10, 12 };

                var infos = new Dictionary<string, CultureVariation>();
                if (en.Contains(id))
                    infos["en-US"] = new CultureVariation { Name = "N" + id + "-" + "en-US", Date = now, IsDraft = false };
                if (fr.Contains(id))
                    infos["fr-FR"] = new CultureVariation { Name = "N" + id + "-" + "fr-FR", Date = now, IsDraft = false };
                return infos;
            }

            ContentNodeKit CreateKit(int id, int parentId, int sortOrder)
            {
                if (!paths.TryGetValue(parentId, out var parentPath))
                    throw new Exception("Unknown parent.");

                var path = paths[id] = parentPath + "," + id;
                var level = path.Count(x => x == ',');
                var now = DateTime.Now;

                ContentData CreateContentData(bool published) => new ContentData
                {
                    Name = "N" + id,
                    Published = published,
                    TemplateId = 0,
                    VersionId = 1,
                    VersionDate = now,
                    WriterId = 0,
                    Properties = new Dictionary<string, PropertyData[]>(),
                    CultureInfos = GetCultureInfos(id, now)
                };

                var withDraft = id % 2 == 0;
                var withPublished = !withDraft;

                return new ContentNodeKit
                {
                    ContentTypeId = _contentTypeVariant.Id,
                    Node = new ContentNode(id, Guid.NewGuid(), level, path, sortOrder, parentId, DateTime.Now, 0),
                    DraftData = withDraft ? CreateContentData(false) : null,
                    PublishedData = withPublished ? CreateContentData(true) : null
                };
            }

            yield return CreateKit(1, -1, 1);
            yield return CreateKit(2, -1, 2);
            yield return CreateKit(3, -1, 3);

            yield return CreateKit(4, 1, 1);
            yield return CreateKit(5, 1, 2);
            yield return CreateKit(6, 1, 3);

            yield return CreateKit(7, 2, 3);
            yield return CreateKit(8, 2, 2);
            yield return CreateKit(9, 2, 1);

            yield return CreateKit(10, 3, 1);

            yield return CreateKit(11, 4, 1);
            yield return CreateKit(12, 4, 2);
        }

        [Test]
        public void EmptyTest()
        {
            Init(() => Enumerable.Empty<ContentNodeKit>());

            var snapshot = _snapshotService.CreatePublishedSnapshot(previewToken: null);
            _snapshotAccessor.PublishedSnapshot = snapshot;

            var documents = snapshot.Content.GetAtRoot().ToArray();
            Assert.AreEqual(0, documents.Length);
        }

        [Test]
        public void ChildrenTest()
        {
            Init(GetInvariantKits);

            var snapshot = _snapshotService.CreatePublishedSnapshot(previewToken: null);
            _snapshotAccessor.PublishedSnapshot = snapshot;

            var documents = snapshot.Content.GetAtRoot().ToArray();
            AssertDocuments(documents, "N1", "N2", "N3");

            documents = snapshot.Content.GetById(1).Children().ToArray();
            AssertDocuments(documents, "N4", "N5", "N6");

            documents = snapshot.Content.GetById(2).Children().ToArray();
            AssertDocuments(documents, "N9", "N8", "N7");

            documents = snapshot.Content.GetById(3).Children().ToArray();
            AssertDocuments(documents, "N10");

            documents = snapshot.Content.GetById(4).Children().ToArray();
            AssertDocuments(documents, "N11", "N12");

            documents = snapshot.Content.GetById(10).Children().ToArray();
            AssertDocuments(documents);
        }

        [Test]
        public void ParentTest()
        {
            Init(GetInvariantKits);

            var snapshot = _snapshotService.CreatePublishedSnapshot(previewToken: null);
            _snapshotAccessor.PublishedSnapshot = snapshot;

            Assert.IsNull(snapshot.Content.GetById(1).Parent);
            Assert.IsNull(snapshot.Content.GetById(2).Parent);
            Assert.IsNull(snapshot.Content.GetById(3).Parent);

            Assert.AreEqual(1, snapshot.Content.GetById(4).Parent?.Id);
            Assert.AreEqual(1, snapshot.Content.GetById(5).Parent?.Id);
            Assert.AreEqual(1, snapshot.Content.GetById(6).Parent?.Id);

            Assert.AreEqual(2, snapshot.Content.GetById(7).Parent?.Id);
            Assert.AreEqual(2, snapshot.Content.GetById(8).Parent?.Id);
            Assert.AreEqual(2, snapshot.Content.GetById(9).Parent?.Id);

            Assert.AreEqual(3, snapshot.Content.GetById(10).Parent?.Id);

            Assert.AreEqual(4, snapshot.Content.GetById(11).Parent?.Id);
            Assert.AreEqual(4, snapshot.Content.GetById(12).Parent?.Id);
        }

        [Test]
        public void MoveToRootTest()
        {
            Init(GetInvariantKits);

            // get snapshot
            var snapshot = _snapshotService.CreatePublishedSnapshot(previewToken: null);
            _snapshotAccessor.PublishedSnapshot = snapshot;

            // do some changes
            var kit = _source.Kits[10];
            _source.Kits[10] = new ContentNodeKit
            {
                ContentTypeId = 2,
                Node = new ContentNode(kit.Node.Id, Guid.NewGuid(), 1, "-1,10", 4, -1, DateTime.Now, 0),
                DraftData = null,
                PublishedData = new ContentData
                {
                    Name = kit.PublishedData.Name,
                    Published = true,
                    TemplateId = 0,
                    VersionId = 1,
                    VersionDate = DateTime.Now,
                    WriterId = 0,
                    Properties = new Dictionary<string, PropertyData[]>(),
                    CultureInfos = new Dictionary<string, CultureVariation>()
                }
            };

            // notify
            _snapshotService.Notify(new[] { new ContentCacheRefresher.JsonPayload(10, Guid.Empty, TreeChangeTypes.RefreshBranch) }, out _, out _);

            // changes that *I* make are immediately visible on the current snapshot
            var documents = snapshot.Content.GetAtRoot().ToArray();
            AssertDocuments(documents, "N1", "N2", "N3", "N10");

            documents = snapshot.Content.GetById(3).Children().ToArray();
            AssertDocuments(documents);

            Assert.IsNull(snapshot.Content.GetById(10).Parent);
        }

        [Test]
        public void MoveFromRootTest()
        {
            Init(GetInvariantKits);

            // get snapshot
            var snapshot = _snapshotService.CreatePublishedSnapshot(previewToken: null);
            _snapshotAccessor.PublishedSnapshot = snapshot;

            // do some changes
            var kit = _source.Kits[1];
            _source.Kits[1] = new ContentNodeKit
            {
                ContentTypeId = 2,
                Node = new ContentNode(kit.Node.Id, Guid.NewGuid(), 1, "-1,3,10,1", 1, 10, DateTime.Now, 0),
                DraftData = null,
                PublishedData = new ContentData
                {
                    Name = kit.PublishedData.Name,
                    Published = true,
                    TemplateId = 0,
                    VersionId = 1,
                    VersionDate = DateTime.Now,
                    WriterId = 0,
                    Properties = new Dictionary<string, PropertyData[]>(),
                    CultureInfos = new Dictionary<string, CultureVariation>()
                }
            };

            // notify
            _snapshotService.Notify(new[] { new ContentCacheRefresher.JsonPayload(1, Guid.Empty, TreeChangeTypes.RefreshBranch) }, out _, out _);

            // changes that *I* make are immediately visible on the current snapshot
            var documents = snapshot.Content.GetAtRoot().ToArray();
            AssertDocuments(documents, "N2", "N3");

            documents = snapshot.Content.GetById(10).Children().ToArray();
            AssertDocuments(documents, "N1");

            Assert.AreEqual(10, snapshot.Content.GetById(1).Parent?.Id);
        }

        [Test]
        public void ReOrderTest()
        {
            Init(GetInvariantKits);

            // get snapshot
            var snapshot = _snapshotService.CreatePublishedSnapshot(previewToken: null);
            _snapshotAccessor.PublishedSnapshot = snapshot;

            // do some changes
            var kit = _source.Kits[7];
            _source.Kits[7] = new ContentNodeKit
            {
                ContentTypeId = 2,
                Node = new ContentNode(kit.Node.Id, Guid.NewGuid(), kit.Node.Level, kit.Node.Path, 1, kit.Node.ParentContentId, DateTime.Now, 0),
                DraftData = null,
                PublishedData = new ContentData
                {
                    Name = kit.PublishedData.Name,
                    Published = true,
                    TemplateId = 0,
                    VersionId = 1,
                    VersionDate = DateTime.Now,
                    WriterId = 0,
                    Properties = new Dictionary<string, PropertyData[]>(),
                    CultureInfos = new Dictionary<string, CultureVariation>()
                }
            };

            kit = _source.Kits[8];
            _source.Kits[8] = new ContentNodeKit
            {
                ContentTypeId = 2,
                Node = new ContentNode(kit.Node.Id, Guid.NewGuid(), kit.Node.Level, kit.Node.Path, 3, kit.Node.ParentContentId, DateTime.Now, 0),
                DraftData = null,
                PublishedData = new ContentData
                {
                    Name = kit.PublishedData.Name,
                    Published = true,
                    TemplateId = 0,
                    VersionId = 1,
                    VersionDate = DateTime.Now,
                    WriterId = 0,
                    Properties = new Dictionary<string, PropertyData[]>(),
                    CultureInfos = new Dictionary<string, CultureVariation>()
                }
            };

            kit = _source.Kits[9];
            _source.Kits[9] = new ContentNodeKit
            {
                ContentTypeId = 2,
                Node = new ContentNode(kit.Node.Id, Guid.NewGuid(), kit.Node.Level, kit.Node.Path, 2, kit.Node.ParentContentId, DateTime.Now, 0),
                DraftData = null,
                PublishedData = new ContentData
                {
                    Name = kit.PublishedData.Name,
                    Published = true,
                    TemplateId = 0,
                    VersionId = 1,
                    VersionDate = DateTime.Now,
                    WriterId = 0,
                    Properties = new Dictionary<string, PropertyData[]>(),
                    CultureInfos = new Dictionary<string, CultureVariation>()
                }
            };

            // notify
            _snapshotService.Notify(new[] { new ContentCacheRefresher.JsonPayload(kit.Node.ParentContentId, Guid.Empty, TreeChangeTypes.RefreshBranch) }, out _, out _);

            // changes that *I* make are immediately visible on the current snapshot
            var documents = snapshot.Content.GetById(kit.Node.ParentContentId).Children().ToArray();
            AssertDocuments(documents, "N7", "N9", "N8");
        }

        [Test]
        public void MoveTest()
        {
            Init(GetInvariantKits);

            // get snapshot
            var snapshot = _snapshotService.CreatePublishedSnapshot(previewToken: null);
            _snapshotAccessor.PublishedSnapshot = snapshot;

            // do some changes
            var kit = _source.Kits[4];
            _source.Kits[4] = new ContentNodeKit
            {
                ContentTypeId = 2,
                Node = new ContentNode(kit.Node.Id, Guid.NewGuid(), kit.Node.Level, kit.Node.Path, 2, kit.Node.ParentContentId, DateTime.Now, 0),
                DraftData = null,
                PublishedData = new ContentData
                {
                    Name = kit.PublishedData.Name,
                    Published = true,
                    TemplateId = 0,
                    VersionId = 1,
                    VersionDate = DateTime.Now,
                    WriterId = 0,
                    Properties = new Dictionary<string, PropertyData[]>(),
                    CultureInfos = new Dictionary<string, CultureVariation>()
                }
            };

            kit = _source.Kits[5];
            _source.Kits[5] = new ContentNodeKit
            {
                ContentTypeId = 2,
                Node = new ContentNode(kit.Node.Id, Guid.NewGuid(), kit.Node.Level, kit.Node.Path, 3, kit.Node.ParentContentId, DateTime.Now, 0),
                DraftData = null,
                PublishedData = new ContentData
                {
                    Name = kit.PublishedData.Name,
                    Published = true,
                    TemplateId = 0,
                    VersionId = 1,
                    VersionDate = DateTime.Now,
                    WriterId = 0,
                    Properties = new Dictionary<string, PropertyData[]>(),
                    CultureInfos = new Dictionary<string, CultureVariation>()
                }
            };

            kit = _source.Kits[6];
            _source.Kits[6] = new ContentNodeKit
            {
                ContentTypeId = 2,
                Node = new ContentNode(kit.Node.Id, Guid.NewGuid(), kit.Node.Level, kit.Node.Path, 4, kit.Node.ParentContentId, DateTime.Now, 0),
                DraftData = null,
                PublishedData = new ContentData
                {
                    Name = kit.PublishedData.Name,
                    Published = true,
                    TemplateId = 0,
                    VersionId = 1,
                    VersionDate = DateTime.Now,
                    WriterId = 0,
                    Properties = new Dictionary<string, PropertyData[]>(),
                    CultureInfos = new Dictionary<string, CultureVariation>()
                }
            };

            kit = _source.Kits[7];
            _source.Kits[7] = new ContentNodeKit
            {
                ContentTypeId = 2,
                Node = new ContentNode(kit.Node.Id, Guid.NewGuid(), kit.Node.Level, "-1,1,7", 1, 1, DateTime.Now, 0),
                DraftData = null,
                PublishedData = new ContentData
                {
                    Name = kit.PublishedData.Name,
                    Published = true,
                    TemplateId = 0,
                    VersionId = 1,
                    VersionDate = DateTime.Now,
                    WriterId = 0,
                    Properties = new Dictionary<string, PropertyData[]>(),
                    CultureInfos = new Dictionary<string, CultureVariation>()
                }
            };

            // notify
            _snapshotService.Notify(new[]
            {
                // removal must come first
                new ContentCacheRefresher.JsonPayload(2, Guid.Empty, TreeChangeTypes.RefreshBranch),
                new ContentCacheRefresher.JsonPayload(1, Guid.Empty, TreeChangeTypes.RefreshBranch)
            }, out _, out _);

            // changes that *I* make are immediately visible on the current snapshot
            var documents = snapshot.Content.GetById(1).Children().ToArray();
            AssertDocuments(documents, "N7", "N4", "N5", "N6");

            documents = snapshot.Content.GetById(2).Children().ToArray();
            AssertDocuments(documents, "N9", "N8");

            Assert.AreEqual(1, snapshot.Content.GetById(7).Parent?.Id);
        }

        [Test]
        public void Clear_Branch_Locked()
        {
            // This test replicates an issue we saw here https://github.com/umbraco/Umbraco-CMS/pull/7907#issuecomment-610259393
            // The data was sent to me and this replicates it's structure

            var paths = new Dictionary<int, string> { { -1, "-1" } };

            Init(() => new List<ContentNodeKit>
            {
                CreateInvariantKit(1, -1, 1, paths),    // first level
                CreateInvariantKit(2, 1, 1, paths),     // second level
                CreateInvariantKit(3, 2, 1, paths),     // third level

                CreateInvariantKit(4, 3, 1, paths),     // fourth level (we'll copy this one to the same level)

                CreateInvariantKit(5, 4, 1, paths),     // 6th level

                CreateInvariantKit(6, 5, 2, paths),     // 7th level
                CreateInvariantKit(7, 5, 3, paths),
                CreateInvariantKit(8, 5, 4, paths),
                CreateInvariantKit(9, 5, 5, paths),
                CreateInvariantKit(10, 5, 6, paths)
            });

            // get snapshot
            var snapshot = _snapshotService.CreatePublishedSnapshot(previewToken: null);
            _snapshotAccessor.PublishedSnapshot = snapshot;

            var snapshotService = (PublishedSnapshotService)_snapshotService;
            var contentStore = snapshotService.GetContentStore();
            //This will set a flag to force creating a new Gen next time the store is locked (i.e. In Notify)
            contentStore.CreateSnapshot();

            // notify - which ensures there are 2 generations in the cache meaning each LinkedNode has a Next value.
            _snapshotService.Notify(new[]
            {
                new ContentCacheRefresher.JsonPayload(4, Guid.Empty, TreeChangeTypes.RefreshBranch)
            }, out _, out _);

            // refresh the branch again, this used to show the issue where a null ref exception would occur
            // because in the ClearBranchLocked logic, when SetValueLocked was called within a recursive call
            // to a child, we null out the .Value of the LinkedNode within the while loop because we didn't capture
            // this value before recursing.
            Assert.DoesNotThrow(() =>
                _snapshotService.Notify(new[]
                {
                    new ContentCacheRefresher.JsonPayload(4, Guid.Empty, TreeChangeTypes.RefreshBranch)
                }, out _, out _));
        }

        [Test]
        public void NestedVariationChildrenTest()
        {
            Init(GetNestedVariantKits);

            var snapshot = _snapshotService.CreatePublishedSnapshot(previewToken: null);
            _snapshotAccessor.PublishedSnapshot = snapshot;

            //TEST with en-us variation context

            _variationAccesor.VariationContext = new VariationContext("en-US");

            var documents = snapshot.Content.GetAtRoot().ToArray();
            AssertDocuments(documents, "N1-en-US");

            documents = snapshot.Content.GetById(1).Children().ToArray();
            AssertDocuments(documents, "N4", "N7-en-US");

            //Get the invariant and list children, there's a variation context so it should return invariant AND en-us variants
            documents = snapshot.Content.GetById(4).Children().ToArray();
            AssertDocuments(documents, "N10-en-US", "N11");

            //Get the variant and list children, there's a variation context so it should return invariant AND en-us variants
            documents = snapshot.Content.GetById(7).Children().ToArray();
            AssertDocuments(documents, "N12-en-US", "N13");

            //TEST with fr-fr variation context

            _variationAccesor.VariationContext = new VariationContext("fr-FR");

            documents = snapshot.Content.GetAtRoot().ToArray();
            AssertDocuments(documents, "N1-fr-FR");

            documents = snapshot.Content.GetById(1).Children().ToArray();
            AssertDocuments(documents, "N4", "N7-fr-FR");

            //Get the invariant and list children, there's a variation context so it should return invariant AND en-us variants
            documents = snapshot.Content.GetById(4).Children().ToArray();
            AssertDocuments(documents, "N10-fr-FR", "N11");

            //Get the variant and list children, there's a variation context so it should return invariant AND en-us variants
            documents = snapshot.Content.GetById(7).Children().ToArray();
            AssertDocuments(documents, "N12-fr-FR", "N13");

            //TEST specific cultures

            documents = snapshot.Content.GetAtRoot("fr-FR").ToArray();
            AssertDocuments(documents, "N1-fr-FR");

            documents = snapshot.Content.GetById(1).Children("fr-FR").ToArray();
            AssertDocuments(documents, "N4", "N7-fr-FR"); //NOTE: Returns invariant, this is expected
            documents = snapshot.Content.GetById(1).Children("").ToArray();
            AssertDocuments(documents, "N4"); //Only returns invariant since that is what was requested

            documents = snapshot.Content.GetById(4).Children("fr-FR").ToArray();
            AssertDocuments(documents, "N10-fr-FR", "N11"); //NOTE: Returns invariant, this is expected
            documents = snapshot.Content.GetById(4).Children("").ToArray();
            AssertDocuments(documents, "N11"); //Only returns invariant since that is what was requested

            documents = snapshot.Content.GetById(7).Children("fr-FR").ToArray();
            AssertDocuments(documents, "N12-fr-FR", "N13"); //NOTE: Returns invariant, this is expected
            documents = snapshot.Content.GetById(7).Children("").ToArray();
            AssertDocuments(documents, "N13"); //Only returns invariant since that is what was requested

            //TEST without variation context
            // This will actually convert the culture to "" which will be invariant since that's all it will know how to do
            // This will return a NULL name for culture specific entities because there is no variation context

            _variationAccesor.VariationContext = null;

            documents = snapshot.Content.GetAtRoot().ToArray();
            //will return nothing because there's only variant at root
            Assert.AreEqual(0, documents.Length);
            //so we'll continue to getting the known variant, do not fully assert this because the Name will NULL
            documents = snapshot.Content.GetAtRoot("fr-FR").ToArray();
            Assert.AreEqual(1, documents.Length);

            documents = snapshot.Content.GetById(1).Children().ToArray();
            AssertDocuments(documents, "N4");

            //Get the invariant and list children
            documents = snapshot.Content.GetById(4).Children().ToArray();
            AssertDocuments(documents, "N11");

            //Get the variant and list children
            documents = snapshot.Content.GetById(7).Children().ToArray();
            AssertDocuments(documents, "N13");
        }

        [Test]
        public void VariantChildrenTest()
        {
            Init(GetVariantKits);

            var snapshot = _snapshotService.CreatePublishedSnapshot(previewToken: null);
            _snapshotAccessor.PublishedSnapshot = snapshot;

            _variationAccesor.VariationContext = new VariationContext("en-US");

            var documents = snapshot.Content.GetAtRoot().ToArray();
            AssertDocuments(documents, "N1-en-US", "N2-en-US", "N3-en-US");

            documents = snapshot.Content.GetById(1).Children().ToArray();
            AssertDocuments(documents, "N4-en-US", "N5-en-US", "N6-en-US");

            documents = snapshot.Content.GetById(2).Children().ToArray();
            AssertDocuments(documents, "N9-en-US", "N8-en-US", "N7-en-US");

            documents = snapshot.Content.GetById(3).Children().ToArray();
            AssertDocuments(documents, "N10-en-US");

            documents = snapshot.Content.GetById(4).Children().ToArray();
            AssertDocuments(documents, "N11-en-US", "N12-en-US");

            documents = snapshot.Content.GetById(10).Children().ToArray();
            AssertDocuments(documents);


            _variationAccesor.VariationContext = new VariationContext("fr-FR");

            documents = snapshot.Content.GetAtRoot().ToArray();
            AssertDocuments(documents, "N1-fr-FR", "N3-fr-FR");

            documents = snapshot.Content.GetById(1).Children().ToArray();
            AssertDocuments(documents, "N4-fr-FR", "N6-fr-FR");

            documents = snapshot.Content.GetById(2).Children().ToArray();
            AssertDocuments(documents, "N9-fr-FR", "N7-fr-FR");

            documents = snapshot.Content.GetById(3).Children().ToArray();
            AssertDocuments(documents, "N10-fr-FR");

            documents = snapshot.Content.GetById(4).Children().ToArray();
            AssertDocuments(documents, "N12-fr-FR");

            documents = snapshot.Content.GetById(10).Children().ToArray();
            AssertDocuments(documents);

            documents = snapshot.Content.GetById(1).Children("*").ToArray();
            AssertDocuments(documents, "N4-fr-FR", null, "N6-fr-FR");
            AssertDocuments("en-US", documents, "N4-en-US", "N5-en-US", "N6-en-US");

            documents = snapshot.Content.GetById(1).Children("en-US").ToArray();
            AssertDocuments(documents, "N4-fr-FR", null, "N6-fr-FR");
            AssertDocuments("en-US", documents, "N4-en-US", "N5-en-US", "N6-en-US");

            documents = snapshot.Content.GetById(1).ChildrenForAllCultures.ToArray();
            AssertDocuments(documents, "N4-fr-FR", null, "N6-fr-FR");
            AssertDocuments("en-US", documents, "N4-en-US", "N5-en-US", "N6-en-US");


            documents = snapshot.Content.GetAtRoot("*").ToArray();
            AssertDocuments(documents, "N1-fr-FR", null, "N3-fr-FR");

            documents = snapshot.Content.GetById(1).DescendantsOrSelf().ToArray();
            AssertDocuments(documents, "N1-fr-FR", "N4-fr-FR", "N12-fr-FR", "N6-fr-FR");

            documents = snapshot.Content.GetById(1).DescendantsOrSelf("*").ToArray();
            AssertDocuments(documents, "N1-fr-FR", "N4-fr-FR", null /*11*/, "N12-fr-FR", null /*5*/, "N6-fr-FR");
        }

        [Test]
        public void RemoveTest()
        {
            Init(GetInvariantKits);

            var snapshot = _snapshotService.CreatePublishedSnapshot(previewToken: null);
            _snapshotAccessor.PublishedSnapshot = snapshot;

            var documents = snapshot.Content.GetAtRoot().ToArray();
            AssertDocuments(documents, "N1", "N2", "N3");

            documents = snapshot.Content.GetById(1).Children().ToArray();
            AssertDocuments(documents, "N4", "N5", "N6");

            documents = snapshot.Content.GetById(2).Children().ToArray();
            AssertDocuments(documents, "N9", "N8", "N7");

            // notify
            _snapshotService.Notify(new[]
            {
                new ContentCacheRefresher.JsonPayload(3, Guid.Empty, TreeChangeTypes.Remove), // remove last
                new ContentCacheRefresher.JsonPayload(5, Guid.Empty, TreeChangeTypes.Remove), // remove middle
                new ContentCacheRefresher.JsonPayload(9, Guid.Empty, TreeChangeTypes.Remove), // remove first
            }, out _, out _);

            documents = snapshot.Content.GetAtRoot().ToArray();
            AssertDocuments(documents, "N1", "N2");

            documents = snapshot.Content.GetById(1).Children().ToArray();
            AssertDocuments(documents, "N4", "N6");

            documents = snapshot.Content.GetById(2).Children().ToArray();
            AssertDocuments(documents, "N8", "N7");

            // notify
            _snapshotService.Notify(new[]
            {
                new ContentCacheRefresher.JsonPayload(1, Guid.Empty, TreeChangeTypes.Remove), // remove first
                new ContentCacheRefresher.JsonPayload(8, Guid.Empty, TreeChangeTypes.Remove), // remove
                new ContentCacheRefresher.JsonPayload(7, Guid.Empty, TreeChangeTypes.Remove), // remove
            }, out _, out _);

            documents = snapshot.Content.GetAtRoot().ToArray();
            AssertDocuments(documents, "N2");

            documents = snapshot.Content.GetById(2).Children().ToArray();
            AssertDocuments(documents);
        }

        [Test]
        public void UpdateTest()
        {
            Init(GetInvariantKits);

            var snapshot = _snapshotService.CreatePublishedSnapshot(previewToken: null);
            _snapshotAccessor.PublishedSnapshot = snapshot;

            var snapshotService = (PublishedSnapshotService)_snapshotService;
            var contentStore = snapshotService.GetContentStore();

            var parentNodes = contentStore.Test.GetValues(1);
            var parentNode = parentNodes[0];
            AssertLinkedNode(parentNode.contentNode, -1, -1, 2, 4, 6);
            Assert.AreEqual(1, parentNode.gen);

            var documents = snapshot.Content.GetAtRoot().ToArray();
            AssertDocuments(documents, "N1", "N2", "N3");

            documents = snapshot.Content.GetById(1).Children().ToArray();
            AssertDocuments(documents, "N4", "N5", "N6");

            documents = snapshot.Content.GetById(2).Children().ToArray();
            AssertDocuments(documents, "N9", "N8", "N7");

            // notify
            _snapshotService.Notify(new[]
            {
                new ContentCacheRefresher.JsonPayload(1, Guid.Empty, TreeChangeTypes.RefreshBranch),
                new ContentCacheRefresher.JsonPayload(2, Guid.Empty, TreeChangeTypes.RefreshNode),
            }, out _, out _);

            parentNodes = contentStore.Test.GetValues(1);
            Assert.AreEqual(2, parentNodes.Length);
            parentNode = parentNodes[1]; // get the first gen
            AssertLinkedNode(parentNode.contentNode, -1, -1, 2, 4, 6); // the structure should have remained the same
            Assert.AreEqual(1, parentNode.gen);
            parentNode = parentNodes[0]; // get the latest gen
            AssertLinkedNode(parentNode.contentNode, -1, -1, 2, 4, 6); // the structure should have remained the same
            Assert.AreEqual(2, parentNode.gen);

            documents = snapshot.Content.GetAtRoot().ToArray();
            AssertDocuments(documents, "N1", "N2", "N3");

            documents = snapshot.Content.GetById(1).Children().ToArray();
            AssertDocuments(documents, "N4", "N5", "N6");

            documents = snapshot.Content.GetById(2).Children().ToArray();
            AssertDocuments(documents, "N9", "N8", "N7");


        }

        [Test]
        public void AtRootTest()
        {
            Init(GetVariantWithDraftKits);

            var snapshot = _snapshotService.CreatePublishedSnapshot(previewToken: null);
            _snapshotAccessor.PublishedSnapshot = snapshot;

            _variationAccesor.VariationContext = new VariationContext("en-US");

            // N2 is draft only

            var documents = snapshot.Content.GetAtRoot().ToArray();
            AssertDocuments(documents, "N1-en-US", /*"N2-en-US",*/ "N3-en-US");

            documents = snapshot.Content.GetAtRoot(true).ToArray();
            AssertDocuments(documents, "N1-en-US", "N2-en-US", "N3-en-US");
        }

        [Test]
        public void Set_All_Fast_Sorted_Ensure_LastChildContentId()
        {
            //see https://github.com/umbraco/Umbraco-CMS/issues/6353

            IEnumerable<ContentNodeKit> GetKits()
            {
                var paths = new Dictionary<int, string> { { -1, "-1" } };

                yield return CreateInvariantKit(1, -1, 1, paths);
                yield return CreateInvariantKit(2, 1, 1, paths);
            }

            Init(GetKits);

            var snapshotService = (PublishedSnapshotService)_snapshotService;
            var contentStore = snapshotService.GetContentStore();

            var parentNodes = contentStore.Test.GetValues(1);
            var parentNode = parentNodes[0];
            AssertLinkedNode(parentNode.contentNode, -1, -1, -1, 2, 2);

            _snapshotService.Notify(new[]
            {
                new ContentCacheRefresher.JsonPayload(2, Guid.Empty, TreeChangeTypes.Remove)
            }, out _, out _);

            parentNodes = contentStore.Test.GetValues(1);
            parentNode = parentNodes[0];

            AssertLinkedNode(parentNode.contentNode, -1, -1, -1, -1, -1);
        }

        [Test]
        public void Remove_Node_Ensures_Linked_List()
        {
            // NOTE: these tests are not using real scopes, in which case a Scope does not control
            // how the snapshots generations work. We are forcing new snapshot generations manually.

            IEnumerable<ContentNodeKit> GetKits()
            {
                var paths = new Dictionary<int, string> { { -1, "-1" } };

                //root
                yield return CreateInvariantKit(1, -1, 1, paths);

                //children
                yield return CreateInvariantKit(2, 1, 1, paths);
                yield return CreateInvariantKit(3, 1, 2, paths); //middle child
                yield return CreateInvariantKit(4, 1, 3, paths);
            }

            Init(GetKits);

            var snapshotService = (PublishedSnapshotService)_snapshotService;
            var contentStore = snapshotService.GetContentStore();

            Assert.AreEqual(1, contentStore.Test.LiveGen);
            Assert.IsTrue(contentStore.Test.NextGen);

            var parentNode = contentStore.Test.GetValues(1)[0];
            Assert.AreEqual(1, parentNode.gen);
            AssertLinkedNode(parentNode.contentNode, -1, -1, -1, 2, 4);

            var child1 = contentStore.Test.GetValues(2)[0];
            Assert.AreEqual(1, child1.gen);
            AssertLinkedNode(child1.contentNode, 1, -1, 3, -1, -1);

            var child2 = contentStore.Test.GetValues(3)[0];
            Assert.AreEqual(1, child2.gen);
            AssertLinkedNode(child2.contentNode, 1, 2, 4, -1, -1);

            var child3 = contentStore.Test.GetValues(4)[0];
            Assert.AreEqual(1, child3.gen);
            AssertLinkedNode(child3.contentNode, 1, 3, -1, -1, -1);

            //This will set a flag to force creating a new Gen next time the store is locked (i.e. In Notify)
            contentStore.CreateSnapshot();

            Assert.IsFalse(contentStore.Test.NextGen);

            _snapshotService.Notify(new[]
            {
                new ContentCacheRefresher.JsonPayload(3, Guid.Empty, TreeChangeTypes.Remove) //remove middle child
            }, out _, out _);

            Assert.AreEqual(2, contentStore.Test.LiveGen);
            Assert.IsTrue(contentStore.Test.NextGen);

            var parentNodes = contentStore.Test.GetValues(1);
            Assert.AreEqual(1, parentNodes.Length); // the parent doesn't get changed, not new gen's are added
            parentNode = parentNodes[0];
            Assert.AreEqual(1, parentNode.gen); // the parent node's gen has not changed
            AssertLinkedNode(parentNode.contentNode, -1, -1, -1, 2, 4);

            child1 = contentStore.Test.GetValues(2)[0];
            Assert.AreEqual(2, child1.gen); // there is now 2x gen's of this item
            AssertLinkedNode(child1.contentNode, 1, -1, 4, -1, -1);

            child2 = contentStore.Test.GetValues(3)[0];
            Assert.AreEqual(2, child2.gen); // there is now 2x gen's of this item
            Assert.IsNull(child2.contentNode);  // because it doesn't exist anymore

            child3 = contentStore.Test.GetValues(4)[0];
            Assert.AreEqual(2, child3.gen); // there is now 2x gen's of this item
            AssertLinkedNode(child3.contentNode, 1, 2, -1, -1, -1);
        }

        [Test]
        public void Refresh_Node_Ensures_Linked_list()
        {
            // NOTE: these tests are not using real scopes, in which case a Scope does not control
            // how the snapshots generations work. We are forcing new snapshot generations manually.

            IEnumerable<ContentNodeKit> GetKits()
            {
                var paths = new Dictionary<int, string> { { -1, "-1" } };

                //root
                yield return CreateInvariantKit(100, -1, 1, paths);

                //site
                yield return CreateInvariantKit(2, 100, 1, paths);
                yield return CreateInvariantKit(1, 100, 2, paths); //middle child
                yield return CreateInvariantKit(3, 100, 3, paths);

                //children of 1
                yield return CreateInvariantKit(20, 1, 1, paths);
                yield return CreateInvariantKit(30, 1, 2, paths);
                yield return CreateInvariantKit(40, 1, 3, paths);
            }

            Init(GetKits);

            var snapshotService = (PublishedSnapshotService)_snapshotService;
            var contentStore = snapshotService.GetContentStore();

            Assert.AreEqual(1, contentStore.Test.LiveGen);
            Assert.IsTrue(contentStore.Test.NextGen);

            var middleNode = contentStore.Test.GetValues(1)[0];
            Assert.AreEqual(1, middleNode.gen);
            AssertLinkedNode(middleNode.contentNode, 100, 2, 3, 20, 40);

            //This will set a flag to force creating a new Gen next time the store is locked (i.e. In Notify)
            contentStore.CreateSnapshot();

            Assert.IsFalse(contentStore.Test.NextGen);

            _snapshotService.Notify(new[]
            {
                new ContentCacheRefresher.JsonPayload(1, Guid.Empty, TreeChangeTypes.RefreshNode)
            }, out _, out _);

            Assert.AreEqual(2, contentStore.Test.LiveGen);
            Assert.IsTrue(contentStore.Test.NextGen);

            middleNode = contentStore.Test.GetValues(1)[0];
            Assert.AreEqual(2, middleNode.gen);
            AssertLinkedNode(middleNode.contentNode, 100, 2, 3, 20, 40);
        }

        /// <summary>
        /// This addresses issue: https://github.com/umbraco/Umbraco-CMS/issues/6698
        /// </summary>
        /// <remarks>
        /// This test mimics if someone were to:
        ///  1) Unpublish a "middle child"
        ///  2) Save and publish it
        ///  3) Publish it with descendants
        ///  4) Repeat steps 2 and 3
        ///
        /// Which has caused an exception. To replicate this test:
        ///  1) RefreshBranch with kits for a branch where the top most node is unpublished
        ///  2) RefreshBranch with kits for the branch where the top most node is published
        ///  3) RefreshBranch with kits for the branch where the top most node is published
        ///  4) RefreshNode
        ///  5) RefreshBranch with kits for the branch where the top most node is published
        /// </remarks>
        [Test]
        public void Refresh_Branch_With_Alternating_Publish_Flags()
        {
            // NOTE: these tests are not using real scopes, in which case a Scope does not control
            // how the snapshots generations work. We are forcing new snapshot generations manually.

            IEnumerable<ContentNodeKit> GetKits()
            {
                var paths = new Dictionary<int, string> { { -1, "-1" } };

                //root
                yield return CreateInvariantKit(100, -1, 1, paths);

                //site
                yield return CreateInvariantKit(2, 100, 1, paths);
                yield return CreateInvariantKit(1, 100, 2, paths); //middle child
                yield return CreateInvariantKit(3, 100, 3, paths);

                //children of 1
                yield return CreateInvariantKit(20, 1, 1, paths);
                yield return CreateInvariantKit(30, 1, 2, paths);
                yield return CreateInvariantKit(40, 1, 3, paths);
            }

            //init with all published
            Init(GetKits);

            var snapshotService = (PublishedSnapshotService)_snapshotService;
            var contentStore = snapshotService.GetContentStore();

            var rootKit = _source.Kits[1].Clone();

            void ChangePublishFlagOfRoot(bool published, int assertGen, TreeChangeTypes changeType)
            {
                //This will set a flag to force creating a new Gen next time the store is locked (i.e. In Notify)
                contentStore.CreateSnapshot();

                Assert.IsFalse(contentStore.Test.NextGen);

                //Change the root publish flag
                var kit = rootKit.Clone();
                kit.DraftData = published ? null : kit.PublishedData;
                kit.PublishedData = published ? kit.PublishedData : null;
                _source.Kits[1] = kit;

                _snapshotService.Notify(new[]
                {
                    new ContentCacheRefresher.JsonPayload(1, Guid.Empty, changeType)
                }, out _, out _);

                Assert.AreEqual(assertGen, contentStore.Test.LiveGen);
                Assert.IsTrue(contentStore.Test.NextGen);

                //get the latest gen for content Id 1
                var (gen, contentNode) = contentStore.Test.GetValues(1)[0];
                Assert.AreEqual(assertGen, gen);
                //even when unpublishing/re-publishing/etc... the linked list is always maintained
                AssertLinkedNode(contentNode, 100, 2, 3, 20, 40);
            }

            //unpublish the root
            ChangePublishFlagOfRoot(false, 2, TreeChangeTypes.RefreshBranch);

            //publish the root (since it's not published, it will cause a RefreshBranch)
            ChangePublishFlagOfRoot(true, 3, TreeChangeTypes.RefreshBranch);

            //publish root + descendants
            ChangePublishFlagOfRoot(true, 4, TreeChangeTypes.RefreshBranch);

            //save/publish the root (since it's already published, it will just cause a RefreshNode
            ChangePublishFlagOfRoot(true, 5, TreeChangeTypes.RefreshNode);

            //publish root + descendants
            ChangePublishFlagOfRoot(true, 6, TreeChangeTypes.RefreshBranch);
        }

        [Test]
        public void Refresh_Branch_Ensures_Linked_List()
        {
            // NOTE: these tests are not using real scopes, in which case a Scope does not control
            // how the snapshots generations work. We are forcing new snapshot generations manually.

            IEnumerable<ContentNodeKit> GetKits()
            {
                var paths = new Dictionary<int, string> { { -1, "-1" } };

                //root
                yield return CreateInvariantKit(1, -1, 1, paths);

                //children
                yield return CreateInvariantKit(2, 1, 1, paths);
                yield return CreateInvariantKit(3, 1, 2, paths); //middle child
                yield return CreateInvariantKit(4, 1, 3, paths);
            }

            Init(GetKits);

            var snapshotService = (PublishedSnapshotService)_snapshotService;
            var contentStore = snapshotService.GetContentStore();

            Assert.AreEqual(1, contentStore.Test.LiveGen);
            Assert.IsTrue(contentStore.Test.NextGen);

            var parentNode = contentStore.Test.GetValues(1)[0];
            Assert.AreEqual(1, parentNode.gen);
            AssertLinkedNode(parentNode.contentNode, -1, -1, -1, 2, 4);

            var child1 = contentStore.Test.GetValues(2)[0];
            Assert.AreEqual(1, child1.gen);
            AssertLinkedNode(child1.contentNode, 1, -1, 3, -1, -1);

            var child2 = contentStore.Test.GetValues(3)[0];
            Assert.AreEqual(1, child2.gen);
            AssertLinkedNode(child2.contentNode, 1, 2, 4, -1, -1);

            var child3 = contentStore.Test.GetValues(4)[0];
            Assert.AreEqual(1, child3.gen);
            AssertLinkedNode(child3.contentNode, 1, 3, -1, -1, -1);

            //This will set a flag to force creating a new Gen next time the store is locked (i.e. In Notify)
            contentStore.CreateSnapshot();

            Assert.IsFalse(contentStore.Test.NextGen);

            _snapshotService.Notify(new[]
            {
                new ContentCacheRefresher.JsonPayload(3, Guid.Empty, TreeChangeTypes.RefreshBranch) //remove middle child
            }, out _, out _);

            Assert.AreEqual(2, contentStore.Test.LiveGen);
            Assert.IsTrue(contentStore.Test.NextGen);

            var parentNodes = contentStore.Test.GetValues(1);
            Assert.AreEqual(1, parentNodes.Length); // the parent doesn't get changed, not new gen's are added
            parentNode = parentNodes[0];
            Assert.AreEqual(1, parentNode.gen); // the parent node's gen has not changed
            AssertLinkedNode(parentNode.contentNode, -1, -1, -1, 2, 4);

            child1 = contentStore.Test.GetValues(2)[0];
            Assert.AreEqual(2, child1.gen); // there is now 2x gen's of this item
            AssertLinkedNode(child1.contentNode, 1, -1, 3, -1, -1);

            child2 = contentStore.Test.GetValues(3)[0];
            Assert.AreEqual(2, child2.gen); // there is now 2x gen's of this item
            AssertLinkedNode(child2.contentNode, 1, 2, 4, -1, -1);

            child3 = contentStore.Test.GetValues(4)[0];
            Assert.AreEqual(2, child3.gen); // there is now 2x gen's of this item
            AssertLinkedNode(child3.contentNode, 1, 3, -1, -1, -1);
        }

        [Test]
        public void MultipleCacheIteration()
        {
            //see https://github.com/umbraco/Umbraco-CMS/issues/7798
            Init(GetInvariantKits);
            var snapshot = this._snapshotService.CreatePublishedSnapshot(previewToken: null);
            _snapshotAccessor.PublishedSnapshot = snapshot;

            var items = snapshot.Content.GetByXPath("/root/itype");
            Assert.AreEqual(items.Count(), items.Count());
        }
        private void AssertLinkedNode(ContentNode node, int parent, int prevSibling, int nextSibling, int firstChild, int lastChild)
        {
            Assert.AreEqual(parent, node.ParentContentId);
            Assert.AreEqual(prevSibling, node.PreviousSiblingContentId);
            Assert.AreEqual(nextSibling, node.NextSiblingContentId);
            Assert.AreEqual(firstChild, node.FirstChildContentId);
            Assert.AreEqual(lastChild, node.LastChildContentId);
        }

        private void AssertDocuments(IPublishedContent[] documents, params string[] names)
        {
            Assert.AreEqual(names.Length, documents.Length);
            for (var i = 0; i < names.Length; i++)
                Assert.AreEqual(names[i], documents[i].Name);
        }

        private void AssertDocuments(string culture, IPublishedContent[] documents, params string[] names)
        {
            Assert.AreEqual(names.Length, documents.Length);
            for (var i = 0; i < names.Length; i++)
                Assert.AreEqual(names[i], documents[i].Name(culture));
        }
    }
}<|MERGE_RESOLUTION|>--- conflicted
+++ resolved
@@ -136,11 +136,7 @@
             // create a data source for NuCache
             _source = new TestDataSource(kits());
             _contentNestedDataSerializerFactory = new JsonContentNestedDataSerializerFactory();
-<<<<<<< HEAD
-
-=======
             ITransactableDictionaryFactory transactableDictionaryFactory = new BPlusTreeTransactableDictionaryFactory(globalSettings);
->>>>>>> 16228d29
             // at last, create the complete NuCache snapshot service!
             var options = new PublishedSnapshotServiceOptions { IgnoreLocalDb = true };
             _snapshotService = new PublishedSnapshotService(options,
@@ -157,15 +153,8 @@
                 _source,
                 globalSettings,
                 Mock.Of<IEntityXmlSerializer>(),
-<<<<<<< HEAD
-                Mock.Of<IPublishedModelFactory>()
-                );
-=======
                 Mock.Of<IPublishedModelFactory>(),
-                new UrlSegmentProviderCollection(new[] { new DefaultUrlSegmentProvider() }),
-                transactableDictionaryFactory,
-                _contentNestedDataSerializerFactory);
->>>>>>> 16228d29
+                transactableDictionaryFactory);
 
             // invariant is the current default
             _variationAccesor.VariationContext = new VariationContext();
