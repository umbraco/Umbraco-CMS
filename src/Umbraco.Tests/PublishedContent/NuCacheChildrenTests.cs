﻿using System;
using System.Collections.Generic;
using System.Data;
using System.Linq;
using CSharpTest.Net.Serialization;
using Moq;
using NUnit.Framework;
using Umbraco.Core;
using Umbraco.Core.Composing;
using Umbraco.Core.Configuration;
using Umbraco.Core.Events;
using Umbraco.Core.Logging;
using Umbraco.Core.Models;
using Umbraco.Core.Models.PublishedContent;
using Umbraco.Core.Persistence.Repositories;
using Umbraco.Core.PropertyEditors;
using Umbraco.Core.Scoping;
using Umbraco.Core.Services;
using Umbraco.Core.Services.Changes;
using Umbraco.Core.Strings;
using Umbraco.Core.Sync;
using Umbraco.Tests.TestHelpers;
using Umbraco.Tests.Testing.Objects;
using Umbraco.Tests.Testing.Objects.Accessors;
using Umbraco.Web;
using Umbraco.Web.Cache;
using Umbraco.Web.PublishedCache;
using Umbraco.Web.PublishedCache.NuCache;
using Umbraco.Web.PublishedCache.NuCache.DataSource;

namespace Umbraco.Tests.PublishedContent
{
    [TestFixture]
    public class NuCacheChildrenTests
    {
        private IPublishedSnapshotService _snapshotService;
        private IVariationContextAccessor _variationAccesor;
        private IPublishedSnapshotAccessor _snapshotAccessor;
        private ContentType _contentTypeInvariant;
        private ContentType _contentTypeVariant;
        private TestDataSource _source;
        private IContentCacheDataSerializerFactory _contentNestedDataSerializerFactory;

        [TearDown]
        public void Teardown()
        {
            _snapshotService?.Dispose();
        }

        private void Init(Func<IEnumerable<ContentNodeKit>> kits)
        {
            Current.Reset();

            var factory = Mock.Of<IFactory>();
            Current.Factory = factory;

            var configs = new Configs();
            Mock.Get(factory).Setup(x => x.GetInstance(typeof(Configs))).Returns(configs);
            var globalSettings = new GlobalSettings();
            configs.Add(SettingsForTests.GenerateMockUmbracoSettings);
            configs.Add<IGlobalSettings>(() => globalSettings);

            var publishedModelFactory = new NoopPublishedModelFactory();
            Mock.Get(factory).Setup(x => x.GetInstance(typeof(IPublishedModelFactory))).Returns(publishedModelFactory);

            var runtime = Mock.Of<IRuntimeState>();
            Mock.Get(runtime).Setup(x => x.Level).Returns(RuntimeLevel.Run);

            // create data types, property types and content types
            var dataType = new DataType(new VoidEditor("Editor", Mock.Of<ILogger>())) { Id = 3 };

            var dataTypes = new[]
            {
                dataType
            };

            var propertyType = new PropertyType("Umbraco.Void.Editor", ValueStorageType.Nvarchar) { Alias = "prop", DataTypeId = 3, Variations = ContentVariation.Nothing };
            _contentTypeInvariant = new ContentType(-1) { Id = 2, Alias = "itype", Variations = ContentVariation.Nothing };
            _contentTypeInvariant.AddPropertyType(propertyType);

            propertyType = new PropertyType("Umbraco.Void.Editor", ValueStorageType.Nvarchar) { Alias = "prop", DataTypeId = 3, Variations = ContentVariation.Culture };
            _contentTypeVariant = new ContentType(-1) { Id = 3, Alias = "vtype", Variations = ContentVariation.Culture };
            _contentTypeVariant.AddPropertyType(propertyType);

            var contentTypes = new[]
            {
                _contentTypeInvariant,
                _contentTypeVariant
            };

            var contentTypeService = new Mock<IContentTypeService>();
            contentTypeService.Setup(x => x.GetAll()).Returns(contentTypes);
            contentTypeService.Setup(x => x.GetAll(It.IsAny<int[]>())).Returns(contentTypes);

            var mediaTypeService = new Mock<IMediaTypeService>();
            mediaTypeService.Setup(x => x.GetAll()).Returns(Enumerable.Empty<IMediaType>());
            mediaTypeService.Setup(x => x.GetAll(It.IsAny<int[]>())).Returns(Enumerable.Empty<IMediaType>());

            var contentTypeServiceBaseFactory = new Mock<IContentTypeBaseServiceProvider>();
            contentTypeServiceBaseFactory.Setup(x => x.For(It.IsAny<IContentBase>())).Returns(contentTypeService.Object);

            var dataTypeService = Mock.Of<IDataTypeService>();
            Mock.Get(dataTypeService).Setup(x => x.GetAll()).Returns(dataTypes);

            // create a service context
            var serviceContext = ServiceContext.CreatePartial(
                dataTypeService: dataTypeService,
                memberTypeService: Mock.Of<IMemberTypeService>(),
                memberService: Mock.Of<IMemberService>(),
                contentTypeService: contentTypeService.Object,
                mediaTypeService: mediaTypeService.Object,
                localizationService: Mock.Of<ILocalizationService>(),
                domainService: Mock.Of<IDomainService>()
            );

            // create a scope provider
            var scopeProvider = new Mock<IScopeProvider>();
            scopeProvider
                .Setup(x => x.CreateScope(
                    It.IsAny<IsolationLevel>(),
                    It.IsAny<RepositoryCacheMode>(),
                    It.IsAny<IEventDispatcher>(),
                    It.IsAny<bool?>(),
                    It.IsAny<bool>(),
                    It.IsAny<bool>()))
                .Returns(Mock.Of<IScope>);

            // create a published content type factory
            var contentTypeFactory = new PublishedContentTypeFactory(
                Mock.Of<IPublishedModelFactory>(),
                new PropertyValueConverterCollection(Array.Empty<IPropertyValueConverter>()),
                dataTypeService);

            // create accessors
            _variationAccesor = new TestVariationContextAccessor();
            _snapshotAccessor = new TestPublishedSnapshotAccessor();

            // create a data source for NuCache
            _source = new TestDataSource(kits());
            _contentNestedDataSerializerFactory = new JsonContentNestedDataSerializerFactory();
            var dictionaryPropertySerializer = new DictionaryOfPropertyDataSerializer();
            var dictionaryCultureSerializer = new DictionaryOfCultureVariationSerializer();
            var contentDataSerializer = new ContentDataSerializer(dictionaryPropertySerializer, dictionaryCultureSerializer);
            var contentNodeKitSerializer = new ContentNodeKitSerializer(contentDataSerializer);
            var intSerializer = new PrimitiveSerializer();
            var keySerializer = new BPlusTreeTransactableDictionarySerializerAdapter<int>(intSerializer);
            var valueSerializer = new BPlusTreeTransactableDictionarySerializerAdapter<ContentNodeKit>(contentNodeKitSerializer);
            var transactableDictionaryFactory = new BPlusTreeTransactableDictionaryFactory<int, ContentNodeKit>(globalSettings, valueSerializer, keySerializer);
            INucacheRepositoryFactory nucacheRepositoryFactory = new TransactableDictionaryNucacheRepositoryFactory(transactableDictionaryFactory);
            // at last, create the complete NuCache snapshot service!
            var options = new PublishedSnapshotServiceOptions { IgnoreLocalDb = true };
            _snapshotService = new PublishedSnapshotService(options,
                null,
                runtime,
                serviceContext,
                contentTypeFactory,
                null,
                _snapshotAccessor,
                _variationAccesor,
                Mock.Of<IProfilingLogger>(),
                scopeProvider.Object,
                new TestDefaultCultureAccessor(),
                _source,
                globalSettings,
                Mock.Of<IEntityXmlSerializer>(),
                Mock.Of<IPublishedModelFactory>(),
                new UrlSegmentProviderCollection(new[] { new DefaultUrlSegmentProvider() }),
<<<<<<< HEAD
                new TestSyncBootStateAccessor(SyncBootState.HasSyncState),
                nucacheRepositoryFactory.GetMediaRepository(),
                nucacheRepositoryFactory.GetContentRepository());
=======
                new TestSyncBootStateAccessor(SyncBootState.WarmBoot),
                _contentNestedDataSerializerFactory);
>>>>>>> d9f92ec9

            // invariant is the current default
            _variationAccesor.VariationContext = new VariationContext();

            Mock.Get(factory).Setup(x => x.GetInstance(typeof(IVariationContextAccessor))).Returns(_variationAccesor);
        }

        private IEnumerable<ContentNodeKit> GetNestedVariantKits()
        {
            var paths = new Dictionary<int, string> { { -1, "-1" } };

            //1x variant (root)
            yield return CreateVariantKit(1, -1, 1, paths);

            //1x invariant under root
            yield return CreateInvariantKit(4, 1, 1, paths);

            //1x variant under root
            yield return CreateVariantKit(7, 1, 4, paths);

            //2x mixed under invariant
            yield return CreateVariantKit(10, 4, 1, paths);
            yield return CreateInvariantKit(11, 4, 2, paths);

            //2x mixed under variant
            yield return CreateVariantKit(12, 7, 1, paths);
            yield return CreateInvariantKit(13, 7, 2, paths);
        }

        private IEnumerable<ContentNodeKit> GetInvariantKits()
        {
            var paths = new Dictionary<int, string> { { -1, "-1" } };

            yield return CreateInvariantKit(1, -1, 1, paths);
            yield return CreateInvariantKit(2, -1, 2, paths);
            yield return CreateInvariantKit(3, -1, 3, paths);

            yield return CreateInvariantKit(4, 1, 1, paths);
            yield return CreateInvariantKit(5, 1, 2, paths);
            yield return CreateInvariantKit(6, 1, 3, paths);

            yield return CreateInvariantKit(7, 2, 3, paths);
            yield return CreateInvariantKit(8, 2, 2, paths);
            yield return CreateInvariantKit(9, 2, 1, paths);

            yield return CreateInvariantKit(10, 3, 1, paths);

            yield return CreateInvariantKit(11, 4, 1, paths);
            yield return CreateInvariantKit(12, 4, 2, paths);
        }

        private ContentNodeKit CreateInvariantKit(int id, int parentId, int sortOrder, Dictionary<int, string> paths)
        {
            if (!paths.TryGetValue(parentId, out var parentPath))
                throw new Exception("Unknown parent.");

            var path = paths[id] = parentPath + "," + id;
            var level = path.Count(x => x == ',');
            var now = DateTime.Now;

            var contentData = new ContentData
            {
                Name = "N" + id,
                Published = true,
                TemplateId = 0,
                VersionId = 1,
                VersionDate = now,
                WriterId = 0,
                Properties = new Dictionary<string, PropertyData[]>(),
                CultureInfos = new Dictionary<string, CultureVariation>()
            };

            return new ContentNodeKit
            {
                ContentTypeId = _contentTypeInvariant.Id,
                Node = new ContentNode(id, Guid.NewGuid(), level, path, sortOrder, parentId, DateTime.Now, 0),
                DraftData = null,
                PublishedData = contentData
            };
        }

        private IEnumerable<ContentNodeKit> GetVariantKits()
        {
            var paths = new Dictionary<int, string> { { -1, "-1" } };

            yield return CreateVariantKit(1, -1, 1, paths);
            yield return CreateVariantKit(2, -1, 2, paths);
            yield return CreateVariantKit(3, -1, 3, paths);

            yield return CreateVariantKit(4, 1, 1, paths);
            yield return CreateVariantKit(5, 1, 2, paths);
            yield return CreateVariantKit(6, 1, 3, paths);

            yield return CreateVariantKit(7, 2, 3, paths);
            yield return CreateVariantKit(8, 2, 2, paths);
            yield return CreateVariantKit(9, 2, 1, paths);

            yield return CreateVariantKit(10, 3, 1, paths);

            yield return CreateVariantKit(11, 4, 1, paths);
            yield return CreateVariantKit(12, 4, 2, paths);
        }

        private static Dictionary<string, CultureVariation> GetCultureInfos(int id, DateTime now)
        {
            var en = new[] { 1, 2, 3, 4, 5, 6, 7, 8, 9, 10, 11, 12 };
            var fr = new[] { 1, 3, 4, 6, 7, 9, 10, 12 };

            var infos = new Dictionary<string, CultureVariation>();
            if (en.Contains(id))
                infos["en-US"] = new CultureVariation { Name = "N" + id + "-" + "en-US", Date = now, IsDraft = false };
            if (fr.Contains(id))
                infos["fr-FR"] = new CultureVariation { Name = "N" + id + "-" + "fr-FR", Date = now, IsDraft = false };
            return infos;
        }

        private ContentNodeKit CreateVariantKit(int id, int parentId, int sortOrder, Dictionary<int, string> paths)
        {
            if (!paths.TryGetValue(parentId, out var parentPath))
                throw new Exception("Unknown parent.");

            var path = paths[id] = parentPath + "," + id;
            var level = path.Count(x => x == ',');
            var now = DateTime.Now;

            return new ContentNodeKit
            {
                ContentTypeId = _contentTypeVariant.Id,
                Node = new ContentNode(id, Guid.NewGuid(), level, path, sortOrder, parentId, DateTime.Now, 0),
                DraftData = null,
                PublishedData = new ContentData
                {
                    Name = "N" + id,
                    Published = true,
                    TemplateId = 0,
                    VersionId = 1,
                    VersionDate = now,
                    WriterId = 0,
                    Properties = new Dictionary<string, PropertyData[]>(),
                    CultureInfos = GetCultureInfos(id, now)
                }
            };
        }

        private IEnumerable<ContentNodeKit> GetVariantWithDraftKits()
        {
            var paths = new Dictionary<int, string> { { -1, "-1" } };

            Dictionary<string, CultureVariation> GetCultureInfos(int id, DateTime now)
            {
                var en = new[] { 1, 2, 3, 4, 5, 6, 7, 8, 9, 10, 11, 12 };
                var fr = new[] { 1, 3, 4, 6, 7, 9, 10, 12 };

                var infos = new Dictionary<string, CultureVariation>();
                if (en.Contains(id))
                    infos["en-US"] = new CultureVariation { Name = "N" + id + "-" + "en-US", Date = now, IsDraft = false };
                if (fr.Contains(id))
                    infos["fr-FR"] = new CultureVariation { Name = "N" + id + "-" + "fr-FR", Date = now, IsDraft = false };
                return infos;
            }

            ContentNodeKit CreateKit(int id, int parentId, int sortOrder)
            {
                if (!paths.TryGetValue(parentId, out var parentPath))
                    throw new Exception("Unknown parent.");

                var path = paths[id] = parentPath + "," + id;
                var level = path.Count(x => x == ',');
                var now = DateTime.Now;

                ContentData CreateContentData(bool published) => new ContentData
                {
                    Name = "N" + id,
                    Published = published,
                    TemplateId = 0,
                    VersionId = 1,
                    VersionDate = now,
                    WriterId = 0,
                    Properties = new Dictionary<string, PropertyData[]>(),
                    CultureInfos = GetCultureInfos(id, now)
                };

                var withDraft = id % 2 == 0;
                var withPublished = !withDraft;

                return new ContentNodeKit
                {
                    ContentTypeId = _contentTypeVariant.Id,
                    Node = new ContentNode(id, Guid.NewGuid(), level, path, sortOrder, parentId, DateTime.Now, 0),
                    DraftData = withDraft ? CreateContentData(false) : null,
                    PublishedData = withPublished ? CreateContentData(true) : null
                };
            }

            yield return CreateKit(1, -1, 1);
            yield return CreateKit(2, -1, 2);
            yield return CreateKit(3, -1, 3);

            yield return CreateKit(4, 1, 1);
            yield return CreateKit(5, 1, 2);
            yield return CreateKit(6, 1, 3);

            yield return CreateKit(7, 2, 3);
            yield return CreateKit(8, 2, 2);
            yield return CreateKit(9, 2, 1);

            yield return CreateKit(10, 3, 1);

            yield return CreateKit(11, 4, 1);
            yield return CreateKit(12, 4, 2);
        }

        [Test]
        public void EmptyTest()
        {
            Init(() => Enumerable.Empty<ContentNodeKit>());

            var snapshot = _snapshotService.CreatePublishedSnapshot(previewToken: null);
            _snapshotAccessor.PublishedSnapshot = snapshot;

            var documents = snapshot.Content.GetAtRoot().ToArray();
            Assert.AreEqual(0, documents.Length);
        }

        [Test]
        public void ChildrenTest()
        {
            Init(GetInvariantKits);

            var snapshot = _snapshotService.CreatePublishedSnapshot(previewToken: null);
            _snapshotAccessor.PublishedSnapshot = snapshot;

            var documents = snapshot.Content.GetAtRoot().ToArray();
            AssertDocuments(documents, "N1", "N2", "N3");

            documents = snapshot.Content.GetById(1).Children().ToArray();
            AssertDocuments(documents, "N4", "N5", "N6");

            documents = snapshot.Content.GetById(2).Children().ToArray();
            AssertDocuments(documents, "N9", "N8", "N7");

            documents = snapshot.Content.GetById(3).Children().ToArray();
            AssertDocuments(documents, "N10");

            documents = snapshot.Content.GetById(4).Children().ToArray();
            AssertDocuments(documents, "N11", "N12");

            documents = snapshot.Content.GetById(10).Children().ToArray();
            AssertDocuments(documents);
        }

        [Test]
        public void ParentTest()
        {
            Init(GetInvariantKits);

            var snapshot = _snapshotService.CreatePublishedSnapshot(previewToken: null);
            _snapshotAccessor.PublishedSnapshot = snapshot;

            Assert.IsNull(snapshot.Content.GetById(1).Parent);
            Assert.IsNull(snapshot.Content.GetById(2).Parent);
            Assert.IsNull(snapshot.Content.GetById(3).Parent);

            Assert.AreEqual(1, snapshot.Content.GetById(4).Parent?.Id);
            Assert.AreEqual(1, snapshot.Content.GetById(5).Parent?.Id);
            Assert.AreEqual(1, snapshot.Content.GetById(6).Parent?.Id);

            Assert.AreEqual(2, snapshot.Content.GetById(7).Parent?.Id);
            Assert.AreEqual(2, snapshot.Content.GetById(8).Parent?.Id);
            Assert.AreEqual(2, snapshot.Content.GetById(9).Parent?.Id);

            Assert.AreEqual(3, snapshot.Content.GetById(10).Parent?.Id);

            Assert.AreEqual(4, snapshot.Content.GetById(11).Parent?.Id);
            Assert.AreEqual(4, snapshot.Content.GetById(12).Parent?.Id);
        }

        [Test]
        public void MoveToRootTest()
        {
            Init(GetInvariantKits);

            // get snapshot
            var snapshot = _snapshotService.CreatePublishedSnapshot(previewToken: null);
            _snapshotAccessor.PublishedSnapshot = snapshot;

            // do some changes
            var kit = _source.Kits[10];
            _source.Kits[10] = new ContentNodeKit
            {
                ContentTypeId = 2,
                Node = new ContentNode(kit.Node.Id, Guid.NewGuid(), 1, "-1,10", 4, -1, DateTime.Now, 0),
                DraftData = null,
                PublishedData = new ContentData
                {
                    Name = kit.PublishedData.Name,
                    Published = true,
                    TemplateId = 0,
                    VersionId = 1,
                    VersionDate = DateTime.Now,
                    WriterId = 0,
                    Properties = new Dictionary<string, PropertyData[]>(),
                    CultureInfos = new Dictionary<string, CultureVariation>()
                }
            };

            // notify
            _snapshotService.Notify(new[] { new ContentCacheRefresher.JsonPayload(10, Guid.Empty, TreeChangeTypes.RefreshBranch) }, out _, out _);

            // changes that *I* make are immediately visible on the current snapshot
            var documents = snapshot.Content.GetAtRoot().ToArray();
            AssertDocuments(documents, "N1", "N2", "N3", "N10");

            documents = snapshot.Content.GetById(3).Children().ToArray();
            AssertDocuments(documents);

            Assert.IsNull(snapshot.Content.GetById(10).Parent);
        }

        [Test]
        public void MoveFromRootTest()
        {
            Init(GetInvariantKits);

            // get snapshot
            var snapshot = _snapshotService.CreatePublishedSnapshot(previewToken: null);
            _snapshotAccessor.PublishedSnapshot = snapshot;

            // do some changes
            var kit = _source.Kits[1];
            _source.Kits[1] = new ContentNodeKit
            {
                ContentTypeId = 2,
                Node = new ContentNode(kit.Node.Id, Guid.NewGuid(), 1, "-1,3,10,1", 1, 10, DateTime.Now, 0),
                DraftData = null,
                PublishedData = new ContentData
                {
                    Name = kit.PublishedData.Name,
                    Published = true,
                    TemplateId = 0,
                    VersionId = 1,
                    VersionDate = DateTime.Now,
                    WriterId = 0,
                    Properties = new Dictionary<string, PropertyData[]>(),
                    CultureInfos = new Dictionary<string, CultureVariation>()
                }
            };

            // notify
            _snapshotService.Notify(new[] { new ContentCacheRefresher.JsonPayload(1, Guid.Empty, TreeChangeTypes.RefreshBranch) }, out _, out _);

            // changes that *I* make are immediately visible on the current snapshot
            var documents = snapshot.Content.GetAtRoot().ToArray();
            AssertDocuments(documents, "N2", "N3");

            documents = snapshot.Content.GetById(10).Children().ToArray();
            AssertDocuments(documents, "N1");

            Assert.AreEqual(10, snapshot.Content.GetById(1).Parent?.Id);
        }

        [Test]
        public void ReOrderTest()
        {
            Init(GetInvariantKits);

            // get snapshot
            var snapshot = _snapshotService.CreatePublishedSnapshot(previewToken: null);
            _snapshotAccessor.PublishedSnapshot = snapshot;

            // do some changes
            var kit = _source.Kits[7];
            _source.Kits[7] = new ContentNodeKit
            {
                ContentTypeId = 2,
                Node = new ContentNode(kit.Node.Id, Guid.NewGuid(), kit.Node.Level, kit.Node.Path, 1, kit.Node.ParentContentId, DateTime.Now, 0),
                DraftData = null,
                PublishedData = new ContentData
                {
                    Name = kit.PublishedData.Name,
                    Published = true,
                    TemplateId = 0,
                    VersionId = 1,
                    VersionDate = DateTime.Now,
                    WriterId = 0,
                    Properties = new Dictionary<string, PropertyData[]>(),
                    CultureInfos = new Dictionary<string, CultureVariation>()
                }
            };

            kit = _source.Kits[8];
            _source.Kits[8] = new ContentNodeKit
            {
                ContentTypeId = 2,
                Node = new ContentNode(kit.Node.Id, Guid.NewGuid(), kit.Node.Level, kit.Node.Path, 3, kit.Node.ParentContentId, DateTime.Now, 0),
                DraftData = null,
                PublishedData = new ContentData
                {
                    Name = kit.PublishedData.Name,
                    Published = true,
                    TemplateId = 0,
                    VersionId = 1,
                    VersionDate = DateTime.Now,
                    WriterId = 0,
                    Properties = new Dictionary<string, PropertyData[]>(),
                    CultureInfos = new Dictionary<string, CultureVariation>()
                }
            };

            kit = _source.Kits[9];
            _source.Kits[9] = new ContentNodeKit
            {
                ContentTypeId = 2,
                Node = new ContentNode(kit.Node.Id, Guid.NewGuid(), kit.Node.Level, kit.Node.Path, 2, kit.Node.ParentContentId, DateTime.Now, 0),
                DraftData = null,
                PublishedData = new ContentData
                {
                    Name = kit.PublishedData.Name,
                    Published = true,
                    TemplateId = 0,
                    VersionId = 1,
                    VersionDate = DateTime.Now,
                    WriterId = 0,
                    Properties = new Dictionary<string, PropertyData[]>(),
                    CultureInfos = new Dictionary<string, CultureVariation>()
                }
            };

            // notify
            _snapshotService.Notify(new[] { new ContentCacheRefresher.JsonPayload(kit.Node.ParentContentId, Guid.Empty, TreeChangeTypes.RefreshBranch) }, out _, out _);

            // changes that *I* make are immediately visible on the current snapshot
            var documents = snapshot.Content.GetById(kit.Node.ParentContentId).Children().ToArray();
            AssertDocuments(documents, "N7", "N9", "N8");
        }

        [Test]
        public void MoveTest()
        {
            Init(GetInvariantKits);

            // get snapshot
            var snapshot = _snapshotService.CreatePublishedSnapshot(previewToken: null);
            _snapshotAccessor.PublishedSnapshot = snapshot;

            // do some changes
            var kit = _source.Kits[4];
            _source.Kits[4] = new ContentNodeKit
            {
                ContentTypeId = 2,
                Node = new ContentNode(kit.Node.Id, Guid.NewGuid(), kit.Node.Level, kit.Node.Path, 2, kit.Node.ParentContentId, DateTime.Now, 0),
                DraftData = null,
                PublishedData = new ContentData
                {
                    Name = kit.PublishedData.Name,
                    Published = true,
                    TemplateId = 0,
                    VersionId = 1,
                    VersionDate = DateTime.Now,
                    WriterId = 0,
                    Properties = new Dictionary<string, PropertyData[]>(),
                    CultureInfos = new Dictionary<string, CultureVariation>()
                }
            };

            kit = _source.Kits[5];
            _source.Kits[5] = new ContentNodeKit
            {
                ContentTypeId = 2,
                Node = new ContentNode(kit.Node.Id, Guid.NewGuid(), kit.Node.Level, kit.Node.Path, 3, kit.Node.ParentContentId, DateTime.Now, 0),
                DraftData = null,
                PublishedData = new ContentData
                {
                    Name = kit.PublishedData.Name,
                    Published = true,
                    TemplateId = 0,
                    VersionId = 1,
                    VersionDate = DateTime.Now,
                    WriterId = 0,
                    Properties = new Dictionary<string, PropertyData[]>(),
                    CultureInfos = new Dictionary<string, CultureVariation>()
                }
            };

            kit = _source.Kits[6];
            _source.Kits[6] = new ContentNodeKit
            {
                ContentTypeId = 2,
                Node = new ContentNode(kit.Node.Id, Guid.NewGuid(), kit.Node.Level, kit.Node.Path, 4, kit.Node.ParentContentId, DateTime.Now, 0),
                DraftData = null,
                PublishedData = new ContentData
                {
                    Name = kit.PublishedData.Name,
                    Published = true,
                    TemplateId = 0,
                    VersionId = 1,
                    VersionDate = DateTime.Now,
                    WriterId = 0,
                    Properties = new Dictionary<string, PropertyData[]>(),
                    CultureInfos = new Dictionary<string, CultureVariation>()
                }
            };

            kit = _source.Kits[7];
            _source.Kits[7] = new ContentNodeKit
            {
                ContentTypeId = 2,
                Node = new ContentNode(kit.Node.Id, Guid.NewGuid(), kit.Node.Level, "-1,1,7", 1, 1, DateTime.Now, 0),
                DraftData = null,
                PublishedData = new ContentData
                {
                    Name = kit.PublishedData.Name,
                    Published = true,
                    TemplateId = 0,
                    VersionId = 1,
                    VersionDate = DateTime.Now,
                    WriterId = 0,
                    Properties = new Dictionary<string, PropertyData[]>(),
                    CultureInfos = new Dictionary<string, CultureVariation>()
                }
            };

            // notify
            _snapshotService.Notify(new[]
            {
                // removal must come first
                new ContentCacheRefresher.JsonPayload(2, Guid.Empty, TreeChangeTypes.RefreshBranch),
                new ContentCacheRefresher.JsonPayload(1, Guid.Empty, TreeChangeTypes.RefreshBranch)
            }, out _, out _);

            // changes that *I* make are immediately visible on the current snapshot
            var documents = snapshot.Content.GetById(1).Children().ToArray();
            AssertDocuments(documents, "N7", "N4", "N5", "N6");

            documents = snapshot.Content.GetById(2).Children().ToArray();
            AssertDocuments(documents, "N9", "N8");

            Assert.AreEqual(1, snapshot.Content.GetById(7).Parent?.Id);
        }

        [Test]
        public void Clear_Branch_Locked()
        {
            // This test replicates an issue we saw here https://github.com/umbraco/Umbraco-CMS/pull/7907#issuecomment-610259393
            // The data was sent to me and this replicates it's structure

            var paths = new Dictionary<int, string> { { -1, "-1" } };

            Init(() => new List<ContentNodeKit>
            {
                CreateInvariantKit(1, -1, 1, paths),    // first level
                CreateInvariantKit(2, 1, 1, paths),     // second level
                CreateInvariantKit(3, 2, 1, paths),     // third level

                CreateInvariantKit(4, 3, 1, paths),     // fourth level (we'll copy this one to the same level)

                CreateInvariantKit(5, 4, 1, paths),     // 6th level

                CreateInvariantKit(6, 5, 2, paths),     // 7th level
                CreateInvariantKit(7, 5, 3, paths),
                CreateInvariantKit(8, 5, 4, paths),
                CreateInvariantKit(9, 5, 5, paths),
                CreateInvariantKit(10, 5, 6, paths)
            });

            // get snapshot
            var snapshot = _snapshotService.CreatePublishedSnapshot(previewToken: null);
            _snapshotAccessor.PublishedSnapshot = snapshot;

            var snapshotService = (PublishedSnapshotService)_snapshotService;
            var contentStore = snapshotService.GetContentStore();
            //This will set a flag to force creating a new Gen next time the store is locked (i.e. In Notify)
            contentStore.CreateSnapshot();

            // notify - which ensures there are 2 generations in the cache meaning each LinkedNode has a Next value.
            _snapshotService.Notify(new[]
            {
                new ContentCacheRefresher.JsonPayload(4, Guid.Empty, TreeChangeTypes.RefreshBranch)
            }, out _, out _);

            // refresh the branch again, this used to show the issue where a null ref exception would occur
            // because in the ClearBranchLocked logic, when SetValueLocked was called within a recursive call
            // to a child, we null out the .Value of the LinkedNode within the while loop because we didn't capture
            // this value before recursing.
            Assert.DoesNotThrow(() =>
                _snapshotService.Notify(new[]
                {
                    new ContentCacheRefresher.JsonPayload(4, Guid.Empty, TreeChangeTypes.RefreshBranch)
                }, out _, out _));
        }

        [Test]
        public void NestedVariationChildrenTest()
        {
            Init(GetNestedVariantKits);

            var snapshot = _snapshotService.CreatePublishedSnapshot(previewToken: null);
            _snapshotAccessor.PublishedSnapshot = snapshot;

            //TEST with en-us variation context

            _variationAccesor.VariationContext = new VariationContext("en-US");

            var documents = snapshot.Content.GetAtRoot().ToArray();
            AssertDocuments(documents, "N1-en-US");

            documents = snapshot.Content.GetById(1).Children().ToArray();
            AssertDocuments(documents, "N4", "N7-en-US");

            //Get the invariant and list children, there's a variation context so it should return invariant AND en-us variants
            documents = snapshot.Content.GetById(4).Children().ToArray();
            AssertDocuments(documents, "N10-en-US", "N11");

            //Get the variant and list children, there's a variation context so it should return invariant AND en-us variants
            documents = snapshot.Content.GetById(7).Children().ToArray();
            AssertDocuments(documents, "N12-en-US", "N13");

            //TEST with fr-fr variation context

            _variationAccesor.VariationContext = new VariationContext("fr-FR");

            documents = snapshot.Content.GetAtRoot().ToArray();
            AssertDocuments(documents, "N1-fr-FR");

            documents = snapshot.Content.GetById(1).Children().ToArray();
            AssertDocuments(documents, "N4", "N7-fr-FR");

            //Get the invariant and list children, there's a variation context so it should return invariant AND en-us variants
            documents = snapshot.Content.GetById(4).Children().ToArray();
            AssertDocuments(documents, "N10-fr-FR", "N11");

            //Get the variant and list children, there's a variation context so it should return invariant AND en-us variants
            documents = snapshot.Content.GetById(7).Children().ToArray();
            AssertDocuments(documents, "N12-fr-FR", "N13");

            //TEST specific cultures

            documents = snapshot.Content.GetAtRoot("fr-FR").ToArray();
            AssertDocuments(documents, "N1-fr-FR");

            documents = snapshot.Content.GetById(1).Children("fr-FR").ToArray();
            AssertDocuments(documents, "N4", "N7-fr-FR"); //NOTE: Returns invariant, this is expected
            documents = snapshot.Content.GetById(1).Children("").ToArray();
            AssertDocuments(documents, "N4"); //Only returns invariant since that is what was requested

            documents = snapshot.Content.GetById(4).Children("fr-FR").ToArray();
            AssertDocuments(documents, "N10-fr-FR", "N11"); //NOTE: Returns invariant, this is expected
            documents = snapshot.Content.GetById(4).Children("").ToArray();
            AssertDocuments(documents, "N11"); //Only returns invariant since that is what was requested

            documents = snapshot.Content.GetById(7).Children("fr-FR").ToArray();
            AssertDocuments(documents, "N12-fr-FR", "N13"); //NOTE: Returns invariant, this is expected
            documents = snapshot.Content.GetById(7).Children("").ToArray();
            AssertDocuments(documents, "N13"); //Only returns invariant since that is what was requested

            //TEST without variation context
            // This will actually convert the culture to "" which will be invariant since that's all it will know how to do
            // This will return a NULL name for culture specific entities because there is no variation context

            _variationAccesor.VariationContext = null;

            documents = snapshot.Content.GetAtRoot().ToArray();
            //will return nothing because there's only variant at root
            Assert.AreEqual(0, documents.Length);
            //so we'll continue to getting the known variant, do not fully assert this because the Name will NULL
            documents = snapshot.Content.GetAtRoot("fr-FR").ToArray();
            Assert.AreEqual(1, documents.Length);

            documents = snapshot.Content.GetById(1).Children().ToArray();
            AssertDocuments(documents, "N4");

            //Get the invariant and list children
            documents = snapshot.Content.GetById(4).Children().ToArray();
            AssertDocuments(documents, "N11");

            //Get the variant and list children
            documents = snapshot.Content.GetById(7).Children().ToArray();
            AssertDocuments(documents, "N13");
        }

        [Test]
        public void VariantChildrenTest()
        {
            Init(GetVariantKits);

            var snapshot = _snapshotService.CreatePublishedSnapshot(previewToken: null);
            _snapshotAccessor.PublishedSnapshot = snapshot;

            _variationAccesor.VariationContext = new VariationContext("en-US");

            var documents = snapshot.Content.GetAtRoot().ToArray();
            AssertDocuments(documents, "N1-en-US", "N2-en-US", "N3-en-US");

            documents = snapshot.Content.GetById(1).Children().ToArray();
            AssertDocuments(documents, "N4-en-US", "N5-en-US", "N6-en-US");

            documents = snapshot.Content.GetById(2).Children().ToArray();
            AssertDocuments(documents, "N9-en-US", "N8-en-US", "N7-en-US");

            documents = snapshot.Content.GetById(3).Children().ToArray();
            AssertDocuments(documents, "N10-en-US");

            documents = snapshot.Content.GetById(4).Children().ToArray();
            AssertDocuments(documents, "N11-en-US", "N12-en-US");

            documents = snapshot.Content.GetById(10).Children().ToArray();
            AssertDocuments(documents);


            _variationAccesor.VariationContext = new VariationContext("fr-FR");

            documents = snapshot.Content.GetAtRoot().ToArray();
            AssertDocuments(documents, "N1-fr-FR", "N3-fr-FR");

            documents = snapshot.Content.GetById(1).Children().ToArray();
            AssertDocuments(documents, "N4-fr-FR", "N6-fr-FR");

            documents = snapshot.Content.GetById(2).Children().ToArray();
            AssertDocuments(documents, "N9-fr-FR", "N7-fr-FR");

            documents = snapshot.Content.GetById(3).Children().ToArray();
            AssertDocuments(documents, "N10-fr-FR");

            documents = snapshot.Content.GetById(4).Children().ToArray();
            AssertDocuments(documents, "N12-fr-FR");

            documents = snapshot.Content.GetById(10).Children().ToArray();
            AssertDocuments(documents);

            documents = snapshot.Content.GetById(1).Children("*").ToArray();
            AssertDocuments(documents, "N4-fr-FR", null, "N6-fr-FR");
            AssertDocuments("en-US", documents, "N4-en-US", "N5-en-US", "N6-en-US");

            documents = snapshot.Content.GetById(1).Children("en-US").ToArray();
            AssertDocuments(documents, "N4-fr-FR", null, "N6-fr-FR");
            AssertDocuments("en-US", documents, "N4-en-US", "N5-en-US", "N6-en-US");

            documents = snapshot.Content.GetById(1).ChildrenForAllCultures.ToArray();
            AssertDocuments(documents, "N4-fr-FR", null, "N6-fr-FR");
            AssertDocuments("en-US", documents, "N4-en-US", "N5-en-US", "N6-en-US");


            documents = snapshot.Content.GetAtRoot("*").ToArray();
            AssertDocuments(documents, "N1-fr-FR", null, "N3-fr-FR");

            documents = snapshot.Content.GetById(1).DescendantsOrSelf().ToArray();
            AssertDocuments(documents, "N1-fr-FR", "N4-fr-FR", "N12-fr-FR", "N6-fr-FR");

            documents = snapshot.Content.GetById(1).DescendantsOrSelf("*").ToArray();
            AssertDocuments(documents, "N1-fr-FR", "N4-fr-FR", null /*11*/, "N12-fr-FR", null /*5*/, "N6-fr-FR");
        }

        [Test]
        public void RemoveTest()
        {
            Init(GetInvariantKits);

            var snapshot = _snapshotService.CreatePublishedSnapshot(previewToken: null);
            _snapshotAccessor.PublishedSnapshot = snapshot;

            var documents = snapshot.Content.GetAtRoot().ToArray();
            AssertDocuments(documents, "N1", "N2", "N3");

            documents = snapshot.Content.GetById(1).Children().ToArray();
            AssertDocuments(documents, "N4", "N5", "N6");

            documents = snapshot.Content.GetById(2).Children().ToArray();
            AssertDocuments(documents, "N9", "N8", "N7");

            // notify
            _snapshotService.Notify(new[]
            {
                new ContentCacheRefresher.JsonPayload(3, Guid.Empty, TreeChangeTypes.Remove), // remove last
                new ContentCacheRefresher.JsonPayload(5, Guid.Empty, TreeChangeTypes.Remove), // remove middle
                new ContentCacheRefresher.JsonPayload(9, Guid.Empty, TreeChangeTypes.Remove), // remove first
            }, out _, out _);

            documents = snapshot.Content.GetAtRoot().ToArray();
            AssertDocuments(documents, "N1", "N2");

            documents = snapshot.Content.GetById(1).Children().ToArray();
            AssertDocuments(documents, "N4", "N6");

            documents = snapshot.Content.GetById(2).Children().ToArray();
            AssertDocuments(documents, "N8", "N7");

            // notify
            _snapshotService.Notify(new[]
            {
                new ContentCacheRefresher.JsonPayload(1, Guid.Empty, TreeChangeTypes.Remove), // remove first
                new ContentCacheRefresher.JsonPayload(8, Guid.Empty, TreeChangeTypes.Remove), // remove
                new ContentCacheRefresher.JsonPayload(7, Guid.Empty, TreeChangeTypes.Remove), // remove
            }, out _, out _);

            documents = snapshot.Content.GetAtRoot().ToArray();
            AssertDocuments(documents, "N2");

            documents = snapshot.Content.GetById(2).Children().ToArray();
            AssertDocuments(documents);
        }

        [Test]
        public void UpdateTest()
        {
            Init(GetInvariantKits);

            var snapshot = _snapshotService.CreatePublishedSnapshot(previewToken: null);
            _snapshotAccessor.PublishedSnapshot = snapshot;

            var snapshotService = (PublishedSnapshotService)_snapshotService;
            var contentStore = snapshotService.GetContentStore();

            var parentNodes = contentStore.Test.GetValues(1);
            var parentNode = parentNodes[0];
            AssertLinkedNode(parentNode.contentNode, -1, -1, 2, 4, 6);
            Assert.AreEqual(1, parentNode.gen);

            var documents = snapshot.Content.GetAtRoot().ToArray();
            AssertDocuments(documents, "N1", "N2", "N3");

            documents = snapshot.Content.GetById(1).Children().ToArray();
            AssertDocuments(documents, "N4", "N5", "N6");

            documents = snapshot.Content.GetById(2).Children().ToArray();
            AssertDocuments(documents, "N9", "N8", "N7");

            // notify
            _snapshotService.Notify(new[]
            {
                new ContentCacheRefresher.JsonPayload(1, Guid.Empty, TreeChangeTypes.RefreshBranch),
                new ContentCacheRefresher.JsonPayload(2, Guid.Empty, TreeChangeTypes.RefreshNode),
            }, out _, out _);

            parentNodes = contentStore.Test.GetValues(1);
            Assert.AreEqual(2, parentNodes.Length);
            parentNode = parentNodes[1]; // get the first gen
            AssertLinkedNode(parentNode.contentNode, -1, -1, 2, 4, 6); // the structure should have remained the same
            Assert.AreEqual(1, parentNode.gen);
            parentNode = parentNodes[0]; // get the latest gen
            AssertLinkedNode(parentNode.contentNode, -1, -1, 2, 4, 6); // the structure should have remained the same
            Assert.AreEqual(2, parentNode.gen);

            documents = snapshot.Content.GetAtRoot().ToArray();
            AssertDocuments(documents, "N1", "N2", "N3");

            documents = snapshot.Content.GetById(1).Children().ToArray();
            AssertDocuments(documents, "N4", "N5", "N6");

            documents = snapshot.Content.GetById(2).Children().ToArray();
            AssertDocuments(documents, "N9", "N8", "N7");


        }

        [Test]
        public void AtRootTest()
        {
            Init(GetVariantWithDraftKits);

            var snapshot = _snapshotService.CreatePublishedSnapshot(previewToken: null);
            _snapshotAccessor.PublishedSnapshot = snapshot;

            _variationAccesor.VariationContext = new VariationContext("en-US");

            // N2 is draft only

            var documents = snapshot.Content.GetAtRoot().ToArray();
            AssertDocuments(documents, "N1-en-US", /*"N2-en-US",*/ "N3-en-US");

            documents = snapshot.Content.GetAtRoot(true).ToArray();
            AssertDocuments(documents, "N1-en-US", "N2-en-US", "N3-en-US");
        }

        [Test]
        public void Set_All_Fast_Sorted_Ensure_LastChildContentId()
        {
            //see https://github.com/umbraco/Umbraco-CMS/issues/6353

            IEnumerable<ContentNodeKit> GetKits()
            {
                var paths = new Dictionary<int, string> { { -1, "-1" } };

                yield return CreateInvariantKit(1, -1, 1, paths);
                yield return CreateInvariantKit(2, 1, 1, paths);
            }

            Init(GetKits);

            var snapshotService = (PublishedSnapshotService)_snapshotService;
            var contentStore = snapshotService.GetContentStore();

            var parentNodes = contentStore.Test.GetValues(1);
            var parentNode = parentNodes[0];
            AssertLinkedNode(parentNode.contentNode, -1, -1, -1, 2, 2);

            _snapshotService.Notify(new[]
            {
                new ContentCacheRefresher.JsonPayload(2, Guid.Empty, TreeChangeTypes.Remove)
            }, out _, out _);

            parentNodes = contentStore.Test.GetValues(1);
            parentNode = parentNodes[0];

            AssertLinkedNode(parentNode.contentNode, -1, -1, -1, -1, -1);
        }

        [Test]
        public void Remove_Node_Ensures_Linked_List()
        {
            // NOTE: these tests are not using real scopes, in which case a Scope does not control
            // how the snapshots generations work. We are forcing new snapshot generations manually.

            IEnumerable<ContentNodeKit> GetKits()
            {
                var paths = new Dictionary<int, string> { { -1, "-1" } };

                //root
                yield return CreateInvariantKit(1, -1, 1, paths);

                //children
                yield return CreateInvariantKit(2, 1, 1, paths);
                yield return CreateInvariantKit(3, 1, 2, paths); //middle child
                yield return CreateInvariantKit(4, 1, 3, paths);
            }

            Init(GetKits);

            var snapshotService = (PublishedSnapshotService)_snapshotService;
            var contentStore = snapshotService.GetContentStore();

            Assert.AreEqual(1, contentStore.Test.LiveGen);
            Assert.IsTrue(contentStore.Test.NextGen);

            var parentNode = contentStore.Test.GetValues(1)[0];
            Assert.AreEqual(1, parentNode.gen);
            AssertLinkedNode(parentNode.contentNode, -1, -1, -1, 2, 4);

            var child1 = contentStore.Test.GetValues(2)[0];
            Assert.AreEqual(1, child1.gen);
            AssertLinkedNode(child1.contentNode, 1, -1, 3, -1, -1);

            var child2 = contentStore.Test.GetValues(3)[0];
            Assert.AreEqual(1, child2.gen);
            AssertLinkedNode(child2.contentNode, 1, 2, 4, -1, -1);

            var child3 = contentStore.Test.GetValues(4)[0];
            Assert.AreEqual(1, child3.gen);
            AssertLinkedNode(child3.contentNode, 1, 3, -1, -1, -1);

            //This will set a flag to force creating a new Gen next time the store is locked (i.e. In Notify)
            contentStore.CreateSnapshot();

            Assert.IsFalse(contentStore.Test.NextGen);

            _snapshotService.Notify(new[]
            {
                new ContentCacheRefresher.JsonPayload(3, Guid.Empty, TreeChangeTypes.Remove) //remove middle child
            }, out _, out _);

            Assert.AreEqual(2, contentStore.Test.LiveGen);
            Assert.IsTrue(contentStore.Test.NextGen);

            var parentNodes = contentStore.Test.GetValues(1);
            Assert.AreEqual(1, parentNodes.Length); // the parent doesn't get changed, not new gen's are added
            parentNode = parentNodes[0];
            Assert.AreEqual(1, parentNode.gen); // the parent node's gen has not changed
            AssertLinkedNode(parentNode.contentNode, -1, -1, -1, 2, 4);

            child1 = contentStore.Test.GetValues(2)[0];
            Assert.AreEqual(2, child1.gen); // there is now 2x gen's of this item
            AssertLinkedNode(child1.contentNode, 1, -1, 4, -1, -1);

            child2 = contentStore.Test.GetValues(3)[0];
            Assert.AreEqual(2, child2.gen); // there is now 2x gen's of this item
            Assert.IsNull(child2.contentNode);  // because it doesn't exist anymore

            child3 = contentStore.Test.GetValues(4)[0];
            Assert.AreEqual(2, child3.gen); // there is now 2x gen's of this item
            AssertLinkedNode(child3.contentNode, 1, 2, -1, -1, -1);
        }

        [Test]
        public void Refresh_Node_Ensures_Linked_list()
        {
            // NOTE: these tests are not using real scopes, in which case a Scope does not control
            // how the snapshots generations work. We are forcing new snapshot generations manually.

            IEnumerable<ContentNodeKit> GetKits()
            {
                var paths = new Dictionary<int, string> { { -1, "-1" } };

                //root
                yield return CreateInvariantKit(100, -1, 1, paths);

                //site
                yield return CreateInvariantKit(2, 100, 1, paths);
                yield return CreateInvariantKit(1, 100, 2, paths); //middle child
                yield return CreateInvariantKit(3, 100, 3, paths);

                //children of 1
                yield return CreateInvariantKit(20, 1, 1, paths);
                yield return CreateInvariantKit(30, 1, 2, paths);
                yield return CreateInvariantKit(40, 1, 3, paths);
            }

            Init(GetKits);

            var snapshotService = (PublishedSnapshotService)_snapshotService;
            var contentStore = snapshotService.GetContentStore();

            Assert.AreEqual(1, contentStore.Test.LiveGen);
            Assert.IsTrue(contentStore.Test.NextGen);

            var middleNode = contentStore.Test.GetValues(1)[0];
            Assert.AreEqual(1, middleNode.gen);
            AssertLinkedNode(middleNode.contentNode, 100, 2, 3, 20, 40);

            //This will set a flag to force creating a new Gen next time the store is locked (i.e. In Notify)
            contentStore.CreateSnapshot();

            Assert.IsFalse(contentStore.Test.NextGen);

            _snapshotService.Notify(new[]
            {
                new ContentCacheRefresher.JsonPayload(1, Guid.Empty, TreeChangeTypes.RefreshNode)
            }, out _, out _);

            Assert.AreEqual(2, contentStore.Test.LiveGen);
            Assert.IsTrue(contentStore.Test.NextGen);

            middleNode = contentStore.Test.GetValues(1)[0];
            Assert.AreEqual(2, middleNode.gen);
            AssertLinkedNode(middleNode.contentNode, 100, 2, 3, 20, 40);
        }

        /// <summary>
        /// This addresses issue: https://github.com/umbraco/Umbraco-CMS/issues/6698
        /// </summary>
        /// <remarks>
        /// This test mimics if someone were to:
        ///  1) Unpublish a "middle child"
        ///  2) Save and publish it
        ///  3) Publish it with descendants
        ///  4) Repeat steps 2 and 3
        ///
        /// Which has caused an exception. To replicate this test:
        ///  1) RefreshBranch with kits for a branch where the top most node is unpublished
        ///  2) RefreshBranch with kits for the branch where the top most node is published
        ///  3) RefreshBranch with kits for the branch where the top most node is published
        ///  4) RefreshNode
        ///  5) RefreshBranch with kits for the branch where the top most node is published
        /// </remarks>
        [Test]
        public void Refresh_Branch_With_Alternating_Publish_Flags()
        {
            // NOTE: these tests are not using real scopes, in which case a Scope does not control
            // how the snapshots generations work. We are forcing new snapshot generations manually.

            IEnumerable<ContentNodeKit> GetKits()
            {
                var paths = new Dictionary<int, string> { { -1, "-1" } };

                //root
                yield return CreateInvariantKit(100, -1, 1, paths);

                //site
                yield return CreateInvariantKit(2, 100, 1, paths);
                yield return CreateInvariantKit(1, 100, 2, paths); //middle child
                yield return CreateInvariantKit(3, 100, 3, paths);

                //children of 1
                yield return CreateInvariantKit(20, 1, 1, paths);
                yield return CreateInvariantKit(30, 1, 2, paths);
                yield return CreateInvariantKit(40, 1, 3, paths);
            }

            //init with all published
            Init(GetKits);

            var snapshotService = (PublishedSnapshotService)_snapshotService;
            var contentStore = snapshotService.GetContentStore();

            var rootKit = _source.Kits[1].Clone();

            void ChangePublishFlagOfRoot(bool published, int assertGen, TreeChangeTypes changeType)
            {
                //This will set a flag to force creating a new Gen next time the store is locked (i.e. In Notify)
                contentStore.CreateSnapshot();

                Assert.IsFalse(contentStore.Test.NextGen);

                //Change the root publish flag
                var kit = rootKit.Clone();
                kit.DraftData = published ? null : kit.PublishedData;
                kit.PublishedData = published ? kit.PublishedData : null;
                _source.Kits[1] = kit;

                _snapshotService.Notify(new[]
                {
                    new ContentCacheRefresher.JsonPayload(1, Guid.Empty, changeType)
                }, out _, out _);

                Assert.AreEqual(assertGen, contentStore.Test.LiveGen);
                Assert.IsTrue(contentStore.Test.NextGen);

                //get the latest gen for content Id 1
                var (gen, contentNode) = contentStore.Test.GetValues(1)[0];
                Assert.AreEqual(assertGen, gen);
                //even when unpublishing/re-publishing/etc... the linked list is always maintained
                AssertLinkedNode(contentNode, 100, 2, 3, 20, 40);
            }

            //unpublish the root
            ChangePublishFlagOfRoot(false, 2, TreeChangeTypes.RefreshBranch);

            //publish the root (since it's not published, it will cause a RefreshBranch)
            ChangePublishFlagOfRoot(true, 3, TreeChangeTypes.RefreshBranch);

            //publish root + descendants
            ChangePublishFlagOfRoot(true, 4, TreeChangeTypes.RefreshBranch);

            //save/publish the root (since it's already published, it will just cause a RefreshNode
            ChangePublishFlagOfRoot(true, 5, TreeChangeTypes.RefreshNode);

            //publish root + descendants
            ChangePublishFlagOfRoot(true, 6, TreeChangeTypes.RefreshBranch);
        }

        [Test]
        public void Refresh_Branch_Ensures_Linked_List()
        {
            // NOTE: these tests are not using real scopes, in which case a Scope does not control
            // how the snapshots generations work. We are forcing new snapshot generations manually.

            IEnumerable<ContentNodeKit> GetKits()
            {
                var paths = new Dictionary<int, string> { { -1, "-1" } };

                //root
                yield return CreateInvariantKit(1, -1, 1, paths);

                //children
                yield return CreateInvariantKit(2, 1, 1, paths);
                yield return CreateInvariantKit(3, 1, 2, paths); //middle child
                yield return CreateInvariantKit(4, 1, 3, paths);
            }

            Init(GetKits);

            var snapshotService = (PublishedSnapshotService)_snapshotService;
            var contentStore = snapshotService.GetContentStore();

            Assert.AreEqual(1, contentStore.Test.LiveGen);
            Assert.IsTrue(contentStore.Test.NextGen);

            var parentNode = contentStore.Test.GetValues(1)[0];
            Assert.AreEqual(1, parentNode.gen);
            AssertLinkedNode(parentNode.contentNode, -1, -1, -1, 2, 4);

            var child1 = contentStore.Test.GetValues(2)[0];
            Assert.AreEqual(1, child1.gen);
            AssertLinkedNode(child1.contentNode, 1, -1, 3, -1, -1);

            var child2 = contentStore.Test.GetValues(3)[0];
            Assert.AreEqual(1, child2.gen);
            AssertLinkedNode(child2.contentNode, 1, 2, 4, -1, -1);

            var child3 = contentStore.Test.GetValues(4)[0];
            Assert.AreEqual(1, child3.gen);
            AssertLinkedNode(child3.contentNode, 1, 3, -1, -1, -1);

            //This will set a flag to force creating a new Gen next time the store is locked (i.e. In Notify)
            contentStore.CreateSnapshot();

            Assert.IsFalse(contentStore.Test.NextGen);

            _snapshotService.Notify(new[]
            {
                new ContentCacheRefresher.JsonPayload(3, Guid.Empty, TreeChangeTypes.RefreshBranch) //remove middle child
            }, out _, out _);

            Assert.AreEqual(2, contentStore.Test.LiveGen);
            Assert.IsTrue(contentStore.Test.NextGen);

            var parentNodes = contentStore.Test.GetValues(1);
            Assert.AreEqual(1, parentNodes.Length); // the parent doesn't get changed, not new gen's are added
            parentNode = parentNodes[0];
            Assert.AreEqual(1, parentNode.gen); // the parent node's gen has not changed
            AssertLinkedNode(parentNode.contentNode, -1, -1, -1, 2, 4);

            child1 = contentStore.Test.GetValues(2)[0];
            Assert.AreEqual(2, child1.gen); // there is now 2x gen's of this item
            AssertLinkedNode(child1.contentNode, 1, -1, 3, -1, -1);

            child2 = contentStore.Test.GetValues(3)[0];
            Assert.AreEqual(2, child2.gen); // there is now 2x gen's of this item
            AssertLinkedNode(child2.contentNode, 1, 2, 4, -1, -1);

            child3 = contentStore.Test.GetValues(4)[0];
            Assert.AreEqual(2, child3.gen); // there is now 2x gen's of this item
            AssertLinkedNode(child3.contentNode, 1, 3, -1, -1, -1);
        }

        [Test]
        public void MultipleCacheIteration()
        {
            //see https://github.com/umbraco/Umbraco-CMS/issues/7798
            Init(GetInvariantKits);
            var snapshot = this._snapshotService.CreatePublishedSnapshot(previewToken: null);
            _snapshotAccessor.PublishedSnapshot = snapshot;

            var items = snapshot.Content.GetByXPath("/root/itype");
            Assert.AreEqual(items.Count(), items.Count());
        }
        private void AssertLinkedNode(ContentNode node, int parent, int prevSibling, int nextSibling, int firstChild, int lastChild)
        {
            Assert.AreEqual(parent, node.ParentContentId);
            Assert.AreEqual(prevSibling, node.PreviousSiblingContentId);
            Assert.AreEqual(nextSibling, node.NextSiblingContentId);
            Assert.AreEqual(firstChild, node.FirstChildContentId);
            Assert.AreEqual(lastChild, node.LastChildContentId);
        }

        private void AssertDocuments(IPublishedContent[] documents, params string[] names)
        {
            Assert.AreEqual(names.Length, documents.Length);
            for (var i = 0; i < names.Length; i++)
                Assert.AreEqual(names[i], documents[i].Name);
        }

        private void AssertDocuments(string culture, IPublishedContent[] documents, params string[] names)
        {
            Assert.AreEqual(names.Length, documents.Length);
            for (var i = 0; i < names.Length; i++)
                Assert.AreEqual(names[i], documents[i].Name(culture));
        }
    }
}<|MERGE_RESOLUTION|>--- conflicted
+++ resolved
@@ -165,14 +165,9 @@
                 Mock.Of<IEntityXmlSerializer>(),
                 Mock.Of<IPublishedModelFactory>(),
                 new UrlSegmentProviderCollection(new[] { new DefaultUrlSegmentProvider() }),
-<<<<<<< HEAD
-                new TestSyncBootStateAccessor(SyncBootState.HasSyncState),
+                new TestSyncBootStateAccessor(SyncBootState.WarmBoot),
                 nucacheRepositoryFactory.GetMediaRepository(),
                 nucacheRepositoryFactory.GetContentRepository());
-=======
-                new TestSyncBootStateAccessor(SyncBootState.WarmBoot),
-                _contentNestedDataSerializerFactory);
->>>>>>> d9f92ec9
 
             // invariant is the current default
             _variationAccesor.VariationContext = new VariationContext();
