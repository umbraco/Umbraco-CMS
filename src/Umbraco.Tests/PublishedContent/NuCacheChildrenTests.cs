﻿using System;
using System.Collections.Generic;
using System.Data;
using System.Linq;
using Moq;
using NUnit.Framework;
using Umbraco.Core;
using Umbraco.Core.Composing;
using Umbraco.Core.Configuration;
using Umbraco.Core.Events;
using Umbraco.Core.Logging;
using Umbraco.Core.Models;
using Umbraco.Core.Models.PublishedContent;
using Umbraco.Core.Persistence.Repositories;
using Umbraco.Core.PropertyEditors;
using Umbraco.Core.Scoping;
using Umbraco.Core.Services;
using Umbraco.Core.Services.Changes;
using Umbraco.Core.Strings;
using Umbraco.Tests.TestHelpers;
using Umbraco.Tests.Testing.Objects;
using Umbraco.Tests.Testing.Objects.Accessors;
using Umbraco.Web;
using Umbraco.Web.Cache;
using Umbraco.Web.PublishedCache;
using Umbraco.Web.PublishedCache.NuCache;
using Umbraco.Web.PublishedCache.NuCache.DataSource;

namespace Umbraco.Tests.PublishedContent
{
    [TestFixture]
    public class NuCacheChildrenTests
    {
        private IPublishedSnapshotService _snapshotService;
        private IVariationContextAccessor _variationAccesor;
        private IPublishedSnapshotAccessor _snapshotAccessor;
        private ContentType _contentTypeInvariant;
        private ContentType _contentTypeVariant;
        private TestDataSource _source;
        private IContentCacheDataSerializerFactory _contentNestedDataSerializerFactory;

        [TearDown]
        public void Teardown()
        {
            _snapshotService?.Dispose();
        }

        private void Init(Func<IEnumerable<ContentNodeKit>> kits)
        {
            Current.Reset();

            var factory = Mock.Of<IFactory>();
            Current.Factory = factory;

            var configs = new Configs();
            Mock.Get(factory).Setup(x => x.GetInstance(typeof(Configs))).Returns(configs);
            var globalSettings = new GlobalSettings();
            configs.Add(SettingsForTests.GenerateMockUmbracoSettings);
            configs.Add<IGlobalSettings>(() => globalSettings);

            var publishedModelFactory = new NoopPublishedModelFactory();
            Mock.Get(factory).Setup(x => x.GetInstance(typeof(IPublishedModelFactory))).Returns(publishedModelFactory);

            var runtime = Mock.Of<IRuntimeState>();
            Mock.Get(runtime).Setup(x => x.Level).Returns(RuntimeLevel.Run);

            // create data types, property types and content types
            var dataType = new DataType(new VoidEditor("Editor", Mock.Of<ILogger>())) { Id = 3 };

            var dataTypes = new[]
            {
                dataType
            };

            var propertyType = new PropertyType("Umbraco.Void.Editor", ValueStorageType.Nvarchar) { Alias = "prop", DataTypeId = 3, Variations = ContentVariation.Nothing };
            _contentTypeInvariant = new ContentType(-1) { Id = 2, Alias = "itype", Variations = ContentVariation.Nothing };
            _contentTypeInvariant.AddPropertyType(propertyType);

            propertyType = new PropertyType("Umbraco.Void.Editor", ValueStorageType.Nvarchar) { Alias = "prop", DataTypeId = 3, Variations = ContentVariation.Culture };
            _contentTypeVariant = new ContentType(-1) { Id = 3, Alias = "vtype", Variations = ContentVariation.Culture };
            _contentTypeVariant.AddPropertyType(propertyType);

            var contentTypes = new[]
            {
                _contentTypeInvariant,
                _contentTypeVariant
            };

            var contentTypeService = new Mock<IContentTypeService>();
            contentTypeService.Setup(x => x.GetAll()).Returns(contentTypes);
            contentTypeService.Setup(x => x.GetAll(It.IsAny<int[]>())).Returns(contentTypes);

            var mediaTypeService = new Mock<IMediaTypeService>();
            mediaTypeService.Setup(x => x.GetAll()).Returns(Enumerable.Empty<IMediaType>());
            mediaTypeService.Setup(x => x.GetAll(It.IsAny<int[]>())).Returns(Enumerable.Empty<IMediaType>());

            var contentTypeServiceBaseFactory = new Mock<IContentTypeBaseServiceProvider>();
            contentTypeServiceBaseFactory.Setup(x => x.For(It.IsAny<IContentBase>())).Returns(contentTypeService.Object);

            var dataTypeService = Mock.Of<IDataTypeService>();
            Mock.Get(dataTypeService).Setup(x => x.GetAll()).Returns(dataTypes);

            // create a service context
            var serviceContext = ServiceContext.CreatePartial(
                dataTypeService: dataTypeService,
                memberTypeService: Mock.Of<IMemberTypeService>(),
                memberService: Mock.Of<IMemberService>(),
                contentTypeService: contentTypeService.Object,
                mediaTypeService: mediaTypeService.Object,
                localizationService: Mock.Of<ILocalizationService>(),
                domainService: Mock.Of<IDomainService>()
            );

            // create a scope provider
            var scopeProvider = new Mock<IScopeProvider>();
            scopeProvider
                .Setup(x => x.CreateScope(
                    It.IsAny<IsolationLevel>(),
                    It.IsAny<RepositoryCacheMode>(),
                    It.IsAny<IEventDispatcher>(),
                    It.IsAny<bool?>(),
                    It.IsAny<bool>(),
                    It.IsAny<bool>()))
                .Returns(Mock.Of<IScope>);

            // create a published content type factory
            var contentTypeFactory = new PublishedContentTypeFactory(
                Mock.Of<IPublishedModelFactory>(),
                new PropertyValueConverterCollection(Array.Empty<IPropertyValueConverter>()),
                dataTypeService);

            // create accessors
            _variationAccesor = new TestVariationContextAccessor();
            _snapshotAccessor = new TestPublishedSnapshotAccessor();

            // create a data source for NuCache
            _source = new TestDataSource(kits());
<<<<<<< HEAD
            _contentNestedDataSerializer = new JsonContentNestedDataSerializer();
            ITransactableDictionaryFactory transactableDictionaryFactory = new BPlusTreeTransactableDictionaryFactory();
=======
            _contentNestedDataSerializerFactory = new JsonContentNestedDataSerializerFactory();

>>>>>>> 67a9b5bb
            // at last, create the complete NuCache snapshot service!
            var options = new PublishedSnapshotServiceOptions { IgnoreLocalDb = true };
            _snapshotService = new PublishedSnapshotService(options,
                null,
                runtime,
                serviceContext,
                contentTypeFactory,
                null,
                _snapshotAccessor,
                _variationAccesor,
                Mock.Of<IProfilingLogger>(),
                scopeProvider.Object,
                Mock.Of<IDocumentRepository>(),
                Mock.Of<IMediaRepository>(),
                Mock.Of<IMemberRepository>(),
                new TestDefaultCultureAccessor(),
                _source,
                globalSettings,
                Mock.Of<IEntityXmlSerializer>(),
                Mock.Of<IPublishedModelFactory>(),
                new UrlSegmentProviderCollection(new[] { new DefaultUrlSegmentProvider() }),
<<<<<<< HEAD
                transactableDictionaryFactory,
                _contentNestedDataSerializer);
=======
                _contentNestedDataSerializerFactory);
>>>>>>> 67a9b5bb

            // invariant is the current default
            _variationAccesor.VariationContext = new VariationContext();

            Mock.Get(factory).Setup(x => x.GetInstance(typeof(IVariationContextAccessor))).Returns(_variationAccesor);
        }

        private IEnumerable<ContentNodeKit> GetNestedVariantKits()
        {
            var paths = new Dictionary<int, string> { { -1, "-1" } };

            //1x variant (root)
            yield return CreateVariantKit(1, -1, 1, paths);

            //1x invariant under root
            yield return CreateInvariantKit(4, 1, 1, paths);

            //1x variant under root
            yield return CreateVariantKit(7, 1, 4, paths);

            //2x mixed under invariant
            yield return CreateVariantKit(10, 4, 1, paths);
            yield return CreateInvariantKit(11, 4, 2, paths);

            //2x mixed under variant
            yield return CreateVariantKit(12, 7, 1, paths);
            yield return CreateInvariantKit(13, 7, 2, paths);
        }

        private IEnumerable<ContentNodeKit> GetInvariantKits()
        {
            var paths = new Dictionary<int, string> { { -1, "-1" } };

            yield return CreateInvariantKit(1, -1, 1, paths);
            yield return CreateInvariantKit(2, -1, 2, paths);
            yield return CreateInvariantKit(3, -1, 3, paths);

            yield return CreateInvariantKit(4, 1, 1, paths);
            yield return CreateInvariantKit(5, 1, 2, paths);
            yield return CreateInvariantKit(6, 1, 3, paths);

            yield return CreateInvariantKit(7, 2, 3, paths);
            yield return CreateInvariantKit(8, 2, 2, paths);
            yield return CreateInvariantKit(9, 2, 1, paths);

            yield return CreateInvariantKit(10, 3, 1, paths);

            yield return CreateInvariantKit(11, 4, 1, paths);
            yield return CreateInvariantKit(12, 4, 2, paths);
        }

        private ContentNodeKit CreateInvariantKit(int id, int parentId, int sortOrder, Dictionary<int, string> paths)
        {
            if (!paths.TryGetValue(parentId, out var parentPath))
                throw new Exception("Unknown parent.");

            var path = paths[id] = parentPath + "," + id;
            var level = path.Count(x => x == ',');
            var now = DateTime.Now;

            var contentData = new ContentData
            {
                Name = "N" + id,
                Published = true,
                TemplateId = 0,
                VersionId = 1,
                VersionDate = now,
                WriterId = 0,
                Properties = new Dictionary<string, PropertyData[]>(),
                CultureInfos = new Dictionary<string, CultureVariation>()
            };

            return new ContentNodeKit
            {
                ContentTypeId = _contentTypeInvariant.Id,
                Node = new ContentNode(id, Guid.NewGuid(), level, path, sortOrder, parentId, DateTime.Now, 0),
                DraftData = null,
                PublishedData = contentData
            };
        }

        private IEnumerable<ContentNodeKit> GetVariantKits()
        {
            var paths = new Dictionary<int, string> { { -1, "-1" } };

            yield return CreateVariantKit(1, -1, 1, paths);
            yield return CreateVariantKit(2, -1, 2, paths);
            yield return CreateVariantKit(3, -1, 3, paths);

            yield return CreateVariantKit(4, 1, 1, paths);
            yield return CreateVariantKit(5, 1, 2, paths);
            yield return CreateVariantKit(6, 1, 3, paths);

            yield return CreateVariantKit(7, 2, 3, paths);
            yield return CreateVariantKit(8, 2, 2, paths);
            yield return CreateVariantKit(9, 2, 1, paths);

            yield return CreateVariantKit(10, 3, 1, paths);

            yield return CreateVariantKit(11, 4, 1, paths);
            yield return CreateVariantKit(12, 4, 2, paths);
        }

        private static Dictionary<string, CultureVariation> GetCultureInfos(int id, DateTime now)
        {
            var en = new[] { 1, 2, 3, 4, 5, 6, 7, 8, 9, 10, 11, 12 };
            var fr = new[] { 1, 3, 4, 6, 7, 9, 10, 12 };

            var infos = new Dictionary<string, CultureVariation>();
            if (en.Contains(id))
                infos["en-US"] = new CultureVariation { Name = "N" + id + "-" + "en-US", Date = now, IsDraft = false };
            if (fr.Contains(id))
                infos["fr-FR"] = new CultureVariation { Name = "N" + id + "-" + "fr-FR", Date = now, IsDraft = false };
            return infos;
        }

        private ContentNodeKit CreateVariantKit(int id, int parentId, int sortOrder, Dictionary<int, string> paths)
        {
            if (!paths.TryGetValue(parentId, out var parentPath))
                throw new Exception("Unknown parent.");

            var path = paths[id] = parentPath + "," + id;
            var level = path.Count(x => x == ',');
            var now = DateTime.Now;

            return new ContentNodeKit
            {
                ContentTypeId = _contentTypeVariant.Id,
                Node = new ContentNode(id, Guid.NewGuid(), level, path, sortOrder, parentId, DateTime.Now, 0),
                DraftData = null,
                PublishedData = new ContentData
                {
                    Name = "N" + id,
                    Published = true,
                    TemplateId = 0,
                    VersionId = 1,
                    VersionDate = now,
                    WriterId = 0,
                    Properties = new Dictionary<string, PropertyData[]>(),
                    CultureInfos = GetCultureInfos(id, now)
                }
            };
        }

        private IEnumerable<ContentNodeKit> GetVariantWithDraftKits()
        {
            var paths = new Dictionary<int, string> { { -1, "-1" } };

            Dictionary<string, CultureVariation> GetCultureInfos(int id, DateTime now)
            {
                var en = new[] { 1, 2, 3, 4, 5, 6, 7, 8, 9, 10, 11, 12 };
                var fr = new[] { 1, 3, 4, 6, 7, 9, 10, 12 };

                var infos = new Dictionary<string, CultureVariation>();
                if (en.Contains(id))
                    infos["en-US"] = new CultureVariation { Name = "N" + id + "-" + "en-US", Date = now, IsDraft = false };
                if (fr.Contains(id))
                    infos["fr-FR"] = new CultureVariation { Name = "N" + id + "-" + "fr-FR", Date = now, IsDraft = false };
                return infos;
            }

            ContentNodeKit CreateKit(int id, int parentId, int sortOrder)
            {
                if (!paths.TryGetValue(parentId, out var parentPath))
                    throw new Exception("Unknown parent.");

                var path = paths[id] = parentPath + "," + id;
                var level = path.Count(x => x == ',');
                var now = DateTime.Now;

                ContentData CreateContentData(bool published) => new ContentData
                {
                    Name = "N" + id,
                    Published = published,
                    TemplateId = 0,
                    VersionId = 1,
                    VersionDate = now,
                    WriterId = 0,
                    Properties = new Dictionary<string, PropertyData[]>(),
                    CultureInfos = GetCultureInfos(id, now)
                };

                var withDraft = id % 2 == 0;
                var withPublished = !withDraft;

                return new ContentNodeKit
                {
                    ContentTypeId = _contentTypeVariant.Id,
                    Node = new ContentNode(id, Guid.NewGuid(), level, path, sortOrder, parentId, DateTime.Now, 0),
                    DraftData = withDraft ? CreateContentData(false) : null,
                    PublishedData = withPublished ? CreateContentData(true) : null
                };
            }

            yield return CreateKit(1, -1, 1);
            yield return CreateKit(2, -1, 2);
            yield return CreateKit(3, -1, 3);

            yield return CreateKit(4, 1, 1);
            yield return CreateKit(5, 1, 2);
            yield return CreateKit(6, 1, 3);

            yield return CreateKit(7, 2, 3);
            yield return CreateKit(8, 2, 2);
            yield return CreateKit(9, 2, 1);

            yield return CreateKit(10, 3, 1);

            yield return CreateKit(11, 4, 1);
            yield return CreateKit(12, 4, 2);
        }

        [Test]
        public void EmptyTest()
        {
            Init(() => Enumerable.Empty<ContentNodeKit>());

            var snapshot = _snapshotService.CreatePublishedSnapshot(previewToken: null);
            _snapshotAccessor.PublishedSnapshot = snapshot;

            var documents = snapshot.Content.GetAtRoot().ToArray();
            Assert.AreEqual(0, documents.Length);
        }

        [Test]
        public void ChildrenTest()
        {
            Init(GetInvariantKits);

            var snapshot = _snapshotService.CreatePublishedSnapshot(previewToken: null);
            _snapshotAccessor.PublishedSnapshot = snapshot;

            var documents = snapshot.Content.GetAtRoot().ToArray();
            AssertDocuments(documents, "N1", "N2", "N3");

            documents = snapshot.Content.GetById(1).Children().ToArray();
            AssertDocuments(documents, "N4", "N5", "N6");

            documents = snapshot.Content.GetById(2).Children().ToArray();
            AssertDocuments(documents, "N9", "N8", "N7");

            documents = snapshot.Content.GetById(3).Children().ToArray();
            AssertDocuments(documents, "N10");

            documents = snapshot.Content.GetById(4).Children().ToArray();
            AssertDocuments(documents, "N11", "N12");

            documents = snapshot.Content.GetById(10).Children().ToArray();
            AssertDocuments(documents);
        }

        [Test]
        public void ParentTest()
        {
            Init(GetInvariantKits);

            var snapshot = _snapshotService.CreatePublishedSnapshot(previewToken: null);
            _snapshotAccessor.PublishedSnapshot = snapshot;

            Assert.IsNull(snapshot.Content.GetById(1).Parent);
            Assert.IsNull(snapshot.Content.GetById(2).Parent);
            Assert.IsNull(snapshot.Content.GetById(3).Parent);

            Assert.AreEqual(1, snapshot.Content.GetById(4).Parent?.Id);
            Assert.AreEqual(1, snapshot.Content.GetById(5).Parent?.Id);
            Assert.AreEqual(1, snapshot.Content.GetById(6).Parent?.Id);

            Assert.AreEqual(2, snapshot.Content.GetById(7).Parent?.Id);
            Assert.AreEqual(2, snapshot.Content.GetById(8).Parent?.Id);
            Assert.AreEqual(2, snapshot.Content.GetById(9).Parent?.Id);

            Assert.AreEqual(3, snapshot.Content.GetById(10).Parent?.Id);

            Assert.AreEqual(4, snapshot.Content.GetById(11).Parent?.Id);
            Assert.AreEqual(4, snapshot.Content.GetById(12).Parent?.Id);
        }

        [Test]
        public void MoveToRootTest()
        {
            Init(GetInvariantKits);

            // get snapshot
            var snapshot = _snapshotService.CreatePublishedSnapshot(previewToken: null);
            _snapshotAccessor.PublishedSnapshot = snapshot;

            // do some changes
            var kit = _source.Kits[10];
            _source.Kits[10] = new ContentNodeKit
            {
                ContentTypeId = 2,
                Node = new ContentNode(kit.Node.Id, Guid.NewGuid(), 1, "-1,10", 4, -1, DateTime.Now, 0),
                DraftData = null,
                PublishedData = new ContentData
                {
                    Name = kit.PublishedData.Name,
                    Published = true,
                    TemplateId = 0,
                    VersionId = 1,
                    VersionDate = DateTime.Now,
                    WriterId = 0,
                    Properties = new Dictionary<string, PropertyData[]>(),
                    CultureInfos = new Dictionary<string, CultureVariation>()
                }
            };

            // notify
            _snapshotService.Notify(new[] { new ContentCacheRefresher.JsonPayload(10, Guid.Empty, TreeChangeTypes.RefreshBranch) }, out _, out _);

            // changes that *I* make are immediately visible on the current snapshot
            var documents = snapshot.Content.GetAtRoot().ToArray();
            AssertDocuments(documents, "N1", "N2", "N3", "N10");

            documents = snapshot.Content.GetById(3).Children().ToArray();
            AssertDocuments(documents);

            Assert.IsNull(snapshot.Content.GetById(10).Parent);
        }

        [Test]
        public void MoveFromRootTest()
        {
            Init(GetInvariantKits);

            // get snapshot
            var snapshot = _snapshotService.CreatePublishedSnapshot(previewToken: null);
            _snapshotAccessor.PublishedSnapshot = snapshot;

            // do some changes
            var kit = _source.Kits[1];
            _source.Kits[1] = new ContentNodeKit
            {
                ContentTypeId = 2,
                Node = new ContentNode(kit.Node.Id, Guid.NewGuid(), 1, "-1,3,10,1", 1, 10, DateTime.Now, 0),
                DraftData = null,
                PublishedData = new ContentData
                {
                    Name = kit.PublishedData.Name,
                    Published = true,
                    TemplateId = 0,
                    VersionId = 1,
                    VersionDate = DateTime.Now,
                    WriterId = 0,
                    Properties = new Dictionary<string, PropertyData[]>(),
                    CultureInfos = new Dictionary<string, CultureVariation>()
                }
            };

            // notify
            _snapshotService.Notify(new[] { new ContentCacheRefresher.JsonPayload(1, Guid.Empty, TreeChangeTypes.RefreshBranch) }, out _, out _);

            // changes that *I* make are immediately visible on the current snapshot
            var documents = snapshot.Content.GetAtRoot().ToArray();
            AssertDocuments(documents, "N2", "N3");

            documents = snapshot.Content.GetById(10).Children().ToArray();
            AssertDocuments(documents, "N1");

            Assert.AreEqual(10, snapshot.Content.GetById(1).Parent?.Id);
        }

        [Test]
        public void ReOrderTest()
        {
            Init(GetInvariantKits);

            // get snapshot
            var snapshot = _snapshotService.CreatePublishedSnapshot(previewToken: null);
            _snapshotAccessor.PublishedSnapshot = snapshot;

            // do some changes
            var kit = _source.Kits[7];
            _source.Kits[7] = new ContentNodeKit
            {
                ContentTypeId = 2,
                Node = new ContentNode(kit.Node.Id, Guid.NewGuid(), kit.Node.Level, kit.Node.Path, 1, kit.Node.ParentContentId, DateTime.Now, 0),
                DraftData = null,
                PublishedData = new ContentData
                {
                    Name = kit.PublishedData.Name,
                    Published = true,
                    TemplateId = 0,
                    VersionId = 1,
                    VersionDate = DateTime.Now,
                    WriterId = 0,
                    Properties = new Dictionary<string, PropertyData[]>(),
                    CultureInfos = new Dictionary<string, CultureVariation>()
                }
            };

            kit = _source.Kits[8];
            _source.Kits[8] = new ContentNodeKit
            {
                ContentTypeId = 2,
                Node = new ContentNode(kit.Node.Id, Guid.NewGuid(), kit.Node.Level, kit.Node.Path, 3, kit.Node.ParentContentId, DateTime.Now, 0),
                DraftData = null,
                PublishedData = new ContentData
                {
                    Name = kit.PublishedData.Name,
                    Published = true,
                    TemplateId = 0,
                    VersionId = 1,
                    VersionDate = DateTime.Now,
                    WriterId = 0,
                    Properties = new Dictionary<string, PropertyData[]>(),
                    CultureInfos = new Dictionary<string, CultureVariation>()
                }
            };

            kit = _source.Kits[9];
            _source.Kits[9] = new ContentNodeKit
            {
                ContentTypeId = 2,
                Node = new ContentNode(kit.Node.Id, Guid.NewGuid(), kit.Node.Level, kit.Node.Path, 2, kit.Node.ParentContentId, DateTime.Now, 0),
                DraftData = null,
                PublishedData = new ContentData
                {
                    Name = kit.PublishedData.Name,
                    Published = true,
                    TemplateId = 0,
                    VersionId = 1,
                    VersionDate = DateTime.Now,
                    WriterId = 0,
                    Properties = new Dictionary<string, PropertyData[]>(),
                    CultureInfos = new Dictionary<string, CultureVariation>()
                }
            };

            // notify
            _snapshotService.Notify(new[] { new ContentCacheRefresher.JsonPayload(kit.Node.ParentContentId, Guid.Empty, TreeChangeTypes.RefreshBranch) }, out _, out _);

            // changes that *I* make are immediately visible on the current snapshot
            var documents = snapshot.Content.GetById(kit.Node.ParentContentId).Children().ToArray();
            AssertDocuments(documents, "N7", "N9", "N8");
        }

        [Test]
        public void MoveTest()
        {
            Init(GetInvariantKits);

            // get snapshot
            var snapshot = _snapshotService.CreatePublishedSnapshot(previewToken: null);
            _snapshotAccessor.PublishedSnapshot = snapshot;

            // do some changes
            var kit = _source.Kits[4];
            _source.Kits[4] = new ContentNodeKit
            {
                ContentTypeId = 2,
                Node = new ContentNode(kit.Node.Id, Guid.NewGuid(), kit.Node.Level, kit.Node.Path, 2, kit.Node.ParentContentId, DateTime.Now, 0),
                DraftData = null,
                PublishedData = new ContentData
                {
                    Name = kit.PublishedData.Name,
                    Published = true,
                    TemplateId = 0,
                    VersionId = 1,
                    VersionDate = DateTime.Now,
                    WriterId = 0,
                    Properties = new Dictionary<string, PropertyData[]>(),
                    CultureInfos = new Dictionary<string, CultureVariation>()
                }
            };

            kit = _source.Kits[5];
            _source.Kits[5] = new ContentNodeKit
            {
                ContentTypeId = 2,
                Node = new ContentNode(kit.Node.Id, Guid.NewGuid(), kit.Node.Level, kit.Node.Path, 3, kit.Node.ParentContentId, DateTime.Now, 0),
                DraftData = null,
                PublishedData = new ContentData
                {
                    Name = kit.PublishedData.Name,
                    Published = true,
                    TemplateId = 0,
                    VersionId = 1,
                    VersionDate = DateTime.Now,
                    WriterId = 0,
                    Properties = new Dictionary<string, PropertyData[]>(),
                    CultureInfos = new Dictionary<string, CultureVariation>()
                }
            };

            kit = _source.Kits[6];
            _source.Kits[6] = new ContentNodeKit
            {
                ContentTypeId = 2,
                Node = new ContentNode(kit.Node.Id, Guid.NewGuid(), kit.Node.Level, kit.Node.Path, 4, kit.Node.ParentContentId, DateTime.Now, 0),
                DraftData = null,
                PublishedData = new ContentData
                {
                    Name = kit.PublishedData.Name,
                    Published = true,
                    TemplateId = 0,
                    VersionId = 1,
                    VersionDate = DateTime.Now,
                    WriterId = 0,
                    Properties = new Dictionary<string, PropertyData[]>(),
                    CultureInfos = new Dictionary<string, CultureVariation>()
                }
            };

            kit = _source.Kits[7];
            _source.Kits[7] = new ContentNodeKit
            {
                ContentTypeId = 2,
                Node = new ContentNode(kit.Node.Id, Guid.NewGuid(), kit.Node.Level, "-1,1,7", 1, 1, DateTime.Now, 0),
                DraftData = null,
                PublishedData = new ContentData
                {
                    Name = kit.PublishedData.Name,
                    Published = true,
                    TemplateId = 0,
                    VersionId = 1,
                    VersionDate = DateTime.Now,
                    WriterId = 0,
                    Properties = new Dictionary<string, PropertyData[]>(),
                    CultureInfos = new Dictionary<string, CultureVariation>()
                }
            };

            // notify
            _snapshotService.Notify(new[]
            {
                // removal must come first
                new ContentCacheRefresher.JsonPayload(2, Guid.Empty, TreeChangeTypes.RefreshBranch),
                new ContentCacheRefresher.JsonPayload(1, Guid.Empty, TreeChangeTypes.RefreshBranch)
            }, out _, out _);

            // changes that *I* make are immediately visible on the current snapshot
            var documents = snapshot.Content.GetById(1).Children().ToArray();
            AssertDocuments(documents, "N7", "N4", "N5", "N6");

            documents = snapshot.Content.GetById(2).Children().ToArray();
            AssertDocuments(documents, "N9", "N8");

            Assert.AreEqual(1, snapshot.Content.GetById(7).Parent?.Id);
        }

        [Test]
        public void Clear_Branch_Locked()
        {
            // This test replicates an issue we saw here https://github.com/umbraco/Umbraco-CMS/pull/7907#issuecomment-610259393
            // The data was sent to me and this replicates it's structure

            var paths = new Dictionary<int, string> { { -1, "-1" } };

            Init(() => new List<ContentNodeKit>
            {
                CreateInvariantKit(1, -1, 1, paths),    // first level
                CreateInvariantKit(2, 1, 1, paths),     // second level
                CreateInvariantKit(3, 2, 1, paths),     // third level

                CreateInvariantKit(4, 3, 1, paths),     // fourth level (we'll copy this one to the same level)

                CreateInvariantKit(5, 4, 1, paths),     // 6th level

                CreateInvariantKit(6, 5, 2, paths),     // 7th level
                CreateInvariantKit(7, 5, 3, paths),
                CreateInvariantKit(8, 5, 4, paths),
                CreateInvariantKit(9, 5, 5, paths),
                CreateInvariantKit(10, 5, 6, paths)
            });

            // get snapshot
            var snapshot = _snapshotService.CreatePublishedSnapshot(previewToken: null);
            _snapshotAccessor.PublishedSnapshot = snapshot;

            var snapshotService = (PublishedSnapshotService)_snapshotService;
            var contentStore = snapshotService.GetContentStore();
            //This will set a flag to force creating a new Gen next time the store is locked (i.e. In Notify)
            contentStore.CreateSnapshot();

            // notify - which ensures there are 2 generations in the cache meaning each LinkedNode has a Next value.
            _snapshotService.Notify(new[]
            {
                new ContentCacheRefresher.JsonPayload(4, Guid.Empty, TreeChangeTypes.RefreshBranch)
            }, out _, out _);

            // refresh the branch again, this used to show the issue where a null ref exception would occur
            // because in the ClearBranchLocked logic, when SetValueLocked was called within a recursive call
            // to a child, we null out the .Value of the LinkedNode within the while loop because we didn't capture
            // this value before recursing.
            Assert.DoesNotThrow(() =>
                _snapshotService.Notify(new[]
                {
                    new ContentCacheRefresher.JsonPayload(4, Guid.Empty, TreeChangeTypes.RefreshBranch)
                }, out _, out _));
        }

        [Test]
        public void NestedVariationChildrenTest()
        {
            Init(GetNestedVariantKits);

            var snapshot = _snapshotService.CreatePublishedSnapshot(previewToken: null);
            _snapshotAccessor.PublishedSnapshot = snapshot;

            //TEST with en-us variation context

            _variationAccesor.VariationContext = new VariationContext("en-US");

            var documents = snapshot.Content.GetAtRoot().ToArray();
            AssertDocuments(documents, "N1-en-US");

            documents = snapshot.Content.GetById(1).Children().ToArray();
            AssertDocuments(documents, "N4", "N7-en-US");

            //Get the invariant and list children, there's a variation context so it should return invariant AND en-us variants
            documents = snapshot.Content.GetById(4).Children().ToArray();
            AssertDocuments(documents, "N10-en-US", "N11");

            //Get the variant and list children, there's a variation context so it should return invariant AND en-us variants
            documents = snapshot.Content.GetById(7).Children().ToArray();
            AssertDocuments(documents, "N12-en-US", "N13");

            //TEST with fr-fr variation context

            _variationAccesor.VariationContext = new VariationContext("fr-FR");

            documents = snapshot.Content.GetAtRoot().ToArray();
            AssertDocuments(documents, "N1-fr-FR");

            documents = snapshot.Content.GetById(1).Children().ToArray();
            AssertDocuments(documents, "N4", "N7-fr-FR");

            //Get the invariant and list children, there's a variation context so it should return invariant AND en-us variants
            documents = snapshot.Content.GetById(4).Children().ToArray();
            AssertDocuments(documents, "N10-fr-FR", "N11");

            //Get the variant and list children, there's a variation context so it should return invariant AND en-us variants
            documents = snapshot.Content.GetById(7).Children().ToArray();
            AssertDocuments(documents, "N12-fr-FR", "N13");

            //TEST specific cultures

            documents = snapshot.Content.GetAtRoot("fr-FR").ToArray();
            AssertDocuments(documents, "N1-fr-FR");

            documents = snapshot.Content.GetById(1).Children("fr-FR").ToArray();
            AssertDocuments(documents, "N4", "N7-fr-FR"); //NOTE: Returns invariant, this is expected
            documents = snapshot.Content.GetById(1).Children("").ToArray();
            AssertDocuments(documents, "N4"); //Only returns invariant since that is what was requested

            documents = snapshot.Content.GetById(4).Children("fr-FR").ToArray();
            AssertDocuments(documents, "N10-fr-FR", "N11"); //NOTE: Returns invariant, this is expected
            documents = snapshot.Content.GetById(4).Children("").ToArray();
            AssertDocuments(documents, "N11"); //Only returns invariant since that is what was requested

            documents = snapshot.Content.GetById(7).Children("fr-FR").ToArray();
            AssertDocuments(documents, "N12-fr-FR", "N13"); //NOTE: Returns invariant, this is expected
            documents = snapshot.Content.GetById(7).Children("").ToArray();
            AssertDocuments(documents, "N13"); //Only returns invariant since that is what was requested

            //TEST without variation context
            // This will actually convert the culture to "" which will be invariant since that's all it will know how to do
            // This will return a NULL name for culture specific entities because there is no variation context

            _variationAccesor.VariationContext = null;

            documents = snapshot.Content.GetAtRoot().ToArray();
            //will return nothing because there's only variant at root
            Assert.AreEqual(0, documents.Length);
            //so we'll continue to getting the known variant, do not fully assert this because the Name will NULL
            documents = snapshot.Content.GetAtRoot("fr-FR").ToArray();
            Assert.AreEqual(1, documents.Length);

            documents = snapshot.Content.GetById(1).Children().ToArray();
            AssertDocuments(documents, "N4");

            //Get the invariant and list children
            documents = snapshot.Content.GetById(4).Children().ToArray();
            AssertDocuments(documents, "N11");

            //Get the variant and list children
            documents = snapshot.Content.GetById(7).Children().ToArray();
            AssertDocuments(documents, "N13");
        }

        [Test]
        public void VariantChildrenTest()
        {
            Init(GetVariantKits);

            var snapshot = _snapshotService.CreatePublishedSnapshot(previewToken: null);
            _snapshotAccessor.PublishedSnapshot = snapshot;

            _variationAccesor.VariationContext = new VariationContext("en-US");

            var documents = snapshot.Content.GetAtRoot().ToArray();
            AssertDocuments(documents, "N1-en-US", "N2-en-US", "N3-en-US");

            documents = snapshot.Content.GetById(1).Children().ToArray();
            AssertDocuments(documents, "N4-en-US", "N5-en-US", "N6-en-US");

            documents = snapshot.Content.GetById(2).Children().ToArray();
            AssertDocuments(documents, "N9-en-US", "N8-en-US", "N7-en-US");

            documents = snapshot.Content.GetById(3).Children().ToArray();
            AssertDocuments(documents, "N10-en-US");

            documents = snapshot.Content.GetById(4).Children().ToArray();
            AssertDocuments(documents, "N11-en-US", "N12-en-US");

            documents = snapshot.Content.GetById(10).Children().ToArray();
            AssertDocuments(documents);


            _variationAccesor.VariationContext = new VariationContext("fr-FR");

            documents = snapshot.Content.GetAtRoot().ToArray();
            AssertDocuments(documents, "N1-fr-FR", "N3-fr-FR");

            documents = snapshot.Content.GetById(1).Children().ToArray();
            AssertDocuments(documents, "N4-fr-FR", "N6-fr-FR");

            documents = snapshot.Content.GetById(2).Children().ToArray();
            AssertDocuments(documents, "N9-fr-FR", "N7-fr-FR");

            documents = snapshot.Content.GetById(3).Children().ToArray();
            AssertDocuments(documents, "N10-fr-FR");

            documents = snapshot.Content.GetById(4).Children().ToArray();
            AssertDocuments(documents, "N12-fr-FR");

            documents = snapshot.Content.GetById(10).Children().ToArray();
            AssertDocuments(documents);

            documents = snapshot.Content.GetById(1).Children("*").ToArray();
            AssertDocuments(documents, "N4-fr-FR", null, "N6-fr-FR");
            AssertDocuments("en-US", documents, "N4-en-US", "N5-en-US", "N6-en-US");

            documents = snapshot.Content.GetById(1).Children("en-US").ToArray();
            AssertDocuments(documents, "N4-fr-FR", null, "N6-fr-FR");
            AssertDocuments("en-US", documents, "N4-en-US", "N5-en-US", "N6-en-US");

            documents = snapshot.Content.GetById(1).ChildrenForAllCultures.ToArray();
            AssertDocuments(documents, "N4-fr-FR", null, "N6-fr-FR");
            AssertDocuments("en-US", documents, "N4-en-US", "N5-en-US", "N6-en-US");


            documents = snapshot.Content.GetAtRoot("*").ToArray();
            AssertDocuments(documents, "N1-fr-FR", null, "N3-fr-FR");

            documents = snapshot.Content.GetById(1).DescendantsOrSelf().ToArray();
            AssertDocuments(documents, "N1-fr-FR", "N4-fr-FR", "N12-fr-FR", "N6-fr-FR");

            documents = snapshot.Content.GetById(1).DescendantsOrSelf("*").ToArray();
            AssertDocuments(documents, "N1-fr-FR", "N4-fr-FR", null /*11*/, "N12-fr-FR", null /*5*/, "N6-fr-FR");
        }

        [Test]
        public void RemoveTest()
        {
            Init(GetInvariantKits);

            var snapshot = _snapshotService.CreatePublishedSnapshot(previewToken: null);
            _snapshotAccessor.PublishedSnapshot = snapshot;

            var documents = snapshot.Content.GetAtRoot().ToArray();
            AssertDocuments(documents, "N1", "N2", "N3");

            documents = snapshot.Content.GetById(1).Children().ToArray();
            AssertDocuments(documents, "N4", "N5", "N6");

            documents = snapshot.Content.GetById(2).Children().ToArray();
            AssertDocuments(documents, "N9", "N8", "N7");

            // notify
            _snapshotService.Notify(new[]
            {
                new ContentCacheRefresher.JsonPayload(3, Guid.Empty, TreeChangeTypes.Remove), // remove last
                new ContentCacheRefresher.JsonPayload(5, Guid.Empty, TreeChangeTypes.Remove), // remove middle
                new ContentCacheRefresher.JsonPayload(9, Guid.Empty, TreeChangeTypes.Remove), // remove first
            }, out _, out _);

            documents = snapshot.Content.GetAtRoot().ToArray();
            AssertDocuments(documents, "N1", "N2");

            documents = snapshot.Content.GetById(1).Children().ToArray();
            AssertDocuments(documents, "N4", "N6");

            documents = snapshot.Content.GetById(2).Children().ToArray();
            AssertDocuments(documents, "N8", "N7");

            // notify
            _snapshotService.Notify(new[]
            {
                new ContentCacheRefresher.JsonPayload(1, Guid.Empty, TreeChangeTypes.Remove), // remove first
                new ContentCacheRefresher.JsonPayload(8, Guid.Empty, TreeChangeTypes.Remove), // remove
                new ContentCacheRefresher.JsonPayload(7, Guid.Empty, TreeChangeTypes.Remove), // remove
            }, out _, out _);

            documents = snapshot.Content.GetAtRoot().ToArray();
            AssertDocuments(documents, "N2");

            documents = snapshot.Content.GetById(2).Children().ToArray();
            AssertDocuments(documents);
        }

        [Test]
        public void UpdateTest()
        {
            Init(GetInvariantKits);

            var snapshot = _snapshotService.CreatePublishedSnapshot(previewToken: null);
            _snapshotAccessor.PublishedSnapshot = snapshot;

            var snapshotService = (PublishedSnapshotService)_snapshotService;
            var contentStore = snapshotService.GetContentStore();

            var parentNodes = contentStore.Test.GetValues(1);
            var parentNode = parentNodes[0];
            AssertLinkedNode(parentNode.contentNode, -1, -1, 2, 4, 6);
            Assert.AreEqual(1, parentNode.gen);

            var documents = snapshot.Content.GetAtRoot().ToArray();
            AssertDocuments(documents, "N1", "N2", "N3");

            documents = snapshot.Content.GetById(1).Children().ToArray();
            AssertDocuments(documents, "N4", "N5", "N6");

            documents = snapshot.Content.GetById(2).Children().ToArray();
            AssertDocuments(documents, "N9", "N8", "N7");

            // notify
            _snapshotService.Notify(new[]
            {
                new ContentCacheRefresher.JsonPayload(1, Guid.Empty, TreeChangeTypes.RefreshBranch),
                new ContentCacheRefresher.JsonPayload(2, Guid.Empty, TreeChangeTypes.RefreshNode),
            }, out _, out _);

            parentNodes = contentStore.Test.GetValues(1);
            Assert.AreEqual(2, parentNodes.Length);
            parentNode = parentNodes[1]; // get the first gen
            AssertLinkedNode(parentNode.contentNode, -1, -1, 2, 4, 6); // the structure should have remained the same
            Assert.AreEqual(1, parentNode.gen);
            parentNode = parentNodes[0]; // get the latest gen
            AssertLinkedNode(parentNode.contentNode, -1, -1, 2, 4, 6); // the structure should have remained the same
            Assert.AreEqual(2, parentNode.gen);

            documents = snapshot.Content.GetAtRoot().ToArray();
            AssertDocuments(documents, "N1", "N2", "N3");

            documents = snapshot.Content.GetById(1).Children().ToArray();
            AssertDocuments(documents, "N4", "N5", "N6");

            documents = snapshot.Content.GetById(2).Children().ToArray();
            AssertDocuments(documents, "N9", "N8", "N7");


        }

        [Test]
        public void AtRootTest()
        {
            Init(GetVariantWithDraftKits);

            var snapshot = _snapshotService.CreatePublishedSnapshot(previewToken: null);
            _snapshotAccessor.PublishedSnapshot = snapshot;

            _variationAccesor.VariationContext = new VariationContext("en-US");

            // N2 is draft only

            var documents = snapshot.Content.GetAtRoot().ToArray();
            AssertDocuments(documents, "N1-en-US", /*"N2-en-US",*/ "N3-en-US");

            documents = snapshot.Content.GetAtRoot(true).ToArray();
            AssertDocuments(documents, "N1-en-US", "N2-en-US", "N3-en-US");
        }

        [Test]
        public void Set_All_Fast_Sorted_Ensure_LastChildContentId()
        {
            //see https://github.com/umbraco/Umbraco-CMS/issues/6353

            IEnumerable<ContentNodeKit> GetKits()
            {
                var paths = new Dictionary<int, string> { { -1, "-1" } };

                yield return CreateInvariantKit(1, -1, 1, paths);
                yield return CreateInvariantKit(2, 1, 1, paths);
            }

            Init(GetKits);

            var snapshotService = (PublishedSnapshotService)_snapshotService;
            var contentStore = snapshotService.GetContentStore();

            var parentNodes = contentStore.Test.GetValues(1);
            var parentNode = parentNodes[0];
            AssertLinkedNode(parentNode.contentNode, -1, -1, -1, 2, 2);

            _snapshotService.Notify(new[]
            {
                new ContentCacheRefresher.JsonPayload(2, Guid.Empty, TreeChangeTypes.Remove)
            }, out _, out _);

            parentNodes = contentStore.Test.GetValues(1);
            parentNode = parentNodes[0];

            AssertLinkedNode(parentNode.contentNode, -1, -1, -1, -1, -1);
        }

        [Test]
        public void Remove_Node_Ensures_Linked_List()
        {
            // NOTE: these tests are not using real scopes, in which case a Scope does not control
            // how the snapshots generations work. We are forcing new snapshot generations manually.

            IEnumerable<ContentNodeKit> GetKits()
            {
                var paths = new Dictionary<int, string> { { -1, "-1" } };

                //root
                yield return CreateInvariantKit(1, -1, 1, paths);

                //children
                yield return CreateInvariantKit(2, 1, 1, paths);
                yield return CreateInvariantKit(3, 1, 2, paths); //middle child
                yield return CreateInvariantKit(4, 1, 3, paths);
            }

            Init(GetKits);

            var snapshotService = (PublishedSnapshotService)_snapshotService;
            var contentStore = snapshotService.GetContentStore();

            Assert.AreEqual(1, contentStore.Test.LiveGen);
            Assert.IsTrue(contentStore.Test.NextGen);

            var parentNode = contentStore.Test.GetValues(1)[0];
            Assert.AreEqual(1, parentNode.gen);
            AssertLinkedNode(parentNode.contentNode, -1, -1, -1, 2, 4);

            var child1 = contentStore.Test.GetValues(2)[0];
            Assert.AreEqual(1, child1.gen);
            AssertLinkedNode(child1.contentNode, 1, -1, 3, -1, -1);

            var child2 = contentStore.Test.GetValues(3)[0];
            Assert.AreEqual(1, child2.gen);
            AssertLinkedNode(child2.contentNode, 1, 2, 4, -1, -1);

            var child3 = contentStore.Test.GetValues(4)[0];
            Assert.AreEqual(1, child3.gen);
            AssertLinkedNode(child3.contentNode, 1, 3, -1, -1, -1);

            //This will set a flag to force creating a new Gen next time the store is locked (i.e. In Notify)
            contentStore.CreateSnapshot();

            Assert.IsFalse(contentStore.Test.NextGen);

            _snapshotService.Notify(new[]
            {
                new ContentCacheRefresher.JsonPayload(3, Guid.Empty, TreeChangeTypes.Remove) //remove middle child
            }, out _, out _);

            Assert.AreEqual(2, contentStore.Test.LiveGen);
            Assert.IsTrue(contentStore.Test.NextGen);

            var parentNodes = contentStore.Test.GetValues(1);
            Assert.AreEqual(1, parentNodes.Length); // the parent doesn't get changed, not new gen's are added
            parentNode = parentNodes[0];
            Assert.AreEqual(1, parentNode.gen); // the parent node's gen has not changed
            AssertLinkedNode(parentNode.contentNode, -1, -1, -1, 2, 4);

            child1 = contentStore.Test.GetValues(2)[0];
            Assert.AreEqual(2, child1.gen); // there is now 2x gen's of this item
            AssertLinkedNode(child1.contentNode, 1, -1, 4, -1, -1);

            child2 = contentStore.Test.GetValues(3)[0];
            Assert.AreEqual(2, child2.gen); // there is now 2x gen's of this item
            Assert.IsNull(child2.contentNode);  // because it doesn't exist anymore

            child3 = contentStore.Test.GetValues(4)[0];
            Assert.AreEqual(2, child3.gen); // there is now 2x gen's of this item
            AssertLinkedNode(child3.contentNode, 1, 2, -1, -1, -1);
        }

        [Test]
        public void Refresh_Node_Ensures_Linked_list()
        {
            // NOTE: these tests are not using real scopes, in which case a Scope does not control
            // how the snapshots generations work. We are forcing new snapshot generations manually.

            IEnumerable<ContentNodeKit> GetKits()
            {
                var paths = new Dictionary<int, string> { { -1, "-1" } };

                //root
                yield return CreateInvariantKit(100, -1, 1, paths);

                //site
                yield return CreateInvariantKit(2, 100, 1, paths);
                yield return CreateInvariantKit(1, 100, 2, paths); //middle child
                yield return CreateInvariantKit(3, 100, 3, paths);

                //children of 1
                yield return CreateInvariantKit(20, 1, 1, paths);
                yield return CreateInvariantKit(30, 1, 2, paths);
                yield return CreateInvariantKit(40, 1, 3, paths);
            }

            Init(GetKits);

            var snapshotService = (PublishedSnapshotService)_snapshotService;
            var contentStore = snapshotService.GetContentStore();

            Assert.AreEqual(1, contentStore.Test.LiveGen);
            Assert.IsTrue(contentStore.Test.NextGen);

            var middleNode = contentStore.Test.GetValues(1)[0];
            Assert.AreEqual(1, middleNode.gen);
            AssertLinkedNode(middleNode.contentNode, 100, 2, 3, 20, 40);

            //This will set a flag to force creating a new Gen next time the store is locked (i.e. In Notify)
            contentStore.CreateSnapshot();

            Assert.IsFalse(contentStore.Test.NextGen);

            _snapshotService.Notify(new[]
            {
                new ContentCacheRefresher.JsonPayload(1, Guid.Empty, TreeChangeTypes.RefreshNode)
            }, out _, out _);

            Assert.AreEqual(2, contentStore.Test.LiveGen);
            Assert.IsTrue(contentStore.Test.NextGen);

            middleNode = contentStore.Test.GetValues(1)[0];
            Assert.AreEqual(2, middleNode.gen);
            AssertLinkedNode(middleNode.contentNode, 100, 2, 3, 20, 40);
        }

        /// <summary>
        /// This addresses issue: https://github.com/umbraco/Umbraco-CMS/issues/6698
        /// </summary>
        /// <remarks>
        /// This test mimics if someone were to:
        ///  1) Unpublish a "middle child"
        ///  2) Save and publish it
        ///  3) Publish it with descendants
        ///  4) Repeat steps 2 and 3
        ///
        /// Which has caused an exception. To replicate this test:
        ///  1) RefreshBranch with kits for a branch where the top most node is unpublished
        ///  2) RefreshBranch with kits for the branch where the top most node is published
        ///  3) RefreshBranch with kits for the branch where the top most node is published
        ///  4) RefreshNode
        ///  5) RefreshBranch with kits for the branch where the top most node is published
        /// </remarks>
        [Test]
        public void Refresh_Branch_With_Alternating_Publish_Flags()
        {
            // NOTE: these tests are not using real scopes, in which case a Scope does not control
            // how the snapshots generations work. We are forcing new snapshot generations manually.

            IEnumerable<ContentNodeKit> GetKits()
            {
                var paths = new Dictionary<int, string> { { -1, "-1" } };

                //root
                yield return CreateInvariantKit(100, -1, 1, paths);

                //site
                yield return CreateInvariantKit(2, 100, 1, paths);
                yield return CreateInvariantKit(1, 100, 2, paths); //middle child
                yield return CreateInvariantKit(3, 100, 3, paths);

                //children of 1
                yield return CreateInvariantKit(20, 1, 1, paths);
                yield return CreateInvariantKit(30, 1, 2, paths);
                yield return CreateInvariantKit(40, 1, 3, paths);
            }

            //init with all published
            Init(GetKits);

            var snapshotService = (PublishedSnapshotService)_snapshotService;
            var contentStore = snapshotService.GetContentStore();

            var rootKit = _source.Kits[1].Clone();

            void ChangePublishFlagOfRoot(bool published, int assertGen, TreeChangeTypes changeType)
            {
                //This will set a flag to force creating a new Gen next time the store is locked (i.e. In Notify)
                contentStore.CreateSnapshot();

                Assert.IsFalse(contentStore.Test.NextGen);

                //Change the root publish flag
                var kit = rootKit.Clone();
                kit.DraftData = published ? null : kit.PublishedData;
                kit.PublishedData = published ? kit.PublishedData : null;
                _source.Kits[1] = kit;

                _snapshotService.Notify(new[]
                {
                    new ContentCacheRefresher.JsonPayload(1, Guid.Empty, changeType)
                }, out _, out _);

                Assert.AreEqual(assertGen, contentStore.Test.LiveGen);
                Assert.IsTrue(contentStore.Test.NextGen);

                //get the latest gen for content Id 1
                var (gen, contentNode) = contentStore.Test.GetValues(1)[0];
                Assert.AreEqual(assertGen, gen);
                //even when unpublishing/re-publishing/etc... the linked list is always maintained
                AssertLinkedNode(contentNode, 100, 2, 3, 20, 40);
            }

            //unpublish the root
            ChangePublishFlagOfRoot(false, 2, TreeChangeTypes.RefreshBranch);

            //publish the root (since it's not published, it will cause a RefreshBranch)
            ChangePublishFlagOfRoot(true, 3, TreeChangeTypes.RefreshBranch);

            //publish root + descendants
            ChangePublishFlagOfRoot(true, 4, TreeChangeTypes.RefreshBranch);

            //save/publish the root (since it's already published, it will just cause a RefreshNode
            ChangePublishFlagOfRoot(true, 5, TreeChangeTypes.RefreshNode);

            //publish root + descendants
            ChangePublishFlagOfRoot(true, 6, TreeChangeTypes.RefreshBranch);
        }

        [Test]
        public void Refresh_Branch_Ensures_Linked_List()
        {
            // NOTE: these tests are not using real scopes, in which case a Scope does not control
            // how the snapshots generations work. We are forcing new snapshot generations manually.

            IEnumerable<ContentNodeKit> GetKits()
            {
                var paths = new Dictionary<int, string> { { -1, "-1" } };

                //root
                yield return CreateInvariantKit(1, -1, 1, paths);

                //children
                yield return CreateInvariantKit(2, 1, 1, paths);
                yield return CreateInvariantKit(3, 1, 2, paths); //middle child
                yield return CreateInvariantKit(4, 1, 3, paths);
            }

            Init(GetKits);

            var snapshotService = (PublishedSnapshotService)_snapshotService;
            var contentStore = snapshotService.GetContentStore();

            Assert.AreEqual(1, contentStore.Test.LiveGen);
            Assert.IsTrue(contentStore.Test.NextGen);

            var parentNode = contentStore.Test.GetValues(1)[0];
            Assert.AreEqual(1, parentNode.gen);
            AssertLinkedNode(parentNode.contentNode, -1, -1, -1, 2, 4);

            var child1 = contentStore.Test.GetValues(2)[0];
            Assert.AreEqual(1, child1.gen);
            AssertLinkedNode(child1.contentNode, 1, -1, 3, -1, -1);

            var child2 = contentStore.Test.GetValues(3)[0];
            Assert.AreEqual(1, child2.gen);
            AssertLinkedNode(child2.contentNode, 1, 2, 4, -1, -1);

            var child3 = contentStore.Test.GetValues(4)[0];
            Assert.AreEqual(1, child3.gen);
            AssertLinkedNode(child3.contentNode, 1, 3, -1, -1, -1);

            //This will set a flag to force creating a new Gen next time the store is locked (i.e. In Notify)
            contentStore.CreateSnapshot();

            Assert.IsFalse(contentStore.Test.NextGen);

            _snapshotService.Notify(new[]
            {
                new ContentCacheRefresher.JsonPayload(3, Guid.Empty, TreeChangeTypes.RefreshBranch) //remove middle child
            }, out _, out _);

            Assert.AreEqual(2, contentStore.Test.LiveGen);
            Assert.IsTrue(contentStore.Test.NextGen);

            var parentNodes = contentStore.Test.GetValues(1);
            Assert.AreEqual(1, parentNodes.Length); // the parent doesn't get changed, not new gen's are added
            parentNode = parentNodes[0];
            Assert.AreEqual(1, parentNode.gen); // the parent node's gen has not changed
            AssertLinkedNode(parentNode.contentNode, -1, -1, -1, 2, 4);

            child1 = contentStore.Test.GetValues(2)[0];
            Assert.AreEqual(2, child1.gen); // there is now 2x gen's of this item
            AssertLinkedNode(child1.contentNode, 1, -1, 3, -1, -1);

            child2 = contentStore.Test.GetValues(3)[0];
            Assert.AreEqual(2, child2.gen); // there is now 2x gen's of this item
            AssertLinkedNode(child2.contentNode, 1, 2, 4, -1, -1);

            child3 = contentStore.Test.GetValues(4)[0];
            Assert.AreEqual(2, child3.gen); // there is now 2x gen's of this item
            AssertLinkedNode(child3.contentNode, 1, 3, -1, -1, -1);
        }

        [Test]
        public void MultipleCacheIteration()
        {
            //see https://github.com/umbraco/Umbraco-CMS/issues/7798
            Init(GetInvariantKits);
            var snapshot = this._snapshotService.CreatePublishedSnapshot(previewToken: null);
            _snapshotAccessor.PublishedSnapshot = snapshot;

            var items = snapshot.Content.GetByXPath("/root/itype");
            Assert.AreEqual(items.Count(), items.Count());
        }
        private void AssertLinkedNode(ContentNode node, int parent, int prevSibling, int nextSibling, int firstChild, int lastChild)
        {
            Assert.AreEqual(parent, node.ParentContentId);
            Assert.AreEqual(prevSibling, node.PreviousSiblingContentId);
            Assert.AreEqual(nextSibling, node.NextSiblingContentId);
            Assert.AreEqual(firstChild, node.FirstChildContentId);
            Assert.AreEqual(lastChild, node.LastChildContentId);
        }

        private void AssertDocuments(IPublishedContent[] documents, params string[] names)
        {
            Assert.AreEqual(names.Length, documents.Length);
            for (var i = 0; i < names.Length; i++)
                Assert.AreEqual(names[i], documents[i].Name);
        }

        private void AssertDocuments(string culture, IPublishedContent[] documents, params string[] names)
        {
            Assert.AreEqual(names.Length, documents.Length);
            for (var i = 0; i < names.Length; i++)
                Assert.AreEqual(names[i], documents[i].Name(culture));
        }
    }
}<|MERGE_RESOLUTION|>--- conflicted
+++ resolved
@@ -135,13 +135,9 @@
 
             // create a data source for NuCache
             _source = new TestDataSource(kits());
-<<<<<<< HEAD
-            _contentNestedDataSerializer = new JsonContentNestedDataSerializer();
+            _contentNestedDataSerializerFactory = new JsonContentNestedDataSerializerFactory();
+
             ITransactableDictionaryFactory transactableDictionaryFactory = new BPlusTreeTransactableDictionaryFactory();
-=======
-            _contentNestedDataSerializerFactory = new JsonContentNestedDataSerializerFactory();
-
->>>>>>> 67a9b5bb
             // at last, create the complete NuCache snapshot service!
             var options = new PublishedSnapshotServiceOptions { IgnoreLocalDb = true };
             _snapshotService = new PublishedSnapshotService(options,
@@ -163,12 +159,8 @@
                 Mock.Of<IEntityXmlSerializer>(),
                 Mock.Of<IPublishedModelFactory>(),
                 new UrlSegmentProviderCollection(new[] { new DefaultUrlSegmentProvider() }),
-<<<<<<< HEAD
                 transactableDictionaryFactory,
-                _contentNestedDataSerializer);
-=======
                 _contentNestedDataSerializerFactory);
->>>>>>> 67a9b5bb
 
             // invariant is the current default
             _variationAccesor.VariationContext = new VariationContext();
