--- conflicted
+++ resolved
@@ -37,11 +37,7 @@
         private ContentType _contentTypeInvariant;
         private ContentType _contentTypeVariant;
         private TestDataSource _source;
-<<<<<<< HEAD
-        private IContentNestedDataSerializer _contentNestedDataSerializer;
-=======
         private IContentCacheDataSerializerFactory _contentNestedDataSerializerFactory;
->>>>>>> 0688de77
 
         [TearDown]
         public void Teardown()
@@ -139,11 +135,7 @@
 
             // create a data source for NuCache
             _source = new TestDataSource(kits());
-<<<<<<< HEAD
-            _contentNestedDataSerializer = new JsonContentNestedDataSerializer();
-=======
             _contentNestedDataSerializerFactory = new JsonContentNestedDataSerializerFactory();
->>>>>>> 0688de77
 
             // at last, create the complete NuCache snapshot service!
             var options = new PublishedSnapshotServiceOptions { IgnoreLocalDb = true };
@@ -166,11 +158,7 @@
                 Mock.Of<IEntityXmlSerializer>(),
                 Mock.Of<IPublishedModelFactory>(),
                 new UrlSegmentProviderCollection(new[] { new DefaultUrlSegmentProvider() }),
-<<<<<<< HEAD
-                _contentNestedDataSerializer);
-=======
                 _contentNestedDataSerializerFactory);
->>>>>>> 0688de77
 
             // invariant is the current default
             _variationAccesor.VariationContext = new VariationContext();
