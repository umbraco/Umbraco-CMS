--- conflicted
+++ resolved
@@ -159,11 +159,8 @@
                 Mock.Of<IEntityXmlSerializer>(),
                 Mock.Of<IPublishedModelFactory>(),
                 new UrlSegmentProviderCollection(new[] { new DefaultUrlSegmentProvider() }),
-<<<<<<< HEAD
+                new TestSyncBootStateAccessor(SyncBootState.HasSyncState),
                 _contentNestedDataSerializerFactory);
-=======
-                new TestSyncBootStateAccessor(SyncBootState.HasSyncState));
->>>>>>> 5f9d126a
 
             // invariant is the current default
             _variationAccesor.VariationContext = new VariationContext();
