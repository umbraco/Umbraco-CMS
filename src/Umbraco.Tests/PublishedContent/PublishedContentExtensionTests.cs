--- conflicted
+++ resolved
@@ -1,99 +1,95 @@
-﻿using System;
-using System.Collections.Generic;
-using System.Linq;
-using System.Text;
-using NUnit.Framework;
-using Umbraco.Core.Models;
-using Umbraco.Tests.TestHelpers;
-using Umbraco.Web;
-
-namespace Umbraco.Tests.PublishedContent
-{
-    [DatabaseTestBehavior(DatabaseBehavior.NewDbFileAndSchemaPerFixture)]
-	[TestFixture]
-    public class PublishedContentExtensionTests : PublishedContentTestBase
-	{
-		private UmbracoContext ctx;
-		private string xmlContent = "";
-		private bool createContentTypes = true;
-        
-		protected override string GetXmlContent(int templateId)
-		{
-			return xmlContent;
-		}
-
-		[Test]
-		public void IsDocumentType_NonRecursive_ActualType_ReturnsTrue()
-		{
-			InitializeInheritedContentTypes();
-
-			var publishedContent = ctx.ContentCache.GetById(1100);
-            Assert.That(publishedContent.IsDocumentType("inherited", false));
-		}
-
-		[Test]
-		public void IsDocumentType_NonRecursive_BaseType_ReturnsFalse()
-		{
-			InitializeInheritedContentTypes();
-
-			var publishedContent = ctx.ContentCache.GetById(1100);
-			Assert.That(publishedContent.IsDocumentType("base", false), Is.False);
-		}
-
-		[Test]
-		public void IsDocumentType_Recursive_ActualType_ReturnsTrue()
-		{
-			InitializeInheritedContentTypes();
-
-			var publishedContent = ctx.ContentCache.GetById(1100);
-			Assert.That(publishedContent.IsDocumentType("inherited", true));
-		}
-
-		[Test]
-		public void IsDocumentType_Recursive_BaseType_ReturnsTrue()
-		{
-			InitializeInheritedContentTypes();
-
-			var publishedContent = ctx.ContentCache.GetById(1100);
-			Assert.That(publishedContent.IsDocumentType("base", true));
-		}
-        
-		[Test]
-		public void IsDocumentType_Recursive_InvalidBaseType_ReturnsFalse()
-		{
-			InitializeInheritedContentTypes();
-
-			var publishedContent = ctx.ContentCache.GetById(1100);
-			Assert.That(publishedContent.IsDocumentType("invalidbase", true), Is.False);
-		}
-
-		private void InitializeInheritedContentTypes()
-		{
-			ctx = GetUmbracoContext("/", 1, null, true);
-			if (createContentTypes)
-			{
-				var contentTypeService = ctx.Application.Services.ContentTypeService;
-				var baseType = new ContentType(-1) {Alias = "base", Name = "Base"};
-<<<<<<< HEAD
-				var inheritedType = new ContentType(baseType, baseType.Alias) {Alias = "inherited", Name = "Inherited"};
-=======
-			    const string contentTypeAlias = "inherited";
-			    var inheritedType = new ContentType(baseType, contentTypeAlias) {Alias = contentTypeAlias, Name = "Inherited"};
->>>>>>> a8d7a1d0
-				contentTypeService.Save(baseType);
-				contentTypeService.Save(inheritedType);
-				createContentTypes = false;
-			}
-			#region setup xml content
-			xmlContent = @"<?xml version=""1.0"" encoding=""utf-8""?>
-<!DOCTYPE root[ 
-<!ELEMENT inherited ANY>
-<!ATTLIST inherited id ID #REQUIRED>
-]>
-<root id=""-1"">
-	<inherited id=""1100"" parentID=""-1"" level=""1"" writerID=""0"" creatorID=""0"" nodeType=""1044"" template=""1"" sortOrder=""1"" createDate=""2012-06-12T14:13:17"" updateDate=""2012-07-20T18:50:43"" nodeName=""Home"" urlName=""home"" writerName=""admin"" creatorName=""admin"" path=""-1,1046"" isDoc=""""/>
-</root>";
-			#endregion
-		}
-	}
-}
+﻿using System;
+using System.Collections.Generic;
+using System.Linq;
+using System.Text;
+using NUnit.Framework;
+using Umbraco.Core.Models;
+using Umbraco.Tests.TestHelpers;
+using Umbraco.Web;
+
+namespace Umbraco.Tests.PublishedContent
+{
+    [DatabaseTestBehavior(DatabaseBehavior.NewDbFileAndSchemaPerFixture)]
+	[TestFixture]
+    public class PublishedContentExtensionTests : PublishedContentTestBase
+	{
+		private UmbracoContext ctx;
+		private string xmlContent = "";
+		private bool createContentTypes = true;
+        
+		protected override string GetXmlContent(int templateId)
+		{
+			return xmlContent;
+		}
+
+		[Test]
+		public void IsDocumentType_NonRecursive_ActualType_ReturnsTrue()
+		{
+			InitializeInheritedContentTypes();
+
+			var publishedContent = ctx.ContentCache.GetById(1100);
+            Assert.That(publishedContent.IsDocumentType("inherited", false));
+		}
+
+		[Test]
+		public void IsDocumentType_NonRecursive_BaseType_ReturnsFalse()
+		{
+			InitializeInheritedContentTypes();
+
+			var publishedContent = ctx.ContentCache.GetById(1100);
+			Assert.That(publishedContent.IsDocumentType("base", false), Is.False);
+		}
+
+		[Test]
+		public void IsDocumentType_Recursive_ActualType_ReturnsTrue()
+		{
+			InitializeInheritedContentTypes();
+
+			var publishedContent = ctx.ContentCache.GetById(1100);
+			Assert.That(publishedContent.IsDocumentType("inherited", true));
+		}
+
+		[Test]
+		public void IsDocumentType_Recursive_BaseType_ReturnsTrue()
+		{
+			InitializeInheritedContentTypes();
+
+			var publishedContent = ctx.ContentCache.GetById(1100);
+			Assert.That(publishedContent.IsDocumentType("base", true));
+		}
+        
+		[Test]
+		public void IsDocumentType_Recursive_InvalidBaseType_ReturnsFalse()
+		{
+			InitializeInheritedContentTypes();
+
+			var publishedContent = ctx.ContentCache.GetById(1100);
+			Assert.That(publishedContent.IsDocumentType("invalidbase", true), Is.False);
+		}
+
+		private void InitializeInheritedContentTypes()
+		{
+			ctx = GetUmbracoContext("/", 1, null, true);
+			if (createContentTypes)
+			{
+				var contentTypeService = ctx.Application.Services.ContentTypeService;
+				var baseType = new ContentType(-1) {Alias = "base", Name = "Base"};
+			    const string contentTypeAlias = "inherited";
+			    var inheritedType = new ContentType(baseType, contentTypeAlias) {Alias = contentTypeAlias, Name = "Inherited"};
+				contentTypeService.Save(baseType);
+				contentTypeService.Save(inheritedType);
+				createContentTypes = false;
+			}
+			#region setup xml content
+			xmlContent = @"<?xml version=""1.0"" encoding=""utf-8""?>
+<!DOCTYPE root[ 
+<!ELEMENT inherited ANY>
+<!ATTLIST inherited id ID #REQUIRED>
+]>
+<root id=""-1"">
+	<inherited id=""1100"" parentID=""-1"" level=""1"" writerID=""0"" creatorID=""0"" nodeType=""1044"" template=""1"" sortOrder=""1"" createDate=""2012-06-12T14:13:17"" updateDate=""2012-07-20T18:50:43"" nodeName=""Home"" urlName=""home"" writerName=""admin"" creatorName=""admin"" path=""-1,1046"" isDoc=""""/>
+</root>";
+			#endregion
+		}
+	}
+}