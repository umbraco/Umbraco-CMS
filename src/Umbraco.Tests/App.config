<?xml version="1.0" encoding="utf-8"?>
<configuration>
    <configSections>
    </configSections>

    <appSettings>
        <add key="Umbraco.Core.ConfigurationStatus" value="6.0.0"/>
        <add key="Umbraco.Core.ReservedUrls" value="~/config/splashes/booting.aspx,~/install/default.aspx,~/config/splashes/noNodes.aspx,~/VSEnterpriseHelper.axd,~/.well-known" />
        <add key="Umbraco.Core.ReservedPaths" value="~/install/"/>
        <add key="Umbraco.Core.Path" value="~/umbraco"/>
        <add key="Umbraco.Core.HideTopLevelNodeFromPath" value="true"/>
        <add key="Umbraco.Core.TimeOutInMinutes" value="20"/>
        <add key="Umbraco.Core.DefaultUILanguage" value="en"/>
        <add key="Umbraco.Core.UseHttps" value="false"/>
        <add key="dataAnnotations:dataTypeAttribute:disableRegEx" value="false"/>
    </appSettings>

    <connectionStrings>
        <add name="umbracoDbDSN" connectionString="Datasource=|DataDirectory|UmbracoNPocoTests.sdf;Flush Interval=1;" providerName="System.Data.SqlServerCe.4.0"/>
    </connectionStrings>

    <system.data>
        <DbProviderFactories>
            <remove invariant="System.Data.SqlServerCe.4.0"/>
            <add name="Microsoft SQL Server Compact Data Provider 4.0" invariant="System.Data.SqlServerCe.4.0" description=".NET Framework Data Provider for Microsoft SQL Server Compact" type="System.Data.SqlServerCe.SqlCeProviderFactory, System.Data.SqlServerCe, Version=4.0.0.1, Culture=neutral, PublicKeyToken=89845dcd8080cc91"/>
        </DbProviderFactories>
    </system.data>

    <system.web>
        <httpRuntime targetFramework="4.5"/>
        <compilation defaultLanguage="c#" debug="true" batch="false" targetFramework="4.0"></compilation>
        <machineKey validationKey="5E7B955FCE36F5F2A867C2A0D85DC61E7FEA9E15F1561E8386F78BFE9EE23FF18B21E6A44AA17300B3B9D5DBEB37AA61A2C73884A5BBEDA6D3B14BA408A7A8CD" decryptionKey="116B853D031219E404E088FCA0986D6CF2DFA77E1957B59FCC9404B8CA3909A1" validation="SHA1" decryption="AES"/>
        <!--<trust level="Medium" originUrl=".*"/>-->
        <!-- Sitemap provider-->
        <siteMap defaultProvider="UmbracoSiteMapProvider" enabled="true">
            <providers>
                <clear/>
                <add name="UmbracoSiteMapProvider" type="umbraco.presentation.nodeFactory.UmbracoSiteMapProvider" defaultDescriptionAlias="description" securityTrimmingEnabled="true"/>
            </providers>
        </siteMap>
        <!-- Membership Provider -->
        <membership defaultProvider="UmbracoMembershipProvider" userIsOnlineTimeWindow="15">
            <providers>
                <clear/>
                <add name="UmbracoMembershipProvider" type="Umbraco.Web.Security.Providers.MembersMembershipProvider, Umbraco.Web" minRequiredNonalphanumericCharacters="0" minRequiredPasswordLength="4" useLegacyEncoding="false" enablePasswordRetrieval="false" enablePasswordReset="true" requiresQuestionAndAnswer="false" defaultMemberTypeAlias="Member" passwordFormat="Hashed"/>
            </providers>
        </membership>
    </system.web>

    <startup>
        <supportedRuntime version="v4.0" sku=".NETFramework,Version=v4.7.2"/>
    </startup>

    <runtime>
        <assemblyBinding xmlns="urn:schemas-microsoft-com:asm.v1">
            <dependentAssembly>
                <assemblyIdentity name="Microsoft.Owin" publicKeyToken="31bf3856ad364e35" culture="neutral" />
                <bindingRedirect oldVersion="0.0.0.0-4.0.1.0" newVersion="4.0.1.0" />
            </dependentAssembly>
            <dependentAssembly>
                <assemblyIdentity name="Microsoft.Owin.Security" publicKeyToken="31bf3856ad364e35" culture="neutral" />
                <bindingRedirect oldVersion="0.0.0.0-4.0.1.0" newVersion="4.0.1.0" />
            </dependentAssembly>
            <dependentAssembly>
                <assemblyIdentity name="Microsoft.Owin.Security.Cookies" publicKeyToken="31bf3856ad364e35" culture="neutral" />
                <bindingRedirect oldVersion="0.0.0.0-4.0.1.0" newVersion="4.0.1.0" />
            </dependentAssembly>
            <dependentAssembly>
                <assemblyIdentity name="Microsoft.Owin.Security.OAuth" publicKeyToken="31bf3856ad364e35" culture="neutral" />
                <bindingRedirect oldVersion="0.0.0.0-4.0.1.0" newVersion="4.0.1.0" />
            </dependentAssembly>
            <dependentAssembly>
                <assemblyIdentity name="Newtonsoft.Json" publicKeyToken="30ad4fe6b2a6aeed" culture="neutral" />
                <bindingRedirect oldVersion="0.0.0.0-12.0.0.0" newVersion="12.0.0.0" />
            </dependentAssembly>
            <dependentAssembly>
                <assemblyIdentity name="System.Collections.Immutable" publicKeyToken="b03f5f7f11d50a3a" culture="neutral" />
                <bindingRedirect oldVersion="0.0.0.0-1.2.5.0" newVersion="1.2.5.0" />
            </dependentAssembly>
            <dependentAssembly>
                <assemblyIdentity name="System.Web.Http" publicKeyToken="31bf3856ad364e35" culture="neutral" />
                <bindingRedirect oldVersion="0.0.0.0-5.2.7.0" newVersion="5.2.7.0" />
            </dependentAssembly>
            <dependentAssembly>
                <assemblyIdentity name="System.Web.Mvc" publicKeyToken="31bf3856ad364e35" culture="neutral" />
                <bindingRedirect oldVersion="0.0.0.0-5.2.7.0" newVersion="5.2.7.0" />
            </dependentAssembly>
            <dependentAssembly>
                <assemblyIdentity name="System.ValueTuple" publicKeyToken="cc7b13ffcd2ddd51" culture="neutral" />
                <bindingRedirect oldVersion="0.0.0.0-4.0.3.0" newVersion="4.0.3.0" />
            </dependentAssembly>
            <dependentAssembly>
                <assemblyIdentity name="System.Net.Http.Formatting" publicKeyToken="31bf3856ad364e35"/>
                <bindingRedirect oldVersion="0.0.0.0-5.2.7.0" newVersion="5.2.7.0"/>
            </dependentAssembly>
          <dependentAssembly>
              <assemblyIdentity name="System.ComponentModel.Annotations" publicKeyToken="b03f5f7f11d50a3a" culture="neutral" />
              <bindingRedirect oldVersion="0.0.0.0-4.2.1.0" newVersion="4.2.1.0" />
          </dependentAssembly>
          <dependentAssembly>
                <assemblyIdentity name="System.Threading.Tasks.Extensions" publicKeyToken="cc7b13ffcd2ddd51" culture="neutral" />
                <bindingRedirect oldVersion="0.0.0.0-4.2.0.1" newVersion="4.2.0.1" />
            </dependentAssembly>
<<<<<<< HEAD
          <dependentAssembly>
              <assemblyIdentity name="System.Data.SqlClient" publicKeyToken="b03f5f7f11d50a3a" culture="neutral" />
              <bindingRedirect oldVersion="0.0.0.0-4.4.0.0" newVersion="4.4.0.0" />
          </dependentAssembly>
=======
            <dependentAssembly>
                <assemblyIdentity name="System.Buffers" publicKeyToken="cc7b13ffcd2ddd51" culture="neutral"/>
                <bindingRedirect oldVersion="4.0.0.0-4.0.3.0" newVersion="4.0.3.0"/>
            </dependentAssembly>
            <dependentAssembly>
                <assemblyIdentity name="System.Memory" publicKeyToken="cc7b13ffcd2ddd51" culture="neutral"/>
                <bindingRedirect oldVersion="4.0.0.0-4.0.1.1" newVersion="4.0.1.1"/>
            </dependentAssembly>
            <dependentAssembly>
                <assemblyIdentity name="System.Numerics.Vectors" publicKeyToken="b03f5f7f11d50a3a" culture="neutral"/>
                <bindingRedirect oldVersion="4.0.0.0-4.1.4.0" newVersion="4.1.4.0"/>
            </dependentAssembly>			
>>>>>>> 9b93a8f1
        </assemblyBinding>
    </runtime>

</configuration><|MERGE_RESOLUTION|>--- conflicted
+++ resolved
@@ -101,12 +101,6 @@
                 <assemblyIdentity name="System.Threading.Tasks.Extensions" publicKeyToken="cc7b13ffcd2ddd51" culture="neutral" />
                 <bindingRedirect oldVersion="0.0.0.0-4.2.0.1" newVersion="4.2.0.1" />
             </dependentAssembly>
-<<<<<<< HEAD
-          <dependentAssembly>
-              <assemblyIdentity name="System.Data.SqlClient" publicKeyToken="b03f5f7f11d50a3a" culture="neutral" />
-              <bindingRedirect oldVersion="0.0.0.0-4.4.0.0" newVersion="4.4.0.0" />
-          </dependentAssembly>
-=======
             <dependentAssembly>
                 <assemblyIdentity name="System.Buffers" publicKeyToken="cc7b13ffcd2ddd51" culture="neutral"/>
                 <bindingRedirect oldVersion="4.0.0.0-4.0.3.0" newVersion="4.0.3.0"/>
@@ -118,8 +112,7 @@
             <dependentAssembly>
                 <assemblyIdentity name="System.Numerics.Vectors" publicKeyToken="b03f5f7f11d50a3a" culture="neutral"/>
                 <bindingRedirect oldVersion="4.0.0.0-4.1.4.0" newVersion="4.1.4.0"/>
-            </dependentAssembly>			
->>>>>>> 9b93a8f1
+            </dependentAssembly>
         </assemblyBinding>
     </runtime>
 
