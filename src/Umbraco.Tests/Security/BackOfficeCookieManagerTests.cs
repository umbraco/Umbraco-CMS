﻿using System;
using System.Collections.Generic;
using System.Configuration;
using System.Linq;
using System.Web;
using Microsoft.Owin;
using Moq;
using NUnit.Framework;
using Umbraco.Core;
using Umbraco.Tests.TestHelpers;
using Umbraco.Web.Composing;
using Umbraco.Tests.Testing;
using Umbraco.Tests.Testing.Objects.Accessors;
using Umbraco.Web;
using Umbraco.Web.PublishedCache;
using Umbraco.Web.Routing;
using Umbraco.Web.Security;


namespace Umbraco.Tests.Security
{
    [TestFixture]
    [UmbracoTest(WithApplication = true)]
    public class BackOfficeCookieManagerTests : UmbracoTestBase
    {
        [Test]
        public void ShouldAuthenticateRequest_When_Not_Configured()
        {
            //should force app ctx to show not-configured
            ConfigurationManager.AppSettings.Set(Constants.AppSettings.ConfigurationStatus, "");

            var httpContextAccessor = TestHelper.GetHttpContextAccessor();
            var globalSettings = TestObjects.GetGlobalSettings();
            var umbracoContext = new UmbracoContext(
                httpContextAccessor,
                Mock.Of<IPublishedSnapshotService>(),
<<<<<<< HEAD
                new WebSecurity(Mock.Of<HttpContextBase>(), ServiceContext.UserService, globalSettings, IOHelper),
                TestObjects.GetUmbracoSettings(), new List<IUrlProvider>(), Enumerable.Empty<IMediaUrlProvider>(), globalSettings,
                new TestVariationContextAccessor(), IOHelper, UriUtility);
=======
                new WebSecurity(httpContextAccessor, Current.Services.UserService, globalSettings, IOHelper), globalSettings,
                new TestVariationContextAccessor(),
                IOHelper,
                UriUtility);
>>>>>>> 46f00cf9

            var runtime = Mock.Of<IRuntimeState>(x => x.Level == RuntimeLevel.Install);
            var mgr = new BackOfficeCookieManager(
                Mock.Of<IUmbracoContextAccessor>(accessor => accessor.UmbracoContext == umbracoContext), runtime, TestObjects.GetGlobalSettings(), IOHelper, AppCaches.RequestCache);

            var result = mgr.ShouldAuthenticateRequest(Mock.Of<IOwinContext>(), new Uri("http://localhost/umbraco"));

            Assert.IsFalse(result);
        }

        [Test]
        public void ShouldAuthenticateRequest_When_Configured()
        {
            var httpContextAccessor = TestHelper.GetHttpContextAccessor();
            var globalSettings = TestObjects.GetGlobalSettings();
            var umbCtx = new UmbracoContext(
                httpContextAccessor,
                Mock.Of<IPublishedSnapshotService>(),
<<<<<<< HEAD
                new WebSecurity(Mock.Of<HttpContextBase>(), ServiceContext.UserService, globalSettings, IOHelper),
                TestObjects.GetUmbracoSettings(), new List<IUrlProvider>(), Enumerable.Empty<IMediaUrlProvider>(), globalSettings,
                new TestVariationContextAccessor(), IOHelper, UriUtility);
=======
                new WebSecurity(httpContextAccessor, Current.Services.UserService, globalSettings, IOHelper),
                globalSettings,
                new TestVariationContextAccessor(),
                IOHelper,
                UriUtility);
>>>>>>> 46f00cf9

            var runtime = Mock.Of<IRuntimeState>(x => x.Level == RuntimeLevel.Run);
            var mgr = new BackOfficeCookieManager(Mock.Of<IUmbracoContextAccessor>(accessor => accessor.UmbracoContext == umbCtx), runtime,  TestObjects.GetGlobalSettings(), IOHelper, AppCaches.RequestCache);

            var request = new Mock<OwinRequest>();
            request.Setup(owinRequest => owinRequest.Uri).Returns(new Uri("http://localhost/umbraco"));

            var result = mgr.ShouldAuthenticateRequest(
                Mock.Of<IOwinContext>(context => context.Request == request.Object),
                new Uri("http://localhost/umbraco"));

            Assert.IsTrue(result);
        }

        // TODO: Write remaining tests for `ShouldAuthenticateRequest`
    }
}<|MERGE_RESOLUTION|>--- conflicted
+++ resolved
@@ -34,16 +34,10 @@
             var umbracoContext = new UmbracoContext(
                 httpContextAccessor,
                 Mock.Of<IPublishedSnapshotService>(),
-<<<<<<< HEAD
-                new WebSecurity(Mock.Of<HttpContextBase>(), ServiceContext.UserService, globalSettings, IOHelper),
-                TestObjects.GetUmbracoSettings(), new List<IUrlProvider>(), Enumerable.Empty<IMediaUrlProvider>(), globalSettings,
-                new TestVariationContextAccessor(), IOHelper, UriUtility);
-=======
-                new WebSecurity(httpContextAccessor, Current.Services.UserService, globalSettings, IOHelper), globalSettings,
+                new WebSecurity(httpContextAccessor, ServiceContext.UserService, globalSettings, IOHelper), globalSettings,
                 new TestVariationContextAccessor(),
                 IOHelper,
                 UriUtility);
->>>>>>> 46f00cf9
 
             var runtime = Mock.Of<IRuntimeState>(x => x.Level == RuntimeLevel.Install);
             var mgr = new BackOfficeCookieManager(
@@ -62,17 +56,11 @@
             var umbCtx = new UmbracoContext(
                 httpContextAccessor,
                 Mock.Of<IPublishedSnapshotService>(),
-<<<<<<< HEAD
-                new WebSecurity(Mock.Of<HttpContextBase>(), ServiceContext.UserService, globalSettings, IOHelper),
-                TestObjects.GetUmbracoSettings(), new List<IUrlProvider>(), Enumerable.Empty<IMediaUrlProvider>(), globalSettings,
-                new TestVariationContextAccessor(), IOHelper, UriUtility);
-=======
-                new WebSecurity(httpContextAccessor, Current.Services.UserService, globalSettings, IOHelper),
+                new WebSecurity(httpContextAccessor, ServiceContext.UserService, globalSettings, IOHelper),
                 globalSettings,
                 new TestVariationContextAccessor(),
                 IOHelper,
                 UriUtility);
->>>>>>> 46f00cf9
 
             var runtime = Mock.Of<IRuntimeState>(x => x.Level == RuntimeLevel.Run);
             var mgr = new BackOfficeCookieManager(Mock.Of<IUmbracoContextAccessor>(accessor => accessor.UmbracoContext == umbCtx), runtime,  TestObjects.GetGlobalSettings(), IOHelper, AppCaches.RequestCache);
