﻿using System;
using System.Collections.Generic;
using System.IO;
using System.Linq;
using System.Text;
using Moq;
using NUnit.Framework;
using Umbraco.Core;
using Umbraco.Core.Cache;
using Umbraco.Core.Composing;
using Umbraco.Core.Configuration.UmbracoSettings;
using Umbraco.Core.IO;
using Umbraco.Core.Models;
using Umbraco.Core.Persistence.Repositories;
using Umbraco.Core.Persistence.Repositories.Implement;
using Umbraco.Core.Scoping;
using Umbraco.Tests.TestHelpers;
using Umbraco.Tests.TestHelpers.Entities;
using Umbraco.Tests.Testing;

namespace Umbraco.Tests.Persistence.Repositories
{
    [TestFixture]
    [UmbracoTest(Database = UmbracoTestOptions.Database.NewSchemaPerTest)]
    public class TemplateRepositoryTest : TestWithDatabaseBase
    {
        private IFileSystems _fileSystems;

        private ITemplateRepository CreateRepository(IScopeProvider provider)
        {
            return new TemplateRepository((IScopeAccessor) provider, AppCaches.Disabled, Logger, _fileSystems, IOHelper);
        }

        public override void SetUp()
        {
            base.SetUp();

            _fileSystems = Mock.Of<IFileSystems>();
<<<<<<< HEAD
            var viewsFileSystem = new PhysicalFileSystem(Current.IOHelper, Current.Logger, Constants.SystemDirectories.MvcViews);
=======
            var viewsFileSystem = new PhysicalFileSystem(Constants.SystemDirectories.MvcViews, IOHelper);
>>>>>>> 44e2019e
            Mock.Get(_fileSystems).Setup(x => x.MvcViewsFileSystem).Returns(viewsFileSystem);
        }

        [Test]
        public void Can_Instantiate_Repository()
        {
            // Arrange
            using (ScopeProvider.CreateScope())
            {
                var repository = CreateRepository(ScopeProvider);

                // Assert
                Assert.That(repository, Is.Not.Null);
            }
        }

        [Test]
        public void Can_Perform_Add_View()
        {
            // Arrange
            using (ScopeProvider.CreateScope())
            {
                var repository = CreateRepository(ScopeProvider);

                // Act
                var template = new Template("test", "test");
                repository.Save(template);


                //Assert
                Assert.That(repository.Get("test"), Is.Not.Null);
                Assert.That(_fileSystems.MvcViewsFileSystem.FileExists("test.cshtml"), Is.True);
            }
        }

        [Test]
        public void Can_Perform_Add_View_With_Default_Content()
        {
            // Arrange
            using (ScopeProvider.CreateScope())
            {
                var repository = CreateRepository(ScopeProvider);

                // Act
                var template = new Template("test", "test")
                {
                    Content = ViewHelper.GetDefaultFileContent()
                };
                repository.Save(template);

                //Assert
                Assert.That(repository.Get("test"), Is.Not.Null);
                Assert.That(_fileSystems.MvcViewsFileSystem.FileExists("test.cshtml"), Is.True);
                Assert.AreEqual(
                    @"@inherits Umbraco.Web.Mvc.UmbracoViewPage @{ Layout = null;}".StripWhitespace(),
                    template.Content.StripWhitespace());
            }
        }

        [Test]
        public void Can_Perform_Add_View_With_Default_Content_With_Parent()
        {
            // Arrange
            using (ScopeProvider.CreateScope())
            {
                var repository = CreateRepository(ScopeProvider);

                //NOTE: This has to be persisted first
                var template = new Template("test", "test");
                repository.Save(template);

                // Act
                var template2 = new Template("test2", "test2");
                template2.SetMasterTemplate(template);
                repository.Save(template2);

                //Assert
                Assert.That(repository.Get("test2"), Is.Not.Null);
                Assert.That(_fileSystems.MvcViewsFileSystem.FileExists("test2.cshtml"), Is.True);
                Assert.AreEqual(
                    "@inherits Umbraco.Web.Mvc.UmbracoViewPage @{ Layout = \"test.cshtml\";}".StripWhitespace(),
                    template2.Content.StripWhitespace());
            }
        }

        [Test]
        public void Can_Perform_Add_Unique_Alias()
        {
            // Arrange
            using (ScopeProvider.CreateScope())
            {
                var repository = CreateRepository(ScopeProvider);

                // Act
                var template = new Template("test", "test")
                {
                    Content = ViewHelper.GetDefaultFileContent()
                };
                repository.Save(template);

                var template2 = new Template("test", "test")
                {
                    Content = ViewHelper.GetDefaultFileContent()
                };
                repository.Save(template2);

                //Assert
                Assert.AreEqual("test1", template2.Alias);
            }
        }

        [Test]
        public void Can_Perform_Update_Unique_Alias()
        {
            // Arrange
            using (ScopeProvider.CreateScope())
            {
                var repository = CreateRepository(ScopeProvider);

                // Act
                var template = new Template("test", "test")
                {
                    Content = ViewHelper.GetDefaultFileContent()
                };
                repository.Save(template);

                var template2 = new Template("test1", "test1")
                {
                    Content = ViewHelper.GetDefaultFileContent()
                };
                repository.Save(template2);

                template.Alias = "test1";
                repository.Save(template);

                //Assert
                Assert.AreEqual("test11", template.Alias);
                Assert.That(_fileSystems.MvcViewsFileSystem.FileExists("test11.cshtml"), Is.True);
                Assert.That(_fileSystems.MvcViewsFileSystem.FileExists("test.cshtml"), Is.False);
            }
        }

        [Test]
        public void Can_Perform_Update_View()
        {
            // Arrange
            using (ScopeProvider.CreateScope())
            {
                var repository = CreateRepository(ScopeProvider);

                // Act
                var template = new Template("test", "test")
                {
                    Content = ViewHelper.GetDefaultFileContent()
                };
                repository.Save(template);

                template.Content += "<html></html>";
                repository.Save(template);

                var updated = repository.Get("test");

                // Assert
                Assert.That(_fileSystems.MvcViewsFileSystem.FileExists("test.cshtml"), Is.True);
                Assert.That(updated.Content, Is.EqualTo(ViewHelper.GetDefaultFileContent() + "<html></html>"));
            }
        }

        [Test]
        public void Can_Perform_Delete_View()
        {
            // Arrange
            using (ScopeProvider.CreateScope())
            {
                var repository = CreateRepository(ScopeProvider);

                var template = new Template("test", "test")
                {
                    Content = ViewHelper.GetDefaultFileContent()
                };
                repository.Save(template);

                // Act
                var templates = repository.Get("test");
                Assert.That(_fileSystems.MvcViewsFileSystem.FileExists("test.cshtml"), Is.True);
                repository.Delete(templates);

                // Assert
                Assert.IsNull(repository.Get("test"));
                Assert.That(_fileSystems.MvcViewsFileSystem.FileExists("test.cshtml"), Is.False);
            }
        }

        [Test]
        public void Can_Perform_Delete_When_Assigned_To_Doc()
        {
            // Arrange
            using (ScopeProvider.CreateScope())
            {
                var templateRepository = CreateRepository(ScopeProvider);

                var tagRepository = new TagRepository((IScopeAccessor) ScopeProvider, AppCaches.Disabled, Logger);
                var commonRepository = new ContentTypeCommonRepository(ScopeProvider, templateRepository, AppCaches);
                var languageRepository = new LanguageRepository((IScopeAccessor) ScopeProvider, AppCaches.Disabled, Logger);
                var contentTypeRepository = new ContentTypeRepository((IScopeAccessor) ScopeProvider, AppCaches.Disabled, Logger, commonRepository, languageRepository);
                var contentRepo = new DocumentRepository((IScopeAccessor) ScopeProvider, AppCaches.Disabled, Logger, contentTypeRepository, templateRepository, tagRepository, languageRepository);

                var contentType = MockedContentTypes.CreateSimpleContentType("umbTextpage2", "Textpage");
                ServiceContext.FileService.SaveTemplate(contentType.DefaultTemplate); // else, FK violation on contentType!
                contentTypeRepository.Save(contentType);
                var textpage = MockedContent.CreateSimpleContent(contentType);
                contentRepo.Save(textpage);

                var template = new Template("test", "test")
                {
                    Content = @"<%@ Master Language=""C#"" %>"
                };
                templateRepository.Save(template);

                textpage.TemplateId = template.Id;
                contentRepo.Save(textpage);

                // Act
                var templates = templateRepository.Get("test");
                templateRepository.Delete(templates);

                // Assert
                Assert.IsNull(templateRepository.Get("test"));
            }
        }

        [Test]
        public void Can_Perform_Delete_On_Nested_Templates()
        {
            // Arrange
            using (ScopeProvider.CreateScope())
            {
                var repository = CreateRepository(ScopeProvider);

                var parent = new Template("parent", "parent")
                {
                    Content = @"<%@ Master Language=""C#"" %>"
                };
                var child = new Template("child", "child")
                {
                    Content = @"<%@ Master Language=""C#"" %>"
                };
                var baby = new Template("baby", "baby")
                {
                    Content = @"<%@ Master Language=""C#"" %>"
                };
                child.MasterTemplateAlias = parent.Alias;
                child.MasterTemplateId = new Lazy<int>(() => parent.Id);
                baby.MasterTemplateAlias = child.Alias;
                baby.MasterTemplateId = new Lazy<int>(() => child.Id);
                repository.Save(parent);
                repository.Save(child);
                repository.Save(baby);

                // Act
                var templates = repository.Get("parent");
                repository.Delete(templates);

                // Assert
                Assert.IsNull(repository.Get("test"));
            }
        }

        [Test]
        public void Can_Get_All()
        {
            // Arrange
            using (ScopeProvider.CreateScope())
            {
                var repository = CreateRepository(ScopeProvider);

                var created = CreateHierarchy(repository).ToArray();

                // Act
                var all = repository.GetAll();
                var allByAlias = repository.GetAll("parent", "child2", "baby2", "notFound");
                var allById = repository.GetMany(created[0].Id, created[2].Id, created[4].Id, created[5].Id, 999999);

                // Assert
                Assert.AreEqual(9, all.Count());
                Assert.AreEqual(9, all.DistinctBy(x => x.Id).Count());

                Assert.AreEqual(3, allByAlias.Count());
                Assert.AreEqual(3, allByAlias.DistinctBy(x => x.Id).Count());

                Assert.AreEqual(4, allById.Count());
                Assert.AreEqual(4, allById.DistinctBy(x => x.Id).Count());
            }
        }

        [Test]
        public void Can_Get_Children()
        {
            // Arrange
            using (ScopeProvider.CreateScope())
            {
                var repository = CreateRepository(ScopeProvider);

                var created = CreateHierarchy(repository).ToArray();

                // Act
                var childrenById = repository.GetChildren(created[1].Id);
                var childrenByAlias = repository.GetChildren(created[1].Alias);

                // Assert
                Assert.AreEqual(2, childrenById.Count());
                Assert.AreEqual(2, childrenById.DistinctBy(x => x.Id).Count());
                Assert.AreEqual(2, childrenByAlias.Count());
                Assert.AreEqual(2, childrenByAlias.DistinctBy(x => x.Id).Count());
            }
        }

        [Test]
        public void Can_Get_Children_At_Root()
        {
            // Arrange
            using (ScopeProvider.CreateScope())
            {
                var repository = CreateRepository(ScopeProvider);

                CreateHierarchy(repository).ToArray();

                // Act
                var children = repository.GetChildren(-1);

                // Assert
                Assert.AreEqual(1, children.Count());
                Assert.AreEqual(1, children.DistinctBy(x => x.Id).Count());
            }
        }

        [Test]
        public void Can_Get_Descendants()
        {
            // Arrange
            using (ScopeProvider.CreateScope())
            {
                var repository = CreateRepository(ScopeProvider);
                var created = CreateHierarchy(repository).ToArray();

                // Act
                var descendantsById = repository.GetDescendants(created[1].Id);
                var descendantsByAlias = repository.GetDescendants(created[1].Alias);

                // Assert
                Assert.AreEqual(3, descendantsById.Count());
                Assert.AreEqual(3, descendantsById.DistinctBy(x => x.Id).Count());

                Assert.AreEqual(3, descendantsByAlias.Count());
                Assert.AreEqual(3, descendantsByAlias.DistinctBy(x => x.Id).Count());
            }
        }

        [Test]
        public void Path_Is_Set_Correctly_On_Creation()
        {
            // Arrange
            using (ScopeProvider.CreateScope())
            {
                var repository = CreateRepository(ScopeProvider);

                var parent = new Template("parent", "parent");
                var child1 = new Template("child1", "child1");
                var toddler1 = new Template("toddler1", "toddler1");
                var toddler2 = new Template("toddler2", "toddler2");
                var baby1 = new Template("baby1", "baby1");
                var child2 = new Template("child2", "child2");
                var toddler3 = new Template("toddler3", "toddler3");
                var toddler4 = new Template("toddler4", "toddler4");
                var baby2 = new Template("baby2", "baby2");

                child1.MasterTemplateAlias = parent.Alias;
                child1.MasterTemplateId = new Lazy<int>(() => parent.Id);
                child2.MasterTemplateAlias = parent.Alias;
                child2.MasterTemplateId = new Lazy<int>(() => parent.Id);
                toddler1.MasterTemplateAlias = child1.Alias;
                toddler1.MasterTemplateId = new Lazy<int>(() => child1.Id);
                toddler2.MasterTemplateAlias = child1.Alias;
                toddler2.MasterTemplateId = new Lazy<int>(() => child1.Id);
                toddler3.MasterTemplateAlias = child2.Alias;
                toddler3.MasterTemplateId = new Lazy<int>(() => child2.Id);
                toddler4.MasterTemplateAlias = child2.Alias;
                toddler4.MasterTemplateId = new Lazy<int>(() => child2.Id);
                baby1.MasterTemplateAlias = toddler2.Alias;
                baby1.MasterTemplateId = new Lazy<int>(() => toddler2.Id);
                baby2.MasterTemplateAlias = toddler4.Alias;
                baby2.MasterTemplateId = new Lazy<int>(() => toddler4.Id);

                // Act
                repository.Save(parent);
                repository.Save(child1);
                repository.Save(child2);
                repository.Save(toddler1);
                repository.Save(toddler2);
                repository.Save(toddler3);
                repository.Save(toddler4);
                repository.Save(baby1);
                repository.Save(baby2);

                // Assert
                Assert.AreEqual(string.Format("-1,{0}", parent.Id), parent.Path);
                Assert.AreEqual(string.Format("-1,{0},{1}", parent.Id, child1.Id), child1.Path);
                Assert.AreEqual(string.Format("-1,{0},{1}", parent.Id, child2.Id), child2.Path);
                Assert.AreEqual(string.Format("-1,{0},{1}", parent.Id, child2.Id), child2.Path);
                Assert.AreEqual(string.Format("-1,{0},{1},{2}", parent.Id, child1.Id, toddler1.Id), toddler1.Path);
                Assert.AreEqual(string.Format("-1,{0},{1},{2}", parent.Id, child1.Id, toddler2.Id), toddler2.Path);
                Assert.AreEqual(string.Format("-1,{0},{1},{2}", parent.Id, child2.Id, toddler3.Id), toddler3.Path);
                Assert.AreEqual(string.Format("-1,{0},{1},{2}", parent.Id, child2.Id, toddler4.Id), toddler4.Path);
                Assert.AreEqual(string.Format("-1,{0},{1},{2},{3}", parent.Id, child1.Id, toddler2.Id, baby1.Id), baby1.Path);
                Assert.AreEqual(string.Format("-1,{0},{1},{2},{3}", parent.Id, child2.Id, toddler4.Id, baby2.Id), baby2.Path);
            }
        }

        [Test]
        public void Path_Is_Set_Correctly_On_Update()
        {
            // Arrange
            using (ScopeProvider.CreateScope())
            {
                var repository = CreateRepository(ScopeProvider);

                var parent = new Template("parent", "parent");
                var child1 = new Template("child1", "child1");
                var child2 = new Template("child2", "child2");
                var toddler1 = new Template("toddler1", "toddler1");
                var toddler2 = new Template("toddler2", "toddler2");

                child1.MasterTemplateAlias = parent.Alias;
                child1.MasterTemplateId = new Lazy<int>(() => parent.Id);
                child2.MasterTemplateAlias = parent.Alias;
                child2.MasterTemplateId = new Lazy<int>(() => parent.Id);
                toddler1.MasterTemplateAlias = child1.Alias;
                toddler1.MasterTemplateId = new Lazy<int>(() => child1.Id);
                toddler2.MasterTemplateAlias = child1.Alias;
                toddler2.MasterTemplateId = new Lazy<int>(() => child1.Id);

                repository.Save(parent);
                repository.Save(child1);
                repository.Save(child2);
                repository.Save(toddler1);
                repository.Save(toddler2);

                //Act
                toddler2.SetMasterTemplate(child2);
                repository.Save(toddler2);

                //Assert
                Assert.AreEqual($"-1,{parent.Id},{child2.Id},{toddler2.Id}", toddler2.Path);
            }
        }

        [Test]
        public void Path_Is_Set_Correctly_On_Update_With_Master_Template_Removal()
        {
            // Arrange
            using (ScopeProvider.CreateScope())
            {
                var repository = CreateRepository(ScopeProvider);

                var parent = new Template("parent", "parent");
                var child1 = new Template("child1", "child1");

                child1.MasterTemplateAlias = parent.Alias;
                child1.MasterTemplateId = new Lazy<int>(() => parent.Id);

                repository.Save(parent);
                repository.Save(child1);

                //Act
                child1.SetMasterTemplate(null);
                repository.Save(child1);

                //Assert
                Assert.AreEqual($"-1,{child1.Id}", child1.Path);
            }
        }

        [TearDown]
        public override void TearDown()
        {
            base.TearDown();

            _fileSystems  = null;

            //Delete all files
<<<<<<< HEAD
            var fsViews = new PhysicalFileSystem(Current.IOHelper, Current.Logger, Constants.SystemDirectories.MvcViews);
=======
            var fsViews = new PhysicalFileSystem(Constants.SystemDirectories.MvcViews, IOHelper);
>>>>>>> 44e2019e
            var views = fsViews.GetFiles("", "*.cshtml");
            foreach (var file in views)
                fsViews.DeleteFile(file);
        }

        protected Stream CreateStream(string contents = null)
        {
            if (string.IsNullOrEmpty(contents))
                contents = "/* test */";

            var bytes = Encoding.UTF8.GetBytes(contents);
            var stream = new MemoryStream(bytes);

            return stream;
        }

        private IEnumerable<ITemplate> CreateHierarchy(ITemplateRepository repository)
        {
            var parent = new Template("parent", "parent")
            {
                Content = @"<%@ Master Language=""C#"" %>"
            };

            var child1 = new Template("child1", "child1")
            {
                Content = @"<%@ Master Language=""C#"" %>"
            };
            var toddler1 = new Template("toddler1", "toddler1")
            {
                Content = @"<%@ Master Language=""C#"" %>"
            };
            var toddler2 = new Template("toddler2", "toddler2")
            {
                Content = @"<%@ Master Language=""C#"" %>"
            };
            var baby1 = new Template("baby1", "baby1")
            {
                Content = @"<%@ Master Language=""C#"" %>"
            };

            var child2 = new Template("child2", "child2")
            {
                Content = @"<%@ Master Language=""C#"" %>"
            };
            var toddler3 = new Template("toddler3", "toddler3")
            {
                Content = @"<%@ Master Language=""C#"" %>"
            };
            var toddler4 = new Template("toddler4", "toddler4")
            {
                Content = @"<%@ Master Language=""C#"" %>"
            };
            var baby2 = new Template("baby2", "baby2")
            {
                Content = @"<%@ Master Language=""C#"" %>"
            };


            child1.MasterTemplateAlias = parent.Alias;
            child1.MasterTemplateId = new Lazy<int>(() => parent.Id);
            child2.MasterTemplateAlias = parent.Alias;
            child2.MasterTemplateId = new Lazy<int>(() => parent.Id);

            toddler1.MasterTemplateAlias = child1.Alias;
            toddler1.MasterTemplateId = new Lazy<int>(() => child1.Id);
            toddler2.MasterTemplateAlias = child1.Alias;
            toddler2.MasterTemplateId = new Lazy<int>(() => child1.Id);

            toddler3.MasterTemplateAlias = child2.Alias;
            toddler3.MasterTemplateId = new Lazy<int>(() => child2.Id);
            toddler4.MasterTemplateAlias = child2.Alias;
            toddler4.MasterTemplateId = new Lazy<int>(() => child2.Id);

            baby1.MasterTemplateAlias = toddler2.Alias;
            baby1.MasterTemplateId = new Lazy<int>(() => toddler2.Id);

            baby2.MasterTemplateAlias = toddler4.Alias;
            baby2.MasterTemplateId = new Lazy<int>(() => toddler4.Id);

            repository.Save(parent);
            repository.Save(child1);
            repository.Save(child2);
            repository.Save(toddler1);
            repository.Save(toddler2);
            repository.Save(toddler3);
            repository.Save(toddler4);
            repository.Save(baby1);
            repository.Save(baby2);


            return new[] {parent, child1, child2, toddler1, toddler2, toddler3, toddler4, baby1, baby2};
        }
    }
}<|MERGE_RESOLUTION|>--- conflicted
+++ resolved
@@ -36,11 +36,7 @@
             base.SetUp();
 
             _fileSystems = Mock.Of<IFileSystems>();
-<<<<<<< HEAD
-            var viewsFileSystem = new PhysicalFileSystem(Current.IOHelper, Current.Logger, Constants.SystemDirectories.MvcViews);
-=======
-            var viewsFileSystem = new PhysicalFileSystem(Constants.SystemDirectories.MvcViews, IOHelper);
->>>>>>> 44e2019e
+            var viewsFileSystem = new PhysicalFileSystem(IOHelper, Logger, Constants.SystemDirectories.MvcViews);
             Mock.Get(_fileSystems).Setup(x => x.MvcViewsFileSystem).Returns(viewsFileSystem);
         }
 
@@ -531,11 +527,7 @@
             _fileSystems  = null;
 
             //Delete all files
-<<<<<<< HEAD
-            var fsViews = new PhysicalFileSystem(Current.IOHelper, Current.Logger, Constants.SystemDirectories.MvcViews);
-=======
-            var fsViews = new PhysicalFileSystem(Constants.SystemDirectories.MvcViews, IOHelper);
->>>>>>> 44e2019e
+            var fsViews = new PhysicalFileSystem(IOHelper, Logger, Constants.SystemDirectories.MvcViews);
             var views = fsViews.GetFiles("", "*.cshtml");
             foreach (var file in views)
                 fsViews.DeleteFile(file);
