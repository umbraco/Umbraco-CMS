--- conflicted
+++ resolved
@@ -1,1500 +1,1346 @@
-using System.Runtime.Remoting;
-using NUnit.Framework;
-using System;
-using System.Collections.Generic;
-using System.Linq;
-using Umbraco.Core;
-using Umbraco.Core.Models;
-using Umbraco.Core.Models.Rdbms;
-
-using Umbraco.Tests.CodeFirst.TestModels.Composition;
-using Umbraco.Tests.TestHelpers;
-using Umbraco.Tests.TestHelpers.Entities;
-
-namespace Umbraco.Tests.Services
-{
-    [DatabaseTestBehavior(DatabaseBehavior.NewDbFileAndSchemaPerTest)]
-    [TestFixture, RequiresSTA]
-    public class ContentTypeServiceTests : BaseServiceTest
-    {
-        [SetUp]
-        public override void Initialize()
-        {
-            base.Initialize();
-        }
-
-        [TearDown]
-        public override void TearDown()
-        {
-            base.TearDown();
-        }
-
-        [Test]
-        public void Deleting_PropertyType_Removes_The_Property_From_Content()
-        {
-            IContentType contentType1 = MockedContentTypes.CreateTextpageContentType("test1", "Test1");
-            ServiceContext.ContentTypeService.Save(contentType1);
-            IContent contentItem = MockedContent.CreateTextpageContent(contentType1, "Testing", -1);
-            ServiceContext.ContentService.SaveAndPublishWithStatus(contentItem);
-            var initProps = contentItem.Properties.Count;
-            var initPropTypes = contentItem.PropertyTypes.Count();
-
-            //remove a property
-            contentType1.RemovePropertyType(contentType1.PropertyTypes.First().Alias);
-            ServiceContext.ContentTypeService.Save(contentType1);
-
-            //re-load it from the db
-            contentItem = ServiceContext.ContentService.GetById(contentItem.Id);
-
-            Assert.AreEqual(initPropTypes - 1, contentItem.PropertyTypes.Count());
-            Assert.AreEqual(initProps - 1, contentItem.Properties.Count);
-        }
-
-        [Test]
-        public void Rebuild_Content_Xml_On_Alias_Change()
-        {
-            var contentType1 = MockedContentTypes.CreateTextpageContentType("test1", "Test1");
-            var contentType2 = MockedContentTypes.CreateTextpageContentType("test2", "Test2");
-            ServiceContext.ContentTypeService.Save(contentType1);
-            ServiceContext.ContentTypeService.Save(contentType2);
-            var contentItems1 = MockedContent.CreateTextpageContent(contentType1, -1, 10).ToArray();
-            contentItems1.ForEach(x => ServiceContext.ContentService.SaveAndPublishWithStatus(x));
-            var contentItems2 = MockedContent.CreateTextpageContent(contentType2, -1, 5).ToArray();
-            contentItems2.ForEach(x => ServiceContext.ContentService.SaveAndPublishWithStatus(x));
-            //only update the contentType1 alias which will force an xml rebuild for all content of that type
-            contentType1.Alias = "newAlias";
-            ServiceContext.ContentTypeService.Save(contentType1);
-
-            foreach (var c in contentItems1)
-            {
-                var xml = DatabaseContext.Database.FirstOrDefault<ContentXmlDto>("WHERE nodeId = @Id", new { Id = c.Id });
-                Assert.IsNotNull(xml);
-                Assert.IsTrue(xml.Xml.StartsWith("<newAlias"));
-            }
-
-            foreach (var c in contentItems2)
-            {
-                var xml = DatabaseContext.Database.FirstOrDefault<ContentXmlDto>("WHERE nodeId = @Id", new { Id = c.Id });
-                Assert.IsNotNull(xml);
-                Assert.IsTrue(xml.Xml.StartsWith("<test2")); //should remain the same
-            }
-        }
-
-        [Test]
-        public void Rebuild_Content_Xml_On_Property_Removal()
-        {
-            var contentType1 = MockedContentTypes.CreateTextpageContentType("test1", "Test1");
-            ServiceContext.ContentTypeService.Save(contentType1);
-            var contentItems1 = MockedContent.CreateTextpageContent(contentType1, -1, 10).ToArray();
-            contentItems1.ForEach(x => ServiceContext.ContentService.SaveAndPublishWithStatus(x));
-            var alias = contentType1.PropertyTypes.First().Alias;
-            var elementToMatch = "<" + alias + ">";
-
-            foreach (var c in contentItems1)
-            {
-                var xml = DatabaseContext.Database.FirstOrDefault<ContentXmlDto>("WHERE nodeId = @Id", new { Id = c.Id });
-                Assert.IsNotNull(xml);
-                Assert.IsTrue(xml.Xml.Contains(elementToMatch)); //verify that it is there before we remove the property
-            }
-
-            //remove a property
-            contentType1.RemovePropertyType(contentType1.PropertyTypes.First().Alias);
-            ServiceContext.ContentTypeService.Save(contentType1);
-
-            var reQueried = ServiceContext.ContentTypeService.GetContentType(contentType1.Id);
-            var reContent = ServiceContext.ContentService.GetById(contentItems1.First().Id);
-
-            foreach (var c in contentItems1)
-            {
-                var xml = DatabaseContext.Database.FirstOrDefault<ContentXmlDto>("WHERE nodeId = @Id", new { Id = c.Id });
-                Assert.IsNotNull(xml);
-                Assert.IsFalse(xml.Xml.Contains(elementToMatch)); //verify that it is no longer there
-            }
-        }
-
-        [Test]
-        public void Get_Descendants()
-        {
-            // Arrange
-            var contentTypeService = ServiceContext.ContentTypeService;
-            var hierarchy = CreateContentTypeHierarchy();
-            contentTypeService.Save(hierarchy, 0); //ensure they are saved!
-            var master = hierarchy.First();
-
-            //Act
-            var descendants = master.Descendants();
-
-            //Assert
-            Assert.AreEqual(10, descendants.Count());
-        }
-
-        [Test]
-        public void Get_Descendants_And_Self()
-        {
-            // Arrange
-            var contentTypeService = ServiceContext.ContentTypeService;
-            var hierarchy = CreateContentTypeHierarchy();
-            contentTypeService.Save(hierarchy, 0); //ensure they are saved!
-            var master = hierarchy.First();
-
-            //Act
-            var descendants = master.DescendantsAndSelf();
-
-            //Assert
-            Assert.AreEqual(11, descendants.Count());
-        }
-
-        [Test]
-        public void Can_Bulk_Save_New_Hierarchy_Content_Types()
-        {
-            // Arrange
-            var contentTypeService = ServiceContext.ContentTypeService;
-            var hierarchy = CreateContentTypeHierarchy();
-
-            // Act
-            contentTypeService.Save(hierarchy, 0);
-
-            Assert.That(hierarchy.Any(), Is.True);
-            Assert.That(hierarchy.Any(x => x.HasIdentity == false), Is.False);
-            //all parent id's should be ok, they are lazy and if they equal zero an exception will be thrown
-            Assert.DoesNotThrow(() => hierarchy.Any(x => x.ParentId != 0));
-            for (var i = 0; i < hierarchy.Count(); i++)
-            {
-                if (i == 0) continue;
-                Assert.AreEqual(hierarchy.ElementAt(i).ParentId, hierarchy.ElementAt(i - 1).Id);
-            }
-        }
-
-        [Test]
-        public void Can_Save_ContentType_Structure_And_Create_Content_Based_On_It()
-        {
-            // Arrange
-            var cs = ServiceContext.ContentService;
-            var cts = ServiceContext.ContentTypeService;
-            var dtdYesNo = ServiceContext.DataTypeService.GetDataTypeDefinitionById(-49);
-            var ctBase = new ContentType(-1) { Name = "Base", Alias = "Base", Icon = "folder.gif", Thumbnail = "folder.png" };
-            ctBase.AddPropertyType(new PropertyType(dtdYesNo, Constants.Conventions.Content.NaviHide)
-            {
-                Name = "Hide From Navigation",
-            }
-                /*,"Navigation"*/);
-            cts.Save(ctBase);
-
-            const string contentTypeAlias = "HomePage";
-            var ctHomePage = new ContentType(ctBase, contentTypeAlias)
-            {
-                Name = "Home Page",
-                Alias = contentTypeAlias,
-                Icon = "settingDomain.gif",
-                Thumbnail = "folder.png",
-                AllowedAsRoot = true
-            };
-            ctHomePage.AddPropertyType(new PropertyType(dtdYesNo, "someProperty") { Name = "Some property" }
-                /*,"Navigation"*/);
-            cts.Save(ctHomePage);
-
-            // Act
-            var homeDoc = cs.CreateContent("Home Page", -1, contentTypeAlias);
-            cs.SaveAndPublishWithStatus(homeDoc);
-
-            // Assert
-            Assert.That(ctBase.HasIdentity, Is.True);
-            Assert.That(ctHomePage.HasIdentity, Is.True);
-            Assert.That(homeDoc.HasIdentity, Is.True);
-            Assert.That(homeDoc.ContentTypeId, Is.EqualTo(ctHomePage.Id));
-        }
-
-        [Test]
-        public void Create_Content_Type_Ensures_Sort_Orders()
-        {
-            var service = ServiceContext.ContentTypeService;
-
-            var contentType = new ContentType(-1)
-            {
-                Alias = "test",
-                Name = "Test",
-                Description = "ContentType used for simple text pages",
-                Icon = ".sprTreeDoc3",
-                Thumbnail = "doc2.png",
-                SortOrder = 1,
-                CreatorId = 0,
-                Trashed = false
-            };
-
-            contentType.AddPropertyType(new PropertyType(Constants.PropertyEditors.TextboxAlias, DataTypeDatabaseType.Ntext, "title") { Name = "Title", Description = "", Mandatory = false, DataTypeDefinitionId = -88 });
-            contentType.AddPropertyType(new PropertyType(Constants.PropertyEditors.TinyMCEAlias, DataTypeDatabaseType.Ntext, "bodyText") { Name = "Body Text", Description = "", Mandatory = false, DataTypeDefinitionId = -87 });
-            contentType.AddPropertyType(new PropertyType(Constants.PropertyEditors.TextboxAlias, DataTypeDatabaseType.Ntext, "author") { Name = "Author", Description = "Name of the author", Mandatory = false, DataTypeDefinitionId = -88 });
-
-            service.Save(contentType);
-
-            var sortOrders = contentType.PropertyTypes.Select(x => x.SortOrder).ToArray();
-
-            Assert.AreEqual(1, sortOrders.Count(x => x == 0));
-            Assert.AreEqual(1, sortOrders.Count(x => x == 1));
-            Assert.AreEqual(1, sortOrders.Count(x => x == 2));
-        }
-
-        [Test]
-        public void Can_Create_And_Save_ContentType_Composition()
-        {
-            /*
-             * Global
-             * - Components
-             * - Category
-             */
-            var service = ServiceContext.ContentTypeService;
-            var global = MockedContentTypes.CreateSimpleContentType("global", "Global");
-            service.Save(global);
-
-            var components = MockedContentTypes.CreateSimpleContentType("components", "Components", global, true);
-            service.Save(components);
-
-            var component = MockedContentTypes.CreateSimpleContentType("component", "Component", components, true);
-            service.Save(component);
-
-            var category = MockedContentTypes.CreateSimpleContentType("category", "Category", global, true);
-            service.Save(category);
-
-            var success = category.AddContentType(component);
-
-            Assert.That(success, Is.False);
-        }
-
-        [Test]
-        public void Can_Remove_ContentType_Composition_From_ContentType()
-        {
-            //Test for U4-2234
-            var cts = ServiceContext.ContentTypeService;
-            //Arrange
-            var component = CreateComponent();
-            cts.Save(component);
-            var banner = CreateBannerComponent(component);
-            cts.Save(banner);
-            var site = CreateSite();
-            cts.Save(site);
-            var homepage = CreateHomepage(site);
-            cts.Save(homepage);
-
-            //Add banner to homepage
-            var added = homepage.AddContentType(banner);
-            cts.Save(homepage);
-
-            //Assert composition
-            var bannerExists = homepage.ContentTypeCompositionExists(banner.Alias);
-            var bannerPropertyExists = homepage.CompositionPropertyTypes.Any(x => x.Alias.Equals("bannerName"));
-            Assert.That(added, Is.True);
-            Assert.That(bannerExists, Is.True);
-            Assert.That(bannerPropertyExists, Is.True);
-            Assert.That(homepage.CompositionPropertyTypes.Count(), Is.EqualTo(6));
-
-            //Remove banner from homepage
-            var removed = homepage.RemoveContentType(banner.Alias);
-            cts.Save(homepage);
-
-            //Assert composition
-            var bannerStillExists = homepage.ContentTypeCompositionExists(banner.Alias);
-            var bannerPropertyStillExists = homepage.CompositionPropertyTypes.Any(x => x.Alias.Equals("bannerName"));
-            Assert.That(removed, Is.True);
-            Assert.That(bannerStillExists, Is.False);
-            Assert.That(bannerPropertyStillExists, Is.False);
-            Assert.That(homepage.CompositionPropertyTypes.Count(), Is.EqualTo(4));
-        }
-
-        [Test]
-        public void Can_Copy_ContentType_By_Performing_Clone()
-        {
-            // Arrange
-            var service = ServiceContext.ContentTypeService;
-            var metaContentType = MockedContentTypes.CreateMetaContentType();
-            service.Save(metaContentType);
-
-            var simpleContentType = MockedContentTypes.CreateSimpleContentType("category", "Category", metaContentType);
-            service.Save(simpleContentType);
-            var categoryId = simpleContentType.Id;
-
-            // Act
-            var sut = simpleContentType.DeepCloneWithResetIdentities("newcategory");
-            service.Save(sut);
-
-            // Assert
-            Assert.That(sut.HasIdentity, Is.True);
-
-            var contentType = service.GetContentType(sut.Id);
-            var category = service.GetContentType(categoryId);
-
-            Assert.That(contentType.CompositionAliases().Any(x => x.Equals("meta")), Is.True);
-            Assert.AreEqual(contentType.ParentId, category.ParentId);
-            Assert.AreEqual(contentType.Level, category.Level);
-            Assert.AreEqual(contentType.PropertyTypes.Count(), category.PropertyTypes.Count());
-            Assert.AreNotEqual(contentType.Id, category.Id);
-            Assert.AreNotEqual(contentType.Key, category.Key);
-            Assert.AreNotEqual(contentType.Path, category.Path);
-            Assert.AreNotEqual(contentType.SortOrder, category.SortOrder);
-            Assert.AreNotEqual(contentType.PropertyTypes.First(x => x.Alias.Equals("title")).Id, category.PropertyTypes.First(x => x.Alias.Equals("title")).Id);
-            Assert.AreNotEqual(contentType.PropertyGroups.First(x => x.Name.Equals("Content")).Id, category.PropertyGroups.First(x => x.Name.Equals("Content")).Id);
-        }
-
-        [Test]
-        public void Can_Copy_ContentType_To_New_Parent_By_Performing_Clone()
-        {
-            // Arrange
-            var service = ServiceContext.ContentTypeService;
-
-            var parentContentType1 = MockedContentTypes.CreateSimpleContentType("parent1", "Parent1");
-            service.Save(parentContentType1);
-            var parentContentType2 = MockedContentTypes.CreateSimpleContentType("parent2", "Parent2", null, true);
-            service.Save(parentContentType2);
-
-            var simpleContentType = MockedContentTypes.CreateSimpleContentType("category", "Category", parentContentType1, true);
-            service.Save(simpleContentType);
-
-            // Act
-            var clone = simpleContentType.DeepCloneWithResetIdentities("newcategory");
-            clone.RemoveContentType("parent1");
-            clone.AddContentType(parentContentType2);
-            clone.ParentId = parentContentType2.Id;
-            service.Save(clone);
-
-            // Assert
-            Assert.That(clone.HasIdentity, Is.True);
-
-            var clonedContentType = service.GetContentType(clone.Id);
-            var originalContentType = service.GetContentType(simpleContentType.Id);
-
-            Assert.That(clonedContentType.CompositionAliases().Any(x => x.Equals("parent2")), Is.True);
-            Assert.That(clonedContentType.CompositionAliases().Any(x => x.Equals("parent1")), Is.False);
-
-            Assert.AreEqual(clonedContentType.Path, "-1," + parentContentType2.Id + "," + clonedContentType.Id);
-            Assert.AreEqual(clonedContentType.PropertyTypes.Count(), originalContentType.PropertyTypes.Count());
-
-            Assert.AreNotEqual(clonedContentType.ParentId, originalContentType.ParentId);
-            Assert.AreEqual(clonedContentType.ParentId, parentContentType2.Id);
-
-            Assert.AreNotEqual(clonedContentType.Id, originalContentType.Id);
-            Assert.AreNotEqual(clonedContentType.Key, originalContentType.Key);
-            Assert.AreNotEqual(clonedContentType.Path, originalContentType.Path);
-
-            Assert.AreNotEqual(clonedContentType.PropertyTypes.First(x => x.Alias.StartsWith("title")).Id, originalContentType.PropertyTypes.First(x => x.Alias.StartsWith("title")).Id);
-            Assert.AreNotEqual(clonedContentType.PropertyGroups.First(x => x.Name.StartsWith("Content")).Id, originalContentType.PropertyGroups.First(x => x.Name.StartsWith("Content")).Id);
-        }
-
-        [Test]
-        public void Can_Copy_ContentType_With_Service_To_Root()
-        {
-            // Arrange
-            var service = ServiceContext.ContentTypeService;
-            var metaContentType = MockedContentTypes.CreateMetaContentType();
-            service.Save(metaContentType);
-
-            var simpleContentType = MockedContentTypes.CreateSimpleContentType("category", "Category", metaContentType);
-            service.Save(simpleContentType);
-            var categoryId = simpleContentType.Id;
-
-            // Act
-            var clone = service.Copy(simpleContentType, "newcategory", "new category");
-
-            // Assert
-            Assert.That(clone.HasIdentity, Is.True);
-
-            var cloned = service.GetContentType(clone.Id);
-            var original = service.GetContentType(categoryId);
-
-            Assert.That(cloned.CompositionAliases().Any(x => x.Equals("meta")), Is.False); //it's been copied to root
-            Assert.AreEqual(cloned.ParentId, -1);
-            Assert.AreEqual(cloned.Level, 1);
-            Assert.AreEqual(cloned.PropertyTypes.Count(), original.PropertyTypes.Count());
-            Assert.AreEqual(cloned.PropertyGroups.Count(), original.PropertyGroups.Count());
-
-            for (int i = 0; i < cloned.PropertyGroups.Count; i++)
-            {
-                Assert.AreEqual(cloned.PropertyGroups[i].PropertyTypes.Count, original.PropertyGroups[i].PropertyTypes.Count);
-                foreach (var propertyType in cloned.PropertyGroups[i].PropertyTypes)
-                {
-                    Assert.IsTrue(propertyType.HasIdentity);
-                }
-            }
-
-            foreach (var propertyType in cloned.PropertyTypes)
-            {
-                Assert.IsTrue(propertyType.HasIdentity);
-            }
-
-            Assert.AreNotEqual(cloned.Id, original.Id);
-            Assert.AreNotEqual(cloned.Key, original.Key);
-            Assert.AreNotEqual(cloned.Path, original.Path);
-            Assert.AreNotEqual(cloned.SortOrder, original.SortOrder);
-            Assert.AreNotEqual(cloned.PropertyTypes.First(x => x.Alias.Equals("title")).Id, original.PropertyTypes.First(x => x.Alias.Equals("title")).Id);
-            Assert.AreNotEqual(cloned.PropertyGroups.First(x => x.Name.Equals("Content")).Id, original.PropertyGroups.First(x => x.Name.Equals("Content")).Id);
-        }
-
-        [Test]
-        public void Can_Copy_ContentType_To_New_Parent_With_Service()
-        {
-            // Arrange
-            var service = ServiceContext.ContentTypeService;
-
-            var parentContentType1 = MockedContentTypes.CreateSimpleContentType("parent1", "Parent1");
-            service.Save(parentContentType1);
-            var parentContentType2 = MockedContentTypes.CreateSimpleContentType("parent2", "Parent2", null, true);
-            service.Save(parentContentType2);
-
-            var simpleContentType = MockedContentTypes.CreateSimpleContentType("category", "Category", parentContentType1, true);
-            service.Save(simpleContentType);
-
-            // Act
-            var clone = service.Copy(simpleContentType, "newAlias", "new alias", parentContentType2);
-
-            // Assert
-            Assert.That(clone.HasIdentity, Is.True);
-
-            var clonedContentType = service.GetContentType(clone.Id);
-            var originalContentType = service.GetContentType(simpleContentType.Id);
-
-            Assert.That(clonedContentType.CompositionAliases().Any(x => x.Equals("parent2")), Is.True);
-            Assert.That(clonedContentType.CompositionAliases().Any(x => x.Equals("parent1")), Is.False);
-
-            Assert.AreEqual(clonedContentType.Path, "-1," + parentContentType2.Id + "," + clonedContentType.Id);
-            Assert.AreEqual(clonedContentType.PropertyTypes.Count(), originalContentType.PropertyTypes.Count());
-
-            Assert.AreNotEqual(clonedContentType.ParentId, originalContentType.ParentId);
-            Assert.AreEqual(clonedContentType.ParentId, parentContentType2.Id);
-
-            Assert.AreNotEqual(clonedContentType.Id, originalContentType.Id);
-            Assert.AreNotEqual(clonedContentType.Key, originalContentType.Key);
-            Assert.AreNotEqual(clonedContentType.Path, originalContentType.Path);
-
-            Assert.AreNotEqual(clonedContentType.PropertyTypes.First(x => x.Alias.StartsWith("title")).Id, originalContentType.PropertyTypes.First(x => x.Alias.StartsWith("title")).Id);
-            Assert.AreNotEqual(clonedContentType.PropertyGroups.First(x => x.Name.StartsWith("Content")).Id, originalContentType.PropertyGroups.First(x => x.Name.StartsWith("Content")).Id);
-        }
-
-        [Test]
-        public void Cannot_Add_Duplicate_PropertyType_Alias_To_Referenced_Composition()
-        {
-            //Related the second issue in screencast from this post http://issues.umbraco.org/issue/U4-5986
-
-            // Arrange
-            var service = ServiceContext.ContentTypeService;
-
-            var parent = MockedContentTypes.CreateSimpleContentType();
-            service.Save(parent);
-            var child = MockedContentTypes.CreateSimpleContentType("simpleChildPage", "Simple Child Page", parent, true);
-            service.Save(child);
-            var composition = MockedContentTypes.CreateMetaContentType();
-            service.Save(composition);
-
-            //Adding Meta-composition to child doc type
-            child.AddContentType(composition);
-            service.Save(child);
-
-            // Act
-            var duplicatePropertyType = new PropertyType(Constants.PropertyEditors.TextboxAlias, DataTypeDatabaseType.Ntext, "title")
-            {
-<<<<<<< HEAD
-                Alias = "title", Name = "Title", Description = "", Mandatory = false, SortOrder = 1, DataTypeDefinitionId = -88
-=======
-                 Name = "Title", Description = "", HelpText = "", Mandatory = false, SortOrder = 1, DataTypeDefinitionId = -88
->>>>>>> c525be3e
-            };
-            var added = composition.AddPropertyType(duplicatePropertyType, "Meta");
-
-            // Assert
-            Assert.That(added, Is.True);
-            Assert.Throws<Exception>(() => service.Save(composition));
-            Assert.DoesNotThrow(() => service.GetContentType("simpleChildPage"));
-        }
-
-        [Test]
-        public void Cannot_Add_Duplicate_PropertyType_Alias_In_Composition_Graph()
-        {
-            // Arrange
-            var service = ServiceContext.ContentTypeService;
-
-            var basePage = MockedContentTypes.CreateSimpleContentType("basePage", "Base Page", null, true);
-            service.Save(basePage);
-            var contentPage = MockedContentTypes.CreateSimpleContentType("contentPage", "Content Page", basePage);
-            service.Save(contentPage);
-            var advancedPage = MockedContentTypes.CreateSimpleContentType("advancedPage", "Advanced Page", contentPage, true);
-            service.Save(advancedPage);
-
-            var metaComposition = MockedContentTypes.CreateMetaContentType();
-            service.Save(metaComposition);
-            var seoComposition = MockedContentTypes.CreateSeoContentType();
-            service.Save(seoComposition);
-
-            var metaAdded = contentPage.AddContentType(metaComposition);
-            service.Save(contentPage);
-            var seoAdded = advancedPage.AddContentType(seoComposition);
-            service.Save(advancedPage);
-
-            // Act
-            var duplicatePropertyType = new PropertyType(Constants.PropertyEditors.TextboxAlias, DataTypeDatabaseType.Ntext, "title")
-            {
-<<<<<<< HEAD
-                Alias = "title", Name = "Title", Description = "", Mandatory = false, SortOrder = 1, DataTypeDefinitionId = -88
-=======
-                 Name = "Title", Description = "", HelpText = "", Mandatory = false, SortOrder = 1, DataTypeDefinitionId = -88
->>>>>>> c525be3e
-            };
-            var addedToBasePage = basePage.AddPropertyType(duplicatePropertyType, "Content");
-            var addedToAdvancedPage = advancedPage.AddPropertyType(duplicatePropertyType, "Content");
-            var addedToMeta = metaComposition.AddPropertyType(duplicatePropertyType, "Meta");
-            var addedToSeo = seoComposition.AddPropertyType(duplicatePropertyType, "Seo");
-
-            // Assert
-            Assert.That(metaAdded, Is.True);
-            Assert.That(seoAdded, Is.True);
-
-            Assert.That(addedToBasePage, Is.True);
-            Assert.That(addedToAdvancedPage, Is.False);
-            Assert.That(addedToMeta, Is.True);
-            Assert.That(addedToSeo, Is.True);
-
-            Assert.Throws<Exception>(() => service.Save(basePage));
-            Assert.Throws<Exception>(() => service.Save(metaComposition));
-            Assert.Throws<Exception>(() => service.Save(seoComposition));
-
-            Assert.DoesNotThrow(() => service.GetContentType("contentPage"));
-            Assert.DoesNotThrow(() => service.GetContentType("advancedPage"));
-            Assert.DoesNotThrow(() => service.GetContentType("meta"));
-            Assert.DoesNotThrow(() => service.GetContentType("seo"));
-        }
-
-        [Test]
-        public void Cannot_Add_Duplicate_PropertyType_Alias_At_Root_Which_Conflicts_With_Third_Levels_Composition()
-        {
-            /*
-             * BasePage, gets 'Title' added but should not be allowed
-             * -- Content Page
-             * ---- Advanced Page -> Content Meta
-             * Content Meta :: Composition, has 'Title'
-             * 
-             * Content Meta has 'Title' PropertyType
-             * Adding 'Title' to BasePage should fail
-            */
-
-            // Arrange
-            var service = ServiceContext.ContentTypeService;
-            var basePage = MockedContentTypes.CreateBasicContentType();
-            service.Save(basePage);
-            var contentPage = MockedContentTypes.CreateBasicContentType("contentPage", "Content Page", basePage);
-            service.Save(contentPage);
-            var advancedPage = MockedContentTypes.CreateBasicContentType("advancedPage", "Advanced Page", contentPage);
-            service.Save(advancedPage);
-
-            var contentMetaComposition = MockedContentTypes.CreateContentMetaContentType();
-            service.Save(contentMetaComposition);
-
-            // Act
-            var bodyTextPropertyType = new PropertyType(Constants.PropertyEditors.TextboxAlias, DataTypeDatabaseType.Ntext, "bodyText")
-            {
-<<<<<<< HEAD
-                Alias = "bodyText", Name = "Body Text", Description = "", Mandatory = false, SortOrder = 1, DataTypeDefinitionId = -88
-=======
-                 Name = "Body Text", Description = "", HelpText = "", Mandatory = false, SortOrder = 1, DataTypeDefinitionId = -88
->>>>>>> c525be3e
-            };
-            var bodyTextAdded = basePage.AddPropertyType(bodyTextPropertyType, "Content");
-            service.Save(basePage);
-
-            var authorPropertyType = new PropertyType(Constants.PropertyEditors.TextboxAlias, DataTypeDatabaseType.Ntext, "author")
-            {
-<<<<<<< HEAD
-                Alias = "author", Name = "Author", Description = "", Mandatory = false, SortOrder = 1, DataTypeDefinitionId = -88
-=======
-                 Name = "Author", Description = "", HelpText = "", Mandatory = false, SortOrder = 1, DataTypeDefinitionId = -88
->>>>>>> c525be3e
-            };
-            var authorAdded = contentPage.AddPropertyType(authorPropertyType, "Content");
-            service.Save(contentPage);
-            
-            var compositionAdded = advancedPage.AddContentType(contentMetaComposition);
-            service.Save(advancedPage);
-
-            //NOTE: It should not be possible to Save 'BasePage' with the Title PropertyType added
-            var titlePropertyType = new PropertyType(Constants.PropertyEditors.TextboxAlias, DataTypeDatabaseType.Ntext, "title")
-            {
-<<<<<<< HEAD
-                Alias = "title", Name = "Title", Description = "", Mandatory = false, SortOrder = 1, DataTypeDefinitionId = -88
-=======
-                 Name = "Title", Description = "", HelpText = "", Mandatory = false, SortOrder = 1, DataTypeDefinitionId = -88
->>>>>>> c525be3e
-            };
-            var titleAdded = basePage.AddPropertyType(titlePropertyType, "Content");
-
-            // Assert
-            Assert.That(bodyTextAdded, Is.True);
-            Assert.That(authorAdded, Is.True);
-            Assert.That(titleAdded, Is.True);
-            Assert.That(compositionAdded, Is.True);
-
-            Assert.Throws<Exception>(() => service.Save(basePage));
-
-            Assert.DoesNotThrow(() => service.GetContentType("contentPage"));
-            Assert.DoesNotThrow(() => service.GetContentType("advancedPage"));
-        }
-
-        [Test]
-        public void Cannot_Rename_PropertyType_Alias_On_Composition_Which_Would_Cause_Conflict_In_Other_Composition()
-        {
-            /*
-             * Meta renames alias to 'title'
-             * Seo has 'Title'
-             * BasePage
-             * -- ContentPage
-             * ---- AdvancedPage -> Seo
-             * ------ MoreAdvanedPage -> Meta
-             */
-
-            // Arrange
-            var service = ServiceContext.ContentTypeService;
-            var basePage = MockedContentTypes.CreateBasicContentType();
-            service.Save(basePage);
-            var contentPage = MockedContentTypes.CreateBasicContentType("contentPage", "Content Page", basePage);
-            service.Save(contentPage);
-            var advancedPage = MockedContentTypes.CreateBasicContentType("advancedPage", "Advanced Page", contentPage);
-            service.Save(advancedPage);
-            var moreAdvancedPage = MockedContentTypes.CreateBasicContentType("moreAdvancedPage", "More Advanced Page", advancedPage);
-            service.Save(moreAdvancedPage);
-
-            var seoComposition = MockedContentTypes.CreateSeoContentType();
-            service.Save(seoComposition);
-            var metaComposition = MockedContentTypes.CreateMetaContentType();
-            service.Save(metaComposition);
-
-            // Act
-            var bodyTextPropertyType = new PropertyType(Constants.PropertyEditors.TextboxAlias, DataTypeDatabaseType.Ntext, "bodyText")
-            {
-<<<<<<< HEAD
-                Alias = "bodyText", Name = "Body Text", Description = "", Mandatory = false, SortOrder = 1, DataTypeDefinitionId = -88
-=======
-                 Name = "Body Text", Description = "", HelpText = "", Mandatory = false, SortOrder = 1, DataTypeDefinitionId = -88
->>>>>>> c525be3e
-            };
-            var bodyTextAdded = basePage.AddPropertyType(bodyTextPropertyType, "Content");
-            service.Save(basePage);
-
-            var authorPropertyType = new PropertyType(Constants.PropertyEditors.TextboxAlias, DataTypeDatabaseType.Ntext, "author")
-            {
-<<<<<<< HEAD
-                Alias = "author", Name = "Author", Description = "", Mandatory = false, SortOrder = 1, DataTypeDefinitionId = -88
-=======
-                 Name = "Author", Description = "", HelpText = "", Mandatory = false, SortOrder = 1, DataTypeDefinitionId = -88
->>>>>>> c525be3e
-            };
-            var authorAdded = contentPage.AddPropertyType(authorPropertyType, "Content");
-            service.Save(contentPage);
-
-            var subtitlePropertyType = new PropertyType(Constants.PropertyEditors.TextboxAlias, DataTypeDatabaseType.Ntext, "subtitle")
-            {
-<<<<<<< HEAD
-                Alias = "subtitle", Name = "Subtitle", Description = "", Mandatory = false, SortOrder = 1, DataTypeDefinitionId = -88
-=======
-                 Name = "Subtitle", Description = "", HelpText = "", Mandatory = false, SortOrder = 1, DataTypeDefinitionId = -88
->>>>>>> c525be3e
-            };
-            var subtitleAdded = advancedPage.AddPropertyType(subtitlePropertyType, "Content");
-            service.Save(advancedPage);
-
-            var titlePropertyType = new PropertyType(Constants.PropertyEditors.TextboxAlias, DataTypeDatabaseType.Ntext, "title")
-            {
-<<<<<<< HEAD
-                Alias = "title", Name = "Title", Description = "", Mandatory = false, SortOrder = 1, DataTypeDefinitionId = -88
-=======
-                 Name = "Title", Description = "", HelpText = "", Mandatory = false, SortOrder = 1, DataTypeDefinitionId = -88
->>>>>>> c525be3e
-            };
-            var titleAdded = seoComposition.AddPropertyType(titlePropertyType, "Content");
-            service.Save(seoComposition);
-
-            var seoCompositionAdded = advancedPage.AddContentType(seoComposition);
-            var metaCompositionAdded = moreAdvancedPage.AddContentType(metaComposition);
-            service.Save(advancedPage);
-            service.Save(moreAdvancedPage);
-
-            var keywordsPropertyType = metaComposition.PropertyTypes.First(x => x.Alias.Equals("metakeywords"));
-            keywordsPropertyType.Alias = "title";
-
-            // Assert
-            Assert.That(bodyTextAdded, Is.True);
-            Assert.That(subtitleAdded, Is.True);
-            Assert.That(authorAdded, Is.True);
-            Assert.That(titleAdded, Is.True);
-            Assert.That(seoCompositionAdded, Is.True);
-            Assert.That(metaCompositionAdded, Is.True);
-
-            Assert.Throws<Exception>(() => service.Save(metaComposition));
-
-            Assert.DoesNotThrow(() => service.GetContentType("contentPage"));
-            Assert.DoesNotThrow(() => service.GetContentType("advancedPage"));
-            Assert.DoesNotThrow(() => service.GetContentType("moreAdvancedPage"));
-        }
-
-        [Test]
-        public void Can_Add_Additional_Properties_On_Composition_Once_Composition_Has_Been_Saved()
-        {
-            /*
-             * Meta renames alias to 'title'
-             * Seo has 'Title'
-             * BasePage
-             * -- ContentPage
-             * ---- AdvancedPage -> Seo
-             * ------ MoreAdvancedPage -> Meta
-             */
-
-            // Arrange
-            var service = ServiceContext.ContentTypeService;
-            var basePage = MockedContentTypes.CreateBasicContentType();
-            service.Save(basePage);
-            var contentPage = MockedContentTypes.CreateBasicContentType("contentPage", "Content Page", basePage);
-            service.Save(contentPage);
-            var advancedPage = MockedContentTypes.CreateBasicContentType("advancedPage", "Advanced Page", contentPage);
-            service.Save(advancedPage);
-            var moreAdvancedPage = MockedContentTypes.CreateBasicContentType("moreAdvancedPage", "More Advanced Page", advancedPage);
-            service.Save(moreAdvancedPage);
-
-            var seoComposition = MockedContentTypes.CreateSeoContentType();
-            service.Save(seoComposition);
-            var metaComposition = MockedContentTypes.CreateMetaContentType();
-            service.Save(metaComposition);
-
-            // Act
-            var bodyTextPropertyType = new PropertyType(Constants.PropertyEditors.TextboxAlias, DataTypeDatabaseType.Ntext, "bodyText")
-            {
-<<<<<<< HEAD
-                Alias = "bodyText", Name = "Body Text", Description = "", Mandatory = false, SortOrder = 1, DataTypeDefinitionId = -88
-=======
-                 Name = "Body Text", Description = "", HelpText = "", Mandatory = false, SortOrder = 1, DataTypeDefinitionId = -88
->>>>>>> c525be3e
-            };
-            var bodyTextAdded = basePage.AddPropertyType(bodyTextPropertyType, "Content");
-            service.Save(basePage);
-
-            var authorPropertyType = new PropertyType(Constants.PropertyEditors.TextboxAlias, DataTypeDatabaseType.Ntext, "author")
-            {
-<<<<<<< HEAD
-                Alias = "author", Name = "Author", Description = "", Mandatory = false, SortOrder = 1, DataTypeDefinitionId = -88
-=======
-                 Name = "Author", Description = "", HelpText = "", Mandatory = false, SortOrder = 1, DataTypeDefinitionId = -88
->>>>>>> c525be3e
-            };
-            var authorAdded = contentPage.AddPropertyType(authorPropertyType, "Content");
-            service.Save(contentPage);
-
-            var subtitlePropertyType = new PropertyType(Constants.PropertyEditors.TextboxAlias, DataTypeDatabaseType.Ntext, "subtitle")
-            {
-<<<<<<< HEAD
-                Alias = "subtitle", Name = "Subtitle", Description = "", Mandatory = false, SortOrder = 1, DataTypeDefinitionId = -88
-=======
-                 Name = "Subtitle", Description = "", HelpText = "", Mandatory = false, SortOrder = 1, DataTypeDefinitionId = -88
->>>>>>> c525be3e
-            };
-            var subtitleAdded = advancedPage.AddPropertyType(subtitlePropertyType, "Content");
-            service.Save(advancedPage);
-
-            var titlePropertyType = new PropertyType(Constants.PropertyEditors.TextboxAlias, DataTypeDatabaseType.Ntext, "title")
-            {
-<<<<<<< HEAD
-                Alias = "title", Name = "Title", Description = "", Mandatory = false, SortOrder = 1, DataTypeDefinitionId = -88
-=======
-                 Name = "Title", Description = "", HelpText = "", Mandatory = false, SortOrder = 1, DataTypeDefinitionId = -88
->>>>>>> c525be3e
-            };
-            var titleAdded = seoComposition.AddPropertyType(titlePropertyType, "Content");
-            service.Save(seoComposition);
-            
-            var seoCompositionAdded = advancedPage.AddContentType(seoComposition);
-            var metaCompositionAdded = moreAdvancedPage.AddContentType(metaComposition);
-            service.Save(advancedPage);
-            service.Save(moreAdvancedPage);
-
-            // Assert
-            Assert.That(bodyTextAdded, Is.True);
-            Assert.That(subtitleAdded, Is.True);
-            Assert.That(authorAdded, Is.True);
-            Assert.That(titleAdded, Is.True);
-            Assert.That(seoCompositionAdded, Is.True);
-            Assert.That(metaCompositionAdded, Is.True);
-
-            var testPropertyType = new PropertyType(Constants.PropertyEditors.TextboxAlias, DataTypeDatabaseType.Ntext, "test")
-            {
-<<<<<<< HEAD
-                Alias = "test", Name = "Test", Description = "", Mandatory = false, SortOrder = 1, DataTypeDefinitionId = -88
-=======
-                 Name = "Test", Description = "", HelpText = "", Mandatory = false, SortOrder = 1, DataTypeDefinitionId = -88
->>>>>>> c525be3e
-            };
-            var testAdded = seoComposition.AddPropertyType(testPropertyType, "Content");
-            service.Save(seoComposition);
-
-            Assert.That(testAdded, Is.True);
-
-            Assert.DoesNotThrow(() => service.GetContentType("contentPage"));
-            Assert.DoesNotThrow(() => service.GetContentType("advancedPage"));
-            Assert.DoesNotThrow(() => service.GetContentType("moreAdvancedPage"));
-        }
-
-        [Test]
-        public void Cannot_Rename_PropertyGroup_On_Child_Avoiding_Conflict_With_Parent_PropertyGroup()
-        {
-            // Arrange
-            var service = ServiceContext.ContentTypeService;
-            var page = MockedContentTypes.CreateSimpleContentType("page", "Page", null, true, "Content");
-            service.Save(page);
-            var contentPage = MockedContentTypes.CreateSimpleContentType("contentPage", "Content Page", page, true, "Content_");
-            service.Save(contentPage);
-            var advancedPage = MockedContentTypes.CreateSimpleContentType("advancedPage", "Advanced Page", contentPage, true, "Details");
-            service.Save(advancedPage);
-
-            var contentMetaComposition = MockedContentTypes.CreateContentMetaContentType();
-            service.Save(contentMetaComposition);
-
-            // Act
-            var subtitlePropertyType = new PropertyType(Constants.PropertyEditors.TextboxAlias, DataTypeDatabaseType.Ntext, "subtitle")
-            {
-<<<<<<< HEAD
-                Alias = "subtitle", Name = "Subtitle", Description = "", Mandatory = false, SortOrder = 1, DataTypeDefinitionId = -88
-=======
-                 Name = "Subtitle", Description = "", HelpText = "", Mandatory = false, SortOrder = 1, DataTypeDefinitionId = -88
->>>>>>> c525be3e
-            };
-            var authorPropertyType = new PropertyType(Constants.PropertyEditors.TextboxAlias, DataTypeDatabaseType.Ntext, "author")
-            {
-<<<<<<< HEAD
-                Alias = "author", Name = "Author", Description = "", Mandatory = false, SortOrder = 1, DataTypeDefinitionId = -88
-=======
-                 Name = "Author", Description = "", HelpText = "", Mandatory = false, SortOrder = 1, DataTypeDefinitionId = -88
->>>>>>> c525be3e
-            };
-            var subtitleAdded = contentPage.AddPropertyType(subtitlePropertyType, "Content");
-            var authorAdded = contentPage.AddPropertyType(authorPropertyType, "Content");
-            service.Save(contentPage);
-
-            var compositionAdded = contentPage.AddContentType(contentMetaComposition);
-            service.Save(contentPage);
-
-            //Change the name of the tab on the "root" content type 'page'.
-            var propertyGroup = contentPage.PropertyGroups["Content_"];
-            Assert.Throws<Exception>(() => contentPage.PropertyGroups.Add(new PropertyGroup
-            {
-                Id = propertyGroup.Id,
-                Name = "Content",
-                SortOrder = 0
-            }));
-
-            // Assert
-            Assert.That(compositionAdded, Is.True);
-            Assert.That(subtitleAdded, Is.True);
-            Assert.That(authorAdded, Is.True);
-
-            Assert.DoesNotThrow(() => service.GetContentType("contentPage"));
-            Assert.DoesNotThrow(() => service.GetContentType("advancedPage"));
-        }
-
-        [Test]
-        public void Cannot_Rename_PropertyType_Alias_Causing_Conflicts_With_Parents()
-        {
-            // Arrange
-            var service = ServiceContext.ContentTypeService;
-            var basePage = MockedContentTypes.CreateBasicContentType();
-            service.Save(basePage);
-            var contentPage = MockedContentTypes.CreateBasicContentType("contentPage", "Content Page", basePage);
-            service.Save(contentPage);
-            var advancedPage = MockedContentTypes.CreateBasicContentType("advancedPage", "Advanced Page", contentPage);
-            service.Save(advancedPage);
-
-            // Act
-            var titlePropertyType = new PropertyType(Constants.PropertyEditors.TextboxAlias, DataTypeDatabaseType.Ntext, "title")
-            {
-<<<<<<< HEAD
-                Alias = "title", Name = "Title", Description = "", Mandatory = false, SortOrder = 1, DataTypeDefinitionId = -88
-=======
-                 Name = "Title", Description = "", HelpText = "", Mandatory = false, SortOrder = 1, DataTypeDefinitionId = -88
->>>>>>> c525be3e
-            };
-            var titleAdded = basePage.AddPropertyType(titlePropertyType, "Content");
-            var bodyTextPropertyType = new PropertyType(Constants.PropertyEditors.TextboxAlias, DataTypeDatabaseType.Ntext, "bodyText")
-            {
-<<<<<<< HEAD
-                Alias = "bodyText", Name = "Body Text", Description = "",  Mandatory = false, SortOrder = 1, DataTypeDefinitionId = -88
-=======
-                 Name = "Body Text", Description = "", HelpText = "", Mandatory = false, SortOrder = 1, DataTypeDefinitionId = -88
->>>>>>> c525be3e
-            };
-            var bodyTextAdded = contentPage.AddPropertyType(bodyTextPropertyType, "Content");
-            var subtitlePropertyType = new PropertyType(Constants.PropertyEditors.TextboxAlias, DataTypeDatabaseType.Ntext, "subtitle")
-            {
-<<<<<<< HEAD
-                Alias = "subtitle", Name = "Subtitle", Description = "",  Mandatory = false, SortOrder = 1, DataTypeDefinitionId = -88
-=======
-                 Name = "Subtitle", Description = "", HelpText = "", Mandatory = false, SortOrder = 1, DataTypeDefinitionId = -88
->>>>>>> c525be3e
-            };
-            var subtitleAdded = contentPage.AddPropertyType(subtitlePropertyType, "Content");
-            var authorPropertyType = new PropertyType(Constants.PropertyEditors.TextboxAlias, DataTypeDatabaseType.Ntext, "author")
-            {
-<<<<<<< HEAD
-                Alias = "author", Name = "Author", Description = "",  Mandatory = false, SortOrder = 1, DataTypeDefinitionId = -88 
-=======
-                 Name = "Author", Description = "", HelpText = "", Mandatory = false, SortOrder = 1, DataTypeDefinitionId = -88 
->>>>>>> c525be3e
-            };
-            var authorAdded = advancedPage.AddPropertyType(authorPropertyType, "Content");
-            service.Save(basePage);
-            service.Save(contentPage);
-            service.Save(advancedPage);
-
-            //Rename the PropertyType to something that already exists in the Composition - NOTE this should not be allowed and Saving should throw an exception
-            var authorPropertyTypeToRename = advancedPage.PropertyTypes.First(x => x.Alias.Equals("author"));
-            authorPropertyTypeToRename.Alias = "title";
-
-            // Assert
-            Assert.That(bodyTextAdded, Is.True);
-            Assert.That(authorAdded, Is.True);
-            Assert.That(titleAdded, Is.True);
-            Assert.That(subtitleAdded, Is.True);
-
-            Assert.Throws<Exception>(() => service.Save(advancedPage));
-
-            Assert.DoesNotThrow(() => service.GetContentType("contentPage"));
-            Assert.DoesNotThrow(() => service.GetContentType("advancedPage"));
-        }
-
-        [Test]
-        public void Can_Add_PropertyType_Alias_Which_Exists_In_Composition_Outside_Graph()
-        {
-            /*
-             * Meta (Composition)
-             * Content Meta (Composition) has 'Title' -> Meta
-             * BasePage
-             * -- ContentPage gets 'Title' added -> Meta
-             * ---- Advanced Page
-             */
-            // Arrange
-            var service = ServiceContext.ContentTypeService;
-
-            var basePage = MockedContentTypes.CreateSimpleContentType("basePage", "Base Page", null, true);
-            service.Save(basePage);
-            var contentPage = MockedContentTypes.CreateSimpleContentType("contentPage", "Content Page", basePage, true);
-            service.Save(contentPage);
-            var advancedPage = MockedContentTypes.CreateSimpleContentType("advancedPage", "Advanced Page", contentPage, true);
-            service.Save(advancedPage);
-
-            var metaComposition = MockedContentTypes.CreateMetaContentType();
-            service.Save(metaComposition);
-
-            var contentMetaComposition = MockedContentTypes.CreateContentMetaContentType();
-            service.Save(contentMetaComposition);
-
-            var metaAdded = contentPage.AddContentType(metaComposition);
-            service.Save(contentPage);
-
-            var metaAddedToComposition = contentMetaComposition.AddContentType(metaComposition);
-            service.Save(contentMetaComposition);
-
-            // Act
-            var propertyType = new PropertyType(Constants.PropertyEditors.TextboxAlias, DataTypeDatabaseType.Ntext, "title")
-            {
-<<<<<<< HEAD
-                Alias = "title", Name = "Title", Description = "",  Mandatory = false, SortOrder = 1, DataTypeDefinitionId = -88
-=======
-                 Name = "Title", Description = "", HelpText = "", Mandatory = false, SortOrder = 1, DataTypeDefinitionId = -88
->>>>>>> c525be3e
-            };
-            var addedToContentPage = contentPage.AddPropertyType(propertyType, "Content");
-
-            // Assert
-            Assert.That(metaAdded, Is.True);
-            Assert.That(metaAddedToComposition, Is.True);
-
-            Assert.That(addedToContentPage, Is.True);
-            Assert.DoesNotThrow(() => service.Save(contentPage));
-        }
-
-        [Test]
-        public void Can_Rename_PropertyGroup_With_Inherited_PropertyGroups()
-        {
-            //Related the first issue in screencast from this post http://issues.umbraco.org/issue/U4-5986
-            
-            // Arrange
-            var service = ServiceContext.ContentTypeService;
-
-            var page = MockedContentTypes.CreateSimpleContentType("page", "Page", null, false, "Content_");
-            service.Save(page);
-            var contentPage = MockedContentTypes.CreateSimpleContentType("contentPage", "Content Page", page, true);
-            service.Save(contentPage);
-            var composition = MockedContentTypes.CreateMetaContentType();
-            composition.AddPropertyGroup("Content");
-            service.Save(composition);
-            //Adding Meta-composition to child doc type
-            contentPage.AddContentType(composition);
-            service.Save(contentPage);
-
-            // Act
-            var propertyTypeOne = new PropertyType(Constants.PropertyEditors.TextboxAlias, DataTypeDatabaseType.Ntext, "testTextbox")
-            {
-<<<<<<< HEAD
-                Alias = "testTextbox", Name = "Test Textbox", Description = "",  Mandatory = false, SortOrder = 1, DataTypeDefinitionId = -88
-=======
-                 Name = "Test Textbox", Description = "", HelpText = "", Mandatory = false, SortOrder = 1, DataTypeDefinitionId = -88
->>>>>>> c525be3e
-            };
-            var firstOneAdded = contentPage.AddPropertyType(propertyTypeOne, "Content_");
-            var propertyTypeTwo = new PropertyType(Constants.PropertyEditors.TextboxAlias, DataTypeDatabaseType.Ntext, "anotherTextbox")
-            {
-<<<<<<< HEAD
-                Alias = "anotherTextbox", Name = "Another Test Textbox", Description = "",  Mandatory = false, SortOrder = 1, DataTypeDefinitionId = -88
-=======
-                 Name = "Another Test Textbox", Description = "", HelpText = "", Mandatory = false, SortOrder = 1, DataTypeDefinitionId = -88
->>>>>>> c525be3e
-            };
-            var secondOneAdded = contentPage.AddPropertyType(propertyTypeTwo, "Content");
-            service.Save(contentPage);
-
-            Assert.That(page.PropertyGroups.Contains("Content_"), Is.True);
-            var propertyGroup = page.PropertyGroups["Content_"];
-            page.PropertyGroups.Add(new PropertyGroup{ Id = propertyGroup.Id, Name = "ContentTab", SortOrder = 0});
-            service.Save(page);
-
-            // Assert
-            Assert.That(firstOneAdded, Is.True);
-            Assert.That(secondOneAdded, Is.True);
-
-            var contentType = service.GetContentType("contentPage");
-            Assert.That(contentType, Is.Not.Null);
-
-            var compositionPropertyGroups = contentType.CompositionPropertyGroups;
-            Assert.That(compositionPropertyGroups.Count(x => x.Name.Equals("Content_")), Is.EqualTo(0));
-
-            var propertyTypeCount = contentType.PropertyTypes.Count();
-            var compPropertyTypeCount = contentType.CompositionPropertyTypes.Count();
-            Assert.That(propertyTypeCount, Is.EqualTo(5));
-            Assert.That(compPropertyTypeCount, Is.EqualTo(10));
-        }
-
-        [Test]
-        public void Can_Rename_PropertyGroup_On_Parent_Without_Causing_Duplicate_PropertyGroups()
-        {
-            // Arrange
-            var service = ServiceContext.ContentTypeService;
-            var page = MockedContentTypes.CreateSimpleContentType("page", "Page", null, true, "Content_");
-            service.Save(page);
-            var contentPage = MockedContentTypes.CreateSimpleContentType("contentPage", "Content Page", page, true, "Contentx");
-            service.Save(contentPage);
-            var advancedPage = MockedContentTypes.CreateSimpleContentType("advancedPage", "Advanced Page", contentPage, true, "Contenty");
-            service.Save(advancedPage);
-
-            var contentMetaComposition = MockedContentTypes.CreateContentMetaContentType();
-            service.Save(contentMetaComposition);
-            var compositionAdded = contentPage.AddContentType(contentMetaComposition);
-            service.Save(contentPage);
-
-            // Act
-            var bodyTextPropertyType = new PropertyType(Constants.PropertyEditors.TextboxAlias, DataTypeDatabaseType.Ntext, "bodyText")
-            {
-<<<<<<< HEAD
-                Alias = "bodyText", Name = "Body Text", Description = "",  Mandatory = false, SortOrder = 1, DataTypeDefinitionId = -88
-=======
-                 Name = "Body Text", Description = "", HelpText = "", Mandatory = false, SortOrder = 1, DataTypeDefinitionId = -88
->>>>>>> c525be3e
-            };
-            var subtitlePropertyType = new PropertyType(Constants.PropertyEditors.TextboxAlias, DataTypeDatabaseType.Ntext, "subtitle")
-            {
-<<<<<<< HEAD
-                Alias = "subtitle", Name = "Subtitle", Description = "",  Mandatory = false, SortOrder = 1, DataTypeDefinitionId = -88
-=======
-                 Name = "Subtitle", Description = "", HelpText = "", Mandatory = false, SortOrder = 1, DataTypeDefinitionId = -88
->>>>>>> c525be3e
-            };
-            var bodyTextAdded = contentPage.AddPropertyType(bodyTextPropertyType, "Content_");//Will be added to the parent tab
-            var subtitleAdded = contentPage.AddPropertyType(subtitlePropertyType, "Content");//Will be added to the "Content Meta" composition
-            service.Save(contentPage);
-
-            var authorPropertyType = new PropertyType(Constants.PropertyEditors.TextboxAlias, DataTypeDatabaseType.Ntext, "author")
-            {
-<<<<<<< HEAD
-                Alias = "author", Name = "Author", Description = "",  Mandatory = false, SortOrder = 1, DataTypeDefinitionId = -88
-=======
-                 Name = "Author", Description = "", HelpText = "", Mandatory = false, SortOrder = 1, DataTypeDefinitionId = -88
->>>>>>> c525be3e
-            };
-            var descriptionPropertyType = new PropertyType(Constants.PropertyEditors.TextboxAlias, DataTypeDatabaseType.Ntext, "description")
-            {
-<<<<<<< HEAD
-                Alias = "description", Name = "Description", Description = "",  Mandatory = false, SortOrder = 1, DataTypeDefinitionId = -88
-=======
-                 Name = "Description", Description = "", HelpText = "", Mandatory = false, SortOrder = 1, DataTypeDefinitionId = -88
->>>>>>> c525be3e
-            };
-            var keywordsPropertyType = new PropertyType(Constants.PropertyEditors.TextboxAlias, DataTypeDatabaseType.Ntext, "keywords")
-            {
-<<<<<<< HEAD
-                Alias = "keywords", Name = "Keywords", Description = "",  Mandatory = false, SortOrder = 1, DataTypeDefinitionId = -88
-=======
-                 Name = "Keywords", Description = "", HelpText = "", Mandatory = false, SortOrder = 1, DataTypeDefinitionId = -88
->>>>>>> c525be3e
-            };
-            var authorAdded = advancedPage.AddPropertyType(authorPropertyType, "Content_");//Will be added to an ancestor tab
-            var descriptionAdded = advancedPage.AddPropertyType(descriptionPropertyType, "Contentx");//Will be added to a parent tab
-            var keywordsAdded = advancedPage.AddPropertyType(keywordsPropertyType, "Content");//Will be added to the "Content Meta" composition
-            service.Save(advancedPage);
-
-            //Change the name of the tab on the "root" content type 'page'.
-            var propertyGroup = page.PropertyGroups["Content_"];
-            page.PropertyGroups.Add(new PropertyGroup { Id = propertyGroup.Id, Name = "Content", SortOrder = 0 });
-            service.Save(page);
-
-            // Assert
-            Assert.That(compositionAdded, Is.True);
-            Assert.That(bodyTextAdded, Is.True);
-            Assert.That(subtitleAdded, Is.True);
-            Assert.That(authorAdded, Is.True);
-            Assert.That(descriptionAdded, Is.True);
-            Assert.That(keywordsAdded, Is.True);
-
-            Assert.DoesNotThrow(() => service.GetContentType("contentPage"));
-            Assert.DoesNotThrow(() => service.GetContentType("advancedPage"));
-
-            var advancedPageReloaded = service.GetContentType("advancedPage");
-            var contentUnderscoreTabExists = advancedPageReloaded.CompositionPropertyGroups.Any(x => x.Name.Equals("Content_"));
-            Assert.That(contentUnderscoreTabExists, Is.False);
-
-            var numberOfContentTabs = advancedPageReloaded.CompositionPropertyGroups.Count(x => x.Name.Equals("Content"));
-            Assert.That(numberOfContentTabs, Is.EqualTo(4));
-        }
-
-        [Test]
-        public void Can_Rename_PropertyGroup_On_Parent_Without_Causing_Duplicate_PropertyGroups_v2()
-        {
-            // Arrange
-            var service = ServiceContext.ContentTypeService;
-            var page = MockedContentTypes.CreateSimpleContentType("page", "Page", null, true, "Content_");
-            service.Save(page);
-            var contentPage = MockedContentTypes.CreateSimpleContentType("contentPage", "Content Page", page, true, "Content");
-            service.Save(contentPage);
-
-            var contentMetaComposition = MockedContentTypes.CreateContentMetaContentType();
-            service.Save(contentMetaComposition);
-
-            // Act
-            var bodyTextPropertyType = new PropertyType(Constants.PropertyEditors.TextboxAlias, DataTypeDatabaseType.Ntext, "bodyText")
-            {
-<<<<<<< HEAD
-                Alias = "bodyText", Name = "Body Text", Description = "",  Mandatory = false, SortOrder = 1, DataTypeDefinitionId = -88
-=======
-                 Name = "Body Text", Description = "", HelpText = "", Mandatory = false, SortOrder = 1, DataTypeDefinitionId = -88
->>>>>>> c525be3e
-            };
-            var subtitlePropertyType = new PropertyType(Constants.PropertyEditors.TextboxAlias, DataTypeDatabaseType.Ntext, "subtitle")
-            {
-<<<<<<< HEAD
-                Alias = "subtitle", Name = "Subtitle", Description = "",  Mandatory = false, SortOrder = 1, DataTypeDefinitionId = -88
-=======
-                 Name = "Subtitle", Description = "", HelpText = "", Mandatory = false, SortOrder = 1, DataTypeDefinitionId = -88
->>>>>>> c525be3e
-            };
-            var authorPropertyType = new PropertyType(Constants.PropertyEditors.TextboxAlias, DataTypeDatabaseType.Ntext, "author")
-            {
-<<<<<<< HEAD
-                Alias = "author", Name = "Author", Description = "",  Mandatory = false, SortOrder = 1, DataTypeDefinitionId = -88
-=======
-                 Name = "Author", Description = "", HelpText = "", Mandatory = false, SortOrder = 1, DataTypeDefinitionId = -88
->>>>>>> c525be3e
-            };
-            var bodyTextAdded = page.AddPropertyType(bodyTextPropertyType, "Content_");
-            var subtitleAdded = contentPage.AddPropertyType(subtitlePropertyType, "Content");
-            var authorAdded = contentPage.AddPropertyType(authorPropertyType, "Content_");
-            service.Save(page);
-            service.Save(contentPage);
-
-            var compositionAdded = contentPage.AddContentType(contentMetaComposition);
-            service.Save(contentPage);
-
-            //Change the name of the tab on the "root" content type 'page'.
-            var propertyGroup = page.PropertyGroups["Content_"];
-            page.PropertyGroups.Add(new PropertyGroup { Id = propertyGroup.Id, Name = "Content", SortOrder = 0 });
-            service.Save(page);
-
-            // Assert
-            Assert.That(compositionAdded, Is.True);
-            Assert.That(bodyTextAdded, Is.True);
-            Assert.That(subtitleAdded, Is.True);
-            Assert.That(authorAdded, Is.True);
-
-            Assert.DoesNotThrow(() => service.GetContentType("contentPage"));
-        }
-
-        [Test]
-        public void Can_Remove_PropertyGroup_On_Parent_Without_Causing_Duplicate_PropertyGroups()
-        {
-            // Arrange
-            var service = ServiceContext.ContentTypeService;
-            var basePage = MockedContentTypes.CreateBasicContentType();
-            service.Save(basePage);
-
-            var contentPage = MockedContentTypes.CreateBasicContentType("contentPage", "Content Page", basePage);
-            service.Save(contentPage);
-
-            var advancedPage = MockedContentTypes.CreateBasicContentType("advancedPage", "Advanced Page", contentPage);
-            service.Save(advancedPage);
-
-            var contentMetaComposition = MockedContentTypes.CreateContentMetaContentType();
-            service.Save(contentMetaComposition);
-
-            // Act
-            var bodyTextPropertyType = new PropertyType(Constants.PropertyEditors.TextboxAlias, DataTypeDatabaseType.Ntext, "bodyText")
-            {
-<<<<<<< HEAD
-                Alias = "bodyText", Name = "Body Text", Description = "",  Mandatory = false, SortOrder = 1, DataTypeDefinitionId = -88
-=======
-                 Name = "Body Text", Description = "", HelpText = "", Mandatory = false, SortOrder = 1, DataTypeDefinitionId = -88
->>>>>>> c525be3e
-            };
-            var bodyTextAdded = basePage.AddPropertyType(bodyTextPropertyType, "Content");
-            service.Save(basePage);
-
-            var authorPropertyType = new PropertyType(Constants.PropertyEditors.TextboxAlias, DataTypeDatabaseType.Ntext, "author")
-            {
-<<<<<<< HEAD
-                Alias = "author", Name = "Author", Description = "",  Mandatory = false, SortOrder = 1, DataTypeDefinitionId = -88
-=======
-                 Name = "Author", Description = "", HelpText = "", Mandatory = false, SortOrder = 1, DataTypeDefinitionId = -88
->>>>>>> c525be3e
-            };
-            var authorAdded = contentPage.AddPropertyType(authorPropertyType, "Content");
-            service.Save(contentPage);
-
-            var compositionAdded = contentPage.AddContentType(contentMetaComposition);
-            service.Save(contentPage);
-
-            basePage.RemovePropertyGroup("Content");
-            service.Save(basePage);
-
-            // Assert
-            Assert.That(bodyTextAdded, Is.True);
-            Assert.That(authorAdded, Is.True);
-            Assert.That(compositionAdded, Is.True);
-
-            Assert.DoesNotThrow(() => service.GetContentType("contentPage"));
-            Assert.DoesNotThrow(() => service.GetContentType("advancedPage"));
-
-            var contentType = service.GetContentType("contentPage");
-            var propertyGroup = contentType.PropertyGroups["Content"];
-            Assert.That(propertyGroup.ParentId.HasValue, Is.False);
-        }
-
-        [Test]
-        public void Can_Add_PropertyGroup_With_Same_Name_On_Parent_and_Child()
-        {
-            /*
-             * BasePage
-             * - Content Page
-             * -- Advanced Page
-             * Content Meta :: Composition
-            */ 
-            
-            // Arrange
-            var service = ServiceContext.ContentTypeService;
-            var basePage = MockedContentTypes.CreateBasicContentType();
-            service.Save(basePage);
-
-            var contentPage = MockedContentTypes.CreateBasicContentType("contentPage", "Content Page", basePage);
-            service.Save(contentPage);
-
-            var advancedPage = MockedContentTypes.CreateBasicContentType("advancedPage", "Advanced Page", contentPage);
-            service.Save(advancedPage);
-
-            var contentMetaComposition = MockedContentTypes.CreateContentMetaContentType();
-            service.Save(contentMetaComposition);
-
-            // Act
-            var authorPropertyType = new PropertyType(Constants.PropertyEditors.TextboxAlias, DataTypeDatabaseType.Ntext, "author")
-            {
-<<<<<<< HEAD
-                Alias = "author", Name = "Author", Description = "",  Mandatory = false, SortOrder = 1, DataTypeDefinitionId = -88
-=======
-                 Name = "Author", Description = "", HelpText = "", Mandatory = false, SortOrder = 1, DataTypeDefinitionId = -88
->>>>>>> c525be3e
-            };
-            var authorAdded = contentPage.AddPropertyType(authorPropertyType, "Content");
-            service.Save(contentPage);
-
-            var bodyTextPropertyType = new PropertyType(Constants.PropertyEditors.TextboxAlias, DataTypeDatabaseType.Ntext, "bodyText")
-            {
-<<<<<<< HEAD
-                Alias = "bodyText", Name = "Body Text", Description = "",  Mandatory = false, SortOrder = 1, DataTypeDefinitionId = -88
-=======
-                 Name = "Body Text", Description = "", HelpText = "", Mandatory = false, SortOrder = 1, DataTypeDefinitionId = -88
->>>>>>> c525be3e
-            };
-            var bodyTextAdded = basePage.AddPropertyType(bodyTextPropertyType, "Content");
-            service.Save(basePage);
-
-            var compositionAdded = contentPage.AddContentType(contentMetaComposition);
-            service.Save(contentPage);
-
-            // Assert
-            Assert.That(bodyTextAdded, Is.True);
-            Assert.That(authorAdded, Is.True);
-            Assert.That(compositionAdded, Is.True);
-
-            Assert.DoesNotThrow(() => service.GetContentType("contentPage"));
-            Assert.DoesNotThrow(() => service.GetContentType("advancedPage"));
-
-            var contentType = service.GetContentType("contentPage");
-            var propertyGroup = contentType.PropertyGroups["Content"];
-            Assert.That(propertyGroup.ParentId.HasValue, Is.False);
-
-            var numberOfContentTabs = contentType.CompositionPropertyGroups.Count(x => x.Name.Equals("Content"));
-            Assert.That(numberOfContentTabs, Is.EqualTo(3));
-
-            //Ensure that adding a new PropertyType to the "Content"-tab also adds it to the right group
-
-            var descriptionPropertyType = new PropertyType(Constants.PropertyEditors.TextboxAlias, DataTypeDatabaseType.Ntext)
-            {
-                Alias = "description", Name = "Description", Description = "",  Mandatory = false, SortOrder = 1,DataTypeDefinitionId = -88
-            };
-            var descriptionAdded = contentType.AddPropertyType(descriptionPropertyType, "Content");
-            service.Save(contentType);
-            Assert.That(descriptionAdded, Is.True);
-
-            var contentPageReloaded = service.GetContentType("contentPage");
-            var propertyGroupReloaded = contentPageReloaded.PropertyGroups["Content"];
-            var hasDescriptionPropertyType = propertyGroupReloaded.PropertyTypes.Contains("description");
-            Assert.That(hasDescriptionPropertyType, Is.True);
-            Assert.That(propertyGroupReloaded.ParentId.HasValue, Is.False);
-
-            var descriptionPropertyTypeReloaded = propertyGroupReloaded.PropertyTypes["description"];
-            Assert.That(descriptionPropertyTypeReloaded.PropertyGroupId.IsValueCreated, Is.False);
-        }
-
-        private ContentType CreateComponent()
-        {
-            var component = new ContentType(-1)
-            {
-                Alias = "component",
-                Name = "Component",
-                Description = "ContentType used for Component grouping",
-                Icon = ".sprTreeDoc3",
-                Thumbnail = "doc.png",
-                SortOrder = 1,
-                CreatorId = 0,
-                Trashed = false
-            };
-
-            var contentCollection = new PropertyTypeCollection();
-<<<<<<< HEAD
-            contentCollection.Add(new PropertyType("test", DataTypeDatabaseType.Ntext) { Alias = "componentGroup", Name = "Component Group", Description = "",  Mandatory = false, SortOrder = 1, DataTypeDefinitionId = -88 });
-=======
-            contentCollection.Add(new PropertyType("test", DataTypeDatabaseType.Ntext, "componentGroup") { Name = "Component Group", Description = "", HelpText = "", Mandatory = false, SortOrder = 1, DataTypeDefinitionId = -88 });
->>>>>>> c525be3e
-            component.PropertyGroups.Add(new PropertyGroup(contentCollection) { Name = "Component", SortOrder = 1 });
-
-            return component;
-        }
-
-        private ContentType CreateBannerComponent(ContentType parent)
-        {
-            const string contentTypeAlias = "banner";
-            var banner = new ContentType(parent, contentTypeAlias)
-            {
-                Alias = contentTypeAlias,
-                Name = "Banner Component",
-                Description = "ContentType used for Banner Component",
-                Icon = ".sprTreeDoc3",
-                Thumbnail = "doc.png",
-                SortOrder = 1,
-                CreatorId = 0,
-                Trashed = false
-            };
-
-            var propertyType = new PropertyType("test", DataTypeDatabaseType.Ntext, "bannerName")
-            {
-                Name = "Banner Name",
-                Description = "",
-                Mandatory = false,
-                SortOrder = 2,
-                DataTypeDefinitionId = -88
-            };
-            banner.AddPropertyType(propertyType, "Component");
-            return banner;
-        }
-
-        private ContentType CreateSite()
-        {
-            var site = new ContentType(-1)
-            {
-                Alias = "site",
-                Name = "Site",
-                Description = "ContentType used for Site inheritence",
-                Icon = ".sprTreeDoc3",
-                Thumbnail = "doc.png",
-                SortOrder = 2,
-                CreatorId = 0,
-                Trashed = false
-            };
-
-            var contentCollection = new PropertyTypeCollection();
-<<<<<<< HEAD
-            contentCollection.Add(new PropertyType("test", DataTypeDatabaseType.Ntext) { Alias = "hostname", Name = "Hostname", Description = "",  Mandatory = false, SortOrder = 1, DataTypeDefinitionId = -88 });
-=======
-            contentCollection.Add(new PropertyType("test", DataTypeDatabaseType.Ntext, "hostname") { Name = "Hostname", Description = "", HelpText = "", Mandatory = false, SortOrder = 1, DataTypeDefinitionId = -88 });
->>>>>>> c525be3e
-            site.PropertyGroups.Add(new PropertyGroup(contentCollection) { Name = "Site Settings", SortOrder = 1 });
-
-            return site;
-        }
-
-        private ContentType CreateHomepage(ContentType parent)
-        {
-            const string contentTypeAlias = "homepage";
-            var contentType = new ContentType(parent, contentTypeAlias)
-            {
-                Alias = contentTypeAlias,
-                Name = "Homepage",
-                Description = "ContentType used for the Homepage",
-                Icon = ".sprTreeDoc3",
-                Thumbnail = "doc.png",
-                SortOrder = 1,
-                CreatorId = 0,
-                Trashed = false
-            };
-
-            var contentCollection = new PropertyTypeCollection();
-<<<<<<< HEAD
-            contentCollection.Add(new PropertyType("test", DataTypeDatabaseType.Ntext) { Alias = "title", Name = "Title", Description = "",  Mandatory = false, SortOrder = 1, DataTypeDefinitionId = -88 });
-            contentCollection.Add(new PropertyType("test", DataTypeDatabaseType.Ntext) { Alias = "bodyText", Name = "Body Text", Description = "",  Mandatory = false, SortOrder = 2, DataTypeDefinitionId = -87 });
-            contentCollection.Add(new PropertyType("test", DataTypeDatabaseType.Ntext) { Alias = "author", Name = "Author", Description = "Name of the author",  Mandatory = false, SortOrder = 3, DataTypeDefinitionId = -88 });
-=======
-            contentCollection.Add(new PropertyType("test", DataTypeDatabaseType.Ntext, "title") { Name = "Title", Description = "", HelpText = "", Mandatory = false, SortOrder = 1, DataTypeDefinitionId = -88 });
-            contentCollection.Add(new PropertyType("test", DataTypeDatabaseType.Ntext, "bodyText") { Name = "Body Text", Description = "", HelpText = "", Mandatory = false, SortOrder = 2, DataTypeDefinitionId = -87 });
-            contentCollection.Add(new PropertyType("test", DataTypeDatabaseType.Ntext, "author") { Name = "Author", Description = "Name of the author", HelpText = "", Mandatory = false, SortOrder = 3, DataTypeDefinitionId = -88 });
->>>>>>> c525be3e
-
-            contentType.PropertyGroups.Add(new PropertyGroup(contentCollection) { Name = "Content", SortOrder = 1 });
-
-            return contentType;
-        }
-
-        private IContentType[] CreateContentTypeHierarchy()
-        {
-            //create the master type
-            var masterContentType = MockedContentTypes.CreateSimpleContentType("masterContentType", "MasterContentType");
-            masterContentType.Key = new Guid("C00CA18E-5A9D-483B-A371-EECE0D89B4AE");
-            ServiceContext.ContentTypeService.Save(masterContentType);
-
-            //add the one we just created
-            var list = new List<IContentType> { masterContentType };
-
-            for (var i = 0; i < 10; i++)
-            {
-                var contentType = MockedContentTypes.CreateSimpleContentType("childType" + i, "ChildType" + i,
-                    //make the last entry in the list, this one's parent
-                    list.Last(), true);
-
-                list.Add(contentType);
-            }
-
-            return list.ToArray();
-        }
-    }
+using System.Runtime.Remoting;
+using NUnit.Framework;
+using System;
+using System.Collections.Generic;
+using System.Linq;
+using Umbraco.Core;
+using Umbraco.Core.Models;
+using Umbraco.Core.Models.Rdbms;
+
+using Umbraco.Tests.CodeFirst.TestModels.Composition;
+using Umbraco.Tests.TestHelpers;
+using Umbraco.Tests.TestHelpers.Entities;
+
+namespace Umbraco.Tests.Services
+{
+    [DatabaseTestBehavior(DatabaseBehavior.NewDbFileAndSchemaPerTest)]
+    [TestFixture, RequiresSTA]
+    public class ContentTypeServiceTests : BaseServiceTest
+    {
+        [SetUp]
+        public override void Initialize()
+        {
+            base.Initialize();
+        }
+
+        [TearDown]
+        public override void TearDown()
+        {
+            base.TearDown();
+        }
+
+        [Test]
+        public void Deleting_PropertyType_Removes_The_Property_From_Content()
+        {
+            IContentType contentType1 = MockedContentTypes.CreateTextpageContentType("test1", "Test1");
+            ServiceContext.ContentTypeService.Save(contentType1);
+            IContent contentItem = MockedContent.CreateTextpageContent(contentType1, "Testing", -1);
+            ServiceContext.ContentService.SaveAndPublishWithStatus(contentItem);
+            var initProps = contentItem.Properties.Count;
+            var initPropTypes = contentItem.PropertyTypes.Count();
+
+            //remove a property
+            contentType1.RemovePropertyType(contentType1.PropertyTypes.First().Alias);
+            ServiceContext.ContentTypeService.Save(contentType1);
+
+            //re-load it from the db
+            contentItem = ServiceContext.ContentService.GetById(contentItem.Id);
+
+            Assert.AreEqual(initPropTypes - 1, contentItem.PropertyTypes.Count());
+            Assert.AreEqual(initProps - 1, contentItem.Properties.Count);
+        }
+
+        [Test]
+        public void Rebuild_Content_Xml_On_Alias_Change()
+        {
+            var contentType1 = MockedContentTypes.CreateTextpageContentType("test1", "Test1");
+            var contentType2 = MockedContentTypes.CreateTextpageContentType("test2", "Test2");
+            ServiceContext.ContentTypeService.Save(contentType1);
+            ServiceContext.ContentTypeService.Save(contentType2);
+            var contentItems1 = MockedContent.CreateTextpageContent(contentType1, -1, 10).ToArray();
+            contentItems1.ForEach(x => ServiceContext.ContentService.SaveAndPublishWithStatus(x));
+            var contentItems2 = MockedContent.CreateTextpageContent(contentType2, -1, 5).ToArray();
+            contentItems2.ForEach(x => ServiceContext.ContentService.SaveAndPublishWithStatus(x));
+            //only update the contentType1 alias which will force an xml rebuild for all content of that type
+            contentType1.Alias = "newAlias";
+            ServiceContext.ContentTypeService.Save(contentType1);
+
+            foreach (var c in contentItems1)
+            {
+                var xml = DatabaseContext.Database.FirstOrDefault<ContentXmlDto>("WHERE nodeId = @Id", new { Id = c.Id });
+                Assert.IsNotNull(xml);
+                Assert.IsTrue(xml.Xml.StartsWith("<newAlias"));
+            }
+
+            foreach (var c in contentItems2)
+            {
+                var xml = DatabaseContext.Database.FirstOrDefault<ContentXmlDto>("WHERE nodeId = @Id", new { Id = c.Id });
+                Assert.IsNotNull(xml);
+                Assert.IsTrue(xml.Xml.StartsWith("<test2")); //should remain the same
+            }
+        }
+
+        [Test]
+        public void Rebuild_Content_Xml_On_Property_Removal()
+        {
+            var contentType1 = MockedContentTypes.CreateTextpageContentType("test1", "Test1");
+            ServiceContext.ContentTypeService.Save(contentType1);
+            var contentItems1 = MockedContent.CreateTextpageContent(contentType1, -1, 10).ToArray();
+            contentItems1.ForEach(x => ServiceContext.ContentService.SaveAndPublishWithStatus(x));
+            var alias = contentType1.PropertyTypes.First().Alias;
+            var elementToMatch = "<" + alias + ">";
+
+            foreach (var c in contentItems1)
+            {
+                var xml = DatabaseContext.Database.FirstOrDefault<ContentXmlDto>("WHERE nodeId = @Id", new { Id = c.Id });
+                Assert.IsNotNull(xml);
+                Assert.IsTrue(xml.Xml.Contains(elementToMatch)); //verify that it is there before we remove the property
+            }
+
+            //remove a property
+            contentType1.RemovePropertyType(contentType1.PropertyTypes.First().Alias);
+            ServiceContext.ContentTypeService.Save(contentType1);
+
+            var reQueried = ServiceContext.ContentTypeService.GetContentType(contentType1.Id);
+            var reContent = ServiceContext.ContentService.GetById(contentItems1.First().Id);
+
+            foreach (var c in contentItems1)
+            {
+                var xml = DatabaseContext.Database.FirstOrDefault<ContentXmlDto>("WHERE nodeId = @Id", new { Id = c.Id });
+                Assert.IsNotNull(xml);
+                Assert.IsFalse(xml.Xml.Contains(elementToMatch)); //verify that it is no longer there
+            }
+        }
+
+        [Test]
+        public void Get_Descendants()
+        {
+            // Arrange
+            var contentTypeService = ServiceContext.ContentTypeService;
+            var hierarchy = CreateContentTypeHierarchy();
+            contentTypeService.Save(hierarchy, 0); //ensure they are saved!
+            var master = hierarchy.First();
+
+            //Act
+            var descendants = master.Descendants();
+
+            //Assert
+            Assert.AreEqual(10, descendants.Count());
+        }
+
+        [Test]
+        public void Get_Descendants_And_Self()
+        {
+            // Arrange
+            var contentTypeService = ServiceContext.ContentTypeService;
+            var hierarchy = CreateContentTypeHierarchy();
+            contentTypeService.Save(hierarchy, 0); //ensure they are saved!
+            var master = hierarchy.First();
+
+            //Act
+            var descendants = master.DescendantsAndSelf();
+
+            //Assert
+            Assert.AreEqual(11, descendants.Count());
+        }
+
+        [Test]
+        public void Can_Bulk_Save_New_Hierarchy_Content_Types()
+        {
+            // Arrange
+            var contentTypeService = ServiceContext.ContentTypeService;
+            var hierarchy = CreateContentTypeHierarchy();
+
+            // Act
+            contentTypeService.Save(hierarchy, 0);
+
+            Assert.That(hierarchy.Any(), Is.True);
+            Assert.That(hierarchy.Any(x => x.HasIdentity == false), Is.False);
+            //all parent id's should be ok, they are lazy and if they equal zero an exception will be thrown
+            Assert.DoesNotThrow(() => hierarchy.Any(x => x.ParentId != 0));
+            for (var i = 0; i < hierarchy.Count(); i++)
+            {
+                if (i == 0) continue;
+                Assert.AreEqual(hierarchy.ElementAt(i).ParentId, hierarchy.ElementAt(i - 1).Id);
+            }
+        }
+
+        [Test]
+        public void Can_Save_ContentType_Structure_And_Create_Content_Based_On_It()
+        {
+            // Arrange
+            var cs = ServiceContext.ContentService;
+            var cts = ServiceContext.ContentTypeService;
+            var dtdYesNo = ServiceContext.DataTypeService.GetDataTypeDefinitionById(-49);
+            var ctBase = new ContentType(-1) { Name = "Base", Alias = "Base", Icon = "folder.gif", Thumbnail = "folder.png" };
+            ctBase.AddPropertyType(new PropertyType(dtdYesNo, Constants.Conventions.Content.NaviHide)
+            {
+                Name = "Hide From Navigation",
+            }
+                /*,"Navigation"*/);
+            cts.Save(ctBase);
+
+            const string contentTypeAlias = "HomePage";
+            var ctHomePage = new ContentType(ctBase, contentTypeAlias)
+            {
+                Name = "Home Page",
+                Alias = contentTypeAlias,
+                Icon = "settingDomain.gif",
+                Thumbnail = "folder.png",
+                AllowedAsRoot = true
+            };
+            ctHomePage.AddPropertyType(new PropertyType(dtdYesNo, "someProperty") { Name = "Some property" }
+                /*,"Navigation"*/);
+            cts.Save(ctHomePage);
+
+            // Act
+            var homeDoc = cs.CreateContent("Home Page", -1, contentTypeAlias);
+            cs.SaveAndPublishWithStatus(homeDoc);
+
+            // Assert
+            Assert.That(ctBase.HasIdentity, Is.True);
+            Assert.That(ctHomePage.HasIdentity, Is.True);
+            Assert.That(homeDoc.HasIdentity, Is.True);
+            Assert.That(homeDoc.ContentTypeId, Is.EqualTo(ctHomePage.Id));
+        }
+
+        [Test]
+        public void Create_Content_Type_Ensures_Sort_Orders()
+        {
+            var service = ServiceContext.ContentTypeService;
+
+            var contentType = new ContentType(-1)
+            {
+                Alias = "test",
+                Name = "Test",
+                Description = "ContentType used for simple text pages",
+                Icon = ".sprTreeDoc3",
+                Thumbnail = "doc2.png",
+                SortOrder = 1,
+                CreatorId = 0,
+                Trashed = false
+            };
+
+            contentType.AddPropertyType(new PropertyType(Constants.PropertyEditors.TextboxAlias, DataTypeDatabaseType.Ntext, "title") { Name = "Title", Description = "", Mandatory = false, DataTypeDefinitionId = -88 });
+            contentType.AddPropertyType(new PropertyType(Constants.PropertyEditors.TinyMCEAlias, DataTypeDatabaseType.Ntext, "bodyText") { Name = "Body Text", Description = "", Mandatory = false, DataTypeDefinitionId = -87 });
+            contentType.AddPropertyType(new PropertyType(Constants.PropertyEditors.TextboxAlias, DataTypeDatabaseType.Ntext, "author") { Name = "Author", Description = "Name of the author", Mandatory = false, DataTypeDefinitionId = -88 });
+
+            service.Save(contentType);
+
+            var sortOrders = contentType.PropertyTypes.Select(x => x.SortOrder).ToArray();
+
+            Assert.AreEqual(1, sortOrders.Count(x => x == 0));
+            Assert.AreEqual(1, sortOrders.Count(x => x == 1));
+            Assert.AreEqual(1, sortOrders.Count(x => x == 2));
+        }
+
+        [Test]
+        public void Can_Create_And_Save_ContentType_Composition()
+        {
+            /*
+             * Global
+             * - Components
+             * - Category
+             */
+            var service = ServiceContext.ContentTypeService;
+            var global = MockedContentTypes.CreateSimpleContentType("global", "Global");
+            service.Save(global);
+
+            var components = MockedContentTypes.CreateSimpleContentType("components", "Components", global, true);
+            service.Save(components);
+
+            var component = MockedContentTypes.CreateSimpleContentType("component", "Component", components, true);
+            service.Save(component);
+
+            var category = MockedContentTypes.CreateSimpleContentType("category", "Category", global, true);
+            service.Save(category);
+
+            var success = category.AddContentType(component);
+
+            Assert.That(success, Is.False);
+        }
+
+        [Test]
+        public void Can_Remove_ContentType_Composition_From_ContentType()
+        {
+            //Test for U4-2234
+            var cts = ServiceContext.ContentTypeService;
+            //Arrange
+            var component = CreateComponent();
+            cts.Save(component);
+            var banner = CreateBannerComponent(component);
+            cts.Save(banner);
+            var site = CreateSite();
+            cts.Save(site);
+            var homepage = CreateHomepage(site);
+            cts.Save(homepage);
+
+            //Add banner to homepage
+            var added = homepage.AddContentType(banner);
+            cts.Save(homepage);
+
+            //Assert composition
+            var bannerExists = homepage.ContentTypeCompositionExists(banner.Alias);
+            var bannerPropertyExists = homepage.CompositionPropertyTypes.Any(x => x.Alias.Equals("bannerName"));
+            Assert.That(added, Is.True);
+            Assert.That(bannerExists, Is.True);
+            Assert.That(bannerPropertyExists, Is.True);
+            Assert.That(homepage.CompositionPropertyTypes.Count(), Is.EqualTo(6));
+
+            //Remove banner from homepage
+            var removed = homepage.RemoveContentType(banner.Alias);
+            cts.Save(homepage);
+
+            //Assert composition
+            var bannerStillExists = homepage.ContentTypeCompositionExists(banner.Alias);
+            var bannerPropertyStillExists = homepage.CompositionPropertyTypes.Any(x => x.Alias.Equals("bannerName"));
+            Assert.That(removed, Is.True);
+            Assert.That(bannerStillExists, Is.False);
+            Assert.That(bannerPropertyStillExists, Is.False);
+            Assert.That(homepage.CompositionPropertyTypes.Count(), Is.EqualTo(4));
+        }
+
+        [Test]
+        public void Can_Copy_ContentType_By_Performing_Clone()
+        {
+            // Arrange
+            var service = ServiceContext.ContentTypeService;
+            var metaContentType = MockedContentTypes.CreateMetaContentType();
+            service.Save(metaContentType);
+
+            var simpleContentType = MockedContentTypes.CreateSimpleContentType("category", "Category", metaContentType);
+            service.Save(simpleContentType);
+            var categoryId = simpleContentType.Id;
+
+            // Act
+            var sut = simpleContentType.DeepCloneWithResetIdentities("newcategory");
+            service.Save(sut);
+
+            // Assert
+            Assert.That(sut.HasIdentity, Is.True);
+
+            var contentType = service.GetContentType(sut.Id);
+            var category = service.GetContentType(categoryId);
+
+            Assert.That(contentType.CompositionAliases().Any(x => x.Equals("meta")), Is.True);
+            Assert.AreEqual(contentType.ParentId, category.ParentId);
+            Assert.AreEqual(contentType.Level, category.Level);
+            Assert.AreEqual(contentType.PropertyTypes.Count(), category.PropertyTypes.Count());
+            Assert.AreNotEqual(contentType.Id, category.Id);
+            Assert.AreNotEqual(contentType.Key, category.Key);
+            Assert.AreNotEqual(contentType.Path, category.Path);
+            Assert.AreNotEqual(contentType.SortOrder, category.SortOrder);
+            Assert.AreNotEqual(contentType.PropertyTypes.First(x => x.Alias.Equals("title")).Id, category.PropertyTypes.First(x => x.Alias.Equals("title")).Id);
+            Assert.AreNotEqual(contentType.PropertyGroups.First(x => x.Name.Equals("Content")).Id, category.PropertyGroups.First(x => x.Name.Equals("Content")).Id);
+        }
+
+        [Test]
+        public void Can_Copy_ContentType_To_New_Parent_By_Performing_Clone()
+        {
+            // Arrange
+            var service = ServiceContext.ContentTypeService;
+
+            var parentContentType1 = MockedContentTypes.CreateSimpleContentType("parent1", "Parent1");
+            service.Save(parentContentType1);
+            var parentContentType2 = MockedContentTypes.CreateSimpleContentType("parent2", "Parent2", null, true);
+            service.Save(parentContentType2);
+
+            var simpleContentType = MockedContentTypes.CreateSimpleContentType("category", "Category", parentContentType1, true);
+            service.Save(simpleContentType);
+
+            // Act
+            var clone = simpleContentType.DeepCloneWithResetIdentities("newcategory");
+            clone.RemoveContentType("parent1");
+            clone.AddContentType(parentContentType2);
+            clone.ParentId = parentContentType2.Id;
+            service.Save(clone);
+
+            // Assert
+            Assert.That(clone.HasIdentity, Is.True);
+
+            var clonedContentType = service.GetContentType(clone.Id);
+            var originalContentType = service.GetContentType(simpleContentType.Id);
+
+            Assert.That(clonedContentType.CompositionAliases().Any(x => x.Equals("parent2")), Is.True);
+            Assert.That(clonedContentType.CompositionAliases().Any(x => x.Equals("parent1")), Is.False);
+
+            Assert.AreEqual(clonedContentType.Path, "-1," + parentContentType2.Id + "," + clonedContentType.Id);
+            Assert.AreEqual(clonedContentType.PropertyTypes.Count(), originalContentType.PropertyTypes.Count());
+
+            Assert.AreNotEqual(clonedContentType.ParentId, originalContentType.ParentId);
+            Assert.AreEqual(clonedContentType.ParentId, parentContentType2.Id);
+
+            Assert.AreNotEqual(clonedContentType.Id, originalContentType.Id);
+            Assert.AreNotEqual(clonedContentType.Key, originalContentType.Key);
+            Assert.AreNotEqual(clonedContentType.Path, originalContentType.Path);
+
+            Assert.AreNotEqual(clonedContentType.PropertyTypes.First(x => x.Alias.StartsWith("title")).Id, originalContentType.PropertyTypes.First(x => x.Alias.StartsWith("title")).Id);
+            Assert.AreNotEqual(clonedContentType.PropertyGroups.First(x => x.Name.StartsWith("Content")).Id, originalContentType.PropertyGroups.First(x => x.Name.StartsWith("Content")).Id);
+        }
+
+        [Test]
+        public void Can_Copy_ContentType_With_Service_To_Root()
+        {
+            // Arrange
+            var service = ServiceContext.ContentTypeService;
+            var metaContentType = MockedContentTypes.CreateMetaContentType();
+            service.Save(metaContentType);
+
+            var simpleContentType = MockedContentTypes.CreateSimpleContentType("category", "Category", metaContentType);
+            service.Save(simpleContentType);
+            var categoryId = simpleContentType.Id;
+
+            // Act
+            var clone = service.Copy(simpleContentType, "newcategory", "new category");
+
+            // Assert
+            Assert.That(clone.HasIdentity, Is.True);
+
+            var cloned = service.GetContentType(clone.Id);
+            var original = service.GetContentType(categoryId);
+
+            Assert.That(cloned.CompositionAliases().Any(x => x.Equals("meta")), Is.False); //it's been copied to root
+            Assert.AreEqual(cloned.ParentId, -1);
+            Assert.AreEqual(cloned.Level, 1);
+            Assert.AreEqual(cloned.PropertyTypes.Count(), original.PropertyTypes.Count());
+            Assert.AreEqual(cloned.PropertyGroups.Count(), original.PropertyGroups.Count());
+
+            for (int i = 0; i < cloned.PropertyGroups.Count; i++)
+            {
+                Assert.AreEqual(cloned.PropertyGroups[i].PropertyTypes.Count, original.PropertyGroups[i].PropertyTypes.Count);
+                foreach (var propertyType in cloned.PropertyGroups[i].PropertyTypes)
+                {
+                    Assert.IsTrue(propertyType.HasIdentity);
+                }
+            }
+
+            foreach (var propertyType in cloned.PropertyTypes)
+            {
+                Assert.IsTrue(propertyType.HasIdentity);
+            }
+
+            Assert.AreNotEqual(cloned.Id, original.Id);
+            Assert.AreNotEqual(cloned.Key, original.Key);
+            Assert.AreNotEqual(cloned.Path, original.Path);
+            Assert.AreNotEqual(cloned.SortOrder, original.SortOrder);
+            Assert.AreNotEqual(cloned.PropertyTypes.First(x => x.Alias.Equals("title")).Id, original.PropertyTypes.First(x => x.Alias.Equals("title")).Id);
+            Assert.AreNotEqual(cloned.PropertyGroups.First(x => x.Name.Equals("Content")).Id, original.PropertyGroups.First(x => x.Name.Equals("Content")).Id);
+        }
+
+        [Test]
+        public void Can_Copy_ContentType_To_New_Parent_With_Service()
+        {
+            // Arrange
+            var service = ServiceContext.ContentTypeService;
+
+            var parentContentType1 = MockedContentTypes.CreateSimpleContentType("parent1", "Parent1");
+            service.Save(parentContentType1);
+            var parentContentType2 = MockedContentTypes.CreateSimpleContentType("parent2", "Parent2", null, true);
+            service.Save(parentContentType2);
+
+            var simpleContentType = MockedContentTypes.CreateSimpleContentType("category", "Category", parentContentType1, true);
+            service.Save(simpleContentType);
+
+            // Act
+            var clone = service.Copy(simpleContentType, "newAlias", "new alias", parentContentType2);
+
+            // Assert
+            Assert.That(clone.HasIdentity, Is.True);
+
+            var clonedContentType = service.GetContentType(clone.Id);
+            var originalContentType = service.GetContentType(simpleContentType.Id);
+
+            Assert.That(clonedContentType.CompositionAliases().Any(x => x.Equals("parent2")), Is.True);
+            Assert.That(clonedContentType.CompositionAliases().Any(x => x.Equals("parent1")), Is.False);
+
+            Assert.AreEqual(clonedContentType.Path, "-1," + parentContentType2.Id + "," + clonedContentType.Id);
+            Assert.AreEqual(clonedContentType.PropertyTypes.Count(), originalContentType.PropertyTypes.Count());
+
+            Assert.AreNotEqual(clonedContentType.ParentId, originalContentType.ParentId);
+            Assert.AreEqual(clonedContentType.ParentId, parentContentType2.Id);
+
+            Assert.AreNotEqual(clonedContentType.Id, originalContentType.Id);
+            Assert.AreNotEqual(clonedContentType.Key, originalContentType.Key);
+            Assert.AreNotEqual(clonedContentType.Path, originalContentType.Path);
+
+            Assert.AreNotEqual(clonedContentType.PropertyTypes.First(x => x.Alias.StartsWith("title")).Id, originalContentType.PropertyTypes.First(x => x.Alias.StartsWith("title")).Id);
+            Assert.AreNotEqual(clonedContentType.PropertyGroups.First(x => x.Name.StartsWith("Content")).Id, originalContentType.PropertyGroups.First(x => x.Name.StartsWith("Content")).Id);
+        }
+
+        [Test]
+        public void Cannot_Add_Duplicate_PropertyType_Alias_To_Referenced_Composition()
+        {
+            //Related the second issue in screencast from this post http://issues.umbraco.org/issue/U4-5986
+
+            // Arrange
+            var service = ServiceContext.ContentTypeService;
+
+            var parent = MockedContentTypes.CreateSimpleContentType();
+            service.Save(parent);
+            var child = MockedContentTypes.CreateSimpleContentType("simpleChildPage", "Simple Child Page", parent, true);
+            service.Save(child);
+            var composition = MockedContentTypes.CreateMetaContentType();
+            service.Save(composition);
+
+            //Adding Meta-composition to child doc type
+            child.AddContentType(composition);
+            service.Save(child);
+
+            // Act
+            var duplicatePropertyType = new PropertyType(Constants.PropertyEditors.TextboxAlias, DataTypeDatabaseType.Ntext, "title")
+            {
+                 Name = "Title", Description = "",  Mandatory = false, SortOrder = 1, DataTypeDefinitionId = -88
+            };
+            var added = composition.AddPropertyType(duplicatePropertyType, "Meta");
+
+            // Assert
+            Assert.That(added, Is.True);
+            Assert.Throws<Exception>(() => service.Save(composition));
+            Assert.DoesNotThrow(() => service.GetContentType("simpleChildPage"));
+        }
+
+        [Test]
+        public void Cannot_Add_Duplicate_PropertyType_Alias_In_Composition_Graph()
+        {
+            // Arrange
+            var service = ServiceContext.ContentTypeService;
+
+            var basePage = MockedContentTypes.CreateSimpleContentType("basePage", "Base Page", null, true);
+            service.Save(basePage);
+            var contentPage = MockedContentTypes.CreateSimpleContentType("contentPage", "Content Page", basePage);
+            service.Save(contentPage);
+            var advancedPage = MockedContentTypes.CreateSimpleContentType("advancedPage", "Advanced Page", contentPage, true);
+            service.Save(advancedPage);
+
+            var metaComposition = MockedContentTypes.CreateMetaContentType();
+            service.Save(metaComposition);
+            var seoComposition = MockedContentTypes.CreateSeoContentType();
+            service.Save(seoComposition);
+
+            var metaAdded = contentPage.AddContentType(metaComposition);
+            service.Save(contentPage);
+            var seoAdded = advancedPage.AddContentType(seoComposition);
+            service.Save(advancedPage);
+
+            // Act
+            var duplicatePropertyType = new PropertyType(Constants.PropertyEditors.TextboxAlias, DataTypeDatabaseType.Ntext, "title")
+            {
+                 Name = "Title", Description = "", Mandatory = false, SortOrder = 1, DataTypeDefinitionId = -88
+            };
+            var addedToBasePage = basePage.AddPropertyType(duplicatePropertyType, "Content");
+            var addedToAdvancedPage = advancedPage.AddPropertyType(duplicatePropertyType, "Content");
+            var addedToMeta = metaComposition.AddPropertyType(duplicatePropertyType, "Meta");
+            var addedToSeo = seoComposition.AddPropertyType(duplicatePropertyType, "Seo");
+
+            // Assert
+            Assert.That(metaAdded, Is.True);
+            Assert.That(seoAdded, Is.True);
+
+            Assert.That(addedToBasePage, Is.True);
+            Assert.That(addedToAdvancedPage, Is.False);
+            Assert.That(addedToMeta, Is.True);
+            Assert.That(addedToSeo, Is.True);
+
+            Assert.Throws<Exception>(() => service.Save(basePage));
+            Assert.Throws<Exception>(() => service.Save(metaComposition));
+            Assert.Throws<Exception>(() => service.Save(seoComposition));
+
+            Assert.DoesNotThrow(() => service.GetContentType("contentPage"));
+            Assert.DoesNotThrow(() => service.GetContentType("advancedPage"));
+            Assert.DoesNotThrow(() => service.GetContentType("meta"));
+            Assert.DoesNotThrow(() => service.GetContentType("seo"));
+        }
+
+        [Test]
+        public void Cannot_Add_Duplicate_PropertyType_Alias_At_Root_Which_Conflicts_With_Third_Levels_Composition()
+        {
+            /*
+             * BasePage, gets 'Title' added but should not be allowed
+             * -- Content Page
+             * ---- Advanced Page -> Content Meta
+             * Content Meta :: Composition, has 'Title'
+             * 
+             * Content Meta has 'Title' PropertyType
+             * Adding 'Title' to BasePage should fail
+            */
+
+            // Arrange
+            var service = ServiceContext.ContentTypeService;
+            var basePage = MockedContentTypes.CreateBasicContentType();
+            service.Save(basePage);
+            var contentPage = MockedContentTypes.CreateBasicContentType("contentPage", "Content Page", basePage);
+            service.Save(contentPage);
+            var advancedPage = MockedContentTypes.CreateBasicContentType("advancedPage", "Advanced Page", contentPage);
+            service.Save(advancedPage);
+
+            var contentMetaComposition = MockedContentTypes.CreateContentMetaContentType();
+            service.Save(contentMetaComposition);
+
+            // Act
+            var bodyTextPropertyType = new PropertyType(Constants.PropertyEditors.TextboxAlias, DataTypeDatabaseType.Ntext, "bodyText")
+            {
+                 Name = "Body Text", Description = "",  Mandatory = false, SortOrder = 1, DataTypeDefinitionId = -88
+            };
+            var bodyTextAdded = basePage.AddPropertyType(bodyTextPropertyType, "Content");
+            service.Save(basePage);
+
+            var authorPropertyType = new PropertyType(Constants.PropertyEditors.TextboxAlias, DataTypeDatabaseType.Ntext, "author")
+            {
+                 Name = "Author", Description = "",  Mandatory = false, SortOrder = 1, DataTypeDefinitionId = -88
+            };
+            var authorAdded = contentPage.AddPropertyType(authorPropertyType, "Content");
+            service.Save(contentPage);
+            
+            var compositionAdded = advancedPage.AddContentType(contentMetaComposition);
+            service.Save(advancedPage);
+
+            //NOTE: It should not be possible to Save 'BasePage' with the Title PropertyType added
+            var titlePropertyType = new PropertyType(Constants.PropertyEditors.TextboxAlias, DataTypeDatabaseType.Ntext, "title")
+            {
+                 Name = "Title", Description = "", Mandatory = false, SortOrder = 1, DataTypeDefinitionId = -88
+            };
+            var titleAdded = basePage.AddPropertyType(titlePropertyType, "Content");
+
+            // Assert
+            Assert.That(bodyTextAdded, Is.True);
+            Assert.That(authorAdded, Is.True);
+            Assert.That(titleAdded, Is.True);
+            Assert.That(compositionAdded, Is.True);
+
+            Assert.Throws<Exception>(() => service.Save(basePage));
+
+            Assert.DoesNotThrow(() => service.GetContentType("contentPage"));
+            Assert.DoesNotThrow(() => service.GetContentType("advancedPage"));
+        }
+
+        [Test]
+        public void Cannot_Rename_PropertyType_Alias_On_Composition_Which_Would_Cause_Conflict_In_Other_Composition()
+        {
+            /*
+             * Meta renames alias to 'title'
+             * Seo has 'Title'
+             * BasePage
+             * -- ContentPage
+             * ---- AdvancedPage -> Seo
+             * ------ MoreAdvanedPage -> Meta
+             */
+
+            // Arrange
+            var service = ServiceContext.ContentTypeService;
+            var basePage = MockedContentTypes.CreateBasicContentType();
+            service.Save(basePage);
+            var contentPage = MockedContentTypes.CreateBasicContentType("contentPage", "Content Page", basePage);
+            service.Save(contentPage);
+            var advancedPage = MockedContentTypes.CreateBasicContentType("advancedPage", "Advanced Page", contentPage);
+            service.Save(advancedPage);
+            var moreAdvancedPage = MockedContentTypes.CreateBasicContentType("moreAdvancedPage", "More Advanced Page", advancedPage);
+            service.Save(moreAdvancedPage);
+
+            var seoComposition = MockedContentTypes.CreateSeoContentType();
+            service.Save(seoComposition);
+            var metaComposition = MockedContentTypes.CreateMetaContentType();
+            service.Save(metaComposition);
+
+            // Act
+            var bodyTextPropertyType = new PropertyType(Constants.PropertyEditors.TextboxAlias, DataTypeDatabaseType.Ntext, "bodyText")
+            {
+                 Name = "Body Text", Description = "",  Mandatory = false, SortOrder = 1, DataTypeDefinitionId = -88
+            };
+            var bodyTextAdded = basePage.AddPropertyType(bodyTextPropertyType, "Content");
+            service.Save(basePage);
+
+            var authorPropertyType = new PropertyType(Constants.PropertyEditors.TextboxAlias, DataTypeDatabaseType.Ntext, "author")
+            {
+                 Name = "Author", Description = "",  Mandatory = false, SortOrder = 1, DataTypeDefinitionId = -88
+            };
+            var authorAdded = contentPage.AddPropertyType(authorPropertyType, "Content");
+            service.Save(contentPage);
+
+            var subtitlePropertyType = new PropertyType(Constants.PropertyEditors.TextboxAlias, DataTypeDatabaseType.Ntext, "subtitle")
+            {
+                 Name = "Subtitle", Description = "",  Mandatory = false, SortOrder = 1, DataTypeDefinitionId = -88
+            };
+            var subtitleAdded = advancedPage.AddPropertyType(subtitlePropertyType, "Content");
+            service.Save(advancedPage);
+
+            var titlePropertyType = new PropertyType(Constants.PropertyEditors.TextboxAlias, DataTypeDatabaseType.Ntext, "title")
+            {
+                 Name = "Title", Description = "", Mandatory = false, SortOrder = 1, DataTypeDefinitionId = -88
+            };
+            var titleAdded = seoComposition.AddPropertyType(titlePropertyType, "Content");
+            service.Save(seoComposition);
+
+            var seoCompositionAdded = advancedPage.AddContentType(seoComposition);
+            var metaCompositionAdded = moreAdvancedPage.AddContentType(metaComposition);
+            service.Save(advancedPage);
+            service.Save(moreAdvancedPage);
+
+            var keywordsPropertyType = metaComposition.PropertyTypes.First(x => x.Alias.Equals("metakeywords"));
+            keywordsPropertyType.Alias = "title";
+
+            // Assert
+            Assert.That(bodyTextAdded, Is.True);
+            Assert.That(subtitleAdded, Is.True);
+            Assert.That(authorAdded, Is.True);
+            Assert.That(titleAdded, Is.True);
+            Assert.That(seoCompositionAdded, Is.True);
+            Assert.That(metaCompositionAdded, Is.True);
+
+            Assert.Throws<Exception>(() => service.Save(metaComposition));
+
+            Assert.DoesNotThrow(() => service.GetContentType("contentPage"));
+            Assert.DoesNotThrow(() => service.GetContentType("advancedPage"));
+            Assert.DoesNotThrow(() => service.GetContentType("moreAdvancedPage"));
+        }
+
+        [Test]
+        public void Can_Add_Additional_Properties_On_Composition_Once_Composition_Has_Been_Saved()
+        {
+            /*
+             * Meta renames alias to 'title'
+             * Seo has 'Title'
+             * BasePage
+             * -- ContentPage
+             * ---- AdvancedPage -> Seo
+             * ------ MoreAdvancedPage -> Meta
+             */
+
+            // Arrange
+            var service = ServiceContext.ContentTypeService;
+            var basePage = MockedContentTypes.CreateBasicContentType();
+            service.Save(basePage);
+            var contentPage = MockedContentTypes.CreateBasicContentType("contentPage", "Content Page", basePage);
+            service.Save(contentPage);
+            var advancedPage = MockedContentTypes.CreateBasicContentType("advancedPage", "Advanced Page", contentPage);
+            service.Save(advancedPage);
+            var moreAdvancedPage = MockedContentTypes.CreateBasicContentType("moreAdvancedPage", "More Advanced Page", advancedPage);
+            service.Save(moreAdvancedPage);
+
+            var seoComposition = MockedContentTypes.CreateSeoContentType();
+            service.Save(seoComposition);
+            var metaComposition = MockedContentTypes.CreateMetaContentType();
+            service.Save(metaComposition);
+
+            // Act
+            var bodyTextPropertyType = new PropertyType(Constants.PropertyEditors.TextboxAlias, DataTypeDatabaseType.Ntext, "bodyText")
+            {
+                 Name = "Body Text", Description = "",  Mandatory = false, SortOrder = 1, DataTypeDefinitionId = -88
+            };
+            var bodyTextAdded = basePage.AddPropertyType(bodyTextPropertyType, "Content");
+            service.Save(basePage);
+
+            var authorPropertyType = new PropertyType(Constants.PropertyEditors.TextboxAlias, DataTypeDatabaseType.Ntext, "author")
+            {
+                 Name = "Author", Description = "", Mandatory = false, SortOrder = 1, DataTypeDefinitionId = -88
+            };
+            var authorAdded = contentPage.AddPropertyType(authorPropertyType, "Content");
+            service.Save(contentPage);
+
+            var subtitlePropertyType = new PropertyType(Constants.PropertyEditors.TextboxAlias, DataTypeDatabaseType.Ntext, "subtitle")
+            {
+                 Name = "Subtitle", Description = "",  Mandatory = false, SortOrder = 1, DataTypeDefinitionId = -88
+            };
+            var subtitleAdded = advancedPage.AddPropertyType(subtitlePropertyType, "Content");
+            service.Save(advancedPage);
+
+            var titlePropertyType = new PropertyType(Constants.PropertyEditors.TextboxAlias, DataTypeDatabaseType.Ntext, "title")
+            {
+                 Name = "Title", Description = "", Mandatory = false, SortOrder = 1, DataTypeDefinitionId = -88
+            };
+            var titleAdded = seoComposition.AddPropertyType(titlePropertyType, "Content");
+            service.Save(seoComposition);
+            
+            var seoCompositionAdded = advancedPage.AddContentType(seoComposition);
+            var metaCompositionAdded = moreAdvancedPage.AddContentType(metaComposition);
+            service.Save(advancedPage);
+            service.Save(moreAdvancedPage);
+
+            // Assert
+            Assert.That(bodyTextAdded, Is.True);
+            Assert.That(subtitleAdded, Is.True);
+            Assert.That(authorAdded, Is.True);
+            Assert.That(titleAdded, Is.True);
+            Assert.That(seoCompositionAdded, Is.True);
+            Assert.That(metaCompositionAdded, Is.True);
+
+            var testPropertyType = new PropertyType(Constants.PropertyEditors.TextboxAlias, DataTypeDatabaseType.Ntext, "test")
+            {
+                 Name = "Test", Description = "",  Mandatory = false, SortOrder = 1, DataTypeDefinitionId = -88
+            };
+            var testAdded = seoComposition.AddPropertyType(testPropertyType, "Content");
+            service.Save(seoComposition);
+
+            Assert.That(testAdded, Is.True);
+
+            Assert.DoesNotThrow(() => service.GetContentType("contentPage"));
+            Assert.DoesNotThrow(() => service.GetContentType("advancedPage"));
+            Assert.DoesNotThrow(() => service.GetContentType("moreAdvancedPage"));
+        }
+
+        [Test]
+        public void Cannot_Rename_PropertyGroup_On_Child_Avoiding_Conflict_With_Parent_PropertyGroup()
+        {
+            // Arrange
+            var service = ServiceContext.ContentTypeService;
+            var page = MockedContentTypes.CreateSimpleContentType("page", "Page", null, true, "Content");
+            service.Save(page);
+            var contentPage = MockedContentTypes.CreateSimpleContentType("contentPage", "Content Page", page, true, "Content_");
+            service.Save(contentPage);
+            var advancedPage = MockedContentTypes.CreateSimpleContentType("advancedPage", "Advanced Page", contentPage, true, "Details");
+            service.Save(advancedPage);
+
+            var contentMetaComposition = MockedContentTypes.CreateContentMetaContentType();
+            service.Save(contentMetaComposition);
+
+            // Act
+            var subtitlePropertyType = new PropertyType(Constants.PropertyEditors.TextboxAlias, DataTypeDatabaseType.Ntext, "subtitle")
+            {
+                 Name = "Subtitle", Description = "",  Mandatory = false, SortOrder = 1, DataTypeDefinitionId = -88
+            };
+            var authorPropertyType = new PropertyType(Constants.PropertyEditors.TextboxAlias, DataTypeDatabaseType.Ntext, "author")
+            {
+                 Name = "Author", Description = "",  Mandatory = false, SortOrder = 1, DataTypeDefinitionId = -88
+            };
+            var subtitleAdded = contentPage.AddPropertyType(subtitlePropertyType, "Content");
+            var authorAdded = contentPage.AddPropertyType(authorPropertyType, "Content");
+            service.Save(contentPage);
+
+            var compositionAdded = contentPage.AddContentType(contentMetaComposition);
+            service.Save(contentPage);
+
+            //Change the name of the tab on the "root" content type 'page'.
+            var propertyGroup = contentPage.PropertyGroups["Content_"];
+            Assert.Throws<Exception>(() => contentPage.PropertyGroups.Add(new PropertyGroup
+            {
+                Id = propertyGroup.Id,
+                Name = "Content",
+                SortOrder = 0
+            }));
+
+            // Assert
+            Assert.That(compositionAdded, Is.True);
+            Assert.That(subtitleAdded, Is.True);
+            Assert.That(authorAdded, Is.True);
+
+            Assert.DoesNotThrow(() => service.GetContentType("contentPage"));
+            Assert.DoesNotThrow(() => service.GetContentType("advancedPage"));
+        }
+
+        [Test]
+        public void Cannot_Rename_PropertyType_Alias_Causing_Conflicts_With_Parents()
+        {
+            // Arrange
+            var service = ServiceContext.ContentTypeService;
+            var basePage = MockedContentTypes.CreateBasicContentType();
+            service.Save(basePage);
+            var contentPage = MockedContentTypes.CreateBasicContentType("contentPage", "Content Page", basePage);
+            service.Save(contentPage);
+            var advancedPage = MockedContentTypes.CreateBasicContentType("advancedPage", "Advanced Page", contentPage);
+            service.Save(advancedPage);
+
+            // Act
+            var titlePropertyType = new PropertyType(Constants.PropertyEditors.TextboxAlias, DataTypeDatabaseType.Ntext, "title")
+            {
+                 Name = "Title", Description = "",  Mandatory = false, SortOrder = 1, DataTypeDefinitionId = -88
+            };
+            var titleAdded = basePage.AddPropertyType(titlePropertyType, "Content");
+            var bodyTextPropertyType = new PropertyType(Constants.PropertyEditors.TextboxAlias, DataTypeDatabaseType.Ntext, "bodyText")
+            {
+                 Name = "Body Text", Description = "",  Mandatory = false, SortOrder = 1, DataTypeDefinitionId = -88
+            };
+            var bodyTextAdded = contentPage.AddPropertyType(bodyTextPropertyType, "Content");
+            var subtitlePropertyType = new PropertyType(Constants.PropertyEditors.TextboxAlias, DataTypeDatabaseType.Ntext, "subtitle")
+            {
+                 Name = "Subtitle", Description = "",  Mandatory = false, SortOrder = 1, DataTypeDefinitionId = -88
+            };
+            var subtitleAdded = contentPage.AddPropertyType(subtitlePropertyType, "Content");
+            var authorPropertyType = new PropertyType(Constants.PropertyEditors.TextboxAlias, DataTypeDatabaseType.Ntext, "author")
+            {
+                 Name = "Author", Description = "",  Mandatory = false, SortOrder = 1, DataTypeDefinitionId = -88 
+            };
+            var authorAdded = advancedPage.AddPropertyType(authorPropertyType, "Content");
+            service.Save(basePage);
+            service.Save(contentPage);
+            service.Save(advancedPage);
+
+            //Rename the PropertyType to something that already exists in the Composition - NOTE this should not be allowed and Saving should throw an exception
+            var authorPropertyTypeToRename = advancedPage.PropertyTypes.First(x => x.Alias.Equals("author"));
+            authorPropertyTypeToRename.Alias = "title";
+
+            // Assert
+            Assert.That(bodyTextAdded, Is.True);
+            Assert.That(authorAdded, Is.True);
+            Assert.That(titleAdded, Is.True);
+            Assert.That(subtitleAdded, Is.True);
+
+            Assert.Throws<Exception>(() => service.Save(advancedPage));
+
+            Assert.DoesNotThrow(() => service.GetContentType("contentPage"));
+            Assert.DoesNotThrow(() => service.GetContentType("advancedPage"));
+        }
+
+        [Test]
+        public void Can_Add_PropertyType_Alias_Which_Exists_In_Composition_Outside_Graph()
+        {
+            /*
+             * Meta (Composition)
+             * Content Meta (Composition) has 'Title' -> Meta
+             * BasePage
+             * -- ContentPage gets 'Title' added -> Meta
+             * ---- Advanced Page
+             */
+            // Arrange
+            var service = ServiceContext.ContentTypeService;
+
+            var basePage = MockedContentTypes.CreateSimpleContentType("basePage", "Base Page", null, true);
+            service.Save(basePage);
+            var contentPage = MockedContentTypes.CreateSimpleContentType("contentPage", "Content Page", basePage, true);
+            service.Save(contentPage);
+            var advancedPage = MockedContentTypes.CreateSimpleContentType("advancedPage", "Advanced Page", contentPage, true);
+            service.Save(advancedPage);
+
+            var metaComposition = MockedContentTypes.CreateMetaContentType();
+            service.Save(metaComposition);
+
+            var contentMetaComposition = MockedContentTypes.CreateContentMetaContentType();
+            service.Save(contentMetaComposition);
+
+            var metaAdded = contentPage.AddContentType(metaComposition);
+            service.Save(contentPage);
+
+            var metaAddedToComposition = contentMetaComposition.AddContentType(metaComposition);
+            service.Save(contentMetaComposition);
+
+            // Act
+            var propertyType = new PropertyType(Constants.PropertyEditors.TextboxAlias, DataTypeDatabaseType.Ntext, "title")
+            {
+                 Name = "Title", Description = "",  Mandatory = false, SortOrder = 1, DataTypeDefinitionId = -88
+            };
+            var addedToContentPage = contentPage.AddPropertyType(propertyType, "Content");
+
+            // Assert
+            Assert.That(metaAdded, Is.True);
+            Assert.That(metaAddedToComposition, Is.True);
+
+            Assert.That(addedToContentPage, Is.True);
+            Assert.DoesNotThrow(() => service.Save(contentPage));
+        }
+
+        [Test]
+        public void Can_Rename_PropertyGroup_With_Inherited_PropertyGroups()
+        {
+            //Related the first issue in screencast from this post http://issues.umbraco.org/issue/U4-5986
+            
+            // Arrange
+            var service = ServiceContext.ContentTypeService;
+
+            var page = MockedContentTypes.CreateSimpleContentType("page", "Page", null, false, "Content_");
+            service.Save(page);
+            var contentPage = MockedContentTypes.CreateSimpleContentType("contentPage", "Content Page", page, true);
+            service.Save(contentPage);
+            var composition = MockedContentTypes.CreateMetaContentType();
+            composition.AddPropertyGroup("Content");
+            service.Save(composition);
+            //Adding Meta-composition to child doc type
+            contentPage.AddContentType(composition);
+            service.Save(contentPage);
+
+            // Act
+            var propertyTypeOne = new PropertyType(Constants.PropertyEditors.TextboxAlias, DataTypeDatabaseType.Ntext, "testTextbox")
+            {
+                 Name = "Test Textbox", Description = "",  Mandatory = false, SortOrder = 1, DataTypeDefinitionId = -88
+            };
+            var firstOneAdded = contentPage.AddPropertyType(propertyTypeOne, "Content_");
+            var propertyTypeTwo = new PropertyType(Constants.PropertyEditors.TextboxAlias, DataTypeDatabaseType.Ntext, "anotherTextbox")
+            {
+                 Name = "Another Test Textbox", Description = "",  Mandatory = false, SortOrder = 1, DataTypeDefinitionId = -88
+            };
+            var secondOneAdded = contentPage.AddPropertyType(propertyTypeTwo, "Content");
+            service.Save(contentPage);
+
+            Assert.That(page.PropertyGroups.Contains("Content_"), Is.True);
+            var propertyGroup = page.PropertyGroups["Content_"];
+            page.PropertyGroups.Add(new PropertyGroup{ Id = propertyGroup.Id, Name = "ContentTab", SortOrder = 0});
+            service.Save(page);
+
+            // Assert
+            Assert.That(firstOneAdded, Is.True);
+            Assert.That(secondOneAdded, Is.True);
+
+            var contentType = service.GetContentType("contentPage");
+            Assert.That(contentType, Is.Not.Null);
+
+            var compositionPropertyGroups = contentType.CompositionPropertyGroups;
+            Assert.That(compositionPropertyGroups.Count(x => x.Name.Equals("Content_")), Is.EqualTo(0));
+
+            var propertyTypeCount = contentType.PropertyTypes.Count();
+            var compPropertyTypeCount = contentType.CompositionPropertyTypes.Count();
+            Assert.That(propertyTypeCount, Is.EqualTo(5));
+            Assert.That(compPropertyTypeCount, Is.EqualTo(10));
+        }
+
+        [Test]
+        public void Can_Rename_PropertyGroup_On_Parent_Without_Causing_Duplicate_PropertyGroups()
+        {
+            // Arrange
+            var service = ServiceContext.ContentTypeService;
+            var page = MockedContentTypes.CreateSimpleContentType("page", "Page", null, true, "Content_");
+            service.Save(page);
+            var contentPage = MockedContentTypes.CreateSimpleContentType("contentPage", "Content Page", page, true, "Contentx");
+            service.Save(contentPage);
+            var advancedPage = MockedContentTypes.CreateSimpleContentType("advancedPage", "Advanced Page", contentPage, true, "Contenty");
+            service.Save(advancedPage);
+
+            var contentMetaComposition = MockedContentTypes.CreateContentMetaContentType();
+            service.Save(contentMetaComposition);
+            var compositionAdded = contentPage.AddContentType(contentMetaComposition);
+            service.Save(contentPage);
+
+            // Act
+            var bodyTextPropertyType = new PropertyType(Constants.PropertyEditors.TextboxAlias, DataTypeDatabaseType.Ntext, "bodyText")
+            {
+                 Name = "Body Text", Description = "",  Mandatory = false, SortOrder = 1, DataTypeDefinitionId = -88
+            };
+            var subtitlePropertyType = new PropertyType(Constants.PropertyEditors.TextboxAlias, DataTypeDatabaseType.Ntext, "subtitle")
+            {
+                 Name = "Subtitle", Description = "",  Mandatory = false, SortOrder = 1, DataTypeDefinitionId = -88
+            };
+            var bodyTextAdded = contentPage.AddPropertyType(bodyTextPropertyType, "Content_");//Will be added to the parent tab
+            var subtitleAdded = contentPage.AddPropertyType(subtitlePropertyType, "Content");//Will be added to the "Content Meta" composition
+            service.Save(contentPage);
+
+            var authorPropertyType = new PropertyType(Constants.PropertyEditors.TextboxAlias, DataTypeDatabaseType.Ntext, "author")
+            {
+                 Name = "Author", Description = "",  Mandatory = false, SortOrder = 1, DataTypeDefinitionId = -88
+            };
+            var descriptionPropertyType = new PropertyType(Constants.PropertyEditors.TextboxAlias, DataTypeDatabaseType.Ntext, "description")
+            {
+                 Name = "Description", Description = "",  Mandatory = false, SortOrder = 1, DataTypeDefinitionId = -88
+            };
+            var keywordsPropertyType = new PropertyType(Constants.PropertyEditors.TextboxAlias, DataTypeDatabaseType.Ntext, "keywords")
+            {
+                 Name = "Keywords", Description = "",  Mandatory = false, SortOrder = 1, DataTypeDefinitionId = -88
+            };
+            var authorAdded = advancedPage.AddPropertyType(authorPropertyType, "Content_");//Will be added to an ancestor tab
+            var descriptionAdded = advancedPage.AddPropertyType(descriptionPropertyType, "Contentx");//Will be added to a parent tab
+            var keywordsAdded = advancedPage.AddPropertyType(keywordsPropertyType, "Content");//Will be added to the "Content Meta" composition
+            service.Save(advancedPage);
+
+            //Change the name of the tab on the "root" content type 'page'.
+            var propertyGroup = page.PropertyGroups["Content_"];
+            page.PropertyGroups.Add(new PropertyGroup { Id = propertyGroup.Id, Name = "Content", SortOrder = 0 });
+            service.Save(page);
+
+            // Assert
+            Assert.That(compositionAdded, Is.True);
+            Assert.That(bodyTextAdded, Is.True);
+            Assert.That(subtitleAdded, Is.True);
+            Assert.That(authorAdded, Is.True);
+            Assert.That(descriptionAdded, Is.True);
+            Assert.That(keywordsAdded, Is.True);
+
+            Assert.DoesNotThrow(() => service.GetContentType("contentPage"));
+            Assert.DoesNotThrow(() => service.GetContentType("advancedPage"));
+
+            var advancedPageReloaded = service.GetContentType("advancedPage");
+            var contentUnderscoreTabExists = advancedPageReloaded.CompositionPropertyGroups.Any(x => x.Name.Equals("Content_"));
+            Assert.That(contentUnderscoreTabExists, Is.False);
+
+            var numberOfContentTabs = advancedPageReloaded.CompositionPropertyGroups.Count(x => x.Name.Equals("Content"));
+            Assert.That(numberOfContentTabs, Is.EqualTo(4));
+        }
+
+        [Test]
+        public void Can_Rename_PropertyGroup_On_Parent_Without_Causing_Duplicate_PropertyGroups_v2()
+        {
+            // Arrange
+            var service = ServiceContext.ContentTypeService;
+            var page = MockedContentTypes.CreateSimpleContentType("page", "Page", null, true, "Content_");
+            service.Save(page);
+            var contentPage = MockedContentTypes.CreateSimpleContentType("contentPage", "Content Page", page, true, "Content");
+            service.Save(contentPage);
+
+            var contentMetaComposition = MockedContentTypes.CreateContentMetaContentType();
+            service.Save(contentMetaComposition);
+
+            // Act
+            var bodyTextPropertyType = new PropertyType(Constants.PropertyEditors.TextboxAlias, DataTypeDatabaseType.Ntext, "bodyText")
+            {
+                 Name = "Body Text", Description = "",  Mandatory = false, SortOrder = 1, DataTypeDefinitionId = -88
+            };
+            var subtitlePropertyType = new PropertyType(Constants.PropertyEditors.TextboxAlias, DataTypeDatabaseType.Ntext, "subtitle")
+            {
+                 Name = "Subtitle", Description = "",  Mandatory = false, SortOrder = 1, DataTypeDefinitionId = -88
+            };
+            var authorPropertyType = new PropertyType(Constants.PropertyEditors.TextboxAlias, DataTypeDatabaseType.Ntext, "author")
+            {
+                 Name = "Author", Description = "",  Mandatory = false, SortOrder = 1, DataTypeDefinitionId = -88
+            };
+            var bodyTextAdded = page.AddPropertyType(bodyTextPropertyType, "Content_");
+            var subtitleAdded = contentPage.AddPropertyType(subtitlePropertyType, "Content");
+            var authorAdded = contentPage.AddPropertyType(authorPropertyType, "Content_");
+            service.Save(page);
+            service.Save(contentPage);
+
+            var compositionAdded = contentPage.AddContentType(contentMetaComposition);
+            service.Save(contentPage);
+
+            //Change the name of the tab on the "root" content type 'page'.
+            var propertyGroup = page.PropertyGroups["Content_"];
+            page.PropertyGroups.Add(new PropertyGroup { Id = propertyGroup.Id, Name = "Content", SortOrder = 0 });
+            service.Save(page);
+
+            // Assert
+            Assert.That(compositionAdded, Is.True);
+            Assert.That(bodyTextAdded, Is.True);
+            Assert.That(subtitleAdded, Is.True);
+            Assert.That(authorAdded, Is.True);
+
+            Assert.DoesNotThrow(() => service.GetContentType("contentPage"));
+        }
+
+        [Test]
+        public void Can_Remove_PropertyGroup_On_Parent_Without_Causing_Duplicate_PropertyGroups()
+        {
+            // Arrange
+            var service = ServiceContext.ContentTypeService;
+            var basePage = MockedContentTypes.CreateBasicContentType();
+            service.Save(basePage);
+
+            var contentPage = MockedContentTypes.CreateBasicContentType("contentPage", "Content Page", basePage);
+            service.Save(contentPage);
+
+            var advancedPage = MockedContentTypes.CreateBasicContentType("advancedPage", "Advanced Page", contentPage);
+            service.Save(advancedPage);
+
+            var contentMetaComposition = MockedContentTypes.CreateContentMetaContentType();
+            service.Save(contentMetaComposition);
+
+            // Act
+            var bodyTextPropertyType = new PropertyType(Constants.PropertyEditors.TextboxAlias, DataTypeDatabaseType.Ntext, "bodyText")
+            {
+                 Name = "Body Text", Description = "",  Mandatory = false, SortOrder = 1, DataTypeDefinitionId = -88
+            };
+            var bodyTextAdded = basePage.AddPropertyType(bodyTextPropertyType, "Content");
+            service.Save(basePage);
+
+            var authorPropertyType = new PropertyType(Constants.PropertyEditors.TextboxAlias, DataTypeDatabaseType.Ntext, "author")
+            {
+                 Name = "Author", Description = "",  Mandatory = false, SortOrder = 1, DataTypeDefinitionId = -88
+            };
+            var authorAdded = contentPage.AddPropertyType(authorPropertyType, "Content");
+            service.Save(contentPage);
+
+            var compositionAdded = contentPage.AddContentType(contentMetaComposition);
+            service.Save(contentPage);
+
+            basePage.RemovePropertyGroup("Content");
+            service.Save(basePage);
+
+            // Assert
+            Assert.That(bodyTextAdded, Is.True);
+            Assert.That(authorAdded, Is.True);
+            Assert.That(compositionAdded, Is.True);
+
+            Assert.DoesNotThrow(() => service.GetContentType("contentPage"));
+            Assert.DoesNotThrow(() => service.GetContentType("advancedPage"));
+
+            var contentType = service.GetContentType("contentPage");
+            var propertyGroup = contentType.PropertyGroups["Content"];
+            Assert.That(propertyGroup.ParentId.HasValue, Is.False);
+        }
+
+        [Test]
+        public void Can_Add_PropertyGroup_With_Same_Name_On_Parent_and_Child()
+        {
+            /*
+             * BasePage
+             * - Content Page
+             * -- Advanced Page
+             * Content Meta :: Composition
+            */ 
+            
+            // Arrange
+            var service = ServiceContext.ContentTypeService;
+            var basePage = MockedContentTypes.CreateBasicContentType();
+            service.Save(basePage);
+
+            var contentPage = MockedContentTypes.CreateBasicContentType("contentPage", "Content Page", basePage);
+            service.Save(contentPage);
+
+            var advancedPage = MockedContentTypes.CreateBasicContentType("advancedPage", "Advanced Page", contentPage);
+            service.Save(advancedPage);
+
+            var contentMetaComposition = MockedContentTypes.CreateContentMetaContentType();
+            service.Save(contentMetaComposition);
+
+            // Act
+            var authorPropertyType = new PropertyType(Constants.PropertyEditors.TextboxAlias, DataTypeDatabaseType.Ntext, "author")
+            {
+                 Name = "Author", Description = "",  Mandatory = false, SortOrder = 1, DataTypeDefinitionId = -88
+            };
+            var authorAdded = contentPage.AddPropertyType(authorPropertyType, "Content");
+            service.Save(contentPage);
+
+            var bodyTextPropertyType = new PropertyType(Constants.PropertyEditors.TextboxAlias, DataTypeDatabaseType.Ntext, "bodyText")
+            {
+                 Name = "Body Text", Description = "",  Mandatory = false, SortOrder = 1, DataTypeDefinitionId = -88
+            };
+            var bodyTextAdded = basePage.AddPropertyType(bodyTextPropertyType, "Content");
+            service.Save(basePage);
+
+            var compositionAdded = contentPage.AddContentType(contentMetaComposition);
+            service.Save(contentPage);
+
+            // Assert
+            Assert.That(bodyTextAdded, Is.True);
+            Assert.That(authorAdded, Is.True);
+            Assert.That(compositionAdded, Is.True);
+
+            Assert.DoesNotThrow(() => service.GetContentType("contentPage"));
+            Assert.DoesNotThrow(() => service.GetContentType("advancedPage"));
+
+            var contentType = service.GetContentType("contentPage");
+            var propertyGroup = contentType.PropertyGroups["Content"];
+            Assert.That(propertyGroup.ParentId.HasValue, Is.False);
+
+            var numberOfContentTabs = contentType.CompositionPropertyGroups.Count(x => x.Name.Equals("Content"));
+            Assert.That(numberOfContentTabs, Is.EqualTo(3));
+
+            //Ensure that adding a new PropertyType to the "Content"-tab also adds it to the right group
+
+            var descriptionPropertyType = new PropertyType(Constants.PropertyEditors.TextboxAlias, DataTypeDatabaseType.Ntext)
+            {
+                Alias = "description", Name = "Description", Description = "",  Mandatory = false, SortOrder = 1,DataTypeDefinitionId = -88
+            };
+            var descriptionAdded = contentType.AddPropertyType(descriptionPropertyType, "Content");
+            service.Save(contentType);
+            Assert.That(descriptionAdded, Is.True);
+
+            var contentPageReloaded = service.GetContentType("contentPage");
+            var propertyGroupReloaded = contentPageReloaded.PropertyGroups["Content"];
+            var hasDescriptionPropertyType = propertyGroupReloaded.PropertyTypes.Contains("description");
+            Assert.That(hasDescriptionPropertyType, Is.True);
+            Assert.That(propertyGroupReloaded.ParentId.HasValue, Is.False);
+
+            var descriptionPropertyTypeReloaded = propertyGroupReloaded.PropertyTypes["description"];
+            Assert.That(descriptionPropertyTypeReloaded.PropertyGroupId.IsValueCreated, Is.False);
+        }
+
+        private ContentType CreateComponent()
+        {
+            var component = new ContentType(-1)
+            {
+                Alias = "component",
+                Name = "Component",
+                Description = "ContentType used for Component grouping",
+                Icon = ".sprTreeDoc3",
+                Thumbnail = "doc.png",
+                SortOrder = 1,
+                CreatorId = 0,
+                Trashed = false
+            };
+
+            var contentCollection = new PropertyTypeCollection();
+            contentCollection.Add(new PropertyType("test", DataTypeDatabaseType.Ntext, "componentGroup") { Name = "Component Group", Description = "",  Mandatory = false, SortOrder = 1, DataTypeDefinitionId = -88 });
+            component.PropertyGroups.Add(new PropertyGroup(contentCollection) { Name = "Component", SortOrder = 1 });
+
+            return component;
+        }
+
+        private ContentType CreateBannerComponent(ContentType parent)
+        {
+            const string contentTypeAlias = "banner";
+            var banner = new ContentType(parent, contentTypeAlias)
+            {
+                Alias = contentTypeAlias,
+                Name = "Banner Component",
+                Description = "ContentType used for Banner Component",
+                Icon = ".sprTreeDoc3",
+                Thumbnail = "doc.png",
+                SortOrder = 1,
+                CreatorId = 0,
+                Trashed = false
+            };
+
+            var propertyType = new PropertyType("test", DataTypeDatabaseType.Ntext, "bannerName")
+            {
+                Name = "Banner Name",
+                Description = "",
+                Mandatory = false,
+                SortOrder = 2,
+                DataTypeDefinitionId = -88
+            };
+            banner.AddPropertyType(propertyType, "Component");
+            return banner;
+        }
+
+        private ContentType CreateSite()
+        {
+            var site = new ContentType(-1)
+            {
+                Alias = "site",
+                Name = "Site",
+                Description = "ContentType used for Site inheritence",
+                Icon = ".sprTreeDoc3",
+                Thumbnail = "doc.png",
+                SortOrder = 2,
+                CreatorId = 0,
+                Trashed = false
+            };
+
+            var contentCollection = new PropertyTypeCollection();
+            contentCollection.Add(new PropertyType("test", DataTypeDatabaseType.Ntext, "hostname") { Name = "Hostname", Description = "",  Mandatory = false, SortOrder = 1, DataTypeDefinitionId = -88 });
+            site.PropertyGroups.Add(new PropertyGroup(contentCollection) { Name = "Site Settings", SortOrder = 1 });
+
+            return site;
+        }
+
+        private ContentType CreateHomepage(ContentType parent)
+        {
+            const string contentTypeAlias = "homepage";
+            var contentType = new ContentType(parent, contentTypeAlias)
+            {
+                Alias = contentTypeAlias,
+                Name = "Homepage",
+                Description = "ContentType used for the Homepage",
+                Icon = ".sprTreeDoc3",
+                Thumbnail = "doc.png",
+                SortOrder = 1,
+                CreatorId = 0,
+                Trashed = false
+            };
+
+            var contentCollection = new PropertyTypeCollection();
+            contentCollection.Add(new PropertyType("test", DataTypeDatabaseType.Ntext, "title") { Name = "Title", Description = "",  Mandatory = false, SortOrder = 1, DataTypeDefinitionId = -88 });
+            contentCollection.Add(new PropertyType("test", DataTypeDatabaseType.Ntext, "bodyText") { Name = "Body Text", Description = "",  Mandatory = false, SortOrder = 2, DataTypeDefinitionId = -87 });
+            contentCollection.Add(new PropertyType("test", DataTypeDatabaseType.Ntext, "author") { Name = "Author", Description = "Name of the author",  Mandatory = false, SortOrder = 3, DataTypeDefinitionId = -88 });
+
+            contentType.PropertyGroups.Add(new PropertyGroup(contentCollection) { Name = "Content", SortOrder = 1 });
+
+            return contentType;
+        }
+
+        private IContentType[] CreateContentTypeHierarchy()
+        {
+            //create the master type
+            var masterContentType = MockedContentTypes.CreateSimpleContentType("masterContentType", "MasterContentType");
+            masterContentType.Key = new Guid("C00CA18E-5A9D-483B-A371-EECE0D89B4AE");
+            ServiceContext.ContentTypeService.Save(masterContentType);
+
+            //add the one we just created
+            var list = new List<IContentType> { masterContentType };
+
+            for (var i = 0; i < 10; i++)
+            {
+                var contentType = MockedContentTypes.CreateSimpleContentType("childType" + i, "ChildType" + i,
+                    //make the last entry in the list, this one's parent
+                    list.Last(), true);
+
+                list.Add(contentType);
+            }
+
+            return list.ToArray();
+        }
+    }
 }