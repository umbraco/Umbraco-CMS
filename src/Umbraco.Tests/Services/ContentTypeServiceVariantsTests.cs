--- conflicted
+++ resolved
@@ -290,15 +290,9 @@
             var contentType = MockedContentTypes.CreateBasicContentType();
             contentType.Variations = contentTypeVariationFrom;
             ServiceContext.ContentTypeService.Save(contentType);
-<<<<<<< HEAD
 
             var invariantContentName = "Content Invariant";
 
-=======
-
-            var invariantContentName = "Content Invariant";
-
->>>>>>> 491ab5c4
             var defaultCultureContentName = "Content en-US";
             var defaultCulture = "en-US";
 
