--- conflicted
+++ resolved
@@ -53,13 +53,8 @@
             var mediaRepository = Mock.Of<IMediaRepository>();
             var memberRepository = Mock.Of<IMemberRepository>();
 
-<<<<<<< HEAD
-            var nestedContentDataSerializer = new JsonContentNestedDataSerializer();
+            var nestedContentDataSerializerFactory = new JsonContentNestedDataSerializerFactory();
             ITransactableDictionaryFactory transactableDictionaryFactory = new BPlusTreeTransactableDictionaryFactory();
-=======
-            var nestedContentDataSerializerFactory = new JsonContentNestedDataSerializerFactory();
-
->>>>>>> 67a9b5bb
             return new PublishedSnapshotService(
                 options,
                 null,
@@ -78,12 +73,8 @@
                 Factory.GetInstance<IEntityXmlSerializer>(),
                 Mock.Of<IPublishedModelFactory>(),
                 new UrlSegmentProviderCollection(new[] { new DefaultUrlSegmentProvider() }),
-<<<<<<< HEAD
                 transactableDictionaryFactory,
-                nestedContentDataSerializer);
-=======
                 nestedContentDataSerializerFactory);
->>>>>>> 67a9b5bb
         }
 
         public class LocalServerMessenger : ServerMessengerBase
