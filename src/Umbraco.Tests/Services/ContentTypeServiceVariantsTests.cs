﻿using System;
using System.Collections.Generic;
using System.Linq;
using System.Threading;
using Moq;
using NUnit.Framework;
using Umbraco.Core;
using Umbraco.Core.Cache;
using Umbraco.Core.Composing;
using Umbraco.Core.Configuration;
using Umbraco.Core.Models;
using Umbraco.Core.Models.PublishedContent;
using Umbraco.Core.Persistence;
using Umbraco.Core.Persistence.Dtos;
using Umbraco.Core.Persistence.Repositories;
using Umbraco.Core.PropertyEditors;
using Umbraco.Core.Services;
using Umbraco.Core.Strings;
using Umbraco.Core.Sync;
using Umbraco.Tests.TestHelpers.Entities;
using Umbraco.Tests.Testing;
using Umbraco.Web.PublishedCache;
using Umbraco.Web.PublishedCache.NuCache;
using Umbraco.Web.PublishedCache.NuCache.DataSource;

namespace Umbraco.Tests.Services
{
    [TestFixture]
    [Apartment(ApartmentState.STA)]
    [UmbracoTest(Database = UmbracoTestOptions.Database.NewSchemaPerTest, PublishedRepositoryEvents = true, WithApplication = true)]
    public class ContentTypeServiceVariantsTests : TestWithSomeContentBase
    {
        protected override void Compose()
        {
            base.Compose();

            // pfew - see note in ScopedNuCacheTests?
            Composition.RegisterUnique<IServerMessenger, LocalServerMessenger>();
            Composition.RegisterUnique(f => Mock.Of<IServerRegistrar>());
            Composition.WithCollectionBuilder<CacheRefresherCollectionBuilder>()
                .Add(() => Composition.TypeLoader.GetCacheRefreshers());
        }

        protected override IPublishedSnapshotService CreatePublishedSnapshotService()
        {
            var options = new PublishedSnapshotServiceOptions { IgnoreLocalDb = true };
            var publishedSnapshotAccessor = new UmbracoContextPublishedSnapshotAccessor(Umbraco.Web.Composing.Current.UmbracoContextAccessor);
            var runtimeStateMock = new Mock<IRuntimeState>();
            runtimeStateMock.Setup(x => x.Level).Returns(() => RuntimeLevel.Run);

            var contentTypeFactory = Factory.GetInstance<IPublishedContentTypeFactory>();            
            var documentRepository = Factory.GetInstance<IDocumentRepository>();
            var mediaRepository = Mock.Of<IMediaRepository>();
            var memberRepository = Mock.Of<IMemberRepository>();

<<<<<<< HEAD
            var nestedContentDataSerializer = new JsonContentNestedDataSerializer();
=======
            var nestedContentDataSerializerFactory = new JsonContentNestedDataSerializerFactory();
>>>>>>> 0688de77

            return new PublishedSnapshotService(
                options,
                null,
                runtimeStateMock.Object,
                ServiceContext,
                contentTypeFactory,
                null,
                publishedSnapshotAccessor,
                Mock.Of<IVariationContextAccessor>(),
                ProfilingLogger,
                ScopeProvider,
                documentRepository, mediaRepository, memberRepository,
                DefaultCultureAccessor,
<<<<<<< HEAD
                new DatabaseDataSource(nestedContentDataSerializer),
=======
                new DatabaseDataSource(nestedContentDataSerializerFactory),
>>>>>>> 0688de77
                Factory.GetInstance<IGlobalSettings>(),
                Factory.GetInstance<IEntityXmlSerializer>(),
                Mock.Of<IPublishedModelFactory>(),
                new UrlSegmentProviderCollection(new[] { new DefaultUrlSegmentProvider() }),
<<<<<<< HEAD
                nestedContentDataSerializer);
=======
                nestedContentDataSerializerFactory);
>>>>>>> 0688de77
        }

        public class LocalServerMessenger : ServerMessengerBase
        {
            public LocalServerMessenger()
                : base(false)
            { }

            protected override void DeliverRemote(ICacheRefresher refresher, MessageType messageType, IEnumerable<object> ids = null, string json = null)
            {
                throw new NotImplementedException();
            }
        }

        private void AssertJsonStartsWith(int id, string expected)
        {
            var json = GetJson(id).Replace('"', '\'');
            var pos = json.IndexOf("'cd':", StringComparison.InvariantCultureIgnoreCase);
            json = json.Substring(0, pos + "'cd':".Length);
            Assert.AreEqual(expected, json);
        }

        private string GetJson(int id)
        {
            using (var scope = ScopeProvider.CreateScope(autoComplete: true))
            {
                var selectJson = SqlContext.Sql().Select<ContentNuDto>().From<ContentNuDto>().Where<ContentNuDto>(x => x.NodeId == id && !x.Published);
                var dto = scope.Database.Fetch<ContentNuDto>(selectJson).FirstOrDefault();
                Assert.IsNotNull(dto);
                var json = dto.Data;
                return json;
            }
        }

        [TestCase(ContentVariation.Nothing, ContentVariation.Nothing, false)]
        [TestCase(ContentVariation.Nothing, ContentVariation.Culture, true)]
        [TestCase(ContentVariation.Nothing, ContentVariation.CultureAndSegment, true)]
        [TestCase(ContentVariation.Nothing, ContentVariation.Segment, true)]
        [TestCase(ContentVariation.Culture, ContentVariation.Nothing, true)]
        [TestCase(ContentVariation.Culture, ContentVariation.Culture, false)]
        [TestCase(ContentVariation.Culture, ContentVariation.Segment, true)]
        [TestCase(ContentVariation.Culture, ContentVariation.CultureAndSegment, true)]
        [TestCase(ContentVariation.Segment, ContentVariation.Nothing, true)]
        [TestCase(ContentVariation.Segment, ContentVariation.Culture, true)]
        [TestCase(ContentVariation.Segment, ContentVariation.Segment, false)]
        [TestCase(ContentVariation.Segment, ContentVariation.CultureAndSegment, true)]
        [TestCase(ContentVariation.CultureAndSegment, ContentVariation.Nothing, true)]
        [TestCase(ContentVariation.CultureAndSegment, ContentVariation.Culture, true)]
        [TestCase(ContentVariation.CultureAndSegment, ContentVariation.Segment, true)]
        [TestCase(ContentVariation.CultureAndSegment, ContentVariation.CultureAndSegment, false)]
        public void Change_Content_Type_Variation_Clears_Redirects(ContentVariation startingContentTypeVariation, ContentVariation changedContentTypeVariation, bool shouldUrlRedirectsBeCleared)
        {
            var contentType = MockedContentTypes.CreateBasicContentType();            
            contentType.Variations = startingContentTypeVariation;            
            ServiceContext.ContentTypeService.Save(contentType);
            var contentType2 = MockedContentTypes.CreateBasicContentType("test");
            ServiceContext.ContentTypeService.Save(contentType2);

            //create some content of this content type
            IContent doc = MockedContent.CreateBasicContent(contentType);
            doc.Name = "Hello1";
            if(startingContentTypeVariation.HasFlag(ContentVariation.Culture))
            {
                doc.SetCultureName(doc.Name, "en-US");
            }

            ServiceContext.ContentService.Save(doc);

            IContent doc2 = MockedContent.CreateBasicContent(contentType2);
            ServiceContext.ContentService.Save(doc2);

            ServiceContext.RedirectUrlService.Register("hello/world", doc.Key);
            ServiceContext.RedirectUrlService.Register("hello2/world2", doc2.Key);

            // These 2 assertions should probably be moved to a test for the Register() method?
            Assert.AreEqual(1, ServiceContext.RedirectUrlService.GetContentRedirectUrls(doc.Key).Count());
            Assert.AreEqual(1, ServiceContext.RedirectUrlService.GetContentRedirectUrls(doc2.Key).Count());

            //change variation
            contentType.Variations = changedContentTypeVariation;
            ServiceContext.ContentTypeService.Save(contentType);
            var expectedRedirectUrlCount = shouldUrlRedirectsBeCleared ? 0 : 1;
            Assert.AreEqual(expectedRedirectUrlCount, ServiceContext.RedirectUrlService.GetContentRedirectUrls(doc.Key).Count());
            Assert.AreEqual(1, ServiceContext.RedirectUrlService.GetContentRedirectUrls(doc2.Key).Count());
        }

        [TestCase(ContentVariation.Nothing, ContentVariation.Culture)]
        [TestCase(ContentVariation.Nothing, ContentVariation.CultureAndSegment)]
        [TestCase(ContentVariation.Segment, ContentVariation.Culture)]
        [TestCase(ContentVariation.Segment, ContentVariation.CultureAndSegment)]
        public void Change_Content_Type_From_No_Culture_To_Culture(ContentVariation from, ContentVariation to)
        {
            var contentType = MockedContentTypes.CreateBasicContentType();
            contentType.Variations = from;
            var properties = CreatePropertyCollection(("title", from));
            contentType.PropertyGroups.Add(new PropertyGroup(properties) { Name = "Content" });
            ServiceContext.ContentTypeService.Save(contentType);

            //create some content of this content type
            IContent doc = MockedContent.CreateBasicContent(contentType);
            doc.Name = "Hello1";
            doc.SetValue("title", "hello world");
            ServiceContext.ContentService.Save(doc);

            doc = ServiceContext.ContentService.GetById(doc.Id); //re-get

            Assert.AreEqual("Hello1", doc.Name);
            Assert.AreEqual("hello world", doc.GetValue("title"));
            Assert.IsTrue(doc.Edited);
            Assert.IsFalse(doc.IsCultureEdited("en-US"));

            //change the content type to be variant, we will also update the name here to detect the copy changes
            doc.Name = "Hello2";
            ServiceContext.ContentService.Save(doc);
            contentType.Variations = to;
            ServiceContext.ContentTypeService.Save(contentType);
            doc = ServiceContext.ContentService.GetById(doc.Id); //re-get

            Assert.AreEqual("Hello2", doc.GetCultureName("en-US"));
            Assert.AreEqual("hello world", doc.GetValue("title")); //We are not checking against en-US here because properties will remain invariant
            Assert.IsTrue(doc.Edited);
            Assert.IsTrue(doc.IsCultureEdited("en-US"));

            //change back property type to be invariant, we will also update the name here to detect the copy changes
            doc.SetCultureName("Hello3", "en-US");
            ServiceContext.ContentService.Save(doc);
            contentType.Variations = from;
            ServiceContext.ContentTypeService.Save(contentType);
            doc = ServiceContext.ContentService.GetById(doc.Id); //re-get

            Assert.AreEqual("Hello3", doc.Name);
            Assert.AreEqual("hello world", doc.GetValue("title"));
            Assert.IsTrue(doc.Edited);
            Assert.IsFalse(doc.IsCultureEdited("en-US"));
        }

        [TestCase(ContentVariation.Culture, ContentVariation.Nothing)]
        [TestCase(ContentVariation.Culture, ContentVariation.Segment)]
        [TestCase(ContentVariation.CultureAndSegment, ContentVariation.Nothing)]
        [TestCase(ContentVariation.CultureAndSegment, ContentVariation.Segment)]
        public void Change_Content_Type_From_Culture_To_No_Culture(ContentVariation startingContentTypeVariation, ContentVariation changeContentTypeVariationTo)
        {
            var contentType = MockedContentTypes.CreateBasicContentType();
            contentType.Variations = startingContentTypeVariation;
            var properties = CreatePropertyCollection(("title", startingContentTypeVariation));
            contentType.PropertyGroups.Add(new PropertyGroup(properties) { Name = "Content" });
            ServiceContext.ContentTypeService.Save(contentType);

            //create some content of this content type
            IContent doc = MockedContent.CreateBasicContent(contentType);
            doc.SetCultureName("Hello1", "en-US");
            doc.SetValue("title", "hello world", "en-US");
            ServiceContext.ContentService.Save(doc);

            doc = ServiceContext.ContentService.GetById(doc.Id); //re-get
            Assert.AreEqual("Hello1", doc.GetCultureName("en-US"));
            Assert.AreEqual("hello world", doc.GetValue("title", "en-US"));
            Assert.IsTrue(doc.Edited);
            Assert.IsTrue(doc.IsCultureEdited("en-US"));

            //change the content type to be invariant, we will also update the name here to detect the copy changes
            doc.SetCultureName("Hello2", "en-US");
            ServiceContext.ContentService.Save(doc);
            contentType.Variations = changeContentTypeVariationTo;
            ServiceContext.ContentTypeService.Save(contentType);
            doc = ServiceContext.ContentService.GetById(doc.Id); //re-get

            Assert.AreEqual("Hello2", doc.Name);
            Assert.AreEqual("hello world", doc.GetValue("title"));
            Assert.IsTrue(doc.Edited);
            Assert.IsFalse(doc.IsCultureEdited("en-US"));

            //change back property type to be variant, we will also update the name here to detect the copy changes
            doc.Name = "Hello3";
            ServiceContext.ContentService.Save(doc);
            contentType.Variations = startingContentTypeVariation;
            ServiceContext.ContentTypeService.Save(contentType);
            doc = ServiceContext.ContentService.GetById(doc.Id); //re-get

            //at this stage all property types were switched to invariant so even though the variant value
            //exists it will not be returned because the property type is invariant,
            //so this check proves that null will be returned
            Assert.AreEqual("Hello3", doc.Name);
            Assert.IsNull(doc.GetValue("title", "en-US"));
            Assert.IsTrue(doc.Edited);
            Assert.IsTrue(doc.IsCultureEdited("en-US")); // this is true because the name change is copied to the default language

            //we can now switch the property type to be variant and the value can be returned again
            contentType.PropertyTypes.First().Variations = startingContentTypeVariation;
            ServiceContext.ContentTypeService.Save(contentType);
            doc = ServiceContext.ContentService.GetById(doc.Id); //re-get

            Assert.AreEqual("Hello3", doc.GetCultureName("en-US"));
            Assert.AreEqual("hello world", doc.GetValue("title", "en-US"));
            Assert.IsTrue(doc.Edited);
            Assert.IsTrue(doc.IsCultureEdited("en-US"));
        }

        [TestCase(ContentVariation.Nothing, ContentVariation.Nothing)]
        [TestCase(ContentVariation.Nothing, ContentVariation.Culture)]
        [TestCase(ContentVariation.Nothing, ContentVariation.Segment)]
        [TestCase(ContentVariation.Nothing, ContentVariation.CultureAndSegment)]
        [TestCase(ContentVariation.Culture, ContentVariation.Nothing)]
        [TestCase(ContentVariation.Culture, ContentVariation.Culture)]
        [TestCase(ContentVariation.Culture, ContentVariation.Segment)]
        [TestCase(ContentVariation.Culture, ContentVariation.CultureAndSegment)]
        [TestCase(ContentVariation.Segment, ContentVariation.Nothing)]
        [TestCase(ContentVariation.Segment, ContentVariation.Culture)]
        [TestCase(ContentVariation.Segment, ContentVariation.Segment)]
        [TestCase(ContentVariation.Segment, ContentVariation.CultureAndSegment)]
        [TestCase(ContentVariation.CultureAndSegment, ContentVariation.Nothing)]
        [TestCase(ContentVariation.CultureAndSegment, ContentVariation.Culture)]
        [TestCase(ContentVariation.CultureAndSegment, ContentVariation.Segment)]
        [TestCase(ContentVariation.CultureAndSegment, ContentVariation.CultureAndSegment)]
        public void Preserve_Content_Name_After_Content_Type_Variation_Change(ContentVariation contentTypeVariationFrom, ContentVariation contentTypeVariationTo)
        {
            var contentType = MockedContentTypes.CreateBasicContentType();
            contentType.Variations = contentTypeVariationFrom;
            ServiceContext.ContentTypeService.Save(contentType);

            var invariantContentName = "Content Invariant";

            var defaultCultureContentName = "Content en-US";
            var defaultCulture = "en-US";

            var nlContentName = "Content nl-NL";
            var nlCulture = "nl-NL";

            ServiceContext.LocalizationService.Save(new Language(nlCulture));

            var includeCultureNames = contentType.Variations.HasFlag(ContentVariation.Culture);

            // Create some content of this content type
            IContent doc = MockedContent.CreateBasicContent(contentType);

            doc.Name = invariantContentName;
            if (includeCultureNames)
            {
                Assert.DoesNotThrow(() => doc.SetCultureName(defaultCultureContentName, defaultCulture));
                Assert.DoesNotThrow(() => doc.SetCultureName(nlContentName, nlCulture));
            } else
            {
                Assert.Throws<NotSupportedException>(() => doc.SetCultureName(defaultCultureContentName, defaultCulture));
                Assert.Throws<NotSupportedException>(() => doc.SetCultureName(nlContentName, nlCulture));
            }

            ServiceContext.ContentService.Save(doc);
            doc = ServiceContext.ContentService.GetById(doc.Id);

            AssertAll();

            // Change variation
            contentType.Variations = contentTypeVariationTo;
            ServiceContext.ContentService.Save(doc);
            doc = ServiceContext.ContentService.GetById(doc.Id);

            AssertAll();

            void AssertAll()
            {
                if (includeCultureNames)
                {
                    // Invariant content name is not preserved when content type is set to culture
                    Assert.AreEqual(defaultCultureContentName, doc.Name);
                    Assert.AreEqual(doc.Name, doc.GetCultureName(defaultCulture));
                    Assert.AreEqual(nlContentName, doc.GetCultureName(nlCulture));
                }
                else
                {
                    Assert.AreEqual(invariantContentName, doc.Name);
                    Assert.AreEqual(null, doc.GetCultureName(defaultCulture));
                    Assert.AreEqual(null, doc.GetCultureName(nlCulture));
                }
            }
        }

        [TestCase(ContentVariation.Nothing, ContentVariation.Nothing)]
        [TestCase(ContentVariation.Nothing, ContentVariation.Culture)]
        [TestCase(ContentVariation.Nothing, ContentVariation.Segment)]
        [TestCase(ContentVariation.Nothing, ContentVariation.CultureAndSegment)]
        [TestCase(ContentVariation.Culture, ContentVariation.Nothing)]
        [TestCase(ContentVariation.Culture, ContentVariation.Culture)]
        [TestCase(ContentVariation.Culture, ContentVariation.Segment)]
        [TestCase(ContentVariation.Culture, ContentVariation.CultureAndSegment)]
        [TestCase(ContentVariation.Segment, ContentVariation.Nothing)]
        [TestCase(ContentVariation.Segment, ContentVariation.Culture)]
        [TestCase(ContentVariation.Segment, ContentVariation.Segment)]
        [TestCase(ContentVariation.Segment, ContentVariation.CultureAndSegment)]
        [TestCase(ContentVariation.CultureAndSegment, ContentVariation.Nothing)]
        [TestCase(ContentVariation.CultureAndSegment, ContentVariation.Culture)]
        [TestCase(ContentVariation.CultureAndSegment, ContentVariation.Segment)]
        [TestCase(ContentVariation.CultureAndSegment, ContentVariation.CultureAndSegment)]
        public void Verify_If_Property_Type_Variation_Is_Correctly_Corrected_When_Content_Type_Is_Updated(ContentVariation contentTypeVariation, ContentVariation propertyTypeVariation)
        {
            var contentType = MockedContentTypes.CreateBasicContentType();

            // We test an updated content type so it has to be saved first.
            ServiceContext.ContentTypeService.Save(contentType);

            // Update it
            contentType.Variations = contentTypeVariation;
            var properties = CreatePropertyCollection(("title", propertyTypeVariation));
            contentType.PropertyGroups.Add(new PropertyGroup(properties) { Name = "Content" });
            ServiceContext.ContentTypeService.Save(contentType);

            // Check if property type variations have been updated correctly
            Assert.AreEqual(properties.First().Variations, contentTypeVariation & propertyTypeVariation);
        }

        [TestCase(ContentVariation.Nothing, ContentVariation.Culture)]
        [TestCase(ContentVariation.Nothing, ContentVariation.CultureAndSegment)]
        [TestCase(ContentVariation.Segment, ContentVariation.Culture)]
        [TestCase(ContentVariation.Segment, ContentVariation.CultureAndSegment)]
        public void Change_Property_Type_From_Invariant_Variant(ContentVariation invariant, ContentVariation variant)
        {
            var contentType = MockedContentTypes.CreateBasicContentType();
            // content type supports all variations
            contentType.Variations = ContentVariation.Culture | ContentVariation.Segment;
            var properties = CreatePropertyCollection(("title", invariant));
            contentType.PropertyGroups.Add(new PropertyGroup(properties) { Name = "Content" });
            ServiceContext.ContentTypeService.Save(contentType);

            //create some content of this content type
            IContent doc = MockedContent.CreateBasicContent(contentType);
            doc.SetCultureName("Home", "en-US");
            doc.SetValue("title", "hello world");
            ServiceContext.ContentService.Save(doc);

            doc = ServiceContext.ContentService.GetById(doc.Id); //re-get
            Assert.AreEqual("hello world", doc.GetValue("title"));
            Assert.IsTrue(doc.IsCultureEdited("en-US")); //invariant prop changes show up on default lang
            Assert.IsTrue(doc.Edited);
            
            //change the property type to be variant
            contentType.PropertyTypes.First().Variations = variant;
            ServiceContext.ContentTypeService.Save(contentType);
            doc = ServiceContext.ContentService.GetById(doc.Id); //re-get

            Assert.AreEqual("hello world", doc.GetValue("title", "en-US"));
            Assert.IsTrue(doc.IsCultureEdited("en-US"));
            Assert.IsTrue(doc.Edited);

            //change back property type to be invariant
            contentType.PropertyTypes.First().Variations = invariant;
            ServiceContext.ContentTypeService.Save(contentType);
            doc = ServiceContext.ContentService.GetById(doc.Id); //re-get

            Assert.AreEqual("hello world", doc.GetValue("title"));
            Assert.IsTrue(doc.IsCultureEdited("en-US"));  //invariant prop changes show up on default lang
            Assert.IsTrue(doc.Edited);
        }

        [TestCase(ContentVariation.Culture, ContentVariation.Nothing)]
        [TestCase(ContentVariation.Culture, ContentVariation.Segment)]
        [TestCase(ContentVariation.CultureAndSegment, ContentVariation.Nothing)]
        [TestCase(ContentVariation.CultureAndSegment, ContentVariation.Segment)]
        public void Change_Property_Type_From_Variant_Invariant(ContentVariation variant, ContentVariation invariant)
        {
            //create content type with a property type that varies by culture
            var contentType = MockedContentTypes.CreateBasicContentType();
            // content type supports all variations            
            contentType.Variations = ContentVariation.Culture | ContentVariation.Segment;
            var properties = CreatePropertyCollection(("title", variant));
            contentType.PropertyGroups.Add(new PropertyGroup(properties) { Name = "Content" });
            ServiceContext.ContentTypeService.Save(contentType);

            //create some content of this content type
            IContent doc = MockedContent.CreateBasicContent(contentType);
            doc.SetCultureName("Home", "en-US");
            doc.SetValue("title", "hello world", "en-US");
            ServiceContext.ContentService.Save(doc);

            Assert.AreEqual("hello world", doc.GetValue("title", "en-US"));

            //change the property type to be invariant
            contentType.PropertyTypes.First().Variations = invariant;
            ServiceContext.ContentTypeService.Save(contentType);
            doc = ServiceContext.ContentService.GetById(doc.Id); //re-get

            Assert.AreEqual("hello world", doc.GetValue("title"));

            //change back property type to be variant
            contentType.PropertyTypes.First().Variations = variant;
            ServiceContext.ContentTypeService.Save(contentType);
            doc = ServiceContext.ContentService.GetById(doc.Id); //re-get

            Assert.AreEqual("hello world", doc.GetValue("title", "en-US"));
        }

        [TestCase(ContentVariation.Culture, ContentVariation.Nothing)]
        [TestCase(ContentVariation.Culture, ContentVariation.Segment)]
        [TestCase(ContentVariation.CultureAndSegment, ContentVariation.Nothing)]
        [TestCase(ContentVariation.CultureAndSegment, ContentVariation.Segment)]
        public void Change_Property_Type_From_Variant_Invariant_On_A_Composition(ContentVariation variant, ContentVariation invariant)
        {
            //create content type with a property type that varies by culture
            var contentType = MockedContentTypes.CreateBasicContentType();
            // content type supports all variations            
            contentType.Variations = ContentVariation.Culture | ContentVariation.Segment;
            var properties = CreatePropertyCollection(("title", variant));
            contentType.PropertyGroups.Add(new PropertyGroup(properties) { Name = "Content" });
            ServiceContext.ContentTypeService.Save(contentType);

            //compose this from the other one
            var contentType2 = MockedContentTypes.CreateBasicContentType("test");
            contentType2.Variations = contentType.Variations;
            contentType2.AddContentType(contentType);
            ServiceContext.ContentTypeService.Save(contentType2);

            //create some content of this content type
            IContent doc = MockedContent.CreateBasicContent(contentType);
            doc.SetCultureName("Home", "en-US");
            doc.SetValue("title", "hello world", "en-US");
            ServiceContext.ContentService.Save(doc);

            IContent doc2 = MockedContent.CreateBasicContent(contentType2);
            doc2.SetCultureName("Home", "en-US");
            doc2.SetValue("title", "hello world", "en-US");
            ServiceContext.ContentService.Save(doc2);

            //change the property type to be invariant
            contentType.PropertyTypes.First().Variations = invariant;
            ServiceContext.ContentTypeService.Save(contentType);
            doc = ServiceContext.ContentService.GetById(doc.Id); //re-get
            doc2 = ServiceContext.ContentService.GetById(doc2.Id); //re-get

            Assert.AreEqual("hello world", doc.GetValue("title"));
            Assert.AreEqual("hello world", doc2.GetValue("title"));

            //change back property type to be variant
            contentType.PropertyTypes.First().Variations = variant;
            ServiceContext.ContentTypeService.Save(contentType);
            doc = ServiceContext.ContentService.GetById(doc.Id); //re-get
            doc2 = ServiceContext.ContentService.GetById(doc2.Id); //re-get

            Assert.AreEqual("hello world", doc.GetValue("title", "en-US"));
            Assert.AreEqual("hello world", doc2.GetValue("title", "en-US"));
        }

        [TestCase(ContentVariation.Culture, ContentVariation.Nothing)]
        [TestCase(ContentVariation.Culture, ContentVariation.Segment)]
        [TestCase(ContentVariation.CultureAndSegment, ContentVariation.Nothing)]
        [TestCase(ContentVariation.CultureAndSegment, ContentVariation.Segment)]
        public void Change_Content_Type_From_Variant_Invariant_On_A_Composition(ContentVariation variant, ContentVariation invariant)
        {
            //create content type with a property type that varies by culture
            var contentType = MockedContentTypes.CreateBasicContentType();
            contentType.Variations = variant;
            var properties = CreatePropertyCollection(("title", ContentVariation.Culture));
            contentType.PropertyGroups.Add(new PropertyGroup(properties) { Name = "Content" });
            ServiceContext.ContentTypeService.Save(contentType);

            //compose this from the other one
            var contentType2 = MockedContentTypes.CreateBasicContentType("test");
            contentType2.Variations = contentType.Variations;
            contentType2.AddContentType(contentType);
            ServiceContext.ContentTypeService.Save(contentType2);

            //create some content of this content type
            IContent doc = MockedContent.CreateBasicContent(contentType);
            doc.SetCultureName("Home", "en-US");
            doc.SetValue("title", "hello world", "en-US");
            ServiceContext.ContentService.Save(doc);

            IContent doc2 = MockedContent.CreateBasicContent(contentType2);
            doc2.SetCultureName("Home", "en-US");
            doc2.SetValue("title", "hello world", "en-US");
            ServiceContext.ContentService.Save(doc2);

            //change the content type to be invariant
            contentType.Variations = invariant;
            ServiceContext.ContentTypeService.Save(contentType);
            doc = ServiceContext.ContentService.GetById(doc.Id); //re-get
            doc2 = ServiceContext.ContentService.GetById(doc2.Id); //re-get

            Assert.AreEqual("hello world", doc.GetValue("title"));
            Assert.AreEqual("hello world", doc2.GetValue("title"));

            //change back content type to be variant
            contentType.Variations = variant;
            ServiceContext.ContentTypeService.Save(contentType);
            doc = ServiceContext.ContentService.GetById(doc.Id); //re-get
            doc2 = ServiceContext.ContentService.GetById(doc2.Id); //re-get

            //this will be null because the doc type was changed back to variant but it's property types don't get changed back
            Assert.IsNull(doc.GetValue("title", "en-US"));
            Assert.IsNull(doc2.GetValue("title", "en-US"));
        }

        [Test]
        public void Change_Variations_SimpleContentType_VariantToInvariantAndBack()
        {
            // one simple content type, variant, with both variant and invariant properties
            // can change it to invariant and back

            CreateFrenchAndEnglishLangs();

            var contentType = CreateContentType(ContentVariation.Culture);

            var properties = CreatePropertyCollection(
                ("value1", ContentVariation.Culture),
                ("value2", ContentVariation.Nothing));

            contentType.PropertyGroups.Add(new PropertyGroup(properties) { Name = "Content" });
            ServiceContext.ContentTypeService.Save(contentType);

            var document = (IContent)new Content("document", -1, contentType);
            document.SetCultureName("doc1en", "en");
            document.SetCultureName("doc1fr", "fr");
            document.SetValue("value1", "v1en", "en");
            document.SetValue("value1", "v1fr", "fr");
            document.SetValue("value2", "v2");
            ServiceContext.ContentService.Save(document);

            document = ServiceContext.ContentService.GetById(document.Id);
            Assert.AreEqual("doc1en", document.Name);
            Assert.AreEqual("doc1en", document.GetCultureName("en"));
            Assert.AreEqual("doc1fr", document.GetCultureName("fr"));
            Assert.AreEqual("v1en", document.GetValue("value1", "en"));
            Assert.AreEqual("v1fr", document.GetValue("value1", "fr"));
            Assert.AreEqual("v2", document.GetValue("value2"));

            Console.WriteLine(GetJson(document.Id));
            AssertJsonStartsWith(document.Id,
                "{'pd':{'value1':[{'c':'en','v':'v1en'},{'c':'fr','v':'v1fr'}],'value2':[{'v':'v2'}]},'cd':");

            // switch content type to Nothing
            contentType.Variations = ContentVariation.Nothing;
            ServiceContext.ContentTypeService.Save(contentType);

            document = ServiceContext.ContentService.GetById(document.Id);
            Assert.AreEqual("doc1en", document.Name);
            Assert.IsNull(document.GetCultureName("en"));
            Assert.IsNull(document.GetCultureName("fr"));
            Assert.IsNull(document.GetValue("value1", "en"));
            Assert.IsNull(document.GetValue("value1", "fr"));
            Assert.AreEqual("v1en", document.GetValue("value1"));
            Assert.AreEqual("v2", document.GetValue("value2"));

            Console.WriteLine(GetJson(document.Id));
            AssertJsonStartsWith(document.Id,
                "{'pd':{'value1':[{'v':'v1en'}],'value2':[{'v':'v2'}]},'cd':");

            // switch content back to Culture
            contentType.Variations = ContentVariation.Culture;
            ServiceContext.ContentTypeService.Save(contentType);

            document = ServiceContext.ContentService.GetById(document.Id);
            Assert.AreEqual("doc1en", document.Name);
            Assert.AreEqual("doc1en", document.GetCultureName("en"));
            Assert.AreEqual("doc1fr", document.GetCultureName("fr"));
            Assert.IsNull(document.GetValue("value1", "en"));
            Assert.IsNull(document.GetValue("value1", "fr"));
            Assert.AreEqual("v1en", document.GetValue("value1"));
            Assert.AreEqual("v2", document.GetValue("value2"));

            Console.WriteLine(GetJson(document.Id));
            AssertJsonStartsWith(document.Id,
                "{'pd':{'value1':[{'v':'v1en'}],'value2':[{'v':'v2'}]},'cd':");

            // switch property back to Culture
            contentType.PropertyTypes.First(x => x.Alias == "value1").Variations = ContentVariation.Culture;
            ServiceContext.ContentTypeService.Save(contentType);

            document = ServiceContext.ContentService.GetById(document.Id);
            Assert.AreEqual("doc1en", document.Name);
            Assert.AreEqual("doc1en", document.GetCultureName("en"));
            Assert.AreEqual("doc1fr", document.GetCultureName("fr"));
            Assert.AreEqual("v1en", document.GetValue("value1", "en"));
            Assert.AreEqual("v1fr", document.GetValue("value1", "fr"));
            Assert.AreEqual("v2", document.GetValue("value2"));

            Console.WriteLine(GetJson(document.Id));
            AssertJsonStartsWith(document.Id,
                "{'pd':{'value1':[{'c':'en','v':'v1en'},{'c':'fr','v':'v1fr'}],'value2':[{'v':'v2'}]},'cd':");
        }

        [Test]
        public void Change_Variations_SimpleContentType_InvariantToVariantAndBack()
        {
            // one simple content type, invariant
            // can change it to variant and back
            // can then switch one property to variant

            var languageEn = new Language("en") { IsDefault = true };
            ServiceContext.LocalizationService.Save(languageEn);
            var languageFr = new Language("fr");
            ServiceContext.LocalizationService.Save(languageFr);

            var contentType = CreateContentType(ContentVariation.Nothing);

            var properties = CreatePropertyCollection(
                ("value1", ContentVariation.Nothing),
                ("value2", ContentVariation.Nothing));

            contentType.PropertyGroups.Add(new PropertyGroup(properties) { Name = "Content" });
            ServiceContext.ContentTypeService.Save(contentType);

            var document = (IContent) new Content("document", -1, contentType);
            document.Name = "doc1";
            document.SetValue("value1", "v1");
            document.SetValue("value2", "v2");
            ServiceContext.ContentService.Save(document);

            document = ServiceContext.ContentService.GetById(document.Id);
            Assert.AreEqual("doc1", document.Name);
            Assert.IsNull(document.GetCultureName("en"));
            Assert.IsNull(document.GetCultureName("fr"));
            Assert.IsNull(document.GetValue("value1", "en"));
            Assert.IsNull(document.GetValue("value1", "fr"));
            Assert.AreEqual("v1", document.GetValue("value1"));
            Assert.AreEqual("v2", document.GetValue("value2"));

            Console.WriteLine(GetJson(document.Id));
            AssertJsonStartsWith(document.Id,
                "{'pd':{'value1':[{'v':'v1'}],'value2':[{'v':'v2'}]},'cd':");

            // switch content type to Culture
            contentType.Variations = ContentVariation.Culture;
            ServiceContext.ContentTypeService.Save(contentType);

            document = ServiceContext.ContentService.GetById(document.Id);
            Assert.AreEqual("doc1", document.GetCultureName("en"));
            Assert.IsNull(document.GetCultureName("fr"));
            Assert.IsNull(document.GetValue("value1", "en"));
            Assert.IsNull(document.GetValue("value1", "fr"));
            Assert.AreEqual("v1", document.GetValue("value1"));
            Assert.AreEqual("v2", document.GetValue("value2"));

            Console.WriteLine(GetJson(document.Id));
            AssertJsonStartsWith(document.Id,
                "{'pd':{'value1':[{'v':'v1'}],'value2':[{'v':'v2'}]},'cd':");

            // switch property to Culture
            contentType.PropertyTypes.First(x => x.Alias == "value1").Variations = ContentVariation.Culture;
            ServiceContext.ContentTypeService.Save(contentType);

            document = ServiceContext.ContentService.GetById(document.Id);
            Assert.AreEqual("doc1", document.GetCultureName("en"));
            Assert.IsNull(document.GetCultureName("fr"));
            Assert.AreEqual("v1", document.GetValue("value1", "en"));
            Assert.IsNull(document.GetValue("value1", "fr"));
            Assert.AreEqual("v2", document.GetValue("value2"));

            Console.WriteLine(GetJson(document.Id));
            AssertJsonStartsWith(document.Id,
                "{'pd':{'value1':[{'c':'en','v':'v1'}],'value2':[{'v':'v2'}]},'cd':");

            // switch content back to Nothing
            contentType.Variations = ContentVariation.Nothing;
            ServiceContext.ContentTypeService.Save(contentType);

            document = ServiceContext.ContentService.GetById(document.Id);
            Assert.AreEqual("doc1", document.Name);
            Assert.IsNull(document.GetCultureName("en"));
            Assert.IsNull(document.GetCultureName("fr"));
            Assert.IsNull(document.GetValue("value1", "en"));
            Assert.IsNull(document.GetValue("value1", "fr"));
            Assert.AreEqual("v1", document.GetValue("value1"));
            Assert.AreEqual("v2", document.GetValue("value2"));

            Console.WriteLine(GetJson(document.Id));
            AssertJsonStartsWith(document.Id,
                "{'pd':{'value1':[{'v':'v1'}],'value2':[{'v':'v2'}]},'cd':");
        }

        [Test]
        public void Change_Variations_SimpleContentType_VariantPropertyToInvariantAndBack()
        {
            // one simple content type, variant, with both variant and invariant properties
            // can change an invariant property to variant and back

            CreateFrenchAndEnglishLangs();

            var contentType = CreateContentType(ContentVariation.Culture);

            var properties = CreatePropertyCollection(
                ("value1", ContentVariation.Culture),
                ("value2", ContentVariation.Nothing));

            contentType.PropertyGroups.Add(new PropertyGroup(properties) { Name = "Content" });
            ServiceContext.ContentTypeService.Save(contentType);

            var document = (IContent)new Content("document", -1, contentType);
            document.SetCultureName("doc1en", "en");
            document.SetCultureName("doc1fr", "fr");
            document.SetValue("value1", "v1en", "en");
            document.SetValue("value1", "v1fr", "fr");
            document.SetValue("value2", "v2");
            ServiceContext.ContentService.Save(document);

            document = ServiceContext.ContentService.GetById(document.Id);
            Assert.AreEqual("doc1en", document.Name);
            Assert.AreEqual("doc1en", document.GetCultureName("en"));
            Assert.AreEqual("doc1fr", document.GetCultureName("fr"));
            Assert.AreEqual("v1en", document.GetValue("value1", "en"));
            Assert.AreEqual("v1fr", document.GetValue("value1", "fr"));
            Assert.AreEqual("v2", document.GetValue("value2"));

            Console.WriteLine(GetJson(document.Id));
            AssertJsonStartsWith(document.Id,
                "{'pd':{'value1':[{'c':'en','v':'v1en'},{'c':'fr','v':'v1fr'}],'value2':[{'v':'v2'}]},'cd':");

            // switch property type to Nothing
            contentType.PropertyTypes.First(x => x.Alias == "value1").Variations = ContentVariation.Nothing;
            ServiceContext.ContentTypeService.Save(contentType);

            document = ServiceContext.ContentService.GetById(document.Id);
            Assert.AreEqual("doc1en", document.Name);
            Assert.AreEqual("doc1en", document.GetCultureName("en"));
            Assert.AreEqual("doc1fr", document.GetCultureName("fr"));
            Assert.IsNull(document.GetValue("value1", "en"));
            Assert.IsNull(document.GetValue("value1", "fr"));
            Assert.AreEqual("v1en", document.GetValue("value1"));
            Assert.AreEqual("v2", document.GetValue("value2"));

            Console.WriteLine(GetJson(document.Id));
            AssertJsonStartsWith(document.Id,
                "{'pd':{'value1':[{'v':'v1en'}],'value2':[{'v':'v2'}]},'cd':");

            // switch property back to Culture
            contentType.PropertyTypes.First(x => x.Alias == "value1").Variations = ContentVariation.Culture;
            ServiceContext.ContentTypeService.Save(contentType);

            document = ServiceContext.ContentService.GetById(document.Id);
            Assert.AreEqual("doc1en", document.Name);
            Assert.AreEqual("doc1en", document.GetCultureName("en"));
            Assert.AreEqual("doc1fr", document.GetCultureName("fr"));
            Assert.AreEqual("v1en", document.GetValue("value1", "en"));
            Assert.AreEqual("v1fr", document.GetValue("value1", "fr"));
            Assert.AreEqual("v2", document.GetValue("value2"));

            Console.WriteLine(GetJson(document.Id));
            AssertJsonStartsWith(document.Id,
                "{'pd':{'value1':[{'c':'en','v':'v1en'},{'c':'fr','v':'v1fr'}],'value2':[{'v':'v2'}]},'cd':");

            // switch other property to Culture
            contentType.PropertyTypes.First(x => x.Alias == "value2").Variations = ContentVariation.Culture;
            ServiceContext.ContentTypeService.Save(contentType);

            document = ServiceContext.ContentService.GetById(document.Id);
            Assert.AreEqual("doc1en", document.Name);
            Assert.AreEqual("doc1en", document.GetCultureName("en"));
            Assert.AreEqual("doc1fr", document.GetCultureName("fr"));
            Assert.AreEqual("v1en", document.GetValue("value1", "en"));
            Assert.AreEqual("v1fr", document.GetValue("value1", "fr"));
            Assert.AreEqual("v2", document.GetValue("value2", "en"));
            Assert.IsNull(document.GetValue("value2", "fr"));
            Assert.IsNull(document.GetValue("value2"));

            Console.WriteLine(GetJson(document.Id));
            AssertJsonStartsWith(document.Id,
                "{'pd':{'value1':[{'c':'en','v':'v1en'},{'c':'fr','v':'v1fr'}],'value2':[{'c':'en','v':'v2'}]},'cd':");
        }

        [TestCase(ContentVariation.Culture, ContentVariation.Nothing)]
        [TestCase(ContentVariation.Culture, ContentVariation.Segment)]
        [TestCase(ContentVariation.CultureAndSegment, ContentVariation.Nothing)]
        [TestCase(ContentVariation.CultureAndSegment, ContentVariation.Segment)]
        public void Change_Property_Variations_From_Variant_To_Invariant_And_Ensure_Edited_Values_Are_Renormalized(ContentVariation variant, ContentVariation invariant)
        {
            // one simple content type, variant, with both variant and invariant properties
            // can change an invariant property to variant and back

            CreateFrenchAndEnglishLangs();

            var contentType = CreateContentType(ContentVariation.Culture | ContentVariation.Segment);

            var properties = CreatePropertyCollection(("value1", variant));

            contentType.PropertyGroups.Add(new PropertyGroup(properties) { Name = "Content" });
            ServiceContext.ContentTypeService.Save(contentType);

            IContent document = new Content("document", -1, contentType);
            document.SetCultureName("doc1en", "en");
            document.SetCultureName("doc1fr", "fr");
            document.SetValue("value1", "v1en-init", "en");
            document.SetValue("value1", "v1fr-init", "fr");
            ServiceContext.ContentService.SaveAndPublish(document); //all values are published which means the document is not 'edited'

            document = ServiceContext.ContentService.GetById(document.Id);
            Assert.IsFalse(document.IsCultureEdited("en"));
            Assert.IsFalse(document.IsCultureEdited("fr"));
            Assert.IsFalse(document.Edited);

            document.SetValue("value1", "v1en", "en"); //change the property culture value, so now this culture will be edited
            document.SetValue("value1", "v1fr", "fr"); //change the property culture value, so now this culture will be edited
            ServiceContext.ContentService.Save(document);

            document = ServiceContext.ContentService.GetById(document.Id);
            Assert.AreEqual("doc1en", document.Name);
            Assert.AreEqual("doc1en", document.GetCultureName("en"));
            Assert.AreEqual("doc1fr", document.GetCultureName("fr"));
            Assert.AreEqual("v1en", document.GetValue("value1", "en"));
            Assert.AreEqual("v1en-init", document.GetValue("value1", "en", published: true));
            Assert.AreEqual("v1fr", document.GetValue("value1", "fr"));
            Assert.AreEqual("v1fr-init", document.GetValue("value1", "fr", published: true));
            Assert.IsTrue(document.IsCultureEdited("en")); //This will be true because the edited value isn't the same as the published value
            Assert.IsTrue(document.IsCultureEdited("fr")); //This will be true because the edited value isn't the same as the published value
            Assert.IsTrue(document.Edited);

            // switch property type to Invariant
            contentType.PropertyTypes.First(x => x.Alias == "value1").Variations = invariant;
            ServiceContext.ContentTypeService.Save(contentType); //This is going to have to re-normalize the "Edited" flag
            
            document = ServiceContext.ContentService.GetById(document.Id);
            Assert.IsTrue(document.IsCultureEdited("en")); //This will remain true because there is now a pending change for the invariant property data which is flagged under the default lang
            Assert.IsFalse(document.IsCultureEdited("fr")); //This will be false because nothing has changed for this culture and the property no longer reflects variant changes
            Assert.IsTrue(document.Edited);

            //update the invariant value and publish
            document.SetValue("value1", "v1inv"); 
            ServiceContext.ContentService.SaveAndPublish(document);

            document = ServiceContext.ContentService.GetById(document.Id);
            Assert.AreEqual("doc1en", document.Name);
            Assert.AreEqual("doc1en", document.GetCultureName("en"));
            Assert.AreEqual("doc1fr", document.GetCultureName("fr"));
            Assert.IsNull(document.GetValue("value1", "en")); //The values are there but the business logic returns null
            Assert.IsNull(document.GetValue("value1", "fr")); //The values are there but the business logic returns null
            Assert.IsNull(document.GetValue("value1", "en", published: true)); //The values are there but the business logic returns null
            Assert.IsNull(document.GetValue("value1", "fr", published: true)); //The values are there but the business logic returns null
            Assert.AreEqual("v1inv", document.GetValue("value1"));
            Assert.AreEqual("v1inv", document.GetValue("value1", published: true));
            Assert.IsFalse(document.IsCultureEdited("en")); //This returns false, everything is published
            Assert.IsFalse(document.IsCultureEdited("fr")); //This will be false because nothing has changed for this culture and the property no longer reflects variant changes
            Assert.IsFalse(document.Edited);

            // switch property back to Culture
            contentType.PropertyTypes.First(x => x.Alias == "value1").Variations = variant;
            ServiceContext.ContentTypeService.Save(contentType);
                        
            document = ServiceContext.ContentService.GetById(document.Id);
            Assert.AreEqual("v1inv", document.GetValue("value1", "en")); //The invariant property value gets copied over to the default language
            Assert.AreEqual("v1inv", document.GetValue("value1", "en", published: true));
            Assert.AreEqual("v1fr", document.GetValue("value1", "fr")); //values are still retained
            Assert.AreEqual("v1fr-init", document.GetValue("value1", "fr", published: true)); //values are still retained
            Assert.IsFalse(document.IsCultureEdited("en")); //The invariant published AND edited values are copied over to the default language
            Assert.IsTrue(document.IsCultureEdited("fr"));  //The previously existing french values are there and there is no published value
            Assert.IsTrue(document.Edited); //Will be flagged edited again because the french culture had pending changes

            // publish again
            document.SetValue("value1", "v1en2", "en"); //update the value now that it's variant again
            document.SetValue("value1", "v1fr2", "fr"); //update the value now that it's variant again
            ServiceContext.ContentService.SaveAndPublish(document);

            document = ServiceContext.ContentService.GetById(document.Id);
            Assert.AreEqual("doc1en", document.Name);
            Assert.AreEqual("doc1en", document.GetCultureName("en"));
            Assert.AreEqual("doc1fr", document.GetCultureName("fr"));
            Assert.AreEqual("v1en2", document.GetValue("value1", "en"));
            Assert.AreEqual("v1fr2", document.GetValue("value1", "fr"));
            Assert.IsNull(document.GetValue("value1")); //The value is there but the business logic returns null
            Assert.IsFalse(document.IsCultureEdited("en")); //This returns false, the variant property value has been published
            Assert.IsFalse(document.IsCultureEdited("fr")); //This returns false, the variant property value has been published
            Assert.IsFalse(document.Edited);
        }

        [TestCase(ContentVariation.Nothing, ContentVariation.Culture)]
        [TestCase(ContentVariation.Nothing, ContentVariation.CultureAndSegment)]
        [TestCase(ContentVariation.Segment, ContentVariation.Culture)]
        [TestCase(ContentVariation.Segment, ContentVariation.CultureAndSegment)]
        public void Change_Property_Variations_From_Invariant_To_Variant_And_Ensure_Edited_Values_Are_Renormalized(ContentVariation invariant, ContentVariation variant)
        {
            // one simple content type, variant, with both variant and invariant properties
            // can change an invariant property to variant and back

            CreateFrenchAndEnglishLangs();

            var contentType = CreateContentType(ContentVariation.Culture | ContentVariation.Segment);

            var properties = CreatePropertyCollection(("value1", invariant));

            contentType.PropertyGroups.Add(new PropertyGroup(properties) { Name = "Content" });
            ServiceContext.ContentTypeService.Save(contentType);

            var document = (IContent)new Content("document", -1, contentType);
            document.SetCultureName("doc1en", "en");
            document.SetCultureName("doc1fr", "fr");
            document.SetValue("value1", "v1en-init");
            ServiceContext.ContentService.SaveAndPublish(document); //all values are published which means the document is not 'edited'

            document = ServiceContext.ContentService.GetById(document.Id);
            Assert.IsFalse(document.IsCultureEdited("en"));
            Assert.IsFalse(document.IsCultureEdited("fr"));
            Assert.IsFalse(document.Edited);

            document.SetValue("value1", "v1en"); //change the property value, so now the invariant (default) culture will be edited
            ServiceContext.ContentService.Save(document);

            document = ServiceContext.ContentService.GetById(document.Id);
            Assert.AreEqual("doc1en", document.Name);
            Assert.AreEqual("doc1en", document.GetCultureName("en"));
            Assert.AreEqual("doc1fr", document.GetCultureName("fr"));
            Assert.AreEqual("v1en", document.GetValue("value1"));
            Assert.AreEqual("v1en-init", document.GetValue("value1", published: true));            
            Assert.IsTrue(document.IsCultureEdited("en")); //This is true because the invariant property reflects changes on the default lang
            Assert.IsFalse(document.IsCultureEdited("fr")); 
            Assert.IsTrue(document.Edited);

            // switch property type to Culture
            contentType.PropertyTypes.First(x => x.Alias == "value1").Variations = variant;
            ServiceContext.ContentTypeService.Save(contentType); //This is going to have to re-normalize the "Edited" flag

            document = ServiceContext.ContentService.GetById(document.Id);
            Assert.IsTrue(document.IsCultureEdited("en")); //Remains true 
            Assert.IsFalse(document.IsCultureEdited("fr")); //False because no french property has ever been edited
            Assert.IsTrue(document.Edited);

            //update the culture value and publish
            document.SetValue("value1", "v1en2", "en");
            ServiceContext.ContentService.SaveAndPublish(document);

            document = ServiceContext.ContentService.GetById(document.Id);
            Assert.AreEqual("doc1en", document.Name);
            Assert.AreEqual("doc1en", document.GetCultureName("en"));
            Assert.AreEqual("doc1fr", document.GetCultureName("fr"));
            Assert.IsNull(document.GetValue("value1")); //The values are there but the business logic returns null
            Assert.IsNull(document.GetValue("value1", published: true)); //The values are there but the business logic returns null
            Assert.AreEqual("v1en2", document.GetValue("value1", "en"));
            Assert.AreEqual("v1en2", document.GetValue("value1", "en", published: true));
            Assert.IsFalse(document.IsCultureEdited("en")); //This returns false, everything is published
            Assert.IsFalse(document.IsCultureEdited("fr")); //False because no french property has ever been edited
            Assert.IsFalse(document.Edited);

            // switch property back to Invariant
            contentType.PropertyTypes.First(x => x.Alias == "value1").Variations = invariant;
            ServiceContext.ContentTypeService.Save(contentType);

            document = ServiceContext.ContentService.GetById(document.Id);
            Assert.AreEqual("v1en2", document.GetValue("value1")); //The variant property value gets copied over to the invariant
            Assert.AreEqual("v1en2", document.GetValue("value1", published: true));
            Assert.IsNull(document.GetValue("value1", "fr"));  //The values are there but the business logic returns null
            Assert.IsNull(document.GetValue("value1", "fr", published: true));  //The values are there but the business logic returns null
            Assert.IsFalse(document.IsCultureEdited("en")); //The variant published AND edited values are copied over to the invariant
            Assert.IsFalse(document.IsCultureEdited("fr"));  
            Assert.IsFalse(document.Edited);

        }

        [Test]
        public void Change_Variations_ComposedContentType_1()
        {
            // one composing content type, variant, with both variant and invariant properties
            // one composed content type, variant, with both variant and invariant properties
            // can change the composing content type to invariant and back
            // can change the composed content type to invariant and back

            CreateFrenchAndEnglishLangs();

            var composing = CreateContentType(ContentVariation.Culture, "composing");

            var properties1 = CreatePropertyCollection(
                ("value11", ContentVariation.Culture),
                ("value12", ContentVariation.Nothing));

            composing.PropertyGroups.Add(new PropertyGroup(properties1) { Name = "Content" });
            ServiceContext.ContentTypeService.Save(composing);

            var composed = CreateContentType(ContentVariation.Culture, "composed");

            var properties2 = CreatePropertyCollection(
                ("value21", ContentVariation.Culture),
                ("value22", ContentVariation.Nothing));

            composed.PropertyGroups.Add(new PropertyGroup(properties2) { Name = "Content" });
            composed.AddContentType(composing);
            ServiceContext.ContentTypeService.Save(composed);

            var document = (IContent) new Content("document", -1, composed);
            document.SetCultureName("doc1en", "en");
            document.SetCultureName("doc1fr", "fr");
            document.SetValue("value11", "v11en", "en");
            document.SetValue("value11", "v11fr", "fr");
            document.SetValue("value12", "v12");
            document.SetValue("value21", "v21en", "en");
            document.SetValue("value21", "v21fr", "fr");
            document.SetValue("value22", "v22");
            ServiceContext.ContentService.Save(document);

            // both value11 and value21 are variant
            Console.WriteLine(GetJson(document.Id));
            AssertJsonStartsWith(document.Id,
                "{'pd':{'value11':[{'c':'en','v':'v11en'},{'c':'fr','v':'v11fr'}],'value12':[{'v':'v12'}],'value21':[{'c':'en','v':'v21en'},{'c':'fr','v':'v21fr'}],'value22':[{'v':'v22'}]},'cd':");

            composed.Variations = ContentVariation.Nothing;
            ServiceContext.ContentTypeService.Save(composed);

            // both value11 and value21 are invariant
            Console.WriteLine(GetJson(document.Id));
            AssertJsonStartsWith(document.Id,
                "{'pd':{'value11':[{'v':'v11en'}],'value12':[{'v':'v12'}],'value21':[{'v':'v21en'}],'value22':[{'v':'v22'}]},'cd':");

            composed.Variations = ContentVariation.Culture;
            ServiceContext.ContentTypeService.Save(composed);

            // value11 is variant again, but value21 is still invariant
            Console.WriteLine(GetJson(document.Id));
            AssertJsonStartsWith(document.Id,
                "{'pd':{'value11':[{'c':'en','v':'v11en'},{'c':'fr','v':'v11fr'}],'value12':[{'v':'v12'}],'value21':[{'v':'v21en'}],'value22':[{'v':'v22'}]},'cd':");

            composed.PropertyTypes.First(x => x.Alias == "value21").Variations = ContentVariation.Culture;
            ServiceContext.ContentTypeService.Save(composed);

            // we can make it variant again
            Console.WriteLine(GetJson(document.Id));
            AssertJsonStartsWith(document.Id,
                "{'pd':{'value11':[{'c':'en','v':'v11en'},{'c':'fr','v':'v11fr'}],'value12':[{'v':'v12'}],'value21':[{'c':'en','v':'v21en'},{'c':'fr','v':'v21fr'}],'value22':[{'v':'v22'}]},'cd':");

            composing.Variations = ContentVariation.Nothing;
            ServiceContext.ContentTypeService.Save(composing);

            // value11 is invariant
            Console.WriteLine(GetJson(document.Id));
            AssertJsonStartsWith(document.Id,
                "{'pd':{'value11':[{'v':'v11en'}],'value12':[{'v':'v12'}],'value21':[{'c':'en','v':'v21en'},{'c':'fr','v':'v21fr'}],'value22':[{'v':'v22'}]},'cd':");

            composing.Variations = ContentVariation.Culture;
            ServiceContext.ContentTypeService.Save(composing);

            // value11 is still invariant
            Console.WriteLine(GetJson(document.Id));
            AssertJsonStartsWith(document.Id,
                "{'pd':{'value11':[{'v':'v11en'}],'value12':[{'v':'v12'}],'value21':[{'c':'en','v':'v21en'},{'c':'fr','v':'v21fr'}],'value22':[{'v':'v22'}]},'cd':");

            composing.PropertyTypes.First(x => x.Alias == "value11").Variations = ContentVariation.Culture;
            ServiceContext.ContentTypeService.Save(composing);

            // we can make it variant again
            Console.WriteLine(GetJson(document.Id));
            AssertJsonStartsWith(document.Id,
                "{'pd':{'value11':[{'c':'en','v':'v11en'},{'c':'fr','v':'v11fr'}],'value12':[{'v':'v12'}],'value21':[{'c':'en','v':'v21en'},{'c':'fr','v':'v21fr'}],'value22':[{'v':'v22'}]},'cd':");
        }

        [Test]
        public void Change_Variations_ComposedContentType_2()
        {
            // one composing content type, variant, with both variant and invariant properties
            // one composed content type, variant, with both variant and invariant properties
            // one composed content type, invariant
            // can change the composing content type to invariant and back
            // can change the variant composed content type to invariant and back

            CreateFrenchAndEnglishLangs();

            var composing = CreateContentType(ContentVariation.Culture, "composing");

            var properties1 = CreatePropertyCollection(
                ("value11", ContentVariation.Culture),
                ("value12", ContentVariation.Nothing));

            composing.PropertyGroups.Add(new PropertyGroup(properties1) { Name = "Content" });
            ServiceContext.ContentTypeService.Save(composing);

            var composed1 = CreateContentType(ContentVariation.Culture, "composed1");

            var properties2 = CreatePropertyCollection(
                ("value21", ContentVariation.Culture),
                ("value22", ContentVariation.Nothing));

            composed1.PropertyGroups.Add(new PropertyGroup(properties2) { Name = "Content" });
            composed1.AddContentType(composing);
            ServiceContext.ContentTypeService.Save(composed1);

            var composed2 = CreateContentType(ContentVariation.Nothing, "composed2");

            var properties3 = CreatePropertyCollection(
                ("value31", ContentVariation.Nothing),
                ("value32", ContentVariation.Nothing));

            composed2.PropertyGroups.Add(new PropertyGroup(properties3) { Name = "Content" });
            composed2.AddContentType(composing);
            ServiceContext.ContentTypeService.Save(composed2);

            var document1 = (IContent) new Content ("document1", -1, composed1);
            document1.SetCultureName("doc1en", "en");
            document1.SetCultureName("doc1fr", "fr");
            document1.SetValue("value11", "v11en", "en");
            document1.SetValue("value11", "v11fr", "fr");
            document1.SetValue("value12", "v12");
            document1.SetValue("value21", "v21en", "en");
            document1.SetValue("value21", "v21fr", "fr");
            document1.SetValue("value22", "v22");
            ServiceContext.ContentService.Save(document1);

            var document2 = (IContent)new Content("document2", -1, composed2);
            document2.Name = "doc2";
            document2.SetValue("value11", "v11");
            document2.SetValue("value12", "v12");
            document2.SetValue("value31", "v31");
            document2.SetValue("value32", "v32");
            ServiceContext.ContentService.Save(document2);

            // both value11 and value21 are variant
            Console.WriteLine(GetJson(document1.Id));
            AssertJsonStartsWith(document1.Id,
                "{'pd':{'value11':[{'c':'en','v':'v11en'},{'c':'fr','v':'v11fr'}],'value12':[{'v':'v12'}],'value21':[{'c':'en','v':'v21en'},{'c':'fr','v':'v21fr'}],'value22':[{'v':'v22'}]},'cd':");

            Console.WriteLine(GetJson(document2.Id));
            AssertJsonStartsWith(document2.Id,
                "{'pd':{'value11':[{'v':'v11'}],'value12':[{'v':'v12'}],'value31':[{'v':'v31'}],'value32':[{'v':'v32'}]},'cd':");

            composed1.Variations = ContentVariation.Nothing;
            ServiceContext.ContentTypeService.Save(composed1);

            // both value11 and value21 are invariant
            Console.WriteLine(GetJson(document1.Id));
            AssertJsonStartsWith(document1.Id,
                "{'pd':{'value11':[{'v':'v11en'}],'value12':[{'v':'v12'}],'value21':[{'v':'v21en'}],'value22':[{'v':'v22'}]},'cd':");

            Console.WriteLine(GetJson(document2.Id));
            AssertJsonStartsWith(document2.Id,
                "{'pd':{'value11':[{'v':'v11'}],'value12':[{'v':'v12'}],'value31':[{'v':'v31'}],'value32':[{'v':'v32'}]},'cd':");

            composed1.Variations = ContentVariation.Culture;
            ServiceContext.ContentTypeService.Save(composed1);

            // value11 is variant again, but value21 is still invariant
            Console.WriteLine(GetJson(document1.Id));
            AssertJsonStartsWith(document1.Id,
                "{'pd':{'value11':[{'c':'en','v':'v11en'},{'c':'fr','v':'v11fr'}],'value12':[{'v':'v12'}],'value21':[{'v':'v21en'}],'value22':[{'v':'v22'}]},'cd':");

            Console.WriteLine(GetJson(document2.Id));
            AssertJsonStartsWith(document2.Id,
                "{'pd':{'value11':[{'v':'v11'}],'value12':[{'v':'v12'}],'value31':[{'v':'v31'}],'value32':[{'v':'v32'}]},'cd':");

            composed1.PropertyTypes.First(x => x.Alias == "value21").Variations = ContentVariation.Culture;
            ServiceContext.ContentTypeService.Save(composed1);

            // we can make it variant again
            Console.WriteLine(GetJson(document1.Id));
            AssertJsonStartsWith(document1.Id,
                "{'pd':{'value11':[{'c':'en','v':'v11en'},{'c':'fr','v':'v11fr'}],'value12':[{'v':'v12'}],'value21':[{'c':'en','v':'v21en'},{'c':'fr','v':'v21fr'}],'value22':[{'v':'v22'}]},'cd':");

            Console.WriteLine(GetJson(document2.Id));
            AssertJsonStartsWith(document2.Id,
                "{'pd':{'value11':[{'v':'v11'}],'value12':[{'v':'v12'}],'value31':[{'v':'v31'}],'value32':[{'v':'v32'}]},'cd':");

            composing.Variations = ContentVariation.Nothing;
            ServiceContext.ContentTypeService.Save(composing);

            // value11 is invariant
            Console.WriteLine(GetJson(document1.Id));
            AssertJsonStartsWith(document1.Id,
                "{'pd':{'value11':[{'v':'v11en'}],'value12':[{'v':'v12'}],'value21':[{'c':'en','v':'v21en'},{'c':'fr','v':'v21fr'}],'value22':[{'v':'v22'}]},'cd':");

            Console.WriteLine(GetJson(document2.Id));
            AssertJsonStartsWith(document2.Id,
                "{'pd':{'value11':[{'v':'v11'}],'value12':[{'v':'v12'}],'value31':[{'v':'v31'}],'value32':[{'v':'v32'}]},'cd':");

            composing.Variations = ContentVariation.Culture;
            ServiceContext.ContentTypeService.Save(composing);

            // value11 is still invariant
            Console.WriteLine(GetJson(document1.Id));
            AssertJsonStartsWith(document1.Id,
                "{'pd':{'value11':[{'v':'v11en'}],'value12':[{'v':'v12'}],'value21':[{'c':'en','v':'v21en'},{'c':'fr','v':'v21fr'}],'value22':[{'v':'v22'}]},'cd':");

            Console.WriteLine(GetJson(document2.Id));
            AssertJsonStartsWith(document2.Id,
                "{'pd':{'value11':[{'v':'v11'}],'value12':[{'v':'v12'}],'value31':[{'v':'v31'}],'value32':[{'v':'v32'}]},'cd':");

            composing.PropertyTypes.First(x => x.Alias == "value11").Variations = ContentVariation.Culture;
            ServiceContext.ContentTypeService.Save(composing);

            // we can make it variant again
            Console.WriteLine(GetJson(document1.Id));
            AssertJsonStartsWith(document1.Id,
                "{'pd':{'value11':[{'c':'en','v':'v11en'},{'c':'fr','v':'v11fr'}],'value12':[{'v':'v12'}],'value21':[{'c':'en','v':'v21en'},{'c':'fr','v':'v21fr'}],'value22':[{'v':'v22'}]},'cd':");

            Console.WriteLine(GetJson(document2.Id));
            AssertJsonStartsWith(document2.Id,
                "{'pd':{'value11':[{'v':'v11'}],'value12':[{'v':'v12'}],'value31':[{'v':'v31'}],'value32':[{'v':'v32'}]},'cd':");
        }

        private void CreateFrenchAndEnglishLangs()
        {
            var languageEn = new Language("en") { IsDefault = true };
            ServiceContext.LocalizationService.Save(languageEn);
            var languageFr = new Language("fr");
            ServiceContext.LocalizationService.Save(languageFr);
        }

        private IContentType CreateContentType(ContentVariation variance, string alias = "contentType") => new ContentType(-1)
        {
            Alias = alias,
            Name = alias,
            Variations = variance
        };

        private PropertyTypeCollection CreatePropertyCollection(params (string alias, ContentVariation variance)[] props)
        {
            var propertyCollection = new PropertyTypeCollection(true);

            foreach (var (alias, variance) in props)
                propertyCollection.Add(new PropertyType(alias, ValueStorageType.Ntext)
                {
                    Alias = alias,
                    DataTypeId = -88,
                    Variations = variance
                });

            return propertyCollection;
        }
    }
}<|MERGE_RESOLUTION|>--- conflicted
+++ resolved
@@ -53,11 +53,7 @@
             var mediaRepository = Mock.Of<IMediaRepository>();
             var memberRepository = Mock.Of<IMemberRepository>();
 
-<<<<<<< HEAD
-            var nestedContentDataSerializer = new JsonContentNestedDataSerializer();
-=======
             var nestedContentDataSerializerFactory = new JsonContentNestedDataSerializerFactory();
->>>>>>> 0688de77
 
             return new PublishedSnapshotService(
                 options,
@@ -72,20 +68,12 @@
                 ScopeProvider,
                 documentRepository, mediaRepository, memberRepository,
                 DefaultCultureAccessor,
-<<<<<<< HEAD
-                new DatabaseDataSource(nestedContentDataSerializer),
-=======
                 new DatabaseDataSource(nestedContentDataSerializerFactory),
->>>>>>> 0688de77
                 Factory.GetInstance<IGlobalSettings>(),
                 Factory.GetInstance<IEntityXmlSerializer>(),
                 Mock.Of<IPublishedModelFactory>(),
                 new UrlSegmentProviderCollection(new[] { new DefaultUrlSegmentProvider() }),
-<<<<<<< HEAD
-                nestedContentDataSerializer);
-=======
                 nestedContentDataSerializerFactory);
->>>>>>> 0688de77
         }
 
         public class LocalServerMessenger : ServerMessengerBase
