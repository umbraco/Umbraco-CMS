﻿using System;
using System.Collections.Generic;
using System.Linq;
using System.Threading;
using CSharpTest.Net.Serialization;
using Moq;
using NUnit.Framework;
using Umbraco.Core;
using Umbraco.Core.Cache;
using Umbraco.Core.Composing;
using Umbraco.Core.Configuration;
using Umbraco.Core.Models;
using Umbraco.Core.Models.PublishedContent;
using Umbraco.Core.Persistence;
using Umbraco.Core.Persistence.Dtos;
using Umbraco.Core.Persistence.Repositories;
using Umbraco.Core.PropertyEditors;
using Umbraco.Core.Services;
using Umbraco.Core.Strings;
using Umbraco.Core.Sync;
using Umbraco.Tests.TestHelpers;
using Umbraco.Tests.TestHelpers.Entities;
using Umbraco.Tests.Testing;
using Umbraco.Web.PublishedCache;
using Umbraco.Web.PublishedCache.NuCache;
using Umbraco.Web.PublishedCache.NuCache.DataSource;

namespace Umbraco.Tests.Services
{
    [TestFixture]
    [Apartment(ApartmentState.STA)]
    [UmbracoTest(Database = UmbracoTestOptions.Database.NewSchemaPerTest, PublishedRepositoryEvents = true, WithApplication = true)]
    public class ContentTypeServiceVariantsTests : TestWithSomeContentBase
    {
        protected override void Compose()
        {
            base.Compose();

            // pfew - see note in ScopedNuCacheTests?
            Composition.RegisterUnique<IServerMessenger, LocalServerMessenger>();
            Composition.RegisterUnique(f => Mock.Of<IServerRegistrar>());
            Composition.WithCollectionBuilder<CacheRefresherCollectionBuilder>()
                .Add(() => Composition.TypeLoader.GetCacheRefreshers());
        }

        protected override IPublishedSnapshotService CreatePublishedSnapshotService()
        {
            var options = new PublishedSnapshotServiceOptions { IgnoreLocalDb = true };
            var publishedSnapshotAccessor = new UmbracoContextPublishedSnapshotAccessor(Umbraco.Web.Composing.Current.UmbracoContextAccessor);
            var runtimeStateMock = new Mock<IRuntimeState>();
            runtimeStateMock.Setup(x => x.Level).Returns(() => RuntimeLevel.Run);

            var contentTypeFactory = Factory.GetInstance<IPublishedContentTypeFactory>();            
            var documentRepository = Factory.GetInstance<IDocumentRepository>();
            var mediaRepository = Mock.Of<IMediaRepository>();
            var memberRepository = Mock.Of<IMemberRepository>();

            var globalSettings = Factory.GetInstance<IGlobalSettings>();

            var dictionaryPropertySerializer = new DictionaryOfPropertyDataSerializer();
            var dictionaryCultureSerializer = new DictionaryOfCultureVariationSerializer();
            var contentDataSerializer = new ContentDataSerializer(dictionaryPropertySerializer, dictionaryCultureSerializer);
            var contentNodeKitSerializer = new ContentNodeKitSerializer(contentDataSerializer);
            var intSerializer = new PrimitiveSerializer();
            var keySerializer = new BPlusTreeTransactableDictionarySerializerAdapter<int>(intSerializer);
            var valueSerializer = new BPlusTreeTransactableDictionarySerializerAdapter<ContentNodeKit>(contentNodeKitSerializer);
            var transactableDictionaryFactory = new BPlusTreeTransactableDictionaryFactory<int, ContentNodeKit>(globalSettings, valueSerializer, keySerializer);
            INucacheRepositoryFactory nucacheRepositoryFactory = new TransactableDictionaryNucacheRepositoryFactory(transactableDictionaryFactory);
            var nestedContentDataSerializerFactory = new JsonContentNestedDataSerializerFactory();
            var segmentProvider = new UrlSegmentProviderCollection(new[] { new DefaultUrlSegmentProvider() });
            return new PublishedSnapshotService(
                options,
                null,
                runtimeStateMock.Object,
                ServiceContext,
                contentTypeFactory,
                null,
                publishedSnapshotAccessor,
                Mock.Of<IVariationContextAccessor>(),
                ProfilingLogger,
                ScopeProvider,
                DefaultCultureAccessor,
                   new DatabaseDataSource(nestedContentDataSerializerFactory, documentRepository, mediaRepository, memberRepository,
                ScopeProvider, new UrlSegmentProviderCollection(new[] { new DefaultUrlSegmentProvider() })),
                Factory.GetInstance<IGlobalSettings>(),
                Factory.GetInstance<IEntityXmlSerializer>(),
                Mock.Of<IPublishedModelFactory>(),
<<<<<<< HEAD
                segmentProvider,
                new TestSyncBootStateAccessor(SyncBootState.HasSyncState),
                nucacheRepositoryFactory.GetMediaRepository(),
                nucacheRepositoryFactory.GetContentRepository());
=======
                new UrlSegmentProviderCollection(new[] { new DefaultUrlSegmentProvider() }),
                new TestSyncBootStateAccessor(SyncBootState.WarmBoot),
                nestedContentDataSerializerFactory);
>>>>>>> d9f92ec9
        }

        public class LocalServerMessenger : ServerMessengerBase
        {
            public LocalServerMessenger()
                : base(false)
            { }

            protected override void DeliverRemote(ICacheRefresher refresher, MessageType messageType, IEnumerable<object> ids = null, string json = null)
            {
                throw new NotImplementedException();
            }
        }

        private void AssertJsonStartsWith(int id, string expected)
        {
            var json = GetJson(id).Replace('"', '\'');
            var pos = json.IndexOf("'cd':", StringComparison.InvariantCultureIgnoreCase);
            json = json.Substring(0, pos + "'cd':".Length);
            Assert.AreEqual(expected, json);
        }

        private string GetJson(int id)
        {
            using (var scope = ScopeProvider.CreateScope(autoComplete: true))
            {
                var selectJson = SqlContext.Sql().Select<ContentNuDto>().From<ContentNuDto>().Where<ContentNuDto>(x => x.NodeId == id && !x.Published);
                var dto = scope.Database.Fetch<ContentNuDto>(selectJson).FirstOrDefault();
                Assert.IsNotNull(dto);
                var json = dto.Data;
                return json;
            }
        }

        [TestCase(ContentVariation.Nothing, ContentVariation.Nothing, false)]
        [TestCase(ContentVariation.Nothing, ContentVariation.Culture, true)]
        [TestCase(ContentVariation.Nothing, ContentVariation.CultureAndSegment, true)]
        [TestCase(ContentVariation.Nothing, ContentVariation.Segment, true)]
        [TestCase(ContentVariation.Culture, ContentVariation.Nothing, true)]
        [TestCase(ContentVariation.Culture, ContentVariation.Culture, false)]
        [TestCase(ContentVariation.Culture, ContentVariation.Segment, true)]
        [TestCase(ContentVariation.Culture, ContentVariation.CultureAndSegment, true)]
        [TestCase(ContentVariation.Segment, ContentVariation.Nothing, true)]
        [TestCase(ContentVariation.Segment, ContentVariation.Culture, true)]
        [TestCase(ContentVariation.Segment, ContentVariation.Segment, false)]
        [TestCase(ContentVariation.Segment, ContentVariation.CultureAndSegment, true)]
        [TestCase(ContentVariation.CultureAndSegment, ContentVariation.Nothing, true)]
        [TestCase(ContentVariation.CultureAndSegment, ContentVariation.Culture, true)]
        [TestCase(ContentVariation.CultureAndSegment, ContentVariation.Segment, true)]
        [TestCase(ContentVariation.CultureAndSegment, ContentVariation.CultureAndSegment, false)]
        public void Change_Content_Type_Variation_Clears_Redirects(ContentVariation startingContentTypeVariation, ContentVariation changedContentTypeVariation, bool shouldUrlRedirectsBeCleared)
        {
            var contentType = MockedContentTypes.CreateBasicContentType();            
            contentType.Variations = startingContentTypeVariation;            
            ServiceContext.ContentTypeService.Save(contentType);
            var contentType2 = MockedContentTypes.CreateBasicContentType("test");
            ServiceContext.ContentTypeService.Save(contentType2);

            //create some content of this content type
            IContent doc = MockedContent.CreateBasicContent(contentType);
            doc.Name = "Hello1";
            if(startingContentTypeVariation.HasFlag(ContentVariation.Culture))
            {
                doc.SetCultureName(doc.Name, "en-US");
            }

            ServiceContext.ContentService.Save(doc);

            IContent doc2 = MockedContent.CreateBasicContent(contentType2);
            ServiceContext.ContentService.Save(doc2);

            ServiceContext.RedirectUrlService.Register("hello/world", doc.Key);
            ServiceContext.RedirectUrlService.Register("hello2/world2", doc2.Key);

            // These 2 assertions should probably be moved to a test for the Register() method?
            Assert.AreEqual(1, ServiceContext.RedirectUrlService.GetContentRedirectUrls(doc.Key).Count());
            Assert.AreEqual(1, ServiceContext.RedirectUrlService.GetContentRedirectUrls(doc2.Key).Count());

            //change variation
            contentType.Variations = changedContentTypeVariation;
            ServiceContext.ContentTypeService.Save(contentType);
            var expectedRedirectUrlCount = shouldUrlRedirectsBeCleared ? 0 : 1;
            Assert.AreEqual(expectedRedirectUrlCount, ServiceContext.RedirectUrlService.GetContentRedirectUrls(doc.Key).Count());
            Assert.AreEqual(1, ServiceContext.RedirectUrlService.GetContentRedirectUrls(doc2.Key).Count());
        }

        [TestCase(ContentVariation.Nothing, ContentVariation.Culture)]
        [TestCase(ContentVariation.Nothing, ContentVariation.CultureAndSegment)]
        [TestCase(ContentVariation.Segment, ContentVariation.Culture)]
        [TestCase(ContentVariation.Segment, ContentVariation.CultureAndSegment)]
        public void Change_Content_Type_From_No_Culture_To_Culture(ContentVariation from, ContentVariation to)
        {
            var contentType = MockedContentTypes.CreateBasicContentType();
            contentType.Variations = from;
            var properties = CreatePropertyCollection(("title", from));
            contentType.PropertyGroups.Add(new PropertyGroup(properties) { Name = "Content" });
            ServiceContext.ContentTypeService.Save(contentType);

            //create some content of this content type
            IContent doc = MockedContent.CreateBasicContent(contentType);
            doc.Name = "Hello1";
            doc.SetValue("title", "hello world");
            ServiceContext.ContentService.Save(doc);

            doc = ServiceContext.ContentService.GetById(doc.Id); //re-get

            Assert.AreEqual("Hello1", doc.Name);
            Assert.AreEqual("hello world", doc.GetValue("title"));
            Assert.IsTrue(doc.Edited);
            Assert.IsFalse(doc.IsCultureEdited("en-US"));

            //change the content type to be variant, we will also update the name here to detect the copy changes
            doc.Name = "Hello2";
            ServiceContext.ContentService.Save(doc);
            contentType.Variations = to;
            ServiceContext.ContentTypeService.Save(contentType);
            doc = ServiceContext.ContentService.GetById(doc.Id); //re-get

            Assert.AreEqual("Hello2", doc.GetCultureName("en-US"));
            Assert.AreEqual("hello world", doc.GetValue("title")); //We are not checking against en-US here because properties will remain invariant
            Assert.IsTrue(doc.Edited);
            Assert.IsTrue(doc.IsCultureEdited("en-US"));

            //change back property type to be invariant, we will also update the name here to detect the copy changes
            doc.SetCultureName("Hello3", "en-US");
            ServiceContext.ContentService.Save(doc);
            contentType.Variations = from;
            ServiceContext.ContentTypeService.Save(contentType);
            doc = ServiceContext.ContentService.GetById(doc.Id); //re-get

            Assert.AreEqual("Hello3", doc.Name);
            Assert.AreEqual("hello world", doc.GetValue("title"));
            Assert.IsTrue(doc.Edited);
            Assert.IsFalse(doc.IsCultureEdited("en-US"));
        }

        [TestCase(ContentVariation.Culture, ContentVariation.Nothing)]
        [TestCase(ContentVariation.Culture, ContentVariation.Segment)]
        [TestCase(ContentVariation.CultureAndSegment, ContentVariation.Nothing)]
        [TestCase(ContentVariation.CultureAndSegment, ContentVariation.Segment)]
        public void Change_Content_Type_From_Culture_To_No_Culture(ContentVariation startingContentTypeVariation, ContentVariation changeContentTypeVariationTo)
        {
            var contentType = MockedContentTypes.CreateBasicContentType();
            contentType.Variations = startingContentTypeVariation;
            var properties = CreatePropertyCollection(("title", startingContentTypeVariation));
            contentType.PropertyGroups.Add(new PropertyGroup(properties) { Name = "Content" });
            ServiceContext.ContentTypeService.Save(contentType);

            //create some content of this content type
            IContent doc = MockedContent.CreateBasicContent(contentType);
            doc.SetCultureName("Hello1", "en-US");
            doc.SetValue("title", "hello world", "en-US");
            ServiceContext.ContentService.Save(doc);

            doc = ServiceContext.ContentService.GetById(doc.Id); //re-get
            Assert.AreEqual("Hello1", doc.GetCultureName("en-US"));
            Assert.AreEqual("hello world", doc.GetValue("title", "en-US"));
            Assert.IsTrue(doc.Edited);
            Assert.IsTrue(doc.IsCultureEdited("en-US"));

            //change the content type to be invariant, we will also update the name here to detect the copy changes
            doc.SetCultureName("Hello2", "en-US");
            ServiceContext.ContentService.Save(doc);
            contentType.Variations = changeContentTypeVariationTo;
            ServiceContext.ContentTypeService.Save(contentType);
            doc = ServiceContext.ContentService.GetById(doc.Id); //re-get

            Assert.AreEqual("Hello2", doc.Name);
            Assert.AreEqual("hello world", doc.GetValue("title"));
            Assert.IsTrue(doc.Edited);
            Assert.IsFalse(doc.IsCultureEdited("en-US"));

            //change back property type to be variant, we will also update the name here to detect the copy changes
            doc.Name = "Hello3";
            ServiceContext.ContentService.Save(doc);
            contentType.Variations = startingContentTypeVariation;
            ServiceContext.ContentTypeService.Save(contentType);
            doc = ServiceContext.ContentService.GetById(doc.Id); //re-get

            //at this stage all property types were switched to invariant so even though the variant value
            //exists it will not be returned because the property type is invariant,
            //so this check proves that null will be returned
            Assert.AreEqual("Hello3", doc.Name);
            Assert.IsNull(doc.GetValue("title", "en-US"));
            Assert.IsTrue(doc.Edited);
            Assert.IsTrue(doc.IsCultureEdited("en-US")); // this is true because the name change is copied to the default language

            //we can now switch the property type to be variant and the value can be returned again
            contentType.PropertyTypes.First().Variations = startingContentTypeVariation;
            ServiceContext.ContentTypeService.Save(contentType);
            doc = ServiceContext.ContentService.GetById(doc.Id); //re-get

            Assert.AreEqual("Hello3", doc.GetCultureName("en-US"));
            Assert.AreEqual("hello world", doc.GetValue("title", "en-US"));
            Assert.IsTrue(doc.Edited);
            Assert.IsTrue(doc.IsCultureEdited("en-US"));
        }

        [TestCase(ContentVariation.Nothing, ContentVariation.Nothing)]
        [TestCase(ContentVariation.Nothing, ContentVariation.Culture)]
        [TestCase(ContentVariation.Nothing, ContentVariation.Segment)]
        [TestCase(ContentVariation.Nothing, ContentVariation.CultureAndSegment)]
        [TestCase(ContentVariation.Culture, ContentVariation.Nothing)]
        [TestCase(ContentVariation.Culture, ContentVariation.Culture)]
        [TestCase(ContentVariation.Culture, ContentVariation.Segment)]
        [TestCase(ContentVariation.Culture, ContentVariation.CultureAndSegment)]
        [TestCase(ContentVariation.Segment, ContentVariation.Nothing)]
        [TestCase(ContentVariation.Segment, ContentVariation.Culture)]
        [TestCase(ContentVariation.Segment, ContentVariation.Segment)]
        [TestCase(ContentVariation.Segment, ContentVariation.CultureAndSegment)]
        [TestCase(ContentVariation.CultureAndSegment, ContentVariation.Nothing)]
        [TestCase(ContentVariation.CultureAndSegment, ContentVariation.Culture)]
        [TestCase(ContentVariation.CultureAndSegment, ContentVariation.Segment)]
        [TestCase(ContentVariation.CultureAndSegment, ContentVariation.CultureAndSegment)]
        public void Preserve_Content_Name_After_Content_Type_Variation_Change(ContentVariation contentTypeVariationFrom, ContentVariation contentTypeVariationTo)
        {
            var contentType = MockedContentTypes.CreateBasicContentType();
            contentType.Variations = contentTypeVariationFrom;
            ServiceContext.ContentTypeService.Save(contentType);

            var invariantContentName = "Content Invariant";

            var defaultCultureContentName = "Content en-US";
            var defaultCulture = "en-US";

            var nlContentName = "Content nl-NL";
            var nlCulture = "nl-NL";

            ServiceContext.LocalizationService.Save(new Language(nlCulture));

            var includeCultureNames = contentType.Variations.HasFlag(ContentVariation.Culture);

            // Create some content of this content type
            IContent doc = MockedContent.CreateBasicContent(contentType);

            doc.Name = invariantContentName;
            if (includeCultureNames)
            {
                Assert.DoesNotThrow(() => doc.SetCultureName(defaultCultureContentName, defaultCulture));
                Assert.DoesNotThrow(() => doc.SetCultureName(nlContentName, nlCulture));
            } else
            {
                Assert.Throws<NotSupportedException>(() => doc.SetCultureName(defaultCultureContentName, defaultCulture));
                Assert.Throws<NotSupportedException>(() => doc.SetCultureName(nlContentName, nlCulture));
            }

            ServiceContext.ContentService.Save(doc);
            doc = ServiceContext.ContentService.GetById(doc.Id);

            AssertAll();

            // Change variation
            contentType.Variations = contentTypeVariationTo;
            ServiceContext.ContentService.Save(doc);
            doc = ServiceContext.ContentService.GetById(doc.Id);

            AssertAll();

            void AssertAll()
            {
                if (includeCultureNames)
                {
                    // Invariant content name is not preserved when content type is set to culture
                    Assert.AreEqual(defaultCultureContentName, doc.Name);
                    Assert.AreEqual(doc.Name, doc.GetCultureName(defaultCulture));
                    Assert.AreEqual(nlContentName, doc.GetCultureName(nlCulture));
                }
                else
                {
                    Assert.AreEqual(invariantContentName, doc.Name);
                    Assert.AreEqual(null, doc.GetCultureName(defaultCulture));
                    Assert.AreEqual(null, doc.GetCultureName(nlCulture));
                }
            }
        }

        [TestCase(ContentVariation.Nothing, ContentVariation.Nothing)]
        [TestCase(ContentVariation.Nothing, ContentVariation.Culture)]
        [TestCase(ContentVariation.Nothing, ContentVariation.Segment)]
        [TestCase(ContentVariation.Nothing, ContentVariation.CultureAndSegment)]
        [TestCase(ContentVariation.Culture, ContentVariation.Nothing)]
        [TestCase(ContentVariation.Culture, ContentVariation.Culture)]
        [TestCase(ContentVariation.Culture, ContentVariation.Segment)]
        [TestCase(ContentVariation.Culture, ContentVariation.CultureAndSegment)]
        [TestCase(ContentVariation.Segment, ContentVariation.Nothing)]
        [TestCase(ContentVariation.Segment, ContentVariation.Culture)]
        [TestCase(ContentVariation.Segment, ContentVariation.Segment)]
        [TestCase(ContentVariation.Segment, ContentVariation.CultureAndSegment)]
        [TestCase(ContentVariation.CultureAndSegment, ContentVariation.Nothing)]
        [TestCase(ContentVariation.CultureAndSegment, ContentVariation.Culture)]
        [TestCase(ContentVariation.CultureAndSegment, ContentVariation.Segment)]
        [TestCase(ContentVariation.CultureAndSegment, ContentVariation.CultureAndSegment)]
        public void Verify_If_Property_Type_Variation_Is_Correctly_Corrected_When_Content_Type_Is_Updated(ContentVariation contentTypeVariation, ContentVariation propertyTypeVariation)
        {
            var contentType = MockedContentTypes.CreateBasicContentType();

            // We test an updated content type so it has to be saved first.
            ServiceContext.ContentTypeService.Save(contentType);

            // Update it
            contentType.Variations = contentTypeVariation;
            var properties = CreatePropertyCollection(("title", propertyTypeVariation));
            contentType.PropertyGroups.Add(new PropertyGroup(properties) { Name = "Content" });
            ServiceContext.ContentTypeService.Save(contentType);

            // Check if property type variations have been updated correctly
            Assert.AreEqual(properties.First().Variations, contentTypeVariation & propertyTypeVariation);
        }

        [TestCase(ContentVariation.Nothing, ContentVariation.Culture)]
        [TestCase(ContentVariation.Nothing, ContentVariation.CultureAndSegment)]
        [TestCase(ContentVariation.Segment, ContentVariation.Culture)]
        [TestCase(ContentVariation.Segment, ContentVariation.CultureAndSegment)]
        public void Change_Property_Type_From_Invariant_Variant(ContentVariation invariant, ContentVariation variant)
        {
            var contentType = MockedContentTypes.CreateBasicContentType();
            // content type supports all variations
            contentType.Variations = ContentVariation.Culture | ContentVariation.Segment;
            var properties = CreatePropertyCollection(("title", invariant));
            contentType.PropertyGroups.Add(new PropertyGroup(properties) { Name = "Content" });
            ServiceContext.ContentTypeService.Save(contentType);

            //create some content of this content type
            IContent doc = MockedContent.CreateBasicContent(contentType);
            doc.SetCultureName("Home", "en-US");
            doc.SetValue("title", "hello world");
            ServiceContext.ContentService.Save(doc);

            doc = ServiceContext.ContentService.GetById(doc.Id); //re-get
            Assert.AreEqual("hello world", doc.GetValue("title"));
            Assert.IsTrue(doc.IsCultureEdited("en-US")); //invariant prop changes show up on default lang
            Assert.IsTrue(doc.Edited);
            
            //change the property type to be variant
            contentType.PropertyTypes.First().Variations = variant;
            ServiceContext.ContentTypeService.Save(contentType);
            doc = ServiceContext.ContentService.GetById(doc.Id); //re-get

            Assert.AreEqual("hello world", doc.GetValue("title", "en-US"));
            Assert.IsTrue(doc.IsCultureEdited("en-US"));
            Assert.IsTrue(doc.Edited);

            //change back property type to be invariant
            contentType.PropertyTypes.First().Variations = invariant;
            ServiceContext.ContentTypeService.Save(contentType);
            doc = ServiceContext.ContentService.GetById(doc.Id); //re-get

            Assert.AreEqual("hello world", doc.GetValue("title"));
            Assert.IsTrue(doc.IsCultureEdited("en-US"));  //invariant prop changes show up on default lang
            Assert.IsTrue(doc.Edited);
        }

        [TestCase(ContentVariation.Culture, ContentVariation.Nothing)]
        [TestCase(ContentVariation.Culture, ContentVariation.Segment)]
        [TestCase(ContentVariation.CultureAndSegment, ContentVariation.Nothing)]
        [TestCase(ContentVariation.CultureAndSegment, ContentVariation.Segment)]
        public void Change_Property_Type_From_Variant_Invariant(ContentVariation variant, ContentVariation invariant)
        {
            //create content type with a property type that varies by culture
            var contentType = MockedContentTypes.CreateBasicContentType();
            // content type supports all variations            
            contentType.Variations = ContentVariation.Culture | ContentVariation.Segment;
            var properties = CreatePropertyCollection(("title", variant));
            contentType.PropertyGroups.Add(new PropertyGroup(properties) { Name = "Content" });
            ServiceContext.ContentTypeService.Save(contentType);

            //create some content of this content type
            IContent doc = MockedContent.CreateBasicContent(contentType);
            doc.SetCultureName("Home", "en-US");
            doc.SetValue("title", "hello world", "en-US");
            ServiceContext.ContentService.Save(doc);

            Assert.AreEqual("hello world", doc.GetValue("title", "en-US"));

            //change the property type to be invariant
            contentType.PropertyTypes.First().Variations = invariant;
            ServiceContext.ContentTypeService.Save(contentType);
            doc = ServiceContext.ContentService.GetById(doc.Id); //re-get

            Assert.AreEqual("hello world", doc.GetValue("title"));

            //change back property type to be variant
            contentType.PropertyTypes.First().Variations = variant;
            ServiceContext.ContentTypeService.Save(contentType);
            doc = ServiceContext.ContentService.GetById(doc.Id); //re-get

            Assert.AreEqual("hello world", doc.GetValue("title", "en-US"));
        }

        [TestCase(ContentVariation.Culture, ContentVariation.Nothing)]
        [TestCase(ContentVariation.Culture, ContentVariation.Segment)]
        [TestCase(ContentVariation.CultureAndSegment, ContentVariation.Nothing)]
        [TestCase(ContentVariation.CultureAndSegment, ContentVariation.Segment)]
        public void Change_Property_Type_From_Variant_Invariant_On_A_Composition(ContentVariation variant, ContentVariation invariant)
        {
            //create content type with a property type that varies by culture
            var contentType = MockedContentTypes.CreateBasicContentType();
            // content type supports all variations            
            contentType.Variations = ContentVariation.Culture | ContentVariation.Segment;
            var properties = CreatePropertyCollection(("title", variant));
            contentType.PropertyGroups.Add(new PropertyGroup(properties) { Name = "Content" });
            ServiceContext.ContentTypeService.Save(contentType);

            //compose this from the other one
            var contentType2 = MockedContentTypes.CreateBasicContentType("test");
            contentType2.Variations = contentType.Variations;
            contentType2.AddContentType(contentType);
            ServiceContext.ContentTypeService.Save(contentType2);

            //create some content of this content type
            IContent doc = MockedContent.CreateBasicContent(contentType);
            doc.SetCultureName("Home", "en-US");
            doc.SetValue("title", "hello world", "en-US");
            ServiceContext.ContentService.Save(doc);

            IContent doc2 = MockedContent.CreateBasicContent(contentType2);
            doc2.SetCultureName("Home", "en-US");
            doc2.SetValue("title", "hello world", "en-US");
            ServiceContext.ContentService.Save(doc2);

            //change the property type to be invariant
            contentType.PropertyTypes.First().Variations = invariant;
            ServiceContext.ContentTypeService.Save(contentType);
            doc = ServiceContext.ContentService.GetById(doc.Id); //re-get
            doc2 = ServiceContext.ContentService.GetById(doc2.Id); //re-get

            Assert.AreEqual("hello world", doc.GetValue("title"));
            Assert.AreEqual("hello world", doc2.GetValue("title"));

            //change back property type to be variant
            contentType.PropertyTypes.First().Variations = variant;
            ServiceContext.ContentTypeService.Save(contentType);
            doc = ServiceContext.ContentService.GetById(doc.Id); //re-get
            doc2 = ServiceContext.ContentService.GetById(doc2.Id); //re-get

            Assert.AreEqual("hello world", doc.GetValue("title", "en-US"));
            Assert.AreEqual("hello world", doc2.GetValue("title", "en-US"));
        }

        [TestCase(ContentVariation.Culture, ContentVariation.Nothing)]
        [TestCase(ContentVariation.Culture, ContentVariation.Segment)]
        [TestCase(ContentVariation.CultureAndSegment, ContentVariation.Nothing)]
        [TestCase(ContentVariation.CultureAndSegment, ContentVariation.Segment)]
        public void Change_Content_Type_From_Variant_Invariant_On_A_Composition(ContentVariation variant, ContentVariation invariant)
        {
            //create content type with a property type that varies by culture
            var contentType = MockedContentTypes.CreateBasicContentType();
            contentType.Variations = variant;
            var properties = CreatePropertyCollection(("title", ContentVariation.Culture));
            contentType.PropertyGroups.Add(new PropertyGroup(properties) { Name = "Content" });
            ServiceContext.ContentTypeService.Save(contentType);

            //compose this from the other one
            var contentType2 = MockedContentTypes.CreateBasicContentType("test");
            contentType2.Variations = contentType.Variations;
            contentType2.AddContentType(contentType);
            ServiceContext.ContentTypeService.Save(contentType2);

            //create some content of this content type
            IContent doc = MockedContent.CreateBasicContent(contentType);
            doc.SetCultureName("Home", "en-US");
            doc.SetValue("title", "hello world", "en-US");
            ServiceContext.ContentService.Save(doc);

            IContent doc2 = MockedContent.CreateBasicContent(contentType2);
            doc2.SetCultureName("Home", "en-US");
            doc2.SetValue("title", "hello world", "en-US");
            ServiceContext.ContentService.Save(doc2);

            //change the content type to be invariant
            contentType.Variations = invariant;
            ServiceContext.ContentTypeService.Save(contentType);
            doc = ServiceContext.ContentService.GetById(doc.Id); //re-get
            doc2 = ServiceContext.ContentService.GetById(doc2.Id); //re-get

            Assert.AreEqual("hello world", doc.GetValue("title"));
            Assert.AreEqual("hello world", doc2.GetValue("title"));

            //change back content type to be variant
            contentType.Variations = variant;
            ServiceContext.ContentTypeService.Save(contentType);
            doc = ServiceContext.ContentService.GetById(doc.Id); //re-get
            doc2 = ServiceContext.ContentService.GetById(doc2.Id); //re-get

            //this will be null because the doc type was changed back to variant but it's property types don't get changed back
            Assert.IsNull(doc.GetValue("title", "en-US"));
            Assert.IsNull(doc2.GetValue("title", "en-US"));
        }

        [Test]
        public void Change_Variations_SimpleContentType_VariantToInvariantAndBack()
        {
            // one simple content type, variant, with both variant and invariant properties
            // can change it to invariant and back

            CreateFrenchAndEnglishLangs();

            var contentType = CreateContentType(ContentVariation.Culture);

            var properties = CreatePropertyCollection(
                ("value1", ContentVariation.Culture),
                ("value2", ContentVariation.Nothing));

            contentType.PropertyGroups.Add(new PropertyGroup(properties) { Name = "Content" });
            ServiceContext.ContentTypeService.Save(contentType);

            var document = (IContent)new Content("document", -1, contentType);
            document.SetCultureName("doc1en", "en");
            document.SetCultureName("doc1fr", "fr");
            document.SetValue("value1", "v1en", "en");
            document.SetValue("value1", "v1fr", "fr");
            document.SetValue("value2", "v2");
            ServiceContext.ContentService.Save(document);

            document = ServiceContext.ContentService.GetById(document.Id);
            Assert.AreEqual("doc1en", document.Name);
            Assert.AreEqual("doc1en", document.GetCultureName("en"));
            Assert.AreEqual("doc1fr", document.GetCultureName("fr"));
            Assert.AreEqual("v1en", document.GetValue("value1", "en"));
            Assert.AreEqual("v1fr", document.GetValue("value1", "fr"));
            Assert.AreEqual("v2", document.GetValue("value2"));

            Console.WriteLine(GetJson(document.Id));
            AssertJsonStartsWith(document.Id,
                "{'pd':{'value1':[{'c':'en','v':'v1en'},{'c':'fr','v':'v1fr'}],'value2':[{'v':'v2'}]},'cd':");

            // switch content type to Nothing
            contentType.Variations = ContentVariation.Nothing;
            ServiceContext.ContentTypeService.Save(contentType);

            document = ServiceContext.ContentService.GetById(document.Id);
            Assert.AreEqual("doc1en", document.Name);
            Assert.IsNull(document.GetCultureName("en"));
            Assert.IsNull(document.GetCultureName("fr"));
            Assert.IsNull(document.GetValue("value1", "en"));
            Assert.IsNull(document.GetValue("value1", "fr"));
            Assert.AreEqual("v1en", document.GetValue("value1"));
            Assert.AreEqual("v2", document.GetValue("value2"));

            Console.WriteLine(GetJson(document.Id));
            AssertJsonStartsWith(document.Id,
                "{'pd':{'value1':[{'v':'v1en'}],'value2':[{'v':'v2'}]},'cd':");

            // switch content back to Culture
            contentType.Variations = ContentVariation.Culture;
            ServiceContext.ContentTypeService.Save(contentType);

            document = ServiceContext.ContentService.GetById(document.Id);
            Assert.AreEqual("doc1en", document.Name);
            Assert.AreEqual("doc1en", document.GetCultureName("en"));
            Assert.AreEqual("doc1fr", document.GetCultureName("fr"));
            Assert.IsNull(document.GetValue("value1", "en"));
            Assert.IsNull(document.GetValue("value1", "fr"));
            Assert.AreEqual("v1en", document.GetValue("value1"));
            Assert.AreEqual("v2", document.GetValue("value2"));

            Console.WriteLine(GetJson(document.Id));
            AssertJsonStartsWith(document.Id,
                "{'pd':{'value1':[{'v':'v1en'}],'value2':[{'v':'v2'}]},'cd':");

            // switch property back to Culture
            contentType.PropertyTypes.First(x => x.Alias == "value1").Variations = ContentVariation.Culture;
            ServiceContext.ContentTypeService.Save(contentType);

            document = ServiceContext.ContentService.GetById(document.Id);
            Assert.AreEqual("doc1en", document.Name);
            Assert.AreEqual("doc1en", document.GetCultureName("en"));
            Assert.AreEqual("doc1fr", document.GetCultureName("fr"));
            Assert.AreEqual("v1en", document.GetValue("value1", "en"));
            Assert.AreEqual("v1fr", document.GetValue("value1", "fr"));
            Assert.AreEqual("v2", document.GetValue("value2"));

            Console.WriteLine(GetJson(document.Id));
            AssertJsonStartsWith(document.Id,
                "{'pd':{'value1':[{'c':'en','v':'v1en'},{'c':'fr','v':'v1fr'}],'value2':[{'v':'v2'}]},'cd':");
        }

        [Test]
        public void Change_Variations_SimpleContentType_InvariantToVariantAndBack()
        {
            // one simple content type, invariant
            // can change it to variant and back
            // can then switch one property to variant

            var languageEn = new Language("en") { IsDefault = true };
            ServiceContext.LocalizationService.Save(languageEn);
            var languageFr = new Language("fr");
            ServiceContext.LocalizationService.Save(languageFr);

            var contentType = CreateContentType(ContentVariation.Nothing);

            var properties = CreatePropertyCollection(
                ("value1", ContentVariation.Nothing),
                ("value2", ContentVariation.Nothing));

            contentType.PropertyGroups.Add(new PropertyGroup(properties) { Name = "Content" });
            ServiceContext.ContentTypeService.Save(contentType);

            var document = (IContent) new Content("document", -1, contentType);
            document.Name = "doc1";
            document.SetValue("value1", "v1");
            document.SetValue("value2", "v2");
            ServiceContext.ContentService.Save(document);

            document = ServiceContext.ContentService.GetById(document.Id);
            Assert.AreEqual("doc1", document.Name);
            Assert.IsNull(document.GetCultureName("en"));
            Assert.IsNull(document.GetCultureName("fr"));
            Assert.IsNull(document.GetValue("value1", "en"));
            Assert.IsNull(document.GetValue("value1", "fr"));
            Assert.AreEqual("v1", document.GetValue("value1"));
            Assert.AreEqual("v2", document.GetValue("value2"));

            Console.WriteLine(GetJson(document.Id));
            AssertJsonStartsWith(document.Id,
                "{'pd':{'value1':[{'v':'v1'}],'value2':[{'v':'v2'}]},'cd':");

            // switch content type to Culture
            contentType.Variations = ContentVariation.Culture;
            ServiceContext.ContentTypeService.Save(contentType);

            document = ServiceContext.ContentService.GetById(document.Id);
            Assert.AreEqual("doc1", document.GetCultureName("en"));
            Assert.IsNull(document.GetCultureName("fr"));
            Assert.IsNull(document.GetValue("value1", "en"));
            Assert.IsNull(document.GetValue("value1", "fr"));
            Assert.AreEqual("v1", document.GetValue("value1"));
            Assert.AreEqual("v2", document.GetValue("value2"));

            Console.WriteLine(GetJson(document.Id));
            AssertJsonStartsWith(document.Id,
                "{'pd':{'value1':[{'v':'v1'}],'value2':[{'v':'v2'}]},'cd':");

            // switch property to Culture
            contentType.PropertyTypes.First(x => x.Alias == "value1").Variations = ContentVariation.Culture;
            ServiceContext.ContentTypeService.Save(contentType);

            document = ServiceContext.ContentService.GetById(document.Id);
            Assert.AreEqual("doc1", document.GetCultureName("en"));
            Assert.IsNull(document.GetCultureName("fr"));
            Assert.AreEqual("v1", document.GetValue("value1", "en"));
            Assert.IsNull(document.GetValue("value1", "fr"));
            Assert.AreEqual("v2", document.GetValue("value2"));

            Console.WriteLine(GetJson(document.Id));
            AssertJsonStartsWith(document.Id,
                "{'pd':{'value1':[{'c':'en','v':'v1'}],'value2':[{'v':'v2'}]},'cd':");

            // switch content back to Nothing
            contentType.Variations = ContentVariation.Nothing;
            ServiceContext.ContentTypeService.Save(contentType);

            document = ServiceContext.ContentService.GetById(document.Id);
            Assert.AreEqual("doc1", document.Name);
            Assert.IsNull(document.GetCultureName("en"));
            Assert.IsNull(document.GetCultureName("fr"));
            Assert.IsNull(document.GetValue("value1", "en"));
            Assert.IsNull(document.GetValue("value1", "fr"));
            Assert.AreEqual("v1", document.GetValue("value1"));
            Assert.AreEqual("v2", document.GetValue("value2"));

            Console.WriteLine(GetJson(document.Id));
            AssertJsonStartsWith(document.Id,
                "{'pd':{'value1':[{'v':'v1'}],'value2':[{'v':'v2'}]},'cd':");
        }

        [Test]
        public void Change_Variations_SimpleContentType_VariantPropertyToInvariantAndBack()
        {
            // one simple content type, variant, with both variant and invariant properties
            // can change an invariant property to variant and back

            CreateFrenchAndEnglishLangs();

            var contentType = CreateContentType(ContentVariation.Culture);

            var properties = CreatePropertyCollection(
                ("value1", ContentVariation.Culture),
                ("value2", ContentVariation.Nothing));

            contentType.PropertyGroups.Add(new PropertyGroup(properties) { Name = "Content" });
            ServiceContext.ContentTypeService.Save(contentType);

            var document = (IContent)new Content("document", -1, contentType);
            document.SetCultureName("doc1en", "en");
            document.SetCultureName("doc1fr", "fr");
            document.SetValue("value1", "v1en", "en");
            document.SetValue("value1", "v1fr", "fr");
            document.SetValue("value2", "v2");
            ServiceContext.ContentService.Save(document);

            document = ServiceContext.ContentService.GetById(document.Id);
            Assert.AreEqual("doc1en", document.Name);
            Assert.AreEqual("doc1en", document.GetCultureName("en"));
            Assert.AreEqual("doc1fr", document.GetCultureName("fr"));
            Assert.AreEqual("v1en", document.GetValue("value1", "en"));
            Assert.AreEqual("v1fr", document.GetValue("value1", "fr"));
            Assert.AreEqual("v2", document.GetValue("value2"));

            Console.WriteLine(GetJson(document.Id));
            AssertJsonStartsWith(document.Id,
                "{'pd':{'value1':[{'c':'en','v':'v1en'},{'c':'fr','v':'v1fr'}],'value2':[{'v':'v2'}]},'cd':");

            // switch property type to Nothing
            contentType.PropertyTypes.First(x => x.Alias == "value1").Variations = ContentVariation.Nothing;
            ServiceContext.ContentTypeService.Save(contentType);

            document = ServiceContext.ContentService.GetById(document.Id);
            Assert.AreEqual("doc1en", document.Name);
            Assert.AreEqual("doc1en", document.GetCultureName("en"));
            Assert.AreEqual("doc1fr", document.GetCultureName("fr"));
            Assert.IsNull(document.GetValue("value1", "en"));
            Assert.IsNull(document.GetValue("value1", "fr"));
            Assert.AreEqual("v1en", document.GetValue("value1"));
            Assert.AreEqual("v2", document.GetValue("value2"));

            Console.WriteLine(GetJson(document.Id));
            AssertJsonStartsWith(document.Id,
                "{'pd':{'value1':[{'v':'v1en'}],'value2':[{'v':'v2'}]},'cd':");

            // switch property back to Culture
            contentType.PropertyTypes.First(x => x.Alias == "value1").Variations = ContentVariation.Culture;
            ServiceContext.ContentTypeService.Save(contentType);

            document = ServiceContext.ContentService.GetById(document.Id);
            Assert.AreEqual("doc1en", document.Name);
            Assert.AreEqual("doc1en", document.GetCultureName("en"));
            Assert.AreEqual("doc1fr", document.GetCultureName("fr"));
            Assert.AreEqual("v1en", document.GetValue("value1", "en"));
            Assert.AreEqual("v1fr", document.GetValue("value1", "fr"));
            Assert.AreEqual("v2", document.GetValue("value2"));

            Console.WriteLine(GetJson(document.Id));
            AssertJsonStartsWith(document.Id,
                "{'pd':{'value1':[{'c':'en','v':'v1en'},{'c':'fr','v':'v1fr'}],'value2':[{'v':'v2'}]},'cd':");

            // switch other property to Culture
            contentType.PropertyTypes.First(x => x.Alias == "value2").Variations = ContentVariation.Culture;
            ServiceContext.ContentTypeService.Save(contentType);

            document = ServiceContext.ContentService.GetById(document.Id);
            Assert.AreEqual("doc1en", document.Name);
            Assert.AreEqual("doc1en", document.GetCultureName("en"));
            Assert.AreEqual("doc1fr", document.GetCultureName("fr"));
            Assert.AreEqual("v1en", document.GetValue("value1", "en"));
            Assert.AreEqual("v1fr", document.GetValue("value1", "fr"));
            Assert.AreEqual("v2", document.GetValue("value2", "en"));
            Assert.IsNull(document.GetValue("value2", "fr"));
            Assert.IsNull(document.GetValue("value2"));

            Console.WriteLine(GetJson(document.Id));
            AssertJsonStartsWith(document.Id,
                "{'pd':{'value1':[{'c':'en','v':'v1en'},{'c':'fr','v':'v1fr'}],'value2':[{'c':'en','v':'v2'}]},'cd':");
        }

        [TestCase(ContentVariation.Culture, ContentVariation.Nothing)]
        [TestCase(ContentVariation.Culture, ContentVariation.Segment)]
        [TestCase(ContentVariation.CultureAndSegment, ContentVariation.Nothing)]
        [TestCase(ContentVariation.CultureAndSegment, ContentVariation.Segment)]
        public void Change_Property_Variations_From_Variant_To_Invariant_And_Ensure_Edited_Values_Are_Renormalized(ContentVariation variant, ContentVariation invariant)
        {
            // one simple content type, variant, with both variant and invariant properties
            // can change an invariant property to variant and back

            CreateFrenchAndEnglishLangs();

            var contentType = CreateContentType(ContentVariation.Culture | ContentVariation.Segment);

            var properties = CreatePropertyCollection(("value1", variant));

            contentType.PropertyGroups.Add(new PropertyGroup(properties) { Name = "Content" });
            ServiceContext.ContentTypeService.Save(contentType);

            IContent document = new Content("document", -1, contentType);
            document.SetCultureName("doc1en", "en");
            document.SetCultureName("doc1fr", "fr");
            document.SetValue("value1", "v1en-init", "en");
            document.SetValue("value1", "v1fr-init", "fr");
            ServiceContext.ContentService.SaveAndPublish(document); //all values are published which means the document is not 'edited'

            document = ServiceContext.ContentService.GetById(document.Id);
            Assert.IsFalse(document.IsCultureEdited("en"));
            Assert.IsFalse(document.IsCultureEdited("fr"));
            Assert.IsFalse(document.Edited);

            document.SetValue("value1", "v1en", "en"); //change the property culture value, so now this culture will be edited
            document.SetValue("value1", "v1fr", "fr"); //change the property culture value, so now this culture will be edited
            ServiceContext.ContentService.Save(document);

            document = ServiceContext.ContentService.GetById(document.Id);
            Assert.AreEqual("doc1en", document.Name);
            Assert.AreEqual("doc1en", document.GetCultureName("en"));
            Assert.AreEqual("doc1fr", document.GetCultureName("fr"));
            Assert.AreEqual("v1en", document.GetValue("value1", "en"));
            Assert.AreEqual("v1en-init", document.GetValue("value1", "en", published: true));
            Assert.AreEqual("v1fr", document.GetValue("value1", "fr"));
            Assert.AreEqual("v1fr-init", document.GetValue("value1", "fr", published: true));
            Assert.IsTrue(document.IsCultureEdited("en")); //This will be true because the edited value isn't the same as the published value
            Assert.IsTrue(document.IsCultureEdited("fr")); //This will be true because the edited value isn't the same as the published value
            Assert.IsTrue(document.Edited);

            // switch property type to Invariant
            contentType.PropertyTypes.First(x => x.Alias == "value1").Variations = invariant;
            ServiceContext.ContentTypeService.Save(contentType); //This is going to have to re-normalize the "Edited" flag
            
            document = ServiceContext.ContentService.GetById(document.Id);
            Assert.IsTrue(document.IsCultureEdited("en")); //This will remain true because there is now a pending change for the invariant property data which is flagged under the default lang
            Assert.IsFalse(document.IsCultureEdited("fr")); //This will be false because nothing has changed for this culture and the property no longer reflects variant changes
            Assert.IsTrue(document.Edited);

            //update the invariant value and publish
            document.SetValue("value1", "v1inv"); 
            ServiceContext.ContentService.SaveAndPublish(document);

            document = ServiceContext.ContentService.GetById(document.Id);
            Assert.AreEqual("doc1en", document.Name);
            Assert.AreEqual("doc1en", document.GetCultureName("en"));
            Assert.AreEqual("doc1fr", document.GetCultureName("fr"));
            Assert.IsNull(document.GetValue("value1", "en")); //The values are there but the business logic returns null
            Assert.IsNull(document.GetValue("value1", "fr")); //The values are there but the business logic returns null
            Assert.IsNull(document.GetValue("value1", "en", published: true)); //The values are there but the business logic returns null
            Assert.IsNull(document.GetValue("value1", "fr", published: true)); //The values are there but the business logic returns null
            Assert.AreEqual("v1inv", document.GetValue("value1"));
            Assert.AreEqual("v1inv", document.GetValue("value1", published: true));
            Assert.IsFalse(document.IsCultureEdited("en")); //This returns false, everything is published
            Assert.IsFalse(document.IsCultureEdited("fr")); //This will be false because nothing has changed for this culture and the property no longer reflects variant changes
            Assert.IsFalse(document.Edited);

            // switch property back to Culture
            contentType.PropertyTypes.First(x => x.Alias == "value1").Variations = variant;
            ServiceContext.ContentTypeService.Save(contentType);
                        
            document = ServiceContext.ContentService.GetById(document.Id);
            Assert.AreEqual("v1inv", document.GetValue("value1", "en")); //The invariant property value gets copied over to the default language
            Assert.AreEqual("v1inv", document.GetValue("value1", "en", published: true));
            Assert.AreEqual("v1fr", document.GetValue("value1", "fr")); //values are still retained
            Assert.AreEqual("v1fr-init", document.GetValue("value1", "fr", published: true)); //values are still retained
            Assert.IsFalse(document.IsCultureEdited("en")); //The invariant published AND edited values are copied over to the default language
            Assert.IsTrue(document.IsCultureEdited("fr"));  //The previously existing french values are there and there is no published value
            Assert.IsTrue(document.Edited); //Will be flagged edited again because the french culture had pending changes

            // publish again
            document.SetValue("value1", "v1en2", "en"); //update the value now that it's variant again
            document.SetValue("value1", "v1fr2", "fr"); //update the value now that it's variant again
            ServiceContext.ContentService.SaveAndPublish(document);

            document = ServiceContext.ContentService.GetById(document.Id);
            Assert.AreEqual("doc1en", document.Name);
            Assert.AreEqual("doc1en", document.GetCultureName("en"));
            Assert.AreEqual("doc1fr", document.GetCultureName("fr"));
            Assert.AreEqual("v1en2", document.GetValue("value1", "en"));
            Assert.AreEqual("v1fr2", document.GetValue("value1", "fr"));
            Assert.IsNull(document.GetValue("value1")); //The value is there but the business logic returns null
            Assert.IsFalse(document.IsCultureEdited("en")); //This returns false, the variant property value has been published
            Assert.IsFalse(document.IsCultureEdited("fr")); //This returns false, the variant property value has been published
            Assert.IsFalse(document.Edited);
        }

        [TestCase(ContentVariation.Nothing, ContentVariation.Culture)]
        [TestCase(ContentVariation.Nothing, ContentVariation.CultureAndSegment)]
        [TestCase(ContentVariation.Segment, ContentVariation.Culture)]
        [TestCase(ContentVariation.Segment, ContentVariation.CultureAndSegment)]
        public void Change_Property_Variations_From_Invariant_To_Variant_And_Ensure_Edited_Values_Are_Renormalized(ContentVariation invariant, ContentVariation variant)
        {
            // one simple content type, variant, with both variant and invariant properties
            // can change an invariant property to variant and back

            CreateFrenchAndEnglishLangs();

            var contentType = CreateContentType(ContentVariation.Culture | ContentVariation.Segment);

            var properties = CreatePropertyCollection(("value1", invariant));

            contentType.PropertyGroups.Add(new PropertyGroup(properties) { Name = "Content" });
            ServiceContext.ContentTypeService.Save(contentType);

            var document = (IContent)new Content("document", -1, contentType);
            document.SetCultureName("doc1en", "en");
            document.SetCultureName("doc1fr", "fr");
            document.SetValue("value1", "v1en-init");
            ServiceContext.ContentService.SaveAndPublish(document); //all values are published which means the document is not 'edited'

            document = ServiceContext.ContentService.GetById(document.Id);
            Assert.IsFalse(document.IsCultureEdited("en"));
            Assert.IsFalse(document.IsCultureEdited("fr"));
            Assert.IsFalse(document.Edited);

            document.SetValue("value1", "v1en"); //change the property value, so now the invariant (default) culture will be edited
            ServiceContext.ContentService.Save(document);

            document = ServiceContext.ContentService.GetById(document.Id);
            Assert.AreEqual("doc1en", document.Name);
            Assert.AreEqual("doc1en", document.GetCultureName("en"));
            Assert.AreEqual("doc1fr", document.GetCultureName("fr"));
            Assert.AreEqual("v1en", document.GetValue("value1"));
            Assert.AreEqual("v1en-init", document.GetValue("value1", published: true));            
            Assert.IsTrue(document.IsCultureEdited("en")); //This is true because the invariant property reflects changes on the default lang
            Assert.IsFalse(document.IsCultureEdited("fr")); 
            Assert.IsTrue(document.Edited);

            // switch property type to Culture
            contentType.PropertyTypes.First(x => x.Alias == "value1").Variations = variant;
            ServiceContext.ContentTypeService.Save(contentType); //This is going to have to re-normalize the "Edited" flag

            document = ServiceContext.ContentService.GetById(document.Id);
            Assert.IsTrue(document.IsCultureEdited("en")); //Remains true 
            Assert.IsFalse(document.IsCultureEdited("fr")); //False because no french property has ever been edited
            Assert.IsTrue(document.Edited);

            //update the culture value and publish
            document.SetValue("value1", "v1en2", "en");
            ServiceContext.ContentService.SaveAndPublish(document);

            document = ServiceContext.ContentService.GetById(document.Id);
            Assert.AreEqual("doc1en", document.Name);
            Assert.AreEqual("doc1en", document.GetCultureName("en"));
            Assert.AreEqual("doc1fr", document.GetCultureName("fr"));
            Assert.IsNull(document.GetValue("value1")); //The values are there but the business logic returns null
            Assert.IsNull(document.GetValue("value1", published: true)); //The values are there but the business logic returns null
            Assert.AreEqual("v1en2", document.GetValue("value1", "en"));
            Assert.AreEqual("v1en2", document.GetValue("value1", "en", published: true));
            Assert.IsFalse(document.IsCultureEdited("en")); //This returns false, everything is published
            Assert.IsFalse(document.IsCultureEdited("fr")); //False because no french property has ever been edited
            Assert.IsFalse(document.Edited);

            // switch property back to Invariant
            contentType.PropertyTypes.First(x => x.Alias == "value1").Variations = invariant;
            ServiceContext.ContentTypeService.Save(contentType);

            document = ServiceContext.ContentService.GetById(document.Id);
            Assert.AreEqual("v1en2", document.GetValue("value1")); //The variant property value gets copied over to the invariant
            Assert.AreEqual("v1en2", document.GetValue("value1", published: true));
            Assert.IsNull(document.GetValue("value1", "fr"));  //The values are there but the business logic returns null
            Assert.IsNull(document.GetValue("value1", "fr", published: true));  //The values are there but the business logic returns null
            Assert.IsFalse(document.IsCultureEdited("en")); //The variant published AND edited values are copied over to the invariant
            Assert.IsFalse(document.IsCultureEdited("fr"));  
            Assert.IsFalse(document.Edited);

        }

        [Test]
        public void Change_Variations_ComposedContentType_1()
        {
            // one composing content type, variant, with both variant and invariant properties
            // one composed content type, variant, with both variant and invariant properties
            // can change the composing content type to invariant and back
            // can change the composed content type to invariant and back

            CreateFrenchAndEnglishLangs();

            var composing = CreateContentType(ContentVariation.Culture, "composing");

            var properties1 = CreatePropertyCollection(
                ("value11", ContentVariation.Culture),
                ("value12", ContentVariation.Nothing));

            composing.PropertyGroups.Add(new PropertyGroup(properties1) { Name = "Content" });
            ServiceContext.ContentTypeService.Save(composing);

            var composed = CreateContentType(ContentVariation.Culture, "composed");

            var properties2 = CreatePropertyCollection(
                ("value21", ContentVariation.Culture),
                ("value22", ContentVariation.Nothing));

            composed.PropertyGroups.Add(new PropertyGroup(properties2) { Name = "Content" });
            composed.AddContentType(composing);
            ServiceContext.ContentTypeService.Save(composed);

            var document = (IContent) new Content("document", -1, composed);
            document.SetCultureName("doc1en", "en");
            document.SetCultureName("doc1fr", "fr");
            document.SetValue("value11", "v11en", "en");
            document.SetValue("value11", "v11fr", "fr");
            document.SetValue("value12", "v12");
            document.SetValue("value21", "v21en", "en");
            document.SetValue("value21", "v21fr", "fr");
            document.SetValue("value22", "v22");
            ServiceContext.ContentService.Save(document);

            // both value11 and value21 are variant
            Console.WriteLine(GetJson(document.Id));
            AssertJsonStartsWith(document.Id,
                "{'pd':{'value11':[{'c':'en','v':'v11en'},{'c':'fr','v':'v11fr'}],'value12':[{'v':'v12'}],'value21':[{'c':'en','v':'v21en'},{'c':'fr','v':'v21fr'}],'value22':[{'v':'v22'}]},'cd':");

            composed.Variations = ContentVariation.Nothing;
            ServiceContext.ContentTypeService.Save(composed);

            // both value11 and value21 are invariant
            Console.WriteLine(GetJson(document.Id));
            AssertJsonStartsWith(document.Id,
                "{'pd':{'value11':[{'v':'v11en'}],'value12':[{'v':'v12'}],'value21':[{'v':'v21en'}],'value22':[{'v':'v22'}]},'cd':");

            composed.Variations = ContentVariation.Culture;
            ServiceContext.ContentTypeService.Save(composed);

            // value11 is variant again, but value21 is still invariant
            Console.WriteLine(GetJson(document.Id));
            AssertJsonStartsWith(document.Id,
                "{'pd':{'value11':[{'c':'en','v':'v11en'},{'c':'fr','v':'v11fr'}],'value12':[{'v':'v12'}],'value21':[{'v':'v21en'}],'value22':[{'v':'v22'}]},'cd':");

            composed.PropertyTypes.First(x => x.Alias == "value21").Variations = ContentVariation.Culture;
            ServiceContext.ContentTypeService.Save(composed);

            // we can make it variant again
            Console.WriteLine(GetJson(document.Id));
            AssertJsonStartsWith(document.Id,
                "{'pd':{'value11':[{'c':'en','v':'v11en'},{'c':'fr','v':'v11fr'}],'value12':[{'v':'v12'}],'value21':[{'c':'en','v':'v21en'},{'c':'fr','v':'v21fr'}],'value22':[{'v':'v22'}]},'cd':");

            composing.Variations = ContentVariation.Nothing;
            ServiceContext.ContentTypeService.Save(composing);

            // value11 is invariant
            Console.WriteLine(GetJson(document.Id));
            AssertJsonStartsWith(document.Id,
                "{'pd':{'value11':[{'v':'v11en'}],'value12':[{'v':'v12'}],'value21':[{'c':'en','v':'v21en'},{'c':'fr','v':'v21fr'}],'value22':[{'v':'v22'}]},'cd':");

            composing.Variations = ContentVariation.Culture;
            ServiceContext.ContentTypeService.Save(composing);

            // value11 is still invariant
            Console.WriteLine(GetJson(document.Id));
            AssertJsonStartsWith(document.Id,
                "{'pd':{'value11':[{'v':'v11en'}],'value12':[{'v':'v12'}],'value21':[{'c':'en','v':'v21en'},{'c':'fr','v':'v21fr'}],'value22':[{'v':'v22'}]},'cd':");

            composing.PropertyTypes.First(x => x.Alias == "value11").Variations = ContentVariation.Culture;
            ServiceContext.ContentTypeService.Save(composing);

            // we can make it variant again
            Console.WriteLine(GetJson(document.Id));
            AssertJsonStartsWith(document.Id,
                "{'pd':{'value11':[{'c':'en','v':'v11en'},{'c':'fr','v':'v11fr'}],'value12':[{'v':'v12'}],'value21':[{'c':'en','v':'v21en'},{'c':'fr','v':'v21fr'}],'value22':[{'v':'v22'}]},'cd':");
        }

        [Test]
        public void Change_Variations_ComposedContentType_2()
        {
            // one composing content type, variant, with both variant and invariant properties
            // one composed content type, variant, with both variant and invariant properties
            // one composed content type, invariant
            // can change the composing content type to invariant and back
            // can change the variant composed content type to invariant and back

            CreateFrenchAndEnglishLangs();

            var composing = CreateContentType(ContentVariation.Culture, "composing");

            var properties1 = CreatePropertyCollection(
                ("value11", ContentVariation.Culture),
                ("value12", ContentVariation.Nothing));

            composing.PropertyGroups.Add(new PropertyGroup(properties1) { Name = "Content" });
            ServiceContext.ContentTypeService.Save(composing);

            var composed1 = CreateContentType(ContentVariation.Culture, "composed1");

            var properties2 = CreatePropertyCollection(
                ("value21", ContentVariation.Culture),
                ("value22", ContentVariation.Nothing));

            composed1.PropertyGroups.Add(new PropertyGroup(properties2) { Name = "Content" });
            composed1.AddContentType(composing);
            ServiceContext.ContentTypeService.Save(composed1);

            var composed2 = CreateContentType(ContentVariation.Nothing, "composed2");

            var properties3 = CreatePropertyCollection(
                ("value31", ContentVariation.Nothing),
                ("value32", ContentVariation.Nothing));

            composed2.PropertyGroups.Add(new PropertyGroup(properties3) { Name = "Content" });
            composed2.AddContentType(composing);
            ServiceContext.ContentTypeService.Save(composed2);

            var document1 = (IContent) new Content ("document1", -1, composed1);
            document1.SetCultureName("doc1en", "en");
            document1.SetCultureName("doc1fr", "fr");
            document1.SetValue("value11", "v11en", "en");
            document1.SetValue("value11", "v11fr", "fr");
            document1.SetValue("value12", "v12");
            document1.SetValue("value21", "v21en", "en");
            document1.SetValue("value21", "v21fr", "fr");
            document1.SetValue("value22", "v22");
            ServiceContext.ContentService.Save(document1);

            var document2 = (IContent)new Content("document2", -1, composed2);
            document2.Name = "doc2";
            document2.SetValue("value11", "v11");
            document2.SetValue("value12", "v12");
            document2.SetValue("value31", "v31");
            document2.SetValue("value32", "v32");
            ServiceContext.ContentService.Save(document2);

            // both value11 and value21 are variant
            Console.WriteLine(GetJson(document1.Id));
            AssertJsonStartsWith(document1.Id,
                "{'pd':{'value11':[{'c':'en','v':'v11en'},{'c':'fr','v':'v11fr'}],'value12':[{'v':'v12'}],'value21':[{'c':'en','v':'v21en'},{'c':'fr','v':'v21fr'}],'value22':[{'v':'v22'}]},'cd':");

            Console.WriteLine(GetJson(document2.Id));
            AssertJsonStartsWith(document2.Id,
                "{'pd':{'value11':[{'v':'v11'}],'value12':[{'v':'v12'}],'value31':[{'v':'v31'}],'value32':[{'v':'v32'}]},'cd':");

            composed1.Variations = ContentVariation.Nothing;
            ServiceContext.ContentTypeService.Save(composed1);

            // both value11 and value21 are invariant
            Console.WriteLine(GetJson(document1.Id));
            AssertJsonStartsWith(document1.Id,
                "{'pd':{'value11':[{'v':'v11en'}],'value12':[{'v':'v12'}],'value21':[{'v':'v21en'}],'value22':[{'v':'v22'}]},'cd':");

            Console.WriteLine(GetJson(document2.Id));
            AssertJsonStartsWith(document2.Id,
                "{'pd':{'value11':[{'v':'v11'}],'value12':[{'v':'v12'}],'value31':[{'v':'v31'}],'value32':[{'v':'v32'}]},'cd':");

            composed1.Variations = ContentVariation.Culture;
            ServiceContext.ContentTypeService.Save(composed1);

            // value11 is variant again, but value21 is still invariant
            Console.WriteLine(GetJson(document1.Id));
            AssertJsonStartsWith(document1.Id,
                "{'pd':{'value11':[{'c':'en','v':'v11en'},{'c':'fr','v':'v11fr'}],'value12':[{'v':'v12'}],'value21':[{'v':'v21en'}],'value22':[{'v':'v22'}]},'cd':");

            Console.WriteLine(GetJson(document2.Id));
            AssertJsonStartsWith(document2.Id,
                "{'pd':{'value11':[{'v':'v11'}],'value12':[{'v':'v12'}],'value31':[{'v':'v31'}],'value32':[{'v':'v32'}]},'cd':");

            composed1.PropertyTypes.First(x => x.Alias == "value21").Variations = ContentVariation.Culture;
            ServiceContext.ContentTypeService.Save(composed1);

            // we can make it variant again
            Console.WriteLine(GetJson(document1.Id));
            AssertJsonStartsWith(document1.Id,
                "{'pd':{'value11':[{'c':'en','v':'v11en'},{'c':'fr','v':'v11fr'}],'value12':[{'v':'v12'}],'value21':[{'c':'en','v':'v21en'},{'c':'fr','v':'v21fr'}],'value22':[{'v':'v22'}]},'cd':");

            Console.WriteLine(GetJson(document2.Id));
            AssertJsonStartsWith(document2.Id,
                "{'pd':{'value11':[{'v':'v11'}],'value12':[{'v':'v12'}],'value31':[{'v':'v31'}],'value32':[{'v':'v32'}]},'cd':");

            composing.Variations = ContentVariation.Nothing;
            ServiceContext.ContentTypeService.Save(composing);

            // value11 is invariant
            Console.WriteLine(GetJson(document1.Id));
            AssertJsonStartsWith(document1.Id,
                "{'pd':{'value11':[{'v':'v11en'}],'value12':[{'v':'v12'}],'value21':[{'c':'en','v':'v21en'},{'c':'fr','v':'v21fr'}],'value22':[{'v':'v22'}]},'cd':");

            Console.WriteLine(GetJson(document2.Id));
            AssertJsonStartsWith(document2.Id,
                "{'pd':{'value11':[{'v':'v11'}],'value12':[{'v':'v12'}],'value31':[{'v':'v31'}],'value32':[{'v':'v32'}]},'cd':");

            composing.Variations = ContentVariation.Culture;
            ServiceContext.ContentTypeService.Save(composing);

            // value11 is still invariant
            Console.WriteLine(GetJson(document1.Id));
            AssertJsonStartsWith(document1.Id,
                "{'pd':{'value11':[{'v':'v11en'}],'value12':[{'v':'v12'}],'value21':[{'c':'en','v':'v21en'},{'c':'fr','v':'v21fr'}],'value22':[{'v':'v22'}]},'cd':");

            Console.WriteLine(GetJson(document2.Id));
            AssertJsonStartsWith(document2.Id,
                "{'pd':{'value11':[{'v':'v11'}],'value12':[{'v':'v12'}],'value31':[{'v':'v31'}],'value32':[{'v':'v32'}]},'cd':");

            composing.PropertyTypes.First(x => x.Alias == "value11").Variations = ContentVariation.Culture;
            ServiceContext.ContentTypeService.Save(composing);

            // we can make it variant again
            Console.WriteLine(GetJson(document1.Id));
            AssertJsonStartsWith(document1.Id,
                "{'pd':{'value11':[{'c':'en','v':'v11en'},{'c':'fr','v':'v11fr'}],'value12':[{'v':'v12'}],'value21':[{'c':'en','v':'v21en'},{'c':'fr','v':'v21fr'}],'value22':[{'v':'v22'}]},'cd':");

            Console.WriteLine(GetJson(document2.Id));
            AssertJsonStartsWith(document2.Id,
                "{'pd':{'value11':[{'v':'v11'}],'value12':[{'v':'v12'}],'value31':[{'v':'v31'}],'value32':[{'v':'v32'}]},'cd':");
        }

        private void CreateFrenchAndEnglishLangs()
        {
            var languageEn = new Language("en") { IsDefault = true };
            ServiceContext.LocalizationService.Save(languageEn);
            var languageFr = new Language("fr");
            ServiceContext.LocalizationService.Save(languageFr);
        }

        private IContentType CreateContentType(ContentVariation variance, string alias = "contentType") => new ContentType(-1)
        {
            Alias = alias,
            Name = alias,
            Variations = variance
        };

        private PropertyTypeCollection CreatePropertyCollection(params (string alias, ContentVariation variance)[] props)
        {
            var propertyCollection = new PropertyTypeCollection(true);

            foreach (var (alias, variance) in props)
                propertyCollection.Add(new PropertyType(alias, ValueStorageType.Ntext)
                {
                    Alias = alias,
                    DataTypeId = -88,
                    Variations = variance
                });

            return propertyCollection;
        }
    }
}<|MERGE_RESOLUTION|>--- conflicted
+++ resolved
@@ -85,16 +85,10 @@
                 Factory.GetInstance<IGlobalSettings>(),
                 Factory.GetInstance<IEntityXmlSerializer>(),
                 Mock.Of<IPublishedModelFactory>(),
-<<<<<<< HEAD
                 segmentProvider,
-                new TestSyncBootStateAccessor(SyncBootState.HasSyncState),
+                new TestSyncBootStateAccessor(SyncBootState.WarmBoot),
                 nucacheRepositoryFactory.GetMediaRepository(),
                 nucacheRepositoryFactory.GetContentRepository());
-=======
-                new UrlSegmentProviderCollection(new[] { new DefaultUrlSegmentProvider() }),
-                new TestSyncBootStateAccessor(SyncBootState.WarmBoot),
-                nestedContentDataSerializerFactory);
->>>>>>> d9f92ec9
         }
 
         public class LocalServerMessenger : ServerMessengerBase
