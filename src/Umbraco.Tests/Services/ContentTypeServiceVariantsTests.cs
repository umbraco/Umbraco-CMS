--- conflicted
+++ resolved
@@ -74,11 +74,8 @@
                 Factory.GetInstance<IEntityXmlSerializer>(),
                 Mock.Of<IPublishedModelFactory>(),
                 new UrlSegmentProviderCollection(new[] { new DefaultUrlSegmentProvider() }),
-<<<<<<< HEAD
+                new TestSyncBootStateAccessor(SyncBootState.HasSyncState),
                 nestedContentDataSerializerFactory);
-=======
-                new TestSyncBootStateAccessor(SyncBootState.HasSyncState));
->>>>>>> 5f9d126a
         }
 
         public class LocalServerMessenger : ServerMessengerBase
