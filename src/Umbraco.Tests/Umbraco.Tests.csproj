﻿<?xml version="1.0" encoding="utf-8"?>
<Project ToolsVersion="15.0">
  <Import Project="$(MSBuildExtensionsPath)\$(MSBuildToolsVersion)\Microsoft.Common.props" Condition="Exists('$(MSBuildExtensionsPath)\$(MSBuildToolsVersion)\Microsoft.Common.props')" />
  <PropertyGroup>
    <Configuration Condition=" '$(Configuration)' == '' ">Debug</Configuration>
    <Platform Condition=" '$(Platform)' == '' ">AnyCPU</Platform>
    <ProductVersion>8.0.30703</ProductVersion>
    <SchemaVersion>2.0</SchemaVersion>
    <ProjectGuid>{5D3B8245-ADA6-453F-A008-50ED04BFE770}</ProjectGuid>
    <OutputType>Library</OutputType>
    <AppDesignerFolder>Properties</AppDesignerFolder>
    <RootNamespace>Umbraco.Tests</RootNamespace>
    <AssemblyName>Umbraco.Tests</AssemblyName>
    <TargetFrameworkVersion>v4.7.2</TargetFrameworkVersion>
    <FileAlignment>512</FileAlignment>
    <SolutionDir Condition="$(SolutionDir) == '' Or $(SolutionDir) == '*Undefined*'">..\</SolutionDir>
    <PublishUrl>publish\</PublishUrl>
    <Install>true</Install>
    <InstallFrom>Disk</InstallFrom>
    <UpdateEnabled>false</UpdateEnabled>
    <UpdateMode>Foreground</UpdateMode>
    <UpdateInterval>7</UpdateInterval>
    <UpdateIntervalUnits>Days</UpdateIntervalUnits>
    <UpdatePeriodically>false</UpdatePeriodically>
    <UpdateRequired>false</UpdateRequired>
    <MapFileExtensions>true</MapFileExtensions>
    <ApplicationRevision>0</ApplicationRevision>
    <ApplicationVersion>1.0.0.%2a</ApplicationVersion>
    <IsWebBootstrapper>false</IsWebBootstrapper>
    <UseApplicationTrust>false</UseApplicationTrust>
    <BootstrapperEnabled>true</BootstrapperEnabled>
    <TargetFrameworkProfile />
    <NuGetPackageImportStamp>
    </NuGetPackageImportStamp>
  </PropertyGroup>
  <PropertyGroup>
    <AutoGenerateBindingRedirects>true</AutoGenerateBindingRedirects>
    <GenerateBindingRedirectsOutputType>true</GenerateBindingRedirectsOutputType>
  </PropertyGroup>
  <PropertyGroup Condition=" '$(Configuration)|$(Platform)' == 'Debug|AnyCPU' ">
    <DebugSymbols>true</DebugSymbols>
    <DebugType>full</DebugType>
    <Optimize>false</Optimize>
    <OutputPath>bin\Debug\</OutputPath>
    <DefineConstants>DEBUG;TRACE</DefineConstants>
    <ErrorReport>prompt</ErrorReport>
    <WarningLevel>4</WarningLevel>
    <Prefer32Bit>false</Prefer32Bit>
    <LangVersion>8</LangVersion>
  </PropertyGroup>
  <PropertyGroup Condition=" '$(Configuration)|$(Platform)' == 'Release|AnyCPU' ">
    <DebugType>pdbonly</DebugType>
    <Optimize>true</Optimize>
    <OutputPath>bin\Release\</OutputPath>
    <DefineConstants>TRACE</DefineConstants>
    <ErrorReport>prompt</ErrorReport>
    <WarningLevel>4</WarningLevel>
    <Prefer32Bit>false</Prefer32Bit>
    <LangVersion>latest</LangVersion>
  </PropertyGroup>
  <ItemGroup>
    <Reference Include="System" />
    <Reference Include="System.configuration" />
    <Reference Include="System.Core" />
    <Reference Include="System.Data.Entity.Design" />
    <Reference Include="System.Drawing" />
    <Reference Include="System.IO" />
    <Reference Include="System.IO.Compression" />
    <Reference Include="System.IO.Compression.FileSystem" />
    <Reference Include="System.Runtime.Caching" />
    <Reference Include="System.Runtime.Serialization" />
    <Reference Include="System.Text.Encoding" />
    <Reference Include="System.Web" />
    <Reference Include="System.Web.ApplicationServices" />
    <Reference Include="System.Web.Extensions" />
    <Reference Include="System.Web.Services" />
    <Reference Include="System.Xml.Linq" />
    <Reference Include="System.Data.DataSetExtensions" />
    <Reference Include="Microsoft.CSharp" />
    <Reference Include="System.Data" />
    <Reference Include="System.Xml" />
  </ItemGroup>
  <ItemGroup>
    <PackageReference Include="Castle.Core" Version="4.4.1" />
    <PackageReference Include="Examine.Core">
      <Version>2.0.0-alpha.20200128.15</Version>
    </PackageReference>
    <PackageReference Include="HtmlAgilityPack">
      <Version>1.11.24</Version>
    </PackageReference>
    <PackageReference Include="LightInject" Version="6.3.5" />
    <PackageReference Include="LightInject.Annotation" Version="1.1.0" />
    <PackageReference Include="Lucene.Net.Contrib" Version="3.0.3" />
    <PackageReference Include="Microsoft.AspNet.Identity.Core" Version="2.2.3" />
    <PackageReference Include="Microsoft.AspNet.Mvc" Version="5.2.7" />
    <PackageReference Include="Microsoft.AspNet.WebApi" Version="5.2.7" />
    <PackageReference Include="Microsoft.AspNet.WebApi.Client" Version="5.2.7" />
    <PackageReference Include="Microsoft.AspNet.WebApi.Owin" Version="5.2.7" />
    <PackageReference Include="Microsoft.AspNet.WebApi.SelfHost" Version="5.2.7" />
    <PackageReference Include="Microsoft.AspNet.WebApi.Tracing" Version="5.2.7" />
    <PackageReference Include="Microsoft.AspNet.WebApi.WebHost" Version="5.2.7" />
    <PackageReference Include="Microsoft.Extensions.Logging" Version="3.1.8" />
    <PackageReference Include="Microsoft.Extensions.Logging.Abstractions" Version="3.1.8" />
    <PackageReference Include="Microsoft.Extensions.Logging.Console">
      <Version>3.1.8</Version>
    </PackageReference>
    <PackageReference Include="Microsoft.Extensions.Logging.Debug" Version="3.1.8" />
    <PackageReference Include="Microsoft.Owin" Version="4.1.1" />
    <PackageReference Include="Microsoft.Owin.Hosting" Version="4.1.1" />
    <PackageReference Include="Microsoft.Owin.Security" Version="4.1.1" />
    <PackageReference Include="Microsoft.Owin.Testing" Version="4.1.1" />
    <PackageReference Include="Microsoft.Web.Infrastructure" Version="1.0.0.0" />
    <PackageReference Include="MiniProfiler" Version="4.2.1" />
    <PackageReference Include="Moq" Version="4.14.6" />
    <PackageReference Include="NPoco" Version="4.0.2" />
    <PackageReference Include="NUnit" Version="3.12.0" />
    <PackageReference Include="NUnit3TestAdapter" Version="3.17.0" />
    <PackageReference Include="Newtonsoft.Json" Version="12.0.3" />
    <PackageReference Include="Owin" Version="1.0" />
    <PackageReference Include="Selenium.WebDriver" Version="3.141.0" />
    <PackageReference Include="System.Configuration.ConfigurationManager" Version="4.7.0" />
    <PackageReference Include="System.ComponentModel.Annotations" Version="4.7.0" />
    <PackageReference Include="System.Data.SqlClient" Version="4.8.2" />
    <PackageReference Include="Umbraco.SqlServerCE" Version="4.0.0.1" />
    <PackageReference Include="System.Threading.Tasks.Extensions" Version="4.5.4" />
    <PackageReference Include="System.Threading.Tasks.Extensions" Version="4.5.2" />
    <PackageReference Include="Umbraco.SqlServerCE" Version="4.0.0.1" />
  </ItemGroup>
  <ItemGroup>
    <Compile Include="Cache\DistributedCacheBinderTests.cs" />
    <Compile Include="Cache\RefresherTests.cs" />
    <Compile Include="Cache\SnapDictionaryTests.cs" />
    <Compile Include="IO\AbstractFileSystemTests.cs" />
    <Compile Include="IO\FileSystemsTests.cs" />
    <Compile Include="IO\PhysicalFileSystemTests.cs" />
    <Compile Include="IO\ShadowFileSystemTests.cs" />
    <Compile Include="LegacyXmlPublishedCache\ContentXmlDto.cs" />
    <Compile Include="LegacyXmlPublishedCache\PreviewXmlDto.cs" />
    <Compile Include="Logging\LogviewerTests.cs" />
    <Compile Include="Migrations\MigrationPlanTests.cs" />
    <Compile Include="Migrations\MigrationTests.cs" />
    <Compile Include="Models\ContentXmlTest.cs" />
    <Compile Include="Persistence\Mappers\MapperTestBase.cs" />
    <Compile Include="PublishedContent\SolidPublishedSnapshot.cs" />
    <Compile Include="Published\ConvertersTests.cs" />
    <Compile Include="Published\ModelTypeTests.cs" />
    <Compile Include="Routing\BaseUrlProviderTest.cs" />
    <Compile Include="Routing\UrlProviderWithHideTopLevelNodeFromPathTests.cs" />
    <Compile Include="Scoping\ScopeEventDispatcherTests.cs" />
    <Compile Include="Security\OwinDataProtectorTokenProviderTests.cs" />
    <Compile Include="Persistence\Repositories\UserRepositoryTest.cs" />
    <Compile Include="Services\TestWithSomeContentBase.cs" />
    <Compile Include="TestHelpers\Entities\MockedContent.cs" />
    <Compile Include="TestHelpers\Entities\MockedContentTypes.cs" />
    <Compile Include="TestHelpers\Entities\MockedEntity.cs" />
    <Compile Include="TestHelpers\Entities\MockedMedia.cs" />
    <Compile Include="TestHelpers\Entities\MockedMember.cs" />
    <Compile Include="TestHelpers\Entities\MockedPropertyTypes.cs" />
    <Compile Include="TestHelpers\Entities\MockedUser.cs" />
    <Compile Include="TestHelpers\Entities\MockedUserGroup.cs" />
    <Compile Include="UmbracoExamine\ExamineExtensions.cs" />
    <Compile Include="PublishedContent\NuCacheChildrenTests.cs" />
    <Compile Include="PublishedContent\PublishedContentLanguageVariantTests.cs" />
    <Compile Include="PublishedContent\PublishedContentSnapshotTestBase.cs" />
    <Compile Include="PublishedContent\NuCacheTests.cs" />
    <Compile Include="Routing\MediaUrlProviderTests.cs" />
    <Compile Include="Routing\RoutableDocumentFilterTests.cs" />
    <Compile Include="Runtimes\StandaloneTests.cs" />
    <Compile Include="Routing\GetContentUrlsTests.cs" />
    <Compile Include="Services\ContentTypeServiceVariantsTests.cs" />
    <Compile Include="TestHelpers\RandomIdRamDirectory.cs" />
    <Compile Include="TestHelpers\Stubs\TestUserPasswordConfig.cs" />
    <Compile Include="Testing\Objects\TestDataSource.cs" />
    <Compile Include="Issues\U9560.cs" />
    <Compile Include="Migrations\AdvancedMigrationTests.cs" />
    <Compile Include="Persistence\NPocoTests\NPocoFetchTests.cs" />
    <Compile Include="Persistence\NPocoTests\NPocoSqlTemplateTests.cs" />
    <Compile Include="Routing\ContentFinderByUrlAndTemplateTests.cs" />
    <Compile Include="Routing\ContentFinderByUrlTests.cs" />
    <Compile Include="Routing\ContentFinderByUrlWithDomainsTests.cs" />
    <Compile Include="Routing\UrlProviderWithoutHideTopLevelNodeFromPathTests.cs" />
    <Compile Include="Routing\UrlRoutesTests.cs" />
    <Compile Include="Routing\UrlsProviderWithDomainsTests.cs" />
    <Compile Include="Scheduling\BackgroundTaskRunnerTests2.cs" />
    <Compile Include="Scoping\PassThroughEventDispatcherTests.cs" />
    <Compile Include="Scoping\ScopedRepositoryTests.cs" />
    <Compile Include="Scoping\ScopedXmlTests.cs" />
    <Compile Include="Scoping\ScopeFileSystemsTests.cs" />
    <Compile Include="Scoping\ScopedNuCacheTests.cs" />
    <Compile Include="Scoping\ScopeTests.cs" />
    <Compile Include="TestHelpers\ControllerTesting\AuthenticateEverythingExtensions.cs" />
    <Compile Include="TestHelpers\ControllerTesting\AuthenticateEverythingMiddleware.cs" />
    <Compile Include="TestHelpers\ControllerTesting\SpecificAssemblyResolver.cs" />
    <Compile Include="TestHelpers\ControllerTesting\TestControllerActivator.cs" />
    <Compile Include="TestHelpers\ControllerTesting\TestControllerActivatorBase.cs" />
    <Compile Include="TestHelpers\ControllerTesting\TestRunner.cs" />
    <Compile Include="TestHelpers\ControllerTesting\TestStartup.cs" />
    <Compile Include="TestHelpers\ControllerTesting\TraceExceptionLogger.cs" />
    <Compile Include="Testing\Objects\Accessors\NoHttpContextAccessor.cs" />
    <Compile Include="TestHelpers\Stubs\TestExamineManager.cs" />
    <Compile Include="Testing\TestDatabase.cs" />
    <Compile Include="Testing\TestingTests\NUnitTests.cs" />
    <Compile Include="Persistence\LocksTests.cs" />
    <Compile Include="Persistence\BulkDataReaderTests.cs" />
    <Compile Include="Migrations\PostMigrationTests.cs" />
    <Compile Include="Persistence\NPocoTests\NPocoSqlExtensionsTests.cs" />
    <Compile Include="Persistence\UnitOfWorkTests.cs" />
    <Compile Include="Testing\UmbracoTestBase.cs" />
    <Compile Include="TestHelpers\TestObjects-Mocks.cs" />
    <Compile Include="TestHelpers\TestObjects.cs" />
    <Compile Include="UmbracoExamine\RandomIdRamDirectory.cs" />
    <Compile Include="Web\AngularIntegration\AngularAntiForgeryTests.cs" />
    <Compile Include="Migrations\Stubs\DropForeignKeyMigrationStub.cs" />
    <Compile Include="Cache\DeepCloneAppCacheTests.cs" />
    <Compile Include="Cache\DefaultCachePolicyTests.cs" />
    <Compile Include="Cache\FullDataSetCachePolicyTests.cs" />
    <Compile Include="Cache\SingleItemsOnlyCachePolicyTests.cs" />
    <Compile Include="Web\Controllers\AuthenticationControllerTests.cs" />
    <Compile Include="Web\Controllers\BackOfficeControllerUnitTests.cs" />
    <Compile Include="Web\HttpCookieExtensionsTests.cs" />
    <Compile Include="Web\Mvc\HtmlStringUtilitiesTests.cs" />
    <Compile Include="Persistence\NPocoTests\PetaPocoCachesTest.cs" />
    <Compile Include="Persistence\Repositories\DomainRepositoryTest.cs" />
    <Compile Include="Persistence\Repositories\PartialViewRepositoryTests.cs" />
    <Compile Include="Persistence\Repositories\PublicAccessRepositoryTest.cs" />
    <Compile Include="Routing\RoutesCacheTests.cs" />
    <Compile Include="Routing\UrlRoutingTestBase.cs" />
    <Compile Include="Web\Mvc\RenderNoContentControllerTests.cs" />
    <Compile Include="Web\Mvc\ValidateUmbracoFormRouteStringAttributeTests.cs" />
    <Compile Include="Web\PublishedContentQueryTests.cs" />
    <Compile Include="Web\UmbracoHelperTests.cs" />
    <Compile Include="Migrations\Stubs\FiveZeroMigration.cs" />
    <Compile Include="Migrations\Stubs\FourElevenMigration.cs" />
    <Compile Include="Migrations\Stubs\SixZeroMigration2.cs" />
    <Compile Include="Testing\TestingTests\MockTests.cs" />
    <Compile Include="Models\Collections\Item.cs" />
    <Compile Include="Models\Collections\OrderItem.cs" />
    <Compile Include="Models\Collections\SimpleOrder.cs" />
    <Compile Include="Web\Mvc\RenderModelBinderTests.cs" />
    <Compile Include="Web\Mvc\SurfaceControllerTests.cs" />
    <Compile Include="Web\Mvc\UmbracoViewPageTests.cs" />
    <Compile Include="Runtimes\CoreRuntimeTests.cs" />
    <Compile Include="Runtimes\WebRuntimeComponentTests.cs" />
    <Compile Include="Cache\ObjectAppCacheTests.cs" />
    <Compile Include="Cache\AppCacheTests.cs" />
    <Compile Include="Cache\HttpRequestAppCacheTests.cs" />
    <Compile Include="Cache\RuntimeAppCacheTests.cs" />
    <Compile Include="Models\ContentExtensionsTests.cs" />
    <Compile Include="Web\Mvc\MergeParentContextViewDataAttributeTests.cs" />
    <Compile Include="Web\Mvc\ViewDataDictionaryExtensionTests.cs" />
    <Compile Include="Persistence\NPocoTests\NPocoBulkInsertTests.cs" />
    <Compile Include="Persistence\Querying\ContentTypeSqlMappingTests.cs" />
    <Compile Include="Persistence\Repositories\MemberRepositoryTest.cs" />
    <Compile Include="Persistence\Repositories\MemberTypeRepositoryTest.cs" />
    <Compile Include="Persistence\Repositories\TagRepositoryTest.cs" />
    <Compile Include="PublishedContent\PublishedContentExtensionTests.cs" />
    <Compile Include="PublishedContent\PublishedRouterTests.cs" />
    <Compile Include="PublishedContent\RootNodeTests.cs" />
    <Compile Include="Scheduling\BackgroundTaskRunnerTests.cs" />
    <Compile Include="Packaging\PackageInstallationTest.cs" />
    <Compile Include="Services\PerformanceTests.cs" />
    <Compile Include="Cache\PublishedCache\PublishedMediaCacheTests.cs" />
    <Compile Include="Migrations\AlterMigrationTests.cs" />
    <Compile Include="Migrations\SqlScripts\SqlResources.Designer.cs">
      <AutoGen>True</AutoGen>
      <DesignTime>True</DesignTime>
      <DependentUpon>SqlResources.resx</DependentUpon>
    </Compile>
    <Compile Include="Migrations\Stubs\AlterUserTableMigrationStub.cs" />
    <Compile Include="Migrations\Stubs\Dummy.cs" />
    <Compile Include="Migrations\Stubs\SixZeroMigration1.cs" />
    <Compile Include="Models\Collections\PropertyCollectionTests.cs" />
    <Compile Include="Models\MediaXmlTest.cs" />
    <Compile Include="Persistence\FaultHandling\ConnectionRetryTest.cs" />
    <Compile Include="Persistence\Querying\ContentTypeRepositorySqlClausesTest.cs" />
    <Compile Include="Persistence\Querying\DataTypeDefinitionRepositorySqlClausesTest.cs" />
    <Compile Include="Persistence\Querying\ExpressionTests.cs" />
    <Compile Include="Persistence\Querying\MediaRepositorySqlClausesTest.cs" />
    <Compile Include="Persistence\Querying\MediaTypeRepositorySqlClausesTest.cs" />
    <Compile Include="Persistence\SchemaValidationTest.cs" />
    <Compile Include="Persistence\SyntaxProvider\SqlCeSyntaxProviderTests.cs" />
    <Compile Include="PublishedContent\PublishedContentDataTableTests.cs" />
    <Compile Include="PublishedContent\PublishedContentTestBase.cs" />
    <Compile Include="PublishedContent\PublishedContentTests.cs" />
    <Compile Include="PublishedContent\PublishedMediaTests.cs" />
    <Compile Include="Web\Mvc\HtmlHelperExtensionMethodsTests.cs" />
    <Compile Include="Persistence\SqlCeTableByTableTest.cs" />
    <Compile Include="Persistence\DatabaseContextTests.cs" />
    <Compile Include="Persistence\Mappers\ContentMapperTest.cs" />
    <Compile Include="Persistence\Mappers\ContentTypeMapperTest.cs" />
    <Compile Include="Persistence\Mappers\DataTypeMapperTest.cs" />
    <Compile Include="Persistence\Mappers\DictionaryMapperTest.cs" />
    <Compile Include="Persistence\Mappers\DictionaryTranslationMapperTest.cs" />
    <Compile Include="Persistence\Mappers\LanguageMapperTest.cs" />
    <Compile Include="Persistence\Mappers\MediaMapperTest.cs" />
    <Compile Include="Persistence\Mappers\PropertyGroupMapperTest.cs" />
    <Compile Include="Persistence\Mappers\PropertyTypeMapperTest.cs" />
    <Compile Include="Persistence\Mappers\RelationMapperTest.cs" />
    <Compile Include="Persistence\Mappers\RelationTypeMapperTest.cs" />
    <Compile Include="Persistence\NPocoTests\NPocoSqlTests.cs" />
    <Compile Include="Persistence\Querying\QueryBuilderTests.cs" />
    <Compile Include="Persistence\Repositories\MediaRepositoryTest.cs" />
    <Compile Include="Persistence\Repositories\MediaTypeRepositoryTest.cs" />
    <Compile Include="Persistence\Repositories\ScriptRepositoryTest.cs" />
    <Compile Include="Persistence\Repositories\StylesheetRepositoryTest.cs" />
    <Compile Include="PublishedContent\PublishedContentMoreTests.cs" />
    <Compile Include="Publishing\PublishingStrategyTests.cs" />
    <Compile Include="Cache\PublishedCache\PublishedContentCacheTests.cs" />
    <Compile Include="Routing\ContentFinderByAliasWithDomainsTests.cs" />
    <Compile Include="Routing\DomainsAndCulturesTests.cs" />
    <Compile Include="Routing\SiteDomainHelperTests.cs" />
    <Compile Include="Routing\UrlsWithNestedDomains.cs" />
    <Compile Include="Packaging\PackageDataInstallationTests.cs" />
    <Compile Include="Services\Importing\ImportResources.Designer.cs">
      <AutoGen>True</AutoGen>
      <DesignTime>True</DesignTime>
      <DependentUpon>ImportResources.resx</DependentUpon>
    </Compile>
    <Compile Include="Services\ThreadSafetyServiceTest.cs" />
    <Compile Include="Web\Controllers\PluginControllerAreaTests.cs" />
    <Compile Include="Cache\DistributedCache\DistributedCacheTests.cs" />
    <Compile Include="TestHelpers\TestWithDatabaseBase.cs" />
    <Compile Include="Routing\ContentFinderByAliasTests.cs" />
    <Compile Include="Routing\ContentFinderByIdTests.cs" />
    <Compile Include="Routing\ContentFinderByPageIdQueryTests.cs" />
    <Compile Include="Routing\RenderRouteHandlerTests.cs" />
    <Compile Include="Routing\RouteTestExtensions.cs" />
    <Compile Include="TestHelpers\Stubs\TestControllerFactory.cs" />
    <Compile Include="TestHelpers\BaseUsingSqlCeSyntax.cs" />
    <Compile Include="TestHelpers\BaseWebTest.cs" />
    <Compile Include="UmbracoExamine\EventsTest.cs" />
    <Compile Include="UmbracoExamine\ExamineBaseTest.cs" />
    <Compile Include="UmbracoExamine\IndexInitializer.cs" />
    <Compile Include="UmbracoExamine\IndexTest.cs" />
    <Compile Include="UmbracoExamine\SearchTests.cs" />
    <Compile Include="UmbracoExamine\TestFiles.Designer.cs">
      <AutoGen>True</AutoGen>
      <DesignTime>True</DesignTime>
      <DependentUpon>TestFiles.resx</DependentUpon>
    </Compile>
    <Compile Include="UmbracoExamine\ExamineDemoDataMediaService.cs" />
    <Compile Include="UmbracoExamine\ExamineDemoDataContentService.cs" />
    <Compile Include="TestHelpers\Stubs\TestLastChanceFinder.cs" />
    <Compile Include="TestHelpers\TestHelper.cs" />
    <Compile Include="Properties\AssemblyInfo.cs" />
    <Compile Include="TestHelpers\FakeHttpContextFactory.cs" />
    <Compile Include="Routing\UmbracoModuleTests.cs" />
    <Compile Include="Web\UrlHelperExtensionTests.cs" />
    <Compile Include="Web\WebExtensionMethodTests.cs" />
    <Compile Include="LegacyXmlPublishedCache\DictionaryPublishedContent.cs" />
    <Compile Include="LegacyXmlPublishedCache\DomainCache.cs" />
    <Compile Include="LegacyXmlPublishedCache\PreviewContent.cs" />
    <Compile Include="LegacyXmlPublishedCache\PublishedContentCache.cs" />
    <Compile Include="LegacyXmlPublishedCache\PublishedMediaCache.cs" />
    <Compile Include="LegacyXmlPublishedCache\PublishedMemberCache.cs" />
    <Compile Include="LegacyXmlPublishedCache\PublishedSnapshot.cs" />
    <Compile Include="LegacyXmlPublishedCache\XmlPublishedSnapshotService.cs" />
    <Compile Include="LegacyXmlPublishedCache\RoutesCache.cs" />
    <Compile Include="LegacyXmlPublishedCache\SafeXmlReaderWriter.cs" />
    <Compile Include="LegacyXmlPublishedCache\UmbracoContextCache.cs" />
    <Compile Include="LegacyXmlPublishedCache\XmlPublishedContent.cs" />
    <Compile Include="LegacyXmlPublishedCache\XmlPublishedProperty.cs" />
    <Compile Include="LegacyXmlPublishedCache\XmlStore.cs" />
    <Compile Include="LegacyXmlPublishedCache\XmlStoreFilePersister.cs" />
  </ItemGroup>
  <ItemGroup>
    <None Include="App.config">
      <SubType>Designer</SubType>
    </None>
    <None Include="Packaging\Packages\Document_Type_Picker_1.1.umb" />
    <None Include="UmbracoExamine\TestFiles\umbraco-sort.config">
      <SubType>Designer</SubType>
    </None>
    <None Include="UmbracoExamine\TestFiles\umbraco.config" />
    <None Include="unit-test-logger.config">
      <CopyToOutputDirectory>Always</CopyToOutputDirectory>
    </None>
  </ItemGroup>
  <ItemGroup>
    <ProjectReference Include="..\Umbraco.Core\Umbraco.Core.csproj">
      <Project>{29aa69d9-b597-4395-8d42-43b1263c240a}</Project>
      <Name>Umbraco.Core</Name>
    </ProjectReference>
    <ProjectReference Include="..\Umbraco.Examine.Lucene\Umbraco.Examine.Lucene.csproj">
      <Project>{0fad7d2a-d7dd-45b1-91fd-488bb6cdacea}</Project>
      <Name>Umbraco.Examine.Lucene</Name>
    </ProjectReference>
    <ProjectReference Include="..\Umbraco.Infrastructure\Umbraco.Infrastructure.csproj">
      <Project>{3ae7bf57-966b-45a5-910a-954d7c554441}</Project>
      <Name>Umbraco.Infrastructure</Name>
    </ProjectReference>
    <ProjectReference Include="..\Umbraco.Persistance.SqlCe\Umbraco.Persistance.SqlCe.csproj">
      <Project>{33085570-9bf2-4065-a9b0-a29d920d13ba}</Project>
      <Name>Umbraco.Persistance.SqlCe</Name>
    </ProjectReference>
    <ProjectReference Include="..\Umbraco.PublishedCache.NuCache\Umbraco.PublishedCache.NuCache.csproj">
      <Project>{f6de8da0-07cc-4ef2-8a59-2bc81dbb3830}</Project>
      <Name>Umbraco.PublishedCache.NuCache</Name>
    </ProjectReference>
    <ProjectReference Include="..\Umbraco.Tests.Common\Umbraco.Tests.Common.csproj">
      <Project>{a499779c-1b3b-48a8-b551-458e582e6e96}</Project>
      <Name>Umbraco.Tests.Common</Name>
    </ProjectReference>
    <ProjectReference Include="..\Umbraco.Web\Umbraco.Web.csproj">
      <Project>{651E1350-91B6-44B7-BD60-7207006D7003}</Project>
      <Name>Umbraco.Web</Name>
    </ProjectReference>
  </ItemGroup>
  <ItemGroup>
    <EmbeddedResource Include="Migrations\SqlScripts\SqlResources.resx">
      <Generator>ResXFileCodeGenerator</Generator>
      <LastGenOutput>SqlResources.Designer.cs</LastGenOutput>
      <SubType>Designer</SubType>
    </EmbeddedResource>
    <EmbeddedResource Include="Services\Importing\ImportResources.resx">
      <Generator>ResXFileCodeGenerator</Generator>
      <LastGenOutput>ImportResources.Designer.cs</LastGenOutput>
      <SubType>Designer</SubType>
    </EmbeddedResource>
    <EmbeddedResource Include="UmbracoExamine\TestFiles.resx">
      <Generator>ResXFileCodeGenerator</Generator>
      <LastGenOutput>TestFiles.Designer.cs</LastGenOutput>
      <SubType>Designer</SubType>
    </EmbeddedResource>
  </ItemGroup>
  <ItemGroup>
    <Content Include="Logging\logviewer.searches.config.js">
      <CopyToOutputDirectory>Always</CopyToOutputDirectory>
    </Content>
    <Content Include="Logging\UmbracoTraceLog.UNITTEST.20181112.json">
      <CopyToOutputDirectory>PreserveNewest</CopyToOutputDirectory>
    </Content>
    <Content Include="Migrations\SqlScripts\MySqlTotal-480.sql" />
    <Content Include="Migrations\SqlScripts\SqlCe-SchemaAndData-4110.sql" />
    <Content Include="Migrations\SqlScripts\SqlCeTotal-480.sql" />
    <Content Include="Migrations\SqlScripts\SqlServerTotal-480.sql" />
    <Content Include="Services\Importing\CheckboxList-Content-Package.xml">
      <SubType>Designer</SubType>
    </Content>
    <Content Include="Services\Importing\CompositionsTestPackage-Random.xml" />
    <Content Include="Services\Importing\CompositionsTestPackage.xml" />
    <Content Include="Services\Importing\Dictionary-Package.xml" />
    <Content Include="Services\Importing\Fanoe-Package.xml" />
    <Content Include="UmbracoExamine\TestFiles\media.xml" />
    <Content Include="Services\Importing\InheritedDocTypes-Package.xml" />
    <Content Include="Services\Importing\SingleDocType.xml" />
    <Content Include="Services\Importing\StandardMvc-Package.xml">
      <SubType>Designer</SubType>
    </Content>
    <Content Include="Services\Importing\TemplateOnly-Package.xml" />
    <Content Include="Services\Importing\TemplateOnly-Updated-Package.xml" />
    <Content Include="Services\Importing\uBlogsy-Package.xml" />
    <Content Include="Services\Importing\XsltSearch-Package.xml" />
  </ItemGroup>
  <ItemGroup>
    <Service Include="{82A7F48D-3B50-4B1E-B82E-3ADA8210C358}" />
  </ItemGroup>
<<<<<<< HEAD
  <ItemGroup>
    <Folder Include="Integration\" />
  </ItemGroup>
=======
>>>>>>> 908ab980
  <!-- get NuGet packages directory -->
  <PropertyGroup>
    <NuGetPackages>$(NuGetPackageFolders.Split(';')[0])</NuGetPackages>
  </PropertyGroup>
  <Import Project="$(MSBuildToolsPath)\Microsoft.CSharp.targets" />
  <Target Name="BeforeBuild">
    <Message Text="-BeforeBuild-" Importance="high" />
    <Message Text="MSBuildExtensionsPath: $(MSBuildExtensionsPath)" Importance="high" />
    <Message Text="WebPublishingTasks:    $(WebPublishingTasks)" Importance="high" />
    <Message Text="NuGetPackageFolders:   $(NuGetPackageFolders)" Importance="high" />
    <Message Text="NuGetPackages:         $(NuGetPackages)" Importance="high" />
  </Target>
</Project><|MERGE_RESOLUTION|>--- conflicted
+++ resolved
@@ -455,12 +455,9 @@
   <ItemGroup>
     <Service Include="{82A7F48D-3B50-4B1E-B82E-3ADA8210C358}" />
   </ItemGroup>
-<<<<<<< HEAD
   <ItemGroup>
     <Folder Include="Integration\" />
   </ItemGroup>
-=======
->>>>>>> 908ab980
   <!-- get NuGet packages directory -->
   <PropertyGroup>
     <NuGetPackages>$(NuGetPackageFolders.Split(';')[0])</NuGetPackages>
