﻿<?xml version="1.0" encoding="utf-8"?>
<Project ToolsVersion="15.0">
  <Import Project="$(MSBuildExtensionsPath)\$(MSBuildToolsVersion)\Microsoft.Common.props" Condition="Exists('$(MSBuildExtensionsPath)\$(MSBuildToolsVersion)\Microsoft.Common.props')" />
  <PropertyGroup>
    <Configuration Condition=" '$(Configuration)' == '' ">Debug</Configuration>
    <Platform Condition=" '$(Platform)' == '' ">AnyCPU</Platform>
    <ProductVersion>8.0.30703</ProductVersion>
    <SchemaVersion>2.0</SchemaVersion>
    <ProjectGuid>{5D3B8245-ADA6-453F-A008-50ED04BFE770}</ProjectGuid>
    <OutputType>Library</OutputType>
    <AppDesignerFolder>Properties</AppDesignerFolder>
    <RootNamespace>Umbraco.Tests</RootNamespace>
    <AssemblyName>Umbraco.Tests</AssemblyName>
    <TargetFrameworkVersion>v4.7.2</TargetFrameworkVersion>
    <FileAlignment>512</FileAlignment>
    <SolutionDir Condition="$(SolutionDir) == '' Or $(SolutionDir) == '*Undefined*'">..\</SolutionDir>
    <PublishUrl>publish\</PublishUrl>
    <Install>true</Install>
    <InstallFrom>Disk</InstallFrom>
    <UpdateEnabled>false</UpdateEnabled>
    <UpdateMode>Foreground</UpdateMode>
    <UpdateInterval>7</UpdateInterval>
    <UpdateIntervalUnits>Days</UpdateIntervalUnits>
    <UpdatePeriodically>false</UpdatePeriodically>
    <UpdateRequired>false</UpdateRequired>
    <MapFileExtensions>true</MapFileExtensions>
    <ApplicationRevision>0</ApplicationRevision>
    <ApplicationVersion>1.0.0.%2a</ApplicationVersion>
    <IsWebBootstrapper>false</IsWebBootstrapper>
    <UseApplicationTrust>false</UseApplicationTrust>
    <BootstrapperEnabled>true</BootstrapperEnabled>
    <TargetFrameworkProfile />
    <NuGetPackageImportStamp>
    </NuGetPackageImportStamp>
  </PropertyGroup>
    <PropertyGroup>
        <AutoGenerateBindingRedirects>true</AutoGenerateBindingRedirects>
        <GenerateBindingRedirectsOutputType>true</GenerateBindingRedirectsOutputType>
    </PropertyGroup>
  <PropertyGroup Condition=" '$(Configuration)|$(Platform)' == 'Debug|AnyCPU' ">
    <DebugSymbols>true</DebugSymbols>
    <DebugType>full</DebugType>
    <Optimize>false</Optimize>
    <OutputPath>bin\Debug\</OutputPath>
    <DefineConstants>DEBUG;TRACE</DefineConstants>
    <ErrorReport>prompt</ErrorReport>
    <WarningLevel>4</WarningLevel>
    <Prefer32Bit>false</Prefer32Bit>
    <LangVersion>8</LangVersion>
  </PropertyGroup>
  <PropertyGroup Condition=" '$(Configuration)|$(Platform)' == 'Release|AnyCPU' ">
    <DebugType>pdbonly</DebugType>
    <Optimize>true</Optimize>
    <OutputPath>bin\Release\</OutputPath>
    <DefineConstants>TRACE</DefineConstants>
    <ErrorReport>prompt</ErrorReport>
    <WarningLevel>4</WarningLevel>
    <Prefer32Bit>false</Prefer32Bit>
    <LangVersion>latest</LangVersion>
  </PropertyGroup>
  <ItemGroup>
    <Reference Include="System" />
    <Reference Include="System.configuration" />
    <Reference Include="System.Core" />
    <Reference Include="System.Data.Entity.Design" />
    <Reference Include="System.Drawing" />
    <Reference Include="System.IO" />
    <Reference Include="System.IO.Compression" />
    <Reference Include="System.IO.Compression.FileSystem" />
    <Reference Include="System.Runtime.Caching" />
    <Reference Include="System.Runtime.Serialization" />
    <Reference Include="System.Text.Encoding" />
    <Reference Include="System.Web" />
    <Reference Include="System.Web.ApplicationServices" />
    <Reference Include="System.Web.Extensions" />
    <Reference Include="System.Web.Services" />
    <Reference Include="System.Xml.Linq" />
    <Reference Include="System.Data.DataSetExtensions" />
    <Reference Include="Microsoft.CSharp" />
    <Reference Include="System.Data" />
    <Reference Include="System.Xml" />
  </ItemGroup>
  <ItemGroup>
    <PackageReference Include="Castle.Core" Version="4.4.1" />
    <PackageReference Include="Examine.Core">
      <Version>2.0.0-alpha.20200128.15</Version>
    </PackageReference>
    <PackageReference Include="HtmlAgilityPack">
      <Version>1.11.24</Version>
    </PackageReference>
    <PackageReference Include="LightInject" Version="6.3.4" />
    <PackageReference Include="LightInject.Annotation" Version="1.1.0" />
    <PackageReference Include="Lucene.Net.Contrib" Version="3.0.3" />
    <PackageReference Include="Microsoft.AspNet.Identity.Core" Version="2.2.3" />
    <PackageReference Include="Microsoft.AspNet.Mvc" Version="5.2.7" />
    <PackageReference Include="Microsoft.AspNet.WebApi" Version="5.2.7" />
    <PackageReference Include="Microsoft.AspNet.WebApi.Client" Version="5.2.7" />
    <PackageReference Include="Microsoft.AspNet.WebApi.Owin" Version="5.2.7" />
    <PackageReference Include="Microsoft.AspNet.WebApi.SelfHost" Version="5.2.7" />
    <PackageReference Include="Microsoft.AspNet.WebApi.Tracing" Version="5.2.7" />
    <PackageReference Include="Microsoft.AspNet.WebApi.WebHost" Version="5.2.7" />
<<<<<<< HEAD
    <PackageReference Include="Microsoft.Extensions.DependencyInjection"  Version="3.1.7" />
    <PackageReference Include="Microsoft.Extensions.DependencyInjection.Abstractions" Version="3.1.7" />
    <PackageReference Include="Microsoft.Owin" Version="4.0.1" />
    <PackageReference Include="Microsoft.Owin.Hosting" Version="4.0.1" />
    <PackageReference Include="Microsoft.Owin.Security" Version="4.0.1" />
    <PackageReference Include="Microsoft.Owin.Testing" Version="4.0.1" />
=======
    <PackageReference Include="Microsoft.Extensions.Logging" Version="3.1.8" />
    <PackageReference Include="Microsoft.Extensions.Logging.Abstractions" Version="3.1.8" />
    <PackageReference Include="Microsoft.Extensions.Logging.Console">
      <Version>3.1.8</Version>
    </PackageReference>
    <PackageReference Include="Microsoft.Extensions.Logging.Debug" Version="3.1.8" />
    <PackageReference Include="Microsoft.Owin" Version="4.1.1" />
    <PackageReference Include="Microsoft.Owin.Hosting" Version="4.1.1" />
    <PackageReference Include="Microsoft.Owin.Security" Version="4.1.1" />
    <PackageReference Include="Microsoft.Owin.Testing" Version="4.1.1" />
>>>>>>> 17c68176
    <PackageReference Include="Microsoft.Web.Infrastructure" Version="1.0.0.0" />
    <PackageReference Include="MiniProfiler" Version="4.2.1" />
    <PackageReference Include="Moq" Version="4.14.5" />
    <PackageReference Include="NPoco" Version="4.0.2" />
    <PackageReference Include="NUnit" Version="3.12.0" />
    <PackageReference Include="NUnit3TestAdapter" Version="3.17.0" />
    <PackageReference Include="Newtonsoft.Json" Version="12.0.3" />
    <PackageReference Include="Owin" Version="1.0" />
    <PackageReference Include="Selenium.WebDriver" Version="3.141.0" />
    <PackageReference Include="System.Configuration.ConfigurationManager" Version="4.7.0" />
    <PackageReference Include="System.ComponentModel.Annotations" Version="4.7.0" />
    <PackageReference Include="System.Data.SqlClient" Version="4.8.2" />
    <PackageReference Include="Umbraco.SqlServerCE" Version="4.0.0.1" />
    <PackageReference Include="System.Threading.Tasks.Extensions" Version="4.5.4" />
    <PackageReference Include="System.Threading.Tasks.Extensions" Version="4.5.2" />
    <PackageReference Include="Umbraco.SqlServerCE" Version="4.0.0.1" />
  </ItemGroup>
  <ItemGroup>
    <Compile Include="Cache\DistributedCacheBinderTests.cs" />
    <Compile Include="Cache\RefresherTests.cs" />
    <Compile Include="Cache\SnapDictionaryTests.cs" />
<<<<<<< HEAD
    <Compile Include="Configurations\GlobalSettingsTests.cs" />
    <Compile Include="CoreThings\CallContextTests.cs" />
    <Compile Include="Components\ComponentTests.cs" />
    <Compile Include="CoreXml\RenamedRootNavigatorTests.cs" />
=======
    <Compile Include="IO\AbstractFileSystemTests.cs" />
    <Compile Include="IO\FileSystemsTests.cs" />
    <Compile Include="IO\PhysicalFileSystemTests.cs" />
    <Compile Include="IO\ShadowFileSystemTests.cs" />
>>>>>>> 17c68176
    <Compile Include="LegacyXmlPublishedCache\ContentXmlDto.cs" />
    <Compile Include="LegacyXmlPublishedCache\PreviewXmlDto.cs" />
    <Compile Include="Logging\LogviewerTests.cs" />
    <Compile Include="Migrations\MigrationPlanTests.cs" />
    <Compile Include="Migrations\MigrationTests.cs" />
    <Compile Include="Models\ContentXmlTest.cs" />
    <Compile Include="Models\ImageProcessorImageUrlGeneratorTest.cs" />
    <Compile Include="Models\VariationTests.cs" />
    <Compile Include="Persistence\Mappers\MapperTestBase.cs" />
    <Compile Include="Persistence\Repositories\DocumentRepositoryTest.cs" />
    <Compile Include="PublishedContent\SolidPublishedSnapshot.cs" />
    <Compile Include="Published\ConvertersTests.cs" />
    <Compile Include="Published\ModelTypeTests.cs" />
    <Compile Include="Routing\BaseUrlProviderTest.cs" />
    <Compile Include="Routing\UrlProviderWithHideTopLevelNodeFromPathTests.cs" />
    <Compile Include="Scoping\ScopeEventDispatcherTests.cs" />
    <Compile Include="Security\OwinDataProtectorTokenProviderTests.cs" />
    <Compile Include="Persistence\Repositories\UserRepositoryTest.cs" />
    <Compile Include="TestHelpers\Entities\MockedEntity.cs" />
    <Compile Include="TestHelpers\Entities\MockedPropertyTypes.cs" />
    <Compile Include="TestHelpers\Entities\MockedUser.cs" />
    <Compile Include="UmbracoExamine\ExamineExtensions.cs" />
    <Compile Include="PublishedContent\NuCacheChildrenTests.cs" />
    <Compile Include="PublishedContent\PublishedContentLanguageVariantTests.cs" />
    <Compile Include="PublishedContent\PublishedContentSnapshotTestBase.cs" />
    <Compile Include="PublishedContent\NuCacheTests.cs" />
    <Compile Include="Routing\MediaUrlProviderTests.cs" />
    <Compile Include="Routing\RoutableDocumentFilterTests.cs" />
    <Compile Include="Runtimes\StandaloneTests.cs" />
    <Compile Include="Routing\GetContentUrlsTests.cs" />
    <Compile Include="Services\ContentServiceTagsTests.cs" />
    <Compile Include="Services\ContentTypeServiceVariantsTests.cs" />
    <Compile Include="Services\EntityXmlSerializerTests.cs" />
    <Compile Include="Services\MemberGroupServiceTests.cs" />
    <Compile Include="Services\MediaTypeServiceTests.cs" />
    <Compile Include="TestHelpers\RandomIdRamDirectory.cs" />
    <Compile Include="TestHelpers\Stubs\TestUserPasswordConfig.cs" />
    <Compile Include="Testing\Objects\TestDataSource.cs" />
    <Compile Include="Issues\U9560.cs" />
    <Compile Include="Integration\ContentEventsTests.cs" />
    <Compile Include="Migrations\AdvancedMigrationTests.cs" />
    <Compile Include="Persistence\NPocoTests\NPocoFetchTests.cs" />
    <Compile Include="Persistence\NPocoTests\NPocoSqlTemplateTests.cs" />
    <Compile Include="Routing\ContentFinderByUrlAndTemplateTests.cs" />
    <Compile Include="Routing\ContentFinderByUrlTests.cs" />
    <Compile Include="Routing\ContentFinderByUrlWithDomainsTests.cs" />
    <Compile Include="Routing\UrlProviderWithoutHideTopLevelNodeFromPathTests.cs" />
    <Compile Include="Routing\UrlRoutesTests.cs" />
    <Compile Include="Routing\UrlsProviderWithDomainsTests.cs" />
    <Compile Include="Scheduling\BackgroundTaskRunnerTests2.cs" />
    <Compile Include="Scoping\PassThroughEventDispatcherTests.cs" />
    <Compile Include="Scoping\ScopedRepositoryTests.cs" />
    <Compile Include="Scoping\ScopedXmlTests.cs" />
    <Compile Include="Scoping\ScopeFileSystemsTests.cs" />
    <Compile Include="Scoping\ScopedNuCacheTests.cs" />
    <Compile Include="Scoping\ScopeTests.cs" />
    <Compile Include="TestHelpers\ControllerTesting\AuthenticateEverythingExtensions.cs" />
    <Compile Include="TestHelpers\ControllerTesting\AuthenticateEverythingMiddleware.cs" />
    <Compile Include="TestHelpers\ControllerTesting\SpecificAssemblyResolver.cs" />
    <Compile Include="TestHelpers\ControllerTesting\TestControllerActivator.cs" />
    <Compile Include="TestHelpers\ControllerTesting\TestControllerActivatorBase.cs" />
    <Compile Include="TestHelpers\ControllerTesting\TestRunner.cs" />
    <Compile Include="TestHelpers\ControllerTesting\TestStartup.cs" />
    <Compile Include="TestHelpers\ControllerTesting\TraceExceptionLogger.cs" />
    <Compile Include="Testing\Objects\Accessors\NoHttpContextAccessor.cs" />
    <Compile Include="TestHelpers\Stubs\TestExamineManager.cs" />
    <Compile Include="Testing\TestDatabase.cs" />
    <Compile Include="Testing\TestingTests\NUnitTests.cs" />
    <Compile Include="Persistence\LocksTests.cs" />
    <Compile Include="Persistence\BulkDataReaderTests.cs" />
    <Compile Include="Migrations\PostMigrationTests.cs" />
    <Compile Include="Persistence\NPocoTests\NPocoSqlExtensionsTests.cs" />
    <Compile Include="Persistence\UnitOfWorkTests.cs" />
    <Compile Include="Testing\UmbracoTestBase.cs" />
    <Compile Include="TestHelpers\TestObjects-Mocks.cs" />
    <Compile Include="TestHelpers\TestObjects.cs" />
    <Compile Include="UmbracoExamine\RandomIdRamDirectory.cs" />
    <Compile Include="Web\AngularIntegration\AngularAntiForgeryTests.cs" />
    <Compile Include="Migrations\Stubs\DropForeignKeyMigrationStub.cs" />
    <Compile Include="Cache\DeepCloneAppCacheTests.cs" />
    <Compile Include="Cache\DefaultCachePolicyTests.cs" />
    <Compile Include="Cache\FullDataSetCachePolicyTests.cs" />
    <Compile Include="Cache\SingleItemsOnlyCachePolicyTests.cs" />
    <Compile Include="Web\Controllers\AuthenticationControllerTests.cs" />
    <Compile Include="Web\Controllers\BackOfficeControllerUnitTests.cs" />
    <Compile Include="Web\HttpCookieExtensionsTests.cs" />
    <Compile Include="Web\Mvc\HtmlStringUtilitiesTests.cs" />
    <Compile Include="Web\Mvc\RenderIndexActionSelectorAttributeTests.cs" />
    <Compile Include="Persistence\NPocoTests\PetaPocoCachesTest.cs" />
    <Compile Include="Persistence\Repositories\DomainRepositoryTest.cs" />
    <Compile Include="Persistence\Repositories\PartialViewRepositoryTests.cs" />
    <Compile Include="Persistence\Repositories\PublicAccessRepositoryTest.cs" />
    <Compile Include="Routing\RoutesCacheTests.cs" />
    <Compile Include="Routing\UrlRoutingTestBase.cs" />
    <Compile Include="Web\Mvc\RenderNoContentControllerTests.cs" />
    <Compile Include="Web\Mvc\ValidateUmbracoFormRouteStringAttributeTests.cs" />
    <Compile Include="Web\PublishedContentQueryTests.cs" />
    <Compile Include="Web\UmbracoHelperTests.cs" />
    <Compile Include="Migrations\Stubs\FiveZeroMigration.cs" />
    <Compile Include="Migrations\Stubs\FourElevenMigration.cs" />
    <Compile Include="Migrations\Stubs\SixZeroMigration2.cs" />
    <Compile Include="Testing\TestingTests\MockTests.cs" />
    <Compile Include="Models\Collections\Item.cs" />
    <Compile Include="Models\Collections\OrderItem.cs" />
    <Compile Include="Models\Collections\SimpleOrder.cs" />
    <Compile Include="Web\Mvc\RenderModelBinderTests.cs" />
    <Compile Include="Web\Mvc\SurfaceControllerTests.cs" />
    <Compile Include="Web\Mvc\UmbracoViewPageTests.cs" />
    <Compile Include="Runtimes\CoreRuntimeTests.cs" />
    <Compile Include="Runtimes\WebRuntimeComponentTests.cs" />
    <Compile Include="Cache\ObjectAppCacheTests.cs" />
    <Compile Include="Cache\AppCacheTests.cs" />
    <Compile Include="Cache\HttpRequestAppCacheTests.cs" />
    <Compile Include="Cache\RuntimeAppCacheTests.cs" />
    <Compile Include="Models\ContentExtensionsTests.cs" />
    <Compile Include="Web\Mvc\MergeParentContextViewDataAttributeTests.cs" />
    <Compile Include="Web\Mvc\ViewDataDictionaryExtensionTests.cs" />
    <Compile Include="Persistence\NPocoTests\NPocoBulkInsertTests.cs" />
    <Compile Include="Persistence\Querying\ContentTypeSqlMappingTests.cs" />
    <Compile Include="Persistence\Repositories\MemberRepositoryTest.cs" />
    <Compile Include="Persistence\Repositories\MemberTypeRepositoryTest.cs" />
    <Compile Include="Persistence\Repositories\TagRepositoryTest.cs" />
    <Compile Include="PublishedContent\PublishedContentExtensionTests.cs" />
    <Compile Include="PublishedContent\PublishedRouterTests.cs" />
    <Compile Include="PublishedContent\RootNodeTests.cs" />
    <Compile Include="Scheduling\BackgroundTaskRunnerTests.cs" />
    <Compile Include="Services\MemberServiceTests.cs" />
    <Compile Include="Services\MemberTypeServiceTests.cs" />
    <Compile Include="Packaging\PackageInstallationTest.cs" />
    <Compile Include="Services\PerformanceTests.cs" />
    <Compile Include="Services\RelationServiceTests.cs" />
    <Compile Include="Cache\PublishedCache\PublishedMediaCacheTests.cs" />
    <Compile Include="Migrations\AlterMigrationTests.cs" />
    <Compile Include="Migrations\SqlScripts\SqlResources.Designer.cs">
      <AutoGen>True</AutoGen>
      <DesignTime>True</DesignTime>
      <DependentUpon>SqlResources.resx</DependentUpon>
    </Compile>
    <Compile Include="Migrations\Stubs\AlterUserTableMigrationStub.cs" />
    <Compile Include="Migrations\Stubs\Dummy.cs" />
    <Compile Include="Migrations\Stubs\SixZeroMigration1.cs" />
    <Compile Include="Models\Collections\PropertyCollectionTests.cs" />
    <Compile Include="Models\MediaXmlTest.cs" />
    <Compile Include="Persistence\FaultHandling\ConnectionRetryTest.cs" />
    <Compile Include="Persistence\Querying\ContentTypeRepositorySqlClausesTest.cs" />
    <Compile Include="Persistence\Querying\DataTypeDefinitionRepositorySqlClausesTest.cs" />
    <Compile Include="Persistence\Querying\ExpressionTests.cs" />
    <Compile Include="Persistence\Querying\MediaRepositorySqlClausesTest.cs" />
    <Compile Include="Persistence\Querying\MediaTypeRepositorySqlClausesTest.cs" />
    <Compile Include="Persistence\SchemaValidationTest.cs" />
    <Compile Include="Persistence\SyntaxProvider\SqlCeSyntaxProviderTests.cs" />
    <Compile Include="PublishedContent\PublishedContentDataTableTests.cs" />
    <Compile Include="PublishedContent\PublishedContentTestBase.cs" />
    <Compile Include="PublishedContent\PublishedContentTests.cs" />
    <Compile Include="PublishedContent\PublishedMediaTests.cs" />
    <Compile Include="Web\Mvc\HtmlHelperExtensionMethodsTests.cs" />
    <Compile Include="Models\ContentTests.cs" />
    <Compile Include="Persistence\SqlCeTableByTableTest.cs" />
    <Compile Include="Persistence\DatabaseContextTests.cs" />
    <Compile Include="Persistence\Mappers\ContentMapperTest.cs" />
    <Compile Include="Persistence\Mappers\ContentTypeMapperTest.cs" />
    <Compile Include="Persistence\Mappers\DataTypeMapperTest.cs" />
    <Compile Include="Persistence\Mappers\DictionaryMapperTest.cs" />
    <Compile Include="Persistence\Mappers\DictionaryTranslationMapperTest.cs" />
    <Compile Include="Persistence\Mappers\LanguageMapperTest.cs" />
    <Compile Include="Persistence\Mappers\MediaMapperTest.cs" />
    <Compile Include="Persistence\Mappers\PropertyGroupMapperTest.cs" />
    <Compile Include="Persistence\Mappers\PropertyTypeMapperTest.cs" />
    <Compile Include="Persistence\Mappers\RelationMapperTest.cs" />
    <Compile Include="Persistence\Mappers\RelationTypeMapperTest.cs" />
    <Compile Include="Persistence\NPocoTests\NPocoSqlTests.cs" />
    <Compile Include="Persistence\Querying\QueryBuilderTests.cs" />
    <Compile Include="Persistence\Repositories\ContentTypeRepositoryTest.cs" />
    <Compile Include="Persistence\Repositories\DataTypeDefinitionRepositoryTest.cs" />
    <Compile Include="Persistence\Repositories\MediaRepositoryTest.cs" />
    <Compile Include="Persistence\Repositories\MediaTypeRepositoryTest.cs" />
    <Compile Include="Persistence\Repositories\RelationRepositoryTest.cs" />
    <Compile Include="Persistence\Repositories\ScriptRepositoryTest.cs" />
    <Compile Include="Persistence\Repositories\StylesheetRepositoryTest.cs" />
    <Compile Include="PublishedContent\PublishedContentMoreTests.cs" />
    <Compile Include="Publishing\PublishingStrategyTests.cs" />
    <Compile Include="Cache\PublishedCache\PublishedContentCacheTests.cs" />
    <Compile Include="Routing\ContentFinderByAliasWithDomainsTests.cs" />
    <Compile Include="Routing\DomainsAndCulturesTests.cs" />
    <Compile Include="Routing\SiteDomainHelperTests.cs" />
    <Compile Include="Routing\UrlsWithNestedDomains.cs" />
    <Compile Include="Services\TestWithSomeContentBase.cs" />
    <Compile Include="Services\ContentServicePerformanceTest.cs" />
    <Compile Include="Services\ContentServiceTests.cs" />
    <Compile Include="Services\ContentTypeServiceTests.cs" />
    <Compile Include="Packaging\PackageDataInstallationTests.cs" />
    <Compile Include="Services\Importing\ImportResources.Designer.cs">
      <AutoGen>True</AutoGen>
      <DesignTime>True</DesignTime>
      <DependentUpon>ImportResources.resx</DependentUpon>
    </Compile>
    <Compile Include="Services\ThreadSafetyServiceTest.cs" />
    <Compile Include="Web\Controllers\PluginControllerAreaTests.cs" />
    <Compile Include="Cache\DistributedCache\DistributedCacheTests.cs" />
    <Compile Include="TestHelpers\TestWithDatabaseBase.cs" />
    <Compile Include="Routing\ContentFinderByAliasTests.cs" />
    <Compile Include="Routing\ContentFinderByIdTests.cs" />
    <Compile Include="Routing\ContentFinderByPageIdQueryTests.cs" />
    <Compile Include="Routing\RenderRouteHandlerTests.cs" />
    <Compile Include="Routing\RouteTestExtensions.cs" />
    <Compile Include="TestHelpers\Stubs\TestControllerFactory.cs" />
    <Compile Include="TestHelpers\BaseUsingSqlCeSyntax.cs" />
    <Compile Include="TestHelpers\BaseWebTest.cs" />
    <Compile Include="UmbracoExamine\EventsTest.cs" />
    <Compile Include="UmbracoExamine\ExamineBaseTest.cs" />
    <Compile Include="UmbracoExamine\IndexInitializer.cs" />
    <Compile Include="UmbracoExamine\IndexTest.cs" />
    <Compile Include="UmbracoExamine\SearchTests.cs" />
    <Compile Include="UmbracoExamine\TestFiles.Designer.cs">
      <AutoGen>True</AutoGen>
      <DesignTime>True</DesignTime>
      <DependentUpon>TestFiles.resx</DependentUpon>
    </Compile>
    <Compile Include="UmbracoExamine\ExamineDemoDataMediaService.cs" />
    <Compile Include="UmbracoExamine\ExamineDemoDataContentService.cs" />
    <Compile Include="TestHelpers\Stubs\TestLastChanceFinder.cs" />
    <Compile Include="TestHelpers\TestHelper.cs" />
    <Compile Include="Properties\AssemblyInfo.cs" />
    <Compile Include="TestHelpers\FakeHttpContextFactory.cs" />
    <Compile Include="Routing\UmbracoModuleTests.cs" />
    <Compile Include="Web\UrlHelperExtensionTests.cs" />
    <Compile Include="Web\WebExtensionMethodTests.cs" />
    <Compile Include="LegacyXmlPublishedCache\DictionaryPublishedContent.cs" />
    <Compile Include="LegacyXmlPublishedCache\DomainCache.cs" />
    <Compile Include="LegacyXmlPublishedCache\PreviewContent.cs" />
    <Compile Include="LegacyXmlPublishedCache\PublishedContentCache.cs" />
    <Compile Include="LegacyXmlPublishedCache\PublishedMediaCache.cs" />
    <Compile Include="LegacyXmlPublishedCache\PublishedMemberCache.cs" />
    <Compile Include="LegacyXmlPublishedCache\PublishedSnapshot.cs" />
    <Compile Include="LegacyXmlPublishedCache\XmlPublishedSnapshotService.cs" />
    <Compile Include="LegacyXmlPublishedCache\RoutesCache.cs" />
    <Compile Include="LegacyXmlPublishedCache\SafeXmlReaderWriter.cs" />
    <Compile Include="LegacyXmlPublishedCache\UmbracoContextCache.cs" />
    <Compile Include="LegacyXmlPublishedCache\XmlPublishedContent.cs" />
    <Compile Include="LegacyXmlPublishedCache\XmlPublishedProperty.cs" />
    <Compile Include="LegacyXmlPublishedCache\XmlStore.cs" />
    <Compile Include="LegacyXmlPublishedCache\XmlStoreFilePersister.cs" />
  </ItemGroup>
  <ItemGroup>
    <None Include="App.config">
      <SubType>Designer</SubType>
    </None>
    <None Include="Packaging\Packages\Document_Type_Picker_1.1.umb" />
    <None Include="UmbracoExamine\TestFiles\umbraco-sort.config">
      <SubType>Designer</SubType>
    </None>
    <None Include="UmbracoExamine\TestFiles\umbraco.config" />
    <None Include="unit-test-logger.config">
      <CopyToOutputDirectory>Always</CopyToOutputDirectory>
    </None>
  </ItemGroup>
  <ItemGroup>
    <ProjectReference Include="..\Umbraco.Core\Umbraco.Core.csproj">
      <Project>{29aa69d9-b597-4395-8d42-43b1263c240a}</Project>
      <Name>Umbraco.Core</Name>
    </ProjectReference>
    <ProjectReference Include="..\Umbraco.Examine.Lucene\Umbraco.Examine.Lucene.csproj">
      <Project>{0fad7d2a-d7dd-45b1-91fd-488bb6cdacea}</Project>
      <Name>Umbraco.Examine.Lucene</Name>
    </ProjectReference>
    <ProjectReference Include="..\Umbraco.Infrastructure\Umbraco.Infrastructure.csproj">
      <Project>{3ae7bf57-966b-45a5-910a-954d7c554441}</Project>
      <Name>Umbraco.Infrastructure</Name>
    </ProjectReference>
    <ProjectReference Include="..\Umbraco.Persistance.SqlCe\Umbraco.Persistance.SqlCe.csproj">
      <Project>{33085570-9bf2-4065-a9b0-a29d920d13ba}</Project>
      <Name>Umbraco.Persistance.SqlCe</Name>
    </ProjectReference>
    <ProjectReference Include="..\Umbraco.PublishedCache.NuCache\Umbraco.PublishedCache.NuCache.csproj">
      <Project>{f6de8da0-07cc-4ef2-8a59-2bc81dbb3830}</Project>
      <Name>Umbraco.PublishedCache.NuCache</Name>
    </ProjectReference>
    <ProjectReference Include="..\Umbraco.Tests.Common\Umbraco.Tests.Common.csproj">
      <Project>{a499779c-1b3b-48a8-b551-458e582e6e96}</Project>
      <Name>Umbraco.Tests.Common</Name>
    </ProjectReference>
    <ProjectReference Include="..\Umbraco.Web\Umbraco.Web.csproj">
      <Project>{651E1350-91B6-44B7-BD60-7207006D7003}</Project>
      <Name>Umbraco.Web</Name>
    </ProjectReference>
  </ItemGroup>
  <ItemGroup>
    <EmbeddedResource Include="Migrations\SqlScripts\SqlResources.resx">
      <Generator>ResXFileCodeGenerator</Generator>
      <LastGenOutput>SqlResources.Designer.cs</LastGenOutput>
      <SubType>Designer</SubType>
    </EmbeddedResource>
    <EmbeddedResource Include="Services\Importing\ImportResources.resx">
      <Generator>ResXFileCodeGenerator</Generator>
      <LastGenOutput>ImportResources.Designer.cs</LastGenOutput>
      <SubType>Designer</SubType>
    </EmbeddedResource>
    <EmbeddedResource Include="UmbracoExamine\TestFiles.resx">
      <Generator>ResXFileCodeGenerator</Generator>
      <LastGenOutput>TestFiles.Designer.cs</LastGenOutput>
      <SubType>Designer</SubType>
    </EmbeddedResource>
  </ItemGroup>
  <ItemGroup>
    <Content Include="Logging\logviewer.searches.config.js">
      <CopyToOutputDirectory>Always</CopyToOutputDirectory>
    </Content>
    <Content Include="Logging\UmbracoTraceLog.UNITTEST.20181112.json">
      <CopyToOutputDirectory>PreserveNewest</CopyToOutputDirectory>
    </Content>
    <Content Include="Migrations\SqlScripts\MySqlTotal-480.sql" />
    <Content Include="Migrations\SqlScripts\SqlCe-SchemaAndData-4110.sql" />
    <Content Include="Migrations\SqlScripts\SqlCeTotal-480.sql" />
    <Content Include="Migrations\SqlScripts\SqlServerTotal-480.sql" />
    <Content Include="Services\Importing\CheckboxList-Content-Package.xml">
      <SubType>Designer</SubType>
    </Content>
    <Content Include="Services\Importing\CompositionsTestPackage-Random.xml" />
    <Content Include="Services\Importing\CompositionsTestPackage.xml" />
    <Content Include="Services\Importing\Dictionary-Package.xml" />
    <Content Include="Services\Importing\Fanoe-Package.xml" />
    <Content Include="UmbracoExamine\TestFiles\media.xml" />
    <Content Include="Services\Importing\InheritedDocTypes-Package.xml" />
    <Content Include="Services\Importing\SingleDocType.xml" />
    <Content Include="Services\Importing\StandardMvc-Package.xml">
      <SubType>Designer</SubType>
    </Content>
    <Content Include="Services\Importing\TemplateOnly-Package.xml" />
    <Content Include="Services\Importing\TemplateOnly-Updated-Package.xml" />
    <Content Include="Services\Importing\uBlogsy-Package.xml" />
    <Content Include="Services\Importing\XsltSearch-Package.xml" />
  </ItemGroup>
  <ItemGroup>
    <Service Include="{82A7F48D-3B50-4B1E-B82E-3ADA8210C358}" />
  </ItemGroup>
  <!-- get NuGet packages directory -->
  <PropertyGroup>
    <NuGetPackages>$(NuGetPackageFolders.Split(';')[0])</NuGetPackages>
  </PropertyGroup>
  <Import Project="$(MSBuildToolsPath)\Microsoft.CSharp.targets" />
  <Target Name="BeforeBuild">
    <Message Text="-BeforeBuild-" Importance="high" />
    <Message Text="MSBuildExtensionsPath: $(MSBuildExtensionsPath)" Importance="high" />
    <Message Text="WebPublishingTasks:    $(WebPublishingTasks)" Importance="high" />
    <Message Text="NuGetPackageFolders:   $(NuGetPackageFolders)" Importance="high" />
    <Message Text="NuGetPackages:         $(NuGetPackages)" Importance="high" />
  </Target>
</Project><|MERGE_RESOLUTION|>--- conflicted
+++ resolved
@@ -33,10 +33,10 @@
     <NuGetPackageImportStamp>
     </NuGetPackageImportStamp>
   </PropertyGroup>
-    <PropertyGroup>
-        <AutoGenerateBindingRedirects>true</AutoGenerateBindingRedirects>
-        <GenerateBindingRedirectsOutputType>true</GenerateBindingRedirectsOutputType>
-    </PropertyGroup>
+  <PropertyGroup>
+    <AutoGenerateBindingRedirects>true</AutoGenerateBindingRedirects>
+    <GenerateBindingRedirectsOutputType>true</GenerateBindingRedirectsOutputType>
+  </PropertyGroup>
   <PropertyGroup Condition=" '$(Configuration)|$(Platform)' == 'Debug|AnyCPU' ">
     <DebugSymbols>true</DebugSymbols>
     <DebugType>full</DebugType>
@@ -99,14 +99,12 @@
     <PackageReference Include="Microsoft.AspNet.WebApi.SelfHost" Version="5.2.7" />
     <PackageReference Include="Microsoft.AspNet.WebApi.Tracing" Version="5.2.7" />
     <PackageReference Include="Microsoft.AspNet.WebApi.WebHost" Version="5.2.7" />
-<<<<<<< HEAD
-    <PackageReference Include="Microsoft.Extensions.DependencyInjection"  Version="3.1.7" />
-    <PackageReference Include="Microsoft.Extensions.DependencyInjection.Abstractions" Version="3.1.7" />
-    <PackageReference Include="Microsoft.Owin" Version="4.0.1" />
+    <PackageReference Include="Microsoft.Extensions.DependencyInjection" Version="3.1.8" />
+    <PackageReference Include="Microsoft.Extensions.DependencyInjection.Abstractions" Version="3.1.8" />
+    <PackageReference Include="Microsoft.Owin" Version="4.1.1" />
     <PackageReference Include="Microsoft.Owin.Hosting" Version="4.0.1" />
-    <PackageReference Include="Microsoft.Owin.Security" Version="4.0.1" />
+    <PackageReference Include="Microsoft.Owin.Security" Version="4.1.1" />
     <PackageReference Include="Microsoft.Owin.Testing" Version="4.0.1" />
-=======
     <PackageReference Include="Microsoft.Extensions.Logging" Version="3.1.8" />
     <PackageReference Include="Microsoft.Extensions.Logging.Abstractions" Version="3.1.8" />
     <PackageReference Include="Microsoft.Extensions.Logging.Console">
@@ -117,7 +115,6 @@
     <PackageReference Include="Microsoft.Owin.Hosting" Version="4.1.1" />
     <PackageReference Include="Microsoft.Owin.Security" Version="4.1.1" />
     <PackageReference Include="Microsoft.Owin.Testing" Version="4.1.1" />
->>>>>>> 17c68176
     <PackageReference Include="Microsoft.Web.Infrastructure" Version="1.0.0.0" />
     <PackageReference Include="MiniProfiler" Version="4.2.1" />
     <PackageReference Include="Moq" Version="4.14.5" />
@@ -139,17 +136,10 @@
     <Compile Include="Cache\DistributedCacheBinderTests.cs" />
     <Compile Include="Cache\RefresherTests.cs" />
     <Compile Include="Cache\SnapDictionaryTests.cs" />
-<<<<<<< HEAD
-    <Compile Include="Configurations\GlobalSettingsTests.cs" />
-    <Compile Include="CoreThings\CallContextTests.cs" />
-    <Compile Include="Components\ComponentTests.cs" />
-    <Compile Include="CoreXml\RenamedRootNavigatorTests.cs" />
-=======
     <Compile Include="IO\AbstractFileSystemTests.cs" />
     <Compile Include="IO\FileSystemsTests.cs" />
     <Compile Include="IO\PhysicalFileSystemTests.cs" />
     <Compile Include="IO\ShadowFileSystemTests.cs" />
->>>>>>> 17c68176
     <Compile Include="LegacyXmlPublishedCache\ContentXmlDto.cs" />
     <Compile Include="LegacyXmlPublishedCache\PreviewXmlDto.cs" />
     <Compile Include="Logging\LogviewerTests.cs" />
@@ -485,6 +475,12 @@
   <ItemGroup>
     <Service Include="{82A7F48D-3B50-4B1E-B82E-3ADA8210C358}" />
   </ItemGroup>
+  <ItemGroup>
+    <Folder Include="Components\" />
+    <Folder Include="Configurations\" />
+    <Folder Include="CoreThings\" />
+    <Folder Include="CoreXml\" />
+  </ItemGroup>
   <!-- get NuGet packages directory -->
   <PropertyGroup>
     <NuGetPackages>$(NuGetPackageFolders.Split(';')[0])</NuGetPackages>
