--- conflicted
+++ resolved
@@ -455,14 +455,11 @@
     <Service Include="{82A7F48D-3B50-4B1E-B82E-3ADA8210C358}" />
   </ItemGroup>
   <ItemGroup>
-<<<<<<< HEAD
     <Folder Include="Components\" />
     <Folder Include="Configurations\" />
     <Folder Include="CoreThings\" />
     <Folder Include="CoreXml\" />
-=======
     <Folder Include="Integration\" />
->>>>>>> 6e592d64
   </ItemGroup>
   <!-- get NuGet packages directory -->
   <PropertyGroup>
