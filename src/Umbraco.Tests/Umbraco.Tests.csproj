--- conflicted
+++ resolved
@@ -134,11 +134,8 @@
     <Compile Include="PublishedContent\PublishedContentSnapshotTestBase.cs" />
     <Compile Include="PublishedContent\SolidPublishedSnapshot.cs" />
     <Compile Include="PublishedContent\NuCacheTests.cs" />
-<<<<<<< HEAD
     <Compile Include="Runtimes\StandaloneTests.cs" />
-=======
     <Compile Include="Routing\GetContentUrlsTests.cs" />
->>>>>>> b0eb0d12
     <Compile Include="Services\ContentServicePublishBranchTests.cs" />
     <Compile Include="Services\ContentServiceTagsTests.cs" />
     <Compile Include="Services\ContentTypeServiceVariantsTests.cs" />
