﻿<?xml version="1.0" encoding="utf-8"?>
<Project ToolsVersion="15.0">
  <Import Project="$(MSBuildExtensionsPath)\$(MSBuildToolsVersion)\Microsoft.Common.props" Condition="Exists('$(MSBuildExtensionsPath)\$(MSBuildToolsVersion)\Microsoft.Common.props')" />
  <PropertyGroup>
    <Configuration Condition=" '$(Configuration)' == '' ">Debug</Configuration>
    <Platform Condition=" '$(Platform)' == '' ">AnyCPU</Platform>
    <ProductVersion>8.0.30703</ProductVersion>
    <SchemaVersion>2.0</SchemaVersion>
    <ProjectGuid>{5D3B8245-ADA6-453F-A008-50ED04BFE770}</ProjectGuid>
    <OutputType>Library</OutputType>
    <AppDesignerFolder>Properties</AppDesignerFolder>
    <RootNamespace>Umbraco.Tests</RootNamespace>
    <AssemblyName>Umbraco.Tests</AssemblyName>
    <TargetFrameworkVersion>v4.7.2</TargetFrameworkVersion>
    <FileAlignment>512</FileAlignment>
    <SolutionDir Condition="$(SolutionDir) == '' Or $(SolutionDir) == '*Undefined*'">..\</SolutionDir>
    <PublishUrl>publish\</PublishUrl>
    <Install>true</Install>
    <InstallFrom>Disk</InstallFrom>
    <UpdateEnabled>false</UpdateEnabled>
    <UpdateMode>Foreground</UpdateMode>
    <UpdateInterval>7</UpdateInterval>
    <UpdateIntervalUnits>Days</UpdateIntervalUnits>
    <UpdatePeriodically>false</UpdatePeriodically>
    <UpdateRequired>false</UpdateRequired>
    <MapFileExtensions>true</MapFileExtensions>
    <ApplicationRevision>0</ApplicationRevision>
    <ApplicationVersion>1.0.0.%2a</ApplicationVersion>
    <IsWebBootstrapper>false</IsWebBootstrapper>
    <UseApplicationTrust>false</UseApplicationTrust>
    <BootstrapperEnabled>true</BootstrapperEnabled>
    <TargetFrameworkProfile />
    <NuGetPackageImportStamp>
    </NuGetPackageImportStamp>
  </PropertyGroup>
  <PropertyGroup>
    <AutoGenerateBindingRedirects>true</AutoGenerateBindingRedirects>
    <GenerateBindingRedirectsOutputType>true</GenerateBindingRedirectsOutputType>
  </PropertyGroup>
  <PropertyGroup Condition=" '$(Configuration)|$(Platform)' == 'Debug|AnyCPU' ">
    <DebugSymbols>true</DebugSymbols>
    <DebugType>full</DebugType>
    <Optimize>false</Optimize>
    <OutputPath>bin\Debug\</OutputPath>
    <DefineConstants>DEBUG;TRACE</DefineConstants>
    <ErrorReport>prompt</ErrorReport>
    <WarningLevel>4</WarningLevel>
    <Prefer32Bit>false</Prefer32Bit>
    <LangVersion>8</LangVersion>
  </PropertyGroup>
  <PropertyGroup Condition=" '$(Configuration)|$(Platform)' == 'Release|AnyCPU' ">
    <DebugType>pdbonly</DebugType>
    <Optimize>true</Optimize>
    <OutputPath>bin\Release\</OutputPath>
    <DefineConstants>TRACE</DefineConstants>
    <ErrorReport>prompt</ErrorReport>
    <WarningLevel>4</WarningLevel>
    <Prefer32Bit>false</Prefer32Bit>
    <LangVersion>latest</LangVersion>
  </PropertyGroup>
  <ItemGroup>
    <Reference Include="System" />
    <Reference Include="System.configuration" />
    <Reference Include="System.Core" />
    <Reference Include="System.Data.Entity.Design" />
    <Reference Include="System.Drawing" />
    <Reference Include="System.IO" />
    <Reference Include="System.IO.Compression" />
    <Reference Include="System.IO.Compression.FileSystem" />
    <Reference Include="System.Runtime.Caching" />
    <Reference Include="System.Runtime.Serialization" />
    <Reference Include="System.Text.Encoding" />
    <Reference Include="System.Web" />
    <Reference Include="System.Web.ApplicationServices" />
    <Reference Include="System.Web.Extensions" />
    <Reference Include="System.Web.Services" />
    <Reference Include="System.Xml.Linq" />
    <Reference Include="System.Data.DataSetExtensions" />
    <Reference Include="Microsoft.CSharp" />
    <Reference Include="System.Data" />
    <Reference Include="System.Xml" />
  </ItemGroup>
  <ItemGroup>
    <PackageReference Include="Castle.Core" Version="4.4.1" />
    <PackageReference Include="Examine.Core">
      <Version>2.0.0-alpha.20200128.15</Version>
    </PackageReference>
    <PackageReference Include="Castle.Core" Version="4.3.1" />
    <PackageReference Include="HtmlAgilityPack">
      <Version>1.11.31</Version>
    </PackageReference>
    <PackageReference Include="Lucene.Net.Contrib" Version="3.0.3" />
    <PackageReference Include="Microsoft.AspNet.Identity.Core" Version="2.2.3" />
    <PackageReference Include="Microsoft.AspNet.Mvc" Version="5.2.7" />
    <PackageReference Include="Microsoft.AspNet.WebApi" Version="5.2.7" />
    <PackageReference Include="Microsoft.AspNet.WebApi.Client" Version="5.2.7" />
    <PackageReference Include="Microsoft.AspNet.WebApi.Owin" Version="5.2.7" />
    <PackageReference Include="Microsoft.AspNet.WebApi.SelfHost" Version="5.2.7" />
    <PackageReference Include="Microsoft.AspNet.WebApi.Tracing" Version="5.2.7" />
    <PackageReference Include="Microsoft.AspNet.WebApi.WebHost" Version="5.2.7" />
    <PackageReference Include="Microsoft.Extensions.Configuration.Abstractions">
      <Version>5.0.0</Version>
    </PackageReference>
    <PackageReference Include="Microsoft.Extensions.Logging" Version="5.0.0" />
    <PackageReference Include="Microsoft.Extensions.Logging.Abstractions" Version="5.0.0" />
    <PackageReference Include="Microsoft.Extensions.Logging.Console">
      <Version>5.0.0</Version>
    </PackageReference>
    <PackageReference Include="Microsoft.Extensions.Logging.Debug" Version="5.0.0" />
    <PackageReference Include="Microsoft.Owin" Version="4.1.1" />
    <PackageReference Include="Microsoft.Owin.Hosting" Version="4.1.1" />
    <PackageReference Include="Microsoft.Owin.Security" Version="4.1.1" />
    <PackageReference Include="Microsoft.Owin.Testing" Version="4.1.1" />
    <PackageReference Include="Microsoft.Web.Infrastructure" Version="1.0.0.0" />
<<<<<<< HEAD
    <PackageReference Include="MiniProfiler" Version="4.2.1" />
    <PackageReference Include="Moq" Version="4.15.2" />
    <PackageReference Include="NPoco.SqlServer" Version="5.1.2" />
    <PackageReference Include="NUnit" Version="3.12.0" />
=======
    <PackageReference Include="MiniProfiler" Version="4.2.22" />
    <PackageReference Include="Moq" Version="4.16.1" />
    <PackageReference Include="NUnit" Version="3.13.1" />
>>>>>>> c30f5084
    <PackageReference Include="NUnit3TestAdapter" Version="3.17.0" />
    <PackageReference Include="Newtonsoft.Json" Version="12.0.3" />
    <PackageReference Include="MiniProfiler" Version="4.0.138" />
    <PackageReference Include="Moq" Version="4.10.1" />
    <PackageReference Include="NUnit" Version="3.11.0" />
    <PackageReference Include="NUnit3TestAdapter" Version="3.12.0" />
    <PackageReference Include="NPoco" Version="4.0.3" />
    <PackageReference Include="Newtonsoft.Json" Version="12.0.1" />
    <PackageReference Include="Owin" Version="1.0" />
    <PackageReference Include="Selenium.WebDriver" Version="3.141.0" />
    <PackageReference Include="System.Configuration.ConfigurationManager" Version="5.0.0" />
    <PackageReference Include="System.ComponentModel.Annotations" Version="5.0.0" />
<<<<<<< HEAD
    <PackageReference Include="Microsoft.Data.SqlClient" Version="2.1.1" />
    <PackageReference Include="Umbraco.SqlServerCE" Version="4.0.0.1" />
=======
    <PackageReference Include="System.Data.SqlClient" Version="4.8.2" />
>>>>>>> c30f5084
    <PackageReference Include="System.Threading.Tasks.Extensions" Version="4.5.4" />
    <PackageReference Include="Umbraco.SqlServerCE" Version="4.0.0.1" />
  </ItemGroup>
  <ItemGroup>
    <Compile Include="LegacyXmlPublishedCache\ContentXmlDto.cs" />
    <Compile Include="LegacyXmlPublishedCache\LegacyBackgroundTask\BackgroundTaskRunner.cs" />
    <Compile Include="LegacyXmlPublishedCache\LegacyBackgroundTask\BackgroundTaskRunnerOptions.cs" />
    <Compile Include="LegacyXmlPublishedCache\LegacyBackgroundTask\IBackgroundTask.cs" />
    <Compile Include="LegacyXmlPublishedCache\LegacyBackgroundTask\IBackgroundTaskRunner.cs" />
    <Compile Include="LegacyXmlPublishedCache\LegacyBackgroundTask\ILatchedBackgroundTask.cs" />
    <Compile Include="LegacyXmlPublishedCache\LegacyBackgroundTask\LatchedBackgroundTaskBase.cs" />
    <Compile Include="LegacyXmlPublishedCache\LegacyBackgroundTask\TaskEventArgs.cs" />
    <Compile Include="LegacyXmlPublishedCache\LegacyBackgroundTask\ThreadingTaskImmutable.cs" />
    <Compile Include="LegacyXmlPublishedCache\PreviewXmlDto.cs" />
    <Compile Include="Models\ContentXmlTest.cs" />
    <Compile Include="PublishedContent\SolidPublishedSnapshot.cs" />
    <Compile Include="Published\ModelTypeTests.cs" />
    <Compile Include="Routing\BaseUrlProviderTest.cs" />
    <Compile Include="Routing\UrlProviderWithHideTopLevelNodeFromPathTests.cs" />
    <Compile Include="Services\TestWithSomeContentBase.cs" />
    <Compile Include="TestHelpers\Entities\MockedContent.cs" />
    <Compile Include="TestHelpers\Entities\MockedContentTypes.cs" />
    <Compile Include="TestHelpers\Entities\MockedEntity.cs" />
    <Compile Include="TestHelpers\Entities\MockedMedia.cs" />
    <Compile Include="TestHelpers\Entities\MockedMember.cs" />
    <Compile Include="TestHelpers\Entities\MockedPropertyTypes.cs" />
    <Compile Include="TestHelpers\Entities\MockedUser.cs" />
    <Compile Include="TestHelpers\Entities\MockedUserGroup.cs" />
    <Compile Include="UmbracoExamine\ExamineExtensions.cs" />
    <Compile Include="Membership\MembersMembershipProviderTests.cs" />
    <Compile Include="Persistence\Mappers\MapperTestBase.cs" />
    <Compile Include="PublishedContent\NuCacheChildrenTests.cs" />
    <Compile Include="PublishedContent\PublishedContentLanguageVariantTests.cs" />
    <Compile Include="PublishedContent\PublishedContentSnapshotTestBase.cs" />
    <Compile Include="PublishedContent\NuCacheTests.cs" />
    <Compile Include="Routing\MediaUrlProviderTests.cs" />
    <Compile Include="Routing\GetContentUrlsTests.cs" />
    <Compile Include="TestHelpers\RandomIdRamDirectory.cs" />
    <Compile Include="TestHelpers\Stubs\TestUserPasswordConfig.cs" />
    <Compile Include="Testing\Objects\TestDataSource.cs" />
    <Compile Include="Issues\U9560.cs" />
    <Compile Include="Routing\ContentFinderByUrlAndTemplateTests.cs" />
    <Compile Include="Routing\ContentFinderByUrlTests.cs" />
    <Compile Include="Routing\ContentFinderByUrlWithDomainsTests.cs" />
    <Compile Include="Routing\UrlProviderWithoutHideTopLevelNodeFromPathTests.cs" />
    <Compile Include="Routing\UrlRoutesTests.cs" />
    <Compile Include="Routing\UrlsProviderWithDomainsTests.cs" />
    <Compile Include="Scoping\PassThroughEventDispatcherTests.cs" />
    <Compile Include="Scoping\ScopedXmlTests.cs" />
    <Compile Include="Scoping\ScopedNuCacheTests.cs" />
    <Compile Include="TestHelpers\ControllerTesting\AuthenticateEverythingExtensions.cs" />
    <Compile Include="TestHelpers\ControllerTesting\AuthenticateEverythingMiddleware.cs" />
    <Compile Include="TestHelpers\ControllerTesting\SpecificAssemblyResolver.cs" />
    <Compile Include="TestHelpers\ControllerTesting\TestControllerActivator.cs" />
    <Compile Include="TestHelpers\ControllerTesting\TestControllerActivatorBase.cs" />
    <Compile Include="TestHelpers\ControllerTesting\TestStartup.cs" />
    <Compile Include="TestHelpers\ControllerTesting\TraceExceptionLogger.cs" />
    <Compile Include="Testing\Objects\Accessors\NoHttpContextAccessor.cs" />
    <Compile Include="TestHelpers\Stubs\TestExamineManager.cs" />
    <Compile Include="Testing\UmbracoTestBase.cs" />
    <Compile Include="TestHelpers\TestObjects-Mocks.cs" />
    <Compile Include="TestHelpers\TestObjects.cs" />
    <Compile Include="UmbracoExamine\RandomIdRamDirectory.cs" />
    <Compile Include="Web\Controllers\AuthenticationControllerTests.cs" />
    <Compile Include="Web\HttpCookieExtensionsTests.cs" />
    <Compile Include="Persistence\NPocoTests\PetaPocoCachesTest.cs" />
    <Compile Include="Routing\RoutesCacheTests.cs" />
    <Compile Include="Routing\UrlRoutingTestBase.cs" />
    <Compile Include="Web\PublishedContentQueryTests.cs" />
    <Compile Include="Web\Mvc\ViewDataDictionaryExtensionTests.cs" />
    <Compile Include="Persistence\Querying\ContentTypeSqlMappingTests.cs" />
    <Compile Include="PublishedContent\PublishedContentExtensionTests.cs" />
    <Compile Include="PublishedContent\PublishedRouterTests.cs" />
    <Compile Include="PublishedContent\RootNodeTests.cs" />
    <Compile Include="Cache\PublishedCache\PublishedMediaCacheTests.cs" />
    <Compile Include="Models\MediaXmlTest.cs" />
    <Compile Include="Persistence\FaultHandling\ConnectionRetryTest.cs" />
    <Compile Include="PublishedContent\PublishedContentDataTableTests.cs" />
    <Compile Include="PublishedContent\PublishedContentTestBase.cs" />
    <Compile Include="PublishedContent\PublishedContentTests.cs" />
    <Compile Include="PublishedContent\PublishedMediaTests.cs" />
    <Compile Include="PublishedContent\PublishedContentMoreTests.cs" />
    <Compile Include="Cache\PublishedCache\PublishedContentCacheTests.cs" />
    <Compile Include="Routing\ContentFinderByAliasWithDomainsTests.cs" />
    <Compile Include="Routing\DomainsAndCulturesTests.cs" />
    <Compile Include="Routing\UrlsWithNestedDomains.cs" />
    <Compile Include="TestHelpers\TestWithDatabaseBase.cs" />
    <Compile Include="Routing\ContentFinderByAliasTests.cs" />
    <Compile Include="Routing\ContentFinderByIdTests.cs" />
    <Compile Include="Routing\ContentFinderByPageIdQueryTests.cs" />
    <Compile Include="Routing\RouteTestExtensions.cs" />
    <Compile Include="TestHelpers\Stubs\TestControllerFactory.cs" />
    <Compile Include="TestHelpers\BaseUsingSqlCeSyntax.cs" />
    <Compile Include="TestHelpers\BaseWebTest.cs" />
    <Compile Include="UmbracoExamine\EventsTest.cs" />
    <Compile Include="UmbracoExamine\ExamineBaseTest.cs" />
    <Compile Include="UmbracoExamine\IndexInitializer.cs" />
    <Compile Include="UmbracoExamine\IndexTest.cs" />
    <Compile Include="UmbracoExamine\SearchTests.cs" />
    <Compile Include="UmbracoExamine\TestFiles.Designer.cs">
      <AutoGen>True</AutoGen>
      <DesignTime>True</DesignTime>
      <DependentUpon>TestFiles.resx</DependentUpon>
    </Compile>
    <Compile Include="UmbracoExamine\ExamineDemoDataMediaService.cs" />
    <Compile Include="UmbracoExamine\ExamineDemoDataContentService.cs" />
    <Compile Include="TestHelpers\Stubs\TestLastChanceFinder.cs" />
    <Compile Include="TestHelpers\TestHelper.cs" />
    <Compile Include="Properties\AssemblyInfo.cs" />
    <Compile Include="TestHelpers\FakeHttpContextFactory.cs" />
    <Compile Include="LegacyXmlPublishedCache\DictionaryPublishedContent.cs" />
    <Compile Include="LegacyXmlPublishedCache\DomainCache.cs" />
    <Compile Include="LegacyXmlPublishedCache\PreviewContent.cs" />
    <Compile Include="LegacyXmlPublishedCache\PublishedContentCache.cs" />
    <Compile Include="LegacyXmlPublishedCache\PublishedMediaCache.cs" />
    <Compile Include="LegacyXmlPublishedCache\PublishedMemberCache.cs" />
    <Compile Include="LegacyXmlPublishedCache\PublishedSnapshot.cs" />
    <Compile Include="LegacyXmlPublishedCache\XmlPublishedSnapshotService.cs" />
    <Compile Include="LegacyXmlPublishedCache\RoutesCache.cs" />
    <Compile Include="LegacyXmlPublishedCache\SafeXmlReaderWriter.cs" />
    <Compile Include="LegacyXmlPublishedCache\UmbracoContextCache.cs" />
    <Compile Include="LegacyXmlPublishedCache\XmlPublishedContent.cs" />
    <Compile Include="LegacyXmlPublishedCache\XmlPublishedProperty.cs" />
    <Compile Include="LegacyXmlPublishedCache\XmlStore.cs" />
    <Compile Include="LegacyXmlPublishedCache\XmlStoreFilePersister.cs" />
  </ItemGroup>
  <ItemGroup>
    <None Include="App.config">
      <SubType>Designer</SubType>
    </None>
    <None Include="UmbracoExamine\TestFiles\umbraco-sort.config">
      <SubType>Designer</SubType>
    </None>
    <None Include="UmbracoExamine\TestFiles\umbraco.config" />
    <None Include="unit-test-logger.config">
      <CopyToOutputDirectory>Always</CopyToOutputDirectory>
    </None>
  </ItemGroup>
  <ItemGroup>
    <ProjectReference Include="..\Umbraco.Core\Umbraco.Core.csproj">
      <Project>{29aa69d9-b597-4395-8d42-43b1263c240a}</Project>
      <Name>Umbraco.Core</Name>
    </ProjectReference>
    <ProjectReference Include="..\Umbraco.Examine.Lucene\Umbraco.Examine.Lucene.csproj">
      <Project>{0fad7d2a-d7dd-45b1-91fd-488bb6cdacea}</Project>
      <Name>Umbraco.Examine.Lucene</Name>
    </ProjectReference>
    <ProjectReference Include="..\Umbraco.Infrastructure\Umbraco.Infrastructure.csproj">
      <Project>{3ae7bf57-966b-45a5-910a-954d7c554441}</Project>
      <Name>Umbraco.Infrastructure</Name>
    </ProjectReference>
    <ProjectReference Include="..\Umbraco.Persistence.SqlCe\Umbraco.Persistence.SqlCe.csproj">
      <Project>{33085570-9bf2-4065-a9b0-a29d920d13ba}</Project>
      <Name>Umbraco.Persistence.SqlCe</Name>
    </ProjectReference>
    <ProjectReference Include="..\Umbraco.PublishedCache.NuCache\Umbraco.PublishedCache.NuCache.csproj">
      <Project>{f6de8da0-07cc-4ef2-8a59-2bc81dbb3830}</Project>
      <Name>Umbraco.PublishedCache.NuCache</Name>
    </ProjectReference>
    <ProjectReference Include="..\Umbraco.Tests.Common\Umbraco.Tests.Common.csproj">
      <Project>{a499779c-1b3b-48a8-b551-458e582e6e96}</Project>
      <Name>Umbraco.Tests.Common</Name>
    </ProjectReference>
    <ProjectReference Include="..\Umbraco.Web\Umbraco.Web.csproj">
      <Project>{651E1350-91B6-44B7-BD60-7207006D7003}</Project>
      <Name>Umbraco.Web</Name>
    </ProjectReference>
  </ItemGroup>
  <ItemGroup>
    <EmbeddedResource Include="UmbracoExamine\TestFiles.resx">
      <Generator>ResXFileCodeGenerator</Generator>
      <LastGenOutput>TestFiles.Designer.cs</LastGenOutput>
      <SubType>Designer</SubType>
    </EmbeddedResource>
  </ItemGroup>
  <ItemGroup>
    <Content Include="Services\Importing\Dictionary-Package.xml" />
    <Content Include="UmbracoExamine\TestFiles\media.xml" />
  </ItemGroup>
  <ItemGroup>
    <Service Include="{82A7F48D-3B50-4B1E-B82E-3ADA8210C358}" />
  </ItemGroup>
  <ItemGroup>
    <Folder Include="Persistence\SyntaxProvider\" />
  </ItemGroup>
  <!-- get NuGet packages directory -->
  <PropertyGroup>
    <NuGetPackages>$(NuGetPackageFolders.Split(';')[0])</NuGetPackages>
  </PropertyGroup>
  <Import Project="$(MSBuildToolsPath)\Microsoft.CSharp.targets" />
  <Target Name="BeforeBuild">
    <Message Text="-BeforeBuild-" Importance="high" />
    <Message Text="MSBuildExtensionsPath: $(MSBuildExtensionsPath)" Importance="high" />
    <Message Text="WebPublishingTasks:    $(WebPublishingTasks)" Importance="high" />
    <Message Text="NuGetPackageFolders:   $(NuGetPackageFolders)" Importance="high" />
    <Message Text="NuGetPackages:         $(NuGetPackages)" Importance="high" />
  </Target>
</Project><|MERGE_RESOLUTION|>--- conflicted
+++ resolved
@@ -112,34 +112,28 @@
     <PackageReference Include="Microsoft.Owin.Security" Version="4.1.1" />
     <PackageReference Include="Microsoft.Owin.Testing" Version="4.1.1" />
     <PackageReference Include="Microsoft.Web.Infrastructure" Version="1.0.0.0" />
-<<<<<<< HEAD
     <PackageReference Include="MiniProfiler" Version="4.2.1" />
     <PackageReference Include="Moq" Version="4.15.2" />
     <PackageReference Include="NPoco.SqlServer" Version="5.1.2" />
     <PackageReference Include="NUnit" Version="3.12.0" />
-=======
     <PackageReference Include="MiniProfiler" Version="4.2.22" />
     <PackageReference Include="Moq" Version="4.16.1" />
     <PackageReference Include="NUnit" Version="3.13.1" />
->>>>>>> c30f5084
     <PackageReference Include="NUnit3TestAdapter" Version="3.17.0" />
     <PackageReference Include="Newtonsoft.Json" Version="12.0.3" />
     <PackageReference Include="MiniProfiler" Version="4.0.138" />
     <PackageReference Include="Moq" Version="4.10.1" />
     <PackageReference Include="NUnit" Version="3.11.0" />
     <PackageReference Include="NUnit3TestAdapter" Version="3.12.0" />
-    <PackageReference Include="NPoco" Version="4.0.3" />
+    <PackageReference Include="NPoco" Version="5.1.2" />
     <PackageReference Include="Newtonsoft.Json" Version="12.0.1" />
     <PackageReference Include="Owin" Version="1.0" />
     <PackageReference Include="Selenium.WebDriver" Version="3.141.0" />
     <PackageReference Include="System.Configuration.ConfigurationManager" Version="5.0.0" />
     <PackageReference Include="System.ComponentModel.Annotations" Version="5.0.0" />
-<<<<<<< HEAD
     <PackageReference Include="Microsoft.Data.SqlClient" Version="2.1.1" />
     <PackageReference Include="Umbraco.SqlServerCE" Version="4.0.0.1" />
-=======
     <PackageReference Include="System.Data.SqlClient" Version="4.8.2" />
->>>>>>> c30f5084
     <PackageReference Include="System.Threading.Tasks.Extensions" Version="4.5.4" />
     <PackageReference Include="Umbraco.SqlServerCE" Version="4.0.0.1" />
   </ItemGroup>
