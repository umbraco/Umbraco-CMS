--- conflicted
+++ resolved
@@ -32,14 +32,7 @@
             var umbCtx = new UmbracoContext(
                 httpContextAccessor,
                 Mock.Of<IPublishedSnapshotService>(),
-<<<<<<< HEAD
-                new WebSecurity(Mock.Of<HttpContextBase>(), ServiceContext.UserService, TestObjects.GetGlobalSettings(), IOHelper),
-                TestObjects.GetUmbracoSettings(),
-                new List<IUrlProvider>(),
-                Enumerable.Empty<IMediaUrlProvider>(),
-=======
-                new WebSecurity(httpContextAccessor, Current.Services.UserService, TestObjects.GetGlobalSettings(), IOHelper),
->>>>>>> 46f00cf9
+                new WebSecurity(httpContextAccessor, ServiceContext.UserService, TestObjects.GetGlobalSettings(), IOHelper),
                 TestObjects.GetGlobalSettings(),
                 new TestVariationContextAccessor(),
                 IOHelper,
@@ -59,14 +52,7 @@
             var umbCtx = new UmbracoContext(
                 httpContextAccessor,
                 Mock.Of<IPublishedSnapshotService>(),
-<<<<<<< HEAD
-                new WebSecurity(Mock.Of<HttpContextBase>(), ServiceContext.UserService, TestObjects.GetGlobalSettings(), IOHelper),
-                TestObjects.GetUmbracoSettings(),
-                new List<IUrlProvider>(),
-                Enumerable.Empty<IMediaUrlProvider>(),
-=======
-                new WebSecurity(httpContextAccessor, Current.Services.UserService, TestObjects.GetGlobalSettings(), IOHelper),
->>>>>>> 46f00cf9
+                new WebSecurity(httpContextAccessor, ServiceContext.UserService, TestObjects.GetGlobalSettings(), IOHelper),
                 TestObjects.GetGlobalSettings(),
                 new TestVariationContextAccessor(),
                 IOHelper,
@@ -96,14 +82,7 @@
             var umbCtx = new UmbracoContext(
                 httpContextAccessor,
                 Mock.Of<IPublishedSnapshotService>(),
-<<<<<<< HEAD
-                new WebSecurity(Mock.Of<HttpContextBase>(), ServiceContext.UserService, TestObjects.GetGlobalSettings(), IOHelper),
-                TestObjects.GetUmbracoSettings(),
-                new List<IUrlProvider>(),
-                Enumerable.Empty<IMediaUrlProvider>(),
-=======
-                new WebSecurity(httpContextAccessor, Current.Services.UserService, TestObjects.GetGlobalSettings(), IOHelper),
->>>>>>> 46f00cf9
+                new WebSecurity(httpContextAccessor, ServiceContext.UserService, TestObjects.GetGlobalSettings(), IOHelper),
                 TestObjects.GetGlobalSettings(),
                 new TestVariationContextAccessor(),
                 IOHelper,
