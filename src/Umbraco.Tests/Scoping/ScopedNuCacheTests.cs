﻿using System;
using System.Collections.Generic;
using System.Linq;
using System.Web.Routing;
using Moq;
using NUnit.Framework;
using Umbraco.Core;
using Umbraco.Core.Cache;
using Umbraco.Core.Composing;
using Umbraco.Core.Configuration;
using Umbraco.Core.Configuration.UmbracoSettings;
using Umbraco.Core.Events;
using Umbraco.Core.Logging;
using Umbraco.Core.Models;
using Umbraco.Core.Models.PublishedContent;
using Umbraco.Core.Persistence.Repositories;
using Umbraco.Core.PropertyEditors;
using Umbraco.Core.Services;
using Umbraco.Core.Services.Implement;
using Umbraco.Core.Strings;
using Umbraco.Core.Sync;
using Umbraco.Tests.TestHelpers;
using Umbraco.Tests.Testing;
using Umbraco.Tests.Testing.Objects.Accessors;
using Umbraco.Web;
using Umbraco.Web.Cache;
using Umbraco.Web.PublishedCache;
using Umbraco.Web.PublishedCache.NuCache;
using Umbraco.Web.PublishedCache.NuCache.DataSource;
using Umbraco.Web.Routing;
using Umbraco.Web.Security;

namespace Umbraco.Tests.Scoping
{
    [TestFixture]
    [UmbracoTest(Database = UmbracoTestOptions.Database.NewSchemaPerTest, PublishedRepositoryEvents = true)]
    public class ScopedNuCacheTests : TestWithDatabaseBase
    {
        private DistributedCacheBinder _distributedCacheBinder;

        protected override void Compose()
        {
            base.Compose();

            // the cache refresher component needs to trigger to refresh caches
            // but then, it requires a lot of plumbing ;(
            // FIXME: and we cannot inject a DistributedCache yet
            // so doing all this mess
            Composition.RegisterUnique<IServerMessenger, ScopedXmlTests.LocalServerMessenger>();
            Composition.RegisterUnique(f => Mock.Of<IServerRegistrar>());
            Composition.WithCollectionBuilder<CacheRefresherCollectionBuilder>()
                .Add(() => Composition.TypeLoader.GetCacheRefreshers());
        }

        public override void TearDown()
        {
            base.TearDown();

            _distributedCacheBinder?.UnbindEvents();
            _distributedCacheBinder = null;

            _onPublishedAssertAction = null;
            ContentService.Published -= OnPublishedAssert;
        }

        private void OnPublishedAssert(IContentService sender, PublishEventArgs<IContent> args)
        {
            _onPublishedAssertAction?.Invoke();
        }

        private Action _onPublishedAssertAction;

        protected override IPublishedSnapshotService CreatePublishedSnapshotService()
        {
            var options = new PublishedSnapshotServiceOptions { IgnoreLocalDb = true };
            var publishedSnapshotAccessor = new UmbracoContextPublishedSnapshotAccessor(Umbraco.Web.Composing.Current.UmbracoContextAccessor);
            var runtimeStateMock = new Mock<IRuntimeState>();
            runtimeStateMock.Setup(x => x.Level).Returns(() => RuntimeLevel.Run);

            var contentTypeFactory = Factory.GetInstance<IPublishedContentTypeFactory>();
            var documentRepository = Mock.Of<IDocumentRepository>();
            var mediaRepository = Mock.Of<IMediaRepository>();
            var memberRepository = Mock.Of<IMemberRepository>();
<<<<<<< HEAD

=======
            var globalSettings = Factory.GetInstance<IGlobalSettings>();
            ITransactableDictionaryFactory transactableDictionaryFactory = new BPlusTreeTransactableDictionaryFactory(globalSettings);
>>>>>>> 16228d29
            var nestedContentDataSerializerFactory = new JsonContentNestedDataSerializerFactory();
            return new PublishedSnapshotService(
                options,
                null,
                runtimeStateMock.Object,
                ServiceContext,
                contentTypeFactory,
                null,
                publishedSnapshotAccessor,
                Mock.Of<IVariationContextAccessor>(),
                ProfilingLogger,
                ScopeProvider,
                DefaultCultureAccessor,
<<<<<<< HEAD
                new DatabaseDataSource(nestedContentDataSerializerFactory, documentRepository, mediaRepository, memberRepository,
                new UrlSegmentProviderCollection(new[] { new DefaultUrlSegmentProvider() })),
                Factory.GetInstance<IGlobalSettings>(),
                Factory.GetInstance<IEntityXmlSerializer>(),
                Mock.Of<IPublishedModelFactory>());
=======
                new DatabaseDataSource(nestedContentDataSerializerFactory),
                globalSettings,
                Factory.GetInstance<IEntityXmlSerializer>(),
                Mock.Of<IPublishedModelFactory>(),
                new UrlSegmentProviderCollection(new[] { new DefaultUrlSegmentProvider() }),
                transactableDictionaryFactory,
                nestedContentDataSerializerFactory);
>>>>>>> 16228d29
        }

        protected UmbracoContext GetUmbracoContextNu(string url, int templateId = 1234, RouteData routeData = null, bool setSingleton = false, IUmbracoSettingsSection umbracoSettings = null, IEnumerable<IUrlProvider> urlProviders = null)
        {
            // ensure we have a PublishedSnapshotService
            var service = PublishedSnapshotService as PublishedSnapshotService;

            var httpContext = GetHttpContextFactory(url, routeData).HttpContext;

            var globalSettings = TestObjects.GetGlobalSettings();
            var umbracoContext = new UmbracoContext(
                httpContext,
                service,
                new WebSecurity(httpContext, Current.Services.UserService, globalSettings),
                umbracoSettings ?? SettingsForTests.GetDefaultUmbracoSettings(),
                urlProviders ?? Enumerable.Empty<IUrlProvider>(),
                Enumerable.Empty<IMediaUrlProvider>(),
                globalSettings,
                new TestVariationContextAccessor());

            if (setSingleton)
                Umbraco.Web.Composing.Current.UmbracoContextAccessor.UmbracoContext = umbracoContext;

            return umbracoContext;
        }

        [TestCase(true)]
        [TestCase(false)]
        public void TestScope(bool complete)
        {
            var umbracoContext = GetUmbracoContextNu("http://example.com/", setSingleton: true);

            // wire cache refresher
            _distributedCacheBinder = new DistributedCacheBinder(new DistributedCache(), Mock.Of<IUmbracoContextFactory>(), Mock.Of<ILogger>());
            _distributedCacheBinder.BindEvents(true);

            // create document type, document
            var contentType = new ContentType(-1) { Alias = "CustomDocument", Name = "Custom Document" };
            Current.Services.ContentTypeService.Save(contentType);
            var item = new Content("name", -1, contentType);

            // event handler
            var evented = 0;
            _onPublishedAssertAction = () =>
            {
                evented++;

                var e = umbracoContext.Content.GetById(item.Id);

                // during events, due to LiveSnapshot, we see the changes
                Assert.IsNotNull(e);
                Assert.AreEqual("changed", e.Name());
            };

            using (var scope = ScopeProvider.CreateScope())
            {
                Current.Services.ContentService.SaveAndPublish(item);
                scope.Complete();
            }

            // been created
            var x = umbracoContext.Content.GetById(item.Id);
            Assert.IsNotNull(x);
            Assert.AreEqual("name", x.Name());

            ContentService.Published += OnPublishedAssert;

            using (var scope = ScopeProvider.CreateScope())
            {
                item.Name = "changed";
                Current.Services.ContentService.SaveAndPublish(item);

                if (complete)
                    scope.Complete();
            }

            // only 1 event occuring because we are publishing twice for the same event for
            // the same object and the scope deduplicates the events (uses the latest)
            Assert.AreEqual(complete ? 1 : 0, evented);

            // after the scope,
            // if completed, we see the changes
            // else changes have been rolled back
            x = umbracoContext.Content.GetById(item.Id);
            Assert.IsNotNull(x);
            Assert.AreEqual(complete ? "changed" : "name", x.Name());
        }
    }
}<|MERGE_RESOLUTION|>--- conflicted
+++ resolved
@@ -81,12 +81,8 @@
             var documentRepository = Mock.Of<IDocumentRepository>();
             var mediaRepository = Mock.Of<IMediaRepository>();
             var memberRepository = Mock.Of<IMemberRepository>();
-<<<<<<< HEAD
-
-=======
             var globalSettings = Factory.GetInstance<IGlobalSettings>();
             ITransactableDictionaryFactory transactableDictionaryFactory = new BPlusTreeTransactableDictionaryFactory(globalSettings);
->>>>>>> 16228d29
             var nestedContentDataSerializerFactory = new JsonContentNestedDataSerializerFactory();
             return new PublishedSnapshotService(
                 options,
@@ -100,21 +96,12 @@
                 ProfilingLogger,
                 ScopeProvider,
                 DefaultCultureAccessor,
-<<<<<<< HEAD
                 new DatabaseDataSource(nestedContentDataSerializerFactory, documentRepository, mediaRepository, memberRepository,
-                new UrlSegmentProviderCollection(new[] { new DefaultUrlSegmentProvider() })),
+                ScopeProvider,new UrlSegmentProviderCollection(new[] { new DefaultUrlSegmentProvider() })),
                 Factory.GetInstance<IGlobalSettings>(),
                 Factory.GetInstance<IEntityXmlSerializer>(),
-                Mock.Of<IPublishedModelFactory>());
-=======
-                new DatabaseDataSource(nestedContentDataSerializerFactory),
-                globalSettings,
-                Factory.GetInstance<IEntityXmlSerializer>(),
                 Mock.Of<IPublishedModelFactory>(),
-                new UrlSegmentProviderCollection(new[] { new DefaultUrlSegmentProvider() }),
-                transactableDictionaryFactory,
-                nestedContentDataSerializerFactory);
->>>>>>> 16228d29
+                transactableDictionaryFactory);
         }
 
         protected UmbracoContext GetUmbracoContextNu(string url, int templateId = 1234, RouteData routeData = null, bool setSingleton = false, IUmbracoSettingsSection umbracoSettings = null, IEnumerable<IUrlProvider> urlProviders = null)
