--- conflicted
+++ resolved
@@ -122,14 +122,7 @@
             var umbracoContext = new UmbracoContext(
                 httpContextAccessor,
                 service,
-<<<<<<< HEAD
-                new WebSecurity(httpContext, ServiceContext.UserService, globalSettings, IOHelper),
-                umbracoSettings ?? SettingsForTests.GetDefaultUmbracoSettings(),
-                urlProviders ?? Enumerable.Empty<IUrlProvider>(),
-                Enumerable.Empty<IMediaUrlProvider>(),
-=======
-                new WebSecurity(httpContextAccessor, Current.Services.UserService, globalSettings, IOHelper),
->>>>>>> 46f00cf9
+                new WebSecurity(httpContextAccessor, ServiceContext.UserService, globalSettings, IOHelper),
                 globalSettings,
                 new TestVariationContextAccessor(),
                 IOHelper,
