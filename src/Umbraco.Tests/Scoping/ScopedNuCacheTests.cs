﻿using System;
using System.Collections.Generic;
using System.Linq;
using System.Web.Routing;
using Moq;
using NUnit.Framework;
using Umbraco.Core;
using Umbraco.Core.Cache;
using Umbraco.Core.Composing;
using Umbraco.Core.Configuration;
using Umbraco.Core.Configuration.UmbracoSettings;
using Umbraco.Core.Events;
using Umbraco.Core.Logging;
using Umbraco.Core.Models;
using Umbraco.Core.Models.PublishedContent;
using Umbraco.Core.Persistence.Repositories;
using Umbraco.Core.PropertyEditors;
using Umbraco.Core.Services;
using Umbraco.Core.Services.Implement;
using Umbraco.Core.Strings;
using Umbraco.Core.Sync;
using Umbraco.Tests.TestHelpers;
using Umbraco.Tests.Testing;
using Umbraco.Tests.Testing.Objects.Accessors;
using Umbraco.Web;
using Umbraco.Web.Cache;
using Umbraco.Web.PublishedCache;
using Umbraco.Web.PublishedCache.NuCache;
using Umbraco.Web.PublishedCache.NuCache.DataSource;
using Umbraco.Web.Routing;
using Umbraco.Web.Security;

namespace Umbraco.Tests.Scoping
{
    [TestFixture]
    [UmbracoTest(Database = UmbracoTestOptions.Database.NewSchemaPerTest, PublishedRepositoryEvents = true)]
    public class ScopedNuCacheTests : TestWithDatabaseBase
    {
        private DistributedCacheBinder _distributedCacheBinder;

        protected override void Compose()
        {
            base.Compose();

            // the cache refresher component needs to trigger to refresh caches
            // but then, it requires a lot of plumbing ;(
            // FIXME: and we cannot inject a DistributedCache yet
            // so doing all this mess
            Composition.RegisterUnique<IServerMessenger, ScopedXmlTests.LocalServerMessenger>();
            Composition.RegisterUnique(f => Mock.Of<IServerRegistrar>());
            Composition.WithCollectionBuilder<CacheRefresherCollectionBuilder>()
                .Add(() => Composition.TypeLoader.GetCacheRefreshers());
        }

        public override void TearDown()
        {
            base.TearDown();

            _distributedCacheBinder?.UnbindEvents();
            _distributedCacheBinder = null;

            _onPublishedAssertAction = null;
            ContentService.Published -= OnPublishedAssert;
        }

        private void OnPublishedAssert(IContentService sender, PublishEventArgs<IContent> args)
        {
            _onPublishedAssertAction?.Invoke();
        }

        private Action _onPublishedAssertAction;

        protected override IPublishedSnapshotService CreatePublishedSnapshotService()
        {
            var options = new PublishedSnapshotServiceOptions { IgnoreLocalDb = true };
            var publishedSnapshotAccessor = new UmbracoContextPublishedSnapshotAccessor(Umbraco.Web.Composing.Current.UmbracoContextAccessor);
            var runtimeStateMock = new Mock<IRuntimeState>();
            runtimeStateMock.Setup(x => x.Level).Returns(() => RuntimeLevel.Run);

            var contentTypeFactory = Factory.GetInstance<IPublishedContentTypeFactory>();
            var documentRepository = Mock.Of<IDocumentRepository>();
            var mediaRepository = Mock.Of<IMediaRepository>();
            var memberRepository = Mock.Of<IMemberRepository>();
            var publishedCachePropertyMapper = new DefaultPublishedCachePropertyKeyMapper();

            var nestedContentDataSerializer = new JsonContentNestedDataSerializer();
            return new PublishedSnapshotService(
                options,
                null,
                runtimeStateMock.Object,
                ServiceContext,
                contentTypeFactory,
                null,
                publishedSnapshotAccessor,
                Mock.Of<IVariationContextAccessor>(),
                ProfilingLogger,
                ScopeProvider,
                documentRepository, mediaRepository, memberRepository,
                DefaultCultureAccessor,
                new DatabaseDataSource(nestedContentDataSerializer),
                Factory.GetInstance<IGlobalSettings>(),
                Factory.GetInstance<IEntityXmlSerializer>(),
                Mock.Of<IPublishedModelFactory>(),
<<<<<<< HEAD
                new UrlSegmentProviderCollection(new[] { new DefaultUrlSegmentProvider() }), publishedCachePropertyMapper);
=======
                new UrlSegmentProviderCollection(new[] { new DefaultUrlSegmentProvider() }),
                nestedContentDataSerializer);
>>>>>>> 40184c0c
        }

        protected UmbracoContext GetUmbracoContextNu(string url, int templateId = 1234, RouteData routeData = null, bool setSingleton = false, IUmbracoSettingsSection umbracoSettings = null, IEnumerable<IUrlProvider> urlProviders = null)
        {
            // ensure we have a PublishedSnapshotService
            var service = PublishedSnapshotService as PublishedSnapshotService;

            var httpContext = GetHttpContextFactory(url, routeData).HttpContext;

            var globalSettings = TestObjects.GetGlobalSettings();
            var umbracoContext = new UmbracoContext(
                httpContext,
                service,
                new WebSecurity(httpContext, Current.Services.UserService, globalSettings),
                umbracoSettings ?? SettingsForTests.GetDefaultUmbracoSettings(),
                urlProviders ?? Enumerable.Empty<IUrlProvider>(),
                Enumerable.Empty<IMediaUrlProvider>(),
                globalSettings,
                new TestVariationContextAccessor());

            if (setSingleton)
                Umbraco.Web.Composing.Current.UmbracoContextAccessor.UmbracoContext = umbracoContext;

            return umbracoContext;
        }

        [TestCase(true)]
        [TestCase(false)]
        public void TestScope(bool complete)
        {
            var umbracoContext = GetUmbracoContextNu("http://example.com/", setSingleton: true);

            // wire cache refresher
            _distributedCacheBinder = new DistributedCacheBinder(new DistributedCache(), Mock.Of<IUmbracoContextFactory>(), Mock.Of<ILogger>());
            _distributedCacheBinder.BindEvents(true);

            // create document type, document
            var contentType = new ContentType(-1) { Alias = "CustomDocument", Name = "Custom Document" };
            Current.Services.ContentTypeService.Save(contentType);
            var item = new Content("name", -1, contentType);

            // event handler
            var evented = 0;
            _onPublishedAssertAction = () =>
            {
                evented++;

                var e = umbracoContext.Content.GetById(item.Id);

                // during events, due to LiveSnapshot, we see the changes
                Assert.IsNotNull(e);
                Assert.AreEqual("changed", e.Name());
            };

            using (var scope = ScopeProvider.CreateScope())
            {
                Current.Services.ContentService.SaveAndPublish(item);
                scope.Complete();
            }

            // been created
            var x = umbracoContext.Content.GetById(item.Id);
            Assert.IsNotNull(x);
            Assert.AreEqual("name", x.Name());

            ContentService.Published += OnPublishedAssert;

            using (var scope = ScopeProvider.CreateScope())
            {
                item.Name = "changed";
                Current.Services.ContentService.SaveAndPublish(item);

                if (complete)
                    scope.Complete();
            }

            // only 1 event occuring because we are publishing twice for the same event for
            // the same object and the scope deduplicates the events (uses the latest)
            Assert.AreEqual(complete ? 1 : 0, evented);

            // after the scope,
            // if completed, we see the changes
            // else changes have been rolled back
            x = umbracoContext.Content.GetById(item.Id);
            Assert.IsNotNull(x);
            Assert.AreEqual(complete ? "changed" : "name", x.Name());
        }
    }
}<|MERGE_RESOLUTION|>--- conflicted
+++ resolved
@@ -101,12 +101,8 @@
                 Factory.GetInstance<IGlobalSettings>(),
                 Factory.GetInstance<IEntityXmlSerializer>(),
                 Mock.Of<IPublishedModelFactory>(),
-<<<<<<< HEAD
-                new UrlSegmentProviderCollection(new[] { new DefaultUrlSegmentProvider() }), publishedCachePropertyMapper);
-=======
                 new UrlSegmentProviderCollection(new[] { new DefaultUrlSegmentProvider() }),
-                nestedContentDataSerializer);
->>>>>>> 40184c0c
+                nestedContentDataSerializer, publishedCachePropertyMapper);
         }
 
         protected UmbracoContext GetUmbracoContextNu(string url, int templateId = 1234, RouteData routeData = null, bool setSingleton = false, IUmbracoSettingsSection umbracoSettings = null, IEnumerable<IUrlProvider> urlProviders = null)
