--- conflicted
+++ resolved
@@ -93,7 +93,7 @@
             var transactableDictionaryFactory = new BPlusTreeTransactableDictionaryFactory<int, ContentNodeKit>(globalSettings, valueSerializer, keySerializer);
             INucacheRepositoryFactory nucacheRepositoryFactory = new TransactableDictionaryNucacheRepositoryFactory(transactableDictionaryFactory);
             var nestedContentDataSerializerFactory = new JsonContentNestedDataSerializerFactory();
-
+            var segmentProvider = new UrlSegmentProviderCollection(new[] { new DefaultUrlSegmentProvider() });
             return new PublishedSnapshotService(
                 options,
                 null,
@@ -107,18 +107,14 @@
                 ScopeProvider,
                 DefaultCultureAccessor,
                 new DatabaseDataSource(nestedContentDataSerializerFactory, documentRepository, mediaRepository, memberRepository,
-                ScopeProvider, new UrlSegmentProviderCollection(new[] { new DefaultUrlSegmentProvider() })),
+                ScopeProvider, segmentProvider),
                 Factory.GetInstance<IGlobalSettings>(),
                 Factory.GetInstance<IEntityXmlSerializer>(),
                 Mock.Of<IPublishedModelFactory>(),
-<<<<<<< HEAD
+                segmentProvider,
+                new TestSyncBootStateAccessor(SyncBootState.HasSyncState),
                 nucacheRepositoryFactory.GetMediaRepository(),
                 nucacheRepositoryFactory.GetContentRepository());
-=======
-                new UrlSegmentProviderCollection(new[] { new DefaultUrlSegmentProvider() }),
-                new TestSyncBootStateAccessor(SyncBootState.HasSyncState),
-                nestedContentDataSerializerFactory);
->>>>>>> e418bc56
         }
 
         protected UmbracoContext GetUmbracoContextNu(string url, int templateId = 1234, RouteData routeData = null, bool setSingleton = false, IUmbracoSettingsSection umbracoSettings = null, IEnumerable<IUrlProvider> urlProviders = null)
