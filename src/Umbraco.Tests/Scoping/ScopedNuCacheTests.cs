﻿using System;
using System.Collections.Generic;
using System.Linq;
using System.Web.Routing;
using Moq;
using NUnit.Framework;
using Umbraco.Core;
using Umbraco.Core.Cache;
using Umbraco.Core.Composing;
using Umbraco.Core.Configuration;
using Umbraco.Core.Configuration.UmbracoSettings;
using Umbraco.Core.Events;
using Umbraco.Core.Logging;
using Umbraco.Core.Models;
using Umbraco.Core.Models.PublishedContent;
using Umbraco.Core.Persistence.Repositories;
using Umbraco.Core.PropertyEditors;
using Umbraco.Core.Services;
using Umbraco.Core.Services.Implement;
using Umbraco.Core.Strings;
using Umbraco.Core.Sync;
using Umbraco.Tests.TestHelpers;
using Umbraco.Tests.Testing;
using Umbraco.Tests.Testing.Objects.Accessors;
using Umbraco.Web;
using Umbraco.Web.Cache;
using Umbraco.Web.PublishedCache;
using Umbraco.Web.PublishedCache.NuCache;
using Umbraco.Web.PublishedCache.NuCache.DataSource;
using Umbraco.Web.Routing;
using Umbraco.Web.Security;

namespace Umbraco.Tests.Scoping
{
    [TestFixture]
    [UmbracoTest(Database = UmbracoTestOptions.Database.NewSchemaPerTest, PublishedRepositoryEvents = true)]
    public class ScopedNuCacheTests : TestWithDatabaseBase
    {
        private DistributedCacheBinder _distributedCacheBinder;

        protected override void Compose()
        {
            base.Compose();

            // the cache refresher component needs to trigger to refresh caches
            // but then, it requires a lot of plumbing ;(
            // FIXME: and we cannot inject a DistributedCache yet
            // so doing all this mess
            Composition.RegisterUnique<IServerMessenger, ScopedXmlTests.LocalServerMessenger>();
            Composition.RegisterUnique(f => Mock.Of<IServerRegistrar>());
            Composition.WithCollectionBuilder<CacheRefresherCollectionBuilder>()
                .Add(() => Composition.TypeLoader.GetCacheRefreshers());
        }

        public override void TearDown()
        {
            base.TearDown();

            _distributedCacheBinder?.UnbindEvents();
            _distributedCacheBinder = null;

            _onPublishedAssertAction = null;
            ContentService.Published -= OnPublishedAssert;
        }

        private void OnPublishedAssert(IContentService sender, PublishEventArgs<IContent> args)
        {
            _onPublishedAssertAction?.Invoke();
        }

        private Action _onPublishedAssertAction;

        protected override IPublishedSnapshotService CreatePublishedSnapshotService()
        {
            var options = new PublishedSnapshotServiceOptions { IgnoreLocalDb = true };
            var publishedSnapshotAccessor = new UmbracoContextPublishedSnapshotAccessor(Umbraco.Web.Composing.Current.UmbracoContextAccessor);
            var runtimeStateMock = new Mock<IRuntimeState>();
            runtimeStateMock.Setup(x => x.Level).Returns(() => RuntimeLevel.Run);

            var contentTypeFactory = Factory.GetInstance<IPublishedContentTypeFactory>();
            var documentRepository = Mock.Of<IDocumentRepository>();
            var mediaRepository = Mock.Of<IMediaRepository>();
            var memberRepository = Mock.Of<IMemberRepository>();

<<<<<<< HEAD
            var nestedContentDataSerializer = new JsonContentNestedDataSerializer();
            ITransactableDictionaryFactory transactableDictionaryFactory = new BPlusTreeTransactableDictionaryFactory();
=======
            var nestedContentDataSerializerFactory = new JsonContentNestedDataSerializerFactory();
>>>>>>> 67a9b5bb
            return new PublishedSnapshotService(
                options,
                null,
                runtimeStateMock.Object,
                ServiceContext,
                contentTypeFactory,
                null,
                publishedSnapshotAccessor,
                Mock.Of<IVariationContextAccessor>(),
                ProfilingLogger,
                ScopeProvider,
                documentRepository, mediaRepository, memberRepository,
                DefaultCultureAccessor,
                new DatabaseDataSource(nestedContentDataSerializerFactory),
                Factory.GetInstance<IGlobalSettings>(),
                Factory.GetInstance<IEntityXmlSerializer>(),
                Mock.Of<IPublishedModelFactory>(),
                new UrlSegmentProviderCollection(new[] { new DefaultUrlSegmentProvider() }),
<<<<<<< HEAD
                transactableDictionaryFactory,
                nestedContentDataSerializer);
=======
                nestedContentDataSerializerFactory);
>>>>>>> 67a9b5bb
        }

        protected UmbracoContext GetUmbracoContextNu(string url, int templateId = 1234, RouteData routeData = null, bool setSingleton = false, IUmbracoSettingsSection umbracoSettings = null, IEnumerable<IUrlProvider> urlProviders = null)
        {
            // ensure we have a PublishedSnapshotService
            var service = PublishedSnapshotService as PublishedSnapshotService;

            var httpContext = GetHttpContextFactory(url, routeData).HttpContext;

            var globalSettings = TestObjects.GetGlobalSettings();
            var umbracoContext = new UmbracoContext(
                httpContext,
                service,
                new WebSecurity(httpContext, Current.Services.UserService, globalSettings),
                umbracoSettings ?? SettingsForTests.GetDefaultUmbracoSettings(),
                urlProviders ?? Enumerable.Empty<IUrlProvider>(),
                Enumerable.Empty<IMediaUrlProvider>(),
                globalSettings,
                new TestVariationContextAccessor());

            if (setSingleton)
                Umbraco.Web.Composing.Current.UmbracoContextAccessor.UmbracoContext = umbracoContext;

            return umbracoContext;
        }

        [TestCase(true)]
        [TestCase(false)]
        public void TestScope(bool complete)
        {
            var umbracoContext = GetUmbracoContextNu("http://example.com/", setSingleton: true);

            // wire cache refresher
            _distributedCacheBinder = new DistributedCacheBinder(new DistributedCache(), Mock.Of<IUmbracoContextFactory>(), Mock.Of<ILogger>());
            _distributedCacheBinder.BindEvents(true);

            // create document type, document
            var contentType = new ContentType(-1) { Alias = "CustomDocument", Name = "Custom Document" };
            Current.Services.ContentTypeService.Save(contentType);
            var item = new Content("name", -1, contentType);

            // event handler
            var evented = 0;
            _onPublishedAssertAction = () =>
            {
                evented++;

                var e = umbracoContext.Content.GetById(item.Id);

                // during events, due to LiveSnapshot, we see the changes
                Assert.IsNotNull(e);
                Assert.AreEqual("changed", e.Name());
            };

            using (var scope = ScopeProvider.CreateScope())
            {
                Current.Services.ContentService.SaveAndPublish(item);
                scope.Complete();
            }

            // been created
            var x = umbracoContext.Content.GetById(item.Id);
            Assert.IsNotNull(x);
            Assert.AreEqual("name", x.Name());

            ContentService.Published += OnPublishedAssert;

            using (var scope = ScopeProvider.CreateScope())
            {
                item.Name = "changed";
                Current.Services.ContentService.SaveAndPublish(item);

                if (complete)
                    scope.Complete();
            }

            // only 1 event occuring because we are publishing twice for the same event for
            // the same object and the scope deduplicates the events (uses the latest)
            Assert.AreEqual(complete ? 1 : 0, evented);

            // after the scope,
            // if completed, we see the changes
            // else changes have been rolled back
            x = umbracoContext.Content.GetById(item.Id);
            Assert.IsNotNull(x);
            Assert.AreEqual(complete ? "changed" : "name", x.Name());
        }
    }
}<|MERGE_RESOLUTION|>--- conflicted
+++ resolved
@@ -82,12 +82,8 @@
             var mediaRepository = Mock.Of<IMediaRepository>();
             var memberRepository = Mock.Of<IMemberRepository>();
 
-<<<<<<< HEAD
-            var nestedContentDataSerializer = new JsonContentNestedDataSerializer();
             ITransactableDictionaryFactory transactableDictionaryFactory = new BPlusTreeTransactableDictionaryFactory();
-=======
             var nestedContentDataSerializerFactory = new JsonContentNestedDataSerializerFactory();
->>>>>>> 67a9b5bb
             return new PublishedSnapshotService(
                 options,
                 null,
@@ -106,12 +102,9 @@
                 Factory.GetInstance<IEntityXmlSerializer>(),
                 Mock.Of<IPublishedModelFactory>(),
                 new UrlSegmentProviderCollection(new[] { new DefaultUrlSegmentProvider() }),
-<<<<<<< HEAD
-                transactableDictionaryFactory,
-                nestedContentDataSerializer);
-=======
-                nestedContentDataSerializerFactory);
->>>>>>> 67a9b5bb
+                nestedContentDataSerializerFactory,
+                transactableDictionaryFactory
+                );
         }
 
         protected UmbracoContext GetUmbracoContextNu(string url, int templateId = 1234, RouteData routeData = null, bool setSingleton = false, IUmbracoSettingsSection umbracoSettings = null, IEnumerable<IUrlProvider> urlProviders = null)
