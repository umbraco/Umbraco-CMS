--- conflicted
+++ resolved
@@ -82,11 +82,7 @@
             var mediaRepository = Mock.Of<IMediaRepository>();
             var memberRepository = Mock.Of<IMemberRepository>();
 
-<<<<<<< HEAD
-            var nestedContentDataSerializer = new JsonContentNestedDataSerializer();
-=======
             var nestedContentDataSerializerFactory = new JsonContentNestedDataSerializerFactory();
->>>>>>> 0688de77
             return new PublishedSnapshotService(
                 options,
                 null,
@@ -100,20 +96,12 @@
                 ScopeProvider,
                 documentRepository, mediaRepository, memberRepository,
                 DefaultCultureAccessor,
-<<<<<<< HEAD
-                new DatabaseDataSource(nestedContentDataSerializer),
-=======
                 new DatabaseDataSource(nestedContentDataSerializerFactory),
->>>>>>> 0688de77
                 Factory.GetInstance<IGlobalSettings>(),
                 Factory.GetInstance<IEntityXmlSerializer>(),
                 Mock.Of<IPublishedModelFactory>(),
                 new UrlSegmentProviderCollection(new[] { new DefaultUrlSegmentProvider() }),
-<<<<<<< HEAD
-                nestedContentDataSerializer);
-=======
                 nestedContentDataSerializerFactory);
->>>>>>> 0688de77
         }
 
         protected UmbracoContext GetUmbracoContextNu(string url, int templateId = 1234, RouteData routeData = null, bool setSingleton = false, IUmbracoSettingsSection umbracoSettings = null, IEnumerable<IUrlProvider> urlProviders = null)
