--- conflicted
+++ resolved
@@ -96,12 +96,8 @@
                 documentRepository, mediaRepository, memberRepository,
                 DefaultCultureAccessor,
                 new DatabaseDataSource(),
-<<<<<<< HEAD
-                Factory.GetInstance<IGlobalSettings>(), new SiteDomainHelper(), contentTypeService);
-=======
-                Factory.GetInstance<IGlobalSettings>(), new SiteDomainHelper(),
+                Factory.GetInstance<IGlobalSettings>(), new SiteDomainHelper(), contentTypeService,
                 Factory.GetInstance<IEntityXmlSerializer>());
->>>>>>> 2c3b65c8
         }
 
         protected UmbracoContext GetUmbracoContextNu(string url, int templateId = 1234, RouteData routeData = null, bool setSingleton = false, IUmbracoSettingsSection umbracoSettings = null, IEnumerable<IUrlProvider> urlProviders = null)
