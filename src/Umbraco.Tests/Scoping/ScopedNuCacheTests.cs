﻿using System;
using System.Collections.Generic;
using System.Linq;
using System.Web.Routing;
using Moq;
using NUnit.Framework;
using Umbraco.Core;
using Umbraco.Core.Cache;
using Umbraco.Core.Composing;
using Umbraco.Core.Configuration;
using Umbraco.Core.Configuration.UmbracoSettings;
using Umbraco.Core.Events;
using Umbraco.Core.Logging;
using Umbraco.Core.Models;
using Umbraco.Core.Models.PublishedContent;
using Umbraco.Core.Persistence.Repositories;
using Umbraco.Core.PropertyEditors;
using Umbraco.Core.Services;
using Umbraco.Core.Services.Implement;
using Umbraco.Core.Strings;
using Umbraco.Core.Sync;
using Umbraco.Tests.TestHelpers;
using Umbraco.Tests.Testing;
using Umbraco.Tests.Testing.Objects.Accessors;
using Umbraco.Web;
using Umbraco.Web.Cache;
using Umbraco.Web.PublishedCache;
using Umbraco.Web.PublishedCache.NuCache;
using Umbraco.Web.PublishedCache.NuCache.DataSource;
using Umbraco.Web.Routing;
using Umbraco.Web.Security;

namespace Umbraco.Tests.Scoping
{
    [TestFixture]
    [UmbracoTest(Database = UmbracoTestOptions.Database.NewSchemaPerTest, PublishedRepositoryEvents = true)]
    public class ScopedNuCacheTests : TestWithDatabaseBase
    {
        private DistributedCacheBinder _distributedCacheBinder;

        protected override void Compose()
        {
            base.Compose();

            // the cache refresher component needs to trigger to refresh caches
            // but then, it requires a lot of plumbing ;(
            // FIXME: and we cannot inject a DistributedCache yet
            // so doing all this mess
            Composition.RegisterUnique<IServerMessenger, ScopedXmlTests.LocalServerMessenger>();
            Composition.RegisterUnique(f => Mock.Of<IServerRegistrar>());
            Composition.WithCollectionBuilder<CacheRefresherCollectionBuilder>()
                .Add(() => Composition.TypeLoader.GetCacheRefreshers());
        }

        public override void TearDown()
        {
            base.TearDown();

            _distributedCacheBinder?.UnbindEvents();
            _distributedCacheBinder = null;

            _onPublishedAssertAction = null;
            ContentService.Published -= OnPublishedAssert;
        }

        private void OnPublishedAssert(IContentService sender, PublishEventArgs<IContent> args)
        {
            _onPublishedAssertAction?.Invoke();
        }

        private Action _onPublishedAssertAction;

        protected override IPublishedSnapshotService CreatePublishedSnapshotService()
        {
            var options = new PublishedSnapshotServiceOptions { IgnoreLocalDb = true };
            var publishedSnapshotAccessor = new UmbracoContextPublishedSnapshotAccessor(Umbraco.Web.Composing.Current.UmbracoContextAccessor);
            var runtimeStateMock = new Mock<IRuntimeState>();
            runtimeStateMock.Setup(x => x.Level).Returns(() => RuntimeLevel.Run);

            var contentTypeFactory = Factory.GetInstance<IPublishedContentTypeFactory>();
            var documentRepository = Mock.Of<IDocumentRepository>();
            var mediaRepository = Mock.Of<IMediaRepository>();
            var memberRepository = Mock.Of<IMemberRepository>();

<<<<<<< HEAD
            var nestedContentDataSerializer = new JsonContentNestedDataSerializer();
            ITransactableDictionaryFactory transactableDictionaryFactory = new BPlusTreeTransactableDictionaryFactory();
=======
            var nestedContentDataSerializerFactory = new JsonContentNestedDataSerializerFactory();
>>>>>>> 67a9b5bb
            return new PublishedSnapshotService(
                options,
                null,
                runtimeStateMock.Object,
                ServiceContext,
                contentTypeFactory,
                null,
                publishedSnapshotAccessor,
                Mock.Of<IVariationContextAccessor>(),
                ProfilingLogger,
                ScopeProvider,
                documentRepository, mediaRepository, memberRepository,
                DefaultCultureAccessor,
                new DatabaseDataSource(nestedContentDataSerializerFactory),
                Factory.GetInstance<IGlobalSettings>(),
                Factory.GetInstance<IEntityXmlSerializer>(),
                Mock.Of<IPublishedModelFactory>(),
                new UrlSegmentProviderCollection(new[] { new DefaultUrlSegmentProvider() }),
<<<<<<< HEAD
                transactableDictionaryFactory,
                nestedContentDataSerializer);
=======
                nestedContentDataSerializerFactory);
>>>>>>> 67a9b5bb
        }

        protected UmbracoContext GetUmbracoContextNu(string url, int templateId = 1234, RouteData routeData = null, bool setSingleton = false, IUmbracoSettingsSection umbracoSettings = null, IEnumerable<IUrlProvider> urlProviders = null)
        {
            // ensure we have a PublishedSnapshotService
            var service = PublishedSnapshotService as PublishedSnapshotService;

            var httpContext = GetHttpContextFactory(url, routeData).HttpContext;

            var globalSettings = TestObjects.GetGlobalSettings();
            var umbracoContext = new UmbracoContext(
                httpContext,
                service,
                new WebSecurity(httpContext, Current.Services.UserService, globalSettings),
                umbracoSettings ?? SettingsForTests.GetDefaultUmbracoSettings(),
                urlProviders ?? Enumerable.Empty<IUrlProvider>(),
                Enumerable.Empty<IMediaUrlProvider>(),
                globalSettings,
                new TestVariationContextAccessor());

            if (setSingleton)
                Umbraco.Web.Composing.Current.UmbracoContextAccessor.UmbracoContext = umbracoContext;

            return umbracoContext;
        }

        [TestCase(true)]
        [TestCase(false)]
        public void TestScope(bool complete)
        {
            var umbracoContext = GetUmbracoContextNu("http://example.com/", setSingleton: true);

            // wire cache refresher
            _distributedCacheBinder = new DistributedCacheBinder(new DistributedCache(), Mock.Of<IUmbracoContextFactory>(), Mock.Of<ILogger>());
            _distributedCacheBinder.BindEvents(true);

            // create document type, document
            var contentType = new ContentType(-1) { Alias = "CustomDocument", Name = "Custom Document" };
            Current.Services.ContentTypeService.Save(contentType);
            var item = new Content("name", -1, contentType);

            // event handler
            var evented = 0;
            _onPublishedAssertAction = () =>
            {
                evented++;

                var e = umbracoContext.Content.GetById(item.Id);

                // during events, due to LiveSnapshot, we see the changes
                Assert.IsNotNull(e);
                Assert.AreEqual("changed", e.Name());
            };

            using (var scope = ScopeProvider.CreateScope())
            {
                Current.Services.ContentService.SaveAndPublish(item);
                scope.Complete();
            }

            // been created
            var x = umbracoContext.Content.GetById(item.Id);
            Assert.IsNotNull(x);
            Assert.AreEqual("name", x.Name());

            ContentService.Published += OnPublishedAssert;

            using (var scope = ScopeProvider.CreateScope())
            {
                item.Name = "changed";
                Current.Services.ContentService.SaveAndPublish(item);

                if (complete)
                    scope.Complete();
            }

            // only 1 event occuring because we are publishing twice for the same event for
            // the same object and the scope deduplicates the events (uses the latest)
            Assert.AreEqual(complete ? 1 : 0, evented);

            // after the scope,
            // if completed, we see the changes
            // else changes have been rolled back
            x = umbracoContext.Content.GetById(item.Id);
            Assert.IsNotNull(x);
            Assert.AreEqual(complete ? "changed" : "name", x.Name());
        }
    }
}<|MERGE_RESOLUTION|>--- conflicted
+++ resolved
@@ -81,13 +81,8 @@
             var documentRepository = Mock.Of<IDocumentRepository>();
             var mediaRepository = Mock.Of<IMediaRepository>();
             var memberRepository = Mock.Of<IMemberRepository>();
-
-<<<<<<< HEAD
-            var nestedContentDataSerializer = new JsonContentNestedDataSerializer();
+            var contentNestedDataSerializerFactory = new JsonContentNestedDataSerializerFactory();
             ITransactableDictionaryFactory transactableDictionaryFactory = new BPlusTreeTransactableDictionaryFactory();
-=======
-            var nestedContentDataSerializerFactory = new JsonContentNestedDataSerializerFactory();
->>>>>>> 67a9b5bb
             return new PublishedSnapshotService(
                 options,
                 null,
@@ -101,17 +96,11 @@
                 ScopeProvider,
                 documentRepository, mediaRepository, memberRepository,
                 DefaultCultureAccessor,
-                new DatabaseDataSource(nestedContentDataSerializerFactory),
+                new DatabaseDataSource(contentNestedDataSerializerFactory),
                 Factory.GetInstance<IGlobalSettings>(),
                 Factory.GetInstance<IEntityXmlSerializer>(),
                 Mock.Of<IPublishedModelFactory>(),
-                new UrlSegmentProviderCollection(new[] { new DefaultUrlSegmentProvider() }),
-<<<<<<< HEAD
-                transactableDictionaryFactory,
-                nestedContentDataSerializer);
-=======
-                nestedContentDataSerializerFactory);
->>>>>>> 67a9b5bb
+                new UrlSegmentProviderCollection(new[] { new DefaultUrlSegmentProvider() }), transactableDictionaryFactory, contentNestedDataSerializerFactory);
         }
 
         protected UmbracoContext GetUmbracoContextNu(string url, int templateId = 1234, RouteData routeData = null, bool setSingleton = false, IUmbracoSettingsSection umbracoSettings = null, IEnumerable<IUrlProvider> urlProviders = null)
