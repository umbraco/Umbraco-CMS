﻿using System.Linq;
using System.Xml.Linq;
using Microsoft.Extensions.Logging;
using Microsoft.Extensions.Logging.Abstractions;
using Moq;
using NUnit.Framework;
using Umbraco.Core;
using Umbraco.Core.Configuration.Models;
using Umbraco.Core.IO;
using Umbraco.Core.Logging;
using Umbraco.Core.Services;
using Umbraco.Core.Strings;
using Umbraco.Tests.TestHelpers;
using Umbraco.Tests.TestHelpers.Entities;
using Umbraco.Tests.Testing;
using Umbraco.Web.PropertyEditors;

namespace Umbraco.Tests.Models
{
    [TestFixture]
    [UmbracoTest(Database = UmbracoTestOptions.Database.NewSchemaPerFixture)]
    public class MediaXmlTest : TestWithDatabaseBase
    {
        [Test]
        public void Can_Generate_Xml_Representation_Of_Media()
        {
            // Arrange
            var mediaType = MockedContentTypes.CreateImageMediaType("image2");
            ServiceContext.MediaTypeService.Save(mediaType);

            // reference, so static ctor runs, so event handlers register
            // and then, this will reset the width, height... because the file does not exist, of course ;-(
            var loggerFactory = NullLoggerFactory.Instance;
            var scheme = Mock.Of<IMediaPathScheme>();
            var contentSettings = new ContentSettings();

<<<<<<< HEAD
            var mediaFileSystem = new MediaFileSystem(Mock.Of<IFileSystem>(), scheme, loggerFactory.CreateLogger<MediaFileSystem>(), ShortStringHelper);
            var ignored = new FileUploadPropertyEditor(loggerFactory, mediaFileSystem, Microsoft.Extensions.Options.Options.Create(contentSettings), DataTypeService, LocalizationService, LocalizedTextService, ShortStringHelper);
=======
            var mediaFileSystem = new MediaFileSystem(Mock.Of<IFileSystem>(), scheme, logger, ShortStringHelper);
            var ignored = new FileUploadPropertyEditor(Mock.Of<ILogger>(), mediaFileSystem, Microsoft.Extensions.Options.Options.Create(contentSettings), DataTypeService, LocalizationService, LocalizedTextService, ShortStringHelper, UploadAutoFillProperties);
>>>>>>> ca5868d5

            var media = MockedMedia.CreateMediaImage(mediaType, -1);
            media.WriterId = -1; // else it's zero and that's not a user and it breaks the tests
            ServiceContext.MediaService.Save(media, Constants.Security.SuperUserId);

            // so we have to force-reset these values because the property editor has cleared them
            media.SetValue(Constants.Conventions.Media.Width, "200");
            media.SetValue(Constants.Conventions.Media.Height, "200");
            media.SetValue(Constants.Conventions.Media.Bytes, "100");
            media.SetValue(Constants.Conventions.Media.Extension, "png");

            var nodeName = media.ContentType.Alias.ToSafeAlias(ShortStringHelper);
            var urlName = media.GetUrlSegment(ShortStringHelper, new[] { new DefaultUrlSegmentProvider(ShortStringHelper) });

            // Act
            XElement element = media.ToXml(Factory.GetInstance<IEntityXmlSerializer>());

            // Assert
            Assert.That(element, Is.Not.Null);
            Assert.That(element.Name.LocalName, Is.EqualTo(nodeName));
            Assert.AreEqual(media.Id.ToString(), (string)element.Attribute("id"));
            Assert.AreEqual(media.ParentId.ToString(), (string)element.Attribute("parentID"));
            Assert.AreEqual(media.Level.ToString(), (string)element.Attribute("level"));
            Assert.AreEqual(media.SortOrder.ToString(), (string)element.Attribute("sortOrder"));
            Assert.AreEqual(media.CreateDate.ToString("s"), (string)element.Attribute("createDate"));
            Assert.AreEqual(media.UpdateDate.ToString("s"), (string)element.Attribute("updateDate"));
            Assert.AreEqual(media.Name, (string)element.Attribute("nodeName"));
            Assert.AreEqual(urlName, (string)element.Attribute("urlName"));
            Assert.AreEqual(media.Path, (string)element.Attribute("path"));
            Assert.AreEqual("", (string)element.Attribute("isDoc"));
            Assert.AreEqual(media.ContentType.Id.ToString(), (string)element.Attribute("nodeType"));
            Assert.AreEqual(media.GetCreatorProfile(ServiceContext.UserService).Name, (string)element.Attribute("writerName"));
            Assert.AreEqual(media.CreatorId.ToString(), (string)element.Attribute("writerID"));
            Assert.IsNull(element.Attribute("template"));

            Assert.AreEqual(media.Properties[Constants.Conventions.Media.File].GetValue().ToString(), element.Elements(Constants.Conventions.Media.File).Single().Value);
            Assert.AreEqual(media.Properties[Constants.Conventions.Media.Width].GetValue().ToString(), element.Elements(Constants.Conventions.Media.Width).Single().Value);
            Assert.AreEqual(media.Properties[Constants.Conventions.Media.Height].GetValue().ToString(), element.Elements(Constants.Conventions.Media.Height).Single().Value);
            Assert.AreEqual(media.Properties[Constants.Conventions.Media.Bytes].GetValue().ToString(), element.Elements(Constants.Conventions.Media.Bytes).Single().Value);
            Assert.AreEqual(media.Properties[Constants.Conventions.Media.Extension].GetValue().ToString(), element.Elements(Constants.Conventions.Media.Extension).Single().Value);
        }
    }
}<|MERGE_RESOLUTION|>--- conflicted
+++ resolved
@@ -34,13 +34,8 @@
             var scheme = Mock.Of<IMediaPathScheme>();
             var contentSettings = new ContentSettings();
 
-<<<<<<< HEAD
             var mediaFileSystem = new MediaFileSystem(Mock.Of<IFileSystem>(), scheme, loggerFactory.CreateLogger<MediaFileSystem>(), ShortStringHelper);
-            var ignored = new FileUploadPropertyEditor(loggerFactory, mediaFileSystem, Microsoft.Extensions.Options.Options.Create(contentSettings), DataTypeService, LocalizationService, LocalizedTextService, ShortStringHelper);
-=======
-            var mediaFileSystem = new MediaFileSystem(Mock.Of<IFileSystem>(), scheme, logger, ShortStringHelper);
-            var ignored = new FileUploadPropertyEditor(Mock.Of<ILogger>(), mediaFileSystem, Microsoft.Extensions.Options.Options.Create(contentSettings), DataTypeService, LocalizationService, LocalizedTextService, ShortStringHelper, UploadAutoFillProperties);
->>>>>>> ca5868d5
+            var ignored = new FileUploadPropertyEditor(loggerFactory, mediaFileSystem, Microsoft.Extensions.Options.Options.Create(contentSettings), DataTypeService, LocalizationService, LocalizedTextService, ShortStringHelper, UploadAutoFillProperties);
 
             var media = MockedMedia.CreateMediaImage(mediaType, -1);
             media.WriterId = -1; // else it's zero and that's not a user and it breaks the tests
