﻿using System;
using Moq;
using NUnit.Framework;
using Umbraco.Core;
using Umbraco.Core.Composing;
using Umbraco.Core.Configuration;
using Umbraco.Core.Models;
using Umbraco.Core.PropertyEditors;
using Umbraco.Core.Services;
using Umbraco.Core.Strings;
using Umbraco.Tests.TestHelpers;
using ILogger = Umbraco.Core.Logging.ILogger;
using Current = Umbraco.Web.Composing.Current;

namespace Umbraco.Tests.Models
{
    [TestFixture]
    public class VariationTests
    {
        private IFactory _factory;
        private IShortStringHelper ShortStringHelper { get; } = TestHelper.ShortStringHelper;

        [SetUp]
        public void SetUp()
        {
            // annoying, but content type wants short string helper ;(
            SettingsForTests.Reset();

            // well, this is also annoying, but...
            // validating a value is performed by its data editor,
            // based upon the configuration in the data type, so we
            // need to be able to retrieve them all...

            Current.Reset();

            var configs = TestHelper.GetConfigs();
            configs.Add(() => SettingsForTests.DefaultGlobalSettings);
            configs.Add(SettingsForTests.GenerateMockContentSettings);

            _factory = Mock.Of<IFactory>();

            var dataTypeService = Mock.Of<IDataTypeService>();
            var localizationService = Mock.Of<ILocalizationService>();

            var dataEditors = new DataEditorCollection(new IDataEditor[]
            {
                new DataEditor(Mock.Of<ILogger>(), Mock.Of<IDataTypeService>(), Mock.Of<ILocalizationService>(), Mock.Of<ILocalizedTextService>(), Mock.Of<IShortStringHelper>()) { Alias = "editor", ExplicitValueEditor = TestHelper.CreateDataValueEditor("view") }
            });
            var propertyEditors = new PropertyEditorCollection(dataEditors);

            var dataType = Mock.Of<IDataType>();
            Mock.Get(dataType)
                .Setup(x => x.Configuration)
                .Returns(null);

            Mock.Get(dataTypeService)
                .Setup(x => x.GetDataType(It.IsAny<int>()))
                .Returns<int>(x => dataType);

            var serviceContext = ServiceContext.CreatePartial(
                dataTypeService: dataTypeService,
                localizedTextService: Mock.Of<ILocalizedTextService>());

            Mock.Get(_factory)
                .Setup(x => x.GetInstance(It.IsAny<Type>()))
                .Returns<Type>(x =>
                {
                    if (x == typeof(Configs)) return configs;
                    if (x == typeof(PropertyEditorCollection)) return propertyEditors;
                    if (x == typeof(ServiceContext)) return serviceContext;
                    if (x == typeof(ILocalizedTextService)) return serviceContext.LocalizationService;
                    throw new NotSupportedException(x.FullName);
                });
        }

        [Test]
        public void ValidateVariationTests()
        {

            // All tests:
            // 1. if exact is set to true: culture cannot be null when the ContentVariation.Culture flag is set
            // 2. if wildcards is set to false: fail when "*" is passed in as either culture or segment.
            // 3. ContentVariation flag is ignored when wildcards are used.
            // 4. Empty string is considered the same as null

            #region Nothing

            Assert4A(ContentVariation.Nothing, null, null, true);
            Assert4A(ContentVariation.Nothing, null, "", true);
            Assert4B(ContentVariation.Nothing, null, "*", true, false, false, true);
            Assert4A(ContentVariation.Nothing, null, "segment", false);
            Assert4A(ContentVariation.Nothing, "", null, true);
            Assert4A(ContentVariation.Nothing, "", "", true);
            Assert4B(ContentVariation.Nothing, "", "*", true, false, false, true);
            Assert4A(ContentVariation.Nothing, "", "segment", false);
            Assert4B(ContentVariation.Nothing, "*", null, true, false, false, true);
            Assert4B(ContentVariation.Nothing, "*", "", true, false, false, true);
            Assert4B(ContentVariation.Nothing, "*", "*", true, false, false, true);
            Assert4A(ContentVariation.Nothing, "*", "segment", false);
            Assert4A(ContentVariation.Nothing, "culture", null, false);
            Assert4A(ContentVariation.Nothing, "culture", "", false);
            Assert4A(ContentVariation.Nothing, "culture", "*", false);
            Assert4A(ContentVariation.Nothing, "culture", "segment", false);

            #endregion

            #region Culture

            Assert4B(ContentVariation.Culture, null, null, false, true, false, true);
            Assert4B(ContentVariation.Culture, null, "", false, true, false, true);
            Assert4B(ContentVariation.Culture, null, "*", false, false, false, true);
            Assert4A(ContentVariation.Culture, null, "segment", false);
            Assert4B(ContentVariation.Culture, "", null, false, true, false, true);
            Assert4B(ContentVariation.Culture, "", "", false, true, false, true);
            Assert4B(ContentVariation.Culture, "", "*", false, false, false, true);
            Assert4A(ContentVariation.Culture, "", "segment", false);
            Assert4B(ContentVariation.Culture, "*", null, true, false, false, true);
            Assert4B(ContentVariation.Culture, "*", "", true, false, false, true);
            Assert4B(ContentVariation.Culture, "*", "*", true, false, false, true);
            Assert4A(ContentVariation.Culture, "*", "segment", false);
            Assert4A(ContentVariation.Culture, "culture", null, true);
            Assert4A(ContentVariation.Culture, "culture", "", true);
            Assert4B(ContentVariation.Culture, "culture", "*", true, false, false, true);
            Assert4A(ContentVariation.Culture, "culture", "segment", false);

            #endregion

            #region Segment

            Assert4B(ContentVariation.Segment, null, null, true, true, true, true);
            Assert4B(ContentVariation.Segment, null, "", true, true, true, true);
            Assert4B(ContentVariation.Segment, null, "*", true, false, false, true);
            Assert4A(ContentVariation.Segment, null, "segment", true);
            Assert4B(ContentVariation.Segment, "", null, true, true, true, true);
            Assert4B(ContentVariation.Segment, "", "", true, true, true, true);
            Assert4B(ContentVariation.Segment, "", "*", true, false, false, true);
            Assert4A(ContentVariation.Segment, "", "segment", true);
            Assert4B(ContentVariation.Segment, "*", null, true, false, false, true);
            Assert4B(ContentVariation.Segment, "*", "", true, false, false, true);
            Assert4B(ContentVariation.Segment, "*", "*", true, false, false, true);
            Assert4B(ContentVariation.Segment, "*", "segment", true, false, false, true);
            Assert4A(ContentVariation.Segment, "culture", null, false);
            Assert4A(ContentVariation.Segment, "culture", "", false);
            Assert4A(ContentVariation.Segment, "culture", "*", false);
            Assert4A(ContentVariation.Segment, "culture", "segment", false);

            #endregion

            #region CultureAndSegment

            Assert4B(ContentVariation.CultureAndSegment, null, null, false, true, false, true);
            Assert4B(ContentVariation.CultureAndSegment, null, "", false, true, false, true);
            Assert4B(ContentVariation.CultureAndSegment, null, "*", false, false, false, true);
            Assert4B(ContentVariation.CultureAndSegment, null, "segment", false, true, false, true);
            Assert4B(ContentVariation.CultureAndSegment, "", null, false, true, false, true);
            Assert4B(ContentVariation.CultureAndSegment, "", "", false, true, false, true);
            Assert4B(ContentVariation.CultureAndSegment, "", "*", false, false, false, true);
            Assert4B(ContentVariation.CultureAndSegment, "", "segment", false, true, false, true);
            Assert4B(ContentVariation.CultureAndSegment, "*", null, true, false, false, true);
            Assert4B(ContentVariation.CultureAndSegment, "*", "", true, false, false, true);
            Assert4B(ContentVariation.CultureAndSegment, "*", "*", true, false, false, true);
            Assert4B(ContentVariation.CultureAndSegment, "*", "segment", true, false, false, true);
            Assert4B(ContentVariation.CultureAndSegment, "culture", null, true, true, true, true);
            Assert4B(ContentVariation.CultureAndSegment, "culture", "", true, true, true, true);
            Assert4B(ContentVariation.CultureAndSegment, "culture", "*", true, false, false, true);
            Assert4B(ContentVariation.CultureAndSegment, "culture", "segment", true, true, true, true);

            #endregion
        }

        /// <summary>
        /// Asserts the result of <see cref="ContentVariationExtensions.ValidateVariation(ContentVariation, string, string, bool, bool, bool)"/>
        /// </summary>
        /// <param name="variation"></param>
        /// <param name="culture"></param>
        /// <param name="segment"></param>
        /// <param name="exactAndWildcards">Validate using Exact + Wildcards flags</param>
        /// <param name="nonExactAndNoWildcards">Validate using non Exact + no Wildcard flags</param>
        /// <param name="exactAndNoWildcards">Validate using Exact + no Wildcard flags</param>
        /// <param name="nonExactAndWildcards">Validate using non Exact + Wildcard flags</param>
        private static void Assert4B(ContentVariation variation, string culture, string segment,
            bool exactAndWildcards, bool nonExactAndNoWildcards, bool exactAndNoWildcards, bool nonExactAndWildcards)
        {
            Assert.AreEqual(exactAndWildcards, variation.ValidateVariation(culture, segment, true, true, false));
            Assert.AreEqual(nonExactAndNoWildcards, variation.ValidateVariation(culture, segment, false, false, false));
            Assert.AreEqual(exactAndNoWildcards, variation.ValidateVariation(culture, segment, true, false, false));
            Assert.AreEqual(nonExactAndWildcards, variation.ValidateVariation(culture, segment, false, true, false));
        }

        /// <summary>
        /// Asserts the result of <see cref="ContentVariationExtensions.ValidateVariation(ContentVariation, string, string, bool, bool, bool)"/>
        /// where expectedResult matches all combinations of Exact + Wildcard
        /// </summary>
        /// <param name="variation"></param>
        /// <param name="culture"></param>
        /// <param name="segment"></param>
        /// <param name="expectedResult"></param>
        private static void Assert4A(ContentVariation variation, string culture, string segment, bool expectedResult)
        {
            Assert4B(variation, culture, segment, expectedResult, expectedResult, expectedResult, expectedResult);
        }

        [Test]
        public void PropertyTests()
        {
            var propertyType = new PropertyType(TestHelper.ShortStringHelper, "editor", ValueStorageType.Nvarchar) { Alias = "prop" };
            var prop = new Property(propertyType);

            const string langFr = "fr-FR";

            // can set value
            // and get edited and published value
            // because non-publishing
            prop.SetValue("a");
            Assert.AreEqual("a", prop.GetValue());
            Assert.AreEqual("a", prop.GetValue(published: true));

            // illegal, 'cos non-publishing
            Assert.Throws<NotSupportedException>(() => prop.PublishValues());

            // change
            propertyType.SupportsPublishing = true;

            // can get value
            // and now published value is null
            Assert.AreEqual("a", prop.GetValue());
            Assert.IsNull(prop.GetValue(published: true));

            // cannot set non-supported variation value
            Assert.Throws<NotSupportedException>(() => prop.SetValue("x", langFr));
            Assert.IsNull(prop.GetValue(langFr));

            // can publish value
            // and get edited and published values
            prop.PublishValues();
            Assert.AreEqual("a", prop.GetValue());
            Assert.AreEqual("a", prop.GetValue(published: true));

            // can set value
            // and get edited and published values
            prop.SetValue("b");
            Assert.AreEqual("b", prop.GetValue());
            Assert.AreEqual("a", prop.GetValue(published: true));

            // can clear value
            prop.UnpublishValues();
            Assert.AreEqual("b", prop.GetValue());
            Assert.IsNull(prop.GetValue(published: true));

            // change - now we vary by culture
            propertyType.Variations |= ContentVariation.Culture;

            // can set value
            // and get values
            prop.SetValue("c", langFr);
            Assert.IsNull(prop.GetValue()); // there is no invariant value anymore
            Assert.IsNull(prop.GetValue(published: true));
            Assert.AreEqual("c", prop.GetValue(langFr));
            Assert.IsNull(prop.GetValue(langFr, published: true));

            // can publish value
            // and get edited and published values
            prop.PublishValues(langFr);
            Assert.IsNull(prop.GetValue());
            Assert.IsNull(prop.GetValue(published: true));
            Assert.AreEqual("c", prop.GetValue(langFr));
            Assert.AreEqual("c", prop.GetValue(langFr, published: true));

            // can clear all
            prop.UnpublishValues("*");
            Assert.IsNull(prop.GetValue());
            Assert.IsNull(prop.GetValue(published: true));
            Assert.AreEqual("c", prop.GetValue(langFr));
            Assert.IsNull(prop.GetValue(langFr, published: true));

            // can publish all
            prop.PublishValues("*");
            Assert.IsNull(prop.GetValue());
            Assert.IsNull(prop.GetValue(published: true));
            Assert.AreEqual("c", prop.GetValue(langFr));
            Assert.AreEqual("c", prop.GetValue(langFr, published: true));

            // same for culture
            prop.UnpublishValues(langFr);
            Assert.AreEqual("c", prop.GetValue(langFr));
            Assert.IsNull(prop.GetValue(langFr, published: true));
            prop.PublishValues(langFr);
            Assert.AreEqual("c", prop.GetValue(langFr));
            Assert.AreEqual("c", prop.GetValue(langFr, published: true));

            prop.UnpublishValues(); // does not throw, internal, content item throws
            Assert.IsNull(prop.GetValue());
            Assert.IsNull(prop.GetValue(published: true));
            prop.PublishValues(); // does not throw, internal, content item throws
            Assert.IsNull(prop.GetValue());
            Assert.IsNull(prop.GetValue(published: true));
        }

        [Test]
        public void ContentNames()
        {
            var contentType = new ContentType(ShortStringHelper, -1) { Alias = "contentType" };
            var content = new Content("content", -1, contentType) { Id = 1, VersionId = 1 };

            const string langFr = "fr-FR";
            const string langUk = "en-UK";

            // throws if the content type does not support the variation
            Assert.Throws<NotSupportedException>(() => content.SetCultureName("name-fr", langFr));

            // now it will work
            contentType.Variations = ContentVariation.Culture;

            // recreate content to re-capture content type variations
            content = new Content("content", -1, contentType) { Id = 1, VersionId = 1 };

            // invariant name works
            content.Name = "name";
            Assert.AreEqual("name", content.GetCultureName(null));
            content.SetCultureName("name2", null);
            Assert.AreEqual("name2", content.Name);
            Assert.AreEqual("name2", content.GetCultureName(null));

            // variant names work
            content.SetCultureName("name-fr", langFr);
            content.SetCultureName("name-uk", langUk);
            Assert.AreEqual("name-fr", content.GetCultureName(langFr));
            Assert.AreEqual("name-uk", content.GetCultureName(langUk));

            // variant dictionary of names work
            Assert.AreEqual(2, content.CultureInfos.Count);
            Assert.IsTrue(content.CultureInfos.ContainsKey(langFr));
            Assert.AreEqual("name-fr", content.CultureInfos[langFr].Name);
            Assert.IsTrue(content.CultureInfos.ContainsKey(langUk));
            Assert.AreEqual("name-uk", content.CultureInfos[langUk].Name);
        }

        [Test]
        public void ContentPublishValues()
        {
            const string langFr = "fr-FR";

            var propertyType = new PropertyType(ShortStringHelper, "editor", ValueStorageType.Nvarchar) { Alias = "prop" };
            var contentType = new ContentType(ShortStringHelper, -1) { Alias = "contentType" };
            contentType.AddPropertyType(propertyType);

            var content = new Content("content", -1, contentType) { Id = 1, VersionId = 1 };

            // can set value
            // and get edited value, published is null
            // because publishing
            content.SetValue("prop", "a");
            Assert.AreEqual("a", content.GetValue("prop"));
            Assert.IsNull(content.GetValue("prop", published: true));

            // cannot set non-supported variation value
            Assert.Throws<NotSupportedException>(() => content.SetValue("prop", "x", langFr));
            Assert.IsNull(content.GetValue("prop", langFr));

            // can publish value
            // and get edited and published values
            Assert.IsTrue(content.PublishCulture(CultureImpact.All));
            Assert.AreEqual("a", content.GetValue("prop"));
            Assert.AreEqual("a", content.GetValue("prop", published: true));

            // can set value
            // and get edited and published values
            content.SetValue("prop", "b");
            Assert.AreEqual("b", content.GetValue("prop"));
            Assert.AreEqual("a", content.GetValue("prop", published: true));

            // can clear value
            content.UnpublishCulture();
            Assert.AreEqual("b", content.GetValue("prop"));
            Assert.IsNull(content.GetValue("prop", published: true));

            // change - now we vary by culture
            contentType.Variations |= ContentVariation.Culture;
            propertyType.Variations |= ContentVariation.Culture;
            content.ChangeContentType(contentType);

            // can set value
            // and get values
            content.SetValue("prop", "c", langFr);
            Assert.IsNull(content.GetValue("prop")); // there is no invariant value anymore
            Assert.IsNull(content.GetValue("prop", published: true));
            Assert.AreEqual("c", content.GetValue("prop", langFr));
            Assert.IsNull(content.GetValue("prop", langFr, published: true));

            // can publish value
            // and get edited and published values
            Assert.IsFalse(content.PublishCulture(CultureImpact.Explicit(langFr, false))); // no name
            content.SetCultureName("name-fr", langFr);
            Assert.IsTrue(content.PublishCulture(CultureImpact.Explicit(langFr, false)));
            Assert.IsNull(content.GetValue("prop"));
            Assert.IsNull(content.GetValue("prop", published: true));
            Assert.AreEqual("c", content.GetValue("prop", langFr));
            Assert.AreEqual("c", content.GetValue("prop", langFr, published: true));

            // can clear all
            content.UnpublishCulture("*");
            Assert.IsNull(content.GetValue("prop"));
            Assert.IsNull(content.GetValue("prop", published: true));
            Assert.AreEqual("c", content.GetValue("prop", langFr));
            Assert.IsNull(content.GetValue("prop", langFr, published: true));

            // can publish all
            Assert.IsTrue(content.PublishCulture(CultureImpact.All));
            Assert.IsNull(content.GetValue("prop"));
            Assert.IsNull(content.GetValue("prop", published: true));
            Assert.AreEqual("c", content.GetValue("prop", langFr));
            Assert.AreEqual("c", content.GetValue("prop", langFr, published: true));

            // same for culture
            content.UnpublishCulture(langFr);
            Assert.AreEqual("c", content.GetValue("prop", langFr));
            Assert.IsNull(content.GetValue("prop", langFr, published: true));
            Assert.IsTrue(content.PublishCulture(CultureImpact.Explicit(langFr, false)));
            Assert.AreEqual("c", content.GetValue("prop", langFr));
            Assert.AreEqual("c", content.GetValue("prop", langFr, published: true));

            content.UnpublishCulture(); // clears invariant props if any
            Assert.IsNull(content.GetValue("prop"));
            Assert.IsNull(content.GetValue("prop", published: true));
            Assert.IsTrue(content.PublishCulture(CultureImpact.All)); // publishes invariant props if any
            Assert.IsNull(content.GetValue("prop"));
            Assert.IsNull(content.GetValue("prop", published: true));

            var other = new Content("other", -1, contentType) { Id = 2, VersionId = 1 };
            Assert.Throws<NotSupportedException>(() => other.SetValue("prop", "o")); // don't even try
            other.SetValue("prop", "o1", langFr);

            // can copy other's edited value
            content.CopyFrom(other);
            Assert.IsNull(content.GetValue("prop"));
            Assert.IsNull(content.GetValue("prop", published: true));
            Assert.AreEqual("o1", content.GetValue("prop", langFr));
            Assert.AreEqual("c", content.GetValue("prop", langFr, published: true));

            // can copy self's published value
            content.CopyFrom(content);
            Assert.IsNull(content.GetValue("prop"));
            Assert.IsNull(content.GetValue("prop", published: true));
            Assert.AreEqual("c", content.GetValue("prop", langFr));
            Assert.AreEqual("c", content.GetValue("prop", langFr, published: true));
        }

        [Test]
        public void ContentPublishValuesWithMixedPropertyTypeVariations()
        {
<<<<<<< HEAD
            var propertyValidationService = new PropertyValidationService(_factory.GetInstance<PropertyEditorCollection>(), _factory.GetInstance<ServiceContext>().DataTypeService);
=======
            var propertyValidationService = new PropertyValidationService(
                Current.Factory.GetInstance<PropertyEditorCollection>(),
                Current.Factory.GetInstance<ServiceContext>().DataTypeService,
                Current.Factory.GetInstance<ServiceContext>().TextService);
>>>>>>> 9ac38854
            const string langFr = "fr-FR";

            // content type varies by Culture
            // prop1 varies by Culture
            // prop2 is invariant

            var contentType = new ContentType(ShortStringHelper, -1) { Alias = "contentType" };
            contentType.Variations |= ContentVariation.Culture;

            var variantPropType = new PropertyType(ShortStringHelper, "editor", ValueStorageType.Nvarchar) { Alias = "prop1", Variations = ContentVariation.Culture, Mandatory = true };
            var invariantPropType = new PropertyType(ShortStringHelper, "editor", ValueStorageType.Nvarchar) { Alias = "prop2", Variations = ContentVariation.Nothing, Mandatory = true};

            contentType.AddPropertyType(variantPropType);
            contentType.AddPropertyType(invariantPropType);

            var content = new Content("content", -1, contentType) { Id = 1, VersionId = 1 };

            content.SetCultureName("hello", langFr);

            //for this test we'll make the french culture the default one - this is needed for publishing invariant property values
            var langFrImpact = CultureImpact.Explicit(langFr, true);

            Assert.IsTrue(content.PublishCulture(langFrImpact)); // succeeds because names are ok (not validating properties here)
            Assert.IsFalse(propertyValidationService.IsPropertyDataValid(content, out _, langFrImpact));// fails because prop1 is mandatory

            content.SetValue("prop1", "a", langFr);
            Assert.IsTrue(content.PublishCulture(langFrImpact)); // succeeds because names are ok (not validating properties here)
            // fails because prop2 is mandatory and invariant and the item isn't published.
            // Invariant is validated against the default language except when there isn't a published version, in that case it's always validated.
            Assert.IsFalse(propertyValidationService.IsPropertyDataValid(content, out _, langFrImpact));
            content.SetValue("prop2", "x");
            Assert.IsTrue(content.PublishCulture(langFrImpact)); // still ok...
            Assert.IsTrue(propertyValidationService.IsPropertyDataValid(content, out _, langFrImpact));// now it's ok

            Assert.AreEqual("a", content.GetValue("prop1", langFr, published: true));
            Assert.AreEqual("x", content.GetValue("prop2", published: true));
        }

        [Test]
        public void ContentPublishVariations()
        {
            const string langFr = "fr-FR";
            const string langUk = "en-UK";
            const string langEs = "es-ES";

            var propertyType = new PropertyType(ShortStringHelper, "editor", ValueStorageType.Nvarchar) { Alias = "prop" };
            var contentType = new ContentType(ShortStringHelper, -1) { Alias = "contentType" };
            contentType.AddPropertyType(propertyType);

            var content = new Content("content", -1, contentType) { Id = 1, VersionId = 1 };

            // change - now we vary by culture
            contentType.Variations |= ContentVariation.Culture;
            propertyType.Variations |= ContentVariation.Culture;

            content.ChangeContentType(contentType);

            Assert.Throws<NotSupportedException>(() => content.SetValue("prop", "a")); // invariant = no
            content.SetValue("prop", "a-fr", langFr);
            content.SetValue("prop", "a-uk", langUk);
            content.SetValue("prop", "a-es", langEs);

            // cannot publish without a name
            Assert.IsFalse(content.PublishCulture(CultureImpact.Explicit(langFr, false)));

            // works with a name
            // and then FR is available, and published
            content.SetCultureName("name-fr", langFr);
            Assert.IsTrue(content.PublishCulture(CultureImpact.Explicit(langFr, false)));

            // now UK is available too
            content.SetCultureName("name-uk", langUk);

            // test available, published
            Assert.IsTrue(content.IsCultureAvailable(langFr));
            Assert.IsTrue(content.IsCulturePublished(langFr));
            Assert.AreEqual("name-fr", content.GetPublishName(langFr));
            Assert.AreNotEqual(DateTime.MinValue, content.GetPublishDate(langFr));
            Assert.IsFalse(content.IsCultureEdited(langFr)); // once published, edited is *wrong* until saved

            Assert.IsTrue(content.IsCultureAvailable(langUk));
            Assert.IsFalse(content.IsCulturePublished(langUk));
            Assert.IsNull(content.GetPublishName(langUk));
            Assert.IsNull(content.GetPublishDate(langUk)); // not published

            Assert.IsFalse(content.IsCultureAvailable(langEs));
            Assert.IsFalse(content.IsCultureEdited(langEs)); // not avail, so... not edited
            Assert.IsFalse(content.IsCulturePublished(langEs));

            // not published!
            Assert.IsNull(content.GetPublishName(langEs));
            Assert.IsNull(content.GetPublishDate(langEs));

            // cannot test IsCultureEdited here - as that requires the content service and repository
            // see: ContentServiceTests.Can_SaveRead_Variations
        }

        [Test]
        public void IsDirtyTests()
        {
            var propertyType = new PropertyType(ShortStringHelper, "editor", ValueStorageType.Nvarchar) { Alias = "prop" };
            var prop = new Property(propertyType);
            var contentType = new ContentType(ShortStringHelper, -1) { Alias = "contentType" };
            contentType.AddPropertyType(propertyType);

            var content = new Content("content", -1, contentType) { Id = 1, VersionId = 1 };

            prop.SetValue("a");
            Assert.AreEqual("a", prop.GetValue());
            Assert.IsNull(prop.GetValue(published: true));

            Assert.IsTrue(prop.IsDirty());

            content.SetValue("prop", "a");
            Assert.AreEqual("a", content.GetValue("prop"));
            Assert.IsNull(content.GetValue("prop", published: true));

            Assert.IsTrue(content.IsDirty());
            Assert.IsTrue(content.IsAnyUserPropertyDirty());
            // how can we tell which variation was dirty?
        }

        [Test]
        public void ValidationTests()
        {
            var propertyType = new PropertyType(ShortStringHelper, "editor", ValueStorageType.Nvarchar) { Alias = "prop", SupportsPublishing = true };
            var prop = new Property(propertyType);

            prop.SetValue("a");
            Assert.AreEqual("a", prop.GetValue());
            Assert.IsNull(prop.GetValue(published: true));
<<<<<<< HEAD
            var propertyValidationService = new PropertyValidationService(_factory.GetInstance<PropertyEditorCollection>(), _factory.GetInstance<ServiceContext>().DataTypeService);
=======
            var propertyValidationService = new PropertyValidationService(
                Current.Factory.GetInstance<PropertyEditorCollection>(),
                Current.Factory.GetInstance<ServiceContext>().DataTypeService,
                Current.Factory.GetInstance<ServiceContext>().TextService);
>>>>>>> 9ac38854

            Assert.IsTrue(propertyValidationService.IsPropertyValid(prop));

            propertyType.Mandatory = true;
            Assert.IsTrue(propertyValidationService.IsPropertyValid(prop));

            prop.SetValue(null);
            Assert.IsFalse(propertyValidationService.IsPropertyValid(prop));

            // can publish, even though invalid
            prop.PublishValues();
        }
    }
}<|MERGE_RESOLUTION|>--- conflicted
+++ resolved
@@ -448,14 +448,10 @@
         [Test]
         public void ContentPublishValuesWithMixedPropertyTypeVariations()
         {
-<<<<<<< HEAD
-            var propertyValidationService = new PropertyValidationService(_factory.GetInstance<PropertyEditorCollection>(), _factory.GetInstance<ServiceContext>().DataTypeService);
-=======
             var propertyValidationService = new PropertyValidationService(
-                Current.Factory.GetInstance<PropertyEditorCollection>(),
-                Current.Factory.GetInstance<ServiceContext>().DataTypeService,
-                Current.Factory.GetInstance<ServiceContext>().TextService);
->>>>>>> 9ac38854
+                _factory.GetInstance<PropertyEditorCollection>(),
+                _factory.GetInstance<ServiceContext>().DataTypeService,
+                _factory.GetInstance<ServiceContext>().TextService);
             const string langFr = "fr-FR";
 
             // content type varies by Culture
@@ -587,14 +583,11 @@
             prop.SetValue("a");
             Assert.AreEqual("a", prop.GetValue());
             Assert.IsNull(prop.GetValue(published: true));
-<<<<<<< HEAD
-            var propertyValidationService = new PropertyValidationService(_factory.GetInstance<PropertyEditorCollection>(), _factory.GetInstance<ServiceContext>().DataTypeService);
-=======
             var propertyValidationService = new PropertyValidationService(
-                Current.Factory.GetInstance<PropertyEditorCollection>(),
-                Current.Factory.GetInstance<ServiceContext>().DataTypeService,
-                Current.Factory.GetInstance<ServiceContext>().TextService);
->>>>>>> 9ac38854
+                _factory.GetInstance<PropertyEditorCollection>(),
+                _factory.GetInstance<ServiceContext>().DataTypeService,
+                _factory.GetInstance<ServiceContext>().TextService
+                );
 
             Assert.IsTrue(propertyValidationService.IsPropertyValid(prop));
 
