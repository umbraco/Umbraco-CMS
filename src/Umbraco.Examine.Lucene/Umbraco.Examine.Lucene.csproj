--- conflicted
+++ resolved
@@ -1,57 +1,4 @@
 ﻿<Project Sdk="Microsoft.NET.Sdk">
-<<<<<<< HEAD
-
-    <PropertyGroup>
-        <TargetFramework>net472</TargetFramework>
-        <RootNamespace>Umbraco.Cms.Infrastructure.Examine</RootNamespace>
-        <Product>Umbraco CMS</Product>
-        <Title>Umbraco.Examine.Lucene</Title>
-        <!--TODO: Remove this and the specific nuspec file when examine.Lucene is netstandard compatible.-->
-        <!--We have a specific nuspec file for this, do not pack. -->
-        <IsPackable>false</IsPackable>
-        <!-- But we still need to have PackageId for the depdents to know the actual name of the package. -->
-        <PackageId>Umbraco.Cms.Examine.Lucene</PackageId>
-    </PropertyGroup>
-
-    <PropertyGroup Condition=" '$(Configuration)' == 'Release' ">
-      <DebugSymbols>true</DebugSymbols>
-      <DocumentationFile>bin\Release\Umbraco.Examine.Lucene.xml</DocumentationFile>
-    </PropertyGroup>
-
-    <ItemGroup>
-      <Compile Remove="obj\**" />
-    </ItemGroup>
-
-    <ItemGroup>
-      <EmbeddedResource Remove="obj\**" />
-    </ItemGroup>
-
-    <ItemGroup>
-      <None Remove="obj\**" />
-    </ItemGroup>
-
-    <ItemGroup>
-      <ProjectReference Include="..\Umbraco.Core\Umbraco.Core.csproj" />
-      <ProjectReference Include="..\Umbraco.Infrastructure\Umbraco.Infrastructure.csproj" />
-    </ItemGroup>
-
-    <ItemGroup>
-      <PackageReference Include="Examine.Lucene" Version="2.0.0-alpha.20200128.15" />
-        <PackageReference Include="Microsoft.SourceLink.GitHub">
-            <Version>1.0.0</Version>
-            <IncludeAssets>runtime; build; native; contentfiles; analyzers; buildtransitive</IncludeAssets>
-            <PrivateAssets>all</PrivateAssets>
-        </PackageReference>
-      <PackageReference Include="Newtonsoft.Json" Version="12.0.3" />
-      <PackageReference Include="NPoco.SqlServer" Version="5.1.2" />
-        <PackageReference Include="SecurityCodeScan">
-            <Version>3.5.4</Version>
-            <IncludeAssets>runtime; build; native; contentfiles; analyzers</IncludeAssets>
-            <PrivateAssets>all</PrivateAssets>
-        </PackageReference>
-    </ItemGroup>
-
-=======
   <PropertyGroup>
     <TargetFramework>netstandard2.0</TargetFramework>
     <RootNamespace>Umbraco.Cms.Infrastructure.Examine</RootNamespace>
@@ -96,5 +43,4 @@
     <ProjectReference Include="..\Umbraco.Core\Umbraco.Core.csproj" />
     <ProjectReference Include="..\Umbraco.Infrastructure\Umbraco.Infrastructure.csproj" />
   </ItemGroup>
->>>>>>> 0f6732f0
 </Project>