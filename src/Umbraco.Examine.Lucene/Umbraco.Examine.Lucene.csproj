<Project Sdk="Microsoft.NET.Sdk">
  <PropertyGroup>
    <PackageId>Umbraco.Cms.Examine.Lucene</PackageId>
    <Title>Umbraco CMS - Examine - Lucene</Title>
    <Description>Adds Examine searching support using Lucene to Umbraco CMS.</Description>
    <RootNamespace>Umbraco.Cms.Infrastructure.Examine</RootNamespace>
  </PropertyGroup>
<<<<<<< HEAD

  <PropertyGroup>
    <!--
      TODO: Fix the following warnings and remove overrides:
=======
  
  <PropertyGroup>
    <!--
      TODO: Fix and remove overrides:
>>>>>>> e6791246
      [CS0618] Handle member obsolete appropriately
    -->
    <WarningsNotAsErrors>$(WarningsNotAsErrors),CS0618</WarningsNotAsErrors>
  </PropertyGroup>
<<<<<<< HEAD

=======
  
>>>>>>> e6791246
  <ItemGroup>
    <PackageReference Include="Examine" />
  </ItemGroup>

  <ItemGroup>
    <!-- Take top-level depedendency on System.Security.Cryptography.Xml, because Examine depends on a vulnerable version -->
    <PackageReference Include="System.Security.Cryptography.Xml" />
    <!-- Take top-level depedendency on Lucene.Net.Replicator, because Examine depends on a vulnerable version -->
    <!-- Take top-level depedendency on Lucene.Net.Replicator-->
    <PackageReference Include="Lucene.Net.Replicator" />
  </ItemGroup>

  <ItemGroup>
    <ProjectReference Include="..\Umbraco.Infrastructure\Umbraco.Infrastructure.csproj" />
  </ItemGroup>
</Project><|MERGE_RESOLUTION|>--- conflicted
+++ resolved
@@ -5,26 +5,16 @@
     <Description>Adds Examine searching support using Lucene to Umbraco CMS.</Description>
     <RootNamespace>Umbraco.Cms.Infrastructure.Examine</RootNamespace>
   </PropertyGroup>
-<<<<<<< HEAD
 
   <PropertyGroup>
     <!--
       TODO: Fix the following warnings and remove overrides:
-=======
-  
-  <PropertyGroup>
-    <!--
-      TODO: Fix and remove overrides:
->>>>>>> e6791246
       [CS0618] Handle member obsolete appropriately
     -->
     <WarningsNotAsErrors>$(WarningsNotAsErrors),CS0618</WarningsNotAsErrors>
   </PropertyGroup>
-<<<<<<< HEAD
 
-=======
   
->>>>>>> e6791246
   <ItemGroup>
     <PackageReference Include="Examine" />
   </ItemGroup>
@@ -33,7 +23,6 @@
     <!-- Take top-level depedendency on System.Security.Cryptography.Xml, because Examine depends on a vulnerable version -->
     <PackageReference Include="System.Security.Cryptography.Xml" />
     <!-- Take top-level depedendency on Lucene.Net.Replicator, because Examine depends on a vulnerable version -->
-    <!-- Take top-level depedendency on Lucene.Net.Replicator-->
     <PackageReference Include="Lucene.Net.Replicator" />
   </ItemGroup>
 
