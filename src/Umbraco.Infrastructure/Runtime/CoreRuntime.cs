--- conflicted
+++ resolved
@@ -2,12 +2,9 @@
 using System.Collections.Generic;
 using System.Diagnostics;
 using System.IO;
-<<<<<<< HEAD
 using Microsoft.Extensions.DependencyInjection;
-=======
 using Microsoft.Extensions.Logging;
 using Microsoft.Extensions.Options;
->>>>>>> 17c68176
 using Umbraco.Core.Cache;
 using Umbraco.Core.Composing;
 using Umbraco.Core.Configuration;
@@ -189,11 +186,7 @@
                 _state = new RuntimeState(_globalSettings, UmbracoVersion, databaseFactory, RuntimeLoggerFactory.CreateLogger<RuntimeState>());
 
                 // create the composition
-<<<<<<< HEAD
-                composition = new Composition(services, typeLoader, ProfilingLogger, _state, Configs, IOHelper, AppCaches);
-=======
-                composition = new Composition(register, typeLoader, ProfilingLogger, _state, IOHelper, AppCaches);
->>>>>>> 17c68176
+                composition = new Composition(services, typeLoader, ProfilingLogger, _state, IOHelper, AppCaches);
 
                 composition.RegisterEssentials(Logger, RuntimeLoggerFactory, Profiler, ProfilingLogger, MainDom, AppCaches, databaseFactory, typeLoader, _state, TypeFinder, IOHelper, UmbracoVersion, DbProviderFactoryCreator, HostingEnvironment, BackOfficeInfo);
 
@@ -392,11 +385,7 @@
         /// </summary>
         /// <remarks>This is strictly internal, for tests only.</remarks>
         protected internal virtual IUmbracoDatabaseFactory CreateDatabaseFactory()
-<<<<<<< HEAD
-            => new UmbracoDatabaseFactory(Logger, _globalSettings, _connectionStrings, new Lazy<IMapperCollection>(() => _serviceProvider.GetRequiredService<IMapperCollection>()), DbProviderFactoryCreator);
-=======
-            => new UmbracoDatabaseFactory(RuntimeLoggerFactory.CreateLogger<UmbracoDatabaseFactory>(), RuntimeLoggerFactory, Options.Create(_globalSettings), Options.Create(_connectionStrings), new Lazy<IMapperCollection>(() => _factory.GetInstance<IMapperCollection>()), DbProviderFactoryCreator);
->>>>>>> 17c68176
+            => new UmbracoDatabaseFactory(RuntimeLoggerFactory.CreateLogger<UmbracoDatabaseFactory>(), RuntimeLoggerFactory, Options.Create(_globalSettings), Options.Create(_connectionStrings), new Lazy<IMapperCollection>(() => _serviceProvider.GetRequiredService<IMapperCollection>()), DbProviderFactoryCreator);
 
 
         #endregion
