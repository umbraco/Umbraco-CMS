--- conflicted
+++ resolved
@@ -10,7 +10,8 @@
 internal class FileSystemMainDomLock : IMainDomLock
 {
     private readonly CancellationTokenSource _cancellationTokenSource = new();
-    private readonly IOptionsMonitor<GlobalSettings> _globalSettings;
+    private readonly IHostingEnvironment _hostingEnvironment;
+        private readonly IOptionsMonitor<GlobalSettings> _globalSettings;
     private readonly string _lockFilePath;
     private readonly ILogger<FileSystemMainDomLock> _logger;
     private readonly string _releaseSignalFilePath;
@@ -24,30 +25,9 @@
         IHostingEnvironment hostingEnvironment,
         IOptionsMonitor<GlobalSettings> globalSettings)
     {
-<<<<<<< HEAD
         _logger = logger;
-        _globalSettings = globalSettings;
-=======
-        private readonly ILogger<FileSystemMainDomLock> _logger;
-        private readonly IHostingEnvironment _hostingEnvironment;
-        private readonly IOptionsMonitor<GlobalSettings> _globalSettings;
-        private readonly CancellationTokenSource _cancellationTokenSource = new();
-        private readonly string _lockFilePath;
-        private readonly string _releaseSignalFilePath;
-
-        private FileStream? _lockFileStream;
-        private Task? _listenForReleaseSignalFileTask;
-
-        public FileSystemMainDomLock(
-            ILogger<FileSystemMainDomLock> logger,
-            IMainDomKeyGenerator mainDomKeyGenerator,
-            IHostingEnvironment hostingEnvironment,
-            IOptionsMonitor<GlobalSettings> globalSettings)
-        {
-            _logger = logger;
-            _hostingEnvironment = hostingEnvironment;
+        _hostingEnvironment = hostingEnvironment;
             _globalSettings = globalSettings;
->>>>>>> e3f4b86f
 
         var lockFileName = $"MainDom_{mainDomKeyGenerator.GenerateKey()}.lock";
         _lockFilePath = Path.Combine(hostingEnvironment.LocalTempPath, lockFileName);
@@ -63,7 +43,7 @@
         {
             try
             {
-                _logger.LogDebug("Attempting to obtain MainDom lock file handle {lockFilePath}", _lockFilePath);
+                Directory.CreateDirectory(_hostingEnvironment.LocalTempPath);_logger.LogDebug("Attempting to obtain MainDom lock file handle {lockFilePath}", _lockFilePath);
                 _lockFileStream = File.Open(_lockFilePath, FileMode.OpenOrCreate, FileAccess.ReadWrite, FileShare.None);
                 DeleteLockReleaseSignalFile();
                 return Task.FromResult(true);
@@ -77,34 +57,12 @@
             }
             catch (Exception ex)
             {
-<<<<<<< HEAD
                 _logger.LogError(
                     ex,
                     "Unexpected exception attempting to obtain MainDom lock file handle {lockFilePath}, giving up",
                     _lockFilePath);
                 _lockFileStream?.Close();
                 return Task.FromResult(false);
-=======
-                try
-                {
-                    Directory.CreateDirectory(_hostingEnvironment.LocalTempPath);
-                    _logger.LogDebug("Attempting to obtain MainDom lock file handle {lockFilePath}", _lockFilePath);
-                    _lockFileStream = File.Open(_lockFilePath, FileMode.OpenOrCreate, FileAccess.ReadWrite, FileShare.None);
-                    DeleteLockReleaseSignalFile();
-                    return Task.FromResult(true);
-                }
-                catch (IOException)
-                {
-                    _logger.LogDebug("Couldn't obtain MainDom lock file handle, signalling for release of {lockFilePath}", _lockFilePath);
-                    CreateLockReleaseSignalFile();
-                }
-                catch (Exception ex)
-                {
-                    _logger.LogError(ex, "Unexpected exception attempting to obtain MainDom lock file handle {lockFilePath}, giving up", _lockFilePath);
-                    _lockFileStream?.Close();
-                    return Task.FromResult(false);
-                }
->>>>>>> e3f4b86f
             }
         }
         while (stopwatch.ElapsedMilliseconds < millisecondsTimeout);
