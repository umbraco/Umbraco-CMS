--- conflicted
+++ resolved
@@ -57,15 +57,10 @@
 using Umbraco.Web.Trees;
 using IntegerValidator = Umbraco.Core.PropertyEditors.Validators.IntegerValidator;
 using TextStringValueConverter = Umbraco.Core.PropertyEditors.ValueConverters.TextStringValueConverter;
-<<<<<<< HEAD
-using Umbraco.Core.Configuration.Models;
-using Microsoft.Extensions.Options;
+using Microsoft.Extensions.Logging;
+using Umbraco.Core.Configuration.HealthChecks;
 using Umbraco.Core.HealthCheck;
 using Umbraco.Core.HealthCheck.Checks;
-=======
-using Microsoft.Extensions.Logging;
-
->>>>>>> b449ea24
 
 namespace Umbraco.Core.Runtime
 {
@@ -212,17 +207,8 @@
 
             // Config manipulator
             composition.RegisterUnique<IConfigManipulator, JsonConfigManipulator>();
-<<<<<<< HEAD
             composition.RegisterUnique<IConfigurationService, ConfigurationService>();
             
-            // register the http context and umbraco context accessors
-            // we *should* use the HttpContextUmbracoContextAccessor, however there are cases when
-            // we have no http context, eg when booting Umbraco or in background threads, so instead
-            // let's use an hybrid accessor that can fall back to a ThreadStatic context.
-            composition.RegisterUnique<IUmbracoContextAccessor, HybridUmbracoContextAccessor>();
-=======
->>>>>>> b449ea24
-
             // register the umbraco context factory
             // composition.RegisterUnique<IUmbracoContextFactory, UmbracoContextFactory>();
             composition.RegisterUnique<IPublishedUrlProvider, UrlProvider>();
