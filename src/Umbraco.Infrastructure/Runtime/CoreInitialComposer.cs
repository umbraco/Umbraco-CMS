--- conflicted
+++ resolved
@@ -1,10 +1,7 @@
 ﻿using System;
 using Examine;
-<<<<<<< HEAD
 using Microsoft.Extensions.DependencyInjection;
-=======
 using Microsoft.Extensions.Options;
->>>>>>> 17c68176
 using Umbraco.Core.Cache;
 using Umbraco.Core.Composing;
 using Umbraco.Core.Composing.CompositionExtensions;
@@ -132,11 +129,7 @@
             // register a server registrar, by default it's the db registrar
             composition.Services.AddUnique<IServerRegistrar>(f =>
             {
-<<<<<<< HEAD
-                var globalSettings = f.GetRequiredService<IGlobalSettings>();
-=======
-                var globalSettings = f.GetInstance<IOptions<GlobalSettings>>().Value;
->>>>>>> 17c68176
+                var globalSettings = f.GetRequiredService<IOptions<GlobalSettings>>().Value;
 
                 // TODO:  we still register the full IServerMessenger because
                 // even on 1 single server we can have 2 concurrent app domains
@@ -153,21 +146,14 @@
             // project
             composition.Services.AddUnique<IServerMessenger>(factory
                 => new DatabaseServerMessenger(
-<<<<<<< HEAD
                     factory.GetRequiredService<IMainDom>(),
                     factory.GetRequiredService<IScopeProvider>(),
                     factory.GetRequiredService<ISqlContext>(),
                     factory.GetRequiredService<IProfilingLogger>(),
+                    factory.GetRequiredService<ILogger<DatabaseServerMessenger>>(),
                     factory.GetRequiredService<IServerRegistrar>(),
-=======
-                    factory.GetInstance<IMainDom>(),
-                    factory.GetInstance<IScopeProvider>(),
-                    factory.GetInstance<ISqlContext>(),
-                    factory.GetInstance<IProfilingLogger>(),
-                    factory.GetInstance<ILogger<DatabaseServerMessenger>>(),
-                    factory.GetInstance<IServerRegistrar>(),
->>>>>>> 17c68176
-                    true, new DatabaseServerMessengerOptions(),
+                    true,
+                    new DatabaseServerMessengerOptions(),
                     factory.GetRequiredService<IHostingEnvironment>(),
                     factory.GetRequiredService<CacheRefresherCollection>()
                 ));
@@ -183,13 +169,8 @@
 
             composition.RegisterUnique<IPublishedContentTypeFactory, PublishedContentTypeFactory>();
 
-<<<<<<< HEAD
             composition.Services.AddUnique<IShortStringHelper>(factory
-                => new DefaultShortStringHelper(new DefaultShortStringHelperConfig().WithDefault(factory.GetRequiredService<IRequestHandlerSettings>())));
-=======
-            composition.RegisterUnique<IShortStringHelper>(factory
-                => new DefaultShortStringHelper(new DefaultShortStringHelperConfig().WithDefault(factory.GetInstance<IOptions<RequestHandlerSettings>>().Value)));
->>>>>>> 17c68176
+                => new DefaultShortStringHelper(new DefaultShortStringHelperConfig().WithDefault(factory.GetRequiredService<IOptions<RequestHandlerSettings>>().Value)));
 
             composition.UrlSegmentProviders()
                 .Append<DefaultUrlSegmentProvider>();
