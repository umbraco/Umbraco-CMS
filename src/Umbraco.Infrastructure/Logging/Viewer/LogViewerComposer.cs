﻿using System.IO;
<<<<<<< HEAD
using Microsoft.Extensions.DependencyInjection;
=======
using Microsoft.Extensions.Logging;
>>>>>>> 17c68176
using Serilog;
using Umbraco.Core.Composing;
using Umbraco.Core.Hosting;

namespace Umbraco.Core.Logging.Viewer
{
    [RuntimeLevel(MinLevel = RuntimeLevel.Run)]
    // ReSharper disable once UnusedMember.Global
    public class LogViewerComposer : ICoreComposer
    {
        public void Compose(Composition composition)
        {
<<<<<<< HEAD


            composition.Services.AddUnique<ILoggingConfiguration>(factory =>
            {
                var hostingEnvironment = factory.GetRequiredService<IHostingEnvironment>();
                return new LoggingConfiguration(
                    Path.Combine(hostingEnvironment.ApplicationPhysicalPath, "App_Data", "Logs"),
                    Path.Combine(hostingEnvironment.ApplicationPhysicalPath, "config", "serilog.config"),
                    Path.Combine(hostingEnvironment.ApplicationPhysicalPath, "config", "serilog.user.config"));
            });
=======
>>>>>>> 17c68176
            composition.RegisterUnique<ILogViewerConfig, LogViewerConfig>();
            composition.SetLogViewer<SerilogJsonLogViewer>();
            composition.Services.AddUnique<ILogViewer>(factory =>
            {

<<<<<<< HEAD
                return new SerilogJsonLogViewer(factory.GetRequiredService<ILogger>(),
                    factory.GetRequiredService<ILogViewerConfig>(),
                    factory.GetRequiredService<ILoggingConfiguration>(),
=======
                return new SerilogJsonLogViewer(factory.GetInstance<ILogger<SerilogJsonLogViewer>>(),
                    factory.GetInstance<ILogViewerConfig>(),
                    factory.GetInstance<ILoggingConfiguration>(),
>>>>>>> 17c68176
                    Log.Logger);
            } );
        }
    }
}<|MERGE_RESOLUTION|>--- conflicted
+++ resolved
@@ -1,9 +1,6 @@
 ﻿using System.IO;
-<<<<<<< HEAD
 using Microsoft.Extensions.DependencyInjection;
-=======
 using Microsoft.Extensions.Logging;
->>>>>>> 17c68176
 using Serilog;
 using Umbraco.Core.Composing;
 using Umbraco.Core.Hosting;
@@ -16,33 +13,14 @@
     {
         public void Compose(Composition composition)
         {
-<<<<<<< HEAD
-
-
-            composition.Services.AddUnique<ILoggingConfiguration>(factory =>
-            {
-                var hostingEnvironment = factory.GetRequiredService<IHostingEnvironment>();
-                return new LoggingConfiguration(
-                    Path.Combine(hostingEnvironment.ApplicationPhysicalPath, "App_Data", "Logs"),
-                    Path.Combine(hostingEnvironment.ApplicationPhysicalPath, "config", "serilog.config"),
-                    Path.Combine(hostingEnvironment.ApplicationPhysicalPath, "config", "serilog.user.config"));
-            });
-=======
->>>>>>> 17c68176
             composition.RegisterUnique<ILogViewerConfig, LogViewerConfig>();
             composition.SetLogViewer<SerilogJsonLogViewer>();
             composition.Services.AddUnique<ILogViewer>(factory =>
             {
 
-<<<<<<< HEAD
-                return new SerilogJsonLogViewer(factory.GetRequiredService<ILogger>(),
+                return new SerilogJsonLogViewer(factory.GetRequiredService<ILogger<SerilogJsonLogViewer>>(),
                     factory.GetRequiredService<ILogViewerConfig>(),
                     factory.GetRequiredService<ILoggingConfiguration>(),
-=======
-                return new SerilogJsonLogViewer(factory.GetInstance<ILogger<SerilogJsonLogViewer>>(),
-                    factory.GetInstance<ILogViewerConfig>(),
-                    factory.GetInstance<ILoggingConfiguration>(),
->>>>>>> 17c68176
                     Log.Logger);
             } );
         }
