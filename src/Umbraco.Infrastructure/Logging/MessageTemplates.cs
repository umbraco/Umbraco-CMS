using Serilog;
using Serilog.Events;
using Serilog.Parsing;

namespace Umbraco.Cms.Core.Logging;

public class MessageTemplates : IMessageTemplates
{
    // Umbraco now uses Message Templates (https://messagetemplates.org/) for logging, which means
    // we cannot plainly use string.Format() to format them. There is a work-in-progress C# lib,
    // derived from Serilog, which should help (https://github.com/messagetemplates/messagetemplates-csharp)
    // but it only has a pre-release NuGet package. So, we've got to use Serilog's code, which
    // means we cannot get rid of Serilog entirely. We may want to revisit this at some point.

    // TODO: Do we still need this, is there a non-pre release package shipped?
    private static readonly Lazy<ILogger> _minimalLogger = new(() => new LoggerConfiguration().CreateLogger());

    public string Render(string messageTemplate, params object[] args)
    {
        // resolve a minimal logger instance which is used to bind message templates
        ILogger logger = _minimalLogger.Value;

        var bound = logger.BindMessageTemplate(messageTemplate, args, out MessageTemplate? parsedTemplate, out IEnumerable<LogEventProperty>? boundProperties);

        if (!bound)
        {
            throw new FormatException($"Could not format message \"{messageTemplate}\" with {args.Length} args.");
        }

<<<<<<< HEAD
        var values = boundProperties.ToDictionary(x => x.Name, x => x.Value);
=======
            var values = boundProperties!.ToDictionary(x => x.Name, x => x.Value);
>>>>>>> e3f4b86f

        // this ends up putting every string parameter between quotes
        // return parsedTemplate.Render(values);

<<<<<<< HEAD
        // this does not
        var tw = new StringWriter();
        foreach (MessageTemplateToken? t in parsedTemplate.Tokens)
        {
            if (t is PropertyToken pt &&
                values.TryGetValue(pt.PropertyName, out LogEventPropertyValue? propVal) &&
                (propVal as ScalarValue)?.Value is string s)
=======
            // this does not
            var tw = new StringWriter();
            foreach (var t in parsedTemplate!.Tokens)
>>>>>>> e3f4b86f
            {
                tw.Write(s);
            }
            else
            {
                t.Render(values, tw);
            }
        }

        return tw.ToString();
    }
}<|MERGE_RESOLUTION|>--- conflicted
+++ resolved
@@ -1,4 +1,4 @@
-using Serilog;
+﻿using Serilog;
 using Serilog.Events;
 using Serilog.Parsing;
 
@@ -27,28 +27,18 @@
             throw new FormatException($"Could not format message \"{messageTemplate}\" with {args.Length} args.");
         }
 
-<<<<<<< HEAD
-        var values = boundProperties.ToDictionary(x => x.Name, x => x.Value);
-=======
-            var values = boundProperties!.ToDictionary(x => x.Name, x => x.Value);
->>>>>>> e3f4b86f
+        var values = boundProperties!.ToDictionary(x => x.Name, x => x.Value);
 
         // this ends up putting every string parameter between quotes
         // return parsedTemplate.Render(values);
 
-<<<<<<< HEAD
         // this does not
         var tw = new StringWriter();
-        foreach (MessageTemplateToken? t in parsedTemplate.Tokens)
+        foreach (MessageTemplateToken? t in parsedTemplate!.Tokens)
         {
             if (t is PropertyToken pt &&
                 values.TryGetValue(pt.PropertyName, out LogEventPropertyValue? propVal) &&
                 (propVal as ScalarValue)?.Value is string s)
-=======
-            // this does not
-            var tw = new StringWriter();
-            foreach (var t in parsedTemplate!.Tokens)
->>>>>>> e3f4b86f
             {
                 tw.Write(s);
             }
