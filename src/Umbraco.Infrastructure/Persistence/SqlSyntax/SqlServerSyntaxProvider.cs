--- conflicted
+++ resolved
@@ -1,4 +1,4 @@
-using System;
+﻿using System;
 using System.Collections.Generic;
 using System.Data;
 using System.Data.SqlClient;
@@ -278,6 +278,11 @@
 
         public override void WriteLock(IDatabase db, params int[] lockIds)
         {
+            WriteLock(db, TimeSpan.FromSeconds(5), lockIds);
+        }
+
+        public void WriteLock(IDatabase db, TimeSpan timeout, params int[] lockIds)
+        {
             if (db is null)
             {
                 throw new ArgumentNullException(nameof(db));
@@ -295,20 +300,9 @@
                 throw new InvalidOperationException("A transaction with minimum ReadCommitted isolation level is required.");
             }
 
-            var timeout = _globalSettings.Value.SqlWriteLockTimeOut;
-
             foreach (var lockId in lockIds)
             {
-<<<<<<< HEAD
-                ObtainWriteLock(db, timeout, lockId);
-=======
-                db.Execute($"SET LOCK_TIMEOUT {timeout.TotalMilliseconds};");
-                var i = db.Execute(@"UPDATE umbracoLock WITH (REPEATABLEREAD) SET value = (CASE WHEN (value=1) THEN -1 ELSE 1 END) WHERE id=@id", new { id = lockId });
-                if (i == 0) // ensure we are actually locking!
-                {
-                    throw new ArgumentException($"LockObject with id={lockId} does not exist.");
-                }
->>>>>>> 5fee73f5
+                ObtainWriteLock(db, _globalSettings.Value.SqlWriteLockTimeOut, lockId);
             }
         }
 
@@ -319,7 +313,9 @@
                 @"UPDATE umbracoLock WITH (REPEATABLEREAD) SET value = (CASE WHEN (value=1) THEN -1 ELSE 1 END) WHERE id=@id",
                 new {id = lockId});
             if (i == 0) // ensure we are actually locking!
-                throw new ArgumentException($"LockObject with id={lockId} does not exist.");
+            {
+               throw new ArgumentException($"LockObject with id={lockId} does not exist.");
+            }
         }
 
         public override void ReadLock(IDatabase db, TimeSpan timeout, int lockId)
@@ -353,15 +349,7 @@
 
             foreach (var lockId in lockIds)
             {
-<<<<<<< HEAD
                 ObtainReadLock(db, null, lockId);
-=======
-                var i = db.ExecuteScalar<int?>("SELECT value FROM umbracoLock WITH (REPEATABLEREAD) WHERE id=@id", new { id = lockId });
-                if (i == null) // ensure we are actually locking!
-                {
-                    throw new ArgumentException($"LockObject with id={lockId} does not exist.", nameof(lockIds));
-                }
->>>>>>> 5fee73f5
             }
         }
 
@@ -373,9 +361,10 @@
             }
 
             var i = db.ExecuteScalar<int?>("SELECT value FROM umbracoLock WITH (REPEATABLEREAD) WHERE id=@id", new {id = lockId});
-
             if (i == null) // ensure we are actually locking!
-                throw new ArgumentException($"LockObject with id={lockId} does not exist.");
+            {
+                throw new ArgumentException($"LockObject with id={lockId} does not exist.", nameof(lockId));
+            }
         }
 
         public override string FormatColumnRename(string tableName, string oldName, string newName)
