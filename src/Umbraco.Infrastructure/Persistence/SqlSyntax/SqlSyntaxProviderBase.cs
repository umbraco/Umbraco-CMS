--- conflicted
+++ resolved
@@ -113,20 +113,10 @@
 
     public string GetWildcardPlaceholder() => "%";
 
-<<<<<<< HEAD
-    public virtual string GetLikeConcat() => "||";
-
-=======
->>>>>>> 21d2382c
     public virtual string GetWildcardConcat(string concatDefault = "")
     {
         if (string.IsNullOrEmpty(concatDefault))
         {
-<<<<<<< HEAD
-            return $"{GetLikeConcat()} '{GetWildcardPlaceholder()}'";
-        }
-        return $"{GetLikeConcat()} {concatDefault}";
-=======
             return $"'{GetWildcardPlaceholder()}'";
         }
 
@@ -136,7 +126,6 @@
         }
 
         return concatDefault;
->>>>>>> 21d2382c
     }
 
     public virtual DatabaseType GetUpdatedDatabaseType(DatabaseType current, string? connectionString) => current;
