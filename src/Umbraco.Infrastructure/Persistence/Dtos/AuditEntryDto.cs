﻿using System;
using NPoco;
using Umbraco.Cms.Core;
using Umbraco.Cms.Infrastructure.Persistence.DatabaseAnnotations;
using Umbraco.Cms.Infrastructure.Persistence.DatabaseModelDefinitions;

namespace Umbraco.Cms.Infrastructure.Persistence.Dtos
{
    [TableName(Cms.Core.Constants.DatabaseSchema.Tables.AuditEntry)]
    [PrimaryKey("id")]
    [ExplicitColumns]
    internal class AuditEntryDto
    {

        [Column("id")]
        [PrimaryKeyColumn]
        public int Id { get; set; }

        // there is NO foreign key to the users table here, neither for performing user nor for
        // affected user, so we can delete users and NOT delete the associated audit trails, and
        // users can still be identified via the details free-form text fields.

        [Column("performingUserId")]
        public int PerformingUserId { get; set; }

        [Column("performingDetails")]
        [NullSetting(NullSetting = NullSettings.Null)]
<<<<<<< HEAD
        [Length(Constants.Audit.DetailsLength)]
        public string PerformingDetails { get; set; }

        [Column("performingIp")]
        [NullSetting(NullSetting = NullSettings.Null)]
        [Length(Constants.Audit.IpLength)]
        public string PerformingIp { get; set; }
=======
        [Length(DetailsLength)]
        public string? PerformingDetails { get; set; }

        [Column("performingIp")]
        [NullSetting(NullSetting = NullSettings.Null)]
        [Length(IpLength)]
        public string? PerformingIp { get; set; }
>>>>>>> 2df6c937

        [Column("eventDateUtc")]
        [Constraint(Default = SystemMethods.CurrentDateTime)]
        public DateTime EventDateUtc { get; set; }

        [Column("affectedUserId")]
        public int AffectedUserId { get; set; }

        [Column("affectedDetails")]
        [NullSetting(NullSetting = NullSettings.Null)]
<<<<<<< HEAD
        [Length(Constants.Audit.DetailsLength)]
        public string AffectedDetails { get; set; }

        [Column("eventType")]
        [Length(Constants.Audit.EventTypeLength)]
        public string EventType { get; set; }

        [Column("eventDetails")]
        [NullSetting(NullSetting = NullSettings.Null)]
        [Length(Constants.Audit.DetailsLength)]
        public string EventDetails { get; set; }
=======
        [Length(DetailsLength)]
        public string? AffectedDetails { get; set; }

        [Column("eventType")]
        [Length(EventTypeLength)]
        public string? EventType { get; set; }

        [Column("eventDetails")]
        [NullSetting(NullSetting = NullSettings.Null)]
        [Length(DetailsLength)]
        public string? EventDetails { get; set; }
>>>>>>> 2df6c937
    }
}<|MERGE_RESOLUTION|>--- conflicted
+++ resolved
@@ -25,23 +25,13 @@
 
         [Column("performingDetails")]
         [NullSetting(NullSetting = NullSettings.Null)]
-<<<<<<< HEAD
         [Length(Constants.Audit.DetailsLength)]
-        public string PerformingDetails { get; set; }
+        public string? PerformingDetails { get; set; }
 
         [Column("performingIp")]
         [NullSetting(NullSetting = NullSettings.Null)]
         [Length(Constants.Audit.IpLength)]
-        public string PerformingIp { get; set; }
-=======
-        [Length(DetailsLength)]
-        public string? PerformingDetails { get; set; }
-
-        [Column("performingIp")]
-        [NullSetting(NullSetting = NullSettings.Null)]
-        [Length(IpLength)]
         public string? PerformingIp { get; set; }
->>>>>>> 2df6c937
 
         [Column("eventDateUtc")]
         [Constraint(Default = SystemMethods.CurrentDateTime)]
@@ -52,30 +42,16 @@
 
         [Column("affectedDetails")]
         [NullSetting(NullSetting = NullSettings.Null)]
-<<<<<<< HEAD
         [Length(Constants.Audit.DetailsLength)]
-        public string AffectedDetails { get; set; }
+        public string? AffectedDetails { get; set; }
 
         [Column("eventType")]
         [Length(Constants.Audit.EventTypeLength)]
-        public string EventType { get; set; }
+        public string? EventType { get; set; }
 
         [Column("eventDetails")]
         [NullSetting(NullSetting = NullSettings.Null)]
         [Length(Constants.Audit.DetailsLength)]
-        public string EventDetails { get; set; }
-=======
-        [Length(DetailsLength)]
-        public string? AffectedDetails { get; set; }
-
-        [Column("eventType")]
-        [Length(EventTypeLength)]
-        public string? EventType { get; set; }
-
-        [Column("eventDetails")]
-        [NullSetting(NullSetting = NullSettings.Null)]
-        [Length(DetailsLength)]
         public string? EventDetails { get; set; }
->>>>>>> 2df6c937
     }
 }