using System.Linq.Expressions;
using Umbraco.Cms.Infrastructure.Persistence;
using Umbraco.Cms.Infrastructure.Persistence.Querying;

namespace Umbraco.Extensions;

/// <summary>
///     Provides extension methods to <see cref="ISqlContext" />.
/// </summary>
public static class SqlContextExtensions
{
    /// <summary>
    ///     Visit an expression.
    /// </summary>
    /// <typeparam name="TDto">The type of the DTO.</typeparam>
    /// <param name="sqlContext">An <see cref="ISqlContext" />.</param>
    /// <param name="expression">An expression to visit.</param>
    /// <param name="alias">An optional table alias.</param>
    /// <returns>A SQL statement, and arguments, corresponding to the expression.</returns>
    public static (string Sql, object[] Args) VisitDto<TDto>(this ISqlContext sqlContext, Expression<Func<TDto, object>> expression, string? alias = null)
    {
        var visitor = new PocoToSqlExpressionVisitor<TDto>(sqlContext, alias);
        var visited = visitor.Visit(expression);
        return (visited, visitor.GetSqlParameters());
    }

    /// <summary>
    ///     Visit an expression.
    /// </summary>
    /// <typeparam name="TDto">The type of the DTO.</typeparam>
    /// <typeparam name="TOut">The type returned by the expression.</typeparam>
    /// <param name="sqlContext">An <see cref="ISqlContext" />.</param>
    /// <param name="expression">An expression to visit.</param>
    /// <param name="alias">An optional table alias.</param>
    /// <returns>A SQL statement, and arguments, corresponding to the expression.</returns>
    public static (string Sql, object[] Args) VisitDto<TDto, TOut>(this ISqlContext sqlContext, Expression<Func<TDto, TOut>> expression, string? alias = null)
    {
        var visitor = new PocoToSqlExpressionVisitor<TDto>(sqlContext, alias);
        var visited = visitor.Visit(expression);
        return (visited, visitor.GetSqlParameters());
    }

    /// <summary>
    ///     Visit an expression.
    /// </summary>
    /// <typeparam name="TDto1">The type of the first DTO.</typeparam>
    /// <typeparam name="TDto2">The type of the second DTO.</typeparam>
    /// <param name="sqlContext">An <see cref="ISqlContext" />.</param>
    /// <param name="expression">An expression to visit.</param>
    /// <param name="alias1">An optional table alias for the first DTO.</param>
    /// <param name="alias2">An optional table alias for the second DTO.</param>
    /// <returns>A SQL statement, and arguments, corresponding to the expression.</returns>
    public static (string Sql, object[] Args) VisitDto<TDto1, TDto2>(this ISqlContext sqlContext, Expression<Func<TDto1, TDto2, object?>> expression, string? alias1 = null, string? alias2 = null)
    {
        var visitor = new PocoToSqlExpressionVisitor<TDto1, TDto2>(sqlContext, alias1, alias2);
        var visited = visitor.Visit(expression);
        return (visited, visitor.GetSqlParameters());
    }

    /// <summary>
    ///     Visit an expression.
    /// </summary>
    /// <typeparam name="TDto1">The type of the first DTO.</typeparam>
    /// <typeparam name="TDto2">The type of the second DTO.</typeparam>
    /// <typeparam name="TDto3">The type of the third DTO.</typeparam>
<<<<<<< HEAD
=======
    /// <typeparam name="TOut">The type returned by the expression.</typeparam>
>>>>>>> 21a3c31d
    /// <param name="sqlContext">An <see cref="ISqlContext" />.</param>
    /// <param name="expression">An expression to visit.</param>
    /// <param name="alias1">An optional table alias for the first DTO.</param>
    /// <param name="alias2">An optional table alias for the second DTO.</param>
    /// <param name="alias3">An optional table alias for the third DTO.</param>
    /// <returns>A SQL statement, and arguments, corresponding to the expression.</returns>
    public static (string Sql, object[] Args) VisitDto<TDto1, TDto2, TDto3, TOut>(this ISqlContext sqlContext, Expression<Func<TDto1, TDto2, TDto3, TOut>> expression, string? alias1 = null, string? alias2 = null, string? alias3 = null)
    {
        var visitor = new PocoToSqlExpressionVisitor<TDto1, TDto2, TDto3>(sqlContext, alias1, alias2, alias3);
        var visited = visitor.Visit(expression);
        return (visited, visitor.GetSqlParameters());
    }

    /// <summary>
    ///     Visit an expression.
    /// </summary>
    /// <typeparam name="TDto1">The type of the first DTO.</typeparam>
    /// <typeparam name="TDto2">The type of the second DTO.</typeparam>
    /// <typeparam name="TOut">The type returned by the expression.</typeparam>
    /// <param name="sqlContext">An <see cref="ISqlContext" />.</param>
    /// <param name="expression">An expression to visit.</param>
    /// <param name="alias1">An optional table alias for the first DTO.</param>
    /// <param name="alias2">An optional table alias for the second DTO.</param>
    /// <returns>A SQL statement, and arguments, corresponding to the expression.</returns>
    public static (string Sql, object[] Args) VisitDto<TDto1, TDto2, TOut>(this ISqlContext sqlContext, Expression<Func<TDto1, TDto2, TOut>> expression, string? alias1 = null, string? alias2 = null)
    {
        var visitor = new PocoToSqlExpressionVisitor<TDto1, TDto2>(sqlContext, alias1, alias2);
        var visited = visitor.Visit(expression);
        return (visited, visitor.GetSqlParameters());
    }

    /// <summary>
    ///     Visit a model expression.
    /// </summary>
    /// <typeparam name="TModel">The type of the model.</typeparam>
    /// <param name="sqlContext">An <see cref="ISqlContext" />.</param>
    /// <param name="expression">An expression to visit.</param>
    /// <returns>A SQL statement, and arguments, corresponding to the expression.</returns>
    public static (string Sql, object[] Args) VisitModel<TModel>(
        this ISqlContext sqlContext,
        Expression<Func<TModel, object?>> expression)
    {
        var visitor = new ModelToSqlExpressionVisitor<TModel>(sqlContext.SqlSyntax, sqlContext.Mappers);
        var visited = visitor.Visit(expression);
        return (visited, visitor.GetSqlParameters());
    }

    /// <summary>
    ///     Visit a model expression representing a field.
    /// </summary>
    /// <typeparam name="TModel">The type of the model.</typeparam>
    /// <param name="sqlContext">An <see cref="ISqlContext" />.</param>
    /// <param name="field">An expression to visit, representing a field.</param>
    /// <returns>The name of the field.</returns>
    public static string VisitModelField<TModel>(this ISqlContext sqlContext, Expression<Func<TModel, object?>> field)
    {
        (string sql, object[] _) = sqlContext.VisitModel(field);

        // going to return "<field> = @0"
        // take the first part only
        var pos = sql.IndexOf(' ');
        return sql.Substring(0, pos);
    }
}<|MERGE_RESOLUTION|>--- conflicted
+++ resolved
@@ -63,10 +63,26 @@
     /// <typeparam name="TDto1">The type of the first DTO.</typeparam>
     /// <typeparam name="TDto2">The type of the second DTO.</typeparam>
     /// <typeparam name="TDto3">The type of the third DTO.</typeparam>
-<<<<<<< HEAD
-=======
+    /// <param name="sqlContext">An <see cref="ISqlContext" />.</param>
+    /// <param name="expression">An expression to visit.</param>
+    /// <param name="alias1">An optional table alias for the first DTO.</param>
+    /// <param name="alias2">An optional table alias for the second DTO.</param>
+    /// <param name="alias3">An optional table alias for the third DTO.</param>
+    /// <returns>A SQL statement, and arguments, corresponding to the expression.</returns>
+    public static (string Sql, object[] Args) VisitDto<TDto1, TDto2, TDto3, TOut>(this ISqlContext sqlContext, Expression<Func<TDto1, TDto2, TDto3, TOut>> expression, string? alias1 = null, string? alias2 = null, string? alias3 = null)
+    {
+        var visitor = new PocoToSqlExpressionVisitor<TDto1, TDto2, TDto3>(sqlContext, alias1, alias2, alias3);
+        var visited = visitor.Visit(expression);
+        return (visited, visitor.GetSqlParameters());
+    }
+
+    /// <summary>
+    ///     Visit an expression.
+    /// </summary>
+    /// <typeparam name="TDto1">The type of the first DTO.</typeparam>
+    /// <typeparam name="TDto2">The type of the second DTO.</typeparam>
+    /// <typeparam name="TDto3">The type of the third DTO.</typeparam>
     /// <typeparam name="TOut">The type returned by the expression.</typeparam>
->>>>>>> 21a3c31d
     /// <param name="sqlContext">An <see cref="ISqlContext" />.</param>
     /// <param name="expression">An expression to visit.</param>
     /// <param name="alias1">An optional table alias for the first DTO.</param>
