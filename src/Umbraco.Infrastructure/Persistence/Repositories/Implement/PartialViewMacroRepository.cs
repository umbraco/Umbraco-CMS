using Umbraco.Cms.Core.IO;
using Umbraco.Cms.Core.Models;
using Umbraco.Cms.Core.Persistence.Repositories;

namespace Umbraco.Cms.Infrastructure.Persistence.Repositories.Implement
{
    internal class PartialViewMacroRepository : PartialViewRepository, IPartialViewMacroRepository
    {
<<<<<<< HEAD
        public PartialViewMacroRepository(IFileSystems fileSystems)
            : base(fileSystems.MacroPartialsFileSystem)
=======
        public PartialViewMacroRepository(FileSystems fileSystems, IIOHelper ioHelper)
            : base(fileSystems.MacroPartialsFileSystem, ioHelper)
>>>>>>> c9ebaadf
        { }

        protected override PartialViewType ViewType => PartialViewType.PartialViewMacro;
    }
}<|MERGE_RESOLUTION|>--- conflicted
+++ resolved
@@ -1,4 +1,4 @@
-using Umbraco.Cms.Core.IO;
+﻿using Umbraco.Cms.Core.IO;
 using Umbraco.Cms.Core.Models;
 using Umbraco.Cms.Core.Persistence.Repositories;
 
@@ -6,13 +6,8 @@
 {
     internal class PartialViewMacroRepository : PartialViewRepository, IPartialViewMacroRepository
     {
-<<<<<<< HEAD
-        public PartialViewMacroRepository(IFileSystems fileSystems)
+        public PartialViewMacroRepository(FileSystems fileSystems)
             : base(fileSystems.MacroPartialsFileSystem)
-=======
-        public PartialViewMacroRepository(FileSystems fileSystems, IIOHelper ioHelper)
-            : base(fileSystems.MacroPartialsFileSystem, ioHelper)
->>>>>>> c9ebaadf
         { }
 
         protected override PartialViewType ViewType => PartialViewType.PartialViewMacro;
