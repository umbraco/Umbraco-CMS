using Microsoft.Extensions.DependencyInjection;
using Microsoft.Extensions.Logging;
using NPoco;
using Umbraco.Cms.Core;
using Umbraco.Cms.Core.Cache;
using Umbraco.Cms.Core.DependencyInjection;
using Umbraco.Cms.Core.Models;
using Umbraco.Cms.Core.Models.Entities;
using Umbraco.Cms.Core.Persistence.Querying;
using Umbraco.Cms.Core.Persistence.Repositories;
using Umbraco.Cms.Infrastructure.Persistence.Dtos;
using Umbraco.Cms.Infrastructure.Persistence.Factories;
using Umbraco.Cms.Infrastructure.Persistence.Querying;
using Umbraco.Cms.Infrastructure.Scoping;
using Umbraco.Extensions;

namespace Umbraco.Cms.Infrastructure.Persistence.Repositories.Implement;

/// <summary>
///     Represents a repository for doing CRUD operations for <see cref="DictionaryItem" />
/// </summary>
internal sealed class DictionaryRepository : EntityRepositoryBase<int, IDictionaryItem>, IDictionaryRepository
{
    private readonly ILoggerFactory _loggerFactory;
    private readonly ILanguageRepository _languageRepository;
<<<<<<< HEAD
    private readonly IRepositoryCacheVersionService _repositoryCacheVersionService;
    private readonly ICacheSyncService _cacheSyncService;

    public DictionaryRepository(
        IScopeAccessor scopeAccessor,
        AppCaches cache,
        ILogger<DictionaryRepository> logger,
        ILoggerFactory loggerFactory,
        ILanguageRepository languageRepository,
        IRepositoryCacheVersionService repositoryCacheVersionService,
        ICacheSyncService cacheSyncService)
=======

    private string QuotedColumn(string columnName) => $"{QuoteTableName(DictionaryDto.TableName)}.{QuoteColumnName(columnName)}";

    public DictionaryRepository(IScopeAccessor scopeAccessor, AppCaches cache, ILogger<DictionaryRepository> logger,
        ILoggerFactory loggerFactory, ILanguageRepository languageRepository)
>>>>>>> 17a54772
        : base(scopeAccessor, cache, logger)
    {
        _loggerFactory = loggerFactory;
        _languageRepository = languageRepository;
        _repositoryCacheVersionService = repositoryCacheVersionService;
        _cacheSyncService = cacheSyncService;
    }

    public IDictionaryItem? Get(Guid uniqueId)
    {
        var uniqueIdRepo = new DictionaryByUniqueIdRepository(
            this,
            ScopeAccessor,
            AppCaches,
            _loggerFactory.CreateLogger<DictionaryByUniqueIdRepository>(),
            _repositoryCacheVersionService,
            _cacheSyncService);
        return uniqueIdRepo.Get(uniqueId);
    }

    public IEnumerable<IDictionaryItem> GetMany(params Guid[] uniqueIds)
    {
        var uniqueIdRepo = new DictionaryByUniqueIdRepository(
            this,
            ScopeAccessor,
            AppCaches,
            _loggerFactory.CreateLogger<DictionaryByUniqueIdRepository>(),
            _repositoryCacheVersionService,
            _cacheSyncService);
        return uniqueIdRepo.GetMany(uniqueIds);
    }

    public IDictionaryItem? Get(string key)
    {
        var keyRepo = new DictionaryByKeyRepository(
            this,
            ScopeAccessor,
            AppCaches,
            _loggerFactory.CreateLogger<DictionaryByKeyRepository>(),
            _repositoryCacheVersionService,
            _cacheSyncService);
        return keyRepo.Get(key);
    }

    public IEnumerable<IDictionaryItem> GetManyByKeys(string[] keys)
    {
        var keyRepo = new DictionaryByKeyRepository(
            this,
            ScopeAccessor,
            AppCaches,
            _loggerFactory.CreateLogger<DictionaryByKeyRepository>(),
            _repositoryCacheVersionService,
            _cacheSyncService);
        return keyRepo.GetMany(keys);
    }

    public Dictionary<string, Guid> GetDictionaryItemKeyMap()
    {
        var columns = new[] { "key", "id" }.Select(x => (object)QuotedColumn(x)).ToArray();
        Sql<ISqlContext> sql = Sql().Select(columns).From<DictionaryDto>();
        return Database.Fetch<DictionaryItemKeyIdDto>(sql).ToDictionary(x => x.Key, x => x.Id);
    }

    public IEnumerable<IDictionaryItem> GetDictionaryItemDescendants(Guid? parentId, string? filter = null)
    {
        IDictionary<int, ILanguage> languageIsoCodeById = GetLanguagesById();

        // This methods will look up children at each level, since we do not store a path for dictionary (ATM), we need to do a recursive
        // lookup to get descendants. Currently this is the most efficient way to do it
        Func<Guid[], IEnumerable<IEnumerable<IDictionaryItem>>> getItemsFromParents = guids =>
        {
            return guids.InGroupsOf(Constants.Sql.MaxParameterCount)
                .Select(group =>
                {
                    Sql<ISqlContext> sql = GetBaseQuery(false)
                        .Where<DictionaryDto>(x => x.Parent != null)
                        .WhereIn<DictionaryDto>(x => x.Parent, group);

                    if (filter.IsNullOrWhiteSpace() is false)
                    {
                        sql.Where<DictionaryDto>(x => x.Key.StartsWith(filter));
                    }

                    sql.OrderBy<DictionaryDto>(x => x.UniqueId);

                    return Database
                        .FetchOneToMany<DictionaryDto>(x => x.LanguageTextDtos, sql)
                        .Select(dto => ConvertFromDto(dto, languageIsoCodeById));
                });
        };

        if (!parentId.HasValue)
        {
            Sql<ISqlContext> sql = GetBaseQuery(false)
                .Where<DictionaryDto>(x => x.PrimaryKey > 0);

            if (filter.IsNullOrWhiteSpace() is false)
            {
                sql.Where<DictionaryDto>(x => x.Key.StartsWith(filter));
            }

            return Database
                .FetchOneToMany<DictionaryDto>(x => x.LanguageTextDtos, sql)
                .Select(dto => ConvertFromDto(dto, languageIsoCodeById))
                .OrderBy(DictionaryItemOrdering);
        }

        return getItemsFromParents(new[] { parentId.Value })
            .SelectRecursive(items => getItemsFromParents(items.Select(x => x.Key).ToArray())).SelectMany(items => items)
            .OrderBy(DictionaryItemOrdering);

        // we're loading all descendants into memory, sometimes recursively... so we have to order them in memory too
        string DictionaryItemOrdering(IDictionaryItem item) => item.ItemKey;
    }

    protected override IRepositoryCachePolicy<IDictionaryItem, int> CreateCachePolicy()
    {
        var options = new RepositoryCachePolicyOptions
        {
            // allow zero to be cached
            GetAllCacheAllowZeroCount = true
        };

        return new SingleItemsOnlyRepositoryCachePolicy<IDictionaryItem, int>(
            GlobalIsolatedCache,
            ScopeAccessor,
            options,
            _repositoryCacheVersionService,
            _cacheSyncService);
    }

    private static IDictionaryItem ConvertFromDto(DictionaryDto dto, IDictionary<int, ILanguage> languagesById)
    {
        IDictionaryItem entity = DictionaryItemFactory.BuildEntity(dto);

        entity.Translations = dto.LanguageTextDtos.EmptyNull()
            .Where(x => x.LanguageId > 0)
            .Select(x => languagesById.TryGetValue(x.LanguageId, out ILanguage? language)
                ? DictionaryTranslationFactory.BuildEntity(x, dto.UniqueId, language)
                : null)
            .WhereNotNull()
            .ToList();

        return entity;
    }

    #region Overrides of RepositoryBase<int,DictionaryItem>

    protected override IDictionaryItem? PerformGet(int id)
    {
        Sql<ISqlContext> sql = GetBaseQuery(false)
            .Where(GetBaseWhereClause(), new { id })
            .OrderBy<DictionaryDto>(x => x.UniqueId);

        DictionaryDto? dto = Database
            .FetchOneToMany<DictionaryDto>(x => x.LanguageTextDtos, sql)
            .FirstOrDefault();

        if (dto == null)
        {
            return null;
        }

        IDictionaryItem entity = ConvertFromDto(dto, GetLanguagesById());

        // reset dirty initial properties (U4-1946)
        ((EntityBase)entity).ResetDirtyProperties(false);

        return entity;
    }

    private IEnumerable<IDictionaryItem> GetRootDictionaryItems()
    {
        IQuery<IDictionaryItem> query = Query<IDictionaryItem>().Where(x => x.ParentId == null);
        return Get(query);
    }

    private sealed class DictionaryItemKeyIdDto
    {
        public string Key { get; } = null!;

        public Guid Id { get; set; }
    }

    private sealed class DictionaryByUniqueIdRepository : SimpleGetRepository<Guid, IDictionaryItem, DictionaryDto>
    {
        private readonly DictionaryRepository _dictionaryRepository;
        private readonly IRepositoryCacheVersionService _repositoryCacheVersionService;
        private readonly ICacheSyncService _cacheSyncService;
        private readonly IDictionary<int, ILanguage> _languagesById;

<<<<<<< HEAD
        public DictionaryByUniqueIdRepository(
            DictionaryRepository dictionaryRepository,
            IScopeAccessor scopeAccessor,
            AppCaches cache,
            ILogger<DictionaryByUniqueIdRepository> logger,
            IRepositoryCacheVersionService repositoryCacheVersionService,
            ICacheSyncService cacheSyncService)
            : base(
                scopeAccessor,
                cache,
                logger,
                repositoryCacheVersionService,
                cacheSyncService)
=======
        private string QuotedColumn(string columnName) => $"{QuoteTableName(DictionaryDto.TableName)}.{QuoteColumnName(columnName)}";

        public DictionaryByUniqueIdRepository(DictionaryRepository dictionaryRepository, IScopeAccessor scopeAccessor,
            AppCaches cache, ILogger<DictionaryByUniqueIdRepository> logger)
            : base(scopeAccessor, cache, logger)
>>>>>>> 17a54772
        {
            _dictionaryRepository = dictionaryRepository;
            _repositoryCacheVersionService = repositoryCacheVersionService;
            _cacheSyncService = cacheSyncService;
            _languagesById = dictionaryRepository.GetLanguagesById();
        }

        protected override IEnumerable<DictionaryDto> PerformFetch(Sql sql) =>
            Database
                .FetchOneToMany<DictionaryDto>(x => x.LanguageTextDtos, sql);

        protected override Sql<ISqlContext> GetBaseQuery(bool isCount) => _dictionaryRepository.GetBaseQuery(isCount);

        protected override string GetBaseWhereClause() =>
            $"{QuotedColumn("id")} = @id";

        protected override IDictionaryItem ConvertToEntity(DictionaryDto dto) =>
            ConvertFromDto(dto, _languagesById);

        protected override object GetBaseWhereClauseArguments(Guid id) => new { id };

        protected override string GetWhereInClauseForGetAll() =>
            $"{QuotedColumn("id")} in (@ids)";

        protected override IRepositoryCachePolicy<IDictionaryItem, Guid> CreateCachePolicy()
        {
            var options = new RepositoryCachePolicyOptions
            {
                // allow zero to be cached
                GetAllCacheAllowZeroCount = true
            };

            return new SingleItemsOnlyRepositoryCachePolicy<IDictionaryItem, Guid>(
                GlobalIsolatedCache,
                ScopeAccessor,
                options,
                _repositoryCacheVersionService,
                _cacheSyncService);
        }

        protected override IEnumerable<IDictionaryItem> PerformGetAll(params Guid[]? ids)
        {
            Sql<ISqlContext> sql = GetBaseQuery(false).Where<DictionaryDto>(x => x.PrimaryKey > 0);
            if (ids?.Any() ?? false)
            {
                sql.WhereIn<DictionaryDto>(x => x.UniqueId, ids);
            }

            return Database
                .FetchOneToMany<DictionaryDto>(x => x.LanguageTextDtos, sql)
                .Select(ConvertToEntity);
        }
    }

    private sealed class DictionaryByKeyRepository : SimpleGetRepository<string, IDictionaryItem, DictionaryDto>
    {
        private readonly DictionaryRepository _dictionaryRepository;
        private readonly IRepositoryCacheVersionService _repositoryCacheVersionService;
        private readonly ICacheSyncService _cacheSyncService;
        private readonly IDictionary<int, ILanguage> _languagesById;

<<<<<<< HEAD
        public DictionaryByKeyRepository(
            DictionaryRepository dictionaryRepository,
            IScopeAccessor scopeAccessor,
            AppCaches cache,
            ILogger<DictionaryByKeyRepository> logger,
            IRepositoryCacheVersionService repositoryCacheVersionService,
            ICacheSyncService cacheSyncService)
            : base(
                scopeAccessor,
                cache,
                logger,
                repositoryCacheVersionService,
                cacheSyncService)
=======
        private string QuotedColumn(string columnName) => $"{QuoteTableName(DictionaryDto.TableName)}.{QuoteColumnName(columnName)}";

        public DictionaryByKeyRepository(DictionaryRepository dictionaryRepository, IScopeAccessor scopeAccessor,
            AppCaches cache, ILogger<DictionaryByKeyRepository> logger)
            : base(scopeAccessor, cache, logger)
>>>>>>> 17a54772
        {
            _dictionaryRepository = dictionaryRepository;
            _repositoryCacheVersionService = repositoryCacheVersionService;
            _cacheSyncService = cacheSyncService;
            _languagesById = dictionaryRepository.GetLanguagesById();
        }

        protected override IEnumerable<DictionaryDto> PerformFetch(Sql sql) =>
            Database
                .FetchOneToMany<DictionaryDto>(x => x.LanguageTextDtos, sql);

        protected override Sql<ISqlContext> GetBaseQuery(bool isCount) => _dictionaryRepository.GetBaseQuery(isCount);

        protected override string GetBaseWhereClause() =>
            $"{QuotedColumn("key")} = @id";

        protected override IDictionaryItem ConvertToEntity(DictionaryDto dto) =>
            ConvertFromDto(dto, _languagesById);

        protected override object GetBaseWhereClauseArguments(string? id) => new { id };

        protected override string GetWhereInClauseForGetAll() =>
            $"{QuotedColumn("key")} IN (@ids)";

        protected override IRepositoryCachePolicy<IDictionaryItem, string> CreateCachePolicy()
        {
            var options = new RepositoryCachePolicyOptions
            {
                // allow null to be cached
                CacheNullValues = true,
                // allow zero to be cached
                GetAllCacheAllowZeroCount = true
            };

            return new SingleItemsOnlyRepositoryCachePolicy<IDictionaryItem, string>(
                GlobalIsolatedCache,
                ScopeAccessor,
                options,
                _repositoryCacheVersionService,
                _cacheSyncService);
        }

        protected override IEnumerable<IDictionaryItem> PerformGetAll(params string[]? ids)
        {
            Sql<ISqlContext> sql = GetBaseQuery(false).Where<DictionaryDto>(x => x.PrimaryKey > 0);
            if (ids?.Any() ?? false)
            {
                sql.WhereIn<DictionaryDto>(x => x.Key, ids);
            }

            return Database
                .FetchOneToMany<DictionaryDto>(x => x.LanguageTextDtos, sql)
                .Select(ConvertToEntity);
        }
    }

    protected override IEnumerable<IDictionaryItem> PerformGetAll(params int[]? ids)
    {
        Sql<ISqlContext> sql = GetBaseQuery(false).Where<DictionaryDto>(x => x.PrimaryKey > 0);
        if (ids?.Any() ?? false)
        {
            sql.WhereIn<DictionaryDto>(x => x.PrimaryKey, ids);
        }

        IDictionary<int, ILanguage> languageIsoCodeById = GetLanguagesById();

        return Database
            .FetchOneToMany<DictionaryDto>(x => x.LanguageTextDtos, sql)
            .Select(dto => ConvertFromDto(dto, languageIsoCodeById));
    }

    protected override IEnumerable<IDictionaryItem> PerformGetByQuery(IQuery<IDictionaryItem> query)
    {
        Sql<ISqlContext> sqlClause = GetBaseQuery(false);
        var translator = new SqlTranslator<IDictionaryItem>(sqlClause, query);
        Sql<ISqlContext> sql = translator.Translate();
        sql.OrderBy<DictionaryDto>(x => x.UniqueId);

        IDictionary<int, ILanguage> languageIsoCodeById = GetLanguagesById();

        return Database
            .FetchOneToMany<DictionaryDto>(x => x.LanguageTextDtos, sql)
            .Select(dto => ConvertFromDto(dto, languageIsoCodeById));
    }

    #endregion

    #region Overrides of EntityRepositoryBase<int,DictionaryItem>

    protected override Sql<ISqlContext> GetBaseQuery(bool isCount)
    {
        Sql<ISqlContext> sql = Sql();
        if (isCount)
        {
            sql.SelectCount()
                .From<DictionaryDto>();
        }
        else
        {
            sql.SelectAll()
                .From<DictionaryDto>()
                .LeftJoin<LanguageTextDto>()
                .On<DictionaryDto, LanguageTextDto>(left => left.UniqueId, right => right.UniqueId);
        }

        return sql;
    }

    protected override string GetBaseWhereClause() => $"{QuotedColumn("pk")} = @id";

    protected override IEnumerable<string> GetDeleteClauses() => new List<string>();

    #endregion

    #region Unit of Work Implementation

    protected override void PersistNewItem(IDictionaryItem entity)
    {
        var dictionaryItem = (DictionaryItem)entity;

        dictionaryItem.AddingEntity();

        foreach (IDictionaryTranslation translation in dictionaryItem.Translations)
        {
            translation.Value = translation.Value.ToValidXmlString();
        }

        DictionaryDto dto = DictionaryItemFactory.BuildDto(dictionaryItem);

        var id = Convert.ToInt32(Database.Insert(dto));
        dictionaryItem.Id = id;

        IDictionary<string, ILanguage> languagesByIsoCode = GetLanguagesByIsoCode();

        foreach (IDictionaryTranslation translation in dictionaryItem.Translations)
        {
            LanguageTextDto textDto = DictionaryTranslationFactory.BuildDto(translation, dictionaryItem.Key, languagesByIsoCode);
            translation.Id = Convert.ToInt32(Database.Insert(textDto));
            translation.Key = dictionaryItem.Key;
        }

        dictionaryItem.ResetDirtyProperties();
    }

    protected override void PersistUpdatedItem(IDictionaryItem entity)
    {
        entity.UpdatingEntity();

        foreach (IDictionaryTranslation translation in entity.Translations)
        {
            translation.Value = translation.Value.ToValidXmlString();
        }

        DictionaryDto dto = DictionaryItemFactory.BuildDto(entity);

        Database.Update(dto);

        IDictionary<string, ILanguage> languagesByIsoCode = GetLanguagesByIsoCode();

        foreach (IDictionaryTranslation translation in entity.Translations)
        {
            LanguageTextDto textDto = DictionaryTranslationFactory.BuildDto(translation, entity.Key, languagesByIsoCode);
            if (translation.HasIdentity)
            {
                Database.Update(textDto);
            }
            else
            {
                translation.Id = Convert.ToInt32(Database.Insert(textDto));
                translation.Key = entity.Key;
            }
        }

        entity.ResetDirtyProperties();

        // Clear the cache entries that exist by uniqueid/item key
        IsolatedCache.Clear(RepositoryCacheKeys.GetKey<IDictionaryItem, string>(entity.ItemKey));
        IsolatedCache.Clear(RepositoryCacheKeys.GetKey<IDictionaryItem, Guid>(entity.Key));
    }

    protected override void PersistDeletedItem(IDictionaryItem entity)
    {
        RecursiveDelete(entity.Key);

        DeleteEntity(entity.Key);

        // Clear the cache entries that exist by uniqueid/item key
        IsolatedCache.Clear(RepositoryCacheKeys.GetKey<IDictionaryItem, string>(entity.ItemKey));
        IsolatedCache.Clear(RepositoryCacheKeys.GetKey<IDictionaryItem, Guid>(entity.Key));

        entity.DeleteDate = DateTime.UtcNow;
    }

    private void RecursiveDelete(Guid parentId)
    {
        Sql<ISqlContext> sql = SqlContext.Sql()
            .Select<DictionaryDto>()
            .From<DictionaryDto>()
            .Where<DictionaryDto>(c => c.Parent == parentId);
        List<DictionaryDto>? list = Database.Fetch<DictionaryDto>(sql);

        foreach (DictionaryDto? dto in list)
        {
            RecursiveDelete(dto.UniqueId);

            DeleteEntity(dto.UniqueId);

            // Clear the cache entries that exist by uniqueid/item key
            IsolatedCache.Clear(RepositoryCacheKeys.GetKey<IDictionaryItem, string>(dto.Key));
            IsolatedCache.Clear(RepositoryCacheKeys.GetKey<IDictionaryItem, Guid>(dto.UniqueId));
        }
    }

    private void DeleteEntity(Guid key)
    {
        Sql<ISqlContext> sql = SqlContext.Sql()
            .Delete<LanguageTextDto>()
            .Where<LanguageTextDto>(c => c.UniqueId == key);
        Database.Execute(sql);

        sql = SqlContext.Sql()
            .Delete<DictionaryDto>()
            .Where<DictionaryDto>(c => c.UniqueId == key);
        Database.Execute(sql);
    }

    private IDictionary<int, ILanguage> GetLanguagesById() => _languageRepository
        .GetMany()
        .ToDictionary(language => language.Id);

    private IDictionary<string, ILanguage> GetLanguagesByIsoCode() => _languageRepository
        .GetMany()
        .ToDictionary(language => language.IsoCode);

    #endregion
}<|MERGE_RESOLUTION|>--- conflicted
+++ resolved
@@ -23,9 +23,10 @@
 {
     private readonly ILoggerFactory _loggerFactory;
     private readonly ILanguageRepository _languageRepository;
-<<<<<<< HEAD
     private readonly IRepositoryCacheVersionService _repositoryCacheVersionService;
     private readonly ICacheSyncService _cacheSyncService;
+
+    private string QuotedColumn(string columnName) => $"{QuoteTableName(DictionaryDto.TableName)}.{QuoteColumnName(columnName)}";
 
     public DictionaryRepository(
         IScopeAccessor scopeAccessor,
@@ -35,13 +36,6 @@
         ILanguageRepository languageRepository,
         IRepositoryCacheVersionService repositoryCacheVersionService,
         ICacheSyncService cacheSyncService)
-=======
-
-    private string QuotedColumn(string columnName) => $"{QuoteTableName(DictionaryDto.TableName)}.{QuoteColumnName(columnName)}";
-
-    public DictionaryRepository(IScopeAccessor scopeAccessor, AppCaches cache, ILogger<DictionaryRepository> logger,
-        ILoggerFactory loggerFactory, ILanguageRepository languageRepository)
->>>>>>> 17a54772
         : base(scopeAccessor, cache, logger)
     {
         _loggerFactory = loggerFactory;
@@ -233,7 +227,8 @@
         private readonly ICacheSyncService _cacheSyncService;
         private readonly IDictionary<int, ILanguage> _languagesById;
 
-<<<<<<< HEAD
+        private string QuotedColumn(string columnName) => $"{QuoteTableName(DictionaryDto.TableName)}.{QuoteColumnName(columnName)}";
+
         public DictionaryByUniqueIdRepository(
             DictionaryRepository dictionaryRepository,
             IScopeAccessor scopeAccessor,
@@ -247,13 +242,6 @@
                 logger,
                 repositoryCacheVersionService,
                 cacheSyncService)
-=======
-        private string QuotedColumn(string columnName) => $"{QuoteTableName(DictionaryDto.TableName)}.{QuoteColumnName(columnName)}";
-
-        public DictionaryByUniqueIdRepository(DictionaryRepository dictionaryRepository, IScopeAccessor scopeAccessor,
-            AppCaches cache, ILogger<DictionaryByUniqueIdRepository> logger)
-            : base(scopeAccessor, cache, logger)
->>>>>>> 17a54772
         {
             _dictionaryRepository = dictionaryRepository;
             _repositoryCacheVersionService = repositoryCacheVersionService;
@@ -315,7 +303,8 @@
         private readonly ICacheSyncService _cacheSyncService;
         private readonly IDictionary<int, ILanguage> _languagesById;
 
-<<<<<<< HEAD
+        private string QuotedColumn(string columnName) => $"{QuoteTableName(DictionaryDto.TableName)}.{QuoteColumnName(columnName)}";
+
         public DictionaryByKeyRepository(
             DictionaryRepository dictionaryRepository,
             IScopeAccessor scopeAccessor,
@@ -329,13 +318,6 @@
                 logger,
                 repositoryCacheVersionService,
                 cacheSyncService)
-=======
-        private string QuotedColumn(string columnName) => $"{QuoteTableName(DictionaryDto.TableName)}.{QuoteColumnName(columnName)}";
-
-        public DictionaryByKeyRepository(DictionaryRepository dictionaryRepository, IScopeAccessor scopeAccessor,
-            AppCaches cache, ILogger<DictionaryByKeyRepository> logger)
-            : base(scopeAccessor, cache, logger)
->>>>>>> 17a54772
         {
             _dictionaryRepository = dictionaryRepository;
             _repositoryCacheVersionService = repositoryCacheVersionService;
