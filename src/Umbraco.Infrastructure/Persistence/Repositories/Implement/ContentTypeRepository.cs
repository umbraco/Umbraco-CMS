--- conflicted
+++ resolved
@@ -27,8 +27,8 @@
         IContentTypeCommonRepository commonRepository,
         ILanguageRepository languageRepository,
         IShortStringHelper shortStringHelper,
-<<<<<<< HEAD
-        IRepositoryCacheVersionService repositoryCacheVersionService)
+        IRepositoryCacheVersionService repositoryCacheVersionService,
+        IIdKeyMap idKeyMap)
         : base(
             scopeAccessor,
             cache,
@@ -36,11 +36,8 @@
             commonRepository,
             languageRepository,
             shortStringHelper,
-            repositoryCacheVersionService)
-=======
-        IIdKeyMap idKeyMap)
-        : base(scopeAccessor, cache, logger, commonRepository, languageRepository, shortStringHelper, idKeyMap)
->>>>>>> 44aa5dcf
+            repositoryCacheVersionService,
+            idKeyMap)
     {
     }
 
