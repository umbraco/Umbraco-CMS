--- conflicted
+++ resolved
@@ -2,6 +2,7 @@
 using Umbraco.Cms.Core.Models;
 using Umbraco.Cms.Core.Persistence.Repositories;
 using Umbraco.Cms.Infrastructure.Persistence.Dtos;
+using Umbraco.Cms.Infrastructure.Persistence.SqlSyntax;
 using Umbraco.Cms.Infrastructure.Scoping;
 using Umbraco.Extensions;
 
@@ -31,14 +32,9 @@
             return Enumerable.Empty<NavigationDto>();
         }
 
-<<<<<<< HEAD
-        Sql<ISqlContext>? sql = AmbientScope.SqlContext.Sql();
-        SqlSyntax.ISqlSyntaxProvider syntax = AmbientScope.SqlContext.SqlSyntax;
+        ISqlSyntaxProvider syntax = AmbientScope.SqlContext.SqlSyntax;
 
-        sql = sql
-=======
         Sql<ISqlContext> sql = AmbientScope.SqlContext.Sql()
->>>>>>> dca70a0b
             .Select(
                 $"n.{syntax.GetQuotedColumnName(NodeDto.IdColumnName)} as {syntax.GetQuotedColumnName(NodeDto.IdColumnName)}",
                 $"n.{syntax.GetQuotedColumnName(NodeDto.KeyColumnName)} as {syntax.GetQuotedColumnName(NodeDto.KeyColumnName)}",
