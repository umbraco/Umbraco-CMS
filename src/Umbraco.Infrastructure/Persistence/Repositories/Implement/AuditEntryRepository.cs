using System.Data.Common;
using System.Linq.Expressions;
using Microsoft.Extensions.Logging;
using NPoco;
using Umbraco.Cms.Core;
using Umbraco.Cms.Core.Cache;
using Umbraco.Cms.Core.Models;
using Umbraco.Cms.Core.Persistence.Querying;
using Umbraco.Cms.Core.Persistence.Repositories;
using Umbraco.Cms.Core.Services;
using Umbraco.Cms.Infrastructure.Persistence.Dtos;
using Umbraco.Cms.Infrastructure.Persistence.Factories;
using Umbraco.Cms.Infrastructure.Persistence.Querying;
using Umbraco.Cms.Infrastructure.Scoping;
using Umbraco.Extensions;
using ColumnInfo = Umbraco.Cms.Infrastructure.Persistence.SqlSyntax.ColumnInfo;

namespace Umbraco.Cms.Infrastructure.Persistence.Repositories.Implement;

/// <summary>
///     Represents the NPoco implementation of <see cref="IAuditEntryRepository" />.
/// </summary>
internal class AuditEntryRepository : EntityRepositoryBase<int, IAuditEntry>, IAuditEntryRepository
{
    private readonly IRuntimeState _runtimeState;

    /// <summary>
    ///     Initializes a new instance of the <see cref="AuditEntryRepository" /> class.
    /// </summary>
    public AuditEntryRepository(
        IRuntimeState runtimeState,
        IScopeAccessor scopeAccessor,
        AppCaches cache,
        ILogger<AuditEntryRepository> logger)
        : base(scopeAccessor, cache, logger)
    {
        _runtimeState = runtimeState;
    }

    /// <inheritdoc />
    public IEnumerable<IAuditEntry> GetPage(long pageIndex, int pageCount, out long records)
    {
        Sql<ISqlContext> sql = Sql()
            .Select<AuditEntryDto>()
            .From<AuditEntryDto>()
            .OrderByDescending<AuditEntryDto>(x => x.EventDateUtc);

        Page<AuditEntryDto> page = Database.Page<AuditEntryDto>(pageIndex + 1, pageCount, sql);
        records = page.TotalItems;
        return page.Items.Select(AuditEntryFactory.BuildEntity);
    }

    /// <inheritdoc />
<<<<<<< HEAD
    public bool IsAvailable()
    {
        var tables = SqlSyntax.GetTablesInSchema(Database).ToArray();
        if (!tables.InvariantContains(Constants.DatabaseSchema.Tables.AuditEntry))
        {
            return false;
        }

        // This check is needed to determine if the migration 'V_17_0_0.AddGuidsToAuditEntries' has run.
        // Otherwise, an exception will be thrown when trying to write audits when in "maintenance" mode.
        // This check can be removed once that migration is removed.
        ColumnInfo[] columns = SqlSyntax.GetColumnsInSchema(Database).Distinct().ToArray();
        return columns.Any(x => x.TableName.InvariantEquals(Constants.DatabaseSchema.Tables.AuditEntry)
                                && x.ColumnName.InvariantEquals("performingUserKey"));
    }

    /// <inheritdoc />
=======
>>>>>>> ceb745a7
    protected override IAuditEntry? PerformGet(int id)
    {
        Sql<ISqlContext> sql = Sql()
            .Select<AuditEntryDto>()
            .From<AuditEntryDto>()
            .Where<AuditEntryDto>(x => x.Id == id);

        AuditEntryDto dto = Database.FirstOrDefault<AuditEntryDto>(sql);
        return dto == null ? null : AuditEntryFactory.BuildEntity(dto);
    }

    /// <inheritdoc />
    protected override IEnumerable<IAuditEntry> PerformGetAll(params int[]? ids)
    {
        if (ids?.Length == 0)
        {
            Sql<ISqlContext> sql = Sql()
                .Select<AuditEntryDto>()
                .From<AuditEntryDto>();

            return Database.Fetch<AuditEntryDto>(sql).Select(AuditEntryFactory.BuildEntity);
        }

        var entries = new List<IAuditEntry>();

        foreach (IEnumerable<int> group in ids.InGroupsOf(Constants.Sql.MaxParameterCount))
        {
            Sql<ISqlContext> sql = Sql()
                .Select<AuditEntryDto>()
                .From<AuditEntryDto>()
                .WhereIn<AuditEntryDto>(x => x.Id, group);

            entries.AddRange(Database.Fetch<AuditEntryDto>(sql).Select(AuditEntryFactory.BuildEntity));
        }

        return entries;
    }

    /// <inheritdoc />
    protected override IEnumerable<IAuditEntry> PerformGetByQuery(IQuery<IAuditEntry> query)
    {
        Sql<ISqlContext> sqlClause = GetBaseQuery(false);
        var translator = new SqlTranslator<IAuditEntry>(sqlClause, query);
        Sql<ISqlContext> sql = translator.Translate();
        return Database.Fetch<AuditEntryDto>(sql).Select(AuditEntryFactory.BuildEntity);
    }

    /// <inheritdoc />
    protected override Sql<ISqlContext> GetBaseQuery(bool isCount)
    {
        Sql<ISqlContext> sql = Sql();
        sql = isCount ? sql.SelectCount() : sql.Select<AuditEntryDto>();
        sql = sql.From<AuditEntryDto>();
        return sql;
    }

    /// <inheritdoc />
    protected override string GetBaseWhereClause() => $"{Constants.DatabaseSchema.Tables.AuditEntry}.id = @id";

    /// <inheritdoc />
    protected override IEnumerable<string> GetDeleteClauses() =>
        throw new NotSupportedException("Audit entries cannot be deleted.");

    /// <inheritdoc />
    protected override void PersistNewItem(IAuditEntry entity)
    {
        entity.AddingEntity();

        AuditEntryDto dto = AuditEntryFactory.BuildDto(entity);
        try
        {
            Database.Insert(dto);
        }
        catch (DbException) when (_runtimeState.Level == RuntimeLevel.Upgrade)
        {
            // This can happen when in upgrade state, before the migration to add user keys runs.
            // In this case, we will try to insert the audit entry without the user keys.
            // TODO (V22): Remove this catch clause when 'V_17_0_0.AddGuidsToAuditEntries' is removed.
            Expression<Func<AuditEntryDto, object?>>[] fields =
            [
                x => x.PerformingUserId,
                x => x.PerformingDetails,
                x => x.PerformingIp,
                x => x.EventDateUtc,
                x => x.AffectedUserId,
                x => x.AffectedDetails,
                x => x.EventType,
                x => x.EventDetails
            ];

            var cols = Sql().ColumnsForInsert(fields);
            IEnumerable<object?> values = fields.Select(f => f.Compile().Invoke(dto));

            Sql<ISqlContext> sqlValues = Sql();
            foreach (var (value, index) in values.Select((v, i) => (v, i)))
            {
                switch (value)
                {
                    case null:
                        sqlValues.Append((index == 0 ? string.Empty : ",") + "NULL");
                        break;
                    case "":
                        sqlValues.Append((index == 0 ? string.Empty : ",") + "''");
                        break;
                    default:
                        sqlValues.Append((index == 0 ? string.Empty : ",") + "@0", value);
                        break;
                }
            }

            Sql<ISqlContext> sqlInsert = Sql($"INSERT INTO {Constants.DatabaseSchema.Tables.AuditEntry} ({cols})")
                .Append("VALUES (")
                .Append(sqlValues)
                .Append(")");

            Database.Execute(sqlInsert);
        }

        entity.Id = dto.Id;
        entity.ResetDirtyProperties();
    }

    /// <inheritdoc />
    protected override void PersistUpdatedItem(IAuditEntry entity) =>
        throw new NotSupportedException("Audit entries cannot be updated.");
}<|MERGE_RESOLUTION|>--- conflicted
+++ resolved
@@ -51,26 +51,6 @@
     }
 
     /// <inheritdoc />
-<<<<<<< HEAD
-    public bool IsAvailable()
-    {
-        var tables = SqlSyntax.GetTablesInSchema(Database).ToArray();
-        if (!tables.InvariantContains(Constants.DatabaseSchema.Tables.AuditEntry))
-        {
-            return false;
-        }
-
-        // This check is needed to determine if the migration 'V_17_0_0.AddGuidsToAuditEntries' has run.
-        // Otherwise, an exception will be thrown when trying to write audits when in "maintenance" mode.
-        // This check can be removed once that migration is removed.
-        ColumnInfo[] columns = SqlSyntax.GetColumnsInSchema(Database).Distinct().ToArray();
-        return columns.Any(x => x.TableName.InvariantEquals(Constants.DatabaseSchema.Tables.AuditEntry)
-                                && x.ColumnName.InvariantEquals("performingUserKey"));
-    }
-
-    /// <inheritdoc />
-=======
->>>>>>> ceb745a7
     protected override IAuditEntry? PerformGet(int id)
     {
         Sql<ISqlContext> sql = Sql()
