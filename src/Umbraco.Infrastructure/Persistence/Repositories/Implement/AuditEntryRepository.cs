--- conflicted
+++ resolved
@@ -27,8 +27,7 @@
     ///     Initializes a new instance of the <see cref="AuditEntryRepository" /> class.
     /// </summary>
     public AuditEntryRepository(
-<<<<<<< HEAD
-        IScopeAccessor scopeAccessor,
+        IRuntimeState runtimeState,IScopeAccessor scopeAccessor,
         AppCaches cache,
         ILogger<AuditEntryRepository> logger,
         IRepositoryCacheVersionService repositoryCacheVersionService,
@@ -39,13 +38,6 @@
             logger,
             repositoryCacheVersionService,
             cacheSyncService)
-=======
-        IRuntimeState runtimeState,
-        IScopeAccessor scopeAccessor,
-        AppCaches cache,
-        ILogger<AuditEntryRepository> logger)
-        : base(scopeAccessor, cache, logger)
->>>>>>> 17a54772
     {
         _runtimeState = runtimeState;
     }
