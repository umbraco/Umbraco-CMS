--- conflicted
+++ resolved
@@ -62,14 +62,16 @@
             bool filterMustBeIsDependency,
             out long totalRecords)
         {
-<<<<<<< HEAD
-            ISqlSyntaxProvider? sx = _scopeAccessor.AmbientScope?.Database.SqlContext.SqlSyntax;
-            string[] columns = sx == null
-                ? []
-                : [
+            if (_scopeAccessor.AmbientScope is null)
+            {
+                totalRecords = 0;
+                return [];
+            }
+
+            ISqlSyntaxProvider? sx = _scopeAccessor.AmbientScope.Database.SqlContext.SqlSyntax;
+            string[] columns = [
                     sx.ColumnWithAlias("x", "otherId", "nodeId"),
                     sx.ColumnWithAlias("n", "uniqueId", "nodeKey"),
-                    sx.ColumnWithAlias("n", "text", "nodeName"),
                     sx.ColumnWithAlias("n", "nodeObjectType", "nodeObjectType"),
                     sx.ColumnWithAlias("d", "published", "nodePublished"),
                     sx.ColumnWithAlias("ctn", "uniqueId", "contentTypeKey"),
@@ -82,31 +84,8 @@
                     sx.ColumnWithAlias("x", "dual", "relationTypeIsBidirectional")
                 ];
             Sql<ISqlContext> innerUnionSql = GetInnerUnionSql();
-            Sql<ISqlContext>? sql = _scopeAccessor.AmbientScope?.Database.SqlContext.Sql()
+            Sql<ISqlContext> sql = _scopeAccessor.AmbientScope.Database.SqlContext.Sql()
                 .SelectDistinct(columns)
-=======
-            if (_scopeAccessor.AmbientScope is null)
-            {
-                totalRecords = 0;
-                return [];
-            }
-
-            Sql<ISqlContext> innerUnionSql = GetInnerUnionSql();
-            Sql<ISqlContext> sql = _scopeAccessor.AmbientScope.Database.SqlContext.Sql().SelectDistinct(
-                    "[x].[otherId] as nodeId",
-                    "[n].[uniqueId] as nodeKey",
-                    "[n].[text] as nodeName",
-                    "[n].[nodeObjectType] as nodeObjectType",
-                    "[d].[published] as nodePublished",
-                    "[ctn].[uniqueId] as contentTypeKey",
-                    "[ct].[icon] as contentTypeIcon",
-                    "[ct].[alias] as contentTypeAlias",
-                    "[ctn].[text] as contentTypeName",
-                    "[x].[alias] as relationTypeAlias",
-                    "[x].[name] as relationTypeName",
-                    "[x].[isDependency] as relationTypeIsDependency",
-                    "[x].[dual] as relationTypeIsBidirectional")
->>>>>>> dca70a0b
                 .From<NodeDto>("n")
                 .InnerJoinNested(innerUnionSql, "x")
                 .On<NodeDto, UnionHelperDto>((n, x) => n.NodeId == x.OtherId, "n", "x")
@@ -169,11 +148,14 @@
            bool filterMustBeIsDependency,
            out long totalRecords)
         {
-<<<<<<< HEAD
-            ISqlSyntaxProvider? sx = _scopeAccessor.AmbientScope?.Database.SqlContext.SqlSyntax;
-            string[] columns = sx == null
-                ? []
-                : [
+            if (_scopeAccessor.AmbientScope is null)
+            {
+                totalRecords = 0;
+                return [];
+            }
+
+            ISqlSyntaxProvider sx = _scopeAccessor.AmbientScope.Database.SqlContext.SqlSyntax;
+            string[] columns = [
                     sx.ColumnWithAlias("x", "id", "nodeId"),
                     sx.ColumnWithAlias("n", "uniqueId", "nodeKey"),
                     sx.ColumnWithAlias("n", "text", "nodeName"),
@@ -188,30 +170,8 @@
                     sx.ColumnWithAlias("x", "dual", "relationTypeIsBidirectional")
                 ];
             Sql<ISqlContext> innerUnionSql = GetInnerUnionSql();
-            Sql<ISqlContext>? sql = _scopeAccessor.AmbientScope?.Database.SqlContext.Sql()
+            Sql<ISqlContext>? sql = _scopeAccessor.AmbientScope.Database.SqlContext.Sql()
                 .SelectDistinct(columns)
-=======
-            if (_scopeAccessor.AmbientScope is null)
-            {
-                totalRecords = 0;
-                return [];
-            }
-
-            Sql<ISqlContext> innerUnionSql = GetInnerUnionSql();
-            Sql<ISqlContext> sql = _scopeAccessor.AmbientScope.Database.SqlContext.Sql().SelectDistinct(
-                    "[x].[id] as nodeId",
-                    "[n].[uniqueId] as nodeKey",
-                    "[n].[text] as nodeName",
-                    "[n].[nodeObjectType] as nodeObjectType",
-                    "[ctn].[uniqueId] as contentTypeKey",
-                    "[ct].[icon] as contentTypeIcon",
-                    "[ct].[alias] as contentTypeAlias",
-                    "[ctn].[text] as contentTypeName",
-                    "[x].[alias] as relationTypeAlias",
-                    "[x].[name] as relationTypeName",
-                    "[x].[isDependency] as relationTypeIsDependency",
-                    "[x].[dual] as relationTypeIsBidirectional")
->>>>>>> dca70a0b
                 .From<NodeDto>("n")
                 .InnerJoinNested(innerUnionSql, "x")
                 .On<NodeDto, UnionHelperDto>((n, x) => n.NodeId == x.Id, "n", "x")
@@ -305,44 +265,31 @@
             bool filterMustBeIsDependency,
             out long totalRecords)
         {
-<<<<<<< HEAD
-            IUmbracoDatabase? database = _scopeAccessor.AmbientScope?.Database;
-            ISqlContext? sqlContext = database?.SqlContext;
+            if (_scopeAccessor.AmbientScope is null)
+            {
+                totalRecords = 0;
+                return [];
+            }
+
+            IUmbracoDatabase database = _scopeAccessor.AmbientScope.Database;
+            ISqlContext sqlContext = database.SqlContext;
+
+            SqlSyntax.ISqlSyntaxProvider syntax = _scopeAccessor.AmbientScope.Database.SqlContext.SqlSyntax;
 
             // Gets the path of the parent with ",%" added
-            Sql<ISqlContext>? subsubQuery = sqlContext?.Sql()
+            Sql<ISqlContext> subsubQuery = sqlContext.Sql()
                 .Select<NodeDto>(c => c.Path)
                 .From<NodeDto>()
                 .Where<NodeDto>(x => x.UniqueId == parentKey);
 
             // Gets the descendants of the parent node
-            Sql<ISqlContext>? subQuery = sqlContext?.Sql()
-=======
-            if (_scopeAccessor.AmbientScope is null)
-            {
-                totalRecords = 0;
-                return [];
-            }
-
-            SqlSyntax.ISqlSyntaxProvider syntax = _scopeAccessor.AmbientScope.Database.SqlContext.SqlSyntax;
-
-            // Gets the path of the parent with ",%" added
-            Sql<ISqlContext> subsubQuery = _scopeAccessor.AmbientScope.Database.SqlContext.Sql()
-                .Select(syntax?.GetConcat("[node].[path]", "',%'"))
-                .From<NodeDto>("node")
-                .Where<NodeDto>(x => x.UniqueId == parentKey, "node");
-
-            // Gets the descendants of the parent node
-            Sql<ISqlContext> subQuery = _scopeAccessor.AmbientScope.Database.SqlContext.Sql()
->>>>>>> dca70a0b
+            Sql<ISqlContext> subQuery = sqlContext.Sql()
                 .Select<NodeDto>(x => x.NodeId)
                 .From<NodeDto>()
                 .WhereLike<NodeDto>(x => x.Path, subsubQuery);
 
-            ISqlSyntaxProvider? sx = sqlContext?.SqlSyntax;
-            string[] columns = sx == null
-                ? []
-                : [
+            ISqlSyntaxProvider sx = sqlContext.SqlSyntax;
+            string[] columns = [
                     sx.ColumnWithAlias("x", "id", "nodeId"),
                     sx.ColumnWithAlias("n", "uniqueId", "nodeKey"),
                     sx.ColumnWithAlias("n", "text", "nodeName"),
@@ -358,25 +305,8 @@
                     sx.ColumnWithAlias("x", "dual", "relationTypeIsBidirectional")
                 ];
             Sql<ISqlContext> innerUnionSql = GetInnerUnionSql();
-<<<<<<< HEAD
-            Sql<ISqlContext>? sql = sqlContext?.Sql()
+            Sql<ISqlContext> sql = sqlContext.Sql()
                 .SelectDistinct(columns)
-=======
-            Sql<ISqlContext> sql = _scopeAccessor.AmbientScope.Database.SqlContext.Sql().SelectDistinct(
-                    "[x].[id] as nodeId",
-                    "[n].[uniqueId] as nodeKey",
-                    "[n].[text] as nodeName",
-                    "[n].[nodeObjectType] as nodeObjectType",
-                    "[d].[published] as nodePublished",
-                    "[ctn].[uniqueId] as contentTypeKey",
-                    "[ct].[icon] as contentTypeIcon",
-                    "[ct].[alias] as contentTypeAlias",
-                    "[ctn].[text] as contentTypeName",
-                    "[x].[alias] as relationTypeAlias",
-                    "[x].[name] as relationTypeName",
-                    "[x].[isDependency] as relationTypeIsDependency",
-                    "[x].[dual] as relationTypeIsBidirectional")
->>>>>>> dca70a0b
                 .From<NodeDto>("n")
                 .InnerJoinNested(innerUnionSql, "x")
                 .On<NodeDto, UnionHelperDto>((n, x) => n.NodeId == x.Id, "n", "x")
@@ -399,24 +329,12 @@
                 .On<NodeDto, DocumentDto>(
                     (left, right) => left.NodeId == right.NodeId,
                     aliasLeft: "n",
-<<<<<<< HEAD
                     aliasRight: "d")
                 .WhereIn((Expression<Func<NodeDto, object?>>)(x => x.NodeId), subQuery, "n");
 
             if (filterMustBeIsDependency)
             {
-                sql?.Where<RelationTypeDto>(rt => rt.IsDependency, "x");
-=======
-                    aliasRight: "d");
-            sql = sql.WhereIn(
-                (Expression<Func<NodeDto, object?>>)(x => x.NodeId),
-                subQuery,
-                "n");
-
-            if (filterMustBeIsDependency)
-            {
-                sql = sql.Where<RelationTypeDto>(rt => rt.IsDependency, "x");
->>>>>>> dca70a0b
+                sql.Where<RelationTypeDto>(rt => rt.IsDependency, "x");
             }
 
             totalRecords = database?.Count(sql!) ?? 0;
@@ -427,11 +345,7 @@
             if (totalRecords > 0)
             {
                 // Ordering is required for paging
-<<<<<<< HEAD
-                sql?.OrderBy<RelationTypeDto>(x => x.Alias, "x");
-=======
-                sql = sql.OrderBy<RelationTypeDto>(x => x.Alias, "x");
->>>>>>> dca70a0b
+                sql.OrderBy<RelationTypeDto>(x => x.Alias, "x");
 
                 pagedResult =
                     _scopeAccessor.AmbientScope?.Database.SkipTake<RelationItemDto>(skip, take, sql).ToArray() ??
