--- conflicted
+++ resolved
@@ -477,7 +477,6 @@
             return _umbracoMapper.MapEnumerable<RelationItemDto, RelationItemModel>(pagedResult);
         }
 
-<<<<<<< HEAD
         public async Task<PagedModel<Guid>> GetPagedNodeKeysWithDependantReferencesAsync(
             ISet<Guid> keys,
             Guid nodeObjectTypeId,
@@ -524,17 +523,7 @@
             bool filterMustBeIsDependency,
             out long totalRecords)
         {
-            var syntax = _scopeAccessor.AmbientScope?.Database.SqlContext.SqlSyntax;
-=======
-        public IEnumerable<RelationItemModel> GetPagedDescendantsInReferences(
-            Guid parentKey,
-            long skip,
-            long take,
-            bool filterMustBeIsDependency,
-            out long totalRecords)
-        {
             SqlSyntax.ISqlSyntaxProvider? syntax = _scopeAccessor.AmbientScope?.Database.SqlContext.SqlSyntax;
->>>>>>> 21a3c31d
 
             // Gets the path of the parent with ",%" added
             Sql<ISqlContext>? subsubQuery = _scopeAccessor.AmbientScope?.Database.SqlContext.Sql()
