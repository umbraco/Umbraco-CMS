using System.Data;
using System.Globalization;
using System.Linq.Expressions;
using Microsoft.Extensions.Logging;
using NPoco;
using Umbraco.Cms.Core;
using Umbraco.Cms.Core.Cache;
using Umbraco.Cms.Core.Events;
using Umbraco.Cms.Core.Exceptions;
using Umbraco.Cms.Core.Models;
using Umbraco.Cms.Core.Persistence;
using Umbraco.Cms.Core.Persistence.Repositories;
using Umbraco.Cms.Core.Services;
using Umbraco.Cms.Core.Strings;
using Umbraco.Cms.Infrastructure.Persistence.Dtos;
using Umbraco.Cms.Infrastructure.Persistence.Factories;
using Umbraco.Cms.Infrastructure.Scoping;
using Umbraco.Extensions;

namespace Umbraco.Cms.Infrastructure.Persistence.Repositories.Implement;

/// <summary>
///     Represent an abstract Repository for ContentType based repositories
/// </summary>
/// <remarks>Exposes shared functionality</remarks>
/// <typeparam name="TEntity"></typeparam>
internal abstract class ContentTypeRepositoryBase<TEntity> : EntityRepositoryBase<int, TEntity>,
    IReadRepository<Guid, TEntity>
    where TEntity : class, IContentTypeComposition
{
    private readonly IShortStringHelper _shortStringHelper;
    private readonly IIdKeyMap _idKeyMap;

    protected ContentTypeRepositoryBase(
        IScopeAccessor scopeAccessor,
        AppCaches cache,
        ILogger<ContentTypeRepositoryBase<TEntity>> logger,
        IContentTypeCommonRepository commonRepository,
        ILanguageRepository languageRepository,
        IShortStringHelper shortStringHelper,
        IIdKeyMap idKeyMap)
        : base(scopeAccessor, cache, logger)
    {
        _shortStringHelper = shortStringHelper;
        CommonRepository = commonRepository;
        LanguageRepository = languageRepository;
        _idKeyMap = idKeyMap;
    }

    protected IContentTypeCommonRepository CommonRepository { get; }

    protected ILanguageRepository LanguageRepository { get; }

    protected abstract bool SupportsPublishing { get; }

    /// <summary>
    ///     Gets the node object type for the repository's entity
    /// </summary>
    protected abstract Guid NodeObjectTypeId { get; }

    /// <summary>
    ///     Gets an Entity by Id
    /// </summary>
    /// <param name="id"></param>
    /// <returns></returns>
    public TEntity? Get(Guid id) => PerformGet(id);

    /// <summary>
    ///     Gets all entities of the specified type
    /// </summary>
    /// <param name="ids"></param>
    /// <returns></returns>
    /// <remarks>
    ///     Ensure explicit implementation, we don't want to have any accidental calls to this since it is essentially the same
    ///     signature as the main GetAll when there are no parameters
    /// </remarks>
    IEnumerable<TEntity> IReadRepository<Guid, TEntity>.GetMany(params Guid[]? ids) =>
        PerformGetAll(ids) ?? Enumerable.Empty<TEntity>();

    /// <summary>
    ///     Boolean indicating whether an Entity with the specified Id exists
    /// </summary>
    /// <param name="id"></param>
    /// <returns></returns>
    public bool Exists(Guid id) => PerformExists(id);

    public IEnumerable<MoveEventInfo<TEntity>> Move(TEntity moving, EntityContainer? container)
    {
        var parentId = Constants.System.Root;
        Guid? parentKey = Constants.System.RootKey;
        if (container != null)
        {
            // check path
            if (string.Format(",{0},", container.Path).IndexOf(
                string.Format(",{0},", moving.Id),
                StringComparison.Ordinal) > -1)
            {
                throw new DataOperationException<MoveOperationStatusType>(MoveOperationStatusType
                    .FailedNotAllowedByPath);
            }

            parentId = container.Id;
            parentKey = container.Key;
        }

        // track moved entities
        var moveInfo = new List<MoveEventInfo<TEntity>> { new(moving, moving.Path, parentId, parentKey) };

        // get the level delta (old pos to new pos)
        var levelDelta = container == null
            ? 1 - moving.Level
            : container.Level + 1 - moving.Level;

        // move to parent (or -1), update path, save
        moving.ParentId = parentId;
        var movingPath = moving.Path + ","; // save before changing
        moving.Path = (container == null ? Constants.System.RootString : container.Path) + "," + moving.Id;
        moving.Level = container == null ? 1 : container.Level + 1;
        Save(moving);

        // update all descendants, update in order of level
        IEnumerable<TEntity> descendants = Get(Query<TEntity>().Where(type => type.Path.StartsWith(movingPath)));
        var paths = new Dictionary<int, string>
        {
            [moving.Id] = moving.Path,
        };

        foreach (TEntity descendant in descendants.OrderBy(x => x.Level))
        {
            //FIXME: Use MoveEventInfo constructor that takes a parentKey when this method is refactored
            moveInfo.Add(new MoveEventInfo<TEntity>(descendant, descendant.Path, descendant.ParentId));

            descendant.Path = paths[descendant.Id] = paths[descendant.ParentId] + "," + descendant.Id;
            descendant.Level += levelDelta;

            Save(descendant);
        }

        return moveInfo;
    }

    /// <summary>
    ///     Gets an Entity by alias
    /// </summary>
    /// <param name="alias"></param>
    /// <returns></returns>
    public TEntity? Get(string alias) => PerformGet(alias);

    protected override IEnumerable<TEntity> PerformGetAll(params int[]? ids)
    {
        IEnumerable<TEntity>? result = GetAllWithFullCachePolicy();

        // By default the cache policy will always want everything
        // even GetMany(ids) gets everything and filters afterwards,
        // however if we are using No Cache, we must still be able to support
        // collections of Ids, so this is to work around that:
        if (ids?.Any() ?? false)
        {
            return result?.Where(x => ids.Contains(x.Id)) ?? Enumerable.Empty<TEntity>();
        }

        return result ?? Enumerable.Empty<TEntity>();
    }

    protected abstract IEnumerable<TEntity>? GetAllWithFullCachePolicy();

    protected virtual PropertyType CreatePropertyType(string propertyEditorAlias, ValueStorageType storageType,
        string propertyTypeAlias) =>
        new PropertyType(_shortStringHelper, propertyEditorAlias, storageType, propertyTypeAlias);

    protected override void PersistDeletedItem(TEntity entity)
    {
        base.PersistDeletedItem(entity);
        CommonRepository.ClearCache(); // always
    }

    protected void PersistNewBaseContentType(IContentTypeComposition entity)
    {
        ValidateVariations(entity);

        ContentTypeDto dto = ContentTypeFactory.BuildContentTypeDto(entity);

        // Cannot add a duplicate content type
        Sql<ISqlContext> sqlDuplicates = Sql()
            .SelectCount()
            .From<ContentTypeDto>()
            .InnerJoin<NodeDto>().On<ContentTypeDto, NodeDto>(left => left.NodeId, right => right.NodeId)
            .Where<NodeDto>(x => x.NodeObjectType == NodeObjectTypeId)
            .Where<ContentTypeDto>(x => x.Alias == entity.Alias);
        var exists = Database.ExecuteScalar<int>(sqlDuplicates);
        if (exists > 0)
        {
            throw new DuplicateNameException("An item with the alias " + entity.Alias + " already exists");
        }

        // Logic for setting Path, Level and SortOrder
        Sql<ISqlContext> sqlParent = Sql()
            .SelectAll()
            .From<NodeDto>()
            .Where<NodeDto>(x => x.NodeId == entity.ParentId)
            .SelectTop(1);
        NodeDto? parent = Database.FirstOrDefault<NodeDto>(sqlParent);

        var level = (parent?.Level ?? 0) + 1;
        Sql<ISqlContext> sqlSortOrder = Sql()
            .SelectCount()
            .From<NodeDto>()
            .Where<NodeDto>(x => x.ParentId == entity.ParentId && x.NodeObjectType == NodeObjectTypeId);
        var sortOrder = Database.ExecuteScalar<int>(sqlSortOrder);

        // Create the (base) node data - umbracoNode
        NodeDto nodeDto = dto.NodeDto;
        nodeDto.Path = parent?.Path ?? Constants.System.RootString;
        nodeDto.Level = short.Parse(level.ToString(CultureInfo.InvariantCulture));
        nodeDto.SortOrder = sortOrder;
        var o = Database.IsNew(nodeDto)
            ? Convert.ToInt32(Database.Insert(nodeDto))
            : Database.Update(nodeDto);

        // Update with new correct path
        nodeDto.Path = string.Concat(nodeDto.Path, ",", nodeDto.NodeId);
        Database.Update(nodeDto);

        // Update entity with correct values
        entity.Id = nodeDto.NodeId; // Set Id on entity to ensure an Id is set
        entity.Path = nodeDto.Path;
        entity.SortOrder = sortOrder;
        entity.Level = level;

        // Insert new ContentType entry
        dto.NodeId = nodeDto.NodeId;
        Database.Insert(dto);

        // Insert ContentType composition in new table
        foreach (IContentTypeComposition composition in entity.ContentTypeComposition)
        {
            if (composition.Id == entity.Id)
            {
                continue; // Just to ensure that we aren't creating a reference to ourself.
            }

            if (composition.HasIdentity)
            {
                Database.Insert(new ContentType2ContentTypeDto { ParentId = composition.Id, ChildId = entity.Id });
            }
            else
            {
                // Fallback for ContentTypes with no identity
                Sql<ISqlContext> sqlDto = Sql()
                    .SelectAll()
                    .From<ContentTypeDto>()
                    .Where<ContentTypeDto>(x => x.Alias == composition.Alias)
                    .SelectTop(1);
                ContentTypeDto? contentTypeDto = Database.FirstOrDefault<ContentTypeDto>(sqlDto);
                if (contentTypeDto != null)
                {
                    Database.Insert(new ContentType2ContentTypeDto
                    {
                        ParentId = contentTypeDto.NodeId,
                        ChildId = entity.Id,
                    });
                }
            }
        }

        (TEntity Entity, int SortOrder)[] allowedContentTypes = GetAllowedContentTypes(entity);
        if (allowedContentTypes.Length > 0)
        {
            // Insert collection of allowed content types
            foreach ((TEntity entity1, int sortOrder1) in allowedContentTypes)
            {
                Database.Insert(new ContentTypeAllowedContentTypeDto
                {
                    Id = entity.Id,
                    AllowedId = entity1.Id,
                    SortOrder = sortOrder1,
                });
            }
        }

        // Insert Tabs
        PropertyGroupCollection propertyGroups = entity.PropertyGroups;
        foreach (PropertyGroup propertyGroup in propertyGroups)
        {
            PropertyTypeGroupDto tabDto = PropertyGroupFactory.BuildGroupDto(propertyGroup, nodeDto.NodeId);
            var primaryKey = Convert.ToInt32(Database.Insert(tabDto));
            propertyGroup.Id = primaryKey; // Set Id on PropertyGroup

            // Ensure that the PropertyGroup's Id is set on the PropertyTypes within a group
            // unless the PropertyGroupId has already been changed.
            if (propertyGroup.PropertyTypes is not null)
            {
                foreach (IPropertyType propertyType in propertyGroup.PropertyTypes)
                {
                    if (propertyType.IsPropertyDirty("PropertyGroupId") == false)
                    {
                        PropertyGroup tempGroup = propertyGroup;
                        propertyType.PropertyGroupId = new Lazy<int>(() => tempGroup.Id);
                    }
                }
            }
        }

        // Insert PropertyTypes
        IEnumerable<IPropertyType> propertyTypes = entity.PropertyTypes;
        foreach (IPropertyType propertyType in propertyTypes)
        {
            var tabId = propertyType.PropertyGroupId != null ? propertyType.PropertyGroupId.Value : default;

            // If the Id of the DataType is not set, we resolve it from the db by its PropertyEditorAlias
            if (propertyType.DataTypeId == 0 || propertyType.DataTypeId == default)
            {
                AssignDataTypeIdFromProvidedKeyOrPropertyEditor(propertyType);
            }

            PropertyTypeDto propertyTypeDto =
                PropertyGroupFactory.BuildPropertyTypeDto(tabId, propertyType, nodeDto.NodeId);
            var typePrimaryKey = Convert.ToInt32(Database.Insert(propertyTypeDto));
            propertyType.Id = typePrimaryKey; // Set Id on new PropertyType

            // Update the current PropertyType with correct PropertyEditorAlias and DatabaseType
            Sql<ISqlContext> sqlDataType = Sql()
                .SelectAll()
                .From<DataTypeDto>()
                .Where<DataTypeDto>(x => x.NodeId == propertyType.DataTypeId)
                .SelectTop(1);
            DataTypeDto? dataTypeDto = Database.FirstOrDefault<DataTypeDto>(sqlDataType);
            if (dataTypeDto is not null)
            {
                propertyType.PropertyEditorAlias = dataTypeDto.EditorAlias;
                propertyType.ValueStorageType = dataTypeDto.DbType.EnumParse<ValueStorageType>(true);
            }
        }

        CommonRepository.ClearCache(); // always
    }

    protected void PersistUpdatedBaseContentType(IContentTypeComposition entity)
    {
        CorrectPropertyTypeVariations(entity);
        ValidateVariations(entity);

        ContentTypeDto dto = ContentTypeFactory.BuildContentTypeDto(entity);

        // ensure the alias is not used already
        Sql<ISqlContext> sqlContentType1 = Sql()
           .SelectCount()
           .From<ContentTypeDto>()
           .InnerJoin<NodeDto>().On<ContentTypeDto, NodeDto>(left => left.NodeId, right => right.NodeId)
           .Where<ContentTypeDto>(x => x.Alias == dto.Alias)
           .Where<NodeDto>(x => x.NodeObjectType == NodeObjectTypeId && x.NodeId != dto.NodeId);
        var exists = Database.ExecuteScalar<int>(sqlContentType1);

        if (exists > 0)
        {
            throw new DuplicateNameException("An item with the alias " + dto.Alias + " already exists");
        }

        // repository should be write-locked when doing this, so we are safe from race-conds
        // handle (update) the node
        NodeDto nodeDto = dto.NodeDto;
        Database.Update(nodeDto);

        // we NEED this: updating, so the .PrimaryKey already exists, but the entity does
        // not carry it and therefore the dto does not have it yet - must get it from db,
        // look up ContentType entry to get PrimaryKey for updating the DTO
        Sql<ISqlContext> sqlContentType2 = Sql()
            .SelectAll()
            .From<ContentTypeDto>()
            .Where<ContentTypeDto>(x => x.NodeId == dto.NodeId)
            .SelectTop(1);
        ContentTypeDto? dtoPk = Database.First<ContentTypeDto>(sqlContentType2);
        dto.PrimaryKey = dtoPk.PrimaryKey;
        Database.Update(dto);

        // handle (delete then recreate) compositions
        Sql<ISqlContext> sqlContentType2ContentType = Sql()
            .Delete<ContentType2ContentTypeDto>()
            .Where<ContentType2ContentTypeDto>(x => x.ChildId == entity.Id);
        Database.Execute(sqlContentType2ContentType);
        foreach (IContentTypeComposition composition in entity.ContentTypeComposition)
        {
            Database.Insert(new ContentType2ContentTypeDto { ParentId = composition.Id, ChildId = entity.Id });
        }

        // removing a ContentType from a composition (U4-1690)
        // 1. Find content based on the current ContentType: entity.Id
        // 2. Find all PropertyTypes on the ContentType that was removed - tracked id (key)
        // 3. Remove properties based on property types from the removed content type where the content ids correspond to those found in step one
        if (entity.RemovedContentTypes.Any())
        {
            // TODO: Could we do the below with bulk SQL statements instead of looking everything up and then manipulating?

            // find Content based on the current ContentType
            Sql<ISqlContext> sqlContent = Sql()
                .SelectAll()
                .From<ContentDto>()
                .InnerJoin<NodeDto>().On<ContentDto, NodeDto>(left => left.NodeId, right => right.NodeId)
                .Where<NodeDto>(x => x.NodeObjectType == Constants.ObjectTypes.Document)
                .Where<ContentDto>(x => x.ContentTypeId == entity.Id);
            List<ContentDto>? contentDtos = Database.Fetch<ContentDto>(sqlContent);

            // loop through all tracked keys, which corresponds to the ContentTypes that has been removed from the composition
            foreach (var key in entity.RemovedContentTypes)
            {
                // find PropertyTypes for the removed ContentType
                Sql<ISqlContext> sqlPropertyType = Sql()
                    .SelectAll()
                    .From<PropertyTypeDto>()
                    .Where<PropertyTypeDto>(x => x.ContentTypeId == key);
                List<PropertyTypeDto>? propertyTypes =
                    Database.Fetch<PropertyTypeDto>(sqlPropertyType);

                // loop through the Content that is based on the current ContentType in order to remove the Properties that are
                // based on the PropertyTypes that belong to the removed ContentType.
                foreach (ContentDto? contentDto in contentDtos)
                {
                    // TODO: This could be done with bulk SQL statements
                    foreach (PropertyTypeDto? propertyType in propertyTypes)
                    {
                        var nodeId = contentDto.NodeId;
                        var propertyTypeId = propertyType.Id;
                        Sql<ISqlContext> sqlProperty = Sql()
                            .Select<PropertyDataDto>(x => x.Id)
                            .From<PropertyDataDto>()
                            .InnerJoin<PropertyTypeDto>()
                            .On<PropertyDataDto, PropertyTypeDto>((left, right) => left.PropertyTypeId == right.Id)
                            .InnerJoin<ContentVersionDto>()
                            .On<PropertyDataDto, ContentVersionDto>((left, right) => left.VersionId == right.Id)
                            .Where<ContentVersionDto>(x => x.NodeId == nodeId)
                            .Where<PropertyTypeDto>(x => x.Id == propertyTypeId);

                        // finally delete the properties that match our criteria for removing a ContentType from the composition
                        Sql<ISqlContext> sqlPropertydata = Sql()
                            .Delete<PropertyDataDto>()
                            .WhereIn<PropertyDataDto>(x => x.Id, sqlProperty.Arguments);
                        Database.Execute(sqlPropertydata);
                    }
                }
            }
        }

        // delete the allowed content type entries before re-inserting the collection of allowed content types
        Sql<ISqlContext> sqlAllowedContent = Sql()
            .Delete<ContentTypeAllowedContentTypeDto>()
            .Where<ContentTypeAllowedContentTypeDto>(x => x.Id == entity.Id);
        Database.Execute(sqlAllowedContent);

        (TEntity Entity, int SortOrder)[] allowedContentTypes = GetAllowedContentTypes(entity);
        if (allowedContentTypes.Any())
        {
            foreach ((TEntity entity1, int sortOrder) in allowedContentTypes)
            {
                Database.Insert(new ContentTypeAllowedContentTypeDto
                {
                    Id = entity.Id,
                    AllowedId = entity1.Id,
                    SortOrder = sortOrder,
                });
            }
        }

        // Delete property types ... by excepting entries from db with entries from collections.
        // We check if the entity's own PropertyTypes has been modified and then also check
        // any of the property groups PropertyTypes has been modified.
        // This specifically tells us if any property type collections have changed.
        if (entity.IsPropertyDirty("NoGroupPropertyTypes") ||
            entity.PropertyGroups.Any(x => x.IsPropertyDirty("PropertyTypes")))
        {
            Sql<ISqlContext> sqlPropertyType = Sql()
                .SelectAll()
                .From<PropertyTypeDto>()
                .Where<PropertyTypeDto>(x => x.ContentTypeId == entity.Id);
            List<PropertyTypeDto>? dbPropertyTypes = Database.Fetch<PropertyTypeDto>(sqlPropertyType);
            IEnumerable<int> dbPropertyTypeIds = dbPropertyTypes.Select(x => x.Id);
            IEnumerable<int> entityPropertyTypes = entity.PropertyTypes.Where(x => x.HasIdentity).Select(x => x.Id);
            IEnumerable<int> propertyTypeToDeleteIds = dbPropertyTypeIds.Except(entityPropertyTypes);
            foreach (var propertyTypeId in propertyTypeToDeleteIds)
            {
                DeletePropertyType(entity, propertyTypeId);
            }
        }

        // Delete tabs ... by excepting entries from db with entries from collections.
        // We check if the entity's own PropertyGroups has been modified.
        // This specifically tells us if the property group collections have changed.
        List<int>? orphanPropertyTypeIds = null;
        if (entity.IsPropertyDirty("PropertyGroups"))
        {
            // TODO: we used to try to propagate tabs renaming downstream, relying on ParentId, but
            // 1) ParentId makes no sense (if a tab can be inherited from multiple composition
            //    types) so we would need to figure things out differently, visiting downstream
            //    content types and looking for tabs with the same name...
            // 2) It was not deployable as changing a content type changes other content types
            //    that was not deterministic, because it would depend on the order of the changes.
            // That last point could be fixed if (1) is fixed, but then it still is an issue with
            // deploy because changing a content type changes other content types that are not
            // dependencies but dependents, and then what?
            //
            // So... for the time being, all renaming propagation is disabled. We just don't do it.

            // (all gone)

            // delete tabs that do not exist anymore
            // get the tabs that are currently existing (in the db), get the tabs that we want,
            // now, and derive the tabs that we want to delete
            Sql<ISqlContext> sqlPropTypeGrp1 = Sql()
                .Select<PropertyTypeGroupDto>(x => x.Id)
                .From<PropertyTypeGroupDto>()
                .Where<PropertyTypeGroupDto>(x => x.ContentTypeNodeId == entity.Id);
            List<int> existingPropertyGroups = Database.Fetch<int>(sqlPropTypeGrp1);

            var newPropertyGroups = entity.PropertyGroups.Select(x => x.Id).ToList();
            var groupsToDelete = existingPropertyGroups
                .Except(newPropertyGroups)
                .ToArray();

            // delete the tabs
            if (groupsToDelete.Length > 0)
            {
                // if the tab contains properties, take care of them
                // - move them to 'generic properties' so they remain consistent
                // - keep track of them, later on we'll figure out what to do with them
                // see http://issues.umbraco.org/issue/U4-8663
                Sql<ISqlContext> sqlPropTypeGrp2 = Sql()
                    .Select<PropertyTypeDto>(x => x.Id)
                    .From<PropertyTypeDto>()
                    .WhereIn<PropertyTypeDto>(x => x.PropertyTypeGroupId, groupsToDelete);
                orphanPropertyTypeIds = Database.Fetch<int>(sqlPropTypeGrp2);
                Sql<ISqlContext> sqlPropTypeGrp3 = Sql()
                    .Update<PropertyTypeDto>(u => u.Set(x => x.PropertyTypeGroupId, null))
                    .WhereIn<PropertyTypeDto>(x => x.PropertyTypeGroupId, groupsToDelete);
                Database.Execute(sqlPropTypeGrp3);

                // now we can delete the tabs
                Sql<ISqlContext> sqlPropTypeGrp4 = Sql()
                    .Delete<PropertyTypeGroupDto>()
                    .WhereIn<PropertyTypeGroupDto>(x => x.Id, groupsToDelete);
                Database.Execute(sqlPropTypeGrp4);
            }
        }

        // insert or update groups, assign properties
        foreach (PropertyGroup propertyGroup in entity.PropertyGroups)
        {
            // insert or update group
            PropertyTypeGroupDto groupDto = PropertyGroupFactory.BuildGroupDto(propertyGroup, entity.Id);
            var groupId = propertyGroup.HasIdentity
                ? Database.Update(groupDto)
                : Convert.ToInt32(Database.Insert(groupDto));
            if (propertyGroup.HasIdentity == false)
            {
                propertyGroup.Id = groupId;
            }
            else
            {
                groupId = propertyGroup.Id;
            }

            // assign properties to the group
            // (all of them, even those that have .IsPropertyDirty("PropertyGroupId") == true,
            //  because it should have been set to this group anyways and better be safe)
            if (propertyGroup.PropertyTypes is not null)
            {
                foreach (IPropertyType propertyType in propertyGroup.PropertyTypes)
                {
                    propertyType.PropertyGroupId = new Lazy<int>(() => groupId);
                }
            }
        }

        // check if the content type variation has been changed
        var contentTypeVariationDirty = entity.IsPropertyDirty("Variations");
        var oldContentTypeVariation = (ContentVariation)dtoPk.Variations;
        ContentVariation newContentTypeVariation = entity.Variations;
        var contentTypeVariationChanging =
            contentTypeVariationDirty && oldContentTypeVariation != newContentTypeVariation;
        if (contentTypeVariationChanging)
        {
            MoveContentTypeVariantData(entity, oldContentTypeVariation, newContentTypeVariation);
            Clear301Redirects(entity);
            ClearScheduledPublishing(entity);
        }

        // collect property types that have a dirty variation
        List<IPropertyType>? propertyTypeVariationDirty = null;

        // note: this only deals with *local* property types, we're dealing w/compositions later below
        foreach (IPropertyType propertyType in entity.PropertyTypes)
        {
            // track each property individually
            if (propertyType.IsPropertyDirty("Variations"))
            {
                // allocate the list only when needed
                propertyTypeVariationDirty ??= new List<IPropertyType>();
                propertyTypeVariationDirty.Add(propertyType);
            }
        }

        // figure out dirty property types that have actually changed
        // before we insert or update properties, so we can read the old variations
        Dictionary<int, (ContentVariation FromVariation, ContentVariation ToVariation)>? propertyTypeVariationChanges =
            propertyTypeVariationDirty != null
                ? GetPropertyVariationChanges(propertyTypeVariationDirty)
                : null;

        // deal with composition property types
        // add changes for property types obtained via composition, which change due
        // to this content type variations change
        if (contentTypeVariationChanging)
        {
            // must use RawComposedPropertyTypes here: only those types that are obtained
            // via composition, with their original variations (ie not filtered by this
            // content type variations - we need this true value to make decisions.
            propertyTypeVariationChanges ??= new Dictionary<int, (ContentVariation, ContentVariation)>();

            foreach (IPropertyType composedPropertyType in entity.GetOriginalComposedPropertyTypes())
            {
                if (composedPropertyType.Variations == ContentVariation.Nothing)
                {
                    continue;
                }

                // Determine target variation of the composed property type.
                // The composed property is only considered culture variant when the base content type is also culture variant.
                // The composed property is only considered segment variant when the base content type is also segment variant.
                // Example: Culture variant content type with a Culture+Segment variant property type will become ContentVariation.Culture
                ContentVariation target = newContentTypeVariation & composedPropertyType.Variations;

                // Determine the previous variation
                // We have to compare with the old content type variation because the composed property might already have changed
                // Example: A property with variations in an element type with variations is used in a document without
                //          when you enable variations the property has already enabled variations from the element type,
                //          but it's still a change from nothing because the document did not have variations, but it does now.
                ContentVariation from = oldContentTypeVariation & composedPropertyType.Variations;

                propertyTypeVariationChanges[composedPropertyType.Id] = (from, target);
            }
        }

        // insert or update properties
        // all of them, no-group and in-groups
        foreach (IPropertyType propertyType in entity.PropertyTypes)
        {
            // if the Id of the DataType is not set, we resolve it from the db by its PropertyEditorAlias
            if (propertyType.DataTypeId == 0 || propertyType.DataTypeId == default)
            {
                AssignDataTypeIdFromProvidedKeyOrPropertyEditor(propertyType);
            }

            // validate the alias
            ValidateAlias(propertyType);

            // insert or update property
            var groupId = propertyType.PropertyGroupId?.Value ?? default;
            PropertyTypeDto propertyTypeDto =
                PropertyGroupFactory.BuildPropertyTypeDto(groupId, propertyType, entity.Id);
            var typeId = propertyType.HasIdentity
                ? Database.Update(propertyTypeDto)
                : Convert.ToInt32(Database.Insert(propertyTypeDto));
            if (propertyType.HasIdentity == false)
            {
                propertyType.Id = typeId;
            }
            else
            {
                typeId = propertyType.Id;
            }

            // not an orphan anymore
            orphanPropertyTypeIds?.Remove(typeId);
        }

        // must restrict property data changes to impacted content types - if changing a composing
        // type, some composed types (those that do not vary) are not impacted and should be left
        // unchanged
        //
        // getting 'all' from the cache policy is prone to race conditions - fast but dangerous
        // var all = ((FullDataSetRepositoryCachePolicy<TEntity, int>)CachePolicy).GetAllCached(PerformGetAll);
        IEnumerable<TEntity>? all = PerformGetAll();

        IEnumerable<IContentTypeComposition> impacted = GetImpactedContentTypes(entity, all);

        // if some property types have actually changed, move their variant data
        if (propertyTypeVariationChanges?.Count > 0)
        {
            MovePropertyTypeVariantData(propertyTypeVariationChanges, impacted);
        }

        // deal with orphan properties: those that were in a deleted tab,
        // and have not been re-mapped to another tab or to 'generic properties'
        if (orphanPropertyTypeIds != null)
        {
            foreach (var id in orphanPropertyTypeIds)
            {
                DeletePropertyType(entity, id);
            }
        }

        CommonRepository.ClearCache(); // always
    }

    protected void ValidateAlias(IPropertyType pt)
    {
        if (string.IsNullOrWhiteSpace(pt.Alias))
        {
            var ex = new InvalidOperationException(
                $"Property Type '{pt.Name}' cannot have an empty Alias. This is most likely due to invalid characters stripped from the Alias.");

            Logger.LogError(
                "Property Type '{PropertyTypeName}' cannot have an empty Alias. This is most likely due to invalid characters stripped from the Alias.",
                pt.Name);

            throw ex;
        }
    }

    private static bool IsPropertyValueChanged(PropertyValueVersionDto pubRow, PropertyValueVersionDto row) =>
        (!pubRow.TextValue.IsNullOrWhiteSpace() && pubRow.TextValue != row.TextValue)
        || (!pubRow.VarcharValue.IsNullOrWhiteSpace() && pubRow.VarcharValue != row.VarcharValue)
        || (pubRow.DateValue.HasValue && pubRow.DateValue != row.DateValue)
        || (pubRow.DecimalValue.HasValue && pubRow.DecimalValue != row.DecimalValue)
        || (pubRow.IntValue.HasValue && pubRow.IntValue != row.IntValue);

    /// <summary>
    ///     Corrects the property type variations for the given entity
    ///     to make sure the property type variation is compatible with the
    ///     variation set on the entity itself.
    /// </summary>
    /// <param name="entity">Entity to correct properties for</param>
    private void CorrectPropertyTypeVariations(IContentTypeComposition entity)
    {
        // Update property variations based on the content type variation
        foreach (IPropertyType propertyType in entity.PropertyTypes)
        {
            // Determine variation for the property type.
            // The property is only considered culture variant when the base content type is also culture variant.
            // The property is only considered segment variant when the base content type is also segment variant.
            // Example: Culture variant content type with a Culture+Segment variant property type will become ContentVariation.Culture
            propertyType.Variations = entity.Variations & propertyType.Variations;
        }
    }

    /// <summary>
    ///     Ensures that no property types are flagged for a variance that is not supported by the content type itself
    /// </summary>
    /// <param name="entity">The entity for which the property types will be validated</param>
    private void ValidateVariations(IContentTypeComposition entity)
    {
        foreach (IPropertyType prop in entity.PropertyTypes)
        {
            // The variation of a property is only allowed if all its variation flags
            // are also set on the entity itself. It cannot set anything that is not also set by the content type.
            // For example, when entity.Variations is set to Culture a property cannot be set to Segment.
            var isValid = entity.Variations.HasFlag(prop.Variations);
            if (!isValid)
            {
                throw new InvalidOperationException(
                    $"The property {prop.Alias} cannot have variations of {prop.Variations} with the content type variations of {entity.Variations}");
            }
        }
    }

    private IEnumerable<IContentTypeComposition> GetImpactedContentTypes(
        IContentTypeComposition contentType,
        IEnumerable<IContentTypeComposition>? all)
    {
        if (all is null)
        {
            return Enumerable.Empty<IContentTypeComposition>();
        }

        var impact = new List<IContentTypeComposition>();
        var set = new List<IContentTypeComposition> { contentType };

        var tree = new Dictionary<int, List<IContentTypeComposition>>();
        foreach (IContentTypeComposition x in all)
        {
            foreach (IContentTypeComposition y in x.ContentTypeComposition)
            {
                if (!tree.TryGetValue(y.Id, out List<IContentTypeComposition>? list))
                {
                    list = tree[y.Id] = new List<IContentTypeComposition>();
                }

                list.Add(x);
            }
        }

        var nset = new List<IContentTypeComposition>();
        do
        {
            impact.AddRange(set);

            foreach (IContentTypeComposition x in set)
            {
                if (!tree.TryGetValue(x.Id, out List<IContentTypeComposition>? list))
                {
                    continue;
                }

                nset.AddRange(list.Where(y => y.VariesByCulture()));
            }

            set = nset;
            nset = new List<IContentTypeComposition>();
        }
        while (set.Count > 0);

        return impact;
    }

    // gets property types that have actually changed, and the corresponding changes
    // returns null if no property type has actually changed
    private Dictionary<int, (ContentVariation FromVariation, ContentVariation ToVariation)>?
        GetPropertyVariationChanges(IEnumerable<IPropertyType> propertyTypes)
    {
        var propertyTypesL = propertyTypes.ToList();

        // select the current variations (before the change) from database
        Sql<ISqlContext> selectCurrentVariations = Sql()
            .Select<PropertyTypeDto>(x => x.Id, x => x.Variations)
            .From<PropertyTypeDto>()
            .WhereIn<PropertyTypeDto>(x => x.Id, propertyTypesL.Select(x => x.Id));

        Dictionary<int, byte>? oldVariations = Database.Dictionary<int, byte>(selectCurrentVariations);

        // build a dictionary of actual changes
        Dictionary<int, (ContentVariation, ContentVariation)>? changes = null;

        foreach (IPropertyType propertyType in propertyTypesL)
        {
            // new property type, ignore
            if (!oldVariations.TryGetValue(propertyType.Id, out var oldVariationB))
            {
                continue;
            }

            var oldVariation = (ContentVariation)oldVariationB; // NPoco cannot fetch directly

            // only those property types that *actually* changed
            ContentVariation newVariation = propertyType.Variations;
            if (oldVariation == newVariation)
            {
                continue;
            }

            // allocate the dictionary only when needed
            changes ??= new Dictionary<int, (ContentVariation, ContentVariation)>();
            changes[propertyType.Id] = (oldVariation, newVariation);
        }

        return changes;
    }

    /// <summary>
    ///     Clear any redirects associated with content for a content type
    /// </summary>
    private void Clear301Redirects(IContentTypeComposition contentType)
    {
        // first clear out any existing property data that might already exists under the default lang
        Sql<ISqlContext> sqlSelect = Sql().Select<NodeDto>(x => x.UniqueId)
            .From<NodeDto>()
            .InnerJoin<ContentDto>().On<ContentDto, NodeDto>(x => x.NodeId, x => x.NodeId)
            .Where<ContentDto>(x => x.ContentTypeId == contentType.Id);
        Sql<ISqlContext> sqlDelete = Sql()
            .Delete<RedirectUrlDto>()
            .WhereIn(
                (Expression<Func<RedirectUrlDto, object?>>)(x => x.ContentKey),
                sqlSelect);

        Database.Execute(sqlDelete);
    }

    /// <summary>
    ///     Clear any scheduled publishing associated with content for a content type
    /// </summary>
    private void ClearScheduledPublishing(IContentTypeComposition contentType)
    {
        // TODO: Fill this in when scheduled publishing is enabled for variants
    }

    /// <summary>
    ///     Gets the default language identifier.
    /// </summary>
    private int GetDefaultLanguageId()
    {
        Sql<ISqlContext> selectDefaultLanguageId = Sql()
            .Select<LanguageDto>(x => x.Id)
            .From<LanguageDto>()
            .Where<LanguageDto>(x => x.IsDefault);

        return Database.First<int>(selectDefaultLanguageId);
    }

    /// <summary>
    ///     Moves variant data for property type variation changes.
    /// </summary>
    private void MovePropertyTypeVariantData(
        IDictionary<int, (ContentVariation FromVariation, ContentVariation ToVariation)> propertyTypeChanges,
        IEnumerable<IContentTypeComposition> impacted)
    {
        var defaultLanguageId = GetDefaultLanguageId();
        var impactedL = impacted.Select(x => x.Id).ToList();

        // Group by the "To" variation so we can bulk update in the correct batches
        foreach (IGrouping<(ContentVariation FromVariation, ContentVariation ToVariation),
                     KeyValuePair<int, (ContentVariation FromVariation, ContentVariation ToVariation)>> grouping in
                 propertyTypeChanges.GroupBy(x => x.Value))
        {
            var propertyTypeIds = grouping.Select(x => x.Key).ToList();
            (ContentVariation fromVariation, ContentVariation toVariation) = grouping.Key;

            var fromCultureEnabled = fromVariation.HasFlag(ContentVariation.Culture);
            var toCultureEnabled = toVariation.HasFlag(ContentVariation.Culture);

            if (!fromCultureEnabled && toCultureEnabled)
            {
                // Culture has been enabled
                CopyPropertyData(null, defaultLanguageId, propertyTypeIds, impactedL);
                CopyTagData(null, defaultLanguageId, propertyTypeIds, impactedL);
                RenormalizeDocumentEditedFlags(propertyTypeIds, impactedL);
            }
            else if (fromCultureEnabled && !toCultureEnabled)
            {
                // Culture has been disabled
                CopyPropertyData(defaultLanguageId, null, propertyTypeIds, impactedL);
                CopyTagData(defaultLanguageId, null, propertyTypeIds, impactedL);
                RenormalizeDocumentEditedFlags(propertyTypeIds, impactedL);
            }
        }
    }

    /// <summary>
    ///     Moves variant data for a content type variation change.
    /// </summary>
    private void MoveContentTypeVariantData(
        IContentTypeComposition contentType,
        ContentVariation fromVariation,
        ContentVariation toVariation)
    {
        var defaultLanguageId = GetDefaultLanguageId();

        var cultureIsNotEnabled = !fromVariation.HasFlag(ContentVariation.Culture);
        var cultureWillBeEnabled = toVariation.HasFlag(ContentVariation.Culture);

        if (cultureIsNotEnabled && cultureWillBeEnabled)
        {
            // move the names
            // first clear out any existing names that might already exists under the default lang
            // there's 2x tables to update

            // clear out the versionCultureVariation table
            Sql<ISqlContext> sqlSelectContentVersion = Sql().Select<ContentVersionCultureVariationDto>(x => x.Id)
                .From<ContentVersionCultureVariationDto>()
                .InnerJoin<ContentVersionDto>()
                .On<ContentVersionDto, ContentVersionCultureVariationDto>(x => x.Id, x => x.VersionId)
                .InnerJoin<ContentDto>().On<ContentDto, ContentVersionDto>(x => x.NodeId, x => x.NodeId)
                .Where<ContentDto>(x => x.ContentTypeId == contentType.Id)
                .Where<ContentVersionCultureVariationDto>(x => x.LanguageId == defaultLanguageId);
            Sql<ISqlContext> sqlDeleteContentVersion = Sql()
                .Delete<ContentVersionCultureVariationDto>()
                .WhereIn<ContentVersionCultureVariationDto>(x => x.Id, sqlSelectContentVersion);

            Database.Execute(sqlDeleteContentVersion);

            // clear out the documentCultureVariation table
            Sql<ISqlContext> sqlDocumentCulture = Sql().Select<DocumentCultureVariationDto>(x => x.Id)
                .From<DocumentCultureVariationDto>()
                .InnerJoin<ContentDto>().On<ContentDto, DocumentCultureVariationDto>(x => x.NodeId, x => x.NodeId)
                .Where<ContentDto>(x => x.ContentTypeId == contentType.Id)
                .Where<DocumentCultureVariationDto>(x => x.LanguageId == defaultLanguageId);
            Sql<ISqlContext> sqlDeleteDocumentCulture = Sql()
                .Delete<DocumentCultureVariationDto>()
                .WhereIn<DocumentCultureVariationDto>(x => x.Id, sqlDocumentCulture);

            Database.Execute(sqlDeleteDocumentCulture);

            // now we need to insert names into these 2 tables based on the invariant data

            // insert rows into the versionCultureVariationDto table based on the data from contentVersionDto for the default lang
            var cols = Sql().ColumnsForInsert<ContentVersionCultureVariationDto>(x => x.VersionId, x => x.Name,
                x => x.UpdateUserId, x => x.UpdateDate, x => x.LanguageId);
            Sql<ISqlContext> sqlSelect2 = Sql().Select<ContentVersionDto>(x => x.Id, x => x.Text, x => x.UserId, x => x.VersionDate)
                .Append($", {defaultLanguageId}") // default language ID
                .From<ContentVersionDto>()
                .InnerJoin<ContentDto>().On<ContentDto, ContentVersionDto>(x => x.NodeId, x => x.NodeId)
                .Where<ContentDto>(x => x.ContentTypeId == contentType.Id);
            Sql<ISqlContext>? sqlInsertContentVersion = Sql($"INSERT INTO {SqlSyntax.GetQuotedTableName(ContentVersionCultureVariationDto.TableName)} ({cols})")
                .Append(sqlSelect2);

            Database.Execute(sqlInsertContentVersion);

            // insert rows into the documentCultureVariation table
<<<<<<< HEAD
            cols = Sql().ColumnsForInsert<DocumentCultureVariationDto>(x => x.NodeId, x => x.Edited, x => x.Published, x => x.Name, x => x.Available, x => x.LanguageId);
            sqlSelect = Sql().Select<DocumentDto>(x => x.NodeId, x => x.Edited, x => x.Published)
=======
            cols = Sql().ColumnsForInsert<DocumentCultureVariationDto>(x => x.NodeId, x => x.Edited, x => x.Published,
                x => x.Name, x => x.Available, x => x.LanguageId);
            Sql<ISqlContext> sqlSelectDocument = Sql().Select<DocumentDto>(x => x.NodeId, x => x.Edited, x => x.Published)
>>>>>>> edd4b762
                .AndSelect<NodeDto>(x => x.Text)
                .Append($", {SqlSyntax.ConvertIntegerToBoolean(1)}, {defaultLanguageId}") // make Available + default language ID
                .From<DocumentDto>()
                .InnerJoin<NodeDto>().On<NodeDto, DocumentDto>(x => x.NodeId, x => x.NodeId)
                .InnerJoin<ContentDto>().On<ContentDto, NodeDto>(x => x.NodeId, x => x.NodeId)
                .Where<ContentDto>(x => x.ContentTypeId == contentType.Id);
            Sql<ISqlContext> sqlInsertDocumentCulture = Sql($"INSERT INTO {SqlSyntax.GetQuotedTableName(DocumentCultureVariationDto.TableName)} ({cols})").Append(sqlSelectDocument);

            Database.Execute(sqlInsertDocumentCulture);
        }
    }

    ///
    private void CopyTagData(
        int? sourceLanguageId,
        int? targetLanguageId,
        IReadOnlyCollection<int> propertyTypeIds,
        IReadOnlyCollection<int>? contentTypeIds = null)
    {
        // note: important to use SqlNullableEquals for nullable types, cannot directly compare language identifiers
        var whereInArgsCount = propertyTypeIds.Count + (contentTypeIds?.Count ?? 0);
        if (whereInArgsCount > Constants.Sql.MaxParameterCount)
        {
            throw new NotSupportedException("Too many property/content types.");
        }

        // delete existing relations (for target language)
        // do *not* delete existing tags
        Sql<ISqlContext> sqlSelectTagsToDelete1 = Sql()
            .Select<TagDto>(x => x.Id)
            .From<TagDto>()
            .InnerJoin<TagRelationshipDto>().On<TagDto, TagRelationshipDto>((tag, rel) => tag.Id == rel.TagId);

        if (contentTypeIds != null)
        {
            sqlSelectTagsToDelete1
                .InnerJoin<ContentDto>()
                .On<TagRelationshipDto, ContentDto>((rel, content) => rel.NodeId == content.NodeId)
                .WhereIn<ContentDto>(x => x.ContentTypeId, contentTypeIds);
        }

        sqlSelectTagsToDelete1
            .WhereIn<TagRelationshipDto>(x => x.PropertyTypeId, propertyTypeIds)
            .Where<TagDto>(x => x.LanguageId.SqlNullableEquals(targetLanguageId, -1));

        Sql<ISqlContext> sqlDeleteRelations1 = Sql()
            .Delete<TagRelationshipDto>()
            .WhereIn<TagRelationshipDto>(x => x.TagId, sqlSelectTagsToDelete1);

        Database.Execute(sqlDeleteRelations1);

        // do *not* delete the tags - they could be used by other content types / property types
        /*
        var sqlDeleteTag = Sql()
            .Delete<TagDto>()
            .WhereIn<TagDto>(x => x.Id, sqlTagToDelete);
        Database.Execute(sqlDeleteTag);
        */

        // copy tags from source language to target language
        // target tags may exist already, so we have to check for existence here
        //
        // select tags to insert: tags pointed to by a relation ship, for proper property/content types,
        // and of source language, and where we cannot left join to an existing tag with same text,
        // group and languageId
        var targetLanguageIdS = targetLanguageId.HasValue ? targetLanguageId.ToString() : "NULL";
        Sql<ISqlContext> sqlSelectTagsToInsert1 = Sql()
            .SelectDistinct<TagDto>(x => x.Text, x => x.Group)
            .Append(", " + targetLanguageIdS)
            .From<TagDto>();

        sqlSelectTagsToInsert1
            .InnerJoin<TagRelationshipDto>().On<TagDto, TagRelationshipDto>((tag, rel) => tag.Id == rel.TagId)
            .LeftJoin<TagDto>("xtags")
            .On<TagDto, TagDto>(
                (tag, xtag) => tag.Text == xtag.Text && tag.Group == xtag.Group &&
                               xtag.LanguageId.SqlNullableEquals(targetLanguageId, -1), aliasRight: "xtags");

        if (contentTypeIds != null)
        {
            sqlSelectTagsToInsert1
                .InnerJoin<ContentDto>()
                .On<TagRelationshipDto, ContentDto>((rel, content) => rel.NodeId == content.NodeId)
                .WhereIn<ContentDto>(x => x.ContentTypeId, contentTypeIds);
        }

        sqlSelectTagsToInsert1
            .WhereIn<TagRelationshipDto>(x => x.PropertyTypeId, propertyTypeIds)
            .WhereNull<TagDto>(x => x.Id, "xtags") // ie, not exists
            .Where<TagDto>(x => x.LanguageId.SqlNullableEquals(sourceLanguageId, -1));

        var cols = Sql().ColumnsForInsert<TagDto>(x => x.Text, x => x.Group, x => x.LanguageId);
        Sql<ISqlContext>? sqlInsertTags = Sql($"INSERT INTO {SqlSyntax.GetQuotedTableName(TagDto.TableName)} ({cols})").Append(sqlSelectTagsToInsert1);

        Database.Execute(sqlInsertTags);

        // create relations to new tags
        // any existing relations have been deleted above, no need to check for existence here
        //
        // select node id and property type id from existing relations to tags of source language,
        // for proper property/content types, and select new tag id from tags, with matching text,
        // and group, but for the target language
        Sql<ISqlContext> sqlSelectRelationsToInsert = Sql()
            .SelectDistinct<TagRelationshipDto>(x => x.NodeId, x => x.PropertyTypeId)
            .AndSelect<TagDto>("otag", x => x.Id)
            .From<TagRelationshipDto>()
            .InnerJoin<TagDto>().On<TagRelationshipDto, TagDto>((rel, tag) => rel.TagId == tag.Id)
            .InnerJoin<TagDto>("otag")
            .On<TagDto, TagDto>(
                (tag, otag) => tag.Text == otag.Text && tag.Group == otag.Group &&
                               otag.LanguageId.SqlNullableEquals(targetLanguageId, -1), aliasRight: "otag");

        if (contentTypeIds != null)
        {
            sqlSelectRelationsToInsert
                .InnerJoin<ContentDto>()
                .On<TagRelationshipDto, ContentDto>((rel, content) => rel.NodeId == content.NodeId)
                .WhereIn<ContentDto>(x => x.ContentTypeId, contentTypeIds);
        }

        sqlSelectRelationsToInsert
            .Where<TagDto>(x => x.LanguageId.SqlNullableEquals(sourceLanguageId, -1))
            .WhereIn<TagRelationshipDto>(x => x.PropertyTypeId, propertyTypeIds);

        var relationColumnsToInsert =
            Sql().ColumnsForInsert<TagRelationshipDto>(x => x.NodeId, x => x.PropertyTypeId, x => x.TagId);
        Sql<ISqlContext>? sqlInsertRelations =
            Sql($"INSERT INTO {SqlSyntax.GetQuotedTableName(TagRelationshipDto.TableName)} ({relationColumnsToInsert})")
                .Append(sqlSelectRelationsToInsert);

        Database.Execute(sqlInsertRelations);

        // delete original relations - *not* the tags - all of them
        // cannot really "go back" with relations, would have to do it with property values
        Sql<ISqlContext> sqlSelectTagsToDelete2 = Sql()
            .Select<TagDto>(x => x.Id)
            .From<TagDto>()
            .InnerJoin<TagRelationshipDto>().On<TagDto, TagRelationshipDto>((tag, rel) => tag.Id == rel.TagId);

        if (contentTypeIds != null)
        {
            sqlSelectTagsToDelete2
                .InnerJoin<ContentDto>()
                .On<TagRelationshipDto, ContentDto>((rel, content) => rel.NodeId == content.NodeId)
                .WhereIn<ContentDto>(x => x.ContentTypeId, contentTypeIds);
        }

        sqlSelectTagsToDelete2
            .WhereIn<TagRelationshipDto>(x => x.PropertyTypeId, propertyTypeIds)
            .Where<TagDto>(x => !x.LanguageId.SqlNullableEquals(targetLanguageId, -1));

        Sql<ISqlContext> sqlDeleteRelations = Sql()
            .Delete<TagRelationshipDto>()
            .WhereIn<TagRelationshipDto>(x => x.TagId, sqlSelectTagsToDelete2);

        Database.Execute(sqlDeleteRelations);

        // no
        /*
        var sqlDeleteTag = Sql()
            .Delete<TagDto>()
            .WhereIn<TagDto>(x => x.Id, sqlTagToDelete);
        Database.Execute(sqlDeleteTag);
        */
    }

    /// <summary>
    ///     Copies property data from one language to another.
    /// </summary>
    /// <param name="sourceLanguageId">The source language (can be null ie invariant).</param>
    /// <param name="targetLanguageId">The target language (can be null ie invariant)</param>
    /// <param name="propertyTypeIds">The property type identifiers.</param>
    /// <param name="contentTypeIds">The content type identifiers.</param>
    private void CopyPropertyData(int? sourceLanguageId, int? targetLanguageId,
        IReadOnlyCollection<int> propertyTypeIds, IReadOnlyCollection<int>? contentTypeIds = null)
    {
        // note: important to use SqlNullableEquals for nullable types, cannot directly compare language identifiers
        var whereInArgsCount = propertyTypeIds.Count + (contentTypeIds?.Count ?? 0);
        if (whereInArgsCount > Constants.Sql.MaxParameterCount)
        {
            throw new NotSupportedException("Too many property/content types.");
        }

        // first clear out any existing property data that might already exists under the target language
        Sql<ISqlContext> sqlDelete = Sql()
            .Delete<PropertyDataDto>();

        // not ok for SqlCe (no JOIN in DELETE)
        // if (contentTypeIds != null)
        //    sqlDelete
        //        .From<PropertyDataDto>()
        //        .InnerJoin<ContentVersionDto>().On<PropertyDataDto, ContentVersionDto>((pdata, cversion) => pdata.VersionId == cversion.Id)
        //        .InnerJoin<ContentDto>().On<ContentVersionDto, ContentDto>((cversion, c) => cversion.NodeId == c.NodeId);
        if (contentTypeIds is not null)
        {
            Sql<ISqlContext> inSql = Sql()
                 .Select<ContentVersionDto>(x => x.Id)
                 .From<ContentVersionDto>()
                 .InnerJoin<ContentDto>()
                 .On<ContentVersionDto, ContentDto>((cversion, c) => cversion.NodeId == c.NodeId)
                 .WhereIn<ContentDto>(x => x.ContentTypeId, contentTypeIds);
            sqlDelete.WhereIn<PropertyDataDto>(x => x.VersionId, inSql);
        }

        sqlDelete.Where<PropertyDataDto>(x => x.LanguageId.SqlNullableEquals(targetLanguageId, -1));

        sqlDelete
            .WhereIn<PropertyDataDto>(x => x.PropertyTypeId, propertyTypeIds);

        // see note above, not ok for SqlCe
        // if (contentTypeIds != null)
        //    sqlDelete
        //        .WhereIn<ContentDto>(x => x.ContentTypeId, contentTypeIds);
        Database.Execute(sqlDelete);

        // now insert all property data into the target language that exists under the source language
        var targetLanguageIdS = targetLanguageId.HasValue ? targetLanguageId.ToString() : "NULL";
        var cols = Sql().ColumnsForInsert<PropertyDataDto>(x => x.VersionId, x => x.PropertyTypeId, x => x.Segment,
            x => x.IntegerValue, x => x.DecimalValue, x => x.DateValue, x => x.VarcharValue, x => x.TextValue,
            x => x.LanguageId);
        Sql<ISqlContext> sqlSelectData = Sql().Select<PropertyDataDto>(x => x.VersionId, x => x.PropertyTypeId,
                x => x.Segment, x => x.IntegerValue, x => x.DecimalValue, x => x.DateValue, x => x.VarcharValue,
                x => x.TextValue)
            .Append(", " + targetLanguageIdS) // default language ID
            .From<PropertyDataDto>();

        if (contentTypeIds != null)
        {
            sqlSelectData
                .InnerJoin<ContentVersionDto>()
                .On<PropertyDataDto, ContentVersionDto>((pdata, cversion) => pdata.VersionId == cversion.Id)
                .InnerJoin<ContentDto>()
                .On<ContentVersionDto, ContentDto>((cversion, c) => cversion.NodeId == c.NodeId);
        }

        sqlSelectData.Where<PropertyDataDto>(x => x.LanguageId.SqlNullableEquals(sourceLanguageId, -1));

        sqlSelectData
            .WhereIn<PropertyDataDto>(x => x.PropertyTypeId, propertyTypeIds);

        if (contentTypeIds != null)
        {
            sqlSelectData
                .WhereIn<ContentDto>(x => x.ContentTypeId, contentTypeIds);
        }

        Sql<ISqlContext>? sqlInsert = Sql($"INSERT INTO {SqlSyntax.GetQuotedTableName(PropertyDataDto.TableName)} ({cols})").Append(sqlSelectData);

        Database.Execute(sqlInsert);

        // when copying from Culture, keep the original values around in case we want to go back
        // when copying from Nothing, kill the original values, we don't want them around
        if (sourceLanguageId == null)
        {
            sqlDelete = Sql()
                .Delete<PropertyDataDto>();

            if (contentTypeIds != null)
            {
                Sql<ISqlContext> inSql = Sql()
                 .Select<ContentVersionDto>(x => x.Id)
                 .From<ContentVersionDto>()
                 .InnerJoin<ContentDto>()
                 .On<ContentVersionDto, ContentDto>((cversion, c) => cversion.NodeId == c.NodeId)
                 .WhereIn<ContentDto>(x => x.ContentTypeId, contentTypeIds);
                sqlDelete.WhereIn<PropertyDataDto>(x => x.VersionId, inSql);
            }

            sqlDelete
                .Where<PropertyDataDto>(x => x.LanguageId == null)
                .WhereIn<PropertyDataDto>(x => x.PropertyTypeId, propertyTypeIds);

            Database.Execute(sqlDelete);
        }
    }

    /// <summary>
    ///     Re-normalizes the edited value in the umbracoDocumentCultureVariation and umbracoDocument table when variations are
    ///     changed
    /// </summary>
    /// <param name="propertyTypeIds"></param>
    /// <param name="contentTypeIds"></param>
    /// <remarks>
    ///     If this is not done, then in some cases the "edited" value for a particular culture for a document will remain true
    ///     when it should be false
    ///     if the property was changed to invariant. In order to do this we need to recalculate this value based on the values
    ///     stored for each property, culture and current/published version.
    ///
    ///     Some of the sql statements in this function have a tendency to take a lot of parameters (nodeIds)
    ///     as the WhereIn Npoco method translates all the nodeIds being passed in as parameters when using the SqlClient provider.
    ///     this results in to many parameters (>2100) error => We need to batch the calls
    /// </remarks>
    private void RenormalizeDocumentEditedFlags(
        IReadOnlyCollection<int> propertyTypeIds,
        IReadOnlyCollection<int>? contentTypeIds = null)
    {
        var defaultLang = LanguageRepository.GetDefaultId();

        // This will build up a query to get the property values of both the current and the published version so that we can check
        // based on the current variance of each item to see if it's 'edited' value should be true/false.
        var whereInArgsCount = propertyTypeIds.Count + (contentTypeIds?.Count ?? 0);
        if (whereInArgsCount > Constants.Sql.MaxParameterCount)
        {
            throw new NotSupportedException("Too many property/content types.");
        }

        Sql<ISqlContext> propertySql = Sql()
            .Select<PropertyDataDto>()
            .AndSelect<ContentVersionDto>(x => x.NodeId, x => x.Current)
            .AndSelect<DocumentVersionDto>(x => x.Published)
            .AndSelect<PropertyTypeDto>(x => x.Variations)
            .From<PropertyDataDto>()
            .InnerJoin<ContentVersionDto>()
            .On<ContentVersionDto, PropertyDataDto>((left, right) => left.Id == right.VersionId)
            .InnerJoin<PropertyTypeDto>()
            .On<PropertyTypeDto, PropertyDataDto>((left, right) => left.Id == right.PropertyTypeId);

        if (contentTypeIds != null)
        {
            propertySql.InnerJoin<ContentDto>()
                .On<ContentDto, ContentVersionDto>((c, cversion) => c.NodeId == cversion.NodeId);
        }

        propertySql.LeftJoin<DocumentVersionDto>()
            .On<DocumentVersionDto, ContentVersionDto>((docversion, cversion) => cversion.Id == docversion.Id)
            .Where<DocumentVersionDto, ContentVersionDto>((docversion, cversion) =>
                cversion.Current || docversion.Published)
            .WhereIn<PropertyDataDto>(x => x.PropertyTypeId, propertyTypeIds);

        if (contentTypeIds != null)
        {
            propertySql.WhereIn<ContentDto>(x => x.ContentTypeId, contentTypeIds);
        }

        propertySql
            .OrderBy<ContentVersionDto>(x => x.NodeId)
            .OrderBy<PropertyDataDto>(x => x.PropertyTypeId, x => x.LanguageId, x => x.VersionId);

        // keep track of this node/lang to mark or unmark a culture as edited
        var editedLanguageVersions = new Dictionary<(int nodeId, int? langId), bool>();

        // keep track of which node to mark or unmark as edited
        var editedDocument = new Dictionary<int, bool>();
        var nodeId = -1;
        var propertyTypeId = -1;

        PropertyValueVersionDto? pubRow = null;

        // This is a reader (Query), we are not fetching this all into memory so we cannot make any changes during this iteration, we are just collecting data.
        // Published data will always come before Current data based on the version id sort.
        // There will only be one published row (max) and one current row per property.
        foreach (PropertyValueVersionDto? row in Database.Query<PropertyValueVersionDto>(propertySql))
        {
            // make sure to reset on each node/property change
            if (nodeId != row.NodeId || propertyTypeId != row.PropertyTypeId)
            {
                nodeId = row.NodeId;
                propertyTypeId = row.PropertyTypeId;
                pubRow = null;
            }

            if (row.Published)
            {
                pubRow = row;
            }

            if (row.Current)
            {
                var propVariations = (ContentVariation)row.Variations;

                // if this prop doesn't vary but the row has a lang assigned or vice versa, flag this as not edited
                if ((!propVariations.VariesByCulture() && row.LanguageId.HasValue)
                    || (propVariations.VariesByCulture() && !row.LanguageId.HasValue))
                {
                    // Flag this as not edited for this node/lang if the key doesn't exist
                    if (!editedLanguageVersions.TryGetValue((row.NodeId, row.LanguageId), out _))
                    {
                        editedLanguageVersions.Add((row.NodeId, row.LanguageId), false);
                    }

                    // mark as false if the item doesn't exist, else coerce to true
                    editedDocument[row.NodeId] = editedDocument.TryGetValue(row.NodeId, out var edited)
                        ? edited |= false
                        : false;
                }
                else if (pubRow == null)
                {
                    // this would mean that that this property is 'edited' since there is no published version
                    editedLanguageVersions[(row.NodeId, row.LanguageId)] = true;
                    editedDocument[row.NodeId] = true;
                }

                // compare the property values, if they differ from versions then flag the current version as edited
                else if (IsPropertyValueChanged(pubRow, row))
                {
                    // Here we would check if the property is invariant, in which case the edited language should be indicated by the default lang
                    editedLanguageVersions[
                        (row.NodeId, !propVariations.VariesByCulture() ? defaultLang : row.LanguageId)] = true;
                    editedDocument[row.NodeId] = true;
                }

                // reset
                pubRow = null;
            }
        }

        // lookup all matching rows in umbracoDocumentCultureVariation
        // fetch in batches to account for maximum parameter count (distinct languages can't exceed 2000)
        var languageIds = editedLanguageVersions.Keys.Select(x => x.langId).Distinct().ToArray();
        IEnumerable<int> nodeIds = editedLanguageVersions.Keys.Select(x => x.nodeId).Distinct();
        var docCultureVariationsToUpdate = nodeIds.InGroupsOf(Constants.Sql.MaxParameterCount - languageIds.Length)
            .SelectMany(group =>
            {
                Sql<ISqlContext> sql = Sql().Select<DocumentCultureVariationDto>().From<DocumentCultureVariationDto>()
                    .WhereIn<DocumentCultureVariationDto>(x => x.LanguageId, languageIds)
                    .WhereIn<DocumentCultureVariationDto>(x => x.NodeId, group);

                return Database.Fetch<DocumentCultureVariationDto>(sql);
            })
            .ToDictionary(
                x => (x.NodeId, (int?)x.LanguageId),
                x => x); // convert to dictionary with the same key type

        var toUpdate = new List<DocumentCultureVariationDto>();
        foreach (KeyValuePair<(int nodeId, int? langId), bool> ev in editedLanguageVersions)
        {
            if (docCultureVariationsToUpdate.TryGetValue(ev.Key, out DocumentCultureVariationDto? docVariations))
            {
                // check if it needs updating
                if (docVariations.Edited != ev.Value)
                {
                    docVariations.Edited = ev.Value;
                    toUpdate.Add(docVariations);
                }
            }
            else if (ev.Key.langId.HasValue)
            {
                // This should never happen! If a property culture is flagged as edited then the culture must exist at the document level
                throw new PanicException(
                    $"The existing DocumentCultureVariationDto was not found for node {ev.Key.nodeId} and language {ev.Key.langId}");
            }
        }

        // Now bulk update the table DocumentCultureVariationDto, once for edited = true, another for edited = false
        foreach (IGrouping<bool, DocumentCultureVariationDto> editValue in toUpdate.GroupBy(x => x.Edited))
        {
            // update in batches to account for maximum parameter count
            foreach (IEnumerable<DocumentCultureVariationDto> batchedValues in editValue.InGroupsOf(Constants.Sql.MaxParameterCount))
            {
                Database.Execute(Sql().Update<DocumentCultureVariationDto>(u => u.Set(x => x.Edited, editValue.Key))
                    .WhereIn<DocumentCultureVariationDto>(x => x.Id, batchedValues.Select(x => x.Id)));
            }
        }

        // Now bulk update the umbracoDocument table
        foreach (IGrouping<bool, KeyValuePair<int, bool>> groupByValue in editedDocument.GroupBy(x => x.Value))
        {
            // update in batches to account for maximum parameter count
            foreach (IEnumerable<KeyValuePair<int, bool>> batch in groupByValue.InGroupsOf(Constants.Sql.MaxParameterCount))
            {
                Database.Execute(Sql().Update<DocumentDto>(u => u.Set(x => x.Edited, groupByValue.Key))
                    .WhereIn<DocumentDto>(x => x.NodeId, batch.Select(x => x.Key)));
            }
        }
    }

    private void DeletePropertyType(IContentTypeComposition contentType, int propertyTypeId)
    {
        // first clear dependencies
        Sql<ISqlContext> sqlTagRelationship = Sql()
            .Delete<TagRelationshipDto>()
            .Where<TagRelationshipDto>(x => x.PropertyTypeId == propertyTypeId);
        Database.Execute(sqlTagRelationship);

        Sql<ISqlContext> sqlPropertyData = Sql()
            .Delete<PropertyDataDto>()
            .Where<PropertyDataDto>(x => x.PropertyTypeId == propertyTypeId);
        Database.Execute(sqlPropertyData);

        Sql<ISqlContext> delSql = Sql()
            .Delete<UserGroup2GranularPermissionDto>()
            .Where<UserGroup2GranularPermissionDto>(c => c.UniqueId == contentType.Key)
            .WhereLike<UserGroup2GranularPermissionDto>(
                c => c.Permission,
                Sql()
                    .SelectClosure<PropertyTypeDto>(c => c.ConvertUniqueIdentifierToString(x => x.UniqueId))
                    .From<PropertyTypeDto>()
                    .WhereClosure<PropertyTypeDto>(c => c.Id == propertyTypeId),
                $"'|{SqlSyntax.GetWildcardPlaceholder()}'");

        Database.Execute(delSql);

        // Finally delete the property type.
        Sql<ISqlContext> sqlPropertyType = Sql()
            .Delete<PropertyTypeDto>()
            .Where<PropertyTypeDto>(x => x.ContentTypeId == contentType.Id && x.Id == propertyTypeId);
        Database.Execute(sqlPropertyType);
    }

    protected void ValidateAlias(TEntity entity)
    {
        if (string.IsNullOrWhiteSpace(entity.Alias))
        {
            var ex = new InvalidOperationException(
                $"{typeof(TEntity).Name} '{entity.Name}' cannot have an empty Alias. This is most likely due to invalid characters stripped from the Alias.");

            Logger.LogError(
                "{EntityTypeName} '{EntityName}' cannot have an empty Alias. This is most likely due to invalid characters stripped from the Alias.",
                typeof(TEntity).Name,
                entity.Name);

            throw ex;
        }
    }

    protected abstract TEntity? PerformGet(Guid id);

    /// <summary>
    ///     Try to set the data type Id based on the provided key or property editor alias.
    /// </summary>
    /// <param name="propertyType"></param>
    private void AssignDataTypeIdFromProvidedKeyOrPropertyEditor(IPropertyType propertyType)
    {
        // If a key is provided, use that.
        if (propertyType.DataTypeKey != Guid.Empty)
        {
            Attempt<int> dataTypeIdAttempt = _idKeyMap.GetIdForKey(propertyType.DataTypeKey, UmbracoObjectTypes.DataType);
            if (dataTypeIdAttempt.Success)
            {
                propertyType.DataTypeId = dataTypeIdAttempt.Result;
                return;
            }
            else
            {
                Logger.LogWarning(
                    "Could not assign a data type for the property type {PropertyTypeAlias} since no integer Id was found matching the key {DataTypeKey}. Falling back to look up via the property editor alias.",
                    propertyType.Alias,
                    propertyType.DataTypeKey);
            }
        }

        // Otherwise if a property editor alias is provided, try to find a data type that uses that alias.
        if (propertyType.PropertyEditorAlias.IsNullOrWhiteSpace())
        {
            // We cannot try to assign a data type if it's empty.
            return;
        }

        Sql<ISqlContext> sql = Sql()
            .Select<DataTypeDto>(dt => dt.Select(x => x.NodeDto))
            .From<DataTypeDto>()
            .InnerJoin<NodeDto>().On<DataTypeDto, NodeDto>((dt, n) => dt.NodeId == n.NodeId)
            .Where<DataTypeDto>(c => c.EditorAlias == propertyType.PropertyEditorAlias)
            .OrderBy<DataTypeDto>(typeDto => typeDto.NodeId);
        DataTypeDto? datatype = Database.FirstOrDefault<DataTypeDto>(sql);

        // we cannot assign a data type if one was not found
        if (datatype != null)
        {
            propertyType.DataTypeId = datatype.NodeId;
            propertyType.DataTypeKey = datatype.NodeDto.UniqueId;
        }
        else
        {
            Logger.LogWarning(
                "Could not assign a data type for the property type {PropertyTypeAlias} since no data type was found with a property editor {PropertyEditorAlias}",
                propertyType.Alias,
                propertyType.PropertyEditorAlias);
        }
    }

    protected abstract TEntity? PerformGet(string alias);

    protected abstract IEnumerable<TEntity>? PerformGetAll(params Guid[]? ids);

    protected abstract bool PerformExists(Guid id);

    public string GetUniqueAlias(string alias)
    {
        // alias is unique across ALL content types!
        Sql<ISqlContext> sql = Sql()
            .Select<ContentTypeDto>(c => c.Alias)
            .From<ContentTypeDto>()
            .InnerJoin<NodeDto>().On<ContentTypeDto, NodeDto>((ct, n) => ct.NodeId == n.NodeId)
            .WhereLike<ContentTypeDto>(c => c.Alias, alias)
            .Where<NodeDto>(x => x.NodeObjectType == NodeObjectTypeId);
        List<string> aliases = Database.Fetch<string>(sql);

        var i = 1;
        string test;
        while (aliases.Contains(test = alias + i))
        {
            i++;
        }

        return test;
    }

    public bool HasContainerInPath(string contentPath)
    {
        var ids = contentPath.Split(Constants.CharArrays.Comma)
            .Select(s => int.Parse(s, CultureInfo.InvariantCulture)).ToArray();
        return HasContainerInPath(ids);
    }

    public bool HasContainerInPath(params int[] ids)
    {
        Sql<ISqlContext> sql = Sql()
            .SelectCount()
            .From<ContentTypeDto>()
            .InnerJoin<ContentDto>()
            .On<ContentTypeDto, ContentDto>((ct, c) => ct.NodeId == c.ContentTypeId)
            .WhereIn<ContentDto>(x => x.NodeId, ids)
            .Where<ContentTypeDto>(x => x.ListView == null);
        return Database.ExecuteScalar<int>(sql) > 0;
    }

    /// <summary>
    ///     Returns true or false depending on whether content nodes have been created based on the provided content type id.
    /// </summary>
    public bool HasContentNodes(int id)
    {
        var sql = new Sql(
            $"SELECT CASE WHEN EXISTS (SELECT * FROM {SqlSyntax.GetQuotedTableName(ContentDto.TableName)} WHERE {SqlSyntax.GetQuotedColumnName("contentTypeId")} = @id) THEN 1 ELSE 0 END",
            new { id });
        return Database.ExecuteScalar<int>(sql) == 1;
    }

    protected override IEnumerable<string> GetDeleteClauses()
    {
        // in theory, services should have ensured that content items of the given content type
        // have been deleted and therefore PropertyData has been cleared, so PropertyData
        // is included here just to be 100% sure since it has a FK on cmsPropertyType.
        var list = new List<string>
        {
            $"DELETE FROM {SqlSyntax.GetQuotedTableName(User2NodeNotifyDto.TableName)} WHERE {SqlSyntax.GetQuotedColumnName("nodeId")} = @id",
            $@"DELETE FROM {SqlSyntax.GetQuotedTableName(UserGroup2GranularPermissionDto.TableName)} WHERE {SqlSyntax.GetQuotedColumnName("uniqueId")} IN
                (SELECT {SqlSyntax.GetQuotedColumnName("uniqueId")} FROM {SqlSyntax.GetQuotedTableName(NodeDto.TableName)} WHERE id = @id)",
            $"DELETE FROM {SqlSyntax.GetQuotedTableName(TagRelationshipDto.TableName)} WHERE {SqlSyntax.GetQuotedColumnName("nodeId")} = @id",
            $"DELETE FROM {SqlSyntax.GetQuotedTableName(ContentTypeAllowedContentTypeDto.TableName)} WHERE {SqlSyntax.GetQuotedColumnName("Id")} = @id",
            $"DELETE FROM {SqlSyntax.GetQuotedTableName(ContentTypeAllowedContentTypeDto.TableName)} WHERE {SqlSyntax.GetQuotedColumnName("AllowedId")} = @id",
            $"DELETE FROM {SqlSyntax.GetQuotedTableName(ContentType2ContentTypeDto.TableName)} WHERE {SqlSyntax.GetQuotedColumnName("parentContentTypeId")} = @id",
            $"DELETE FROM {SqlSyntax.GetQuotedTableName(ContentType2ContentTypeDto.TableName)} WHERE {SqlSyntax.GetQuotedColumnName("childContentTypeId")} = @id",
            $@"DELETE FROM {SqlSyntax.GetQuotedTableName(PropertyDataDto.TableName)} WHERE {SqlSyntax.GetQuotedColumnName("propertyTypeId")} IN
                (SELECT id FROM {SqlSyntax.GetQuotedTableName(PropertyTypeDto.TableName)} WHERE {SqlSyntax.GetQuotedColumnName("contentTypeId")} = @id)",
            $"DELETE FROM {SqlSyntax.GetQuotedTableName(PropertyTypeDto.TableName)} WHERE {SqlSyntax.GetQuotedColumnName("contentTypeId")} = @id",
            $"DELETE FROM {SqlSyntax.GetQuotedTableName(PropertyTypeGroupDto.TableName)} WHERE {SqlSyntax.GetQuotedColumnName("contenttypeNodeId")} = @id",
        };
        return list;
    }

    private (TEntity Entity, int SortOrder)[] GetAllowedContentTypes(IContentTypeBase contentTypeBase)
    {
        if (contentTypeBase.AllowedContentTypes?.Any() is not true)
        {
            return Array.Empty<(TEntity, int)>();
        }

        Guid[] allowedContentTypeKeys = contentTypeBase
            .AllowedContentTypes
            .OrderBy(c => c.SortOrder)
            .Select(c => c.Key)
            .ToArray();

        // NOTE: we're efficiently discarding the input sort order here in favor of a "0 to n" sorting (which is the correct sort order).
        //       i.e. if the input sort orders are [5, 3, 17] they will be come [1, 0, 2] (in effect though they will also be sorted by
        //       the 0 based sort order, so they will be returned as [0, 1, 2]).
        return PerformGetAll(allowedContentTypeKeys)?.Select(c => (c, allowedContentTypeKeys.IndexOf(c.Key))).ToArray()
            ?? Array.Empty<(TEntity, int)>();
    }

    private sealed class NameCompareDto
    {
        public int NodeId { get; set; }

        public int CurrentVersion { get; set; }

        public int LanguageId { get; set; }

        public string? CurrentName { get; set; }

        public string? PublishedName { get; set; }

        public int? PublishedVersion { get; set; }

        public int Id { get; set; } // the Id of the DocumentCultureVariationDto

        public bool Edited { get; set; }
    }

    private sealed class PropertyValueVersionDto
    {
        private decimal? _decimalValue;

        public int VersionId { get; set; }

        public int PropertyTypeId { get; set; }

        public int? LanguageId { get; set; }

        public string? Segment { get; set; }

        public int? IntValue { get; set; }

        [Column("decimalValue")]
        public decimal? DecimalValue
        {
            get => _decimalValue;
            set => _decimalValue = value?.Normalize();
        }

        public DateTime? DateValue { get; set; }

        public string? VarcharValue { get; set; }

        public string? TextValue { get; set; }

        public int NodeId { get; set; }

        public bool Current { get; set; }

        public bool Published { get; set; }

        public byte Variations { get; set; }
    }
}<|MERGE_RESOLUTION|>--- conflicted
+++ resolved
@@ -992,14 +992,9 @@
             Database.Execute(sqlInsertContentVersion);
 
             // insert rows into the documentCultureVariation table
-<<<<<<< HEAD
-            cols = Sql().ColumnsForInsert<DocumentCultureVariationDto>(x => x.NodeId, x => x.Edited, x => x.Published, x => x.Name, x => x.Available, x => x.LanguageId);
-            sqlSelect = Sql().Select<DocumentDto>(x => x.NodeId, x => x.Edited, x => x.Published)
-=======
             cols = Sql().ColumnsForInsert<DocumentCultureVariationDto>(x => x.NodeId, x => x.Edited, x => x.Published,
                 x => x.Name, x => x.Available, x => x.LanguageId);
             Sql<ISqlContext> sqlSelectDocument = Sql().Select<DocumentDto>(x => x.NodeId, x => x.Edited, x => x.Published)
->>>>>>> edd4b762
                 .AndSelect<NodeDto>(x => x.Text)
                 .Append($", {SqlSyntax.ConvertIntegerToBoolean(1)}, {defaultLanguageId}") // make Available + default language ID
                 .From<DocumentDto>()
