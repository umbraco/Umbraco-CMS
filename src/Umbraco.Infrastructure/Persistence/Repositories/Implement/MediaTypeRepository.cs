--- conflicted
+++ resolved
@@ -26,8 +26,8 @@
         IContentTypeCommonRepository commonRepository,
         ILanguageRepository languageRepository,
         IShortStringHelper shortStringHelper,
-<<<<<<< HEAD
-        IRepositoryCacheVersionService repositoryCacheVersionService)
+        IRepositoryCacheVersionService repositoryCacheVersionService,
+        IIdKeyMap idKeyMap)
         : base(
             scopeAccessor,
             cache,
@@ -35,11 +35,8 @@
             commonRepository,
             languageRepository,
             shortStringHelper,
-            repositoryCacheVersionService)
-=======
-        IIdKeyMap idKeyMap)
-        : base(scopeAccessor, cache, logger, commonRepository, languageRepository, shortStringHelper, idKeyMap)
->>>>>>> 44aa5dcf
+            repositoryCacheVersionService,
+            idKeyMap)
     {
     }
 
