using System.Security.Cryptography;
using System.Threading.Tasks;
using Microsoft.Extensions.Logging;
using NPoco;
using Umbraco.Cms.Core;
using Umbraco.Cms.Core.Cache;
using Umbraco.Cms.Core.Models;
using Umbraco.Cms.Core.Persistence.Querying;
using Umbraco.Cms.Core.Persistence.Repositories;
using Umbraco.Cms.Infrastructure.Persistence.Dtos;
using Umbraco.Cms.Infrastructure.Scoping;
using Umbraco.Extensions;

namespace Umbraco.Cms.Infrastructure.Persistence.Repositories.Implement;

internal class RedirectUrlRepository : EntityRepositoryBase<Guid, IRedirectUrl>, IRedirectUrlRepository
{
    public RedirectUrlRepository(IScopeAccessor scopeAccessor, AppCaches cache, ILogger<RedirectUrlRepository> logger)
        : base(scopeAccessor, cache, logger)
    {
    }

    public IRedirectUrl? Get(string url, Guid contentKey, string? culture)
    {
        var urlHash = url.GenerateHash<SHA1>();
        Sql<ISqlContext> sql = GetBaseQuery(false).Where<RedirectUrlDto>(x =>
            x.Url == url && x.UrlHash == urlHash && x.ContentKey == contentKey && x.Culture == culture);
        RedirectUrlDto? dto = Database.Fetch<RedirectUrlDto>(sql).FirstOrDefault();
        return dto == null ? null : Map(dto);
    }

    public void DeleteAll() => Database.Execute("DELETE FROM umbracoRedirectUrl");

    public void DeleteContentUrls(Guid contentKey) =>
        Database.Execute("DELETE FROM umbracoRedirectUrl WHERE contentKey=@contentKey", new { contentKey });

    public void Delete(Guid id) => Database.Delete<RedirectUrlDto>(id);

<<<<<<< HEAD
        public IRedirectUrl? GetMostRecentUrl(string url)
        {
            Sql<ISqlContext> sql = GetMostRecentSql(url);
            List<RedirectUrlDto> dtos = Database.Fetch<RedirectUrlDto>(sql);
            RedirectUrlDto? dto = dtos.FirstOrDefault();
            return dto == null ? null : Map(dto);
        }
        public  async Task<IRedirectUrl?> GetMostRecentUrlAsync(string url)
        {
            Sql<ISqlContext> sql = GetMostRecentSql(url);
            List<RedirectUrlDto> dtos = await Database.FetchAsync<RedirectUrlDto>(sql);
            RedirectUrlDto? dto = dtos.FirstOrDefault();
            return dto == null ? null : Map(dto);
        }

        private Sql<ISqlContext> GetMostRecentSql(string url)
        {
            var urlHash = url.GenerateHash<SHA1>();
            Sql<ISqlContext> sql = GetBaseQuery(false)
                .Where<RedirectUrlDto>(x => x.Url == url && x.UrlHash == urlHash)
                .OrderByDescending<RedirectUrlDto>(x => x.CreateDateUtc);
            return sql;
        }
=======
    public IRedirectUrl? GetMostRecentUrl(string url)
    {
        var urlHash = url.GenerateHash<SHA1>();
        Sql<ISqlContext> sql = GetBaseQuery(false)
            .Where<RedirectUrlDto>(x => x.Url == url && x.UrlHash == urlHash)
            .OrderByDescending<RedirectUrlDto>(x => x.CreateDateUtc);
        List<RedirectUrlDto> dtos = Database.Fetch<RedirectUrlDto>(sql);
        RedirectUrlDto? dto = dtos.FirstOrDefault();
        return dto == null ? null : Map(dto);
    }
>>>>>>> 4fc7f775

    public IRedirectUrl? GetMostRecentUrl(string url, string culture)
    {
        if (string.IsNullOrWhiteSpace(culture))
        {
<<<<<<< HEAD
            if (string.IsNullOrWhiteSpace(culture))
            {
                return GetMostRecentUrl(url);
            }

            Sql<ISqlContext> sql = GetMostRecentUrlSql(url, culture);

            List<RedirectUrlDto> dtos = Database.Fetch<RedirectUrlDto>(sql);
            RedirectUrlDto? dto = dtos.FirstOrDefault(f => f.Culture == culture.ToLower());

            if (dto == null)
            {
                dto = dtos.FirstOrDefault(f => string.IsNullOrWhiteSpace(f.Culture));
            }

            return dto == null ? null : Map(dto);
        }

        private Sql<ISqlContext> GetMostRecentUrlSql(string url, string culture)
        {
            var urlHash = url.GenerateHash<SHA1>();
            Sql<ISqlContext> sql = GetBaseQuery(false)
                .Where<RedirectUrlDto>(x => x.Url == url && x.UrlHash == urlHash &&
                                            (x.Culture == culture.ToLower() || x.Culture == null || x.Culture == string.Empty))
                .OrderByDescending<RedirectUrlDto>(x => x.CreateDateUtc);
            return sql;
        }

        public async Task<IRedirectUrl?> GetMostRecentUrlAsync(string url, string culture)
        {
            if (string.IsNullOrWhiteSpace(culture))
            {
                return GetMostRecentUrl(url);
            }

            Sql<ISqlContext> sql = GetMostRecentUrlSql(url, culture);

            List<RedirectUrlDto> dtos = await Database.FetchAsync<RedirectUrlDto>(sql);
            RedirectUrlDto? dto = dtos.FirstOrDefault(f => f.Culture == culture.ToLower());

            if (dto == null)
            {
                dto = dtos.FirstOrDefault(f => string.IsNullOrWhiteSpace(f.Culture));
            }

            return dto == null ? null : Map(dto);
=======
            return GetMostRecentUrl(url);
>>>>>>> 4fc7f775
        }

        var urlHash = url.GenerateHash<SHA1>();
        Sql<ISqlContext> sql = GetBaseQuery(false)
            .Where<RedirectUrlDto>(x => x.Url == url && x.UrlHash == urlHash &&
                                        (x.Culture == culture.ToLower() || x.Culture == null ||
                                         x.Culture == string.Empty))
            .OrderByDescending<RedirectUrlDto>(x => x.CreateDateUtc);
        List<RedirectUrlDto> dtos = Database.Fetch<RedirectUrlDto>(sql);
        RedirectUrlDto? dto = dtos.FirstOrDefault(f => f.Culture == culture.ToLower());

        if (dto == null)
        {
            dto = dtos.FirstOrDefault(f => string.IsNullOrWhiteSpace(f.Culture));
        }

        return dto == null ? null : Map(dto);
    }

    public IEnumerable<IRedirectUrl> GetContentUrls(Guid contentKey)
    {
        Sql<ISqlContext> sql = GetBaseQuery(false)
            .Where<RedirectUrlDto>(x => x.ContentKey == contentKey)
            .OrderByDescending<RedirectUrlDto>(x => x.CreateDateUtc);
        List<RedirectUrlDto> dtos = Database.Fetch<RedirectUrlDto>(sql);
        return dtos.Select(Map).WhereNotNull();
    }

    public IEnumerable<IRedirectUrl> GetAllUrls(long pageIndex, int pageSize, out long total)
    {
        Sql<ISqlContext> sql = GetBaseQuery(false)
            .OrderByDescending<RedirectUrlDto>(x => x.CreateDateUtc);
        Page<RedirectUrlDto> result = Database.Page<RedirectUrlDto>(pageIndex + 1, pageSize, sql);
        total = Convert.ToInt32(result.TotalItems);
        return result.Items.Select(Map).WhereNotNull();
    }

    public IEnumerable<IRedirectUrl> GetAllUrls(int rootContentId, long pageIndex, int pageSize, out long total)
    {
        Sql<ISqlContext> sql = GetBaseQuery(false)
            .Where(
                string.Format("{0}.{1} LIKE @path", SqlSyntax.GetQuotedTableName("umbracoNode"),
                    SqlSyntax.GetQuotedColumnName("path")), new { path = "%," + rootContentId + ",%" })
            .OrderByDescending<RedirectUrlDto>(x => x.CreateDateUtc);
        Page<RedirectUrlDto> result = Database.Page<RedirectUrlDto>(pageIndex + 1, pageSize, sql);
        total = Convert.ToInt32(result.TotalItems);

        IEnumerable<IRedirectUrl> rules = result.Items.Select(Map).WhereNotNull();
        return rules;
    }

    public IEnumerable<IRedirectUrl> SearchUrls(string searchTerm, long pageIndex, int pageSize, out long total)
    {
        Sql<ISqlContext> sql = GetBaseQuery(false)
            .Where(
                string.Format("{0}.{1} LIKE @url", SqlSyntax.GetQuotedTableName("umbracoRedirectUrl"),
                    SqlSyntax.GetQuotedColumnName("Url")),
                new { url = "%" + searchTerm.Trim().ToLowerInvariant() + "%" })
            .OrderByDescending<RedirectUrlDto>(x => x.CreateDateUtc);
        Page<RedirectUrlDto> result = Database.Page<RedirectUrlDto>(pageIndex + 1, pageSize, sql);
        total = Convert.ToInt32(result.TotalItems);

        IEnumerable<IRedirectUrl> rules = result.Items.Select(Map).WhereNotNull();
        return rules;
    }

    protected override int PerformCount(IQuery<IRedirectUrl> query) =>
        throw new NotSupportedException("This repository does not support this method.");

    protected override bool PerformExists(Guid id) => PerformGet(id) != null;

    protected override IRedirectUrl? PerformGet(Guid id)
    {
        Sql<ISqlContext> sql = GetBaseQuery(false).Where<RedirectUrlDto>(x => x.Id == id);
        RedirectUrlDto? dto = Database.Fetch<RedirectUrlDto>(sql.SelectTop(1)).FirstOrDefault();
        return dto == null ? null : Map(dto);
    }

    protected override IEnumerable<IRedirectUrl> PerformGetAll(params Guid[]? ids)
    {
        if (ids?.Length > Constants.Sql.MaxParameterCount)
        {
            throw new NotSupportedException(
                $"This repository does not support more than {Constants.Sql.MaxParameterCount} ids.");
        }

        Sql<ISqlContext> sql = GetBaseQuery(false).WhereIn<RedirectUrlDto>(x => x.Id, ids);
        List<RedirectUrlDto> dtos = Database.Fetch<RedirectUrlDto>(sql);
        return dtos.WhereNotNull().Select(Map).WhereNotNull();
    }

    protected override IEnumerable<IRedirectUrl> PerformGetByQuery(IQuery<IRedirectUrl> query) =>
        throw new NotSupportedException("This repository does not support this method.");

    protected override Sql<ISqlContext> GetBaseQuery(bool isCount)
    {
        Sql<ISqlContext> sql = Sql();
        if (isCount)
        {
            sql.Select(@"COUNT(*)
FROM umbracoRedirectUrl
JOIN umbracoNode ON umbracoRedirectUrl.contentKey=umbracoNode.uniqueID");
        }
        else
        {
            sql.Select(@"umbracoRedirectUrl.*, umbracoNode.id AS contentId
FROM umbracoRedirectUrl
JOIN umbracoNode ON umbracoRedirectUrl.contentKey=umbracoNode.uniqueID");
        }

        return sql;
    }

    protected override string GetBaseWhereClause() => "id = @id";

    protected override IEnumerable<string> GetDeleteClauses()
    {
        var list = new List<string> { "DELETE FROM umbracoRedirectUrl WHERE id = @id" };
        return list;
    }

    protected override void PersistNewItem(IRedirectUrl entity)
    {
        RedirectUrlDto? dto = Map(entity);
        Database.Insert(dto);
        entity.Id = entity.Key.GetHashCode();
    }

    protected override void PersistUpdatedItem(IRedirectUrl entity)
    {
        RedirectUrlDto? dto = Map(entity);
        if (dto is not null)
        {
            Database.Update(dto);
        }
    }

    private static RedirectUrlDto? Map(IRedirectUrl redirectUrl)
    {
        if (redirectUrl == null)
        {
            return null;
        }

        return new RedirectUrlDto
        {
            Id = redirectUrl.Key,
            ContentKey = redirectUrl.ContentKey,
            CreateDateUtc = redirectUrl.CreateDateUtc,
            Url = redirectUrl.Url,
            Culture = redirectUrl.Culture,
            UrlHash = redirectUrl.Url.GenerateHash<SHA1>(),
        };
    }

    private static IRedirectUrl? Map(RedirectUrlDto dto)
    {
        if (dto == null)
        {
            return null;
        }

        var url = new RedirectUrl();
        try
        {
            url.DisableChangeTracking();
            url.Key = dto.Id;
            url.Id = dto.Id.GetHashCode();
            url.ContentId = dto.ContentId;
            url.ContentKey = dto.ContentKey;
            url.CreateDateUtc = dto.CreateDateUtc;
            url.Culture = dto.Culture;
            url.Url = dto.Url;
            return url;
        }
        finally
        {
            url.EnableChangeTracking();
        }
    }
}<|MERGE_RESOLUTION|>--- conflicted
+++ resolved
@@ -36,106 +36,72 @@
 
     public void Delete(Guid id) => Database.Delete<RedirectUrlDto>(id);
 
-<<<<<<< HEAD
-        public IRedirectUrl? GetMostRecentUrl(string url)
-        {
-            Sql<ISqlContext> sql = GetMostRecentSql(url);
-            List<RedirectUrlDto> dtos = Database.Fetch<RedirectUrlDto>(sql);
-            RedirectUrlDto? dto = dtos.FirstOrDefault();
-            return dto == null ? null : Map(dto);
-        }
-        public  async Task<IRedirectUrl?> GetMostRecentUrlAsync(string url)
-        {
-            Sql<ISqlContext> sql = GetMostRecentSql(url);
-            List<RedirectUrlDto> dtos = await Database.FetchAsync<RedirectUrlDto>(sql);
-            RedirectUrlDto? dto = dtos.FirstOrDefault();
-            return dto == null ? null : Map(dto);
-        }
-
-        private Sql<ISqlContext> GetMostRecentSql(string url)
-        {
-            var urlHash = url.GenerateHash<SHA1>();
-            Sql<ISqlContext> sql = GetBaseQuery(false)
-                .Where<RedirectUrlDto>(x => x.Url == url && x.UrlHash == urlHash)
-                .OrderByDescending<RedirectUrlDto>(x => x.CreateDateUtc);
-            return sql;
-        }
-=======
     public IRedirectUrl? GetMostRecentUrl(string url)
     {
+        Sql<ISqlContext> sql = GetMostRecentSql(url);
+        List<RedirectUrlDto> dtos = Database.Fetch<RedirectUrlDto>(sql);
+        RedirectUrlDto? dto = dtos.FirstOrDefault();
+        return dto == null ? null : Map(dto);
+    }
+
+    public  async Task<IRedirectUrl?> GetMostRecentUrlAsync(string url)
+    {
+        Sql<ISqlContext> sql = GetMostRecentSql(url);
+        List<RedirectUrlDto> dtos = await Database.FetchAsync<RedirectUrlDto>(sql);
+        RedirectUrlDto? dto = dtos.FirstOrDefault();
+        return dto == null ? null : Map(dto);
+    }
+
+    private Sql<ISqlContext> GetMostRecentSql(string url)
+    {
         var urlHash = url.GenerateHash<SHA1>();
         Sql<ISqlContext> sql = GetBaseQuery(false)
             .Where<RedirectUrlDto>(x => x.Url == url && x.UrlHash == urlHash)
             .OrderByDescending<RedirectUrlDto>(x => x.CreateDateUtc);
-        List<RedirectUrlDto> dtos = Database.Fetch<RedirectUrlDto>(sql);
-        RedirectUrlDto? dto = dtos.FirstOrDefault();
-        return dto == null ? null : Map(dto);
-    }
->>>>>>> 4fc7f775
+        return sql;
+    }
 
     public IRedirectUrl? GetMostRecentUrl(string url, string culture)
     {
         if (string.IsNullOrWhiteSpace(culture))
         {
-<<<<<<< HEAD
-            if (string.IsNullOrWhiteSpace(culture))
-            {
-                return GetMostRecentUrl(url);
-            }
-
-            Sql<ISqlContext> sql = GetMostRecentUrlSql(url, culture);
-
-            List<RedirectUrlDto> dtos = Database.Fetch<RedirectUrlDto>(sql);
-            RedirectUrlDto? dto = dtos.FirstOrDefault(f => f.Culture == culture.ToLower());
-
-            if (dto == null)
-            {
-                dto = dtos.FirstOrDefault(f => string.IsNullOrWhiteSpace(f.Culture));
-            }
-
-            return dto == null ? null : Map(dto);
-        }
-
-        private Sql<ISqlContext> GetMostRecentUrlSql(string url, string culture)
-        {
-            var urlHash = url.GenerateHash<SHA1>();
-            Sql<ISqlContext> sql = GetBaseQuery(false)
-                .Where<RedirectUrlDto>(x => x.Url == url && x.UrlHash == urlHash &&
-                                            (x.Culture == culture.ToLower() || x.Culture == null || x.Culture == string.Empty))
-                .OrderByDescending<RedirectUrlDto>(x => x.CreateDateUtc);
-            return sql;
-        }
-
-        public async Task<IRedirectUrl?> GetMostRecentUrlAsync(string url, string culture)
-        {
-            if (string.IsNullOrWhiteSpace(culture))
-            {
-                return GetMostRecentUrl(url);
-            }
-
-            Sql<ISqlContext> sql = GetMostRecentUrlSql(url, culture);
-
-            List<RedirectUrlDto> dtos = await Database.FetchAsync<RedirectUrlDto>(sql);
-            RedirectUrlDto? dto = dtos.FirstOrDefault(f => f.Culture == culture.ToLower());
-
-            if (dto == null)
-            {
-                dto = dtos.FirstOrDefault(f => string.IsNullOrWhiteSpace(f.Culture));
-            }
-
-            return dto == null ? null : Map(dto);
-=======
             return GetMostRecentUrl(url);
->>>>>>> 4fc7f775
-        }
-
+        }
+
+        Sql<ISqlContext> sql = GetMostRecentUrlSql(url, culture);
+
+        List<RedirectUrlDto> dtos = Database.Fetch<RedirectUrlDto>(sql);
+        RedirectUrlDto? dto = dtos.FirstOrDefault(f => f.Culture == culture.ToLower());
+
+        if (dto == null)
+        {
+            dto = dtos.FirstOrDefault(f => string.IsNullOrWhiteSpace(f.Culture));
+        }
+
+        return dto == null ? null : Map(dto);
+    }
+
+    private Sql<ISqlContext> GetMostRecentUrlSql(string url, string culture)
+    {
         var urlHash = url.GenerateHash<SHA1>();
         Sql<ISqlContext> sql = GetBaseQuery(false)
             .Where<RedirectUrlDto>(x => x.Url == url && x.UrlHash == urlHash &&
                                         (x.Culture == culture.ToLower() || x.Culture == null ||
                                          x.Culture == string.Empty))
             .OrderByDescending<RedirectUrlDto>(x => x.CreateDateUtc);
-        List<RedirectUrlDto> dtos = Database.Fetch<RedirectUrlDto>(sql);
+        return sql;
+    }
+
+    public async Task<IRedirectUrl?> GetMostRecentUrlAsync(string url, string culture)
+    {
+        if (string.IsNullOrWhiteSpace(culture))
+        {
+            return GetMostRecentUrl(url);
+        }
+
+        Sql<ISqlContext> sql = GetMostRecentUrlSql(url, culture);
+
+        List<RedirectUrlDto> dtos = await Database.FetchAsync<RedirectUrlDto>(sql);
         RedirectUrlDto? dto = dtos.FirstOrDefault(f => f.Culture == culture.ToLower());
 
         if (dto == null)
