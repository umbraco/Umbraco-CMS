using Microsoft.Extensions.Logging;
using NPoco;
using Umbraco.Cms.Core;
using Umbraco.Cms.Core.Cache;
using Umbraco.Cms.Core.Models;
using Umbraco.Cms.Core.Persistence.Querying;
using Umbraco.Cms.Core.Persistence.Repositories;
using Umbraco.Cms.Infrastructure.Persistence.Dtos;
using Umbraco.Cms.Infrastructure.Scoping;
using Umbraco.Extensions;

namespace Umbraco.Cms.Infrastructure.Persistence.Repositories.Implement;

/// <summary>
///     An internal repository for managing entity containers such as doc type, media type, data type containers.
/// </summary>
internal class EntityContainerRepository : EntityRepositoryBase<int, EntityContainer>, IEntityContainerRepository
{
    public EntityContainerRepository(
        IScopeAccessor scopeAccessor,
        AppCaches cache,
        ILogger<EntityContainerRepository> logger,
        Guid containerObjectType,
        IRepositoryCacheVersionService repositoryCacheVersionService,
        ICacheSyncService cacheSyncService)
        : base(
            scopeAccessor,
            cache,
            logger,
            repositoryCacheVersionService,
            cacheSyncService)
    {
        Guid[] allowedContainers =
        {
<<<<<<< HEAD
            Constants.ObjectTypes.DocumentTypeContainer, Constants.ObjectTypes.MediaTypeContainer,
            Constants.ObjectTypes.DataTypeContainer, Constants.ObjectTypes.DocumentBlueprintContainer,
            Constants.ObjectTypes.ElementContainer,
=======
            Constants.ObjectTypes.DataTypeContainer,
            Constants.ObjectTypes.DocumentTypeContainer,
            Constants.ObjectTypes.MediaTypeContainer,
            Constants.ObjectTypes.MemberTypeContainer,
            Constants.ObjectTypes.DocumentBlueprintContainer,
>>>>>>> eae35a27
        };
        NodeObjectTypeId = containerObjectType;
        if (allowedContainers.Contains(NodeObjectTypeId) == false)
        {
            throw new InvalidOperationException("No container type exists with ID: " + NodeObjectTypeId);
        }
    }

    protected Guid NodeObjectTypeId { get; }

    // temp - so we don't have to implement GetByQuery
    public EntityContainer? Get(Guid id)
    {
        Sql<ISqlContext> sql = GetBaseQuery(false).Where<NodeDto>(c => c.UniqueId == id);

        NodeDto? nodeDto = Database.Fetch<NodeDto>(sql).FirstOrDefault();
        return nodeDto == null ? null : CreateEntity(nodeDto);
    }

    public IEnumerable<EntityContainer> Get(string name, int level)
    {
        Sql<ISqlContext> sql = GetBaseQuery(false)
            .Where<NodeDto>(c => c.Text == name && c.Level == level && c.NodeObjectType == NodeObjectTypeId);
        return Database.Fetch<NodeDto>(sql).Select(CreateEntity).WhereNotNull();
    }

    // never cache
    protected override IRepositoryCachePolicy<EntityContainer, int> CreateCachePolicy() =>
        NoCacheRepositoryCachePolicy<EntityContainer, int>.Instance;

    protected override EntityContainer? PerformGet(int id)
    {
        Sql<ISqlContext> sql = GetBaseQuery(false)
            .Where(GetBaseWhereClause(), new { id, NodeObjectType = NodeObjectTypeId });

        NodeDto? nodeDto = Database.FirstOrDefault<NodeDto>(sql);
        return nodeDto == null ? null : CreateEntity(nodeDto);
    }

    protected override IEnumerable<EntityContainer> PerformGetAll(params int[]? ids)
    {
        if (ids?.Any() ?? false)
        {
            return Database.FetchByGroups<NodeDto, int>(ids, Constants.Sql.MaxParameterCount, batch =>
                    GetBaseQuery(false)
                        .Where<NodeDto>(x => x.NodeObjectType == NodeObjectTypeId)
                        .WhereIn<NodeDto>(x => x.NodeId, batch))
                .Select(CreateEntity).WhereNotNull();
        }

        // else
        Sql<ISqlContext> sql = GetBaseQuery(false)
            .Where<NodeDto>(c => c.NodeObjectType == NodeObjectTypeId)
            .OrderBy<NodeDto>(x => x.Level);

        return Database.Fetch<NodeDto>(sql).Select(CreateEntity).WhereNotNull();
    }

    protected override IEnumerable<EntityContainer> PerformGetByQuery(IQuery<EntityContainer> query) =>
        throw new NotImplementedException();

    protected override Sql<ISqlContext> GetBaseQuery(bool isCount)
    {
        Sql<ISqlContext> sql = Sql();
        if (isCount)
        {
            sql.SelectCount();
        }
        else
        {
            sql.SelectAll();
        }

        sql.From<NodeDto>();
        return sql;
    }

    private static EntityContainer? CreateEntity(NodeDto nodeDto)
    {
        if (nodeDto.NodeObjectType.HasValue == false)
        {
            throw new InvalidOperationException("Node with id " + nodeDto.NodeId + " has no object type.");
        }

        Guid containedObjectType = EntityContainer.GetContainedObjectType(nodeDto.NodeObjectType.Value);

        if (containedObjectType == Guid.Empty)
        {
            return null;
        }

        var entity = new EntityContainer(nodeDto.NodeId, nodeDto.UniqueId,
            nodeDto.ParentId, nodeDto.Path, nodeDto.Level, nodeDto.SortOrder,
            containedObjectType,
            nodeDto.Text, nodeDto.UserId ?? Constants.Security.UnknownUserId);

        // reset dirty initial properties (U4-1946)
        entity.ResetDirtyProperties(false);

        return entity;
    }

    protected override string GetBaseWhereClause() => $"id = @id and {QuoteColumnName("nodeObjectType")} = @NodeObjectType";

    protected override IEnumerable<string> GetDeleteClauses() => throw new NotImplementedException();

    public bool HasDuplicateName(Guid parentKey, string name)
    {
        NodeDto? nodeDto = Database.FirstOrDefault<NodeDto>(Sql().SelectAll()
            .From<NodeDto>()
            .InnerJoin<NodeDto>("parent")
            .On<NodeDto, NodeDto>(
                (node, parent) => node.ParentId == parent.NodeId, aliasRight: "parent")
            .Where<NodeDto>(dto => dto.Text == name && dto.NodeObjectType == NodeObjectTypeId)
            .Where<NodeDto>(parent => parent.UniqueId == parentKey, alias: "parent"));

        return nodeDto is not null;
    }

    public bool HasDuplicateName(int parentId, string name)
    {
        NodeDto? nodeDto = Database.FirstOrDefault<NodeDto>(Sql().SelectAll()
            .From<NodeDto>()
            .Where<NodeDto>(dto => dto.Text == name && dto.NodeObjectType == NodeObjectTypeId && dto.ParentId == parentId));

        return nodeDto is not null;
    }

    protected override void PersistDeletedItem(EntityContainer entity)
    {
        if (entity == null)
        {
            throw new ArgumentNullException(nameof(entity));
        }

        EnsureContainerType(entity);

        NodeDto? nodeDto = Database.FirstOrDefault<NodeDto>(Sql().SelectAll()
            .From<NodeDto>()
            .Where<NodeDto>(dto => dto.NodeId == entity.Id && dto.NodeObjectType == entity.ContainerObjectType));

        if (nodeDto == null)
        {
            return;
        }

        // move children to the parent so they are not orphans
        List<NodeDto> childDtos = Database.Fetch<NodeDto>(Sql().SelectAll()
            .From<NodeDto>()
            .Where<NodeDto>(c => c.ParentId == entity.Id && (c.NodeObjectType == entity.ContainedObjectType || c.NodeObjectType == entity.ContainerObjectType)));

        foreach (NodeDto childDto in childDtos)
        {
            childDto.ParentId = nodeDto.ParentId;
            Database.Update(childDto);
        }

        // delete
        Database.Delete(nodeDto);

        entity.DeleteDate = DateTime.UtcNow;
    }

    protected override void PersistNewItem(EntityContainer entity)
    {
        if (entity == null)
        {
            throw new ArgumentNullException(nameof(entity));
        }

        EnsureContainerType(entity);

        if (entity.Name == null)
        {
            throw new InvalidOperationException("Entity name can't be null.");
        }

        if (string.IsNullOrWhiteSpace(entity.Name))
        {
            throw new InvalidOperationException(
                "Entity name can't be empty or consist only of white-space characters.");
        }

        entity.Name = entity.Name.Trim();

        // guard against duplicates
        NodeDto? nodeDto = Database.FirstOrDefault<NodeDto>(Sql().SelectAll()
            .From<NodeDto>()
            .Where<NodeDto>(dto =>
                dto.ParentId == entity.ParentId && dto.Text == entity.Name &&
                dto.NodeObjectType == entity.ContainerObjectType));
        if (nodeDto != null)
        {
            throw new InvalidOperationException("A container with the same name already exists.");
        }

        // create
        var level = 0;
        var path = "-1";
        if (entity.ParentId > -1)
        {
            NodeDto parentDto = Database.FirstOrDefault<NodeDto>(Sql().SelectAll()
                .From<NodeDto>()
                .Where<NodeDto>(dto =>
                    dto.NodeId == entity.ParentId && dto.NodeObjectType == entity.ContainerObjectType))
                ?? throw new InvalidOperationException("Could not find parent container with id " + entity.ParentId);

            level = parentDto.Level;
            path = parentDto.Path;
        }

        // note: sortOrder is NOT managed and always zero for containers
        nodeDto = new NodeDto
        {
            CreateDate = DateTime.UtcNow,
            Level = Convert.ToInt16(level + 1),
            NodeObjectType = entity.ContainerObjectType,
            ParentId = entity.ParentId,
            Path = path,
            SortOrder = 0,
            Text = entity.Name,
            UserId = entity.CreatorId,
            UniqueId = entity.Key,
        };

        // insert, get the id, update the path with the id
        var id = Convert.ToInt32(Database.Insert(nodeDto));
        nodeDto.Path = nodeDto.Path + "," + nodeDto.NodeId;
        Database.Save(nodeDto);

        // refresh the entity
        entity.Id = id;
        entity.Path = nodeDto.Path;
        entity.Level = nodeDto.Level;
        entity.SortOrder = 0;
        entity.CreateDate = nodeDto.CreateDate;
        entity.ResetDirtyProperties();
    }

    // beware! does NOT manage descendants in case of a new parent
    protected override void PersistUpdatedItem(EntityContainer entity)
    {
        if (entity == null)
        {
            throw new ArgumentNullException(nameof(entity));
        }

        EnsureContainerType(entity);

        if (entity.Name == null)
        {
            throw new InvalidOperationException("Entity name can't be null.");
        }

        if (string.IsNullOrWhiteSpace(entity.Name))
        {
            throw new InvalidOperationException(
                "Entity name can't be empty or consist only of white-space characters.");
        }

        entity.Name = entity.Name.Trim();

        // find container to update
        NodeDto nodeDto = Database.FirstOrDefault<NodeDto>(Sql().SelectAll()
            .From<NodeDto>()
            .Where<NodeDto>(dto => dto.NodeId == entity.Id && dto.NodeObjectType == entity.ContainerObjectType))
            ?? throw new InvalidOperationException("Could not find container with id " + entity.Id);

        // guard against duplicates
        NodeDto? dupNodeDto = Database.FirstOrDefault<NodeDto>(Sql().SelectAll()
            .From<NodeDto>()
            .Where<NodeDto>(dto =>
                dto.ParentId == entity.ParentId && dto.Text == entity.Name &&
                dto.NodeObjectType == entity.ContainerObjectType));
        if (dupNodeDto != null && dupNodeDto.NodeId != nodeDto.NodeId)
        {
            throw new InvalidOperationException("A container with the same name already exists.");
        }

        // update
        nodeDto.Text = entity.Name;
        if (nodeDto.ParentId != entity.ParentId)
        {
            nodeDto.Level = 0;
            nodeDto.Path = "-1";
            if (entity.ParentId > -1)
            {
                NodeDto parent = Database.FirstOrDefault<NodeDto>(Sql().SelectAll()
                    .From<NodeDto>()
                    .Where<NodeDto>(dto =>
                        dto.NodeId == entity.ParentId && dto.NodeObjectType == entity.ContainerObjectType))
                    ?? throw new InvalidOperationException(
                        "Could not find parent container with id " + entity.ParentId);

                nodeDto.Level = Convert.ToInt16(parent.Level + 1);
                nodeDto.Path = parent.Path + "," + nodeDto.NodeId;
            }

            nodeDto.ParentId = entity.ParentId;
        }

        // note: sortOrder is NOT managed and always zero for containers

        // update
        Database.Update(nodeDto);

        // refresh the entity
        entity.Path = nodeDto.Path;
        entity.Level = nodeDto.Level;
        entity.SortOrder = 0;
        entity.ResetDirtyProperties();
    }

    private void EnsureContainerType(EntityContainer entity)
    {
        if (entity.ContainerObjectType != NodeObjectTypeId)
        {
            throw new InvalidOperationException("The container type does not match the repository object type");
        }
    }
}<|MERGE_RESOLUTION|>--- conflicted
+++ resolved
@@ -32,17 +32,12 @@
     {
         Guid[] allowedContainers =
         {
-<<<<<<< HEAD
-            Constants.ObjectTypes.DocumentTypeContainer, Constants.ObjectTypes.MediaTypeContainer,
-            Constants.ObjectTypes.DataTypeContainer, Constants.ObjectTypes.DocumentBlueprintContainer,
-            Constants.ObjectTypes.ElementContainer,
-=======
             Constants.ObjectTypes.DataTypeContainer,
             Constants.ObjectTypes.DocumentTypeContainer,
             Constants.ObjectTypes.MediaTypeContainer,
             Constants.ObjectTypes.MemberTypeContainer,
             Constants.ObjectTypes.DocumentBlueprintContainer,
->>>>>>> eae35a27
+            Constants.ObjectTypes.ElementContainer,
         };
         NodeObjectTypeId = containerObjectType;
         if (allowedContainers.Contains(NodeObjectTypeId) == false)
