using System.Text;
using Microsoft.Extensions.Logging;
using Microsoft.Extensions.Options;
using NPoco;
using Umbraco.Cms.Core;
using Umbraco.Cms.Core.Cache;
using Umbraco.Cms.Core.Configuration.Models;
using Umbraco.Cms.Core.IO;
using Umbraco.Cms.Core.Models;
using Umbraco.Cms.Core.Models.Entities;
using Umbraco.Cms.Core.Persistence.Querying;
using Umbraco.Cms.Core.Persistence.Repositories;
using Umbraco.Cms.Core.Strings;
using Umbraco.Cms.Infrastructure.Persistence.Dtos;
using Umbraco.Cms.Infrastructure.Persistence.Factories;
using Umbraco.Cms.Infrastructure.Persistence.Querying;
using Umbraco.Cms.Infrastructure.Scoping;
using Umbraco.Extensions;

namespace Umbraco.Cms.Infrastructure.Persistence.Repositories.Implement;

/// <summary>
///     Represents the Template Repository
/// </summary>
internal sealed class TemplateRepository : EntityRepositoryBase<int, ITemplate>, ITemplateRepository
{
    private readonly IShortStringHelper _shortStringHelper;
    private readonly IFileSystem? _viewsFileSystem;
    private readonly IViewHelper _viewHelper;
    private readonly IOptionsMonitor<RuntimeSettings> _runtimeSettings;

    public TemplateRepository(
        IScopeAccessor scopeAccessor,
        AppCaches cache,
        ILogger<TemplateRepository> logger,
        FileSystems fileSystems,
        IShortStringHelper shortStringHelper,
        IViewHelper viewHelper,
        IOptionsMonitor<RuntimeSettings> runtimeSettings)
        : base(scopeAccessor, cache, logger)
    {
        _shortStringHelper = shortStringHelper;
        _viewsFileSystem = fileSystems.MvcViewsFileSystem;
        _viewHelper = viewHelper;
        _runtimeSettings = runtimeSettings;
    }

    public Stream GetFileContentStream(string filepath)
    {
        IFileSystem? fileSystem = GetFileSystem(filepath);
        if (fileSystem?.FileExists(filepath) == false)
        {
            return Stream.Null;
        }

        try
        {
            return fileSystem!.OpenFile(filepath);
        }
        catch
        {
            return Stream.Null; // deal with race conds
        }
    }

    public void SetFileContent(string filepath, Stream content) =>
        GetFileSystem(filepath)?.AddFile(filepath, content, true);

    public long GetFileSize(string filename)
    {
        IFileSystem? fileSystem = GetFileSystem(filename);
        if (fileSystem?.FileExists(filename) == false)
        {
            return -1;
        }

        try
        {
            return fileSystem!.GetSize(filename);
        }
        catch
        {
            return -1; // deal with race conds
        }
    }

    protected override IRepositoryCachePolicy<ITemplate, int> CreateCachePolicy() =>
        new FullDataSetRepositoryCachePolicy<ITemplate, int>(GlobalIsolatedCache, ScopeAccessor,
            GetEntityId, /*expires:*/ false);

    private IEnumerable<IUmbracoEntity> GetAxisDefinitions(params TemplateDto[] templates)
    {
        // look up the simple template definitions that have a master template assigned, this is used
        // later to populate the template item's properties
        Sql<ISqlContext> childIdsSql = SqlContext.Sql()
            .Select<TemplateDto>(t => t.NodeId, t => t.Alias)
            .AndSelect<NodeDto>(n => n.ParentId)
            .From<TemplateDto>()
            .InnerJoin<NodeDto>()
            .On<TemplateDto, NodeDto>(left => left.NodeId, right => right.NodeId)

            // lookup axis's
            .WhereInOr<NodeDto, NodeDto>(
                n => n.NodeId,
                n2 => n2.ParentId,
                templates.Select(x => x.NodeDto.ParentId),
                templates.Select(x => x.NodeId));

        IEnumerable<EntitySlim> childIds = Database.Fetch<AxisDefintionDto>(childIdsSql)
            .Select(x => new EntitySlim { Id = x.NodeId, ParentId = x.ParentId, Name = x.Alias });

        return childIds;
    }

    /// <summary>
    ///     Maps from a dto to an ITemplate
    /// </summary>
    /// <param name="dto"></param>
    /// <param name="axisDefinitions">
    ///     This is a collection of template definitions ... either all templates, or the collection of child templates and
    ///     it's parent template
    /// </param>
    /// <returns></returns>
    private ITemplate MapFromDto(TemplateDto dto, IUmbracoEntity[] axisDefinitions)
    {
        Template template = TemplateFactory.BuildEntity(_shortStringHelper, dto, axisDefinitions,
            file => GetFileContent((Template)file, false));

        if (dto.NodeDto.ParentId > 0)
        {
            IUmbracoEntity? masterTemplate = axisDefinitions.FirstOrDefault(x => x.Id == dto.NodeDto.ParentId);
            if (masterTemplate != null)
            {
                template.MasterTemplateAlias = masterTemplate.Name;
                template.MasterTemplateId = new Lazy<int>(() => dto.NodeDto.ParentId);
            }
        }

        // get the infos (update date and virtual path) that will change only if
        // path changes - but do not get content, will get loaded only when required
        GetFileContent(template, true);

        // reset dirty initial properties (U4-1946)
        template.ResetDirtyProperties(false);

        return template;
    }

    private void SetVirtualPath(ITemplate template)
    {
        var path = template.OriginalPath;
        if (string.IsNullOrWhiteSpace(path))
        {
            // we need to discover the path
            path = string.Concat(template.Alias, ".cshtml");
            if (_viewsFileSystem?.FileExists(path) ?? false)
            {
                template.VirtualPath = _viewsFileSystem.GetUrl(path);
                return;
            }

            path = string.Concat(template.Alias, ".vbhtml");
            if (_viewsFileSystem?.FileExists(path) ?? false)
            {
                template.VirtualPath = _viewsFileSystem.GetUrl(path);
                return;
            }
        }
        else
        {
            // we know the path already
            template.VirtualPath = _viewsFileSystem?.GetUrl(path);
        }

        template.VirtualPath = string.Empty; // file not found...
    }

    private string? GetFileContent(ITemplate template, bool init)
    {
        var path = template.OriginalPath;
        if (string.IsNullOrWhiteSpace(path))
        {
            // we need to discover the path
            path = string.Concat(template.Alias, ".cshtml");
            if (_viewsFileSystem?.FileExists(path) ?? false)
            {
                return GetFileContent(template, _viewsFileSystem, path, init);
            }

            path = string.Concat(template.Alias, ".vbhtml");
            if (_viewsFileSystem?.FileExists(path) ?? false)
            {
                return GetFileContent(template, _viewsFileSystem, path, init);
            }
        }
        else
        {
            // we know the path already
            return GetFileContent(template, _viewsFileSystem, path, init);
        }

        template.VirtualPath = string.Empty; // file not found...

        return string.Empty;
    }

    private static string? GetFileContent(ITemplate template, IFileSystem? fs, string filename, bool init)
    {
        // do not update .UpdateDate as that would make it dirty (side-effect)
        // unless initializing, because we have to do it once
        if (init && fs is not null)
        {
            template.UpdateDate = fs.GetLastModified(filename).UtcDateTime;
        }

        // TODO: see if this could enable us to update UpdateDate without messing with change tracking
        // and then we'd want to do it for scripts, stylesheets and partial views too (ie files)
        // var xtemplate = template as Template;
        // xtemplate.DisableChangeTracking();
        // template.UpdateDate = fs.GetLastModified(filename).UtcDateTime;
        // xtemplate.EnableChangeTracking();

        template.VirtualPath = fs?.GetUrl(filename);

        return init ? null : GetFileContent(fs, filename);
    }

    private static string? GetFileContent(IFileSystem? fs, string filename)
    {
        if (fs is null)
        {
            return null;
        }

        using Stream stream = fs.OpenFile(filename);
        using var reader = new StreamReader(stream, Encoding.UTF8, true);
        return reader.ReadToEnd();
    }

    private IFileSystem? GetFileSystem(string filepath)
    {
        var ext = Path.GetExtension(filepath);
        IFileSystem? fs;
        switch (ext)
        {
            case ".cshtml":
            case ".vbhtml":
                fs = _viewsFileSystem;
                break;
            default:
                throw new Exception("Unsupported extension " + ext + ".");
        }

        return fs;
    }

    /// <summary>
    ///     Ensures that there are not duplicate aliases and if so, changes it to be a numbered version and also verifies the
    ///     length
    /// </summary>
    /// <param name="template"></param>
    private void EnsureValidAlias(ITemplate template)
    {
        //ensure unique alias
        template.Alias = template.Alias.ToCleanString(_shortStringHelper, CleanStringType.UnderscoreAlias);

        if (template.Alias.Length > 100)
        {
            template.Alias = template.Alias.Substring(0, 95);
        }

        if (AliasAlreadExists(template))
        {
            template.Alias = EnsureUniqueAlias(template, 1);
        }
    }

    private bool AliasAlreadExists(ITemplate template)
    {
        Sql<ISqlContext> sql = GetBaseQuery(true)
            .Where<TemplateDto>(x => x.Alias.InvariantEquals(template.Alias) && x.NodeId != template.Id);
        var count = Database.ExecuteScalar<int>(sql);
        return count > 0;
    }

    private string EnsureUniqueAlias(ITemplate template, int attempts)
    {
        // TODO: This is ported from the old data layer... pretty crap way of doing this but it works for now.
        if (AliasAlreadExists(template))
        {
            return template.Alias + attempts;
        }

        attempts++;
        return EnsureUniqueAlias(template, attempts);
    }

    #region Overrides of RepositoryBase<int,ITemplate>

    protected override ITemplate? PerformGet(int id) =>
        //use the underlying GetAll which will force cache all templates
        GetMany().FirstOrDefault(x => x.Id == id);

    protected override IEnumerable<ITemplate> PerformGetAll(params int[]? ids)
    {
        Sql<ISqlContext> sql = GetBaseQuery(false);

        if (ids?.Any() ?? false)
        {
            sql.Where($"{QuoteTableName("umbracoNode")}.id in (@ids)", new { ids });
        }
        else
        {
            sql.Where<NodeDto>(x => x.NodeObjectType == NodeObjectTypeId);
        }

        List<TemplateDto> dtos = Database.Fetch<TemplateDto>(sql);

        if (dtos.Count == 0)
        {
            return Enumerable.Empty<ITemplate>();
        }

        //look up the simple template definitions that have a master template assigned, this is used
        // later to populate the template item's properties
        IUmbracoEntity[] childIds = (ids?.Any() ?? false
                ? GetAxisDefinitions(dtos.ToArray())
                : dtos.Select(x => new EntitySlim { Id = x.NodeId, ParentId = x.NodeDto.ParentId, Name = x.Alias }))
            .ToArray();

        return dtos.Select(d => MapFromDto(d, childIds));
    }

    protected override IEnumerable<ITemplate> PerformGetByQuery(IQuery<ITemplate> query)
    {
        Sql<ISqlContext> sqlClause = GetBaseQuery(false);
        var translator = new SqlTranslator<ITemplate>(sqlClause, query);
        Sql<ISqlContext> sql = translator.Translate();

        List<TemplateDto> dtos = Database.Fetch<TemplateDto>(sql);

        if (dtos.Count == 0)
        {
            return Enumerable.Empty<ITemplate>();
        }

        //look up the simple template definitions that have a master template assigned, this is used
        // later to populate the template item's properties
        IUmbracoEntity[] childIds = GetAxisDefinitions(dtos.ToArray()).ToArray();

        return dtos.Select(d => MapFromDto(d, childIds));
    }

    #endregion

    #region Overrides of EntityRepositoryBase<int,ITemplate>

    protected override Sql<ISqlContext> GetBaseQuery(bool isCount)
    {
        Sql<ISqlContext> sql = SqlContext.Sql();

        sql = isCount
            ? sql.SelectCount()
            : sql.Select<TemplateDto>(r => r.Select(x => x.NodeDto));

        sql
            .From<TemplateDto>()
            .InnerJoin<NodeDto>()
            .On<TemplateDto, NodeDto>(left => left.NodeId, right => right.NodeId)
            .Where<NodeDto>(x => x.NodeObjectType == NodeObjectTypeId);

        return sql;
    }

    protected override string GetBaseWhereClause() => $"{QuoteTableName(Constants.DatabaseSchema.Tables.Node)}.id = @id";

    protected override IEnumerable<string> GetDeleteClauses()
    {
        var nodeId = QuoteColumnName("nodeId");
        var umbracoNode = QuoteTableName(NodeDto.TableName);
        var list = new List<string>
        {
            $"DELETE FROM {QuoteTableName(Constants.DatabaseSchema.Tables.User2NodeNotify)} WHERE {nodeId} = @id",
            $@"UPDATE {QuoteTableName(Constants.DatabaseSchema.Tables.DocumentVersion)}
                SET {QuoteColumnName("templateId")} = NULL WHERE {QuoteColumnName("templateId")} = @id",
            $"DELETE FROM {QuoteTableName(Constants.DatabaseSchema.Tables.DocumentType)} WHERE {QuoteColumnName("templateNodeId")} = @id",
            $"DELETE FROM {QuoteTableName(Constants.DatabaseSchema.Tables.Template)} WHERE {nodeId} = @id",
            $"DELETE FROM {umbracoNode} WHERE id = @id",
        };
        return list;
    }

    protected Guid NodeObjectTypeId => Constants.ObjectTypes.Template;

    protected override void PersistNewItem(ITemplate entity)
    {
        EnsureValidAlias(entity);

        //Save to db
        var template = (Template)entity;
        template.AddingEntity();

        TemplateDto dto = TemplateFactory.BuildDto(template, NodeObjectTypeId, template.Id);

        //Create the (base) node data - umbracoNode
        NodeDto nodeDto = dto.NodeDto;
        nodeDto.Path = "-1," + dto.NodeDto.NodeId;
        var o = Database.IsNew(nodeDto) ? Convert.ToInt32(Database.Insert(nodeDto)) : Database.Update(nodeDto);

        //Update with new correct path
        ITemplate? parent = Get(template.MasterTemplateId!.Value);
        if (parent != null)
        {
            nodeDto.Path = string.Concat(parent.Path, ",", nodeDto.NodeId);
        }
        else
        {
            nodeDto.Path = "-1," + dto.NodeDto.NodeId;
        }

        Database.Update(nodeDto);

        //Insert template dto
        dto.NodeId = nodeDto.NodeId;
        Database.Insert(dto);

        //Update entity with correct values
        template.Id = nodeDto.NodeId; //Set Id on entity to ensure an Id is set
        template.Path = nodeDto.Path;

        // Only save file when not in production runtime mode
        if (_runtimeSettings.CurrentValue.Mode != RuntimeMode.Production)
        {
            //now do the file work
            SaveFile(template);
        }

        template.ResetDirtyProperties();

        // ensure that from now on, content is lazy-loaded
        if (template.GetFileContent == null)
        {
            template.GetFileContent = file => GetFileContent((Template)file, false);
        }
    }

    protected override void PersistUpdatedItem(ITemplate entity)
    {
        EnsureValidAlias(entity);

        //store the changed alias if there is one for use with updating files later
        var originalAlias = entity.Alias;
        if (entity.IsPropertyDirty("Alias"))
        {
            //we need to check what it currently is before saving and remove that file
            ITemplate? current = Get(entity.Id);
            originalAlias = current?.Alias;
        }

        var template = (Template)entity;

        if (entity.IsPropertyDirty("MasterTemplateId"))
        {
            ITemplate? parent = Get(template.MasterTemplateId!.Value);
            if (parent != null)
            {
                entity.Path = string.Concat(parent.Path, ",", entity.Id);
            }
            else
            {
                //this means that the master template has been removed, so we need to reset the template's
                //path to be at the root
                entity.Path = string.Concat("-1,", entity.Id);
            }
        }

        //Get TemplateDto from db to get the Primary key of the entity
<<<<<<< HEAD
        TemplateDto templateDto = Database.SingleOrDefault<TemplateDto>($"WHERE {QuoteColumnName("nodeId")} = @Id", new { entity.Id });
=======
        TemplateDto templateDto = Database.Single<TemplateDto>("WHERE nodeId = @Id", new {entity.Id});
>>>>>>> dca70a0b

        //Save updated entity to db
        template.UpdateDate = DateTime.UtcNow;
        TemplateDto dto = TemplateFactory.BuildDto(template, NodeObjectTypeId, templateDto.PrimaryKey);
        Database.Update(dto.NodeDto);
        Database.Update(dto);

        //re-update if this is a master template, since it could have changed!
        IEnumerable<IUmbracoEntity> axisDefs = GetAxisDefinitions(dto);
        template.IsMasterTemplate = axisDefs.Any(x => x.ParentId == dto.NodeId);

        // Only save file when not in production runtime mode
        if (_runtimeSettings.CurrentValue.Mode != RuntimeMode.Production)
        {
            //now do the file work
            SaveFile((Template)entity, originalAlias);
        }

        entity.ResetDirtyProperties();

        // ensure that from now on, content is lazy-loaded
        if (template.GetFileContent == null)
        {
            template.GetFileContent = file => GetFileContent((Template)file, false);
        }
    }

    private void SaveFile(Template template, string? originalAlias = null)
    {
        string? content;

        if (template is TemplateOnDisk templateOnDisk && templateOnDisk.IsOnDisk)
        {
            // if "template on disk" load content from disk
            content = _viewHelper.GetFileContents(template);
        }
        else
        {
            // else, create or write template.Content to disk
            content = originalAlias == null
                ? _viewHelper.CreateView(template, true)
                : _viewHelper.UpdateViewFile(template, originalAlias);
        }

        // once content has been set, "template on disk" are not "on disk" anymore
        template.Content = content;
        SetVirtualPath(template);
    }

    protected override void PersistDeletedItem(ITemplate entity)
    {
        var deletes = GetDeleteClauses().ToArray();

        var descendants = GetDescendants(entity.Id).ToList();

        //change the order so it goes bottom up! (deepest level first)
        descendants.Reverse();

        //delete the hierarchy
        foreach (ITemplate descendant in descendants)
        {
            foreach (var delete in deletes)
            {
                Database.Execute(delete, new { id = GetEntityId(descendant) });
            }
        }

        //now we can delete this one
        foreach (var delete in deletes)
        {
            Database.Execute(delete, new { id = GetEntityId(entity) });
        }

        var viewName = string.Concat(entity.Alias, ".cshtml");
        _viewsFileSystem?.DeleteFile(viewName);

        entity.DeleteDate = DateTime.UtcNow;
    }

    #endregion

    #region Implementation of ITemplateRepository

    public ITemplate? Get(string? alias) => GetAll(alias).FirstOrDefault();

    public IEnumerable<ITemplate> GetAll(params string?[] aliases)
    {
        //We must call the base (normal) GetAll method
        // which is cached. This is a specialized method and unfortunately with the params[] it
        // overlaps with the normal GetAll method.
        if (aliases.Any() == false)
        {
            return GetMany();
        }

        //return from base.GetAll, this is all cached
        return GetMany().Where(x => aliases.WhereNotNull().InvariantContains(x.Alias));
    }

    public IEnumerable<ITemplate> GetChildren(int masterTemplateId)
    {
        //return from base.GetAll, this is all cached
        ITemplate[] all = GetMany().ToArray();

        if (masterTemplateId <= 0)
        {
            return all.Where(x => x.MasterTemplateAlias.IsNullOrWhiteSpace());
        }

        ITemplate? parent = all.FirstOrDefault(x => x.Id == masterTemplateId);
        if (parent == null)
        {
            return Enumerable.Empty<ITemplate>();
        }

        IEnumerable<ITemplate> children = all.Where(x => x.MasterTemplateAlias.InvariantEquals(parent.Alias));
        return children;
    }

    public IEnumerable<ITemplate> GetDescendants(int masterTemplateId)
    {
        //return from base.GetAll, this is all cached
        ITemplate[] all = GetMany().ToArray();
        var descendants = new List<ITemplate>();
        if (masterTemplateId > 0)
        {
            ITemplate? parent = all.FirstOrDefault(x => x.Id == masterTemplateId);
            if (parent == null)
            {
                return Enumerable.Empty<ITemplate>();
            }

            //recursively add all children with a level
            AddChildren(all, descendants, parent.Alias);
        }
        else
        {
            descendants.AddRange(all.Where(x => x.MasterTemplateAlias.IsNullOrWhiteSpace()));
            foreach (ITemplate parent in descendants)
            {
                //recursively add all children with a level
                AddChildren(all, descendants, parent.Alias);
            }
        }

        //return the list - it will be naturally ordered by level
        return descendants;
    }

    private static void AddChildren(ITemplate[]? all, List<ITemplate> descendants, string masterAlias)
    {
        ITemplate[]? c = all?.Where(x => x.MasterTemplateAlias.InvariantEquals(masterAlias)).ToArray();
        if (c is null || c.Any() == false)
        {
            return;
        }

        descendants.AddRange(c);

        //recurse through all children
        foreach (ITemplate child in c)
        {
            AddChildren(all, descendants, child.Alias);
        }
    }

    #endregion
}<|MERGE_RESOLUTION|>--- conflicted
+++ resolved
@@ -475,11 +475,7 @@
         }
 
         //Get TemplateDto from db to get the Primary key of the entity
-<<<<<<< HEAD
-        TemplateDto templateDto = Database.SingleOrDefault<TemplateDto>($"WHERE {QuoteColumnName("nodeId")} = @Id", new { entity.Id });
-=======
-        TemplateDto templateDto = Database.Single<TemplateDto>("WHERE nodeId = @Id", new {entity.Id});
->>>>>>> dca70a0b
+        TemplateDto templateDto = Database.Single<TemplateDto>($"WHERE {QuoteColumnName("nodeId")} = @Id", new { entity.Id });
 
         //Save updated entity to db
         template.UpdateDate = DateTime.UtcNow;
