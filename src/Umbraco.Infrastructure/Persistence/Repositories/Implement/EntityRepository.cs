--- conflicted
+++ resolved
@@ -106,20 +106,13 @@
         var isMember = objectTypes.Any(objectType => objectType == Constants.ObjectTypes.Member);
         var isElement = objectTypes.Any(objectType => objectType == Constants.ObjectTypes.Element);
 
-<<<<<<< HEAD
-        Sql<ISqlContext> sql = GetBaseWhere(isContent, isMedia, isMember, isElement, false, s =>
-        {
-            sqlCustomization?.Invoke(s);
-
-            if (filter != null)
-=======
         Sql<ISqlContext> sql = GetBaseWhere(
             isContent,
             isMedia,
             isMember,
+            isElement,
             false,
             s =>
->>>>>>> eae35a27
             {
                 sqlCustomization?.Invoke(s);
 
