using System.Collections;
using System.Linq.Expressions;
using System.Reflection;
using System.Text;
using System.Text.RegularExpressions;
using NPoco;
using Umbraco.Cms.Core;
using Umbraco.Cms.Infrastructure.Persistence;
using Umbraco.Cms.Infrastructure.Persistence.Querying;
using Umbraco.Cms.Infrastructure.Persistence.SqlSyntax;

namespace Umbraco.Extensions
{
    public static partial class NPocoSqlExtensions
    {
        #region Where

        /// <summary>
        /// Appends a WHERE clause to the Sql statement.
        /// </summary>
        /// <typeparam name="TDto">The type of the Dto.</typeparam>
        /// <param name="sql">The Sql statement.</param>
        /// <param name="predicate">A predicate to transform and append to the Sql statement.</param>
        /// <param name="alias">An optional alias for the table.</param>
        /// <returns>The Sql statement.</returns>
        public static Sql<ISqlContext> Where<TDto>(this Sql<ISqlContext> sql, Expression<Func<TDto, bool>> predicate, string? alias = null)
        {
            (string s, object[] a) = sql.SqlContext.VisitDto(predicate, alias);
            return sql.Where(s, a);
        }

        /// <summary>
        /// Adds a WHERE clause to the SQL query based on the specified predicate and optional alias,  and appends a
        /// closing parenthesis to the query. This is used for selects within "WHERE [column] IN (SELECT ...)" statements.
        /// </summary>
        /// <typeparam name="TDto">The type of the data transfer object (DTO) used to define the predicate.</typeparam>
        /// <param name="sql">The SQL query to which the WHERE clause will be added.</param>
        /// <param name="predicate">An expression that defines the condition for the WHERE clause.</param>
        /// <param name="alias">An optional alias to qualify the table or entity in the query. If null, no alias is used.</param>
        /// <returns>The modified SQL query with the appended WHERE clause and closing parenthesis.</returns>
        public static Sql<ISqlContext> WhereClosure<TDto>(this Sql<ISqlContext> sql, Expression<Func<TDto, bool>> predicate, string? alias = null)
        {
            return sql.Where<TDto>(predicate, alias).Append(")");
        }

<<<<<<< HEAD
        public static Sql<ISqlContext> WhereParam<TDto>(this Sql<ISqlContext> sql, Expression<Func<TDto, object?>> field, string param)
        {
            string s = $"{sql.GetColumns(columnExpressions: [field], withAlias: false).FirstOrDefault()} = {param}";
            return sql.Where(s, []);
        }

=======
>>>>>>> d3e65089
        /// <summary>
        /// Appends a WHERE clause to the Sql statement.
        /// </summary>
        /// <typeparam name="TDto1">The type of Dto 1.</typeparam>
        /// <typeparam name="TDto2">The type of Dto 2.</typeparam>
        /// <param name="sql">The Sql statement.</param>
        /// <param name="predicate">A predicate to transform and append to the Sql statement.</param>
        /// <param name="alias1">An optional alias for Dto 1 table.</param>
        /// <param name="alias2">An optional alias for Dto 2 table.</param>
        /// <returns>The Sql statement.</returns>
        public static Sql<ISqlContext> Where<TDto1, TDto2>(this Sql<ISqlContext> sql, Expression<Func<TDto1, TDto2, bool>> predicate, string? alias1 = null, string? alias2 = null)
        {
            (string s, object[] a) = sql.SqlContext.VisitDto(predicate, alias1, alias2);
            return sql.Where(s, a);
        }

        /// <summary>
        /// Appends a WHERE clause to the Sql statement.
        /// </summary>
        /// <typeparam name="TDto1">The type of Dto 1.</typeparam>
        /// <typeparam name="TDto2">The type of Dto 2.</typeparam>
        /// <typeparam name="TDto3">The type of Dto 3.</typeparam>
        /// <param name="sql">The Sql statement.</param>
        /// <param name="predicate">A predicate to transform and append to the Sql statement.</param>
        /// <param name="alias1">An optional alias for Dto 1 table.</param>
        /// <param name="alias2">An optional alias for Dto 2 table.</param>
        /// <param name="alias3">An optional alias for Dto 3 table.</param>
        /// <returns>The Sql statement.</returns>
        public static Sql<ISqlContext> Where<TDto1, TDto2, TDto3>(this Sql<ISqlContext> sql, Expression<Func<TDto1, TDto2, TDto3, bool>> predicate, string? alias1 = null, string? alias2 = null, string? alias3 = null)
        {
            var (s, a) = sql.SqlContext.VisitDto(predicate, alias1, alias2, alias3);
            return sql.Where(s, a);
        }

        /// <summary>
        /// Appends a WHERE IN clause to the Sql statement.
        /// </summary>
        /// <typeparam name="TDto">The type of the Dto.</typeparam>
        /// <param name="sql">The Sql statement.</param>
        /// <param name="field">An expression specifying the field.</param>
        /// <param name="values">The values.</param>
        /// <returns>The Sql statement.</returns>
        public static Sql<ISqlContext> WhereIn<TDto>(this Sql<ISqlContext> sql, Expression<Func<TDto, object?>> field, IEnumerable? values)
        {
            var fieldName = sql.SqlContext.SqlSyntax.GetFieldName(field);
            sql.Where($"{fieldName} IN (@values)", new { values });
<<<<<<< HEAD
            return sql;
        }

        /// <summary>
        /// Appends a OR IN clause to the Sql statement.
        /// </summary>
        /// <typeparam name="TDto">The type of the first Dto.</typeparam>
        /// <typeparam name="TDto2">The type of the second Dto.</typeparam>
        /// <param name="sql">The Sql statement.</param>
        /// <param name="field">An expression specifying the first field.</param>
        /// <param name="values">First values.</param>
        /// <param name="field2">An expression specifying the second field.</param>
        /// <param name="values2">Second values.</param>
        /// <returns>The Sql statement.</returns>
        public static Sql<ISqlContext> WhereInOr<TDto, TDto2>(
            this Sql<ISqlContext> sql,
            Expression<Func<TDto, object?>> field,
            Expression<Func<TDto2, object?>> field2,
            IEnumerable? values,
            IEnumerable? values2)
        {
            var fieldName = sql.SqlContext.SqlSyntax.GetFieldName(field);
            var fieldName2 = sql.SqlContext.SqlSyntax.GetFieldName(field2);
            sql.Where($"{fieldName} IN (@values) OR {fieldName2} IN (@values2)", new { values }, new { values2 });
=======
>>>>>>> d3e65089
            return sql;
        }

        /// <summary>
        /// Appends a WHERE IN clause to the Sql statement.
        /// </summary>
        /// <typeparam name="TDto">The type of the Dto.</typeparam>
        /// <param name="sql">The Sql statement.</param>
        /// <param name="field">An expression specifying the field.</param>
        /// <param name="values">The values.</param>
        /// <param name="alias"></param>
        /// <returns>The Sql statement.</returns>
        public static Sql<ISqlContext> WhereIn<TDto>(this Sql<ISqlContext> sql, Expression<Func<TDto, object?>> field, IEnumerable? values, string alias)
        {
            var fieldName = sql.SqlContext.SqlSyntax.GetFieldName(field, alias);
            sql.Where(fieldName + " IN (@values)", new { values });
            return sql;
        }

        /// <summary>
        /// Appends a WHERE IN clause to the Sql statement.
        /// </summary>
        /// <typeparam name="TDto">The type of the Dto.</typeparam>
        /// <param name="sql">The Sql statement.</param>
        /// <param name="field">An expression specifying the field.</param>
        /// <param name="values">A subquery returning the value.</param>
        /// <returns>The Sql statement.</returns>
        public static Sql<ISqlContext> WhereIn<TDto>(this Sql<ISqlContext> sql, Expression<Func<TDto, object?>> field, Sql<ISqlContext>? values)
        {
            return WhereIn(sql, field, values, false, null);
        }

        public static Sql<ISqlContext> WhereIn<TDto>(this Sql<ISqlContext> sql, Expression<Func<TDto, object?>> field, Sql<ISqlContext>? values, string tableAlias)
        {
            return sql.WhereIn(field, values, false, tableAlias);
        }

        /// <summary>
        /// This builds a WHERE clause with a LIKE statement where the value is built from a subquery.
        /// E.g. for SQL Server: WHERE [field] LIKE CONCAT((SELECT [value] FROM ...), '%').
        /// Or SQLite : WHERE [field] LIKE ((SELECT [value] FROM ...) || '%').
        /// </summary>
        /// <typeparam name="TDto">The type of the Dto.</typeparam>
        /// <param name="sql">The Sql statement.</param>
        /// <param name="fieldSelector">An expression specifying the field.</param>
        /// <param name="valuesSql">The sql object to select the values.</param>
        /// <param name="concatDefault">If ommitted or empty the specific wildcard char is used as suffix for the resulting values from valueSql query.</param>
        /// <returns></returns>
        public static Sql<ISqlContext> WhereLike<TDto>(this Sql<ISqlContext> sql, Expression<Func<TDto, object?>> fieldSelector, Sql<ISqlContext>? valuesSql, string concatDefault = "")
        {
            var fieldName = sql.SqlContext.SqlSyntax.GetFieldName(fieldSelector);
            var concat = sql.SqlContext.SqlSyntax.GetWildcardConcat(concatDefault);
<<<<<<< HEAD
            var likeSelect = sql.SqlContext.SqlSyntax.GetConcat($"({valuesSql?.SQL})", concat);
=======
            var likeSelect = sql.SqlContext.SqlSyntax.GetConcat(valuesSql?.SQL ?? string.Empty, concat);
>>>>>>> d3e65089
            sql.Where($"{fieldName} LIKE {likeSelect}", valuesSql?.Arguments);
            return sql;
        }

        public static Sql<ISqlContext> Union(this Sql<ISqlContext> sql, Sql<ISqlContext> sql2)
        {
            return sql.Append(" UNION ").Append(sql2);
        }

        public static Sql<ISqlContext>.SqlJoinClause<ISqlContext> InnerJoinNested(this Sql<ISqlContext> sql, Sql<ISqlContext> nestedQuery, string alias)
        {
            return new Sql<ISqlContext>.SqlJoinClause<ISqlContext>(sql.Append("INNER JOIN (").Append(nestedQuery)
                .Append($") {sql.SqlContext.SqlSyntax.GetQuotedName(alias)}"));
        }

        public static Sql<ISqlContext> WhereLike<TDto>(this Sql<ISqlContext> sql, Expression<Func<TDto, object?>> fieldSelector, string likeValue)
        {
            var fieldName = sql.SqlContext.SqlSyntax.GetFieldName(fieldSelector);
            sql.Where($"{fieldName} LIKE ('{likeValue}')");
            return sql;
        }

        /// <summary>
        /// Appends a WHERE NOT IN clause to the Sql statement.
        /// </summary>
        /// <typeparam name="TDto">The type of the Dto.</typeparam>
        /// <param name="sql">The Sql statement.</param>
        /// <param name="field">An expression specifying the field.</param>
        /// <param name="values">The values.</param>
        /// <returns>The Sql statement.</returns>
        public static Sql<ISqlContext> WhereNotIn<TDto>(this Sql<ISqlContext> sql, Expression<Func<TDto, object?>> field, IEnumerable values)
        {
            var fieldName = sql.SqlContext.SqlSyntax.GetFieldName(field);
            sql.Where(fieldName + " NOT IN (@values)", new { values });
            return sql;
        }

        /// <summary>
        /// Appends a WHERE NOT IN clause to the Sql statement.
        /// </summary>
        /// <typeparam name="TDto">The type of the Dto.</typeparam>
        /// <param name="sql">The Sql statement.</param>
        /// <param name="field">An expression specifying the field.</param>
        /// <param name="values">A subquery returning the value.</param>
        /// <returns>The Sql statement.</returns>
        public static Sql<ISqlContext> WhereNotIn<TDto>(this Sql<ISqlContext> sql, Expression<Func<TDto, object?>> field, Sql<ISqlContext> values)
            => sql.WhereIn(field, values, true);

        /// <summary>
        /// Appends multiple OR WHERE IN clauses to the Sql statement.
        /// </summary>
        /// <typeparam name="TDto">The type of the Dto.</typeparam>
        /// <param name="sql">The Sql statement.</param>
        /// <param name="fields">Expressions specifying the fields.</param>
        /// <param name="values">The values.</param>
        /// <returns>The Sql statement.</returns>
        public static Sql WhereAnyIn<TDto>(this Sql<ISqlContext> sql, Expression<Func<TDto, object?>>[] fields, IEnumerable values)
        {
            ISqlSyntaxProvider sqlSyntax = sql.SqlContext.SqlSyntax;
            var fieldNames = fields.Select(x => sqlSyntax.GetFieldName(x)).ToArray();
            var sb = new StringBuilder();
            sb.Append("(");
            for (var i = 0; i < fieldNames.Length; i++)
            {
                if (i > 0)
                {
                    sb.Append(" OR ");
                }

                sb.Append(fieldNames[i]);
                sql.Append(" IN (@values)");
            }
            sb.Append(")");
            sql.Where(sb.ToString(), new { values });
            return sql;
        }

        private static Sql<ISqlContext> WhereIn<T>(this Sql<ISqlContext> sql, Expression<Func<T, object?>> fieldSelector, Sql? valuesSql, bool not)
        {
            return WhereIn(sql, fieldSelector, valuesSql, not, null);
        }

        private static Sql<ISqlContext> WhereIn<T>(this Sql<ISqlContext> sql, Expression<Func<T, object?>> fieldSelector, Sql? valuesSql, bool not, string? tableAlias)
        {
            var fieldName = sql.SqlContext.SqlSyntax.GetFieldName(fieldSelector, tableAlias);
            sql.Where(fieldName + (not ? " NOT" : string.Empty) + " IN (" + valuesSql?.SQL + ")", valuesSql?.Arguments);
            return sql;
        }

        /// <summary>
        /// Appends multiple OR WHERE clauses to the Sql statement.
        /// </summary>
        /// <param name="sql">The Sql statement.</param>
        /// <param name="predicates">The WHERE predicates.</param>
        /// <returns>The Sql statement.</returns>
        public static Sql<ISqlContext> WhereAny(this Sql<ISqlContext> sql, params Func<Sql<ISqlContext>, Sql<ISqlContext>>[] predicates)
        {
            var wsql = new Sql<ISqlContext>(sql.SqlContext);

            wsql.Append("(");
            for (var i = 0; i < predicates.Length; i++)
            {
                if (i > 0)
                {
                    wsql.Append(") OR (");
                }

                var temp = new Sql<ISqlContext>(sql.SqlContext);
                temp = predicates[i](temp);
                wsql.Append(temp.SQL.TrimStart("WHERE "), temp.Arguments);
            }
            wsql.Append(")");

            return sql.Where(wsql.SQL, wsql.Arguments);
        }

        /// <summary>
        /// Appends a WHERE NOT NULL clause to the Sql statement.
        /// </summary>
        /// <typeparam name="TDto">The type of the Dto.</typeparam>
        /// <param name="sql">The Sql statement.</param>
        /// <param name="field">Expression specifying the field.</param>
        /// <param name="tableAlias">An optional alias for the table.</param>
        /// <returns>The Sql statement.</returns>
        public static Sql<ISqlContext> WhereNotNull<TDto>(this Sql<ISqlContext> sql, Expression<Func<TDto, object?>> field, string? tableAlias = null)
        {
            return sql.WhereNull(field, tableAlias, true);
        }

        /// <summary>
        /// Appends a WHERE [NOT] NULL clause to the Sql statement.
        /// </summary>
        /// <typeparam name="TDto">The type of the Dto.</typeparam>
        /// <param name="sql">The Sql statement.</param>
        /// <param name="field">Expression specifying the field.</param>
        /// <param name="tableAlias">An optional alias for the table.</param>
        /// <param name="not">A value indicating whether to NOT NULL.</param>
        /// <returns>The Sql statement.</returns>
        public static Sql<ISqlContext> WhereNull<TDto>(this Sql<ISqlContext> sql, Expression<Func<TDto, object?>> field, string? tableAlias = null, bool not = false)
        {
            var column = sql.GetColumns(columnExpressions: [field], tableAlias: tableAlias, withAlias: false).First();
            return sql.Where($"({column} IS {(not ? "NOT " : string.Empty)}NULL)");
        }

        #endregion

        #region From

        /// <summary>
        /// Appends a FROM clause to the Sql statement.
        /// </summary>
        /// <typeparam name="TDto">The type of the Dto.</typeparam>
        /// <param name="sql">The Sql statement.</param>
        /// <param name="alias">An optional table alias</param>
        /// <returns>The Sql statement.</returns>
        public static Sql<ISqlContext> From<TDto>(this Sql<ISqlContext> sql, string? alias = null)
        {
            Type type = typeof(TDto);
            var tableName = type.GetTableName();

            var from = sql.SqlContext.SqlSyntax.GetQuotedTableName(tableName);
            if (!string.IsNullOrWhiteSpace(alias))
            {
                from += " " + sql.SqlContext.SqlSyntax.GetQuotedTableName(alias);
            }

            sql.From(from);

            return sql;
        }

        #endregion

        #region OrderBy, GroupBy

        /// <summary>
        /// Appends an ORDER BY clause to the Sql statement.
        /// </summary>
        /// <typeparam name="TDto">The type of the Dto.</typeparam>
        /// <param name="sql">The Sql statement.</param>
        /// <param name="field">An expression specifying the field.</param>
        /// <returns>The Sql statement.</returns>
        public static Sql<ISqlContext> OrderBy<TDto>(this Sql<ISqlContext> sql, Expression<Func<TDto, object?>> field)
        {
            return sql.OrderBy("(" + sql.SqlContext.SqlSyntax.GetFieldName(field) + ")");
        }

        public static Sql<ISqlContext> OrderBy<TDto>(this Sql<ISqlContext> sql, Expression<Func<TDto, object?>> field, string alias)
        {
            return sql.OrderBy("(" + sql.SqlContext.SqlSyntax.GetFieldName(field, alias) + ")");
        }

        /// <summary>
        /// Appends an ORDER BY clause to the Sql statement.
        /// </summary>
        /// <typeparam name="TDto">The type of the Dto.</typeparam>
        /// <param name="sql">The Sql statement.</param>
        /// <param name="fields">Expression specifying the fields.</param>
        /// <returns>The Sql statement.</returns>
        public static Sql<ISqlContext> OrderBy<TDto>(this Sql<ISqlContext> sql, params Expression<Func<TDto, object?>>[] fields)
        {
            ISqlSyntaxProvider sqlSyntax = sql.SqlContext.SqlSyntax;
            var columns = fields.Length == 0
                ? sql.GetColumns<TDto>(withAlias: false)
                : fields.Select(x => sqlSyntax.GetFieldName(x)).ToArray();
            return sql.OrderBy(columns);
        }

        /// <summary>
        /// Appends an ORDER BY DESC clause to the Sql statement.
        /// </summary>
        /// <typeparam name="TDto">The type of the Dto.</typeparam>
        /// <param name="sql">The Sql statement.</param>
        /// <param name="field">An expression specifying the field.</param>
        /// <returns>The Sql statement.</returns>
        public static Sql<ISqlContext> OrderByDescending<TDto>(this Sql<ISqlContext> sql, Expression<Func<TDto, object?>> field)
        {
            return sql.OrderByDescending(sql.SqlContext.SqlSyntax.GetFieldName(field));
        }

        /// <summary>
        /// Appends an ORDER BY DESC clause to the Sql statement.
        /// </summary>
        /// <typeparam name="TDto">The type of the Dto.</typeparam>
        /// <param name="sql">The Sql statement.</param>
        /// <param name="fields">Expression specifying the fields.</param>
        /// <returns>The Sql statement.</returns>
        public static Sql<ISqlContext> OrderByDescending<TDto>(this Sql<ISqlContext> sql, params Expression<Func<TDto, object?>>[] fields)
        {
            ISqlSyntaxProvider sqlSyntax = sql.SqlContext.SqlSyntax;
            var columns = fields.Length == 0
                ? sql.GetColumns<TDto>(withAlias: false)
                : fields.Select(x => sqlSyntax.GetFieldName(x)).ToArray();
            return sql.OrderByDescending(columns);
        }

        /// <summary>
        /// Appends an ORDER BY DESC clause to the Sql statement.
        /// </summary>
        /// <param name="sql">The Sql statement.</param>
        /// <param name="fields">Fields.</param>
        /// <returns>The Sql statement.</returns>
        public static Sql<ISqlContext> OrderByDescending(this Sql<ISqlContext> sql, params string?[] fields)
        {
            return sql.Append("ORDER BY " + string.Join(", ", fields.Select(x => x + " DESC")));
        }

        /// <summary>
        /// Appends a GROUP BY clause to the Sql statement.
        /// </summary>
        /// <typeparam name="TDto">The type of the Dto.</typeparam>
        /// <param name="sql">The Sql statement.</param>
        /// <param name="field">An expression specifying the field.</param>
        /// <returns>The Sql statement.</returns>
        public static Sql<ISqlContext> GroupBy<TDto>(this Sql<ISqlContext> sql, Expression<Func<TDto, object?>> field)
        {
            return sql.GroupBy(sql.SqlContext.SqlSyntax.GetFieldName(field));
        }

        /// <summary>
        /// Appends a GROUP BY clause to the Sql statement.
        /// </summary>
        /// <typeparam name="TDto">The type of the Dto.</typeparam>
        /// <param name="sql">The Sql statement.</param>
        /// <param name="fields">Expression specifying the fields.</param>
        /// <returns>The Sql statement.</returns>
        public static Sql<ISqlContext> GroupBy<TDto>(this Sql<ISqlContext> sql, params Expression<Func<TDto, object?>>[] fields)
        {
            ISqlSyntaxProvider sqlSyntax = sql.SqlContext.SqlSyntax;
            var columns = fields.Length == 0
                ? sql.GetColumns<TDto>(withAlias: false)
                : fields.Select(x => sqlSyntax.GetFieldName(x)).ToArray();
            return sql.GroupBy(columns);
        }

        /// <summary>
        /// Appends more ORDER BY or GROUP BY fields to the Sql statement.
        /// </summary>
        /// <typeparam name="TDto">The type of the Dto.</typeparam>
        /// <param name="sql">The Sql statement.</param>
        /// <param name="fields">Expressions specifying the fields.</param>
        /// <returns>The Sql statement.</returns>
        public static Sql<ISqlContext> AndBy<TDto>(this Sql<ISqlContext> sql, params Expression<Func<TDto, object?>>[] fields)
        {
            ISqlSyntaxProvider sqlSyntax = sql.SqlContext.SqlSyntax;
            var columns = fields.Length == 0
                ? sql.GetColumns<TDto>(withAlias: false)
                : fields.Select(x => sqlSyntax.GetFieldName(x)).ToArray();
            return sql.Append(", " + string.Join(", ", columns));

        }

        public static Sql<ISqlContext> AndBy<TDto>(this Sql<ISqlContext> sql, string tableAlias,
            params Expression<Func<TDto, object?>>[] fields)
        {
            ISqlSyntaxProvider sqlSyntax = sql.SqlContext.SqlSyntax;
            var columns = fields.Length == 0
                ? sql.GetColumns<TDto>(withAlias: false)
                : fields.Select(x => sqlSyntax.GetFieldName(x, tableAlias)).ToArray();
            return sql.Append(", " + string.Join(", ", columns));
        }

        /// <summary>
        /// Appends more ORDER BY DESC fields to the Sql statement.
        /// </summary>
        /// <typeparam name="TDto">The type of the Dto.</typeparam>
        /// <param name="sql">The Sql statement.</param>
        /// <param name="fields">Expressions specifying the fields.</param>
        /// <returns>The Sql statement.</returns>
        public static Sql<ISqlContext> AndByDescending<TDto>(this Sql<ISqlContext> sql, params Expression<Func<TDto, object?>>[] fields)
        {
            ISqlSyntaxProvider sqlSyntax = sql.SqlContext.SqlSyntax;
            var columns = fields.Length == 0
                ? sql.GetColumns<TDto>(withAlias: false)
                : fields.Select(x => sqlSyntax.GetFieldName(x)).ToArray();
            return sql.Append(", " + string.Join(", ", columns.Select(x => x + " DESC")));
        }

        #endregion

        #region Joins

        /// <summary>
        /// Appends a CROSS JOIN clause to the Sql statement.
        /// </summary>
        /// <typeparam name="TDto">The type of the Dto.</typeparam>
        /// <param name="sql">The Sql statement.</param>
        /// <param name="alias">An optional alias for the joined table.</param>
        /// <returns>The Sql statement.</returns>
        public static Sql<ISqlContext> CrossJoin<TDto>(this Sql<ISqlContext> sql, string? alias = null)
        {
            Type type = typeof(TDto);
            var tableName = type.GetTableName();
            var join = sql.SqlContext.SqlSyntax.GetQuotedTableName(tableName);
            if (alias != null)
            {
                join += " " + sql.SqlContext.SqlSyntax.GetQuotedTableName(alias);
            }

            return sql.Append("CROSS JOIN " + join);
        }

        /// <summary>
        /// Appends an INNER JOIN clause to the Sql statement.
        /// </summary>
        /// <typeparam name="TDto">The type of the Dto.</typeparam>
        /// <param name="sql">The Sql statement.</param>
        /// <param name="alias">An optional alias for the joined table.</param>
        /// <returns>A SqlJoin statement.</returns>
        public static Sql<ISqlContext>.SqlJoinClause<ISqlContext> InnerJoin<TDto>(this Sql<ISqlContext> sql, string? alias = null)
        {
            Type type = typeof(TDto);
            var tableName = type.GetTableName();
            var join = sql.SqlContext.SqlSyntax.GetQuotedTableName(tableName);
            if (alias != null)
            {
                join += " " + sql.SqlContext.SqlSyntax.GetQuotedTableName(alias);
            }

            return sql.InnerJoin(join);
        }

        /// <summary>
        /// Appends an INNER JOIN clause using a nested query.
        /// </summary>
        /// <param name="sql">The SQL statement.</param>
        /// <param name="nestedSelect">The nested sql query.</param>
        /// <param name="alias">An optional alias for the joined table.</param>
        /// <returns>A SqlJoin statement.</returns>
        public static Sql<ISqlContext>.SqlJoinClause<ISqlContext> InnerJoin(this Sql<ISqlContext> sql, Sql<ISqlContext> nestedSelect, string? alias = null)
        {
            var join = $"({nestedSelect.SQL})";
            if (alias is not null)
            {
                join += " " + sql.SqlContext.SqlSyntax.GetQuotedTableName(alias);
            }

            return sql.InnerJoin(join);
        }

        /// <summary>
        /// Appends a LEFT JOIN clause to the Sql statement.
        /// </summary>
        /// <typeparam name="TDto">The type of the Dto.</typeparam>
        /// <param name="sql">The Sql statement.</param>
        /// <param name="alias">An optional alias for the joined table.</param>
        /// <returns>A SqlJoin statement.</returns>
        public static Sql<ISqlContext>.SqlJoinClause<ISqlContext> LeftJoin<TDto>(this Sql<ISqlContext> sql, string? alias = null)
        {
            Type type = typeof(TDto);
            var tableName = type.GetTableName();
            var join = sql.SqlContext.SqlSyntax.GetQuotedTableName(tableName);
            if (alias != null)
            {
                join += " " + sql.SqlContext.SqlSyntax.GetQuotedTableName(alias);
            }

            return sql.LeftJoin(join);
        }

        /// <summary>
        /// Appends a LEFT JOIN clause to the Sql statement.
        /// </summary>
        /// <typeparam name="TDto">The type of the Dto.</typeparam>
        /// <param name="sql">The Sql statement.</param>
        /// <param name="nestedJoin">A nested join statement.</param>
        /// <param name="alias">An optional alias for the joined table.</param>
        /// <returns>A SqlJoin statement.</returns>
        /// <remarks>Nested statement produces LEFT JOIN xxx JOIN yyy ON ... ON ...</remarks>
        public static Sql<ISqlContext>.SqlJoinClause<ISqlContext> LeftJoin<TDto>(
            this Sql<ISqlContext> sql,
            Func<Sql<ISqlContext>, Sql<ISqlContext>> nestedJoin,
            string? alias = null) =>
            sql.SqlContext.SqlSyntax.LeftJoinWithNestedJoin<TDto>(sql, nestedJoin, alias);

        /// <summary>
        /// Appends an LEFT JOIN clause using a nested query.
        /// </summary>
        /// <param name="sql">The SQL statement.</param>
        /// <param name="nestedSelect">The nested sql query.</param>
        /// <param name="alias">An optional alias for the joined table.</param>
        /// <returns>A SqlJoin statement.</returns>
        public static Sql<ISqlContext>.SqlJoinClause<ISqlContext> LeftJoin(this Sql<ISqlContext> sql, Sql<ISqlContext> nestedSelect, string? alias = null)
        {
            var join = $"({nestedSelect.SQL})";
            if (alias is not null)
            {
                join += " " + sql.SqlContext.SqlSyntax.GetQuotedTableName(alias);
            }

            return sql.LeftJoin(join);
        }

        /// <summary>
        /// Appends a RIGHT JOIN clause to the Sql statement.
        /// </summary>
        /// <typeparam name="TDto">The type of the Dto.</typeparam>
        /// <param name="sql">The Sql statement.</param>
        /// <param name="alias">An optional alias for the joined table.</param>
        /// <returns>A SqlJoin statement.</returns>
        public static Sql<ISqlContext>.SqlJoinClause<ISqlContext> RightJoin<TDto>(this Sql<ISqlContext> sql, string? alias = null)
        {
            Type type = typeof(TDto);
            var tableName = type.GetTableName();
            var join = sql.SqlContext.SqlSyntax.GetQuotedTableName(tableName);
            if (alias != null)
            {
                join += " " + sql.SqlContext.SqlSyntax.GetQuotedTableName(alias);
            }

            return sql.RightJoin(join);
        }

        /// <summary>
        /// Appends an ON clause to a SqlJoin statement.
        /// </summary>
        /// <typeparam name="TLeft">The type of the left Dto.</typeparam>
        /// <typeparam name="TRight">The type of the right Dto.</typeparam>
        /// <param name="sqlJoin">The Sql join statement.</param>
        /// <param name="leftField">An expression specifying the left field.</param>
        /// <param name="rightField">An expression specifying the right field.</param>
        /// <returns>The Sql statement.</returns>
        public static Sql<ISqlContext> On<TLeft, TRight>(
            this Sql<ISqlContext>.SqlJoinClause<ISqlContext> sqlJoin,
            Expression<Func<TLeft, object?>> leftField,
            Expression<Func<TRight, object?>> rightField)
        {
            // TODO: ugly - should define on SqlContext!

            var xLeft = new Sql<ISqlContext>(sqlJoin.SqlContext).Columns(leftField);
            var xRight = new Sql<ISqlContext>(sqlJoin.SqlContext).Columns(rightField);
            return sqlJoin.On(xLeft + " = " + xRight);

            //var sqlSyntax = clause.SqlContext.SqlSyntax;

            //var leftType = typeof (TLeft);
            //var rightType = typeof (TRight);
            //var leftTableName = leftType.GetTableName();
            //var rightTableName = rightType.GetTableName();

            //var leftColumn = ExpressionHelper.FindProperty(leftMember) as PropertyInfo;
            //var rightColumn = ExpressionHelper.FindProperty(rightMember) as PropertyInfo;

            //var leftColumnName = leftColumn.GetColumnName();
            //var rightColumnName = rightColumn.GetColumnName();

            //string onClause = $"{sqlSyntax.GetQuotedTableName(leftTableName)}.{sqlSyntax.GetQuotedColumnName(leftColumnName)} = {sqlSyntax.GetQuotedTableName(rightTableName)}.{sqlSyntax.GetQuotedColumnName(rightColumnName)}";
            //return clause.On(onClause);
        }

        /// <summary>
        /// Appends an ON clause to a SqlJoin statement.
        /// </summary>
        /// <param name="sqlJoin">The Sql join statement.</param>
        /// <param name="on">A Sql fragment to use as the ON clause body.</param>
        /// <returns>The Sql statement.</returns>
        public static Sql<ISqlContext> On(this Sql<ISqlContext>.SqlJoinClause<ISqlContext> sqlJoin, Func<Sql<ISqlContext>, Sql<ISqlContext>> on)
        {
            var sql = new Sql<ISqlContext>(sqlJoin.SqlContext);
            sql = on(sql);
            var text = sql.SQL.Trim().TrimStart("WHERE").Trim();
            return sqlJoin.On(text, sql.Arguments);
        }

        /// <summary>
        /// Appends an ON clause to a SqlJoin statement.
        /// </summary>
        /// <typeparam name="TDto1">The type of Dto 1.</typeparam>
        /// <typeparam name="TDto2">The type of Dto 2.</typeparam>
        /// <param name="sqlJoin">The SqlJoin statement.</param>
        /// <param name="predicate">A predicate to transform and use as the ON clause body.</param>
        /// <param name="aliasLeft">An optional alias for Dto 1 table.</param>
        /// <param name="aliasRight">An optional alias for Dto 2 table.</param>
        /// <returns>The Sql statement.</returns>
        public static Sql<ISqlContext> On<TDto1, TDto2>(this Sql<ISqlContext>.SqlJoinClause<ISqlContext> sqlJoin, Expression<Func<TDto1, TDto2, bool>> predicate, string? aliasLeft = null, string? aliasRight = null)
        {
            var expresionist = new PocoToSqlExpressionVisitor<TDto1, TDto2>(sqlJoin.SqlContext, aliasLeft, aliasRight);
            var onExpression = expresionist.Visit(predicate);
            return sqlJoin.On(onExpression, expresionist.GetSqlParameters());
        }

        /// <summary>
        /// Appends an ON clause to a SqlJoin statement.
        /// </summary>
        /// <typeparam name="TDto1">The type of Dto 1.</typeparam>
        /// <typeparam name="TDto2">The type of Dto 2.</typeparam>
        /// <typeparam name="TDto3">The type of Dto 3.</typeparam>
        /// <param name="sqlJoin">The SqlJoin statement.</param>
        /// <param name="predicate">A predicate to transform and use as the ON clause body.</param>
        /// <param name="aliasLeft">An optional alias for Dto 1 table.</param>
        /// <param name="aliasRight">An optional alias for Dto 2 table.</param>
        /// <param name="aliasOther">An optional alias for Dto 3 table.</param>
        /// <returns>The Sql statement.</returns>
        public static Sql<ISqlContext> On<TDto1, TDto2, TDto3>(this Sql<ISqlContext>.SqlJoinClause<ISqlContext> sqlJoin, Expression<Func<TDto1, TDto2, TDto3, bool>> predicate, string? aliasLeft = null, string? aliasRight = null, string? aliasOther = null)
        {
            var expresionist = new PocoToSqlExpressionVisitor<TDto1, TDto2, TDto3>(sqlJoin.SqlContext, aliasLeft, aliasRight, aliasOther);
            var onExpression = expresionist.Visit(predicate);
            return sqlJoin.On(onExpression, expresionist.GetSqlParameters());
        }

        #endregion

        #region Select

        /// <summary>
        /// Alters a Sql statement to return a maximum amount of rows.
        /// </summary>
        /// <param name="sql">The Sql statement.</param>
        /// <param name="count">The maximum number of rows to return.</param>
        /// <returns>The Sql statement.</returns>
        public static Sql<ISqlContext> SelectTop(this Sql<ISqlContext> sql, int count)
        {
            if (sql == null)
            {
                throw new ArgumentNullException(nameof(sql));
            }

            return sql.SqlContext.SqlSyntax.SelectTop(sql, count);
        }

        /// <summary>
        /// Adds a SQL SELECT statement to retrieve the maximum value of the specified field from the table associated
        /// with the specified DTO type.
        /// </summary>
        /// <typeparam name="TDto">The type of the Data Transfer Object (DTO) that represents the table from which the maximum value will be
        /// selected.</typeparam>
        /// <param name="sql">The SQL query builder to which the SELECT statement will be appended. Cannot be <see langword="null"/>.</param>
        /// <param name="field">An expression specifying the field for which the maximum value will be calculated. Cannot be <see
        /// langword="null"/>.</param>
        /// <returns>A modified SQL query builder that includes the SELECT statement for the maximum value of the specified
        /// field.</returns>
        public static Sql<ISqlContext> SelectMax<TDto>(this Sql<ISqlContext> sql, Expression<Func<TDto, object?>> field)
        {
            ArgumentNullException.ThrowIfNull(sql);
            ArgumentNullException.ThrowIfNull(field);

            return sql.Select($"MAX ({sql.SqlContext.SqlSyntax.GetFieldName(field)})");
        }

        /// <summary>
        /// Adds a SQL SELECT statement to retrieve the maximum value of the specified field from the table associated
        /// with the specified DTO type.
        /// </summary>
        /// <typeparam name="TDto">The type of the Data Transfer Object (DTO) that represents the table from which the maximum value will be
        /// selected.</typeparam>
        /// <param name="sql">The SQL query builder to which the SELECT statement will be appended. Cannot be <see langword="null"/>.</param>
        /// <param name="field">An expression specifying the field for which the maximum value will be calculated. Cannot be <see
        /// langword="null"/>.</param>
        /// <param name="coalesceValue">COALESCE int value.</param>
        /// <returns>A modified SQL query builder that includes the SELECT statement for the maximum value of the specified
        /// field or the coalesceValue.</returns>
        public static Sql<ISqlContext> SelectMax<TDto>(this Sql<ISqlContext> sql, Expression<Func<TDto, object?>> field, int coalesceValue)
        {
            ArgumentNullException.ThrowIfNull(sql);
            ArgumentNullException.ThrowIfNull(field);

            return sql.Select($"COALESCE(MAX ({sql.SqlContext.SqlSyntax.GetFieldName(field)}), {coalesceValue})");
        }

        /// <summary>
        /// Adds a SQL SELECT statement to retrieve the maximum value of the specified field from the table associated
        /// with the specified DTO type.
        /// </summary>
        /// <typeparam name="TDto">The type of the Data Transfer Object (DTO) that represents the table from which the maximum value will be
        /// selected.</typeparam>
        /// <param name="sql">The SQL query builder to which the SELECT statement will be appended. Cannot be <see langword="null"/>.</param>
        /// <param name="field">An expression specifying the field for which the maximum value will be calculated. Cannot be <see
        /// langword="null"/>.</param>
        /// <param name="coalesceValue">COALESCE string value.</param>
        /// <returns>A modified SQL query builder that includes the SELECT statement for the maximum value of the specified
        /// field or the coalesceValue.</returns>
        public static Sql<ISqlContext> SelectMax<TDto>(this Sql<ISqlContext> sql, Expression<Func<TDto, object?>> field, string coalesceValue)
        {
            ArgumentNullException.ThrowIfNull(sql);
            ArgumentNullException.ThrowIfNull(field);

            return sql.Select($"COALESCE(MAX {sql.SqlContext.SqlSyntax.GetFieldName(field)}), '{coalesceValue}')");
        }

        /// <summary>
        /// Adds a SQL SELECT statement to retrieve the sum of the values of the specified field from the table associated
        /// with the specified DTO type.
        /// </summary>
        /// </summary>
        /// <typeparam name="TDto">The type of the Data Transfer Object (DTO) that represents the table from which the maximum value will be
        /// selected.</typeparam>
        /// <param name="sql">The SQL query builder to which the SELECT statement will be appended. Cannot be <see langword="null"/>.</param>
        /// <param name="field">An expression specifying the field for which the maximum value will be calculated. Cannot be <see
        /// langword="null"/>.</param>
        /// <returns>A modified SQL query builder that includes the SELECT statement for the maximum value of the specified
        /// field.</returns>
        public static Sql<ISqlContext> SelectSum<TDto>(this Sql<ISqlContext> sql, Expression<Func<TDto, object?>> field)
        {
            ArgumentNullException.ThrowIfNull(sql);
            ArgumentNullException.ThrowIfNull(field);

            return sql.Select($"SUM ({sql.SqlContext.SqlSyntax.GetFieldName(field)})");
        }

        /// <summary>
        /// Creates a SELECT COUNT(*) Sql statement.
        /// </summary>
        /// <param name="sql">The origin sql.</param>
        /// <param name="alias">An optional alias.</param>
        /// <returns>The Sql statement.</returns>
        public static Sql<ISqlContext> SelectCount(this Sql<ISqlContext> sql, string? alias = null)
        {
            if (sql == null)
            {
                throw new ArgumentNullException(nameof(sql));
            }

            var text = "COUNT(*)";
            if (alias != null)
            {
                text += " AS " + sql.SqlContext.SqlSyntax.GetQuotedColumnName(alias);
            }

            return sql.Select(text);
        }

        /// <summary>
        /// Creates a SELECT COUNT Sql statement.
        /// </summary>
        /// <typeparam name="TDto">The type of the DTO to count.</typeparam>
        /// <param name="sql">The origin sql.</param>
        /// <param name="fields">Expressions indicating the columns to count.</param>
        /// <returns>The Sql statement.</returns>
        /// <remarks>
        /// <para>If <paramref name="fields"/> is empty, all columns are counted.</para>
        /// </remarks>
        public static Sql<ISqlContext> SelectCount<TDto>(this Sql<ISqlContext> sql, params Expression<Func<TDto, object?>>[] fields)
            => sql.SelectCount(null, fields);

        /// <summary>
        /// Creates a SELECT COUNT Sql statement.
        /// </summary>
        /// <typeparam name="TDto">The type of the DTO to count.</typeparam>
        /// <param name="sql">The origin sql.</param>
        /// <param name="alias">An alias.</param>
        /// <param name="fields">Expressions indicating the columns to count.</param>
        /// <returns>The Sql statement.</returns>
        /// <remarks>
        /// <para>If <paramref name="fields"/> is empty, all columns are counted.</para>
        /// </remarks>
        public static Sql<ISqlContext> SelectCount<TDto>(this Sql<ISqlContext> sql, string? alias, params Expression<Func<TDto, object?>>[] fields)
        {
            if (sql == null)
            {
                throw new ArgumentNullException(nameof(sql));
            }

            ISqlSyntaxProvider sqlSyntax = sql.SqlContext.SqlSyntax;
            var columns = fields.Length == 0
                ? sql.GetColumns<TDto>(withAlias: false)
                : fields.Select(x => sqlSyntax.GetFieldName(x)).ToArray();
            var text = "COUNT (" + string.Join(", ", columns) + ")";
            if (alias != null)
            {
                text += " AS " + sqlSyntax.GetQuotedColumnName(alias);
            }

            return sql.Select(text);
        }

        /// <summary>
        /// Creates a SELECT * Sql statement.
        /// </summary>
        /// <param name="sql">The origin sql.</param>
        /// <returns>The Sql statement.</returns>
        public static Sql<ISqlContext> SelectAll(this Sql<ISqlContext> sql)
        {
            if (sql == null)
            {
                throw new ArgumentNullException(nameof(sql));
            }

            return sql.Select("*");
        }

        /// <summary>
        /// Creates a SELECT Sql statement.
        /// </summary>
        /// <typeparam name="TDto">The type of the DTO to select.</typeparam>
        /// <param name="sql">The origin sql.</param>
        /// <param name="fields">Expressions indicating the columns to select.</param>
        /// <returns>The Sql statement.</returns>
        /// <remarks>
        /// <para>If <paramref name="fields"/> is empty, all columns are selected.</para>
        /// </remarks>
        public static Sql<ISqlContext> Select<TDto>(this Sql<ISqlContext> sql, params Expression<Func<TDto, object?>>[] fields)
        {
            if (sql == null)
            {
                throw new ArgumentNullException(nameof(sql));
            }

            return sql.Select(sql.GetColumns(columnExpressions: fields));
        }

        /// <summary>
        /// Creates a SELECT DISTINCT Sql statement.
        /// </summary>
        /// <typeparam name="TDto">The type of the DTO to select.</typeparam>
        /// <param name="sql">The origin sql.</param>
        /// <param name="fields">Expressions indicating the columns to select.</param>
        /// <returns>The Sql statement.</returns>
        /// <remarks>
        /// <para>If <paramref name="fields"/> is empty, all columns are selected.</para>
        /// </remarks>
        public static Sql<ISqlContext> SelectDistinct<TDto>(this Sql<ISqlContext> sql, params Expression<Func<TDto, object?>>[] fields)
        {
            if (sql == null)
            {
                throw new ArgumentNullException(nameof(sql));
            }

            var columns = sql.GetColumns(columnExpressions: fields);
            sql.Append("SELECT DISTINCT " + string.Join(", ", columns));
            return sql;
        }

        public static Sql<ISqlContext> SelectDistinct(this Sql<ISqlContext> sql, params object[] columns)
        {
            sql.Append("SELECT DISTINCT " + string.Join(", ", columns));
            return sql;
        }

        //this.Append("SELECT " + string.Join(", ", columns), new object[0]);

        /// <summary>
        /// Creates a SELECT Sql statement.
        /// </summary>
        /// <typeparam name="TDto">The type of the DTO to select.</typeparam>
        /// <param name="sql">The origin sql.</param>
        /// <param name="tableAlias">A table alias.</param>
        /// <param name="fields">Expressions indicating the columns to select.</param>
        /// <returns>The Sql statement.</returns>
        /// <remarks>
        /// <para>If <paramref name="fields"/> is empty, all columns are selected.</para>
        /// </remarks>
        public static Sql<ISqlContext> Select<TDto>(this Sql<ISqlContext> sql, string tableAlias, params Expression<Func<TDto, object?>>[] fields)
        {
            if (sql == null)
            {
                throw new ArgumentNullException(nameof(sql));
            }

            return sql.Select(sql.GetColumns(tableAlias: tableAlias, columnExpressions: fields));
        }

        /// <summary>
        /// Adds columns to a SELECT Sql statement.
        /// </summary>
        /// <param name="sql">The origin sql.</param>
        /// <param name="fields">Columns to select.</param>
        /// <returns>The Sql statement.</returns>
        public static Sql<ISqlContext> AndSelect(this Sql<ISqlContext> sql, params string[] fields)
        {
            if (sql == null)
            {
                throw new ArgumentNullException(nameof(sql));
            }

            return sql.Append(", " + string.Join(", ", fields));
        }

        /// <summary>
        /// Adds columns to a SELECT Sql statement.
        /// </summary>
        /// <typeparam name="TDto">The type of the DTO to select.</typeparam>
        /// <param name="sql">The origin sql.</param>
        /// <param name="fields">Expressions indicating the columns to select.</param>
        /// <returns>The Sql statement.</returns>
        /// <remarks>
        /// <para>If <paramref name="fields"/> is empty, all columns are selected.</para>
        /// </remarks>
        public static Sql<ISqlContext> AndSelect<TDto>(this Sql<ISqlContext> sql, params Expression<Func<TDto, object?>>[] fields)
        {
            if (sql == null)
            {
                throw new ArgumentNullException(nameof(sql));
            }

            return sql.Append(", " + string.Join(", ", sql.GetColumns(columnExpressions: fields)));
        }

        /// <summary>
        /// Adds columns to a SELECT Sql statement.
        /// </summary>
        /// <typeparam name="TDto">The type of the DTO to select.</typeparam>
        /// <param name="sql">The origin sql.</param>
        /// <param name="tableAlias">A table alias.</param>
        /// <param name="fields">Expressions indicating the columns to select.</param>
        /// <returns>The Sql statement.</returns>
        /// <remarks>
        /// <para>If <paramref name="fields"/> is empty, all columns are selected.</para>
        /// </remarks>
        public static Sql<ISqlContext> AndSelect<TDto>(this Sql<ISqlContext> sql, string tableAlias, params Expression<Func<TDto, object?>>[] fields)
        {
            if (sql == null)
            {
                throw new ArgumentNullException(nameof(sql));
            }

            return sql.Append(", " + string.Join(", ", sql.GetColumns(tableAlias: tableAlias, columnExpressions: fields)));
        }

        /// <summary>
        /// Adds a COUNT(*) to a SELECT Sql statement.
        /// </summary>
        /// <param name="sql">The origin sql.</param>
        /// <param name="alias">An optional alias.</param>
        /// <returns>The Sql statement.</returns>
        public static Sql<ISqlContext> AndSelectCount(this Sql<ISqlContext> sql, string? alias = null)
        {
            if (sql == null)
            {
                throw new ArgumentNullException(nameof(sql));
            }

            var text = ", COUNT(*)";
            if (alias != null)
            {
                text += " AS " + sql.SqlContext.SqlSyntax.GetQuotedColumnName(alias);
            }

            return sql.Append(text);
        }

        /// <summary>
        /// Adds a COUNT to a SELECT Sql statement.
        /// </summary>
        /// <typeparam name="TDto">The type of the DTO to count.</typeparam>
        /// <param name="sql">The origin sql.</param>
        /// <param name="fields">Expressions indicating the columns to count.</param>
        /// <returns>The Sql statement.</returns>
        /// <remarks>
        /// <para>If <paramref name="fields"/> is empty, all columns are counted.</para>
        /// </remarks>
        public static Sql<ISqlContext> AndSelectCount<TDto>(this Sql<ISqlContext> sql, params Expression<Func<TDto, object?>>[] fields)
            => sql.AndSelectCount(null, fields);

        /// <summary>
        /// Adds a COUNT to a SELECT Sql statement.
        /// </summary>
        /// <typeparam name="TDto">The type of the DTO to count.</typeparam>
        /// <param name="sql">The origin sql.</param>
        /// <param name="alias">An alias.</param>
        /// <param name="fields">Expressions indicating the columns to count.</param>
        /// <returns>The Sql statement.</returns>
        /// <remarks>
        /// <para>If <paramref name="fields"/> is empty, all columns are counted.</para>
        /// </remarks>
        public static Sql<ISqlContext> AndSelectCount<TDto>(this Sql<ISqlContext> sql, string? alias = null, params Expression<Func<TDto, object?>>[] fields)
        {
            if (sql == null)
            {
                throw new ArgumentNullException(nameof(sql));
            }

            ISqlSyntaxProvider sqlSyntax = sql.SqlContext.SqlSyntax;
            var columns = fields.Length == 0
                ? sql.GetColumns<TDto>(withAlias: false)
                : fields.Select(x => sqlSyntax.GetFieldName(x)).ToArray();
            var text = ", COUNT (" + string.Join(", ", columns) + ")";
            if (alias != null)
            {
                text += " AS " + sql.SqlContext.SqlSyntax.GetQuotedColumnName(alias);
            }

            return sql.Append(text);
        }

        /// <summary>
        /// Creates a SELECT Sql statement with a referenced Dto.
        /// </summary>
        /// <typeparam name="TDto">The type of the Dto to select.</typeparam>
        /// <param name="sql">The origin Sql.</param>
        /// <param name="reference">An expression specifying the reference.</param>
        /// <returns>The Sql statement.</returns>
        public static Sql<ISqlContext> Select<TDto>(this Sql<ISqlContext> sql, Func<SqlRef<TDto>, SqlRef<TDto>> reference)
        {
            if (sql == null)
            {
                throw new ArgumentNullException(nameof(sql));
            }

            sql.Select(sql.GetColumns<TDto>());

            reference?.Invoke(new SqlRef<TDto>(sql, null));
            return sql;
        }

        /// <summary>
        /// Creates a SELECT Sql statement with a referenced Dto.
        /// </summary>
        /// <typeparam name="TDto">The type of the Dto to select.</typeparam>
        /// <param name="sql">The origin Sql.</param>
        /// <param name="reference">An expression specifying the reference.</param>
        /// <param name="sqlexpr">An expression to apply to the Sql statement before adding the reference selection.</param>
        /// <returns>The Sql statement.</returns>
        /// <remarks>The <paramref name="sqlexpr"/> expression applies to the Sql statement before the reference selection
        /// is added, so that it is possible to add (e.g. calculated) columns to the referencing Dto.</remarks>
        public static Sql<ISqlContext> Select<TDto>(this Sql<ISqlContext> sql, Func<SqlRef<TDto>, SqlRef<TDto>> reference, Func<Sql<ISqlContext>, Sql<ISqlContext>> sqlexpr)
        {
            if (sql == null)
            {
                throw new ArgumentNullException(nameof(sql));
            }

            sql.Select(sql.GetColumns<TDto>());

            sql = sqlexpr(sql);

            reference(new SqlRef<TDto>(sql, null));
            return sql;
        }

        /// <summary>
        /// Creates a SELECT CASE WHEN EXISTS query, which returns 1 if the sub query returns any results, and 0 if not.
        /// </summary>
        /// <param name="sql">The original SQL.</param>
        /// <param name="nestedSelect">The nested select to run the query against.</param>
        /// <returns>The updated Sql statement.</returns>
        public static Sql<ISqlContext> SelectAnyIfExists(this Sql<ISqlContext> sql, Sql<ISqlContext> nestedSelect)
        {
            sql.Append("SELECT CASE WHEN EXISTS (");
            sql.Append(nestedSelect);
            sql.Append(")");
            sql.Append("THEN 1 ELSE 0 END");
            return sql;
        }

        /// <summary>
        /// Represents a Dto reference expression.
        /// </summary>
        /// <typeparam name="TDto">The type of the referencing Dto.</typeparam>
        public class SqlRef<TDto>
        {
            /// <summary>
            /// Initializes a new Dto reference expression.
            /// </summary>
            /// <param name="sql">The original Sql expression.</param>
            /// <param name="prefix">The current Dtos prefix.</param>
            public SqlRef(Sql<ISqlContext> sql, string? prefix)
            {
                Sql = sql;
                Prefix = prefix;
            }

            /// <summary>
            /// Gets the original Sql expression.
            /// </summary>
            public Sql<ISqlContext> Sql { get; }

            /// <summary>
            /// Gets the current Dtos prefix.
            /// </summary>
            public string? Prefix { get; }

            /// <summary>
            /// Appends fields for a referenced Dto.
            /// </summary>
            /// <typeparam name="TRefDto">The type of the referenced Dto.</typeparam>
            /// <param name="field">An expression specifying the referencing field.</param>
            /// <param name="reference">An optional expression representing a nested reference selection.</param>
            /// <returns>A SqlRef statement.</returns>
            public SqlRef<TDto> Select<TRefDto>(Expression<Func<TDto, TRefDto>> field, Func<SqlRef<TRefDto>, SqlRef<TRefDto>>? reference = null)
                => Select(field, null, reference);

            /// <summary>
            /// Appends fields for a referenced Dto.
            /// </summary>
            /// <typeparam name="TRefDto">The type of the referenced Dto.</typeparam>
            /// <param name="field">An expression specifying the referencing field.</param>
            /// <param name="tableAlias">The referenced Dto table alias.</param>
            /// <param name="reference">An optional expression representing a nested reference selection.</param>
            /// <returns>A SqlRef statement.</returns>
            public SqlRef<TDto> Select<TRefDto>(Expression<Func<TDto, TRefDto>> field, string? tableAlias, Func<SqlRef<TRefDto>, SqlRef<TRefDto>>? reference = null)
            {
                PropertyInfo? property = field == null ? null : ExpressionHelper.FindProperty(field).Item1 as PropertyInfo;
                return Select(property, tableAlias, reference);
            }

            /// <summary>
            /// Selects referenced DTOs.
            /// </summary>
            /// <typeparam name="TRefDto">The type of the referenced DTOs.</typeparam>
            /// <param name="field">An expression specifying the referencing field.</param>
            /// <param name="reference">An optional expression representing a nested reference selection.</param>
            /// <returns>A referenced DTO expression.</returns>
            /// <remarks>
            /// <para>The referencing property has to be a <c>List{<typeparamref name="TRefDto"/>}</c>.</para>
            /// </remarks>
            public SqlRef<TDto> Select<TRefDto>(Expression<Func<TDto, List<TRefDto>>> field, Func<SqlRef<TRefDto>, SqlRef<TRefDto>>? reference = null)
                => Select(field, null, reference);

            /// <summary>
            /// Selects referenced DTOs.
            /// </summary>
            /// <typeparam name="TRefDto">The type of the referenced DTOs.</typeparam>
            /// <param name="field">An expression specifying the referencing field.</param>
            /// <param name="tableAlias">The DTO table alias.</param>
            /// <param name="reference">An optional expression representing a nested reference selection.</param>
            /// <returns>A referenced DTO expression.</returns>
            /// <remarks>
            /// <para>The referencing property has to be a <c>List{<typeparamref name="TRefDto"/>}</c>.</para>
            /// </remarks>
            public SqlRef<TDto> Select<TRefDto>(Expression<Func<TDto, List<TRefDto>>> field, string? tableAlias, Func<SqlRef<TRefDto>, SqlRef<TRefDto>>? reference = null)
            {
                PropertyInfo? property = field == null ? null : ExpressionHelper.FindProperty(field).Item1 as PropertyInfo;
                return Select(property, tableAlias, reference);
            }

            private SqlRef<TDto> Select<TRefDto>(PropertyInfo? propertyInfo, string? tableAlias, Func<SqlRef<TRefDto>, SqlRef<TRefDto>>? nested = null)
            {
                var referenceName = propertyInfo?.Name ?? typeof(TDto).Name;
                if (Prefix != null)
                {
                    referenceName = Prefix + PocoData.Separator + referenceName;
                }

                var columns = Sql.GetColumns<TRefDto>(tableAlias, referenceName);
                Sql.Append(", " + string.Join(", ", columns));

                nested?.Invoke(new SqlRef<TRefDto>(Sql, referenceName));
                return this;
            }
        }
        /// <summary>
        /// Gets fields for a Dto.
        /// </summary>
        /// <typeparam name="TDto">The type of the Dto.</typeparam>
        /// <param name="sql">The origin sql.</param>
        /// <param name="fields">Expressions specifying the fields.</param>
        /// <returns>The comma-separated list of fields.</returns>
        /// <remarks>
        /// <para>If <paramref name="fields"/> is empty, all fields are selected.</para>
        /// </remarks>
        public static string Columns<TDto>(this Sql<ISqlContext> sql, params Expression<Func<TDto, object?>>[] fields)
        {
            if (sql == null)
            {
                throw new ArgumentNullException(nameof(sql));
            }

            return string.Join(", ", sql.GetColumns(columnExpressions: fields, withAlias: false));
        }

        /// <summary>
        /// Gets fields for a Dto.
        /// </summary>
        public static string ColumnsForInsert<TDto>(this Sql<ISqlContext> sql, params Expression<Func<TDto, object?>>[]? fields)
        {
            if (sql == null)
            {
                throw new ArgumentNullException(nameof(sql));
            }

            return string.Join(", ", sql.GetColumns(columnExpressions: fields, withAlias: false, forInsert: true));
        }

        /// <summary>
        /// Gets fields for a Dto.
        /// </summary>
        /// <typeparam name="TDto">The type of the Dto.</typeparam>
        /// <param name="sql">The origin sql.</param>
        /// <param name="alias">The Dto table alias.</param>
        /// <param name="fields">Expressions specifying the fields.</param>
        /// <returns>The comma-separated list of fields.</returns>
        /// <remarks>
        /// <para>If <paramref name="fields"/> is empty, all fields are selected.</para>
        /// </remarks>
        public static string Columns<TDto>(this Sql<ISqlContext> sql, string alias, params Expression<Func<TDto, object?>>[] fields)
        {
            if (sql == null)
            {
                throw new ArgumentNullException(nameof(sql));
            }

            return string.Join(", ", sql.GetColumns(columnExpressions: fields, withAlias: false, tableAlias: alias));
        }

<<<<<<< HEAD
=======
        /// <summary>
        /// Adds a SELECT clause to the SQL query based on the specified predicate and optional alias, and prepends an
        /// opening parenthesis to the query. This is used for selects within "WHERE [column] IN (SELECT ...)" statements.
        /// </summary>
        /// <returns>The modified SQL query with the prepended SELECT clause and opening parenthesis.</returns>
>>>>>>> d3e65089
        public static Sql<ISqlContext> SelectClosure<TDto>(this Sql<ISqlContext> sql, Func<SqlConvert<TDto>, SqlConvert<TDto>> converts)
        {
            sql.Append($"(SELECT ");

            var c = new SqlConvert<TDto>(sql.SqlContext);
            c = converts(c);
            var first = true;
            foreach (string setExpression in c.SetExpressions)
            {
                sql.Append($"{(first ? string.Empty : ",")} {setExpression}");
                first = false;
            }

            if (!first)
            {
                sql.Append(" ");
            }

            return sql;
        }

        public class SqlConvert<TDto>(ISqlContext sqlContext)
        {
            public List<string> SetExpressions { get; } = [];

            public SqlConvert<TDto> ConvertUniqueIdentifierToString(Expression<Func<TDto, object?>> fieldSelector)
            {
                var fieldName = sqlContext.SqlSyntax.GetFieldNameForUpdate(fieldSelector);
                var convertFieldName = string.Format(sqlContext.SqlSyntax.ConvertUniqueIdentifierToString, fieldName);
                SetExpressions.Add(convertFieldName);
                return this;
            }
        }

        #endregion

        #region Delete

        public static Sql<ISqlContext> Delete(this Sql<ISqlContext> sql)
        {
            sql.Append("DELETE");
            return sql;
        }

        public static Sql<ISqlContext> Delete<TDto>(this Sql<ISqlContext> sql)
        {
            Type type = typeof(TDto);
            var tableName = type.GetTableName();

            // FROM optional SQL server, but not elsewhere.
            sql.Append($"DELETE FROM {sql.SqlContext.SqlSyntax.GetQuotedTableName(tableName)}");
            return sql;
        }

        /// <summary>
        /// Deletes records from a table based on a predicate.
        /// </summary>
        /// <typeparam name="TDto">Table definitio.</typeparam>
        /// <param name="sql">SqlConext</param>
        /// <param name="predicate">A predicate to transform and append to the Sql statement (WHERE clause).</param>
        /// <returns></returns>
        public static Sql<ISqlContext> Delete<TDto>(this Sql<ISqlContext> sql, Expression<Func<TDto, bool>> predicate)
        {
            (string s, object[] a) = sql.SqlContext.VisitDto(predicate);
            return sql.Delete<TDto>().Where(s, a);
        }

        #endregion

        #region Update

        public static Sql<ISqlContext> Update(this Sql<ISqlContext> sql)
        {
            sql.Append("UPDATE");
            return sql;
        }

        public static Sql<ISqlContext> Update<TDto>(this Sql<ISqlContext> sql)
        {
            Type type = typeof(TDto);
            var tableName = type.GetTableName();

            sql.Append($"UPDATE {sql.SqlContext.SqlSyntax.GetQuotedTableName(tableName)}");
            return sql;
        }

        public static Sql<ISqlContext> Update<TDto>(this Sql<ISqlContext> sql, Func<SqlUpd<TDto>, SqlUpd<TDto>> updates)
        {
            Type type = typeof(TDto);
            var tableName = type.GetTableName();

            sql.Append($"UPDATE {sql.SqlContext.SqlSyntax.GetQuotedTableName(tableName)} SET");

            var u = new SqlUpd<TDto>(sql.SqlContext);
            u = updates(u);
            var first = true;
            foreach (Tuple<string, object?> setExpression in u.SetExpressions)
            {
                switch (setExpression.Item2)
                {
                    case null:
                        sql.Append((first ? string.Empty : ",") + " " + setExpression.Item1 + "=NULL");
                        break;
                    case string s when s == string.Empty:
                        sql.Append((first ? string.Empty : ",") + " " + setExpression.Item1 + "=''");
                        break;
                    default:
                        sql.Append((first ? string.Empty : ",") + " " + setExpression.Item1 + "=@0", setExpression.Item2);
                        break;
                }

                first = false;
            }

            if (!first)
            {
                sql.Append(" ");
            }

            return sql;
        }

        public class SqlUpd<TDto>
        {
            private readonly ISqlContext _sqlContext;

            public SqlUpd(ISqlContext sqlContext)
            {
                _sqlContext = sqlContext;
            }

            public SqlUpd<TDto> Set(Expression<Func<TDto, object?>> fieldSelector, object? value)
            {
                var fieldName = _sqlContext.SqlSyntax.GetFieldNameForUpdate(fieldSelector);
                SetExpressions.Add(new Tuple<string, object?>(fieldName, value));
                return this;
            }

            public List<Tuple<string, object?>> SetExpressions { get; } = [];
        }

        #endregion

        #region Hints

        /// <summary>
        /// Appends the relevant ForUpdate hint.
        /// </summary>
        /// <param name="sql">The Sql statement.</param>
        /// <returns>The Sql statement.</returns>
        /// <remarks>
        /// NOTE: This method will not work for all queries, only simple ones!
        /// </remarks>
        public static Sql<ISqlContext> ForUpdate(this Sql<ISqlContext> sql)
            => sql.SqlContext.SqlSyntax.InsertForUpdateHint(sql);

        public static Sql<ISqlContext> AppendForUpdateHint(this Sql<ISqlContext> sql)
            => sql.SqlContext.SqlSyntax.AppendForUpdateHint(sql);

        #endregion

        #region Aliasing

        internal static string GetAliasedField(this Sql<ISqlContext> sql, string field)
        {
            // get alias, if aliased
            //
            // regex looks for pattern "([\w+].[\w+]) AS ([\w+])" ie "(field) AS (alias)"
            // and, if found & a group's field matches the field name, returns the alias
            //
            // so... if query contains "[umbracoNode].[nodeId] AS [umbracoNode__nodeId]"
            // then GetAliased for "[umbracoNode].[nodeId]" returns "[umbracoNode__nodeId]"

            MatchCollection matches = sql.SqlContext.SqlSyntax.AliasRegex.Matches(sql.SQL);
            Match? match = matches.Cast<Match>().FirstOrDefault(m => m.Groups[1].Value.InvariantEquals(field));
            return match == null ? field : match.Groups[2].Value;
        }

        #endregion

        #region Utilities

        public static Sql<ISqlContext> AppendSubQuery(this Sql<ISqlContext> sql, Sql<ISqlContext> subQuery, string alias)
        {
            // Append the subquery as a derived table with an alias
            sql.Append("(").Append(subQuery.SQL, subQuery.Arguments).Append($") AS {alias}");

            return sql;
        }

        private static string[] GetColumns<TDto>(this Sql<ISqlContext> sql, string? tableAlias = null, string? referenceName = null, Expression<Func<TDto, object?>>[]? columnExpressions = null, bool withAlias = true, bool forInsert = false)
        {
            PocoData? pd = sql.SqlContext.PocoDataFactory.ForType(typeof(TDto));
            var tableName = tableAlias ?? pd.TableInfo.TableName;
            var queryColumns = pd.QueryColumns.ToList();

            Dictionary<string, string>? aliases = null;

            if (columnExpressions != null && columnExpressions.Length > 0)
            {
                var names = columnExpressions.Select(x =>
                {
                    (MemberInfo member, var alias) = ExpressionHelper.FindProperty(x);
                    var field = member as PropertyInfo;
                    var fieldName = field?.GetColumnName();
                    if (alias != null && fieldName is not null)
                    {
                        aliases ??= new Dictionary<string, string>();
                        aliases[fieldName] = alias;
                    }
                    return fieldName;
                }).ToArray();

                //only get the columns that exist in the selected names
                queryColumns = queryColumns.Where(x => names.Contains(x.Key)).ToList();

                //ensure the order of the columns in the expressions is the order in the result
                queryColumns.Sort((a, b) => names.IndexOf(a.Key).CompareTo(names.IndexOf(b.Key)));
            }

            string? GetAlias(PocoColumn column)
            {
                if (aliases != null && aliases.TryGetValue(column.ColumnName, out var alias))
                {
                    return alias;
                }

                return withAlias ? (string.IsNullOrEmpty(column.ColumnAlias) ? column.MemberInfoKey : column.ColumnAlias) : null;
            }

            return queryColumns
                .Select(x => sql.SqlContext.SqlSyntax.GetColumn(sql.SqlContext.DatabaseType, tableName, x.Value.ColumnName, GetAlias(x.Value)!, referenceName, forInsert: forInsert))
                .ToArray();
        }

        public static string GetTableName(this Type type)
        {
            // TODO: returning string.Empty for now
            // BUT the code bits that calls this method cannot deal with string.Empty so we
            // should either throw, or fix these code bits...
            TableNameAttribute? attr = type.FirstAttribute<TableNameAttribute>();
            return string.IsNullOrWhiteSpace(attr?.Value) ? string.Empty : attr.Value;
        }

        private static string GetColumnName(this PropertyInfo column)
        {
            ColumnAttribute? attr = column.FirstAttribute<ColumnAttribute>();
            return string.IsNullOrWhiteSpace(attr?.Name) ? column.Name : attr.Name;
        }

        public static string ToText(this Sql sql)
        {
            var text = new StringBuilder();
            sql.ToText(text);
            return text.ToString();
        }

        public static void ToText(this Sql sql, StringBuilder text)
        {
            ToText(sql.SQL, sql.Arguments, text);
        }

        public static void ToText(string? sql, object[]? arguments, StringBuilder text)
        {
            text.AppendLine(sql);

            if (arguments == null || arguments.Length == 0)
            {
                return;
            }

            text.Append(" --");

            var i = 0;
            foreach (var arg in arguments)
            {
                text.Append(" @");
                text.Append(i++);
                text.Append(":");
                text.Append(arg);
            }

            text.AppendLine();
        }

        #endregion
    }
}<|MERGE_RESOLUTION|>--- conflicted
+++ resolved
@@ -43,15 +43,12 @@
             return sql.Where<TDto>(predicate, alias).Append(")");
         }
 
-<<<<<<< HEAD
         public static Sql<ISqlContext> WhereParam<TDto>(this Sql<ISqlContext> sql, Expression<Func<TDto, object?>> field, string param)
         {
             string s = $"{sql.GetColumns(columnExpressions: [field], withAlias: false).FirstOrDefault()} = {param}";
             return sql.Where(s, []);
         }
 
-=======
->>>>>>> d3e65089
         /// <summary>
         /// Appends a WHERE clause to the Sql statement.
         /// </summary>
@@ -98,7 +95,6 @@
         {
             var fieldName = sql.SqlContext.SqlSyntax.GetFieldName(field);
             sql.Where($"{fieldName} IN (@values)", new { values });
-<<<<<<< HEAD
             return sql;
         }
 
@@ -123,8 +119,6 @@
             var fieldName = sql.SqlContext.SqlSyntax.GetFieldName(field);
             var fieldName2 = sql.SqlContext.SqlSyntax.GetFieldName(field2);
             sql.Where($"{fieldName} IN (@values) OR {fieldName2} IN (@values2)", new { values }, new { values2 });
-=======
->>>>>>> d3e65089
             return sql;
         }
 
@@ -177,11 +171,7 @@
         {
             var fieldName = sql.SqlContext.SqlSyntax.GetFieldName(fieldSelector);
             var concat = sql.SqlContext.SqlSyntax.GetWildcardConcat(concatDefault);
-<<<<<<< HEAD
             var likeSelect = sql.SqlContext.SqlSyntax.GetConcat($"({valuesSql?.SQL})", concat);
-=======
-            var likeSelect = sql.SqlContext.SqlSyntax.GetConcat(valuesSql?.SQL ?? string.Empty, concat);
->>>>>>> d3e65089
             sql.Where($"{fieldName} LIKE {likeSelect}", valuesSql?.Arguments);
             return sql;
         }
@@ -1306,14 +1296,11 @@
             return string.Join(", ", sql.GetColumns(columnExpressions: fields, withAlias: false, tableAlias: alias));
         }
 
-<<<<<<< HEAD
-=======
         /// <summary>
         /// Adds a SELECT clause to the SQL query based on the specified predicate and optional alias, and prepends an
         /// opening parenthesis to the query. This is used for selects within "WHERE [column] IN (SELECT ...)" statements.
         /// </summary>
         /// <returns>The modified SQL query with the prepended SELECT clause and opening parenthesis.</returns>
->>>>>>> d3e65089
         public static Sql<ISqlContext> SelectClosure<TDto>(this Sql<ISqlContext> sql, Func<SqlConvert<TDto>, SqlConvert<TDto>> converts)
         {
             sql.Append($"(SELECT ");
