--- conflicted
+++ resolved
@@ -1172,11 +1172,7 @@
             new UserGroupDto
             {
                 Id = 1,
-<<<<<<< HEAD
-                UniqueId = Guid.NewGuid(),
-=======
                 Key = Guid.NewGuid(),
->>>>>>> fdf41655
                 StartMediaId = -1,
                 StartContentId = -1,
                 Alias = Constants.Security.AdminGroupAlias,
@@ -1194,11 +1190,7 @@
             new UserGroupDto
             {
                 Id = 2,
-<<<<<<< HEAD
-                UniqueId = Guid.NewGuid(),
-=======
                 Key = Guid.NewGuid(),
->>>>>>> fdf41655
                 StartMediaId = -1,
                 StartContentId = -1,
                 Alias = Constants.Security.WriterGroupAlias,
@@ -1216,11 +1208,7 @@
             new UserGroupDto
             {
                 Id = 3,
-<<<<<<< HEAD
-                UniqueId = Guid.NewGuid(),
-=======
                 Key = Guid.NewGuid(),
->>>>>>> fdf41655
                 StartMediaId = -1,
                 StartContentId = -1,
                 Alias = Constants.Security.EditorGroupAlias,
@@ -1238,11 +1226,7 @@
             new UserGroupDto
             {
                 Id = 4,
-<<<<<<< HEAD
-                UniqueId = Guid.NewGuid(),
-=======
                 Key = Guid.NewGuid(),
->>>>>>> fdf41655
                 StartMediaId = -1,
                 StartContentId = -1,
                 Alias = Constants.Security.TranslatorGroupAlias,
@@ -1260,11 +1244,7 @@
             new UserGroupDto
             {
                 Id = 5,
-<<<<<<< HEAD
-                UniqueId = Guid.NewGuid(),
-=======
                 Key = Guid.NewGuid(),
->>>>>>> fdf41655
                 Alias = Constants.Security.SensitiveDataGroupAlias,
                 Name = "Sensitive data",
                 DefaultPermissions = string.Empty,
