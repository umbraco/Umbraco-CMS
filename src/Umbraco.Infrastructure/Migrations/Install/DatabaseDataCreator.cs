using System.Diagnostics.CodeAnalysis;
using System.Globalization;
using Microsoft.Extensions.Logging;
using Microsoft.Extensions.Options;
using NPoco;
using Umbraco.Cms.Core;
using Umbraco.Cms.Core.Actions;
using Umbraco.Cms.Core.Configuration;
using Umbraco.Cms.Core.Configuration.Models;
using Umbraco.Cms.Core.Models;
using Umbraco.Cms.Infrastructure.BackgroundJobs;
using Umbraco.Cms.Infrastructure.Migrations.Upgrade;
using Umbraco.Cms.Infrastructure.Persistence;
using Umbraco.Cms.Infrastructure.Persistence.Dtos;
using Umbraco.Cms.Infrastructure.Persistence.SqlSyntax;
using Umbraco.Extensions;

namespace Umbraco.Cms.Infrastructure.Migrations.Install;

/// <summary>
///     Creates the initial database data during install.
/// </summary>
internal sealed class DatabaseDataCreator
{

    internal const string EditorGroupAlias = "editor";

    internal const string SensitiveDataGroupAlias = "sensitiveData";

    internal const string TranslatorGroupAlias = "translator";

    internal const string WriterGroupAlias = "writer";

    internal static readonly LogViewerQueryDto[] _defaultLogQueries =
    [
        new()
        {
            Name = "Find all logs where the Level is NOT Verbose and NOT Debug",
            Query = "Not(@Level='Verbose') and Not(@Level='Debug')",
        },
        new()
        {
            Name = "Find all logs that has an exception property (Warning, Error & Fatal with Exceptions)",
            Query = "Has(@Exception)",
        },
        new()
        {
            Name = "Find all logs that have the property 'Duration'",
            Query = "Has(Duration)",
        },
        new()
        {
            Name = "Find all logs that have the property 'Duration' and the duration is greater than 1000ms",
            Query = "Has(Duration) and Duration > 1000",
        },
        new()
        {
            Name = "Find all logs that are from the namespace 'Umbraco.Core'",
            Query = "StartsWith(SourceContext, 'Umbraco.Core')",
        },
        new()
        {
            Name = "Find all logs that use a specific log message template",
            Query = "@MessageTemplate = '[Timing {TimingId}] {EndMessage} ({TimingDuration}ms)'",
        },
        new()
        {
            Name = "Find logs where one of the items in the SortedComponentTypes property array is equal to",
            Query = "SortedComponentTypes[?] = 'Umbraco.Web.Search.ExamineComponent'",
        },
        new()
        {
            Name = "Find logs where one of the items in the SortedComponentTypes property array contains",
            Query = "Contains(SortedComponentTypes[?], 'DatabaseServer')",
        },
        new()
        {
            Name = "Find all logs that the message has localhost in it with SQL like",
            Query = "@Message like '%localhost%'",
        },
        new()
        {
            Name = "Find all logs that the message that starts with 'end' in it with SQL like",
            Query = "@Message like 'end%'",
        }
    ];

    private const string ImageMediaTypeKey = "cc07b313-0843-4aa8-bbda-871c8da728c8";

    private readonly IDatabase _database;

    private readonly IDictionary<string, IList<string>> _entitiesToAlwaysCreate = new Dictionary<string, IList<string>>
    {
        {
            Constants.Configuration.NamedOptions.InstallDefaultData.DataTypes,
            new List<string> { Constants.DataTypes.Guids.LabelString }
        },
    };

    private readonly IOptionsMonitor<InstallDefaultDataSettings> _installDefaultDataSettings;
    private readonly ILogger<DatabaseDataCreator> _logger;
    private readonly IUmbracoVersion _umbracoVersion;

    public DatabaseDataCreator(IDatabase database, ILogger<DatabaseDataCreator> logger, IUmbracoVersion umbracoVersion,
        IOptionsMonitor<InstallDefaultDataSettings> installDefaultDataSettings)
    {
        _database = database;
        _logger = logger;
        _umbracoVersion = umbracoVersion;
        _installDefaultDataSettings = installDefaultDataSettings;
    }

    /// <summary>
    ///     Initialize the base data creation by inserting the data foundation for umbraco
    ///     specific to a table
    /// </summary>
    /// <param name="tableName">Name of the table to create base data for</param>
    public void InitializeBaseData(string tableName)
    {
        _logger.LogInformation("Creating data in {TableName}", tableName);

        if (tableName.Equals(Constants.DatabaseSchema.Tables.Node))
        {
            CreateNodeData();
        }

        if (tableName.Equals(Constants.DatabaseSchema.Tables.Lock))
        {
            CreateLockData();
        }

        if (tableName.Equals(Constants.DatabaseSchema.Tables.ContentType))
        {
            CreateContentTypeData();
        }

        if (tableName.Equals(Constants.DatabaseSchema.Tables.User))
        {
            CreateUserData();
        }

        if (tableName.Equals(Constants.DatabaseSchema.Tables.UserGroup))
        {
            CreateUserGroupData();
        }

        if (tableName.Equals(Constants.DatabaseSchema.Tables.UserGroup2Permission))
        {
            CreateUserGroup2PermissionData();
        }

        if (tableName.Equals(Constants.DatabaseSchema.Tables.User2UserGroup))
        {
            CreateUser2UserGroupData();
        }

        if (tableName.Equals(Constants.DatabaseSchema.Tables.UserGroup2App))
        {
            CreateUserGroup2AppData();
        }

        if (tableName.Equals(Constants.DatabaseSchema.Tables.PropertyTypeGroup))
        {
            CreatePropertyTypeGroupData();
        }

        if (tableName.Equals(Constants.DatabaseSchema.Tables.PropertyType))
        {
            CreatePropertyTypeData();
        }

        if (tableName.Equals(Constants.DatabaseSchema.Tables.Language))
        {
            CreateLanguageData();
        }

        if (tableName.Equals(Constants.DatabaseSchema.Tables.ContentChildType))
        {
            CreateContentChildTypeData();
        }

        if (tableName.Equals(Constants.DatabaseSchema.Tables.DataType))
        {
            CreateDataTypeData();
        }

        if (tableName.Equals(Constants.DatabaseSchema.Tables.RelationType))
        {
            CreateRelationTypeData();
        }

        if (tableName.Equals(Constants.DatabaseSchema.Tables.KeyValue))
        {
            CreateKeyValueData();
        }

        if (tableName.Equals(Constants.DatabaseSchema.Tables.LogViewerQuery))
        {
            CreateLogViewerQueryData();
        }

        _logger.LogInformation("Completed creating data in {TableName}", tableName);
    }

    private void CreateUserGroup2PermissionData()
    {
        var userGroupKeyToPermissions = new Dictionary<Guid, IEnumerable<string>>()
        {
            [Constants.Security.AdminGroupKey] = [ActionNew.ActionLetter, ActionUpdate.ActionLetter, ActionDelete.ActionLetter, ActionMove.ActionLetter, ActionCopy.ActionLetter, ActionSort.ActionLetter, ActionRollback.ActionLetter, ActionProtect.ActionLetter, ActionAssignDomain.ActionLetter, ActionPublish.ActionLetter, ActionRights.ActionLetter, ActionUnpublish.ActionLetter, ActionBrowse.ActionLetter, ActionCreateBlueprintFromContent.ActionLetter, ActionNotify.ActionLetter, ":", "5", "7", "T", ActionDocumentPropertyRead.ActionLetter, ActionDocumentPropertyWrite.ActionLetter],
            [Constants.Security.EditorGroupKey] = [ActionNew.ActionLetter, ActionUpdate.ActionLetter, ActionDelete.ActionLetter, ActionMove.ActionLetter, ActionCopy.ActionLetter, ActionSort.ActionLetter, ActionRollback.ActionLetter, ActionProtect.ActionLetter, ActionPublish.ActionLetter, ActionUnpublish.ActionLetter, ActionBrowse.ActionLetter, ActionCreateBlueprintFromContent.ActionLetter, ActionNotify.ActionLetter, ":", "5", "T", ActionDocumentPropertyRead.ActionLetter, ActionDocumentPropertyWrite.ActionLetter],
            [Constants.Security.WriterGroupKey] = [ActionNew.ActionLetter, ActionUpdate.ActionLetter, ActionBrowse.ActionLetter, ActionNotify.ActionLetter, ":", ActionDocumentPropertyRead.ActionLetter, ActionDocumentPropertyWrite.ActionLetter],
            [Constants.Security.TranslatorGroupKey] = [ActionUpdate.ActionLetter, ActionBrowse.ActionLetter, ActionDocumentPropertyRead.ActionLetter, ActionDocumentPropertyWrite.ActionLetter],
        };

        var i = 1;
        foreach (var (userGroupKey, permissions) in userGroupKeyToPermissions)
        {
            foreach (var permission in permissions)
            {
                _database.Insert(
                    Constants.DatabaseSchema.Tables.UserGroup2Permission,
                    "id",
                    false,
                    new UserGroup2PermissionDto
                    {
                        Id = i++,
                        UserGroupKey = userGroupKey,
                        Permission = permission,
                    });
            }
        }
    }

    internal static Guid CreateUniqueRelationTypeId(string alias, string name) => (alias + "____" + name).ToGuid();

    private void CreateNodeData()
    {
        CreateNodeDataForDataTypes();
        CreateNodeDataForMediaTypes();
        CreateNodeDataForMemberTypes();
    }

    private void CreateNodeDataForDataTypes()
    {
        void InsertDataTypeNodeDto(int id, int sortOrder, string uniqueId, string text)
        {
            var nodeDto = new NodeDto
            {
                NodeId = id,
                Trashed = false,
                ParentId = -1,
                UserId = -1,
                Level = 1,
                Path = "-1," + id,
                SortOrder = sortOrder,
                UniqueId = new Guid(uniqueId),
                Text = text,
                NodeObjectType = Constants.ObjectTypes.DataType,
                CreateDate = DateTime.UtcNow,
            };

            ConditionalInsert(
                Constants.Configuration.NamedOptions.InstallDefaultData.DataTypes,
                uniqueId,
                nodeDto,
                Constants.DatabaseSchema.Tables.Node,
                "id");
        }

        _database.Insert(Constants.DatabaseSchema.Tables.Node, "id", false,
            new NodeDto
            {
                NodeId = -1,
                Trashed = false,
                ParentId = -1,
                UserId = -1,
                Level = 0,
                Path = "-1",
                SortOrder = 0,
                UniqueId = new Guid("916724a5-173d-4619-b97e-b9de133dd6f5"),
                Text = "SYSTEM DATA: umbraco master root",
                NodeObjectType = Constants.ObjectTypes.SystemRoot,
                CreateDate = DateTime.UtcNow,
            });
        _database.Insert(Constants.DatabaseSchema.Tables.Node, "id", false,
            new NodeDto
            {
                NodeId = Constants.System.RecycleBinContent,
                Trashed = false,
                ParentId = -1,
                UserId = -1,
                Level = 0,
                Path = "-1,-20",
                SortOrder = 0,
                UniqueId = Constants.System.RecycleBinContentKey,
                Text = "Recycle Bin",
                NodeObjectType = Constants.ObjectTypes.ContentRecycleBin,
                CreateDate = DateTime.UtcNow,
            });
        _database.Insert(Constants.DatabaseSchema.Tables.Node, "id", false,
            new NodeDto
            {
                NodeId = Constants.System.RecycleBinMedia,
                Trashed = false,
                ParentId = -1,
                UserId = -1,
                Level = 0,
                Path = "-1,-21",
                SortOrder = 0,
                UniqueId = Constants.System.RecycleBinMediaKey,
                Text = "Recycle Bin",
                NodeObjectType = Constants.ObjectTypes.MediaRecycleBin,
                CreateDate = DateTime.UtcNow,
            });

        InsertDataTypeNodeDto(Constants.DataTypes.LabelString, 35, Constants.DataTypes.Guids.LabelString,
            "Label (string)");
        InsertDataTypeNodeDto(Constants.DataTypes.LabelInt, 36, Constants.DataTypes.Guids.LabelInt, "Label (integer)");
        InsertDataTypeNodeDto(Constants.DataTypes.LabelBigint, 36, Constants.DataTypes.Guids.LabelBigInt,
            "Label (bigint)");
        InsertDataTypeNodeDto(Constants.DataTypes.LabelDateTime, 37, Constants.DataTypes.Guids.LabelDateTime,
            "Label (datetime)");
        InsertDataTypeNodeDto(Constants.DataTypes.LabelTime, 38, Constants.DataTypes.Guids.LabelTime, "Label (time)");
        InsertDataTypeNodeDto(Constants.DataTypes.LabelDecimal, 39, Constants.DataTypes.Guids.LabelDecimal,
            "Label (decimal)");
        InsertDataTypeNodeDto(Constants.DataTypes.LabelBytes, 40, Constants.DataTypes.Guids.LabelBytes,
            "Label (bytes)");
        InsertDataTypeNodeDto(Constants.DataTypes.LabelPixels, 41, Constants.DataTypes.Guids.LabelPixels,
            "Label (pixels)");

        ConditionalInsert(
            Constants.Configuration.NamedOptions.InstallDefaultData.DataTypes,
            Constants.DataTypes.Guids.Upload,
            new NodeDto
            {
                NodeId = Constants.DataTypes.Upload,
                Trashed = false,
                ParentId = -1,
                UserId = -1,
                Level = 1,
                Path = $"-1,{Constants.DataTypes.Upload}",
                SortOrder = 34,
                UniqueId = Constants.DataTypes.Guids.UploadGuid,
                Text = "Upload File",
                NodeObjectType = Constants.ObjectTypes.DataType,
                CreateDate = DateTime.UtcNow,
            },
            Constants.DatabaseSchema.Tables.Node,
            "id");
        ConditionalInsert(
            Constants.Configuration.NamedOptions.InstallDefaultData.DataTypes,
            Constants.DataTypes.Guids.UploadVideo,
            new NodeDto
            {
                NodeId = Constants.DataTypes.UploadVideo,
                Trashed = false,
                ParentId = -1,
                UserId = -1,
                Level = 1,
                Path = $"-1,{Constants.DataTypes.UploadVideo}",
                SortOrder = 35,
                UniqueId = Constants.DataTypes.Guids.UploadVideoGuid,
                Text = "Upload Video",
                NodeObjectType = Constants.ObjectTypes.DataType,
                CreateDate = DateTime.UtcNow,
            },
            Constants.DatabaseSchema.Tables.Node,
            "id");
        ConditionalInsert(
            Constants.Configuration.NamedOptions.InstallDefaultData.DataTypes,
            Constants.DataTypes.Guids.UploadAudio,
            new NodeDto
            {
                NodeId = Constants.DataTypes.UploadAudio,
                Trashed = false,
                ParentId = -1,
                UserId = -1,
                Level = 1,
                Path = $"-1,{Constants.DataTypes.UploadAudio}",
                SortOrder = 36,
                UniqueId = Constants.DataTypes.Guids.UploadAudioGuid,
                Text = "Upload Audio",
                NodeObjectType = Constants.ObjectTypes.DataType,
                CreateDate = DateTime.UtcNow,
            },
            Constants.DatabaseSchema.Tables.Node,
            "id");
        ConditionalInsert(
            Constants.Configuration.NamedOptions.InstallDefaultData.DataTypes,
            Constants.DataTypes.Guids.UploadArticle,
            new NodeDto
            {
                NodeId = Constants.DataTypes.UploadArticle,
                Trashed = false,
                ParentId = -1,
                UserId = -1,
                Level = 1,
                Path = $"-1,{Constants.DataTypes.UploadArticle}",
                SortOrder = 37,
                UniqueId = Constants.DataTypes.Guids.UploadArticleGuid,
                Text = "Upload Article",
                NodeObjectType = Constants.ObjectTypes.DataType,
                CreateDate = DateTime.UtcNow,
            },
            Constants.DatabaseSchema.Tables.Node,
            "id");
        ConditionalInsert(
            Constants.Configuration.NamedOptions.InstallDefaultData.DataTypes,
            Constants.DataTypes.Guids.UploadVectorGraphics,
            new NodeDto
            {
                NodeId = Constants.DataTypes.UploadVectorGraphics,
                Trashed = false,
                ParentId = -1,
                UserId = -1,
                Level = 1,
                Path = $"-1,{Constants.DataTypes.UploadVectorGraphics}",
                SortOrder = 38,
                UniqueId = Constants.DataTypes.Guids.UploadVectorGraphicsGuid,
                Text = "Upload Vector Graphics",
                NodeObjectType = Constants.ObjectTypes.DataType,
                CreateDate = DateTime.UtcNow,
            },
            Constants.DatabaseSchema.Tables.Node,
            "id");
        ConditionalInsert(
            Constants.Configuration.NamedOptions.InstallDefaultData.DataTypes,
            Constants.DataTypes.Guids.Textarea,
            new NodeDto
            {
                NodeId = Constants.DataTypes.Textarea,
                Trashed = false,
                ParentId = -1,
                UserId = -1,
                Level = 1,
                Path = $"-1,{Constants.DataTypes.Textarea}",
                SortOrder = 33,
                UniqueId = Constants.DataTypes.Guids.TextareaGuid,
                Text = "Textarea",
                NodeObjectType = Constants.ObjectTypes.DataType,
                CreateDate = DateTime.UtcNow,
            },
            Constants.DatabaseSchema.Tables.Node,
            "id");
        ConditionalInsert(
            Constants.Configuration.NamedOptions.InstallDefaultData.DataTypes,
            Constants.DataTypes.Guids.Textstring,
            new NodeDto
            {
                NodeId = Constants.DataTypes.Textbox,
                Trashed = false,
                ParentId = -1,
                UserId = -1,
                Level = 1,
                Path = $"-1,{Constants.DataTypes.Textbox}",
                SortOrder = 32,
                UniqueId = Constants.DataTypes.Guids.TextstringGuid,
                Text = "Textstring",
                NodeObjectType = Constants.ObjectTypes.DataType,
                CreateDate = DateTime.UtcNow,
            },
            Constants.DatabaseSchema.Tables.Node,
            "id");
        ConditionalInsert(
            Constants.Configuration.NamedOptions.InstallDefaultData.DataTypes,
            Constants.DataTypes.Guids.RichtextEditor,
            new NodeDto
            {
                NodeId = Constants.DataTypes.RichtextEditor,
                Trashed = false,
                ParentId = -1,
                UserId = -1,
                Level = 1,
                Path = $"-1,{Constants.DataTypes.RichtextEditor}",
                SortOrder = 4,
                UniqueId = Constants.DataTypes.Guids.RichtextEditorGuid,
                Text = "Richtext editor",
                NodeObjectType = Constants.ObjectTypes.DataType,
                CreateDate = DateTime.UtcNow,
            },
            Constants.DatabaseSchema.Tables.Node,
            "id");
        ConditionalInsert(
            Constants.Configuration.NamedOptions.InstallDefaultData.DataTypes,
            Constants.DataTypes.Guids.Numeric,
            new NodeDto
            {
                NodeId = -51,
                Trashed = false,
                ParentId = -1,
                UserId = -1,
                Level = 1,
                Path = "-1,-51",
                SortOrder = 2,
                UniqueId = Constants.DataTypes.Guids.NumericGuid,
                Text = "Numeric",
                NodeObjectType = Constants.ObjectTypes.DataType,
                CreateDate = DateTime.UtcNow,
            },
            Constants.DatabaseSchema.Tables.Node,
            "id");
        ConditionalInsert(
            Constants.Configuration.NamedOptions.InstallDefaultData.DataTypes,
            Constants.DataTypes.Guids.Checkbox,
            new NodeDto
            {
                NodeId = Constants.DataTypes.Boolean,
                Trashed = false,
                ParentId = -1,
                UserId = -1,
                Level = 1,
                Path = $"-1,{Constants.DataTypes.Boolean}",
                SortOrder = 2,
                UniqueId = Constants.DataTypes.Guids.CheckboxGuid,
                Text = "True/false",
                NodeObjectType = Constants.ObjectTypes.DataType,
                CreateDate = DateTime.UtcNow,
            },
            Constants.DatabaseSchema.Tables.Node,
            "id");
        ConditionalInsert(
            Constants.Configuration.NamedOptions.InstallDefaultData.DataTypes,
            Constants.DataTypes.Guids.CheckboxList,
            new NodeDto
            {
                NodeId = -43,
                Trashed = false,
                ParentId = -1,
                UserId = -1,
                Level = 1,
                Path = "-1,-43",
                SortOrder = 2,
                UniqueId = Constants.DataTypes.Guids.CheckboxListGuid,
                Text = "Checkbox list",
                NodeObjectType = Constants.ObjectTypes.DataType,
                CreateDate = DateTime.UtcNow,
            },
            Constants.DatabaseSchema.Tables.Node,
            "id");
        ConditionalInsert(
            Constants.Configuration.NamedOptions.InstallDefaultData.DataTypes,
            Constants.DataTypes.Guids.Dropdown,
            new NodeDto
            {
                NodeId = Constants.DataTypes.DropDownSingle,
                Trashed = false,
                ParentId = -1,
                UserId = -1,
                Level = 1,
                Path = $"-1,{Constants.DataTypes.DropDownSingle}",
                SortOrder = 2,
                UniqueId = Constants.DataTypes.Guids.DropdownGuid,
                Text = "Dropdown",
                NodeObjectType = Constants.ObjectTypes.DataType,
                CreateDate = DateTime.UtcNow,
            },
            Constants.DatabaseSchema.Tables.Node,
            "id");
        ConditionalInsert(
            Constants.Configuration.NamedOptions.InstallDefaultData.DataTypes,
            Constants.DataTypes.Guids.DatePicker,
            new NodeDto
            {
                NodeId = -41,
                Trashed = false,
                ParentId = -1,
                UserId = -1,
                Level = 1,
                Path = "-1,-41",
                SortOrder = 2,
                UniqueId = Constants.DataTypes.Guids.DatePickerGuid,
                Text = "Date Picker",
                NodeObjectType = Constants.ObjectTypes.DataType,
                CreateDate = DateTime.UtcNow,
            },
            Constants.DatabaseSchema.Tables.Node,
            "id");
        ConditionalInsert(
            Constants.Configuration.NamedOptions.InstallDefaultData.DataTypes,
            Constants.DataTypes.Guids.Radiobox,
            new NodeDto
            {
                NodeId = -40,
                Trashed = false,
                ParentId = -1,
                UserId = -1,
                Level = 1,
                Path = "-1,-40",
                SortOrder = 2,
                UniqueId = Constants.DataTypes.Guids.RadioboxGuid,
                Text = "Radiobox",
                NodeObjectType = Constants.ObjectTypes.DataType,
                CreateDate = DateTime.UtcNow,
            },
            Constants.DatabaseSchema.Tables.Node,
            "id");
        ConditionalInsert(
            Constants.Configuration.NamedOptions.InstallDefaultData.DataTypes,
            Constants.DataTypes.Guids.DropdownMultiple,
            new NodeDto
            {
                NodeId = Constants.DataTypes.DropDownMultiple,
                Trashed = false,
                ParentId = -1,
                UserId = -1,
                Level = 1,
                Path = $"-1,{Constants.DataTypes.DropDownMultiple}",
                SortOrder = 2,
                UniqueId = Constants.DataTypes.Guids.DropdownMultipleGuid,
                Text = "Dropdown multiple",
                NodeObjectType = Constants.ObjectTypes.DataType,
                CreateDate = DateTime.UtcNow,
            },
            Constants.DatabaseSchema.Tables.Node,
            "id");
        ConditionalInsert(
            Constants.Configuration.NamedOptions.InstallDefaultData.DataTypes,
            Constants.DataTypes.Guids.ApprovedColor,
            new NodeDto
            {
                NodeId = -37,
                Trashed = false,
                ParentId = -1,
                UserId = -1,
                Level = 1,
                Path = "-1,-37",
                SortOrder = 2,
                UniqueId = Constants.DataTypes.Guids.ApprovedColorGuid,
                Text = "Approved Color",
                NodeObjectType = Constants.ObjectTypes.DataType,
                CreateDate = DateTime.UtcNow,
            },
            Constants.DatabaseSchema.Tables.Node,
            "id");
        ConditionalInsert(
            Constants.Configuration.NamedOptions.InstallDefaultData.DataTypes,
            Constants.DataTypes.Guids.DatePickerWithTime,
            new NodeDto
            {
                NodeId = Constants.DataTypes.DateTime,
                Trashed = false,
                ParentId = -1,
                UserId = -1,
                Level = 1,
                Path = $"-1,{Constants.DataTypes.DateTime}",
                SortOrder = 2,
                UniqueId = Constants.DataTypes.Guids.DatePickerWithTimeGuid,
                Text = "Date Picker with time",
                NodeObjectType = Constants.ObjectTypes.DataType,
                CreateDate = DateTime.UtcNow,
            },
            Constants.DatabaseSchema.Tables.Node,
            "id");
        ConditionalInsert(
            Constants.Configuration.NamedOptions.InstallDefaultData.DataTypes,
            Constants.DataTypes.Guids.ListViewContent,
            new NodeDto
            {
                NodeId = Constants.DataTypes.DefaultContentListView,
                Trashed = false,
                ParentId = -1,
                UserId = -1,
                Level = 1,
                Path = $"-1,{Constants.DataTypes.DefaultContentListView}",
                SortOrder = 2,
                UniqueId = Constants.DataTypes.Guids.ListViewContentGuid,
                Text = Constants.Conventions.DataTypes.ListViewPrefix + "Content",
                NodeObjectType = Constants.ObjectTypes.DataType,
                CreateDate = DateTime.UtcNow,
            },
            Constants.DatabaseSchema.Tables.Node,
            "id");
        ConditionalInsert(
            Constants.Configuration.NamedOptions.InstallDefaultData.DataTypes,
            Constants.DataTypes.Guids.ListViewMedia,
            new NodeDto
            {
                NodeId = Constants.DataTypes.DefaultMediaListView,
                Trashed = false,
                ParentId = -1,
                UserId = -1,
                Level = 1,
                Path = $"-1,{Constants.DataTypes.DefaultMediaListView}",
                SortOrder = 2,
                UniqueId = Constants.DataTypes.Guids.ListViewMediaGuid,
                Text = Constants.Conventions.DataTypes.ListViewPrefix + "Media",
                NodeObjectType = Constants.ObjectTypes.DataType,
                CreateDate = DateTime.UtcNow,
            },
            Constants.DatabaseSchema.Tables.Node,
            "id");
        ConditionalInsert(
            Constants.Configuration.NamedOptions.InstallDefaultData.DataTypes,
            Constants.DataTypes.Guids.Tags,
            new NodeDto
            {
                NodeId = Constants.DataTypes.Tags,
                Trashed = false,
                ParentId = -1,
                UserId = -1,
                Level = 1,
                Path = $"-1,{Constants.DataTypes.Tags}",
                SortOrder = 2,
                UniqueId = Constants.DataTypes.Guids.TagsGuid,
                Text = "Tags",
                NodeObjectType = Constants.ObjectTypes.DataType,
                CreateDate = DateTime.UtcNow,
            },
            Constants.DatabaseSchema.Tables.Node,
            "id");
        ConditionalInsert(
            Constants.Configuration.NamedOptions.InstallDefaultData.DataTypes,
            Constants.DataTypes.Guids.ImageCropper,
            new NodeDto
            {
                NodeId = Constants.DataTypes.ImageCropper,
                Trashed = false,
                ParentId = -1,
                UserId = -1,
                Level = 1,
                Path = $"-1,{Constants.DataTypes.ImageCropper}",
                SortOrder = 2,
                UniqueId = Constants.DataTypes.Guids.ImageCropperGuid,
                Text = "Image Cropper",
                NodeObjectType = Constants.ObjectTypes.DataType,
                CreateDate = DateTime.UtcNow,
            },
            Constants.DatabaseSchema.Tables.Node,
            "id");

        // New UDI pickers with newer Ids
        ConditionalInsert(
            Constants.Configuration.NamedOptions.InstallDefaultData.DataTypes,
            Constants.DataTypes.Guids.ContentPicker,
            new NodeDto
            {
                NodeId = 1046,
                Trashed = false,
                ParentId = -1,
                UserId = -1,
                Level = 1,
                Path = "-1,1046",
                SortOrder = 2,
                UniqueId = Constants.DataTypes.Guids.ContentPickerGuid,
                Text = "Content Picker",
                NodeObjectType = Constants.ObjectTypes.DataType,
                CreateDate = DateTime.UtcNow,
            },
            Constants.DatabaseSchema.Tables.Node,
            "id");
        ConditionalInsert(
            Constants.Configuration.NamedOptions.InstallDefaultData.DataTypes,
            Constants.DataTypes.Guids.MemberPicker,
            new NodeDto
            {
                NodeId = 1047,
                Trashed = false,
                ParentId = -1,
                UserId = -1,
                Level = 1,
                Path = "-1,1047",
                SortOrder = 2,
                UniqueId = Constants.DataTypes.Guids.MemberPickerGuid,
                Text = "Member Picker",
                NodeObjectType = Constants.ObjectTypes.DataType,
                CreateDate = DateTime.UtcNow,
            },
            Constants.DatabaseSchema.Tables.Node,
            "id");

        ConditionalInsert(
            Constants.Configuration.NamedOptions.InstallDefaultData.DataTypes,
            Constants.DataTypes.Guids.RelatedLinks,
            new NodeDto
            {
                NodeId = 1050,
                Trashed = false,
                ParentId = -1,
                UserId = -1,
                Level = 1,
                Path = "-1,1050",
                SortOrder = 2,
                UniqueId = Constants.DataTypes.Guids.RelatedLinksGuid,
                Text = "Multi URL Picker",
                NodeObjectType = Constants.ObjectTypes.DataType,
                CreateDate = DateTime.UtcNow,
            },
            Constants.DatabaseSchema.Tables.Node,
            "id");

        ConditionalInsert(
            Constants.Configuration.NamedOptions.InstallDefaultData.DataTypes,
            Constants.DataTypes.Guids.MediaPicker3,
            new NodeDto
            {
                NodeId = 1051,
                Trashed = false,
                ParentId = -1,
                UserId = -1,
                Level = 1,
                Path = "-1,1051",
                SortOrder = 2,
                UniqueId = Constants.DataTypes.Guids.MediaPicker3Guid,
                Text = "Media Picker",
                NodeObjectType = Constants.ObjectTypes.DataType,
                CreateDate = DateTime.UtcNow,
            },
            Constants.DatabaseSchema.Tables.Node,
            "id");
        ConditionalInsert(
            Constants.Configuration.NamedOptions.InstallDefaultData.DataTypes,
            Constants.DataTypes.Guids.MediaPicker3Multiple,
            new NodeDto
            {
                NodeId = 1052,
                Trashed = false,
                ParentId = -1,
                UserId = -1,
                Level = 1,
                Path = "-1,1052",
                SortOrder = 2,
                UniqueId = Constants.DataTypes.Guids.MediaPicker3MultipleGuid,
                Text = "Multiple Media Picker",
                NodeObjectType = Constants.ObjectTypes.DataType,
                CreateDate = DateTime.UtcNow,
            },
            Constants.DatabaseSchema.Tables.Node,
            "id");
        ConditionalInsert(
            Constants.Configuration.NamedOptions.InstallDefaultData.DataTypes,
            Constants.DataTypes.Guids.MediaPicker3SingleImage,
            new NodeDto
            {
                NodeId = 1053,
                Trashed = false,
                ParentId = -1,
                UserId = -1,
                Level = 1,
                Path = "-1,1053",
                SortOrder = 2,
                UniqueId = Constants.DataTypes.Guids.MediaPicker3SingleImageGuid,
                Text = "Image Media Picker",
                NodeObjectType = Constants.ObjectTypes.DataType,
                CreateDate = DateTime.UtcNow,
            },
            Constants.DatabaseSchema.Tables.Node,
            "id");
        ConditionalInsert(
            Constants.Configuration.NamedOptions.InstallDefaultData.DataTypes,
            Constants.DataTypes.Guids.MediaPicker3MultipleImages,
            new NodeDto
            {
                NodeId = 1054,
                Trashed = false,
                ParentId = -1,
                UserId = -1,
                Level = 1,
                Path = "-1,1054",
                SortOrder = 2,
                UniqueId = Constants.DataTypes.Guids.MediaPicker3MultipleImagesGuid,
                Text = "Multiple Image Media Picker",
                NodeObjectType = Constants.ObjectTypes.DataType,
                CreateDate = DateTime.UtcNow,
            },
            Constants.DatabaseSchema.Tables.Node,
            "id");
        ConditionalInsert(
            Constants.Configuration.NamedOptions.InstallDefaultData.DataTypes,
            Constants.DataTypes.Guids.DateTimePickerWithTimeZone,
            new NodeDto
            {
                NodeId = 1055,
                Trashed = false,
                ParentId = -1,
                UserId = -1,
                Level = 1,
                Path = "-1,1055",
                SortOrder = 2,
                UniqueId = Constants.DataTypes.Guids.DateTimePickerWithTimeZoneGuid,
                Text = "Date Time Picker (with time zone)",
                NodeObjectType = Constants.ObjectTypes.DataType,
                CreateDate = DateTime.UtcNow,
            },
            Constants.DatabaseSchema.Tables.Node,
            "id");
    }

    private void CreateNodeDataForMediaTypes()
    {
        var folderUniqueId = new Guid("f38bd2d7-65d0-48e6-95dc-87ce06ec2d3d");
        ConditionalInsert(
            Constants.Configuration.NamedOptions.InstallDefaultData.MediaTypes,
            folderUniqueId.ToString(),
            new NodeDto
            {
                NodeId = 1031,
                Trashed = false,
                ParentId = -1,
                UserId = -1,
                Level = 1,
                Path = "-1,1031",
                SortOrder = 2,
                UniqueId = folderUniqueId,
                Text = Constants.Conventions.MediaTypes.Folder,
                NodeObjectType = Constants.ObjectTypes.MediaType,
                CreateDate = DateTime.UtcNow,
            },
            Constants.DatabaseSchema.Tables.Node,
            "id");

        var imageUniqueId = new Guid(ImageMediaTypeKey);
        ConditionalInsert(
            Constants.Configuration.NamedOptions.InstallDefaultData.MediaTypes,
            imageUniqueId.ToString(),
            new NodeDto
            {
                NodeId = 1032,
                Trashed = false,
                ParentId = -1,
                UserId = -1,
                Level = 1,
                Path = "-1,1032",
                SortOrder = 2,
                UniqueId = imageUniqueId,
                Text = Constants.Conventions.MediaTypes.Image,
                NodeObjectType = Constants.ObjectTypes.MediaType,
                CreateDate = DateTime.UtcNow,
            },
            Constants.DatabaseSchema.Tables.Node,
            "id");

        var fileUniqueId = new Guid("4c52d8ab-54e6-40cd-999c-7a5f24903e4d");
        ConditionalInsert(
            Constants.Configuration.NamedOptions.InstallDefaultData.MediaTypes,
            fileUniqueId.ToString(),
            new NodeDto
            {
                NodeId = 1033,
                Trashed = false,
                ParentId = -1,
                UserId = -1,
                Level = 1,
                Path = "-1,1033",
                SortOrder = 2,
                UniqueId = fileUniqueId,
                Text = Constants.Conventions.MediaTypes.File,
                NodeObjectType = Constants.ObjectTypes.MediaType,
                CreateDate = DateTime.UtcNow,
            },
            Constants.DatabaseSchema.Tables.Node,
            "id");

        var videoUniqueId = new Guid("f6c515bb-653c-4bdc-821c-987729ebe327");
        ConditionalInsert(
            Constants.Configuration.NamedOptions.InstallDefaultData.MediaTypes,
            videoUniqueId.ToString(),
            new NodeDto
            {
                NodeId = 1034,
                Trashed = false,
                ParentId = -1,
                UserId = -1,
                Level = 1,
                Path = "-1,1034",
                SortOrder = 2,
                UniqueId = videoUniqueId,
                Text = Constants.Conventions.MediaTypes.Video,
                NodeObjectType = Constants.ObjectTypes.MediaType,
                CreateDate = DateTime.UtcNow,
            },
            Constants.DatabaseSchema.Tables.Node,
            "id");

        var audioUniqueId = new Guid("a5ddeee0-8fd8-4cee-a658-6f1fcdb00de3");
        ConditionalInsert(
            Constants.Configuration.NamedOptions.InstallDefaultData.MediaTypes,
            audioUniqueId.ToString(),
            new NodeDto
            {
                NodeId = 1035,
                Trashed = false,
                ParentId = -1,
                UserId = -1,
                Level = 1,
                Path = "-1,1035",
                SortOrder = 2,
                UniqueId = audioUniqueId,
                Text = Constants.Conventions.MediaTypes.Audio,
                NodeObjectType = Constants.ObjectTypes.MediaType,
                CreateDate = DateTime.UtcNow,
            },
            Constants.DatabaseSchema.Tables.Node,
            "id");

        var articleUniqueId = new Guid("a43e3414-9599-4230-a7d3-943a21b20122");
        ConditionalInsert(
            Constants.Configuration.NamedOptions.InstallDefaultData.MediaTypes,
            articleUniqueId.ToString(),
            new NodeDto
            {
                NodeId = 1036,
                Trashed = false,
                ParentId = -1,
                UserId = -1,
                Level = 1,
                Path = "-1,1036",
                SortOrder = 2,
                UniqueId = articleUniqueId,
                Text = Constants.Conventions.MediaTypes.Article,
                NodeObjectType = Constants.ObjectTypes.MediaType,
                CreateDate = DateTime.UtcNow,
            },
            Constants.DatabaseSchema.Tables.Node,
            "id");

        var svgUniqueId = new Guid("c4b1efcf-a9d5-41c4-9621-e9d273b52a9c");
        ConditionalInsert(
            Constants.Configuration.NamedOptions.InstallDefaultData.MediaTypes,
            svgUniqueId.ToString(),
            new NodeDto
            {
                NodeId = 1037,
                Trashed = false,
                ParentId = -1,
                UserId = -1,
                Level = 1,
                Path = "-1,1037",
                SortOrder = 2,
                UniqueId = svgUniqueId,
                Text = "Vector Graphics (SVG)",
                NodeObjectType = Constants.ObjectTypes.MediaType,
                CreateDate = DateTime.UtcNow,
            },
            Constants.DatabaseSchema.Tables.Node,
            "id");
    }

    private void CreateNodeDataForMemberTypes()
    {
        var memberUniqueId = new Guid("d59be02f-1df9-4228-aa1e-01917d806cda");
        ConditionalInsert(
            Constants.Configuration.NamedOptions.InstallDefaultData.MemberTypes,
            memberUniqueId.ToString(),
            new NodeDto
            {
                NodeId = 1044,
                Trashed = false,
                ParentId = -1,
                UserId = -1,
                Level = 1,
                Path = "-1,1044",
                SortOrder = 0,
                UniqueId = memberUniqueId,
                Text = Constants.Conventions.MemberTypes.DefaultAlias,
                NodeObjectType = Constants.ObjectTypes.MemberType,
                CreateDate = DateTime.UtcNow,
            },
            Constants.DatabaseSchema.Tables.Node,
            "id");
    }

    private void CreateLockData()
    {
        // all lock objects
        _database.Insert(Constants.DatabaseSchema.Tables.Lock, "id", false, new LockDto { Id = Constants.Locks.Servers, Name = "Servers" });
        _database.Insert(Constants.DatabaseSchema.Tables.Lock, "id", false, new LockDto { Id = Constants.Locks.ContentTypes, Name = "ContentTypes" });
        _database.Insert(Constants.DatabaseSchema.Tables.Lock, "id", false, new LockDto { Id = Constants.Locks.ContentTree, Name = "ContentTree" });
        _database.Insert(Constants.DatabaseSchema.Tables.Lock, "id", false, new LockDto { Id = Constants.Locks.MediaTypes, Name = "MediaTypes" });
        _database.Insert(Constants.DatabaseSchema.Tables.Lock, "id", false, new LockDto { Id = Constants.Locks.MediaTree, Name = "MediaTree" });
        _database.Insert(Constants.DatabaseSchema.Tables.Lock, "id", false, new LockDto { Id = Constants.Locks.MemberTypes, Name = "MemberTypes" });
        _database.Insert(Constants.DatabaseSchema.Tables.Lock, "id", false, new LockDto { Id = Constants.Locks.MemberTree, Name = "MemberTree" });
        _database.Insert(Constants.DatabaseSchema.Tables.Lock, "id", false, new LockDto { Id = Constants.Locks.Domains, Name = "Domains" });
        _database.Insert(Constants.DatabaseSchema.Tables.Lock, "id", false, new LockDto { Id = Constants.Locks.KeyValues, Name = "KeyValues" });
        _database.Insert(Constants.DatabaseSchema.Tables.Lock, "id", false, new LockDto { Id = Constants.Locks.Languages, Name = "Languages" });
        _database.Insert(Constants.DatabaseSchema.Tables.Lock, "id", false, new LockDto { Id = Constants.Locks.ScheduledPublishing, Name = "ScheduledPublishing" });
        _database.Insert(Constants.DatabaseSchema.Tables.Lock, "id", false, new LockDto { Id = Constants.Locks.MainDom, Name = "MainDom" });
        _database.Insert(Constants.DatabaseSchema.Tables.Lock, "id", false, new LockDto { Id = Constants.Locks.WebhookRequest, Name = "WebhookRequest" });
        _database.Insert(Constants.DatabaseSchema.Tables.Lock, "id", false, new LockDto { Id = Constants.Locks.WebhookLogs, Name = "WebhookLogs" });
        _database.Insert(Constants.DatabaseSchema.Tables.Lock, "id", false, new LockDto { Id = Constants.Locks.LongRunningOperations, Name = "LongRunningOperations" });
        _database.Insert(Constants.DatabaseSchema.Tables.Lock, "id", false, new LockDto { Id = Constants.Locks.DocumentUrls, Name = "DocumentUrls" });
<<<<<<< HEAD
        _database.Insert(Constants.DatabaseSchema.Tables.Lock, "id", false, new LockDto { Id = Constants.Locks.ElementTree, Name = "ElementTree" });
=======
        _database.Insert(Constants.DatabaseSchema.Tables.Lock, "id", false, new LockDto { Id = Constants.Locks.DistributedJobs, Name = "DistributedJobs" });
        _database.Insert(Constants.DatabaseSchema.Tables.Lock, "id", false, new LockDto { Id = Constants.Locks.CacheVersion, Name = "CacheVersion" });
>>>>>>> eae35a27
    }

    private void CreateContentTypeData()
    {
        // Insert content types only if the corresponding Node record exists (which may or may not have been created depending on configuration
        // of media or member types to create).

        // Media types.
        if (_database.Exists<NodeDto>(1031))
        {
            _database.Insert(Constants.DatabaseSchema.Tables.ContentType, "pk", false,
                new ContentTypeDto
                {
                    PrimaryKey = 532,
                    NodeId = 1031,
                    Alias = Constants.Conventions.MediaTypes.Folder,
                    Icon = Constants.Icons.MediaFolder,
                    Thumbnail = Constants.Icons.MediaFolder,
                    AllowAtRoot = true,
                    Variations = (byte)ContentVariation.Nothing,
                    ListView = Constants.DataTypes.Guids.ListViewMediaGuid
                });
        }

        if (_database.Exists<NodeDto>(1032))
        {
            _database.Insert(Constants.DatabaseSchema.Tables.ContentType, "pk", false,
                new ContentTypeDto
                {
                    PrimaryKey = 533,
                    NodeId = 1032,
                    Alias = Constants.Conventions.MediaTypes.Image,
                    Icon = Constants.Icons.MediaImage,
                    Thumbnail = Constants.Icons.MediaImage,
                    AllowAtRoot = true,
                    Variations = (byte)ContentVariation.Nothing,
                });
        }

        if (_database.Exists<NodeDto>(1033))
        {
            _database.Insert(Constants.DatabaseSchema.Tables.ContentType, "pk", false,
                new ContentTypeDto
                {
                    PrimaryKey = 534,
                    NodeId = 1033,
                    Alias = Constants.Conventions.MediaTypes.File,
                    Icon = Constants.Icons.MediaFile,
                    Thumbnail = Constants.Icons.MediaFile,
                    AllowAtRoot = true,
                    Variations = (byte)ContentVariation.Nothing,
                });
        }

        if (_database.Exists<NodeDto>(1034))
        {
            _database.Insert(Constants.DatabaseSchema.Tables.ContentType, "pk", false,
                new ContentTypeDto
                {
                    PrimaryKey = 540,
                    NodeId = 1034,
                    Alias = Constants.Conventions.MediaTypes.VideoAlias,
                    Icon = Constants.Icons.MediaVideo,
                    Thumbnail = Constants.Icons.MediaVideo,
                    AllowAtRoot = true,
                    Variations = (byte)ContentVariation.Nothing,
                });
        }

        if (_database.Exists<NodeDto>(1035))
        {
            _database.Insert(Constants.DatabaseSchema.Tables.ContentType, "pk", false,
                new ContentTypeDto
                {
                    PrimaryKey = 541,
                    NodeId = 1035,
                    Alias = Constants.Conventions.MediaTypes.AudioAlias,
                    Icon = Constants.Icons.MediaAudio,
                    Thumbnail = Constants.Icons.MediaAudio,
                    AllowAtRoot = true,
                    Variations = (byte)ContentVariation.Nothing,
                });
        }

        if (_database.Exists<NodeDto>(1036))
        {
            _database.Insert(Constants.DatabaseSchema.Tables.ContentType, "pk", false,
                new ContentTypeDto
                {
                    PrimaryKey = 542,
                    NodeId = 1036,
                    Alias = Constants.Conventions.MediaTypes.ArticleAlias,
                    Icon = Constants.Icons.MediaArticle,
                    Thumbnail = Constants.Icons.MediaArticle,
                    AllowAtRoot = true,
                    Variations = (byte)ContentVariation.Nothing,
                });
        }

        if (_database.Exists<NodeDto>(1037))
        {
            _database.Insert(Constants.DatabaseSchema.Tables.ContentType, "pk", false,
                new ContentTypeDto
                {
                    PrimaryKey = 543,
                    NodeId = 1037,
                    Alias = Constants.Conventions.MediaTypes.VectorGraphicsAlias,
                    Icon = Constants.Icons.MediaVectorGraphics,
                    Thumbnail = Constants.Icons.MediaVectorGraphics,
                    AllowAtRoot = true,
                    Variations = (byte)ContentVariation.Nothing,
                });
        }

        // Member type.
        if (_database.Exists<NodeDto>(1044))
        {
            _database.Insert(Constants.DatabaseSchema.Tables.ContentType, "pk", false,
                new ContentTypeDto
                {
                    PrimaryKey = 531,
                    NodeId = 1044,
                    Alias = Constants.Conventions.MemberTypes.DefaultAlias,
                    Icon = Constants.Icons.Member,
                    Thumbnail = Constants.Icons.Member,
                    Variations = (byte)ContentVariation.Nothing,
                });
        }
    }

    private void CreateUserData() => _database.Insert(Constants.DatabaseSchema.Tables.User, "id", false,
        new UserDto
        {
            Id = Constants.Security.SuperUserId,
            Key = Constants.Security.SuperUserKey,
            Disabled = false,
            NoConsole = false,
            UserName = "Administrator",
            Login = "admin",
            Password = "default",
            Email = string.Empty,
            UserLanguage = "en-US",
            CreateDate = DateTime.UtcNow,
            UpdateDate = DateTime.UtcNow,
        });

    private void CreateUserGroupData()
    {
        _database.Insert(
            Constants.DatabaseSchema.Tables.UserGroup,
            "id",
            false,
            new UserGroupDto
            {
                Id = 1,
                Key = Constants.Security.AdminGroupKey,
                StartMediaId = -1,
                StartContentId = -1,
                Alias = Constants.Security.AdminGroupAlias,
                Name = "Administrators",
                CreateDate = DateTime.UtcNow,
                UpdateDate = DateTime.UtcNow,
                Icon = "icon-medal",
                HasAccessToAllLanguages = true,
            });
        _database.Insert(
            Constants.DatabaseSchema.Tables.UserGroup,
            "id",
            false,
            new UserGroupDto
            {
                Id = 2,
                Key = Constants.Security.WriterGroupKey,
                StartMediaId = -1,
                StartContentId = -1,
                Alias = WriterGroupAlias,
                Name = "Writers",
                CreateDate = DateTime.UtcNow,
                UpdateDate = DateTime.UtcNow,
                Icon = "icon-edit",
                HasAccessToAllLanguages = true,
            });
        _database.Insert(
            Constants.DatabaseSchema.Tables.UserGroup,
            "id",
            false,
            new UserGroupDto
            {
                Id = 3,
                Key = Constants.Security.EditorGroupKey,
                StartMediaId = -1,
                StartContentId = -1,
                Alias = EditorGroupAlias,
                Name = "Editors",
                CreateDate = DateTime.UtcNow,
                UpdateDate = DateTime.UtcNow,
                Icon = "icon-tools",
                HasAccessToAllLanguages = true,
            });
        _database.Insert(
            Constants.DatabaseSchema.Tables.UserGroup,
            "id",
            false,
            new UserGroupDto
            {
                Id = 4,
                Key = Constants.Security.TranslatorGroupKey,
                StartMediaId = -1,
                StartContentId = -1,
                Alias = TranslatorGroupAlias,
                Name = "Translators",
                CreateDate = DateTime.UtcNow,
                UpdateDate = DateTime.UtcNow,
                Icon = "icon-globe",
                HasAccessToAllLanguages = true,
            });
        _database.Insert(
            Constants.DatabaseSchema.Tables.UserGroup,
            "id",
            false,
            new UserGroupDto
            {
                Id = 5,
                Key = Constants.Security.SensitiveDataGroupKey,
                Alias = SensitiveDataGroupAlias,
                Name = "Sensitive data",
                CreateDate = DateTime.UtcNow,
                UpdateDate = DateTime.UtcNow,
                Icon = "icon-lock",
                HasAccessToAllLanguages = false,
            });
    }

    private void CreateUser2UserGroupData()
    {
        _database.Insert(new User2UserGroupDto
        {
            UserGroupId = 1,
            UserId = Constants.Security.SuperUserId,
        }); // add super to admins
        _database.Insert(new User2UserGroupDto
        {
            UserGroupId = 5,
            UserId = Constants.Security.SuperUserId,
        }); // add super to sensitive data
    }

    private void CreateUserGroup2AppData()
    {
        _database.Insert(new UserGroup2AppDto { UserGroupId = 1, AppAlias = Constants.Applications.Content });
        _database.Insert(new UserGroup2AppDto { UserGroupId = 1, AppAlias = Constants.Applications.Packages });
        _database.Insert(new UserGroup2AppDto { UserGroupId = 1, AppAlias = Constants.Applications.Media });
        _database.Insert(new UserGroup2AppDto { UserGroupId = 1, AppAlias = Constants.Applications.Members });
        _database.Insert(new UserGroup2AppDto { UserGroupId = 1, AppAlias = Constants.Applications.Settings });
        _database.Insert(new UserGroup2AppDto { UserGroupId = 1, AppAlias = Constants.Applications.Users });
        _database.Insert(new UserGroup2AppDto { UserGroupId = 1, AppAlias = Constants.Applications.Forms });
        _database.Insert(new UserGroup2AppDto { UserGroupId = 1, AppAlias = Constants.Applications.Translation });

        _database.Insert(new UserGroup2AppDto { UserGroupId = 2, AppAlias = Constants.Applications.Content });

        _database.Insert(new UserGroup2AppDto { UserGroupId = 3, AppAlias = Constants.Applications.Content });
        _database.Insert(new UserGroup2AppDto { UserGroupId = 3, AppAlias = Constants.Applications.Media });
        _database.Insert(new UserGroup2AppDto { UserGroupId = 3, AppAlias = Constants.Applications.Forms });

        _database.Insert(new UserGroup2AppDto { UserGroupId = 4, AppAlias = Constants.Applications.Translation });
    }

    private void CreatePropertyTypeGroupData()
    {
        // Insert property groups only if the corresponding content type node record exists (which may or may not have been created depending on configuration
        // of media or member types to create).

        // Media property groups.
        if (_database.Exists<NodeDto>(1032))
        {
            _database.Insert(Constants.DatabaseSchema.Tables.PropertyTypeGroup, "id", false,
                new PropertyTypeGroupDto
                {
                    Id = 3,
                    UniqueId = new Guid(Constants.PropertyTypeGroups.Image),
                    ContentTypeNodeId = 1032,
                    Text = "Image",
                    Alias = "image",
                    SortOrder = 1,
                });
        }

        if (_database.Exists<NodeDto>(1033))
        {
            _database.Insert(Constants.DatabaseSchema.Tables.PropertyTypeGroup, "id", false,
                new PropertyTypeGroupDto
                {
                    Id = 4,
                    UniqueId = new Guid(Constants.PropertyTypeGroups.File),
                    ContentTypeNodeId = 1033,
                    Text = "File",
                    Alias = "file",
                    SortOrder = 1,
                });
        }

        if (_database.Exists<NodeDto>(1034))
        {
            _database.Insert(Constants.DatabaseSchema.Tables.PropertyTypeGroup, "id", false,
                new PropertyTypeGroupDto
                {
                    Id = 52,
                    UniqueId = new Guid(Constants.PropertyTypeGroups.Video),
                    ContentTypeNodeId = 1034,
                    Text = "Video",
                    Alias = "video",
                    SortOrder = 1,
                });
        }

        if (_database.Exists<NodeDto>(1035))
        {
            _database.Insert(Constants.DatabaseSchema.Tables.PropertyTypeGroup, "id", false,
                new PropertyTypeGroupDto
                {
                    Id = 53,
                    UniqueId = new Guid(Constants.PropertyTypeGroups.Audio),
                    ContentTypeNodeId = 1035,
                    Text = "Audio",
                    Alias = "audio",
                    SortOrder = 1,
                });
        }

        if (_database.Exists<NodeDto>(1036))
        {
            _database.Insert(Constants.DatabaseSchema.Tables.PropertyTypeGroup, "id", false,
                new PropertyTypeGroupDto
                {
                    Id = 54,
                    UniqueId = new Guid(Constants.PropertyTypeGroups.Article),
                    ContentTypeNodeId = 1036,
                    Text = "Article",
                    Alias = "article",
                    SortOrder = 1,
                });
        }

        if (_database.Exists<NodeDto>(1037))
        {
            _database.Insert(Constants.DatabaseSchema.Tables.PropertyTypeGroup, "id", false,
                new PropertyTypeGroupDto
                {
                    Id = 55,
                    UniqueId = new Guid(Constants.PropertyTypeGroups.VectorGraphics),
                    ContentTypeNodeId = 1037,
                    Text = "Vector Graphics",
                    Alias = "vectorGraphics",
                    SortOrder = 1,
                });
        }

        // Membership property group.
        if (_database.Exists<NodeDto>(1044))
        {
            _database.Insert(Constants.DatabaseSchema.Tables.PropertyTypeGroup, "id", false,
                new PropertyTypeGroupDto
                {
                    Id = 11,
                    UniqueId = new Guid(Constants.PropertyTypeGroups.Membership),
                    ContentTypeNodeId = 1044,
                    Text = Constants.Conventions.Member.StandardPropertiesGroupName,
                    Alias = Constants.Conventions.Member.StandardPropertiesGroupAlias,
                    SortOrder = 1,
                });
        }
    }

    private void CreatePropertyTypeData()
    {
        // Insert property types only if the corresponding property group record exists (which may or may not have been created depending on configuration
        // of media or member types to create).

        // Media property types.
        if (_database.Exists<PropertyTypeGroupDto>(3))
        {
            _database.Insert(Constants.DatabaseSchema.Tables.PropertyType, "id", false,
                new PropertyTypeDto
                {
                    Id = 6,
                    UniqueId = new Guid("B646CA8F-E469-4FC2-A48A-D4DC1AA64A53"),
                    DataTypeId = Constants.DataTypes.ImageCropper,
                    ContentTypeId = 1032,
                    PropertyTypeGroupId = 3,
                    Alias = Constants.Conventions.Media.File,
                    Name = "Image",
                    SortOrder = 0,
                    Mandatory = true,
                    ValidationRegExp = null,
                    Description = null,
                    Variations = (byte)ContentVariation.Nothing,
                });
            _database.Insert(Constants.DatabaseSchema.Tables.PropertyType, "id", false,
                new PropertyTypeDto
                {
                    Id = 7,
                    UniqueId = new Guid("A68D453B-1F62-44F4-9F71-0B6BBD43C355"),
                    DataTypeId = Constants.DataTypes.LabelPixels,
                    ContentTypeId = 1032,
                    PropertyTypeGroupId = 3,
                    Alias = Constants.Conventions.Media.Width,
                    Name = "Width",
                    SortOrder = 0,
                    Mandatory = false,
                    ValidationRegExp = null,
                    Description = null,
                    Variations = (byte)ContentVariation.Nothing,
                });
            _database.Insert(Constants.DatabaseSchema.Tables.PropertyType, "id", false,
                new PropertyTypeDto
                {
                    Id = 8,
                    UniqueId = new Guid("854087F6-648B-40ED-BC98-B8A9789E80B9"),
                    DataTypeId = Constants.DataTypes.LabelPixels,
                    ContentTypeId = 1032,
                    PropertyTypeGroupId = 3,
                    Alias = Constants.Conventions.Media.Height,
                    Name = "Height",
                    SortOrder = 0,
                    Mandatory = false,
                    ValidationRegExp = null,
                    Description = null,
                    Variations = (byte)ContentVariation.Nothing,
                });
            _database.Insert(Constants.DatabaseSchema.Tables.PropertyType, "id", false,
                new PropertyTypeDto
                {
                    Id = 9,
                    UniqueId = new Guid("BD4C5ACE-26E3-4A8B-AF1A-E8206A35FA07"),
                    DataTypeId = Constants.DataTypes.LabelBytes,
                    ContentTypeId = 1032,
                    PropertyTypeGroupId = 3,
                    Alias = Constants.Conventions.Media.Bytes,
                    Name = "File size",
                    SortOrder = 0,
                    Mandatory = false,
                    ValidationRegExp = null,
                    Description = null,
                    Variations = (byte)ContentVariation.Nothing,
                });
            _database.Insert(Constants.DatabaseSchema.Tables.PropertyType, "id", false,
                new PropertyTypeDto
                {
                    Id = 10,
                    UniqueId = new Guid("F7786FE8-724A-4ED0-B244-72546DB32A92"),
                    DataTypeId = Constants.DataTypes.LabelString,
                    ContentTypeId = 1032,
                    PropertyTypeGroupId = 3,
                    Alias = Constants.Conventions.Media.Extension,
                    Name = "File extension",
                    SortOrder = 0,
                    Mandatory = false,
                    ValidationRegExp = null,
                    Description = null,
                    Variations = (byte)ContentVariation.Nothing,
                });
        }

        if (_database.Exists<PropertyTypeGroupDto>(4))
        {
            _database.Insert(Constants.DatabaseSchema.Tables.PropertyType, "id", false,
                new PropertyTypeDto
                {
                    Id = 24,
                    UniqueId = new Guid("A0FB68F3-F427-47A6-AFCE-536FFA5B64E9"),
                    DataTypeId = Constants.DataTypes.Upload,
                    ContentTypeId = 1033,
                    PropertyTypeGroupId = 4,
                    Alias = Constants.Conventions.Media.File,
                    Name = "File",
                    SortOrder = 0,
                    Mandatory = true,
                    ValidationRegExp = null,
                    Description = null,
                    Variations = (byte)ContentVariation.Nothing,
                });
            _database.Insert(Constants.DatabaseSchema.Tables.PropertyType, "id", false,
                new PropertyTypeDto
                {
                    Id = 25,
                    UniqueId = new Guid("3531C0A3-4E0A-4324-A621-B9D3822B071F"),
                    DataTypeId = Constants.DataTypes.LabelString,
                    ContentTypeId = 1033,
                    PropertyTypeGroupId = 4,
                    Alias = Constants.Conventions.Media.Extension,
                    Name = "File extension",
                    SortOrder = 0,
                    Mandatory = false,
                    ValidationRegExp = null,
                    Description = null,
                    Variations = (byte)ContentVariation.Nothing,
                });
            _database.Insert(Constants.DatabaseSchema.Tables.PropertyType, "id", false,
                new PropertyTypeDto
                {
                    Id = 26,
                    UniqueId = new Guid("F9527050-59BC-43E4-8FA8-1658D1319FF5"),
                    DataTypeId = Constants.DataTypes.LabelBytes,
                    ContentTypeId = 1033,
                    PropertyTypeGroupId = 4,
                    Alias = Constants.Conventions.Media.Bytes,
                    Name = "File size",
                    SortOrder = 0,
                    Mandatory = false,
                    ValidationRegExp = null,
                    Description = null,
                    Variations = (byte)ContentVariation.Nothing,
                });
        }

        if (_database.Exists<PropertyTypeGroupDto>(52))
        {
            _database.Insert(Constants.DatabaseSchema.Tables.PropertyType, "id", false,
                new PropertyTypeDto
                {
                    Id = 40,
                    UniqueId = new Guid("BED8AB97-D85F-44D2-A8B9-AEF6893F9610"),
                    DataTypeId = Constants.DataTypes.UploadVideo,
                    ContentTypeId = 1034,
                    PropertyTypeGroupId = 52,
                    Alias = Constants.Conventions.Media.File,
                    Name = "Video",
                    SortOrder = 0,
                    Mandatory = true,
                    ValidationRegExp = null,
                    Description = null,
                    Variations = (byte)ContentVariation.Nothing,
                });
            _database.Insert(Constants.DatabaseSchema.Tables.PropertyType, "id", false,
                new PropertyTypeDto
                {
                    Id = 41,
                    UniqueId = new Guid("EDD2B3FD-1E57-4E57-935E-096DEFCCDC9B"),
                    DataTypeId = Constants.DataTypes.LabelString,
                    ContentTypeId = 1034,
                    PropertyTypeGroupId = 52,
                    Alias = Constants.Conventions.Media.Extension,
                    Name = "File extension",
                    SortOrder = 0,
                    Mandatory = false,
                    ValidationRegExp = null,
                    Description = null,
                    Variations = (byte)ContentVariation.Nothing,
                });
            _database.Insert(Constants.DatabaseSchema.Tables.PropertyType, "id", false,
                new PropertyTypeDto
                {
                    Id = 42,
                    UniqueId = new Guid("180EEECF-1F00-409E-8234-BBA967E08B0A"),
                    DataTypeId = Constants.DataTypes.LabelBytes,
                    ContentTypeId = 1034,
                    PropertyTypeGroupId = 52,
                    Alias = Constants.Conventions.Media.Bytes,
                    Name = "File size",
                    SortOrder = 0,
                    Mandatory = false,
                    ValidationRegExp = null,
                    Description = null,
                    Variations = (byte)ContentVariation.Nothing,
                });
        }

        if (_database.Exists<PropertyTypeGroupDto>(53))
        {
            _database.Insert(Constants.DatabaseSchema.Tables.PropertyType, "id", false,
                new PropertyTypeDto
                {
                    Id = 43,
                    UniqueId = new Guid("1F48D730-F174-4684-AFAD-A335E59D84A0"),
                    DataTypeId = Constants.DataTypes.UploadAudio,
                    ContentTypeId = 1035,
                    PropertyTypeGroupId = 53,
                    Alias = Constants.Conventions.Media.File,
                    Name = "Audio",
                    SortOrder = 0,
                    Mandatory = true,
                    ValidationRegExp = null,
                    Description = null,
                    Variations = (byte)ContentVariation.Nothing,
                });
            _database.Insert(Constants.DatabaseSchema.Tables.PropertyType, "id", false,
                new PropertyTypeDto
                {
                    Id = 44,
                    UniqueId = new Guid("1BEE433F-A21A-4031-8E03-AF01BB8D2DE9"),
                    DataTypeId = Constants.DataTypes.LabelString,
                    ContentTypeId = 1035,
                    PropertyTypeGroupId = 53,
                    Alias = Constants.Conventions.Media.Extension,
                    Name = "File extension",
                    SortOrder = 0,
                    Mandatory = false,
                    ValidationRegExp = null,
                    Description = null,
                    Variations = (byte)ContentVariation.Nothing,
                });
            _database.Insert(Constants.DatabaseSchema.Tables.PropertyType, "id", false,
                new PropertyTypeDto
                {
                    Id = 45,
                    UniqueId = new Guid("3CBF538A-29AB-4317-A9EB-BBCDF1A54260"),
                    DataTypeId = Constants.DataTypes.LabelBytes,
                    ContentTypeId = 1035,
                    PropertyTypeGroupId = 53,
                    Alias = Constants.Conventions.Media.Bytes,
                    Name = "File size",
                    SortOrder = 0,
                    Mandatory = false,
                    ValidationRegExp = null,
                    Description = null,
                    Variations = (byte)ContentVariation.Nothing,
                });
        }

        if (_database.Exists<PropertyTypeGroupDto>(54))
        {
            _database.Insert(Constants.DatabaseSchema.Tables.PropertyType, "id", false,
                new PropertyTypeDto
                {
                    Id = 46,
                    UniqueId = new Guid("E5C8C2D0-2D82-4F01-B53A-45A1D1CBF19C"),
                    DataTypeId = Constants.DataTypes.UploadArticle,
                    ContentTypeId = 1036,
                    PropertyTypeGroupId = 54,
                    Alias = Constants.Conventions.Media.File,
                    Name = "Article",
                    SortOrder = 0,
                    Mandatory = true,
                    ValidationRegExp = null,
                    Description = null,
                    Variations = (byte)ContentVariation.Nothing,
                });
            _database.Insert(Constants.DatabaseSchema.Tables.PropertyType, "id", false,
                new PropertyTypeDto
                {
                    Id = 47,
                    UniqueId = new Guid("EF1B4AF7-36DE-45EB-8C18-A2DE07319227"),
                    DataTypeId = Constants.DataTypes.LabelString,
                    ContentTypeId = 1036,
                    PropertyTypeGroupId = 54,
                    Alias = Constants.Conventions.Media.Extension,
                    Name = "File extension",
                    SortOrder = 0,
                    Mandatory = false,
                    ValidationRegExp = null,
                    Description = null,
                    Variations = (byte)ContentVariation.Nothing,
                });
            _database.Insert(Constants.DatabaseSchema.Tables.PropertyType, "id", false,
                new PropertyTypeDto
                {
                    Id = 48,
                    UniqueId = new Guid("AAB7D00C-7209-4337-BE3F-A4421C8D79A0"),
                    DataTypeId = Constants.DataTypes.LabelBytes,
                    ContentTypeId = 1036,
                    PropertyTypeGroupId = 54,
                    Alias = Constants.Conventions.Media.Bytes,
                    Name = "File size",
                    SortOrder = 0,
                    Mandatory = false,
                    ValidationRegExp = null,
                    Description = null,
                    Variations = (byte)ContentVariation.Nothing,
                });
        }

        if (_database.Exists<PropertyTypeGroupDto>(55))
        {
            _database.Insert(Constants.DatabaseSchema.Tables.PropertyType, "id", false,
                new PropertyTypeDto
                {
                    Id = 49,
                    UniqueId = new Guid("E2A2BDF2-971B-483E-95A1-4104CC06AF26"),
                    DataTypeId = Constants.DataTypes.UploadVectorGraphics,
                    ContentTypeId = 1037,
                    PropertyTypeGroupId = 55,
                    Alias = Constants.Conventions.Media.File,
                    Name = "Vector Graphics",
                    SortOrder = 0,
                    Mandatory = true,
                    ValidationRegExp = null,
                    Description = null,
                    Variations = (byte)ContentVariation.Nothing,
                });
            _database.Insert(Constants.DatabaseSchema.Tables.PropertyType, "id", false,
                new PropertyTypeDto
                {
                    Id = 50,
                    UniqueId = new Guid("0F25A89E-2EB7-49BC-A7B4-759A7E4C69F2"),
                    DataTypeId = Constants.DataTypes.LabelString,
                    ContentTypeId = 1037,
                    PropertyTypeGroupId = 55,
                    Alias = Constants.Conventions.Media.Extension,
                    Name = "File extension",
                    SortOrder = 0,
                    Mandatory = false,
                    ValidationRegExp = null,
                    Description = null,
                    Variations = (byte)ContentVariation.Nothing,
                });
            _database.Insert(Constants.DatabaseSchema.Tables.PropertyType, "id", false,
                new PropertyTypeDto
                {
                    Id = 51,
                    UniqueId = new Guid("09A07AFF-861D-4769-A2B0-C165EBD43D39"),
                    DataTypeId = Constants.DataTypes.LabelBytes,
                    ContentTypeId = 1037,
                    PropertyTypeGroupId = 55,
                    Alias = Constants.Conventions.Media.Bytes,
                    Name = "File size",
                    SortOrder = 0,
                    Mandatory = false,
                    ValidationRegExp = null,
                    Description = null,
                    Variations = (byte)ContentVariation.Nothing,
                });
        }

        // Membership property types.
        if (_database.Exists<PropertyTypeGroupDto>(11))
        {
            _database.Insert(Constants.DatabaseSchema.Tables.PropertyType, "id", false,
                new PropertyTypeDto
                {
                    Id = 28,
                    UniqueId = new Guid("70F24C26-1C0E-4053-BD8E-E9E6E4EC4C01"),
                    DataTypeId = Constants.DataTypes.Textarea,
                    ContentTypeId = 1044,
                    PropertyTypeGroupId = 11,
                    Alias = Constants.Conventions.Member.Comments,
                    Name = Constants.Conventions.Member.CommentsLabel,
                    SortOrder = 0,
                    Mandatory = false,
                    ValidationRegExp = null,
                    Description = null,
                    Variations = (byte)ContentVariation.Nothing,
                });
        }
    }

    private void CreateLanguageData()
    {
        // For languages we support the installation of records that are additional to the default installed data.
        // We can do this as they are specified by ISO code, which is enough to fully detail them.
        // All other customizable install data is specified by GUID, and hence we only know about the set that are installed by default.
        InstallDefaultDataSettings? languageInstallDefaultDataSettings = _installDefaultDataSettings.Get(Constants.Configuration.NamedOptions.InstallDefaultData.Languages);
        if (languageInstallDefaultDataSettings?.InstallData == InstallDefaultDataOption.Values)
        {
            // Insert the specified languages, ensuring the first is marked as default.
            bool isDefault = true;
            short id = 1;
            foreach (var isoCode in languageInstallDefaultDataSettings.Values)
            {
                if (!TryCreateCulture(isoCode, out CultureInfo? culture))
                {
                    continue;
                }

                var dto = new LanguageDto
                {
                    Id = id,
                    IsoCode = culture.Name,
                    CultureName = culture.EnglishName,
                    IsDefault = isDefault,
                };
                _database.Insert(Constants.DatabaseSchema.Tables.Language, "id", false, dto);
                isDefault = false;
                id += 1;
            }
        }
        else
        {
            // Conditionally insert the default language.
            if (TryCreateCulture("en-US", out CultureInfo? culture))
            {
                ConditionalInsert(
                    Constants.Configuration.NamedOptions.InstallDefaultData.Languages,
                    culture.Name,
                    new LanguageDto { Id = 1, IsoCode = culture.Name, CultureName = culture.EnglishName, IsDefault = true },
                    Constants.DatabaseSchema.Tables.Language,
                    "id");
            }
        }
    }

    private bool TryCreateCulture(string isoCode, [NotNullWhen(true)] out CultureInfo? culture)
    {
        try
        {
            culture = CultureInfo.GetCultureInfo(isoCode);
            return true;
        }
        catch (CultureNotFoundException ex)
        {
            _logger.LogWarning(ex, "CultureInfo could not be created because culture '{IsoCode}' is not available. The language will not be created.", isoCode);
            culture = null;
            return false;
        }
    }

    private void CreateContentChildTypeData()
    {
        // Insert data if the corresponding Node records exist (which may or may not have been created depending on configuration
        // of media types to create).
        if (!_database.Exists<NodeDto>(1031))
        {
            return;
        }

        _database.Insert(Constants.DatabaseSchema.Tables.ContentChildType, "Id", false,
            new ContentTypeAllowedContentTypeDto { Id = 1031, AllowedId = 1031 });

        for (var i = 1032; i <= 1037; i++)
        {
            if (_database.Exists<NodeDto>(i))
            {
                _database.Insert(Constants.DatabaseSchema.Tables.ContentChildType, "Id", false,
                    new ContentTypeAllowedContentTypeDto { Id = 1031, AllowedId = i });
            }
        }
    }

    private void CreateDataTypeData()
    {
        void InsertDataTypeDto(int id, string editorAlias, string editorUiAlias, string dbType, string? configuration)
        {
            var dataTypeDto = new DataTypeDto { NodeId = id, EditorAlias = editorAlias, EditorUiAlias = editorUiAlias, DbType = dbType };

            if (configuration != null)
            {
                dataTypeDto.Configuration = configuration;
            }

            if (_database.Exists<NodeDto>(id))
            {
                _database.Insert(Constants.DatabaseSchema.Tables.DataType, "pk", false, dataTypeDto);
            }
        }

        // layouts for the list view
        string TableCollectionView(string collectionViewType) =>
            $"{{\"name\": \"List\",\"collectionView\": \"Umb.CollectionView.{collectionViewType}.Table\", \"icon\": \"icon-list\", \"isSystem\": true, \"selected\": true}}";

        string GridCollectionView(string collectionViewType) =>
            $"{{\"name\": \"Grid\",\"collectionView\": \"Umb.CollectionView.{collectionViewType}.Grid\",\"icon\": \"icon-thumbnails-small\", \"isSystem\": true,\"selected\": true}}";

        string Layouts(string collectionViewType) => $"[{GridCollectionView(collectionViewType)},{TableCollectionView(collectionViewType)}]";

        // Insert data types only if the corresponding Node record exists (which may or may not have been created depending on configuration
        // of data types to create).
        if (_database.Exists<NodeDto>(Constants.DataTypes.Boolean))
        {
            _database.Insert(Constants.DatabaseSchema.Tables.DataType, "pk", false,
                new DataTypeDto
                {
                    NodeId = Constants.DataTypes.Boolean,
                    EditorAlias = Constants.PropertyEditors.Aliases.Boolean,
                    EditorUiAlias = "Umb.PropertyEditorUi.Toggle",
                    DbType = "Integer",
                });
        }

        if (_database.Exists<NodeDto>(-51))
        {
            _database.Insert(Constants.DatabaseSchema.Tables.DataType, "pk", false,
                new DataTypeDto
                {
                    NodeId = -51,
                    EditorAlias = Constants.PropertyEditors.Aliases.Integer,
                    EditorUiAlias = "Umb.PropertyEditorUi.Integer",
                    DbType = "Integer",
                });
        }

        if (_database.Exists<NodeDto>(Constants.DataTypes.RichtextEditor))
        {
            _database.Insert(
                Constants.DatabaseSchema.Tables.DataType,
                "pk",
                false,
                new DataTypeDto
                {
                    NodeId = Constants.DataTypes.RichtextEditor,
                    EditorAlias = Constants.PropertyEditors.Aliases.RichText,
                    EditorUiAlias = "Umb.PropertyEditorUi.Tiptap",
                    DbType = "Ntext",
                    Configuration = "{\"extensions\": [\"Umb.Tiptap.RichTextEssentials\", \"Umb.Tiptap.Anchor\", \"Umb.Tiptap.Block\", \"Umb.Tiptap.Blockquote\", \"Umb.Tiptap.Bold\", \"Umb.Tiptap.BulletList\", \"Umb.Tiptap.CodeBlock\", \"Umb.Tiptap.Embed\", \"Umb.Tiptap.Figure\", \"Umb.Tiptap.Heading\", \"Umb.Tiptap.HorizontalRule\", \"Umb.Tiptap.HtmlAttributeClass\", \"Umb.Tiptap.HtmlAttributeDataset\", \"Umb.Tiptap.HtmlAttributeId\", \"Umb.Tiptap.HtmlAttributeStyle\", \"Umb.Tiptap.HtmlTagDiv\", \"Umb.Tiptap.HtmlTagSpan\", \"Umb.Tiptap.Image\", \"Umb.Tiptap.Italic\", \"Umb.Tiptap.Link\", \"Umb.Tiptap.MediaUpload\", \"Umb.Tiptap.OrderedList\", \"Umb.Tiptap.Strike\", \"Umb.Tiptap.Subscript\", \"Umb.Tiptap.Superscript\", \"Umb.Tiptap.Table\", \"Umb.Tiptap.TextAlign\", \"Umb.Tiptap.TextDirection\", \"Umb.Tiptap.TextIndent\", \"Umb.Tiptap.TrailingNode\", \"Umb.Tiptap.Underline\"], \"maxImageSize\": 500, \"overlaySize\": \"medium\", \"toolbar\": [[[\"Umb.Tiptap.Toolbar.SourceEditor\"], [\"Umb.Tiptap.Toolbar.Bold\", \"Umb.Tiptap.Toolbar.Italic\", \"Umb.Tiptap.Toolbar.Underline\"], [\"Umb.Tiptap.Toolbar.TextAlignLeft\", \"Umb.Tiptap.Toolbar.TextAlignCenter\", \"Umb.Tiptap.Toolbar.TextAlignRight\"], [\"Umb.Tiptap.Toolbar.BulletList\", \"Umb.Tiptap.Toolbar.OrderedList\"], [\"Umb.Tiptap.Toolbar.Blockquote\", \"Umb.Tiptap.Toolbar.HorizontalRule\"], [\"Umb.Tiptap.Toolbar.Link\", \"Umb.Tiptap.Toolbar.Unlink\"], [\"Umb.Tiptap.Toolbar.MediaPicker\", \"Umb.Tiptap.Toolbar.EmbeddedMedia\"]]]}",
                });
        }

        if (_database.Exists<NodeDto>(Constants.DataTypes.Textbox))
        {
            _database.Insert(Constants.DatabaseSchema.Tables.DataType, "pk", false,
                new DataTypeDto
                {
                    NodeId = Constants.DataTypes.Textbox,
                    EditorAlias = Constants.PropertyEditors.Aliases.TextBox,
                    EditorUiAlias = "Umb.PropertyEditorUi.TextBox",
                    DbType = "Nvarchar",
                });
        }

        if (_database.Exists<NodeDto>(Constants.DataTypes.Textarea))
        {
            _database.Insert(Constants.DatabaseSchema.Tables.DataType, "pk", false,
                new DataTypeDto
                {
                    NodeId = Constants.DataTypes.Textarea,
                    EditorAlias = Constants.PropertyEditors.Aliases.TextArea,
                    EditorUiAlias = "Umb.PropertyEditorUi.TextArea",
                    DbType = "Ntext",
                });
        }

        if (_database.Exists<NodeDto>(Constants.DataTypes.Upload))
        {
            _database.Insert(Constants.DatabaseSchema.Tables.DataType, "pk", false,
                new DataTypeDto
                {
                    NodeId = Constants.DataTypes.Upload,
                    EditorAlias = Constants.PropertyEditors.Aliases.UploadField,
                    EditorUiAlias = "Umb.PropertyEditorUi.UploadField",
                    DbType = "Nvarchar",
                });
        }

        InsertDataTypeDto(Constants.DataTypes.LabelString, Constants.PropertyEditors.Aliases.Label,
            "Umb.PropertyEditorUi.Label", "Nvarchar", "{\"umbracoDataValueType\":\"STRING\"}");
        InsertDataTypeDto(Constants.DataTypes.LabelInt, Constants.PropertyEditors.Aliases.Label,
            "Umb.PropertyEditorUi.Label", "Integer", "{\"umbracoDataValueType\":\"INT\"}");
        InsertDataTypeDto(Constants.DataTypes.LabelBigint, Constants.PropertyEditors.Aliases.Label,
            "Umb.PropertyEditorUi.Label", "Nvarchar", "{\"umbracoDataValueType\":\"BIGINT\"}");
        InsertDataTypeDto(Constants.DataTypes.LabelDateTime, Constants.PropertyEditors.Aliases.Label,
            "Umb.PropertyEditorUi.Label", "Date", "{\"umbracoDataValueType\":\"DATETIME\"}");
        InsertDataTypeDto(Constants.DataTypes.LabelDecimal, Constants.PropertyEditors.Aliases.Label,
            "Umb.PropertyEditorUi.Label", "Decimal", "{\"umbracoDataValueType\":\"DECIMAL\"}");
        InsertDataTypeDto(Constants.DataTypes.LabelTime, Constants.PropertyEditors.Aliases.Label,
            "Umb.PropertyEditorUi.Label", "Date", "{\"umbracoDataValueType\":\"TIME\"}");
        InsertDataTypeDto(Constants.DataTypes.LabelBytes, Constants.PropertyEditors.Aliases.Label,
            "Umb.PropertyEditorUi.Label", "Nvarchar", "{\"umbracoDataValueType\":\"BIGINT\", \"labelTemplate\":\"{=value | bytes}\"}");
        InsertDataTypeDto(Constants.DataTypes.LabelPixels, Constants.PropertyEditors.Aliases.Label,
            "Umb.PropertyEditorUi.Label", "Integer", "{\"umbracoDataValueType\":\"INT\", \"labelTemplate\":\"{=value}px\"}");

        if (_database.Exists<NodeDto>(Constants.DataTypes.DateTime))
        {
            _database.Insert(Constants.DatabaseSchema.Tables.DataType, "pk", false,
                new DataTypeDto
                {
                    NodeId = Constants.DataTypes.DateTime,
                    EditorAlias = Constants.PropertyEditors.Aliases.DateTime,
                    EditorUiAlias = "Umb.PropertyEditorUi.DatePicker",
                    DbType = "Date",
                    Configuration = "{\"format\":\"YYYY-MM-DD HH:mm:ss\"}",
                });
        }

        if (_database.Exists<NodeDto>(-37))
        {
            _database.Insert(Constants.DatabaseSchema.Tables.DataType, "pk", false,
                new DataTypeDto
                {
                    NodeId = -37,
                    EditorAlias = Constants.PropertyEditors.Aliases.ColorPicker,
                    EditorUiAlias = "Umb.PropertyEditorUi.ColorPicker",
                    DbType = "Nvarchar",
                });
        }

        InsertDataTypeDto(Constants.DataTypes.DropDownSingle, Constants.PropertyEditors.Aliases.DropDownListFlexible,
            "Umb.PropertyEditorUi.Dropdown", "Nvarchar", "{\"multiple\":false}");

        if (_database.Exists<NodeDto>(-40))
        {
            _database.Insert(Constants.DatabaseSchema.Tables.DataType, "pk", false,
                new DataTypeDto
                {
                    NodeId = -40,
                    EditorAlias = Constants.PropertyEditors.Aliases.RadioButtonList,
                    EditorUiAlias = "Umb.PropertyEditorUi.RadioButtonList",
                    DbType = "Nvarchar",
                });
        }

        if (_database.Exists<NodeDto>(-41))
        {
            _database.Insert(Constants.DatabaseSchema.Tables.DataType, "pk", false,
                new DataTypeDto
                {
                    NodeId = -41,
                    EditorAlias = Constants.PropertyEditors.Aliases.DateTime,
                    EditorUiAlias = "Umb.PropertyEditorUi.DatePicker",
                    DbType = "Date",
                    Configuration = "{\"format\":\"YYYY-MM-DD\"}",
                });
        }

        InsertDataTypeDto(Constants.DataTypes.DropDownMultiple, Constants.PropertyEditors.Aliases.DropDownListFlexible,
            "Umb.PropertyEditorUi.Dropdown", "Nvarchar", "{\"multiple\":true}");

        if (_database.Exists<NodeDto>(-43))
        {
            _database.Insert(Constants.DatabaseSchema.Tables.DataType, "pk", false,
                new DataTypeDto
                {
                    NodeId = -43,
                    EditorAlias = Constants.PropertyEditors.Aliases.CheckBoxList,
                    EditorUiAlias = "Umb.PropertyEditorUi.CheckBoxList",
                    DbType = "Ntext",
                });
        }

        if (_database.Exists<NodeDto>(Constants.DataTypes.Tags))
        {
            _database.Insert(
                Constants.DatabaseSchema.Tables.DataType,
                "pk",
                false,
                new DataTypeDto
                {
                    NodeId = Constants.DataTypes.Tags,
                    EditorAlias = Constants.PropertyEditors.Aliases.Tags,
                    EditorUiAlias = "Umb.PropertyEditorUi.Tags",
                    DbType = "Ntext",
                    Configuration = "{\"group\":\"default\", \"storageType\":\"Json\"}",
                });
        }

        if (_database.Exists<NodeDto>(Constants.DataTypes.ImageCropper))
        {
            _database.Insert(Constants.DatabaseSchema.Tables.DataType, "pk", false,
                new DataTypeDto
                {
                    NodeId = Constants.DataTypes.ImageCropper,
                    EditorAlias = Constants.PropertyEditors.Aliases.ImageCropper,
                    EditorUiAlias = "Umb.PropertyEditorUi.ImageCropper",
                    DbType = "Ntext",
                });
        }

        if (_database.Exists<NodeDto>(Constants.DataTypes.DefaultContentListView))
        {
            _database.Insert(
                Constants.DatabaseSchema.Tables.DataType,
                "pk",
                false,
                new DataTypeDto
                {
                    NodeId = Constants.DataTypes.DefaultContentListView,
                    EditorAlias = Constants.PropertyEditors.Aliases.ListView,
                    EditorUiAlias = "Umb.PropertyEditorUi.Collection",
                    DbType = "Nvarchar",
                    Configuration =
                        "{\"pageSize\":100, \"orderBy\":\"updateDate\", \"orderDirection\":\"desc\", \"layouts\":" +
                        Layouts("Document") +
                        ", \"includeProperties\":[{\"alias\":\"updateDate\",\"header\":\"Last edited\",\"isSystem\":true},{\"alias\":\"creator\",\"header\":\"Updated by\",\"isSystem\":true}]}",
                });
        }

        if (_database.Exists<NodeDto>(Constants.DataTypes.DefaultMediaListView))
        {
            _database.Insert(
                Constants.DatabaseSchema.Tables.DataType,
                "pk",
                false,
                new DataTypeDto
                {
                    NodeId = Constants.DataTypes.DefaultMediaListView,
                    EditorAlias = Constants.PropertyEditors.Aliases.ListView,
                    EditorUiAlias = "Umb.PropertyEditorUi.Collection",
                    DbType = "Nvarchar",
                    Configuration =
                        "{\"pageSize\":100, \"orderBy\":\"updateDate\", \"orderDirection\":\"desc\", \"layouts\":" +
                        Layouts("Media") +
                        ", \"includeProperties\":[{\"alias\":\"updateDate\",\"header\":\"Last edited\",\"isSystem\":true},{\"alias\":\"creator\",\"header\":\"Updated by\",\"isSystem\":true}]}",
                });
        }

        if (_database.Exists<NodeDto>(Constants.DataTypes.DefaultMembersListView))
        {
            _database.Insert(
                Constants.DatabaseSchema.Tables.DataType,
                "pk",
                false,
                new DataTypeDto
                {
                    NodeId = Constants.DataTypes.DefaultMembersListView,
                    EditorAlias = Constants.PropertyEditors.Aliases.ListView,
                    EditorUiAlias = "Umb.PropertyEditorUi.Collection",
                    DbType = "Nvarchar",
                    Configuration =
                        "{\"pageSize\":10, \"orderBy\":\"username\", \"orderDirection\":\"asc\", \"includeProperties\":[{\"alias\":\"username\",\"isSystem\":true},{\"alias\":\"email\",\"isSystem\":true},{\"alias\":\"updateDate\",\"header\":\"Last edited\",\"isSystem\":true}]}",
                });
        }

        // New UDI pickers with newer Ids
        if (_database.Exists<NodeDto>(1046))
        {
            _database.Insert(Constants.DatabaseSchema.Tables.DataType, "pk", false,
                new DataTypeDto
                {
                    NodeId = 1046,
                    EditorAlias = Constants.PropertyEditors.Aliases.ContentPicker,
                    EditorUiAlias = "Umb.PropertyEditorUi.DocumentPicker",
                    DbType = "Nvarchar",
                });
        }

        if (_database.Exists<NodeDto>(1047))
        {
            _database.Insert(Constants.DatabaseSchema.Tables.DataType, "pk", false,
                new DataTypeDto
                {
                    NodeId = 1047,
                    EditorAlias = Constants.PropertyEditors.Aliases.MemberPicker,
                    EditorUiAlias = "Umb.PropertyEditorUi.MemberPicker",
                    DbType = "Nvarchar",
                });
        }

        if (_database.Exists<NodeDto>(1050))
        {
            _database.Insert(Constants.DatabaseSchema.Tables.DataType, "pk", false,
                new DataTypeDto
                {
                    NodeId = 1050,
                    EditorAlias = Constants.PropertyEditors.Aliases.MultiUrlPicker,
                    EditorUiAlias = "Umb.PropertyEditorUi.MultiUrlPicker",
                    DbType = "Ntext",
                });
        }

        if (_database.Exists<NodeDto>(Constants.DataTypes.UploadVideo))
        {
            _database.Insert(Constants.DatabaseSchema.Tables.DataType, "pk", false,
                new DataTypeDto
                {
                    NodeId = Constants.DataTypes.UploadVideo,
                    EditorAlias = Constants.PropertyEditors.Aliases.UploadField,
                    EditorUiAlias = "Umb.PropertyEditorUi.UploadField",
                    DbType = "Nvarchar",
                    Configuration =
                        "{\"fileExtensions\":[\"mp4\",\"webm\",\"ogv\"]}",
                });
        }

        if (_database.Exists<NodeDto>(Constants.DataTypes.UploadAudio))
        {
            _database.Insert(Constants.DatabaseSchema.Tables.DataType, "pk", false,
                new DataTypeDto
                {
                    NodeId = Constants.DataTypes.UploadAudio,
                    EditorAlias = Constants.PropertyEditors.Aliases.UploadField,
                    EditorUiAlias = "Umb.PropertyEditorUi.UploadField",
                    DbType = "Nvarchar",
                    Configuration =
                        "{\"fileExtensions\":[\"mp3\",\"weba\",\"oga\",\"opus\"]}",
                });
        }

        if (_database.Exists<NodeDto>(Constants.DataTypes.UploadArticle))
        {
            _database.Insert(Constants.DatabaseSchema.Tables.DataType, "pk", false,
                new DataTypeDto
                {
                    NodeId = Constants.DataTypes.UploadArticle,
                    EditorAlias = Constants.PropertyEditors.Aliases.UploadField,
                    EditorUiAlias = "Umb.PropertyEditorUi.UploadField",
                    DbType = "Nvarchar",
                    Configuration =
                        "{\"fileExtensions\":[\"pdf\",\"docx\",\"doc\"]}",
                });
        }

        if (_database.Exists<NodeDto>(Constants.DataTypes.UploadVectorGraphics))
        {
            _database.Insert(Constants.DatabaseSchema.Tables.DataType, "pk", false,
                new DataTypeDto
                {
                    NodeId = Constants.DataTypes.UploadVectorGraphics,
                    EditorAlias = Constants.PropertyEditors.Aliases.UploadField,
                    EditorUiAlias = "Umb.PropertyEditorUi.UploadField",
                    DbType = "Nvarchar",
                    Configuration = "{\"fileExtensions\":[\"svg\"]}",
                });
        }

        if (_database.Exists<NodeDto>(1051))
        {
            _database.Insert(Constants.DatabaseSchema.Tables.DataType, "pk", false,
                new DataTypeDto
                {
                    NodeId = 1051,
                    EditorAlias = Constants.PropertyEditors.Aliases.MediaPicker3,
                    EditorUiAlias = "Umb.PropertyEditorUi.MediaPicker",
                    DbType = "Ntext",
                    Configuration = "{\"multiple\": false, \"validationLimit\":{\"min\":0,\"max\":1}}",
                });
        }

        if (_database.Exists<NodeDto>(1052))
        {
            _database.Insert(Constants.DatabaseSchema.Tables.DataType, "pk", false,
                new DataTypeDto
                {
                    NodeId = 1052,
                    EditorAlias = Constants.PropertyEditors.Aliases.MediaPicker3,
                    EditorUiAlias = "Umb.PropertyEditorUi.MediaPicker",
                    DbType = "Ntext",
                    Configuration = "{\"multiple\": true}",
                });
        }

        if (_database.Exists<NodeDto>(1053))
        {
            _database.Insert(Constants.DatabaseSchema.Tables.DataType, "pk", false,
                new DataTypeDto
                {
                    NodeId = 1053,
                    EditorAlias = Constants.PropertyEditors.Aliases.MediaPicker3,
                    EditorUiAlias = "Umb.PropertyEditorUi.MediaPicker",
                    DbType = "Ntext",
                    Configuration = "{\"filter\":\"" + ImageMediaTypeKey +
                                    "\", \"multiple\": false, \"validationLimit\":{\"min\":0,\"max\":1}}",
                });
        }

        if (_database.Exists<NodeDto>(1054))
        {
            _database.Insert(Constants.DatabaseSchema.Tables.DataType, "pk", false,
                new DataTypeDto
                {
                    NodeId = 1054,
                    EditorAlias = Constants.PropertyEditors.Aliases.MediaPicker3,
                    EditorUiAlias = "Umb.PropertyEditorUi.MediaPicker",
                    DbType = "Ntext",
                    Configuration = "{\"filter\":\"" + ImageMediaTypeKey +
                                    "\", \"multiple\": true}",
                });
        }

        if (_database.Exists<NodeDto>(1055))
        {
            _database.Insert(
                Constants.DatabaseSchema.Tables.DataType,
                "pk",
                false,
                new DataTypeDto
                {
                    NodeId = 1055,
                    EditorAlias = Constants.PropertyEditors.Aliases.DateTimeWithTimeZone,
                    EditorUiAlias = "Umb.PropertyEditorUi.DateTimeWithTimeZonePicker",
                    DbType = "Ntext",
                    Configuration = "{\"timeFormat\": \"HH:mm\", \"timeZones\": {\"mode\": \"all\"}}",
                });
        }
    }

    private void CreateRelationTypeData()
    {
        CreateRelationTypeData(1, Constants.Conventions.RelationTypes.RelateDocumentOnCopyAlias,
            Constants.Conventions.RelationTypes.RelateDocumentOnCopyName, Constants.ObjectTypes.Document,
            Constants.ObjectTypes.Document, true, false);
        CreateRelationTypeData(2, Constants.Conventions.RelationTypes.RelateParentDocumentOnDeleteAlias,
            Constants.Conventions.RelationTypes.RelateParentDocumentOnDeleteName, Constants.ObjectTypes.Document,
            Constants.ObjectTypes.Document, false, false);
        CreateRelationTypeData(3, Constants.Conventions.RelationTypes.RelateParentMediaFolderOnDeleteAlias,
            Constants.Conventions.RelationTypes.RelateParentMediaFolderOnDeleteName, Constants.ObjectTypes.Media,
            Constants.ObjectTypes.Media, false, false);
        CreateRelationTypeData(4, Constants.Conventions.RelationTypes.RelatedMediaAlias,
            Constants.Conventions.RelationTypes.RelatedMediaName, null, null, false, true);
        CreateRelationTypeData(5, Constants.Conventions.RelationTypes.RelatedDocumentAlias,
            Constants.Conventions.RelationTypes.RelatedDocumentName, null, null, false, true);
        CreateRelationTypeData(6, Constants.Conventions.RelationTypes.RelatedMemberAlias,
            Constants.Conventions.RelationTypes.RelatedMemberName, null, null, false, true);

    }

    private void CreateRelationTypeData(int id, string alias, string name, Guid? parentObjectType,
        Guid? childObjectType, bool dual, bool isDependency)
    {
        var relationType = new RelationTypeDto
        {
            Id = id,
            Alias = alias,
            ChildObjectType = childObjectType,
            ParentObjectType = parentObjectType,
            Dual = dual,
            Name = name,
            IsDependency = isDependency,
        };
        relationType.UniqueId = CreateUniqueRelationTypeId(relationType.Alias, relationType.Name);

        _database.Insert(Constants.DatabaseSchema.Tables.RelationType, "id", false, relationType);
    }

    private void CreateKeyValueData()
    {
        // On install, initialize the umbraco migration plan with the final state.
        var upgrader = new Upgrader(new UmbracoPlan(_umbracoVersion));
        var stateValueKey = upgrader.StateValueKey;
        var finalState = upgrader.Plan.FinalState;

        _database.Insert(Constants.DatabaseSchema.Tables.KeyValue, "key", false,
            new KeyValueDto { Key = stateValueKey, Value = finalState, UpdateDate = DateTime.UtcNow });


        upgrader = new Upgrader(new UmbracoPremigrationPlan());
        stateValueKey = upgrader.StateValueKey;
        finalState = upgrader.Plan.FinalState;

        _database.Insert(Constants.DatabaseSchema.Tables.KeyValue, "key", false,
            new KeyValueDto { Key = stateValueKey, Value = finalState, UpdateDate = DateTime.UtcNow });
    }

    private void CreateLogViewerQueryData()
    {
        for (var i = 0; i < _defaultLogQueries.Length; i++)
        {
            LogViewerQueryDto dto = _defaultLogQueries[i];
            dto.Id = i + 1;
            _database.Insert(Constants.DatabaseSchema.Tables.LogViewerQuery, "id", false, dto);
        }
    }

    private void ConditionalInsert<TDto>(
        string configKey,
        string id,
        TDto dto,
        string tableName,
        string primaryKeyName,
        bool autoIncrement = false)
    {
        var alwaysInsert = _entitiesToAlwaysCreate.ContainsKey(configKey) &&
                           _entitiesToAlwaysCreate[configKey].InvariantContains(id);

        InstallDefaultDataSettings installDefaultDataSettings = _installDefaultDataSettings.Get(configKey);

        // If there's no configuration, we assume to create.
        if (installDefaultDataSettings == null)
        {
            alwaysInsert = true;
        }

        if (!alwaysInsert && installDefaultDataSettings?.InstallData == InstallDefaultDataOption.None)
        {
            return;
        }

        if (!alwaysInsert && installDefaultDataSettings?.InstallData == InstallDefaultDataOption.Values &&
            !installDefaultDataSettings.Values.InvariantContains(id))
        {
            return;
        }

        if (!alwaysInsert && installDefaultDataSettings?.InstallData == InstallDefaultDataOption.ExceptValues &&
            installDefaultDataSettings.Values.InvariantContains(id))
        {
            return;
        }

        _database.Insert(tableName, primaryKeyName, autoIncrement, dto);
    }
}<|MERGE_RESOLUTION|>--- conflicted
+++ resolved
@@ -1078,12 +1078,9 @@
         _database.Insert(Constants.DatabaseSchema.Tables.Lock, "id", false, new LockDto { Id = Constants.Locks.WebhookLogs, Name = "WebhookLogs" });
         _database.Insert(Constants.DatabaseSchema.Tables.Lock, "id", false, new LockDto { Id = Constants.Locks.LongRunningOperations, Name = "LongRunningOperations" });
         _database.Insert(Constants.DatabaseSchema.Tables.Lock, "id", false, new LockDto { Id = Constants.Locks.DocumentUrls, Name = "DocumentUrls" });
-<<<<<<< HEAD
-        _database.Insert(Constants.DatabaseSchema.Tables.Lock, "id", false, new LockDto { Id = Constants.Locks.ElementTree, Name = "ElementTree" });
-=======
         _database.Insert(Constants.DatabaseSchema.Tables.Lock, "id", false, new LockDto { Id = Constants.Locks.DistributedJobs, Name = "DistributedJobs" });
         _database.Insert(Constants.DatabaseSchema.Tables.Lock, "id", false, new LockDto { Id = Constants.Locks.CacheVersion, Name = "CacheVersion" });
->>>>>>> eae35a27
+        _database.Insert(Constants.DatabaseSchema.Tables.Lock, "id", false, new LockDto { Id = Constants.Locks.ElementTree, Name = "ElementTree" });
     }
 
     private void CreateContentTypeData()
