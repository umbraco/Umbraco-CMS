using System.Diagnostics.CodeAnalysis;
using System.Globalization;
using Microsoft.Extensions.Logging;
using Microsoft.Extensions.Options;
using NPoco;
using Umbraco.Cms.Core;
using Umbraco.Cms.Core.Actions;
using Umbraco.Cms.Core.Configuration;
using Umbraco.Cms.Core.Configuration.Models;
using Umbraco.Cms.Core.Models;
using Umbraco.Cms.Infrastructure.Migrations.Upgrade;
using Umbraco.Cms.Infrastructure.Persistence.Dtos;
using Umbraco.Extensions;

namespace Umbraco.Cms.Infrastructure.Migrations.Install;

/// <summary>
///     Creates the initial database data during install.
/// </summary>
internal sealed class DatabaseDataCreator
{

    internal const string EditorGroupAlias = "editor";

    internal const string SensitiveDataGroupAlias = "sensitiveData";

    internal const string TranslatorGroupAlias = "translator";

    internal const string WriterGroupAlias = "writer";

    internal static readonly LogViewerQueryDto[] _defaultLogQueries =
    [
        new()
        {
            Name = "Find all logs where the Level is NOT Verbose and NOT Debug",
            Query = "Not(@Level='Verbose') and Not(@Level='Debug')",
        },
        new()
        {
            Name = "Find all logs that has an exception property (Warning, Error & Fatal with Exceptions)",
            Query = "Has(@Exception)",
        },
        new()
        {
            Name = "Find all logs that have the property 'Duration'",
            Query = "Has(Duration)",
        },
        new()
        {
            Name = "Find all logs that have the property 'Duration' and the duration is greater than 1000ms",
            Query = "Has(Duration) and Duration > 1000",
        },
        new()
        {
            Name = "Find all logs that are from the namespace 'Umbraco.Core'",
            Query = "StartsWith(SourceContext, 'Umbraco.Core')",
        },
        new()
        {
            Name = "Find all logs that use a specific log message template",
            Query = "@MessageTemplate = '[Timing {TimingId}] {EndMessage} ({TimingDuration}ms)'",
        },
        new()
        {
            Name = "Find logs where one of the items in the SortedComponentTypes property array is equal to",
            Query = "SortedComponentTypes[?] = 'Umbraco.Web.Search.ExamineComponent'",
        },
        new()
        {
            Name = "Find logs where one of the items in the SortedComponentTypes property array contains",
            Query = "Contains(SortedComponentTypes[?], 'DatabaseServer')",
        },
        new()
        {
            Name = "Find all logs that the message has localhost in it with SQL like",
            Query = "@Message like '%localhost%'",
        },
        new()
        {
            Name = "Find all logs that the message that starts with 'end' in it with SQL like",
            Query = "@Message like 'end%'",
        }
    ];

    private const string ImageMediaTypeKey = "cc07b313-0843-4aa8-bbda-871c8da728c8";

    private readonly IDatabase _database;

    private readonly IDictionary<string, IList<string>> _entitiesToAlwaysCreate = new Dictionary<string, IList<string>>
    {
        {
            Constants.Configuration.NamedOptions.InstallDefaultData.DataTypes,
            new List<string> { Constants.DataTypes.Guids.LabelString }
        },
    };

    private readonly IOptionsMonitor<InstallDefaultDataSettings> _installDefaultDataSettings;
    private readonly ILogger<DatabaseDataCreator> _logger;
    private readonly IUmbracoVersion _umbracoVersion;

    public DatabaseDataCreator(IDatabase database, ILogger<DatabaseDataCreator> logger, IUmbracoVersion umbracoVersion,
        IOptionsMonitor<InstallDefaultDataSettings> installDefaultDataSettings)
    {
        _database = database;
        _logger = logger;
        _umbracoVersion = umbracoVersion;
        _installDefaultDataSettings = installDefaultDataSettings;
    }

    /// <summary>
    ///     Initialize the base data creation by inserting the data foundation for umbraco
    ///     specific to a table
    /// </summary>
    /// <param name="tableName">Name of the table to create base data for</param>
    public void InitializeBaseData(string tableName)
    {
        _logger.LogInformation("Creating data in {TableName}", tableName);

        if (tableName.Equals(Constants.DatabaseSchema.Tables.Node))
        {
            CreateNodeData();
        }

        if (tableName.Equals(Constants.DatabaseSchema.Tables.Lock))
        {
            CreateLockData();
        }

        if (tableName.Equals(Constants.DatabaseSchema.Tables.ContentType))
        {
            CreateContentTypeData();
        }

        if (tableName.Equals(Constants.DatabaseSchema.Tables.User))
        {
            CreateUserData();
        }

        if (tableName.Equals(Constants.DatabaseSchema.Tables.UserGroup))
        {
            CreateUserGroupData();
        }

        if (tableName.Equals(Constants.DatabaseSchema.Tables.UserGroup2Permission))
        {
            CreateUserGroup2PermissionData();
        }

        if (tableName.Equals(Constants.DatabaseSchema.Tables.User2UserGroup))
        {
            CreateUser2UserGroupData();
        }

        if (tableName.Equals(Constants.DatabaseSchema.Tables.UserGroup2App))
        {
            CreateUserGroup2AppData();
        }

        if (tableName.Equals(Constants.DatabaseSchema.Tables.PropertyTypeGroup))
        {
            CreatePropertyTypeGroupData();
        }

        if (tableName.Equals(Constants.DatabaseSchema.Tables.PropertyType))
        {
            CreatePropertyTypeData();
        }

        if (tableName.Equals(Constants.DatabaseSchema.Tables.Language))
        {
            CreateLanguageData();
        }

        if (tableName.Equals(Constants.DatabaseSchema.Tables.ContentChildType))
        {
            CreateContentChildTypeData();
        }

        if (tableName.Equals(Constants.DatabaseSchema.Tables.DataType))
        {
            CreateDataTypeData();
        }

        if (tableName.Equals(Constants.DatabaseSchema.Tables.RelationType))
        {
            CreateRelationTypeData();
        }

        if (tableName.Equals(Constants.DatabaseSchema.Tables.KeyValue))
        {
            CreateKeyValueData();
        }

        if (tableName.Equals(Constants.DatabaseSchema.Tables.LogViewerQuery))
        {
            CreateLogViewerQueryData();
        }

        _logger.LogInformation("Completed creating data in {TableName}", tableName);
    }

    private void CreateUserGroup2PermissionData()
    {
        var userGroupKeyToPermissions = new Dictionary<Guid, IEnumerable<string>>()
        {
            [Constants.Security.AdminGroupKey] = [ActionNew.ActionLetter, ActionUpdate.ActionLetter, ActionDelete.ActionLetter, ActionMove.ActionLetter, ActionCopy.ActionLetter, ActionSort.ActionLetter, ActionRollback.ActionLetter, ActionProtect.ActionLetter, ActionAssignDomain.ActionLetter, ActionPublish.ActionLetter, ActionRights.ActionLetter, ActionUnpublish.ActionLetter, ActionBrowse.ActionLetter, ActionCreateBlueprintFromContent.ActionLetter, ActionNotify.ActionLetter, ":", "5", "7", "T", ActionDocumentPropertyRead.ActionLetter, ActionDocumentPropertyWrite.ActionLetter],
            [Constants.Security.EditorGroupKey] = [ActionNew.ActionLetter, ActionUpdate.ActionLetter, ActionDelete.ActionLetter, ActionMove.ActionLetter, ActionCopy.ActionLetter, ActionSort.ActionLetter, ActionRollback.ActionLetter, ActionProtect.ActionLetter, ActionPublish.ActionLetter, ActionUnpublish.ActionLetter, ActionBrowse.ActionLetter, ActionCreateBlueprintFromContent.ActionLetter, ActionNotify.ActionLetter, ":", "5", "T", ActionDocumentPropertyRead.ActionLetter, ActionDocumentPropertyWrite.ActionLetter],
            [Constants.Security.WriterGroupKey] = [ActionNew.ActionLetter, ActionUpdate.ActionLetter, ActionBrowse.ActionLetter, ActionNotify.ActionLetter, ":" , ActionDocumentPropertyRead.ActionLetter, ActionDocumentPropertyWrite.ActionLetter],
            [Constants.Security.TranslatorGroupKey] = [ActionUpdate.ActionLetter, ActionBrowse.ActionLetter, ActionDocumentPropertyRead.ActionLetter, ActionDocumentPropertyWrite.ActionLetter],
        };

        var i = 1;
        foreach (var (userGroupKey, permissions) in userGroupKeyToPermissions)
        {
            foreach (var permission in permissions)
            {
                _database.Insert(
                    Constants.DatabaseSchema.Tables.UserGroup2Permission,
                    "id",
                    false,
                    new UserGroup2PermissionDto
                    {
                        Id = i++,
                        UserGroupKey = userGroupKey,
                        Permission = permission,
                    });
            }
        }
    }

    internal static Guid CreateUniqueRelationTypeId(string alias, string name) => (alias + "____" + name).ToGuid();

    private void CreateNodeData()
    {
        CreateNodeDataForDataTypes();
        CreateNodeDataForMediaTypes();
        CreateNodeDataForMemberTypes();
    }

    private void CreateNodeDataForDataTypes()
    {
        void InsertDataTypeNodeDto(int id, int sortOrder, string uniqueId, string text)
        {
            var nodeDto = new NodeDto
            {
                NodeId = id,
                Trashed = false,
                ParentId = -1,
                UserId = -1,
                Level = 1,
                Path = "-1," + id,
                SortOrder = sortOrder,
                UniqueId = new Guid(uniqueId),
                Text = text,
                NodeObjectType = Constants.ObjectTypes.DataType,
                CreateDate = DateTime.Now,
            };

            ConditionalInsert(
                Constants.Configuration.NamedOptions.InstallDefaultData.DataTypes,
                uniqueId,
                nodeDto,
                Constants.DatabaseSchema.Tables.Node,
                "id");
        }

        _database.Insert(Constants.DatabaseSchema.Tables.Node, "id", false,
            new NodeDto
            {
                NodeId = -1,
                Trashed = false,
                ParentId = -1,
                UserId = -1,
                Level = 0,
                Path = "-1",
                SortOrder = 0,
                UniqueId = new Guid("916724a5-173d-4619-b97e-b9de133dd6f5"),
                Text = "SYSTEM DATA: umbraco master root",
                NodeObjectType = Constants.ObjectTypes.SystemRoot,
                CreateDate = DateTime.Now,
            });
        _database.Insert(Constants.DatabaseSchema.Tables.Node, "id", false,
            new NodeDto
            {
                NodeId = Constants.System.RecycleBinContent,
                Trashed = false,
                ParentId = -1,
                UserId = -1,
                Level = 0,
                Path = "-1,-20",
                SortOrder = 0,
                UniqueId = Constants.System.RecycleBinContentKey,
                Text = "Recycle Bin",
                NodeObjectType = Constants.ObjectTypes.ContentRecycleBin,
                CreateDate = DateTime.Now,
            });
        _database.Insert(Constants.DatabaseSchema.Tables.Node, "id", false,
            new NodeDto
            {
                NodeId = Constants.System.RecycleBinMedia,
                Trashed = false,
                ParentId = -1,
                UserId = -1,
                Level = 0,
                Path = "-1,-21",
                SortOrder = 0,
                UniqueId = Constants.System.RecycleBinMediaKey,
                Text = "Recycle Bin",
                NodeObjectType = Constants.ObjectTypes.MediaRecycleBin,
                CreateDate = DateTime.Now,
            });

        InsertDataTypeNodeDto(Constants.DataTypes.LabelString, 35, Constants.DataTypes.Guids.LabelString,
            "Label (string)");
        InsertDataTypeNodeDto(Constants.DataTypes.LabelInt, 36, Constants.DataTypes.Guids.LabelInt, "Label (integer)");
        InsertDataTypeNodeDto(Constants.DataTypes.LabelBigint, 36, Constants.DataTypes.Guids.LabelBigInt,
            "Label (bigint)");
        InsertDataTypeNodeDto(Constants.DataTypes.LabelDateTime, 37, Constants.DataTypes.Guids.LabelDateTime,
            "Label (datetime)");
        InsertDataTypeNodeDto(Constants.DataTypes.LabelTime, 38, Constants.DataTypes.Guids.LabelTime, "Label (time)");
        InsertDataTypeNodeDto(Constants.DataTypes.LabelDecimal, 39, Constants.DataTypes.Guids.LabelDecimal,
            "Label (decimal)");

        ConditionalInsert(
            Constants.Configuration.NamedOptions.InstallDefaultData.DataTypes,
            Constants.DataTypes.Guids.Upload,
            new NodeDto
            {
                NodeId = Constants.DataTypes.Upload,
                Trashed = false,
                ParentId = -1,
                UserId = -1,
                Level = 1,
                Path = $"-1,{Constants.DataTypes.Upload}",
                SortOrder = 34,
                UniqueId = Constants.DataTypes.Guids.UploadGuid,
                Text = "Upload File",
                NodeObjectType = Constants.ObjectTypes.DataType,
                CreateDate = DateTime.Now,
            },
            Constants.DatabaseSchema.Tables.Node,
            "id");
        ConditionalInsert(
            Constants.Configuration.NamedOptions.InstallDefaultData.DataTypes,
            Constants.DataTypes.Guids.UploadVideo,
            new NodeDto
            {
                NodeId = Constants.DataTypes.UploadVideo,
                Trashed = false,
                ParentId = -1,
                UserId = -1,
                Level = 1,
                Path = $"-1,{Constants.DataTypes.UploadVideo}",
                SortOrder = 35,
                UniqueId = Constants.DataTypes.Guids.UploadVideoGuid,
                Text = "Upload Video",
                NodeObjectType = Constants.ObjectTypes.DataType,
                CreateDate = DateTime.Now,
            },
            Constants.DatabaseSchema.Tables.Node,
            "id");
        ConditionalInsert(
            Constants.Configuration.NamedOptions.InstallDefaultData.DataTypes,
            Constants.DataTypes.Guids.UploadAudio,
            new NodeDto
            {
                NodeId = Constants.DataTypes.UploadAudio,
                Trashed = false,
                ParentId = -1,
                UserId = -1,
                Level = 1,
                Path = $"-1,{Constants.DataTypes.UploadAudio}",
                SortOrder = 36,
                UniqueId = Constants.DataTypes.Guids.UploadAudioGuid,
                Text = "Upload Audio",
                NodeObjectType = Constants.ObjectTypes.DataType,
                CreateDate = DateTime.Now,
            },
            Constants.DatabaseSchema.Tables.Node,
            "id");
        ConditionalInsert(
            Constants.Configuration.NamedOptions.InstallDefaultData.DataTypes,
            Constants.DataTypes.Guids.UploadArticle,
            new NodeDto
            {
                NodeId = Constants.DataTypes.UploadArticle,
                Trashed = false,
                ParentId = -1,
                UserId = -1,
                Level = 1,
                Path = $"-1,{Constants.DataTypes.UploadArticle}",
                SortOrder = 37,
                UniqueId = Constants.DataTypes.Guids.UploadArticleGuid,
                Text = "Upload Article",
                NodeObjectType = Constants.ObjectTypes.DataType,
                CreateDate = DateTime.Now,
            },
            Constants.DatabaseSchema.Tables.Node,
            "id");
        ConditionalInsert(
            Constants.Configuration.NamedOptions.InstallDefaultData.DataTypes,
            Constants.DataTypes.Guids.UploadVectorGraphics,
            new NodeDto
            {
                NodeId = Constants.DataTypes.UploadVectorGraphics,
                Trashed = false,
                ParentId = -1,
                UserId = -1,
                Level = 1,
                Path = $"-1,{Constants.DataTypes.UploadVectorGraphics}",
                SortOrder = 38,
                UniqueId = Constants.DataTypes.Guids.UploadVectorGraphicsGuid,
                Text = "Upload Vector Graphics",
                NodeObjectType = Constants.ObjectTypes.DataType,
                CreateDate = DateTime.Now,
            },
            Constants.DatabaseSchema.Tables.Node,
            "id");
        ConditionalInsert(
            Constants.Configuration.NamedOptions.InstallDefaultData.DataTypes,
            Constants.DataTypes.Guids.Textarea,
            new NodeDto
            {
                NodeId = Constants.DataTypes.Textarea,
                Trashed = false,
                ParentId = -1,
                UserId = -1,
                Level = 1,
                Path = $"-1,{Constants.DataTypes.Textarea}",
                SortOrder = 33,
                UniqueId = Constants.DataTypes.Guids.TextareaGuid,
                Text = "Textarea",
                NodeObjectType = Constants.ObjectTypes.DataType,
                CreateDate = DateTime.Now,
            },
            Constants.DatabaseSchema.Tables.Node,
            "id");
        ConditionalInsert(
            Constants.Configuration.NamedOptions.InstallDefaultData.DataTypes,
            Constants.DataTypes.Guids.Textstring,
            new NodeDto
            {
                NodeId = Constants.DataTypes.Textbox,
                Trashed = false,
                ParentId = -1,
                UserId = -1,
                Level = 1,
                Path = $"-1,{Constants.DataTypes.Textbox}",
                SortOrder = 32,
                UniqueId = Constants.DataTypes.Guids.TextstringGuid,
                Text = "Textstring",
                NodeObjectType = Constants.ObjectTypes.DataType,
                CreateDate = DateTime.Now,
            },
            Constants.DatabaseSchema.Tables.Node,
            "id");
        ConditionalInsert(
            Constants.Configuration.NamedOptions.InstallDefaultData.DataTypes,
            Constants.DataTypes.Guids.RichtextEditor,
            new NodeDto
            {
                NodeId = Constants.DataTypes.RichtextEditor,
                Trashed = false,
                ParentId = -1,
                UserId = -1,
                Level = 1,
                Path = $"-1,{Constants.DataTypes.RichtextEditor}",
                SortOrder = 4,
                UniqueId = Constants.DataTypes.Guids.RichtextEditorGuid,
                Text = "Richtext editor",
                NodeObjectType = Constants.ObjectTypes.DataType,
                CreateDate = DateTime.Now,
            },
            Constants.DatabaseSchema.Tables.Node,
            "id");
        ConditionalInsert(
            Constants.Configuration.NamedOptions.InstallDefaultData.DataTypes,
            Constants.DataTypes.Guids.Numeric,
            new NodeDto
            {
                NodeId = -51,
                Trashed = false,
                ParentId = -1,
                UserId = -1,
                Level = 1,
                Path = "-1,-51",
                SortOrder = 2,
                UniqueId = Constants.DataTypes.Guids.NumericGuid,
                Text = "Numeric",
                NodeObjectType = Constants.ObjectTypes.DataType,
                CreateDate = DateTime.Now,
            },
            Constants.DatabaseSchema.Tables.Node,
            "id");
        ConditionalInsert(
            Constants.Configuration.NamedOptions.InstallDefaultData.DataTypes,
            Constants.DataTypes.Guids.Checkbox,
            new NodeDto
            {
                NodeId = Constants.DataTypes.Boolean,
                Trashed = false,
                ParentId = -1,
                UserId = -1,
                Level = 1,
                Path = $"-1,{Constants.DataTypes.Boolean}",
                SortOrder = 2,
                UniqueId = Constants.DataTypes.Guids.CheckboxGuid,
                Text = "True/false",
                NodeObjectType = Constants.ObjectTypes.DataType,
                CreateDate = DateTime.Now,
            },
            Constants.DatabaseSchema.Tables.Node,
            "id");
        ConditionalInsert(
            Constants.Configuration.NamedOptions.InstallDefaultData.DataTypes,
            Constants.DataTypes.Guids.CheckboxList,
            new NodeDto
            {
                NodeId = -43,
                Trashed = false,
                ParentId = -1,
                UserId = -1,
                Level = 1,
                Path = "-1,-43",
                SortOrder = 2,
                UniqueId = Constants.DataTypes.Guids.CheckboxListGuid,
                Text = "Checkbox list",
                NodeObjectType = Constants.ObjectTypes.DataType,
                CreateDate = DateTime.Now,
            },
            Constants.DatabaseSchema.Tables.Node,
            "id");
        ConditionalInsert(
            Constants.Configuration.NamedOptions.InstallDefaultData.DataTypes,
            Constants.DataTypes.Guids.Dropdown,
            new NodeDto
            {
                NodeId = Constants.DataTypes.DropDownSingle,
                Trashed = false,
                ParentId = -1,
                UserId = -1,
                Level = 1,
                Path = $"-1,{Constants.DataTypes.DropDownSingle}",
                SortOrder = 2,
                UniqueId = Constants.DataTypes.Guids.DropdownGuid,
                Text = "Dropdown",
                NodeObjectType = Constants.ObjectTypes.DataType,
                CreateDate = DateTime.Now,
            },
            Constants.DatabaseSchema.Tables.Node,
            "id");
        ConditionalInsert(
            Constants.Configuration.NamedOptions.InstallDefaultData.DataTypes,
            Constants.DataTypes.Guids.DatePicker,
            new NodeDto
            {
                NodeId = -41,
                Trashed = false,
                ParentId = -1,
                UserId = -1,
                Level = 1,
                Path = "-1,-41",
                SortOrder = 2,
                UniqueId = Constants.DataTypes.Guids.DatePickerGuid,
                Text = "Date Picker",
                NodeObjectType = Constants.ObjectTypes.DataType,
                CreateDate = DateTime.Now,
            },
            Constants.DatabaseSchema.Tables.Node,
            "id");
        ConditionalInsert(
            Constants.Configuration.NamedOptions.InstallDefaultData.DataTypes,
            Constants.DataTypes.Guids.Radiobox,
            new NodeDto
            {
                NodeId = -40,
                Trashed = false,
                ParentId = -1,
                UserId = -1,
                Level = 1,
                Path = "-1,-40",
                SortOrder = 2,
                UniqueId = Constants.DataTypes.Guids.RadioboxGuid,
                Text = "Radiobox",
                NodeObjectType = Constants.ObjectTypes.DataType,
                CreateDate = DateTime.Now,
            },
            Constants.DatabaseSchema.Tables.Node,
            "id");
        ConditionalInsert(
            Constants.Configuration.NamedOptions.InstallDefaultData.DataTypes,
            Constants.DataTypes.Guids.DropdownMultiple,
            new NodeDto
            {
                NodeId = Constants.DataTypes.DropDownMultiple,
                Trashed = false,
                ParentId = -1,
                UserId = -1,
                Level = 1,
                Path = $"-1,{Constants.DataTypes.DropDownMultiple}",
                SortOrder = 2,
                UniqueId = Constants.DataTypes.Guids.DropdownMultipleGuid,
                Text = "Dropdown multiple",
                NodeObjectType = Constants.ObjectTypes.DataType,
                CreateDate = DateTime.Now,
            },
            Constants.DatabaseSchema.Tables.Node,
            "id");
        ConditionalInsert(
            Constants.Configuration.NamedOptions.InstallDefaultData.DataTypes,
            Constants.DataTypes.Guids.ApprovedColor,
            new NodeDto
            {
                NodeId = -37,
                Trashed = false,
                ParentId = -1,
                UserId = -1,
                Level = 1,
                Path = "-1,-37",
                SortOrder = 2,
                UniqueId = Constants.DataTypes.Guids.ApprovedColorGuid,
                Text = "Approved Color",
                NodeObjectType = Constants.ObjectTypes.DataType,
                CreateDate = DateTime.Now,
            },
            Constants.DatabaseSchema.Tables.Node,
            "id");
        ConditionalInsert(
            Constants.Configuration.NamedOptions.InstallDefaultData.DataTypes,
            Constants.DataTypes.Guids.DatePickerWithTime,
            new NodeDto
            {
                NodeId = Constants.DataTypes.DateTime,
                Trashed = false,
                ParentId = -1,
                UserId = -1,
                Level = 1,
                Path = $"-1,{Constants.DataTypes.DateTime}",
                SortOrder = 2,
                UniqueId = Constants.DataTypes.Guids.DatePickerWithTimeGuid,
                Text = "Date Picker with time",
                NodeObjectType = Constants.ObjectTypes.DataType,
                CreateDate = DateTime.Now,
            },
            Constants.DatabaseSchema.Tables.Node,
            "id");
        ConditionalInsert(
            Constants.Configuration.NamedOptions.InstallDefaultData.DataTypes,
            Constants.DataTypes.Guids.ListViewContent,
            new NodeDto
            {
                NodeId = Constants.DataTypes.DefaultContentListView,
                Trashed = false,
                ParentId = -1,
                UserId = -1,
                Level = 1,
                Path = $"-1,{Constants.DataTypes.DefaultContentListView}",
                SortOrder = 2,
                UniqueId = Constants.DataTypes.Guids.ListViewContentGuid,
                Text = Constants.Conventions.DataTypes.ListViewPrefix + "Content",
                NodeObjectType = Constants.ObjectTypes.DataType,
                CreateDate = DateTime.Now,
            },
            Constants.DatabaseSchema.Tables.Node,
            "id");
        ConditionalInsert(
            Constants.Configuration.NamedOptions.InstallDefaultData.DataTypes,
            Constants.DataTypes.Guids.ListViewMedia,
            new NodeDto
            {
                NodeId = Constants.DataTypes.DefaultMediaListView,
                Trashed = false,
                ParentId = -1,
                UserId = -1,
                Level = 1,
                Path = $"-1,{Constants.DataTypes.DefaultMediaListView}",
                SortOrder = 2,
                UniqueId = Constants.DataTypes.Guids.ListViewMediaGuid,
                Text = Constants.Conventions.DataTypes.ListViewPrefix + "Media",
                NodeObjectType = Constants.ObjectTypes.DataType,
                CreateDate = DateTime.Now,
            },
            Constants.DatabaseSchema.Tables.Node,
            "id");
        ConditionalInsert(
            Constants.Configuration.NamedOptions.InstallDefaultData.DataTypes,
            Constants.DataTypes.Guids.Tags,
            new NodeDto
            {
                NodeId = Constants.DataTypes.Tags,
                Trashed = false,
                ParentId = -1,
                UserId = -1,
                Level = 1,
                Path = $"-1,{Constants.DataTypes.Tags}",
                SortOrder = 2,
                UniqueId = Constants.DataTypes.Guids.TagsGuid,
                Text = "Tags",
                NodeObjectType = Constants.ObjectTypes.DataType,
                CreateDate = DateTime.Now,
            },
            Constants.DatabaseSchema.Tables.Node,
            "id");
        ConditionalInsert(
            Constants.Configuration.NamedOptions.InstallDefaultData.DataTypes,
            Constants.DataTypes.Guids.ImageCropper,
            new NodeDto
            {
                NodeId = Constants.DataTypes.ImageCropper,
                Trashed = false,
                ParentId = -1,
                UserId = -1,
                Level = 1,
                Path = $"-1,{Constants.DataTypes.ImageCropper}",
                SortOrder = 2,
                UniqueId = Constants.DataTypes.Guids.ImageCropperGuid,
                Text = "Image Cropper",
                NodeObjectType = Constants.ObjectTypes.DataType,
                CreateDate = DateTime.Now,
            },
            Constants.DatabaseSchema.Tables.Node,
            "id");

        // New UDI pickers with newer Ids
        ConditionalInsert(
            Constants.Configuration.NamedOptions.InstallDefaultData.DataTypes,
            Constants.DataTypes.Guids.ContentPicker,
            new NodeDto
            {
                NodeId = 1046,
                Trashed = false,
                ParentId = -1,
                UserId = -1,
                Level = 1,
                Path = "-1,1046",
                SortOrder = 2,
                UniqueId = Constants.DataTypes.Guids.ContentPickerGuid,
                Text = "Content Picker",
                NodeObjectType = Constants.ObjectTypes.DataType,
                CreateDate = DateTime.Now,
            },
            Constants.DatabaseSchema.Tables.Node,
            "id");
        ConditionalInsert(
            Constants.Configuration.NamedOptions.InstallDefaultData.DataTypes,
            Constants.DataTypes.Guids.MemberPicker,
            new NodeDto
            {
                NodeId = 1047,
                Trashed = false,
                ParentId = -1,
                UserId = -1,
                Level = 1,
                Path = "-1,1047",
                SortOrder = 2,
                UniqueId = Constants.DataTypes.Guids.MemberPickerGuid,
                Text = "Member Picker",
                NodeObjectType = Constants.ObjectTypes.DataType,
                CreateDate = DateTime.Now,
            },
            Constants.DatabaseSchema.Tables.Node,
            "id");

        ConditionalInsert(
            Constants.Configuration.NamedOptions.InstallDefaultData.DataTypes,
            Constants.DataTypes.Guids.RelatedLinks,
            new NodeDto
            {
                NodeId = 1050,
                Trashed = false,
                ParentId = -1,
                UserId = -1,
                Level = 1,
                Path = "-1,1050",
                SortOrder = 2,
                UniqueId = Constants.DataTypes.Guids.RelatedLinksGuid,
                Text = "Multi URL Picker",
                NodeObjectType = Constants.ObjectTypes.DataType,
                CreateDate = DateTime.Now,
            },
            Constants.DatabaseSchema.Tables.Node,
            "id");

        ConditionalInsert(
            Constants.Configuration.NamedOptions.InstallDefaultData.DataTypes,
            Constants.DataTypes.Guids.MediaPicker3,
            new NodeDto
            {
                NodeId = 1051,
                Trashed = false,
                ParentId = -1,
                UserId = -1,
                Level = 1,
                Path = "-1,1051",
                SortOrder = 2,
                UniqueId = Constants.DataTypes.Guids.MediaPicker3Guid,
                Text = "Media Picker",
                NodeObjectType = Constants.ObjectTypes.DataType,
                CreateDate = DateTime.Now,
            },
            Constants.DatabaseSchema.Tables.Node,
            "id");
        ConditionalInsert(
            Constants.Configuration.NamedOptions.InstallDefaultData.DataTypes,
            Constants.DataTypes.Guids.MediaPicker3Multiple,
            new NodeDto
            {
                NodeId = 1052,
                Trashed = false,
                ParentId = -1,
                UserId = -1,
                Level = 1,
                Path = "-1,1052",
                SortOrder = 2,
                UniqueId = Constants.DataTypes.Guids.MediaPicker3MultipleGuid,
                Text = "Multiple Media Picker",
                NodeObjectType = Constants.ObjectTypes.DataType,
                CreateDate = DateTime.Now,
            },
            Constants.DatabaseSchema.Tables.Node,
            "id");
        ConditionalInsert(
            Constants.Configuration.NamedOptions.InstallDefaultData.DataTypes,
            Constants.DataTypes.Guids.MediaPicker3SingleImage,
            new NodeDto
            {
                NodeId = 1053,
                Trashed = false,
                ParentId = -1,
                UserId = -1,
                Level = 1,
                Path = "-1,1053",
                SortOrder = 2,
                UniqueId = Constants.DataTypes.Guids.MediaPicker3SingleImageGuid,
                Text = "Image Media Picker",
                NodeObjectType = Constants.ObjectTypes.DataType,
                CreateDate = DateTime.Now,
            },
            Constants.DatabaseSchema.Tables.Node,
            "id");
        ConditionalInsert(
            Constants.Configuration.NamedOptions.InstallDefaultData.DataTypes,
            Constants.DataTypes.Guids.MediaPicker3MultipleImages,
            new NodeDto
            {
                NodeId = 1054,
                Trashed = false,
                ParentId = -1,
                UserId = -1,
                Level = 1,
                Path = "-1,1054",
                SortOrder = 2,
                UniqueId = Constants.DataTypes.Guids.MediaPicker3MultipleImagesGuid,
                Text = "Multiple Image Media Picker",
                NodeObjectType = Constants.ObjectTypes.DataType,
                CreateDate = DateTime.Now,
            },
            Constants.DatabaseSchema.Tables.Node,
            "id");
    }

    private void CreateNodeDataForMediaTypes()
    {
        var folderUniqueId = new Guid("f38bd2d7-65d0-48e6-95dc-87ce06ec2d3d");
        ConditionalInsert(
            Constants.Configuration.NamedOptions.InstallDefaultData.MediaTypes,
            folderUniqueId.ToString(),
            new NodeDto
            {
                NodeId = 1031,
                Trashed = false,
                ParentId = -1,
                UserId = -1,
                Level = 1,
                Path = "-1,1031",
                SortOrder = 2,
                UniqueId = folderUniqueId,
                Text = Constants.Conventions.MediaTypes.Folder,
                NodeObjectType = Constants.ObjectTypes.MediaType,
                CreateDate = DateTime.Now,
            },
            Constants.DatabaseSchema.Tables.Node,
            "id");

        var imageUniqueId = new Guid(ImageMediaTypeKey);
        ConditionalInsert(
            Constants.Configuration.NamedOptions.InstallDefaultData.MediaTypes,
            imageUniqueId.ToString(),
            new NodeDto
            {
                NodeId = 1032,
                Trashed = false,
                ParentId = -1,
                UserId = -1,
                Level = 1,
                Path = "-1,1032",
                SortOrder = 2,
                UniqueId = imageUniqueId,
                Text = Constants.Conventions.MediaTypes.Image,
                NodeObjectType = Constants.ObjectTypes.MediaType,
                CreateDate = DateTime.Now,
            },
            Constants.DatabaseSchema.Tables.Node,
            "id");

        var fileUniqueId = new Guid("4c52d8ab-54e6-40cd-999c-7a5f24903e4d");
        ConditionalInsert(
            Constants.Configuration.NamedOptions.InstallDefaultData.MediaTypes,
            fileUniqueId.ToString(),
            new NodeDto
            {
                NodeId = 1033,
                Trashed = false,
                ParentId = -1,
                UserId = -1,
                Level = 1,
                Path = "-1,1033",
                SortOrder = 2,
                UniqueId = fileUniqueId,
                Text = Constants.Conventions.MediaTypes.File,
                NodeObjectType = Constants.ObjectTypes.MediaType,
                CreateDate = DateTime.Now,
            },
            Constants.DatabaseSchema.Tables.Node,
            "id");

        var videoUniqueId = new Guid("f6c515bb-653c-4bdc-821c-987729ebe327");
        ConditionalInsert(
            Constants.Configuration.NamedOptions.InstallDefaultData.MediaTypes,
            videoUniqueId.ToString(),
            new NodeDto
            {
                NodeId = 1034,
                Trashed = false,
                ParentId = -1,
                UserId = -1,
                Level = 1,
                Path = "-1,1034",
                SortOrder = 2,
                UniqueId = videoUniqueId,
                Text = Constants.Conventions.MediaTypes.Video,
                NodeObjectType = Constants.ObjectTypes.MediaType,
                CreateDate = DateTime.Now,
            },
            Constants.DatabaseSchema.Tables.Node,
            "id");

        var audioUniqueId = new Guid("a5ddeee0-8fd8-4cee-a658-6f1fcdb00de3");
        ConditionalInsert(
            Constants.Configuration.NamedOptions.InstallDefaultData.MediaTypes,
            audioUniqueId.ToString(),
            new NodeDto
            {
                NodeId = 1035,
                Trashed = false,
                ParentId = -1,
                UserId = -1,
                Level = 1,
                Path = "-1,1035",
                SortOrder = 2,
                UniqueId = audioUniqueId,
                Text = Constants.Conventions.MediaTypes.Audio,
                NodeObjectType = Constants.ObjectTypes.MediaType,
                CreateDate = DateTime.Now,
            },
            Constants.DatabaseSchema.Tables.Node,
            "id");

        var articleUniqueId = new Guid("a43e3414-9599-4230-a7d3-943a21b20122");
        ConditionalInsert(
            Constants.Configuration.NamedOptions.InstallDefaultData.MediaTypes,
            articleUniqueId.ToString(),
            new NodeDto
            {
                NodeId = 1036,
                Trashed = false,
                ParentId = -1,
                UserId = -1,
                Level = 1,
                Path = "-1,1036",
                SortOrder = 2,
                UniqueId = articleUniqueId,
                Text = Constants.Conventions.MediaTypes.Article,
                NodeObjectType = Constants.ObjectTypes.MediaType,
                CreateDate = DateTime.Now,
            },
            Constants.DatabaseSchema.Tables.Node,
            "id");

        var svgUniqueId = new Guid("c4b1efcf-a9d5-41c4-9621-e9d273b52a9c");
        ConditionalInsert(
            Constants.Configuration.NamedOptions.InstallDefaultData.MediaTypes,
            svgUniqueId.ToString(),
            new NodeDto
            {
                NodeId = 1037,
                Trashed = false,
                ParentId = -1,
                UserId = -1,
                Level = 1,
                Path = "-1,1037",
                SortOrder = 2,
                UniqueId = svgUniqueId,
                Text = "Vector Graphics (SVG)",
                NodeObjectType = Constants.ObjectTypes.MediaType,
                CreateDate = DateTime.Now,
            },
            Constants.DatabaseSchema.Tables.Node,
            "id");
    }

    private void CreateNodeDataForMemberTypes()
    {
        var memberUniqueId = new Guid("d59be02f-1df9-4228-aa1e-01917d806cda");
        ConditionalInsert(
            Constants.Configuration.NamedOptions.InstallDefaultData.MemberTypes,
            memberUniqueId.ToString(),
            new NodeDto
            {
                NodeId = 1044,
                Trashed = false,
                ParentId = -1,
                UserId = -1,
                Level = 1,
                Path = "-1,1044",
                SortOrder = 0,
                UniqueId = memberUniqueId,
                Text = Constants.Conventions.MemberTypes.DefaultAlias,
                NodeObjectType = Constants.ObjectTypes.MemberType,
                CreateDate = DateTime.Now,
            },
            Constants.DatabaseSchema.Tables.Node,
            "id");
    }

    private void CreateLockData()
    {
        // all lock objects
        _database.Insert(Constants.DatabaseSchema.Tables.Lock, "id", false, new LockDto { Id = Constants.Locks.Servers, Name = "Servers" });
        _database.Insert(Constants.DatabaseSchema.Tables.Lock, "id", false, new LockDto { Id = Constants.Locks.ContentTypes, Name = "ContentTypes" });
        _database.Insert(Constants.DatabaseSchema.Tables.Lock, "id", false, new LockDto { Id = Constants.Locks.ContentTree, Name = "ContentTree" });
        _database.Insert(Constants.DatabaseSchema.Tables.Lock, "id", false, new LockDto { Id = Constants.Locks.MediaTypes, Name = "MediaTypes" });
        _database.Insert(Constants.DatabaseSchema.Tables.Lock, "id", false, new LockDto { Id = Constants.Locks.MediaTree, Name = "MediaTree" });
        _database.Insert(Constants.DatabaseSchema.Tables.Lock, "id", false, new LockDto { Id = Constants.Locks.MemberTypes, Name = "MemberTypes" });
        _database.Insert(Constants.DatabaseSchema.Tables.Lock, "id", false, new LockDto { Id = Constants.Locks.MemberTree, Name = "MemberTree" });
        _database.Insert(Constants.DatabaseSchema.Tables.Lock, "id", false, new LockDto { Id = Constants.Locks.Domains, Name = "Domains" });
        _database.Insert(Constants.DatabaseSchema.Tables.Lock, "id", false, new LockDto { Id = Constants.Locks.KeyValues, Name = "KeyValues" });
        _database.Insert(Constants.DatabaseSchema.Tables.Lock, "id", false, new LockDto { Id = Constants.Locks.Languages, Name = "Languages" });
        _database.Insert(Constants.DatabaseSchema.Tables.Lock, "id", false, new LockDto { Id = Constants.Locks.ScheduledPublishing, Name = "ScheduledPublishing" });
        _database.Insert(Constants.DatabaseSchema.Tables.Lock, "id", false, new LockDto { Id = Constants.Locks.MainDom, Name = "MainDom" });
        _database.Insert(Constants.DatabaseSchema.Tables.Lock, "id", false, new LockDto { Id = Constants.Locks.WebhookRequest, Name = "WebhookRequest" });
        _database.Insert(Constants.DatabaseSchema.Tables.Lock, "id", false, new LockDto { Id = Constants.Locks.WebhookLogs, Name = "WebhookLogs" });
<<<<<<< HEAD
        _database.Insert(Constants.DatabaseSchema.Tables.Lock, "id", false, new LockDto { Id = Constants.Locks.DocumentUrls, Name = "DocumentUrls" });
=======
        _database.Insert(Constants.DatabaseSchema.Tables.Lock, "id", false, new LockDto { Id = Constants.Locks.LongRunningOperations, Name = "LongRunningOperations" });
>>>>>>> 0507d1a0
    }

    private void CreateContentTypeData()
    {
        // Insert content types only if the corresponding Node record exists (which may or may not have been created depending on configuration
        // of media or member types to create).

        // Media types.
        if (_database.Exists<NodeDto>(1031))
        {
            _database.Insert(Constants.DatabaseSchema.Tables.ContentType, "pk", false,
                new ContentTypeDto
                {
                    PrimaryKey = 532,
                    NodeId = 1031,
                    Alias = Constants.Conventions.MediaTypes.Folder,
                    Icon = Constants.Icons.MediaFolder,
                    Thumbnail = Constants.Icons.MediaFolder,
                    AllowAtRoot = true,
                    Variations = (byte)ContentVariation.Nothing,
                    ListView = Constants.DataTypes.Guids.ListViewMediaGuid
                });
        }

        if (_database.Exists<NodeDto>(1032))
        {
            _database.Insert(Constants.DatabaseSchema.Tables.ContentType, "pk", false,
                new ContentTypeDto
                {
                    PrimaryKey = 533,
                    NodeId = 1032,
                    Alias = Constants.Conventions.MediaTypes.Image,
                    Icon = Constants.Icons.MediaImage,
                    Thumbnail = Constants.Icons.MediaImage,
                    AllowAtRoot = true,
                    Variations = (byte)ContentVariation.Nothing,
                });
        }

        if (_database.Exists<NodeDto>(1033))
        {
            _database.Insert(Constants.DatabaseSchema.Tables.ContentType, "pk", false,
                new ContentTypeDto
                {
                    PrimaryKey = 534,
                    NodeId = 1033,
                    Alias = Constants.Conventions.MediaTypes.File,
                    Icon = Constants.Icons.MediaFile,
                    Thumbnail = Constants.Icons.MediaFile,
                    AllowAtRoot = true,
                    Variations = (byte)ContentVariation.Nothing,
                });
        }

        if (_database.Exists<NodeDto>(1034))
        {
            _database.Insert(Constants.DatabaseSchema.Tables.ContentType, "pk", false,
                new ContentTypeDto
                {
                    PrimaryKey = 540,
                    NodeId = 1034,
                    Alias = Constants.Conventions.MediaTypes.VideoAlias,
                    Icon = Constants.Icons.MediaVideo,
                    Thumbnail = Constants.Icons.MediaVideo,
                    AllowAtRoot = true,
                    Variations = (byte)ContentVariation.Nothing,
                });
        }

        if (_database.Exists<NodeDto>(1035))
        {
            _database.Insert(Constants.DatabaseSchema.Tables.ContentType, "pk", false,
                new ContentTypeDto
                {
                    PrimaryKey = 541,
                    NodeId = 1035,
                    Alias = Constants.Conventions.MediaTypes.AudioAlias,
                    Icon = Constants.Icons.MediaAudio,
                    Thumbnail = Constants.Icons.MediaAudio,
                    AllowAtRoot = true,
                    Variations = (byte)ContentVariation.Nothing,
                });
        }

        if (_database.Exists<NodeDto>(1036))
        {
            _database.Insert(Constants.DatabaseSchema.Tables.ContentType, "pk", false,
                new ContentTypeDto
                {
                    PrimaryKey = 542,
                    NodeId = 1036,
                    Alias = Constants.Conventions.MediaTypes.ArticleAlias,
                    Icon = Constants.Icons.MediaArticle,
                    Thumbnail = Constants.Icons.MediaArticle,
                    AllowAtRoot = true,
                    Variations = (byte)ContentVariation.Nothing,
                });
        }

        if (_database.Exists<NodeDto>(1037))
        {
            _database.Insert(Constants.DatabaseSchema.Tables.ContentType, "pk", false,
                new ContentTypeDto
                {
                    PrimaryKey = 543,
                    NodeId = 1037,
                    Alias = Constants.Conventions.MediaTypes.VectorGraphicsAlias,
                    Icon = Constants.Icons.MediaVectorGraphics,
                    Thumbnail = Constants.Icons.MediaVectorGraphics,
                    AllowAtRoot = true,
                    Variations = (byte)ContentVariation.Nothing,
                });
        }

        // Member type.
        if (_database.Exists<NodeDto>(1044))
        {
            _database.Insert(Constants.DatabaseSchema.Tables.ContentType, "pk", false,
                new ContentTypeDto
                {
                    PrimaryKey = 531,
                    NodeId = 1044,
                    Alias = Constants.Conventions.MemberTypes.DefaultAlias,
                    Icon = Constants.Icons.Member,
                    Thumbnail = Constants.Icons.Member,
                    Variations = (byte)ContentVariation.Nothing,
                });
        }
    }

    private void CreateUserData() => _database.Insert(Constants.DatabaseSchema.Tables.User, "id", false,
        new UserDto
        {
            Id = Constants.Security.SuperUserId,
            Key = Constants.Security.SuperUserKey,
            Disabled = false,
            NoConsole = false,
            UserName = "Administrator",
            Login = "admin",
            Password = "default",
            Email = string.Empty,
            UserLanguage = "en-US",
            CreateDate = DateTime.Now,
            UpdateDate = DateTime.Now,
        });

    private void CreateUserGroupData()
    {
        _database.Insert(
            Constants.DatabaseSchema.Tables.UserGroup,
            "id",
            false,
            new UserGroupDto
            {
                Id = 1,
                Key = Constants.Security.AdminGroupKey,
                StartMediaId = -1,
                StartContentId = -1,
                Alias = Constants.Security.AdminGroupAlias,
                Name = "Administrators",
                CreateDate = DateTime.Now,
                UpdateDate = DateTime.Now,
                Icon = "icon-medal",
                HasAccessToAllLanguages = true,
            });
        _database.Insert(
            Constants.DatabaseSchema.Tables.UserGroup,
            "id",
            false,
            new UserGroupDto
            {
                Id = 2,
                Key = Constants.Security.WriterGroupKey,
                StartMediaId = -1,
                StartContentId = -1,
                Alias = WriterGroupAlias,
                Name = "Writers",
                CreateDate = DateTime.Now,
                UpdateDate = DateTime.Now,
                Icon = "icon-edit",
                HasAccessToAllLanguages = true,
            });
        _database.Insert(
            Constants.DatabaseSchema.Tables.UserGroup,
            "id",
            false,
            new UserGroupDto
            {
                Id = 3,
                Key = Constants.Security.EditorGroupKey,
                StartMediaId = -1,
                StartContentId = -1,
                Alias = EditorGroupAlias,
                Name = "Editors",
                CreateDate = DateTime.Now,
                UpdateDate = DateTime.Now,
                Icon = "icon-tools",
                HasAccessToAllLanguages = true,
            });
        _database.Insert(
            Constants.DatabaseSchema.Tables.UserGroup,
            "id",
            false,
            new UserGroupDto
            {
                Id = 4,
                Key = Constants.Security.TranslatorGroupKey,
                StartMediaId = -1,
                StartContentId = -1,
                Alias = TranslatorGroupAlias,
                Name = "Translators",
                CreateDate = DateTime.Now,
                UpdateDate = DateTime.Now,
                Icon = "icon-globe",
                HasAccessToAllLanguages = true,
            });
        _database.Insert(
            Constants.DatabaseSchema.Tables.UserGroup,
            "id",
            false,
            new UserGroupDto
            {
                Id = 5,
                Key = Constants.Security.SensitiveDataGroupKey,
                Alias = SensitiveDataGroupAlias,
                Name = "Sensitive data",
                CreateDate = DateTime.Now,
                UpdateDate = DateTime.Now,
                Icon = "icon-lock",
                HasAccessToAllLanguages = false,
            });
    }

    private void CreateUser2UserGroupData()
    {
        _database.Insert(new User2UserGroupDto
        {
            UserGroupId = 1,
            UserId = Constants.Security.SuperUserId,
        }); // add super to admins
        _database.Insert(new User2UserGroupDto
        {
            UserGroupId = 5,
            UserId = Constants.Security.SuperUserId,
        }); // add super to sensitive data
    }

    private void CreateUserGroup2AppData()
    {
        _database.Insert(new UserGroup2AppDto { UserGroupId = 1, AppAlias = Constants.Applications.Content });
        _database.Insert(new UserGroup2AppDto { UserGroupId = 1, AppAlias = Constants.Applications.Packages });
        _database.Insert(new UserGroup2AppDto { UserGroupId = 1, AppAlias = Constants.Applications.Media });
        _database.Insert(new UserGroup2AppDto { UserGroupId = 1, AppAlias = Constants.Applications.Members });
        _database.Insert(new UserGroup2AppDto { UserGroupId = 1, AppAlias = Constants.Applications.Settings });
        _database.Insert(new UserGroup2AppDto { UserGroupId = 1, AppAlias = Constants.Applications.Users });
        _database.Insert(new UserGroup2AppDto { UserGroupId = 1, AppAlias = Constants.Applications.Forms });
        _database.Insert(new UserGroup2AppDto { UserGroupId = 1, AppAlias = Constants.Applications.Translation });

        _database.Insert(new UserGroup2AppDto { UserGroupId = 2, AppAlias = Constants.Applications.Content });

        _database.Insert(new UserGroup2AppDto { UserGroupId = 3, AppAlias = Constants.Applications.Content });
        _database.Insert(new UserGroup2AppDto { UserGroupId = 3, AppAlias = Constants.Applications.Media });
        _database.Insert(new UserGroup2AppDto { UserGroupId = 3, AppAlias = Constants.Applications.Forms });

        _database.Insert(new UserGroup2AppDto { UserGroupId = 4, AppAlias = Constants.Applications.Translation });
    }

    private void CreatePropertyTypeGroupData()
    {
        // Insert property groups only if the corresponding content type node record exists (which may or may not have been created depending on configuration
        // of media or member types to create).

        // Media property groups.
        if (_database.Exists<NodeDto>(1032))
        {
            _database.Insert(Constants.DatabaseSchema.Tables.PropertyTypeGroup, "id", false,
                new PropertyTypeGroupDto
                {
                    Id = 3,
                    UniqueId = new Guid(Constants.PropertyTypeGroups.Image),
                    ContentTypeNodeId = 1032,
                    Text = "Image",
                    Alias = "image",
                    SortOrder = 1,
                });
        }

        if (_database.Exists<NodeDto>(1033))
        {
            _database.Insert(Constants.DatabaseSchema.Tables.PropertyTypeGroup, "id", false,
                new PropertyTypeGroupDto
                {
                    Id = 4,
                    UniqueId = new Guid(Constants.PropertyTypeGroups.File),
                    ContentTypeNodeId = 1033,
                    Text = "File",
                    Alias = "file",
                    SortOrder = 1,
                });
        }

        if (_database.Exists<NodeDto>(1034))
        {
            _database.Insert(Constants.DatabaseSchema.Tables.PropertyTypeGroup, "id", false,
                new PropertyTypeGroupDto
                {
                    Id = 52,
                    UniqueId = new Guid(Constants.PropertyTypeGroups.Video),
                    ContentTypeNodeId = 1034,
                    Text = "Video",
                    Alias = "video",
                    SortOrder = 1,
                });
        }

        if (_database.Exists<NodeDto>(1035))
        {
            _database.Insert(Constants.DatabaseSchema.Tables.PropertyTypeGroup, "id", false,
                new PropertyTypeGroupDto
                {
                    Id = 53,
                    UniqueId = new Guid(Constants.PropertyTypeGroups.Audio),
                    ContentTypeNodeId = 1035,
                    Text = "Audio",
                    Alias = "audio",
                    SortOrder = 1,
                });
        }

        if (_database.Exists<NodeDto>(1036))
        {
            _database.Insert(Constants.DatabaseSchema.Tables.PropertyTypeGroup, "id", false,
                new PropertyTypeGroupDto
                {
                    Id = 54,
                    UniqueId = new Guid(Constants.PropertyTypeGroups.Article),
                    ContentTypeNodeId = 1036,
                    Text = "Article",
                    Alias = "article",
                    SortOrder = 1,
                });
        }

        if (_database.Exists<NodeDto>(1037))
        {
            _database.Insert(Constants.DatabaseSchema.Tables.PropertyTypeGroup, "id", false,
                new PropertyTypeGroupDto
                {
                    Id = 55,
                    UniqueId = new Guid(Constants.PropertyTypeGroups.VectorGraphics),
                    ContentTypeNodeId = 1037,
                    Text = "Vector Graphics",
                    Alias = "vectorGraphics",
                    SortOrder = 1,
                });
        }

        // Membership property group.
        if (_database.Exists<NodeDto>(1044))
        {
            _database.Insert(Constants.DatabaseSchema.Tables.PropertyTypeGroup, "id", false,
                new PropertyTypeGroupDto
                {
                    Id = 11,
                    UniqueId = new Guid(Constants.PropertyTypeGroups.Membership),
                    ContentTypeNodeId = 1044,
                    Text = Constants.Conventions.Member.StandardPropertiesGroupName,
                    Alias = Constants.Conventions.Member.StandardPropertiesGroupAlias,
                    SortOrder = 1,
                });
        }
    }

    private void CreatePropertyTypeData()
    {
        // Insert property types only if the corresponding property group record exists (which may or may not have been created depending on configuration
        // of media or member types to create).

        // Media property types.
        if (_database.Exists<PropertyTypeGroupDto>(3))
        {
            _database.Insert(Constants.DatabaseSchema.Tables.PropertyType, "id", false,
                new PropertyTypeDto
                {
                    Id = 6,
                    UniqueId = new Guid("B646CA8F-E469-4FC2-A48A-D4DC1AA64A53"),
                    DataTypeId = Constants.DataTypes.ImageCropper,
                    ContentTypeId = 1032,
                    PropertyTypeGroupId = 3,
                    Alias = Constants.Conventions.Media.File,
                    Name = "Image",
                    SortOrder = 0,
                    Mandatory = true,
                    ValidationRegExp = null,
                    Description = null,
                    Variations = (byte)ContentVariation.Nothing,
                });
            _database.Insert(Constants.DatabaseSchema.Tables.PropertyType, "id", false,
                new PropertyTypeDto
                {
                    Id = 7,
                    UniqueId = new Guid("A68D453B-1F62-44F4-9F71-0B6BBD43C355"),
                    DataTypeId = Constants.DataTypes.LabelInt,
                    ContentTypeId = 1032,
                    PropertyTypeGroupId = 3,
                    Alias = Constants.Conventions.Media.Width,
                    Name = "Width",
                    SortOrder = 0,
                    Mandatory = false,
                    ValidationRegExp = null,
                    Description = "in pixels",
                    Variations = (byte)ContentVariation.Nothing,
                });
            _database.Insert(Constants.DatabaseSchema.Tables.PropertyType, "id", false,
                new PropertyTypeDto
                {
                    Id = 8,
                    UniqueId = new Guid("854087F6-648B-40ED-BC98-B8A9789E80B9"),
                    DataTypeId = Constants.DataTypes.LabelInt,
                    ContentTypeId = 1032,
                    PropertyTypeGroupId = 3,
                    Alias = Constants.Conventions.Media.Height,
                    Name = "Height",
                    SortOrder = 0,
                    Mandatory = false,
                    ValidationRegExp = null,
                    Description = "in pixels",
                    Variations = (byte)ContentVariation.Nothing,
                });
            _database.Insert(Constants.DatabaseSchema.Tables.PropertyType, "id", false,
                new PropertyTypeDto
                {
                    Id = 9,
                    UniqueId = new Guid("BD4C5ACE-26E3-4A8B-AF1A-E8206A35FA07"),
                    DataTypeId = Constants.DataTypes.LabelBigint,
                    ContentTypeId = 1032,
                    PropertyTypeGroupId = 3,
                    Alias = Constants.Conventions.Media.Bytes,
                    Name = "Size",
                    SortOrder = 0,
                    Mandatory = false,
                    ValidationRegExp = null,
                    Description = "in bytes",
                    Variations = (byte)ContentVariation.Nothing,
                });
            _database.Insert(Constants.DatabaseSchema.Tables.PropertyType, "id", false,
                new PropertyTypeDto
                {
                    Id = 10,
                    UniqueId = new Guid("F7786FE8-724A-4ED0-B244-72546DB32A92"),
                    DataTypeId = -92,
                    ContentTypeId = 1032,
                    PropertyTypeGroupId = 3,
                    Alias = Constants.Conventions.Media.Extension,
                    Name = "Type",
                    SortOrder = 0,
                    Mandatory = false,
                    ValidationRegExp = null,
                    Description = null,
                    Variations = (byte)ContentVariation.Nothing,
                });
        }

        if (_database.Exists<PropertyTypeGroupDto>(4))
        {
            _database.Insert(Constants.DatabaseSchema.Tables.PropertyType, "id", false,
                new PropertyTypeDto
                {
                    Id = 24,
                    UniqueId = new Guid("A0FB68F3-F427-47A6-AFCE-536FFA5B64E9"),
                    DataTypeId = Constants.DataTypes.Upload,
                    ContentTypeId = 1033,
                    PropertyTypeGroupId = 4,
                    Alias = Constants.Conventions.Media.File,
                    Name = "File",
                    SortOrder = 0,
                    Mandatory = true,
                    ValidationRegExp = null,
                    Description = null,
                    Variations = (byte)ContentVariation.Nothing,
                });
            _database.Insert(Constants.DatabaseSchema.Tables.PropertyType, "id", false,
                new PropertyTypeDto
                {
                    Id = 25,
                    UniqueId = new Guid("3531C0A3-4E0A-4324-A621-B9D3822B071F"),
                    DataTypeId = -92,
                    ContentTypeId = 1033,
                    PropertyTypeGroupId = 4,
                    Alias = Constants.Conventions.Media.Extension,
                    Name = "Type",
                    SortOrder = 0,
                    Mandatory = false,
                    ValidationRegExp = null,
                    Description = null,
                    Variations = (byte)ContentVariation.Nothing,
                });
            _database.Insert(Constants.DatabaseSchema.Tables.PropertyType, "id", false,
                new PropertyTypeDto
                {
                    Id = 26,
                    UniqueId = new Guid("F9527050-59BC-43E4-8FA8-1658D1319FF5"),
                    DataTypeId = Constants.DataTypes.LabelBigint,
                    ContentTypeId = 1033,
                    PropertyTypeGroupId = 4,
                    Alias = Constants.Conventions.Media.Bytes,
                    Name = "Size",
                    SortOrder = 0,
                    Mandatory = false,
                    ValidationRegExp = null,
                    Description = "in bytes",
                    Variations = (byte)ContentVariation.Nothing,
                });
        }

        if (_database.Exists<PropertyTypeGroupDto>(52))
        {
            _database.Insert(Constants.DatabaseSchema.Tables.PropertyType, "id", false,
                new PropertyTypeDto
                {
                    Id = 40,
                    UniqueId = new Guid("BED8AB97-D85F-44D2-A8B9-AEF6893F9610"),
                    DataTypeId = Constants.DataTypes.UploadVideo,
                    ContentTypeId = 1034,
                    PropertyTypeGroupId = 52,
                    Alias = Constants.Conventions.Media.File,
                    Name = "Video",
                    SortOrder = 0,
                    Mandatory = true,
                    ValidationRegExp = null,
                    Description = null,
                    Variations = (byte)ContentVariation.Nothing,
                });
            _database.Insert(Constants.DatabaseSchema.Tables.PropertyType, "id", false,
                new PropertyTypeDto
                {
                    Id = 41,
                    UniqueId = new Guid("EDD2B3FD-1E57-4E57-935E-096DEFCCDC9B"),
                    DataTypeId = -92,
                    ContentTypeId = 1034,
                    PropertyTypeGroupId = 52,
                    Alias = Constants.Conventions.Media.Extension,
                    Name = "Type",
                    SortOrder = 0,
                    Mandatory = false,
                    ValidationRegExp = null,
                    Description = null,
                    Variations = (byte)ContentVariation.Nothing,
                });
            _database.Insert(Constants.DatabaseSchema.Tables.PropertyType, "id", false,
                new PropertyTypeDto
                {
                    Id = 42,
                    UniqueId = new Guid("180EEECF-1F00-409E-8234-BBA967E08B0A"),
                    DataTypeId = Constants.DataTypes.LabelBigint,
                    ContentTypeId = 1034,
                    PropertyTypeGroupId = 52,
                    Alias = Constants.Conventions.Media.Bytes,
                    Name = "Size",
                    SortOrder = 0,
                    Mandatory = false,
                    ValidationRegExp = null,
                    Description = "in bytes",
                    Variations = (byte)ContentVariation.Nothing,
                });
        }

        if (_database.Exists<PropertyTypeGroupDto>(53))
        {
            _database.Insert(Constants.DatabaseSchema.Tables.PropertyType, "id", false,
                new PropertyTypeDto
                {
                    Id = 43,
                    UniqueId = new Guid("1F48D730-F174-4684-AFAD-A335E59D84A0"),
                    DataTypeId = Constants.DataTypes.UploadAudio,
                    ContentTypeId = 1035,
                    PropertyTypeGroupId = 53,
                    Alias = Constants.Conventions.Media.File,
                    Name = "Audio",
                    SortOrder = 0,
                    Mandatory = true,
                    ValidationRegExp = null,
                    Description = null,
                    Variations = (byte)ContentVariation.Nothing,
                });
            _database.Insert(Constants.DatabaseSchema.Tables.PropertyType, "id", false,
                new PropertyTypeDto
                {
                    Id = 44,
                    UniqueId = new Guid("1BEE433F-A21A-4031-8E03-AF01BB8D2DE9"),
                    DataTypeId = -92,
                    ContentTypeId = 1035,
                    PropertyTypeGroupId = 53,
                    Alias = Constants.Conventions.Media.Extension,
                    Name = "Type",
                    SortOrder = 0,
                    Mandatory = false,
                    ValidationRegExp = null,
                    Description = null,
                    Variations = (byte)ContentVariation.Nothing,
                });
            _database.Insert(Constants.DatabaseSchema.Tables.PropertyType, "id", false,
                new PropertyTypeDto
                {
                    Id = 45,
                    UniqueId = new Guid("3CBF538A-29AB-4317-A9EB-BBCDF1A54260"),
                    DataTypeId = Constants.DataTypes.LabelBigint,
                    ContentTypeId = 1035,
                    PropertyTypeGroupId = 53,
                    Alias = Constants.Conventions.Media.Bytes,
                    Name = "Size",
                    SortOrder = 0,
                    Mandatory = false,
                    ValidationRegExp = null,
                    Description = "in bytes",
                    Variations = (byte)ContentVariation.Nothing,
                });
        }

        if (_database.Exists<PropertyTypeGroupDto>(54))
        {
            _database.Insert(Constants.DatabaseSchema.Tables.PropertyType, "id", false,
                new PropertyTypeDto
                {
                    Id = 46,
                    UniqueId = new Guid("E5C8C2D0-2D82-4F01-B53A-45A1D1CBF19C"),
                    DataTypeId = Constants.DataTypes.UploadArticle,
                    ContentTypeId = 1036,
                    PropertyTypeGroupId = 54,
                    Alias = Constants.Conventions.Media.File,
                    Name = "Article",
                    SortOrder = 0,
                    Mandatory = true,
                    ValidationRegExp = null,
                    Description = null,
                    Variations = (byte)ContentVariation.Nothing,
                });
            _database.Insert(Constants.DatabaseSchema.Tables.PropertyType, "id", false,
                new PropertyTypeDto
                {
                    Id = 47,
                    UniqueId = new Guid("EF1B4AF7-36DE-45EB-8C18-A2DE07319227"),
                    DataTypeId = -92,
                    ContentTypeId = 1036,
                    PropertyTypeGroupId = 54,
                    Alias = Constants.Conventions.Media.Extension,
                    Name = "Type",
                    SortOrder = 0,
                    Mandatory = false,
                    ValidationRegExp = null,
                    Description = null,
                    Variations = (byte)ContentVariation.Nothing,
                });
            _database.Insert(Constants.DatabaseSchema.Tables.PropertyType, "id", false,
                new PropertyTypeDto
                {
                    Id = 48,
                    UniqueId = new Guid("AAB7D00C-7209-4337-BE3F-A4421C8D79A0"),
                    DataTypeId = Constants.DataTypes.LabelBigint,
                    ContentTypeId = 1036,
                    PropertyTypeGroupId = 54,
                    Alias = Constants.Conventions.Media.Bytes,
                    Name = "Size",
                    SortOrder = 0,
                    Mandatory = false,
                    ValidationRegExp = null,
                    Description = "in bytes",
                    Variations = (byte)ContentVariation.Nothing,
                });
        }

        if (_database.Exists<PropertyTypeGroupDto>(55))
        {
            _database.Insert(Constants.DatabaseSchema.Tables.PropertyType, "id", false,
                new PropertyTypeDto
                {
                    Id = 49,
                    UniqueId = new Guid("E2A2BDF2-971B-483E-95A1-4104CC06AF26"),
                    DataTypeId = Constants.DataTypes.UploadVectorGraphics,
                    ContentTypeId = 1037,
                    PropertyTypeGroupId = 55,
                    Alias = Constants.Conventions.Media.File,
                    Name = "Vector Graphics",
                    SortOrder = 0,
                    Mandatory = true,
                    ValidationRegExp = null,
                    Description = null,
                    Variations = (byte)ContentVariation.Nothing,
                });
            _database.Insert(Constants.DatabaseSchema.Tables.PropertyType, "id", false,
                new PropertyTypeDto
                {
                    Id = 50,
                    UniqueId = new Guid("0F25A89E-2EB7-49BC-A7B4-759A7E4C69F2"),
                    DataTypeId = -92,
                    ContentTypeId = 1037,
                    PropertyTypeGroupId = 55,
                    Alias = Constants.Conventions.Media.Extension,
                    Name = "Type",
                    SortOrder = 0,
                    Mandatory = false,
                    ValidationRegExp = null,
                    Description = null,
                    Variations = (byte)ContentVariation.Nothing,
                });
            _database.Insert(Constants.DatabaseSchema.Tables.PropertyType, "id", false,
                new PropertyTypeDto
                {
                    Id = 51,
                    UniqueId = new Guid("09A07AFF-861D-4769-A2B0-C165EBD43D39"),
                    DataTypeId = Constants.DataTypes.LabelBigint,
                    ContentTypeId = 1037,
                    PropertyTypeGroupId = 55,
                    Alias = Constants.Conventions.Media.Bytes,
                    Name = "Size",
                    SortOrder = 0,
                    Mandatory = false,
                    ValidationRegExp = null,
                    Description = "in bytes",
                    Variations = (byte)ContentVariation.Nothing,
                });
        }

        // Membership property types.
        if (_database.Exists<PropertyTypeGroupDto>(11))
        {
            _database.Insert(Constants.DatabaseSchema.Tables.PropertyType, "id", false,
                new PropertyTypeDto
                {
                    Id = 28,
                    UniqueId = new Guid("70F24C26-1C0E-4053-BD8E-E9E6E4EC4C01"),
                    DataTypeId = Constants.DataTypes.Textarea,
                    ContentTypeId = 1044,
                    PropertyTypeGroupId = 11,
                    Alias = Constants.Conventions.Member.Comments,
                    Name = Constants.Conventions.Member.CommentsLabel,
                    SortOrder = 0,
                    Mandatory = false,
                    ValidationRegExp = null,
                    Description = null,
                    Variations = (byte)ContentVariation.Nothing,
                });
        }
    }

    private void CreateLanguageData()
    {
        // For languages we support the installation of records that are additional to the default installed data.
        // We can do this as they are specified by ISO code, which is enough to fully detail them.
        // All other customizable install data is specified by GUID, and hence we only know about the set that are installed by default.
        InstallDefaultDataSettings? languageInstallDefaultDataSettings = _installDefaultDataSettings.Get(Constants.Configuration.NamedOptions.InstallDefaultData.Languages);
        if (languageInstallDefaultDataSettings?.InstallData == InstallDefaultDataOption.Values)
        {
            // Insert the specified languages, ensuring the first is marked as default.
            bool isDefault = true;
            short id = 1;
            foreach (var isoCode in languageInstallDefaultDataSettings.Values)
            {
                if (!TryCreateCulture(isoCode, out CultureInfo? culture))
                {
                    continue;
                }

                var dto = new LanguageDto
                {
                    Id = id,
                    IsoCode = culture.Name,
                    CultureName = culture.EnglishName,
                    IsDefault = isDefault,
                };
                _database.Insert(Constants.DatabaseSchema.Tables.Language, "id", false, dto);
                isDefault = false;
                id++;
            }
        }
        else
        {
            // Conditionally insert the default language.
            if (TryCreateCulture("en-US", out CultureInfo? culture))
            {
                ConditionalInsert(
                    Constants.Configuration.NamedOptions.InstallDefaultData.Languages,
                    culture.Name,
                    new LanguageDto { Id = 1, IsoCode = culture.Name, CultureName = culture.EnglishName, IsDefault = true },
                    Constants.DatabaseSchema.Tables.Language,
                    "id");
            }
        }
    }

    private bool TryCreateCulture(string isoCode, [NotNullWhen(true)] out CultureInfo? culture)
    {
        try
        {
            culture = CultureInfo.GetCultureInfo(isoCode);
            return true;
        }
        catch (CultureNotFoundException ex)
        {
            _logger.LogWarning(ex, "CultureInfo could not be created because culture '{IsoCode}' is not available. The language will not be created.", isoCode);
            culture = null;
            return false;
        }
    }

    private void CreateContentChildTypeData()
    {
        // Insert data if the corresponding Node records exist (which may or may not have been created depending on configuration
        // of media types to create).
        if (!_database.Exists<NodeDto>(1031))
        {
            return;
        }

        _database.Insert(Constants.DatabaseSchema.Tables.ContentChildType, "Id", false,
            new ContentTypeAllowedContentTypeDto { Id = 1031, AllowedId = 1031 });

        for (var i = 1032; i <= 1037; i++)
        {
            if (_database.Exists<NodeDto>(i))
            {
                _database.Insert(Constants.DatabaseSchema.Tables.ContentChildType, "Id", false,
                    new ContentTypeAllowedContentTypeDto { Id = 1031, AllowedId = i });
            }
        }
    }

    private void CreateDataTypeData()
    {
        void InsertDataTypeDto(int id, string editorAlias, string editorUiAlias, string dbType, string? configuration)
        {
            var dataTypeDto = new DataTypeDto { NodeId = id, EditorAlias = editorAlias, EditorUiAlias = editorUiAlias, DbType = dbType };

            if (configuration != null)
            {
                dataTypeDto.Configuration = configuration;
            }

            if (_database.Exists<NodeDto>(id))
            {
                _database.Insert(Constants.DatabaseSchema.Tables.DataType, "pk", false, dataTypeDto);
            }
        }

        // layouts for the list view
        string TableCollectionView(string collectionViewType) =>
            $"{{\"name\": \"List\",\"collectionView\": \"Umb.CollectionView.{collectionViewType}.Table\", \"icon\": \"icon-list\", \"isSystem\": true, \"selected\": true}}";

        string GridCollectionView(string collectionViewType) =>
            $"{{\"name\": \"Grid\",\"collectionView\": \"Umb.CollectionView.{collectionViewType}.Grid\",\"icon\": \"icon-thumbnails-small\", \"isSystem\": true,\"selected\": true}}";

        string Layouts(string collectionViewType) => $"[{GridCollectionView(collectionViewType)},{TableCollectionView(collectionViewType)}]";

        // Insert data types only if the corresponding Node record exists (which may or may not have been created depending on configuration
        // of data types to create).
        if (_database.Exists<NodeDto>(Constants.DataTypes.Boolean))
        {
            _database.Insert(Constants.DatabaseSchema.Tables.DataType, "pk", false,
                new DataTypeDto
                {
                    NodeId = Constants.DataTypes.Boolean,
                    EditorAlias = Constants.PropertyEditors.Aliases.Boolean,
                    EditorUiAlias = "Umb.PropertyEditorUi.Toggle",
                    DbType = "Integer",
                });
        }

        if (_database.Exists<NodeDto>(-51))
        {
            _database.Insert(Constants.DatabaseSchema.Tables.DataType, "pk", false,
                new DataTypeDto
                {
                    NodeId = -51,
                    EditorAlias = Constants.PropertyEditors.Aliases.Integer,
                    EditorUiAlias = "Umb.PropertyEditorUi.Integer",
                    DbType = "Integer",
                });
        }

        if (_database.Exists<NodeDto>(Constants.DataTypes.RichtextEditor))
        {
            _database.Insert(
                Constants.DatabaseSchema.Tables.DataType,
                "pk",
                false,
                new DataTypeDto
                {
                    NodeId = Constants.DataTypes.RichtextEditor,
                    EditorAlias = Constants.PropertyEditors.Aliases.RichText,
                    EditorUiAlias = "Umb.PropertyEditorUi.Tiptap",
                    DbType = "Ntext",
                    Configuration = "{\"extensions\": [\"Umb.Tiptap.Embed\", \"Umb.Tiptap.Link\", \"Umb.Tiptap.Figure\", \"Umb.Tiptap.Image\", \"Umb.Tiptap.Subscript\", \"Umb.Tiptap.Superscript\", \"Umb.Tiptap.Table\", \"Umb.Tiptap.Underline\", \"Umb.Tiptap.TextAlign\", \"Umb.Tiptap.MediaUpload\"], \"maxImageSize\": 500, \"overlaySize\": \"medium\", \"toolbar\": [[[\"Umb.Tiptap.Toolbar.SourceEditor\"], [\"Umb.Tiptap.Toolbar.Bold\", \"Umb.Tiptap.Toolbar.Italic\", \"Umb.Tiptap.Toolbar.Underline\"], [\"Umb.Tiptap.Toolbar.TextAlignLeft\", \"Umb.Tiptap.Toolbar.TextAlignCenter\", \"Umb.Tiptap.Toolbar.TextAlignRight\"], [\"Umb.Tiptap.Toolbar.BulletList\", \"Umb.Tiptap.Toolbar.OrderedList\"], [\"Umb.Tiptap.Toolbar.Blockquote\", \"Umb.Tiptap.Toolbar.HorizontalRule\"], [\"Umb.Tiptap.Toolbar.Link\", \"Umb.Tiptap.Toolbar.Unlink\"], [\"Umb.Tiptap.Toolbar.MediaPicker\", \"Umb.Tiptap.Toolbar.EmbeddedMedia\"]]]}",
                });
        }

        if (_database.Exists<NodeDto>(Constants.DataTypes.Textbox))
        {
            _database.Insert(Constants.DatabaseSchema.Tables.DataType, "pk", false,
                new DataTypeDto
                {
                    NodeId = Constants.DataTypes.Textbox,
                    EditorAlias = Constants.PropertyEditors.Aliases.TextBox,
                    EditorUiAlias = "Umb.PropertyEditorUi.TextBox",
                    DbType = "Nvarchar",
                });
        }

        if (_database.Exists<NodeDto>(Constants.DataTypes.Textarea))
        {
            _database.Insert(Constants.DatabaseSchema.Tables.DataType, "pk", false,
                new DataTypeDto
                {
                    NodeId = Constants.DataTypes.Textarea,
                    EditorAlias = Constants.PropertyEditors.Aliases.TextArea,
                    EditorUiAlias = "Umb.PropertyEditorUi.TextArea",
                    DbType = "Ntext",
                });
        }

        if (_database.Exists<NodeDto>(Constants.DataTypes.Upload))
        {
            _database.Insert(Constants.DatabaseSchema.Tables.DataType, "pk", false,
                new DataTypeDto
                {
                    NodeId = Constants.DataTypes.Upload,
                    EditorAlias = Constants.PropertyEditors.Aliases.UploadField,
                    EditorUiAlias = "Umb.PropertyEditorUi.UploadField",
                    DbType = "Nvarchar",
                });
        }

        InsertDataTypeDto(Constants.DataTypes.LabelString, Constants.PropertyEditors.Aliases.Label,
            "Umb.PropertyEditorUi.Label", "Nvarchar", "{\"umbracoDataValueType\":\"STRING\"}");
        InsertDataTypeDto(Constants.DataTypes.LabelInt, Constants.PropertyEditors.Aliases.Label,
            "Umb.PropertyEditorUi.Label", "Integer", "{\"umbracoDataValueType\":\"INT\"}");
        InsertDataTypeDto(Constants.DataTypes.LabelBigint, Constants.PropertyEditors.Aliases.Label,
            "Umb.PropertyEditorUi.Label", "Nvarchar", "{\"umbracoDataValueType\":\"BIGINT\"}");
        InsertDataTypeDto(Constants.DataTypes.LabelDateTime, Constants.PropertyEditors.Aliases.Label,
            "Umb.PropertyEditorUi.Label", "Date", "{\"umbracoDataValueType\":\"DATETIME\"}");
        InsertDataTypeDto(Constants.DataTypes.LabelDecimal, Constants.PropertyEditors.Aliases.Label,
            "Umb.PropertyEditorUi.Label", "Decimal", "{\"umbracoDataValueType\":\"DECIMAL\"}");
        InsertDataTypeDto(Constants.DataTypes.LabelTime, Constants.PropertyEditors.Aliases.Label,
            "Umb.PropertyEditorUi.Label", "Date", "{\"umbracoDataValueType\":\"TIME\"}");

        if (_database.Exists<NodeDto>(Constants.DataTypes.DateTime))
        {
            _database.Insert(Constants.DatabaseSchema.Tables.DataType, "pk", false,
                new DataTypeDto
                {
                    NodeId = Constants.DataTypes.DateTime,
                    EditorAlias = Constants.PropertyEditors.Aliases.DateTime,
                    EditorUiAlias = "Umb.PropertyEditorUi.DatePicker",
                    DbType = "Date",
                    Configuration = "{\"format\":\"YYYY-MM-DD HH:mm:ss\"}",
                });
        }

        if (_database.Exists<NodeDto>(-37))
        {
            _database.Insert(Constants.DatabaseSchema.Tables.DataType, "pk", false,
                new DataTypeDto
                {
                    NodeId = -37,
                    EditorAlias = Constants.PropertyEditors.Aliases.ColorPicker,
                    EditorUiAlias = "Umb.PropertyEditorUi.ColorPicker",
                    DbType = "Nvarchar",
                });
        }

        InsertDataTypeDto(Constants.DataTypes.DropDownSingle, Constants.PropertyEditors.Aliases.DropDownListFlexible,
            "Umb.PropertyEditorUi.Dropdown", "Nvarchar", "{\"multiple\":false}");

        if (_database.Exists<NodeDto>(-40))
        {
            _database.Insert(Constants.DatabaseSchema.Tables.DataType, "pk", false,
                new DataTypeDto
                {
                    NodeId = -40,
                    EditorAlias = Constants.PropertyEditors.Aliases.RadioButtonList,
                    EditorUiAlias = "Umb.PropertyEditorUi.RadioButtonList",
                    DbType = "Nvarchar",
                });
        }

        if (_database.Exists<NodeDto>(-41))
        {
            _database.Insert(Constants.DatabaseSchema.Tables.DataType, "pk", false,
                new DataTypeDto
                {
                    NodeId = -41,
                    EditorAlias = Constants.PropertyEditors.Aliases.DateTime,
                    EditorUiAlias = "Umb.PropertyEditorUi.DatePicker",
                    DbType = "Date",
                    Configuration = "{\"format\":\"YYYY-MM-DD\"}",
                });
        }

        InsertDataTypeDto(Constants.DataTypes.DropDownMultiple, Constants.PropertyEditors.Aliases.DropDownListFlexible,
            "Umb.PropertyEditorUi.Dropdown", "Nvarchar", "{\"multiple\":true}");

        if (_database.Exists<NodeDto>(-43))
        {
            _database.Insert(Constants.DatabaseSchema.Tables.DataType, "pk", false,
                new DataTypeDto
                {
                    NodeId = -43,
                    EditorAlias = Constants.PropertyEditors.Aliases.CheckBoxList,
                    EditorUiAlias = "Umb.PropertyEditorUi.CheckBoxList",
                    DbType = "Nvarchar",
                });
        }

        if (_database.Exists<NodeDto>(Constants.DataTypes.Tags))
        {
            _database.Insert(
                Constants.DatabaseSchema.Tables.DataType,
                "pk",
                false,
                new DataTypeDto
                {
                    NodeId = Constants.DataTypes.Tags,
                    EditorAlias = Constants.PropertyEditors.Aliases.Tags,
                    EditorUiAlias = "Umb.PropertyEditorUi.Tags",
                    DbType = "Ntext",
                    Configuration = "{\"group\":\"default\", \"storageType\":\"Json\"}",
                });
        }

        if (_database.Exists<NodeDto>(Constants.DataTypes.ImageCropper))
        {
            _database.Insert(Constants.DatabaseSchema.Tables.DataType, "pk", false,
                new DataTypeDto
                {
                    NodeId = Constants.DataTypes.ImageCropper,
                    EditorAlias = Constants.PropertyEditors.Aliases.ImageCropper,
                    EditorUiAlias = "Umb.PropertyEditorUi.ImageCropper",
                    DbType = "Ntext",
                });
        }

        if (_database.Exists<NodeDto>(Constants.DataTypes.DefaultContentListView))
        {
            _database.Insert(
                Constants.DatabaseSchema.Tables.DataType,
                "pk",
                false,
                new DataTypeDto
                {
                    NodeId = Constants.DataTypes.DefaultContentListView,
                    EditorAlias = Constants.PropertyEditors.Aliases.ListView,
                    EditorUiAlias = "Umb.PropertyEditorUi.Collection",
                    DbType = "Nvarchar",
                    Configuration =
                        "{\"pageSize\":100, \"orderBy\":\"updateDate\", \"orderDirection\":\"desc\", \"layouts\":" +
                        Layouts("Document") +
                        ", \"includeProperties\":[{\"alias\":\"updateDate\",\"header\":\"Last edited\",\"isSystem\":true},{\"alias\":\"creator\",\"header\":\"Updated by\",\"isSystem\":true}]}",
                });
        }

        if (_database.Exists<NodeDto>(Constants.DataTypes.DefaultMediaListView))
        {
            _database.Insert(
                Constants.DatabaseSchema.Tables.DataType,
                "pk",
                false,
                new DataTypeDto
                {
                    NodeId = Constants.DataTypes.DefaultMediaListView,
                    EditorAlias = Constants.PropertyEditors.Aliases.ListView,
                    EditorUiAlias = "Umb.PropertyEditorUi.Collection",
                    DbType = "Nvarchar",
                    Configuration =
                        "{\"pageSize\":100, \"orderBy\":\"updateDate\", \"orderDirection\":\"desc\", \"layouts\":" +
                        Layouts("Media") +
                        ", \"includeProperties\":[{\"alias\":\"updateDate\",\"header\":\"Last edited\",\"isSystem\":true},{\"alias\":\"creator\",\"header\":\"Updated by\",\"isSystem\":true}]}",
                });
        }

        if (_database.Exists<NodeDto>(Constants.DataTypes.DefaultMembersListView))
        {
            _database.Insert(
                Constants.DatabaseSchema.Tables.DataType,
                "pk",
                false,
                new DataTypeDto
                {
                    NodeId = Constants.DataTypes.DefaultMembersListView,
                    EditorAlias = Constants.PropertyEditors.Aliases.ListView,
                    EditorUiAlias = "Umb.PropertyEditorUi.Collection",
                    DbType = "Nvarchar",
                    Configuration =
                        "{\"pageSize\":10, \"orderBy\":\"username\", \"orderDirection\":\"asc\", \"includeProperties\":[{\"alias\":\"username\",\"isSystem\":true},{\"alias\":\"email\",\"isSystem\":true},{\"alias\":\"updateDate\",\"header\":\"Last edited\",\"isSystem\":true}]}",
                });
        }

        // New UDI pickers with newer Ids
        if (_database.Exists<NodeDto>(1046))
        {
            _database.Insert(Constants.DatabaseSchema.Tables.DataType, "pk", false,
                new DataTypeDto
                {
                    NodeId = 1046,
                    EditorAlias = Constants.PropertyEditors.Aliases.ContentPicker,
                    EditorUiAlias = "Umb.PropertyEditorUi.DocumentPicker",
                    DbType = "Nvarchar",
                });
        }

        if (_database.Exists<NodeDto>(1047))
        {
            _database.Insert(Constants.DatabaseSchema.Tables.DataType, "pk", false,
                new DataTypeDto
                {
                    NodeId = 1047,
                    EditorAlias = Constants.PropertyEditors.Aliases.MemberPicker,
                    EditorUiAlias = "Umb.PropertyEditorUi.MemberPicker",
                    DbType = "Nvarchar",
                });
        }

        if (_database.Exists<NodeDto>(1050))
        {
            _database.Insert(Constants.DatabaseSchema.Tables.DataType, "pk", false,
                new DataTypeDto
                {
                    NodeId = 1050,
                    EditorAlias = Constants.PropertyEditors.Aliases.MultiUrlPicker,
                    EditorUiAlias = "Umb.PropertyEditorUi.MultiUrlPicker",
                    DbType = "Ntext",
                });
        }

        if (_database.Exists<NodeDto>(Constants.DataTypes.UploadVideo))
        {
            _database.Insert(Constants.DatabaseSchema.Tables.DataType, "pk", false,
                new DataTypeDto
                {
                    NodeId = Constants.DataTypes.UploadVideo,
                    EditorAlias = Constants.PropertyEditors.Aliases.UploadField,
                    EditorUiAlias = "Umb.PropertyEditorUi.UploadField",
                    DbType = "Nvarchar",
                    Configuration =
                        "{\"fileExtensions\":[\"mp4\",\"webm\",\"ogv\"]}",
                });
        }

        if (_database.Exists<NodeDto>(Constants.DataTypes.UploadAudio))
        {
            _database.Insert(Constants.DatabaseSchema.Tables.DataType, "pk", false,
                new DataTypeDto
                {
                    NodeId = Constants.DataTypes.UploadAudio,
                    EditorAlias = Constants.PropertyEditors.Aliases.UploadField,
                    EditorUiAlias = "Umb.PropertyEditorUi.UploadField",
                    DbType = "Nvarchar",
                    Configuration =
                        "{\"fileExtensions\":[\"mp3\",\"weba\",\"oga\",\"opus\"]}",
                });
        }

        if (_database.Exists<NodeDto>(Constants.DataTypes.UploadArticle))
        {
            _database.Insert(Constants.DatabaseSchema.Tables.DataType, "pk", false,
                new DataTypeDto
                {
                    NodeId = Constants.DataTypes.UploadArticle,
                    EditorAlias = Constants.PropertyEditors.Aliases.UploadField,
                    EditorUiAlias = "Umb.PropertyEditorUi.UploadField",
                    DbType = "Nvarchar",
                    Configuration =
                        "{\"fileExtensions\":[\"pdf\",\"docx\",\"doc\"]}",
                });
        }

        if (_database.Exists<NodeDto>(Constants.DataTypes.UploadVectorGraphics))
        {
            _database.Insert(Constants.DatabaseSchema.Tables.DataType, "pk", false,
                new DataTypeDto
                {
                    NodeId = Constants.DataTypes.UploadVectorGraphics,
                    EditorAlias = Constants.PropertyEditors.Aliases.UploadField,
                    EditorUiAlias = "Umb.PropertyEditorUi.UploadField",
                    DbType = "Nvarchar",
                    Configuration = "{\"fileExtensions\":[\"svg\"]}",
                });
        }

        if (_database.Exists<NodeDto>(1051))
        {
            _database.Insert(Constants.DatabaseSchema.Tables.DataType, "pk", false,
                new DataTypeDto
                {
                    NodeId = 1051,
                    EditorAlias = Constants.PropertyEditors.Aliases.MediaPicker3,
                    EditorUiAlias = "Umb.PropertyEditorUi.MediaPicker",
                    DbType = "Ntext",
                    Configuration = "{\"multiple\": false, \"validationLimit\":{\"min\":0,\"max\":1}}",
                });
        }

        if (_database.Exists<NodeDto>(1052))
        {
            _database.Insert(Constants.DatabaseSchema.Tables.DataType, "pk", false,
                new DataTypeDto
                {
                    NodeId = 1052,
                    EditorAlias = Constants.PropertyEditors.Aliases.MediaPicker3,
                    EditorUiAlias = "Umb.PropertyEditorUi.MediaPicker",
                    DbType = "Ntext",
                    Configuration = "{\"multiple\": true}",
                });
        }

        if (_database.Exists<NodeDto>(1053))
        {
            _database.Insert(Constants.DatabaseSchema.Tables.DataType, "pk", false,
                new DataTypeDto
                {
                    NodeId = 1053,
                    EditorAlias = Constants.PropertyEditors.Aliases.MediaPicker3,
                    EditorUiAlias = "Umb.PropertyEditorUi.MediaPicker",
                    DbType = "Ntext",
                    Configuration = "{\"filter\":\"" + ImageMediaTypeKey +
                                    "\", \"multiple\": false, \"validationLimit\":{\"min\":0,\"max\":1}}",
                });
        }

        if (_database.Exists<NodeDto>(1054))
        {
            _database.Insert(Constants.DatabaseSchema.Tables.DataType, "pk", false,
                new DataTypeDto
                {
                    NodeId = 1054,
                    EditorAlias = Constants.PropertyEditors.Aliases.MediaPicker3,
                    EditorUiAlias = "Umb.PropertyEditorUi.MediaPicker",
                    DbType = "Ntext",
                    Configuration = "{\"filter\":\"" + ImageMediaTypeKey +
                                    "\", \"multiple\": true}",
                });
        }
    }

    private void CreateRelationTypeData()
    {
        CreateRelationTypeData(1, Constants.Conventions.RelationTypes.RelateDocumentOnCopyAlias,
            Constants.Conventions.RelationTypes.RelateDocumentOnCopyName, Constants.ObjectTypes.Document,
            Constants.ObjectTypes.Document, true, false);
        CreateRelationTypeData(2, Constants.Conventions.RelationTypes.RelateParentDocumentOnDeleteAlias,
            Constants.Conventions.RelationTypes.RelateParentDocumentOnDeleteName, Constants.ObjectTypes.Document,
            Constants.ObjectTypes.Document, false, false);
        CreateRelationTypeData(3, Constants.Conventions.RelationTypes.RelateParentMediaFolderOnDeleteAlias,
            Constants.Conventions.RelationTypes.RelateParentMediaFolderOnDeleteName, Constants.ObjectTypes.Media,
            Constants.ObjectTypes.Media, false, false);
        CreateRelationTypeData(4, Constants.Conventions.RelationTypes.RelatedMediaAlias,
            Constants.Conventions.RelationTypes.RelatedMediaName, null, null, false, true);
        CreateRelationTypeData(5, Constants.Conventions.RelationTypes.RelatedDocumentAlias,
            Constants.Conventions.RelationTypes.RelatedDocumentName, null, null, false, true);
        CreateRelationTypeData(6, Constants.Conventions.RelationTypes.RelatedMemberAlias,
            Constants.Conventions.RelationTypes.RelatedMemberName, null, null, false, true);

    }

    private void CreateRelationTypeData(int id, string alias, string name, Guid? parentObjectType,
        Guid? childObjectType, bool dual, bool isDependency)
    {
        var relationType = new RelationTypeDto
        {
            Id = id,
            Alias = alias,
            ChildObjectType = childObjectType,
            ParentObjectType = parentObjectType,
            Dual = dual,
            Name = name,
            IsDependency = isDependency,
        };
        relationType.UniqueId = CreateUniqueRelationTypeId(relationType.Alias, relationType.Name);

        _database.Insert(Constants.DatabaseSchema.Tables.RelationType, "id", false, relationType);
    }

    private void CreateKeyValueData()
    {
        // On install, initialize the umbraco migration plan with the final state.
        var upgrader = new Upgrader(new UmbracoPlan(_umbracoVersion));
        var stateValueKey = upgrader.StateValueKey;
        var finalState = upgrader.Plan.FinalState;

        _database.Insert(Constants.DatabaseSchema.Tables.KeyValue, "key", false,
            new KeyValueDto { Key = stateValueKey, Value = finalState, UpdateDate = DateTime.Now });


        upgrader = new Upgrader(new UmbracoPremigrationPlan());
        stateValueKey = upgrader.StateValueKey;
        finalState = upgrader.Plan.FinalState;

        _database.Insert(Constants.DatabaseSchema.Tables.KeyValue, "key", false,
            new KeyValueDto { Key = stateValueKey, Value = finalState, UpdateDate = DateTime.Now });
    }

    private void CreateLogViewerQueryData()
    {
        for (var i = 0; i < _defaultLogQueries.Length; i++)
        {
            LogViewerQueryDto dto = _defaultLogQueries[i];
            dto.Id = i + 1;
            _database.Insert(Constants.DatabaseSchema.Tables.LogViewerQuery, "id", false, dto);
        }
    }

    private void ConditionalInsert<TDto>(
        string configKey,
        string id,
        TDto dto,
        string tableName,
        string primaryKeyName,
        bool autoIncrement = false)
    {
        var alwaysInsert = _entitiesToAlwaysCreate.ContainsKey(configKey) &&
                           _entitiesToAlwaysCreate[configKey].InvariantContains(id);

        InstallDefaultDataSettings installDefaultDataSettings = _installDefaultDataSettings.Get(configKey);

        // If there's no configuration, we assume to create.
        if (installDefaultDataSettings == null)
        {
            alwaysInsert = true;
        }

        if (!alwaysInsert && installDefaultDataSettings?.InstallData == InstallDefaultDataOption.None)
        {
            return;
        }

        if (!alwaysInsert && installDefaultDataSettings?.InstallData == InstallDefaultDataOption.Values &&
            !installDefaultDataSettings.Values.InvariantContains(id))
        {
            return;
        }

        if (!alwaysInsert && installDefaultDataSettings?.InstallData == InstallDefaultDataOption.ExceptValues &&
            installDefaultDataSettings.Values.InvariantContains(id))
        {
            return;
        }

        _database.Insert(tableName, primaryKeyName, autoIncrement, dto);
    }
}<|MERGE_RESOLUTION|>--- conflicted
+++ resolved
@@ -1050,11 +1050,8 @@
         _database.Insert(Constants.DatabaseSchema.Tables.Lock, "id", false, new LockDto { Id = Constants.Locks.MainDom, Name = "MainDom" });
         _database.Insert(Constants.DatabaseSchema.Tables.Lock, "id", false, new LockDto { Id = Constants.Locks.WebhookRequest, Name = "WebhookRequest" });
         _database.Insert(Constants.DatabaseSchema.Tables.Lock, "id", false, new LockDto { Id = Constants.Locks.WebhookLogs, Name = "WebhookLogs" });
-<<<<<<< HEAD
+        _database.Insert(Constants.DatabaseSchema.Tables.Lock, "id", false, new LockDto { Id = Constants.Locks.LongRunningOperations, Name = "LongRunningOperations" });
         _database.Insert(Constants.DatabaseSchema.Tables.Lock, "id", false, new LockDto { Id = Constants.Locks.DocumentUrls, Name = "DocumentUrls" });
-=======
-        _database.Insert(Constants.DatabaseSchema.Tables.Lock, "id", false, new LockDto { Id = Constants.Locks.LongRunningOperations, Name = "LongRunningOperations" });
->>>>>>> 0507d1a0
     }
 
     private void CreateContentTypeData()
