--- conflicted
+++ resolved
@@ -860,8 +860,6 @@
                 Text = "Multiple Image Media Picker",
                 NodeObjectType = Constants.ObjectTypes.DataType,
                 CreateDate = DateTime.UtcNow,
-<<<<<<< HEAD
-=======
             },
             Constants.DatabaseSchema.Tables.Node,
             "id");
@@ -881,7 +879,6 @@
                 Text = "Date Time Picker (with time zone)",
                 NodeObjectType = Constants.ObjectTypes.DataType,
                 CreateDate = DateTime.UtcNow,
->>>>>>> 173887d0
             },
             Constants.DatabaseSchema.Tables.Node,
             "id");
