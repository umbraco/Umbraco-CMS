--- conflicted
+++ resolved
@@ -1,7 +1,6 @@
 using System.Data.Common;
 using Microsoft.Extensions.Logging;
 using Microsoft.Extensions.Options;
-using NPoco;
 using Umbraco.Cms.Core;
 using Umbraco.Cms.Core.Configuration;
 using Umbraco.Cms.Core.Configuration.Models;
@@ -16,149 +15,146 @@
 using Umbraco.Cms.Infrastructure.Scoping;
 using Umbraco.Extensions;
 
-namespace Umbraco.Cms.Infrastructure.Migrations.Install;
-
-/// <summary>
-///     Supports building and configuring the database.
-/// </summary>
-public class DatabaseBuilder
+namespace Umbraco.Cms.Infrastructure.Migrations.Install
 {
-    private readonly IConfigManipulator _configManipulator;
-    private readonly IOptionsMonitor<ConnectionStrings> _connectionStrings;
-    private readonly IUmbracoDatabaseFactory _databaseFactory;
-    private readonly IEnumerable<IDatabaseProviderMetadata> _databaseProviderMetadata;
-    private readonly DatabaseSchemaCreatorFactory _databaseSchemaCreatorFactory;
-    private readonly IDbProviderFactoryCreator _dbProviderFactoryCreator;
-    private readonly IOptionsMonitor<GlobalSettings> _globalSettings;
-    private readonly IKeyValueService _keyValueService;
-    private readonly ILogger<DatabaseBuilder> _logger;
-    private readonly IMigrationPlanExecutor _migrationPlanExecutor;
-    private readonly IRuntimeState _runtimeState;
-    private readonly IScopeAccessor _scopeAccessor;
-    private readonly ICoreScopeProvider _scopeProvider;
-
-    private DatabaseSchemaResult? _databaseSchemaValidationResult;
-
     /// <summary>
-    ///     Initializes a new instance of the <see cref="DatabaseBuilder" /> class.
+    /// Supports building and configuring the database.
     /// </summary>
-    public DatabaseBuilder(
-        ICoreScopeProvider scopeProvider,
-        IScopeAccessor scopeAccessor,
-        IUmbracoDatabaseFactory databaseFactory,
-        IRuntimeState runtimeState,
-        ILoggerFactory loggerFactory,
-        IKeyValueService keyValueService,
-        IDbProviderFactoryCreator dbProviderFactoryCreator,
-        IConfigManipulator configManipulator,
-        IOptionsMonitor<GlobalSettings> globalSettings,
-        IOptionsMonitor<ConnectionStrings> connectionStrings,
-        IMigrationPlanExecutor migrationPlanExecutor,
-        DatabaseSchemaCreatorFactory databaseSchemaCreatorFactory,
-        IEnumerable<IDatabaseProviderMetadata> databaseProviderMetadata)
+    public class DatabaseBuilder
     {
-        _scopeProvider = scopeProvider;
-        _scopeAccessor = scopeAccessor;
-        _databaseFactory = databaseFactory;
-        _runtimeState = runtimeState;
-        _logger = loggerFactory.CreateLogger<DatabaseBuilder>();
-        _keyValueService = keyValueService;
-        _dbProviderFactoryCreator = dbProviderFactoryCreator;
-        _configManipulator = configManipulator;
-        _globalSettings = globalSettings;
-        _connectionStrings = connectionStrings;
-        _migrationPlanExecutor = migrationPlanExecutor;
-        _databaseSchemaCreatorFactory = databaseSchemaCreatorFactory;
-        _databaseProviderMetadata = databaseProviderMetadata;
-    }
-
-    #region Status
-
-    /// <summary>
-    ///     Gets a value indicating whether the database is configured. It does not necessarily
-    ///     mean that it is possible to connect, nor that Umbraco is installed, nor up-to-date.
-    /// </summary>
-    public bool IsDatabaseConfigured => _databaseFactory.Configured;
-
-    /// <summary>
-    ///     Gets a value indicating whether it is possible to connect to the configured database.
-    ///     It does not necessarily mean that Umbraco is installed, nor up-to-date.
-    /// </summary>
-    public bool CanConnectToDatabase => _databaseFactory.CanConnect;
-
-    /// <summary>
-    ///     Verifies whether a it is possible to connect to a database.
-    /// </summary>
-    public bool CanConnect(string? connectionString, string providerName)
-    {
-        DbProviderFactory? factory = _dbProviderFactoryCreator.CreateFactory(providerName);
-        return DbConnectionExtensions.IsConnectionAvailable(connectionString, factory);
-    }
-
-    public bool HasSomeNonDefaultUser()
-    {
-        using (ICoreScope scope = _scopeProvider.CreateCoreScope())
-        {
-            // look for the super user with default password
-            Sql<ISqlContext>? sql = _scopeAccessor.AmbientScope?.Database.SqlContext.Sql()
-                .SelectCount()
-                .From<UserDto>()
-                .Where<UserDto>(x => x.Id == Constants.Security.SuperUserId && x.Password == "default");
-            var result = _scopeAccessor.AmbientScope?.Database.ExecuteScalar<int>(sql);
-            var has = result != 1;
-            if (has == false)
-            {
-                // found only 1 user == the default user with default password
-                // however this always exists on uCloud, also need to check if there are other users too
-                result = _scopeAccessor.AmbientScope?.Database.ExecuteScalar<int>("SELECT COUNT(*) FROM umbracoUser");
-                has = result != 1;
-            }
-
-            scope.Complete();
-            return has;
-        }
-    }
-
-    internal bool IsUmbracoInstalled()
-    {
-        using (ICoreScope scope = _scopeProvider.CreateCoreScope(autoComplete: true))
-        {
-            return _scopeAccessor.AmbientScope?.Database.IsUmbracoInstalled() ?? false;
-        }
-    }
-
-    #endregion
-
-    #region Configure Connection String
-
-    public bool ConfigureDatabaseConnection(DatabaseModel databaseSettings, bool isTrialRun)
-    {
-        IDatabaseProviderMetadata? providerMeta;
-
-        // if the database model is null then we will attempt quick install.
-        if (databaseSettings == null)
-        {
-            providerMeta = _databaseProviderMetadata
-                .GetAvailable(true)
-                .FirstOrDefault();
-
-            databaseSettings = new DatabaseModel {DatabaseName = providerMeta?.DefaultDatabaseName!};
-        }
-        else
-        {
-            providerMeta = _databaseProviderMetadata
-                .FirstOrDefault(x => x.Id == databaseSettings.DatabaseProviderMetadataId);
-        }
-
-<<<<<<< HEAD
-        if (providerMeta == null)
-        {
-            throw new InstallException("Unable to determine database provider configuration.");
-        }
-
-        var connectionString = providerMeta.GenerateConnectionString(databaseSettings);
-        var providerName = databaseSettings.ProviderName ?? providerMeta.ProviderName;
-=======
+        private readonly IUmbracoDatabaseFactory _databaseFactory;
+        private readonly ICoreScopeProvider _scopeProvider;
+        private readonly IScopeAccessor _scopeAccessor;
+        private readonly IRuntimeState _runtimeState;
+        private readonly IKeyValueService _keyValueService;
+        private readonly ILogger<DatabaseBuilder> _logger;
+        private readonly IDbProviderFactoryCreator _dbProviderFactoryCreator;
+        private readonly IConfigManipulator _configManipulator;
+        private readonly IOptionsMonitor<GlobalSettings> _globalSettings;
+        private readonly IOptionsMonitor<ConnectionStrings> _connectionStrings;
+        private readonly IMigrationPlanExecutor _migrationPlanExecutor;
+        private readonly DatabaseSchemaCreatorFactory _databaseSchemaCreatorFactory;
+        private readonly IEnumerable<IDatabaseProviderMetadata> _databaseProviderMetadata;
+
+        private DatabaseSchemaResult? _databaseSchemaValidationResult;
+
+        /// <summary>
+        /// Initializes a new instance of the <see cref="DatabaseBuilder"/> class.
+        /// </summary>
+        public DatabaseBuilder(
+            ICoreScopeProvider scopeProvider,
+            IScopeAccessor scopeAccessor,
+            IUmbracoDatabaseFactory databaseFactory,
+            IRuntimeState runtimeState,
+            ILoggerFactory loggerFactory,
+            IKeyValueService keyValueService,
+            IDbProviderFactoryCreator dbProviderFactoryCreator,
+            IConfigManipulator configManipulator,
+            IOptionsMonitor<GlobalSettings> globalSettings,
+            IOptionsMonitor<ConnectionStrings> connectionStrings,
+            IMigrationPlanExecutor migrationPlanExecutor,
+            DatabaseSchemaCreatorFactory databaseSchemaCreatorFactory,
+            IEnumerable<IDatabaseProviderMetadata> databaseProviderMetadata)
+        {
+            _scopeProvider = scopeProvider;
+            _scopeAccessor = scopeAccessor;
+            _databaseFactory = databaseFactory;
+            _runtimeState = runtimeState;
+            _logger = loggerFactory.CreateLogger<DatabaseBuilder>();
+            _keyValueService = keyValueService;
+            _dbProviderFactoryCreator = dbProviderFactoryCreator;
+            _configManipulator = configManipulator;
+            _globalSettings = globalSettings;
+            _connectionStrings = connectionStrings;
+            _migrationPlanExecutor = migrationPlanExecutor;
+            _databaseSchemaCreatorFactory = databaseSchemaCreatorFactory;
+            _databaseProviderMetadata = databaseProviderMetadata;
+        }
+
+        #region Status
+
+        /// <summary>
+        /// Gets a value indicating whether the database is configured. It does not necessarily
+        /// mean that it is possible to connect, nor that Umbraco is installed, nor up-to-date.
+        /// </summary>
+        public bool IsDatabaseConfigured => _databaseFactory.Configured;
+
+        /// <summary>
+        /// Gets a value indicating whether it is possible to connect to the configured database.
+        /// It does not necessarily mean that Umbraco is installed, nor up-to-date.
+        /// </summary>
+        public bool CanConnectToDatabase => _databaseFactory.CanConnect;
+
+        /// <summary>
+        /// Verifies whether a it is possible to connect to a database.
+        /// </summary>
+        public bool CanConnect(string? connectionString, string providerName)
+        {
+            DbProviderFactory? factory = _dbProviderFactoryCreator.CreateFactory(providerName);
+            return DbConnectionExtensions.IsConnectionAvailable(connectionString, factory);
+        }
+
+        public bool HasSomeNonDefaultUser()
+        {
+            using (var scope = _scopeProvider.CreateCoreScope())
+            {
+                // look for the super user with default password
+                var sql = _scopeAccessor.AmbientScope?.Database.SqlContext.Sql()
+                    .SelectCount()
+                    .From<UserDto>()
+                    .Where<UserDto>(x => x.Id == Constants.Security.SuperUserId && x.Password == "default");
+                var result = _scopeAccessor.AmbientScope?.Database.ExecuteScalar<int>(sql);
+                var has = result != 1;
+                if (has == false)
+                {
+                    // found only 1 user == the default user with default password
+                    // however this always exists on uCloud, also need to check if there are other users too
+                    result = _scopeAccessor.AmbientScope?.Database.ExecuteScalar<int>("SELECT COUNT(*) FROM umbracoUser");
+                    has = result != 1;
+                }
+                scope.Complete();
+                return has;
+            }
+        }
+
+        internal bool IsUmbracoInstalled()
+        {
+            using (var scope = _scopeProvider.CreateCoreScope(autoComplete: true))
+            {
+                return _scopeAccessor.AmbientScope?.Database.IsUmbracoInstalled() ?? false;
+            }
+        }
+
+        #endregion
+
+        #region Configure Connection String
+
+        public bool ConfigureDatabaseConnection(DatabaseModel databaseSettings, bool isTrialRun)
+        {
+            IDatabaseProviderMetadata? providerMeta;
+
+            // if the database model is null then we will attempt quick install.
+            if (databaseSettings == null)
+            {
+                providerMeta = _databaseProviderMetadata.GetAvailable(true).FirstOrDefault();
+                databaseSettings = new DatabaseModel
+                {
+                    DatabaseName = providerMeta?.DefaultDatabaseName!
+                };
+            }
+            else
+            {
+                providerMeta = _databaseProviderMetadata.FirstOrDefault(x => x.Id == databaseSettings.DatabaseProviderMetadataId);
+            }
+
+            if (providerMeta == null)
+            {
+                throw new InstallException("Unable to determine database provider configuration.");
+            }
+
+            var connectionString = providerMeta.GenerateConnectionString(databaseSettings);
+            var providerName = databaseSettings.ProviderName ?? providerMeta.ProviderName;
+
             if (string.IsNullOrEmpty(connectionString) || string.IsNullOrEmpty(providerName) ||
                 (providerMeta.RequiresConnectionTest && !CanConnect(connectionString, providerName)))
             {
@@ -170,20 +166,10 @@
                 _configManipulator.SaveConnectionString(connectionString, providerName);
                 Configure(_globalSettings.CurrentValue.InstallMissingDatabase || providerMeta.ForceCreateDatabase);
             }
->>>>>>> adcc9a0e
-
-        if (providerMeta.RequiresConnectionTest && !CanConnect(connectionString, providerName!))
-        {
-            return false;
-        }
-
-<<<<<<< HEAD
-        if (!isTrialRun)
-        {
-            _configManipulator.SaveConnectionString(connectionString!, providerName);
-            Configure(connectionString!, providerName,
-                _globalSettings.CurrentValue.InstallMissingDatabase || providerMeta.ForceCreateDatabase);
-=======
+
+            return true;
+        }
+
         private void Configure(bool installMissingDatabase)
         {
             _databaseFactory.Configure(_connectionStrings.CurrentValue);
@@ -192,241 +178,213 @@
             {
                 CreateDatabase();
             }
->>>>>>> adcc9a0e
-        }
-
-        return true;
+        }
+
+        #endregion
+
+        #region Database Schema
+
+        public void CreateDatabase() => _dbProviderFactoryCreator.CreateDatabase(_databaseFactory.ProviderName!, _databaseFactory.ConnectionString!);
+
+        /// <summary>
+        /// Validates the database schema.
+        /// </summary>
+        /// <remarks>
+        /// <para>This assumes that the database exists and the connection string is
+        /// configured and it is possible to connect to the database.</para>
+        /// </remarks>
+        public DatabaseSchemaResult? ValidateSchema()
+        {
+            using (var scope = _scopeProvider.CreateCoreScope())
+            {
+                var result = ValidateSchema(scope);
+                scope.Complete();
+                return result;
+            }
+        }
+
+        private DatabaseSchemaResult? ValidateSchema(ICoreScope scope)
+        {
+            if (_databaseFactory.Initialized == false)
+                return new DatabaseSchemaResult();
+
+            if (_databaseSchemaValidationResult != null)
+                return _databaseSchemaValidationResult;
+
+            _databaseSchemaValidationResult = _scopeAccessor.AmbientScope?.Database.ValidateSchema();
+
+            scope.Complete();
+
+            return _databaseSchemaValidationResult;
+        }
+
+        /// <summary>
+        /// Creates the database schema and inserts initial data.
+        /// </summary>
+        /// <remarks>
+        /// <para>This assumes that the database exists and the connection string is
+        /// configured and it is possible to connect to the database.</para>
+        /// </remarks>
+        public Result? CreateSchemaAndData()
+        {
+            using (var scope = _scopeProvider.CreateCoreScope())
+            {
+                var result = CreateSchemaAndData(scope);
+                scope.Complete();
+                return result;
+            }
+        }
+
+        private Result? CreateSchemaAndData(ICoreScope scope)
+        {
+            try
+            {
+                var readyForInstall = CheckReadyForInstall();
+                if (readyForInstall.Success == false)
+                {
+                    return readyForInstall.Result;
+                }
+
+                _logger.LogInformation("Database configuration status: Started");
+
+                var database = _scopeAccessor.AmbientScope?.Database;
+
+                var message = string.Empty;
+
+                var schemaResult = ValidateSchema();
+                var hasInstalledVersion = schemaResult?.DetermineHasInstalledVersion() ?? false;
+
+                //If the determined version is "empty" its a new install - otherwise upgrade the existing
+                if (!hasInstalledVersion)
+                {
+                    if (_runtimeState.Level == RuntimeLevel.Run)
+                        throw new Exception("Umbraco is already configured!");
+
+                    var creator = _databaseSchemaCreatorFactory.Create(database);
+                    creator.InitializeDatabaseSchema();
+
+                    message = message + "<p>Installation completed!</p>";
+
+                    //now that everything is done, we need to determine the version of SQL server that is executing
+                    _logger.LogInformation("Database configuration status: {DbConfigStatus}", message);
+                    return new Result { Message = message, Success = true, Percentage = "100" };
+                }
+
+                //we need to do an upgrade so return a new status message and it will need to be done during the next step
+                _logger.LogInformation("Database requires upgrade");
+                message = "<p>Upgrading database, this may take some time...</p>";
+                return new Result
+                {
+                    RequiresUpgrade = true,
+                    Message = message,
+                    Success = true,
+                    Percentage = "30"
+                };
+            }
+            catch (Exception ex)
+            {
+                return HandleInstallException(ex);
+            }
+        }
+
+        /// <summary>
+        /// Upgrades the database schema and data by running migrations.
+        /// </summary>
+        /// <remarks>
+        /// <para>This assumes that the database exists and the connection string is
+        /// configured and it is possible to connect to the database.</para>
+        /// <para>Runs whichever migrations need to run.</para>
+        /// </remarks>
+        public Result? UpgradeSchemaAndData(UmbracoPlan plan)
+        {
+            try
+            {
+                var readyForInstall = CheckReadyForInstall();
+                if (readyForInstall.Success == false)
+                {
+                    return readyForInstall.Result;
+                }
+
+                _logger.LogInformation("Database upgrade started");
+
+                // upgrade
+                var upgrader = new Upgrader(plan);
+                upgrader.Execute(_migrationPlanExecutor, _scopeProvider, _keyValueService);
+
+                var message = "<p>Upgrade completed!</p>";
+
+                //now that everything is done, we need to determine the version of SQL server that is executing
+
+                _logger.LogInformation("Database configuration status: {DbConfigStatus}", message);
+
+                return new Result { Message = message, Success = true, Percentage = "100" };
+            }
+            catch (Exception ex)
+            {
+                return HandleInstallException(ex);
+            }
+        }
+
+        private Attempt<Result?> CheckReadyForInstall()
+        {
+            if (_databaseFactory.CanConnect == false)
+            {
+                return Attempt.Fail(new Result
+                {
+                    Message = "Database configuration is invalid. Please check that the entered database exists and"
+                              + " that the provided username and password has write access to the database.",
+                    Success = false,
+                    Percentage = "10"
+                });
+            }
+            return Attempt<Result?>.Succeed();
+        }
+
+        private Result HandleInstallException(Exception ex)
+        {
+            _logger.LogError(ex, "Database configuration failed");
+
+            if (_databaseSchemaValidationResult != null)
+            {
+                _logger.LogInformation("The database schema validation produced the following summary: {DbSchemaSummary}", _databaseSchemaValidationResult.GetSummary());
+            }
+
+            return new Result
+            {
+                Message =
+                    "The database configuration failed with the following message: " + ex.Message +
+                    $"\n Please check log file for additional information (can be found in '{Constants.SystemDirectories.LogFiles}')",
+                Success = false,
+                Percentage = "90"
+            };
+        }
+
+        /// <summary>
+        /// Represents the result of a database creation or upgrade.
+        /// </summary>
+        public class Result
+        {
+            /// <summary>
+            /// Gets or sets a value indicating whether an upgrade is required.
+            /// </summary>
+            public bool RequiresUpgrade { get; set; }
+
+            /// <summary>
+            /// Gets or sets the message returned by the operation.
+            /// </summary>
+            public string? Message { get; set; }
+
+            /// <summary>
+            /// Gets or sets a value indicating whether the operation succeeded.
+            /// </summary>
+            public bool Success { get; set; }
+
+            /// <summary>
+            /// Gets or sets an install progress pseudo-percentage.
+            /// </summary>
+            public string? Percentage { get; set; }
+        }
+
+        #endregion
     }
-
-
-    private void Configure(string connectionString, string? providerName, bool installMissingDatabase)
-    {
-        // Update existing connection string
-        ConnectionStrings? umbracoConnectionString = _connectionStrings.Get(Constants.System.UmbracoConnectionName);
-        umbracoConnectionString.ConnectionString = connectionString;
-        umbracoConnectionString.ProviderName = providerName;
-
-        _databaseFactory.Configure(umbracoConnectionString);
-
-        if (installMissingDatabase)
-        {
-            CreateDatabase();
-        }
-    }
-
-    #endregion
-
-    #region Database Schema
-
-    public void CreateDatabase() =>
-        _dbProviderFactoryCreator.CreateDatabase(_databaseFactory.ProviderName!, _databaseFactory.ConnectionString!);
-
-    /// <summary>
-    ///     Validates the database schema.
-    /// </summary>
-    /// <remarks>
-    ///     <para>
-    ///         This assumes that the database exists and the connection string is
-    ///         configured and it is possible to connect to the database.
-    ///     </para>
-    /// </remarks>
-    public DatabaseSchemaResult? ValidateSchema()
-    {
-        using (ICoreScope scope = _scopeProvider.CreateCoreScope())
-        {
-            DatabaseSchemaResult? result = ValidateSchema(scope);
-            scope.Complete();
-            return result;
-        }
-    }
-
-    private DatabaseSchemaResult? ValidateSchema(ICoreScope scope)
-    {
-        if (_databaseFactory.Initialized == false)
-        {
-            return new DatabaseSchemaResult();
-        }
-
-        if (_databaseSchemaValidationResult != null)
-        {
-            return _databaseSchemaValidationResult;
-        }
-
-        _databaseSchemaValidationResult = _scopeAccessor.AmbientScope?.Database.ValidateSchema();
-
-        scope.Complete();
-
-        return _databaseSchemaValidationResult;
-    }
-
-    /// <summary>
-    ///     Creates the database schema and inserts initial data.
-    /// </summary>
-    /// <remarks>
-    ///     <para>
-    ///         This assumes that the database exists and the connection string is
-    ///         configured and it is possible to connect to the database.
-    ///     </para>
-    /// </remarks>
-    public Result? CreateSchemaAndData()
-    {
-        using (ICoreScope scope = _scopeProvider.CreateCoreScope())
-        {
-            Result? result = CreateSchemaAndData(scope);
-            scope.Complete();
-            return result;
-        }
-    }
-
-    private Result? CreateSchemaAndData(ICoreScope scope)
-    {
-        try
-        {
-            Attempt<Result?> readyForInstall = CheckReadyForInstall();
-            if (readyForInstall.Success == false)
-            {
-                return readyForInstall.Result;
-            }
-
-            _logger.LogInformation("Database configuration status: Started");
-
-            IUmbracoDatabase? database = _scopeAccessor.AmbientScope?.Database;
-
-            var message = string.Empty;
-
-            DatabaseSchemaResult? schemaResult = ValidateSchema();
-            var hasInstalledVersion = schemaResult?.DetermineHasInstalledVersion() ?? false;
-
-            //If the determined version is "empty" its a new install - otherwise upgrade the existing
-            if (!hasInstalledVersion)
-            {
-                if (_runtimeState.Level == RuntimeLevel.Run)
-                {
-                    throw new Exception("Umbraco is already configured!");
-                }
-
-                DatabaseSchemaCreator creator = _databaseSchemaCreatorFactory.Create(database);
-                creator.InitializeDatabaseSchema();
-
-                message = message + "<p>Installation completed!</p>";
-
-                //now that everything is done, we need to determine the version of SQL server that is executing
-                _logger.LogInformation("Database configuration status: {DbConfigStatus}", message);
-                return new Result {Message = message, Success = true, Percentage = "100"};
-            }
-
-            //we need to do an upgrade so return a new status message and it will need to be done during the next step
-            _logger.LogInformation("Database requires upgrade");
-            message = "<p>Upgrading database, this may take some time...</p>";
-            return new Result {RequiresUpgrade = true, Message = message, Success = true, Percentage = "30"};
-        }
-        catch (Exception ex)
-        {
-            return HandleInstallException(ex);
-        }
-    }
-
-    /// <summary>
-    ///     Upgrades the database schema and data by running migrations.
-    /// </summary>
-    /// <remarks>
-    ///     <para>
-    ///         This assumes that the database exists and the connection string is
-    ///         configured and it is possible to connect to the database.
-    ///     </para>
-    ///     <para>Runs whichever migrations need to run.</para>
-    /// </remarks>
-    public Result? UpgradeSchemaAndData(UmbracoPlan plan)
-    {
-        try
-        {
-            Attempt<Result?> readyForInstall = CheckReadyForInstall();
-            if (readyForInstall.Success == false)
-            {
-                return readyForInstall.Result;
-            }
-
-            _logger.LogInformation("Database upgrade started");
-
-            // upgrade
-            var upgrader = new Upgrader(plan);
-            upgrader.Execute(_migrationPlanExecutor, _scopeProvider, _keyValueService);
-
-            var message = "<p>Upgrade completed!</p>";
-
-            //now that everything is done, we need to determine the version of SQL server that is executing
-
-            _logger.LogInformation("Database configuration status: {DbConfigStatus}", message);
-
-            return new Result {Message = message, Success = true, Percentage = "100"};
-        }
-        catch (Exception ex)
-        {
-            return HandleInstallException(ex);
-        }
-    }
-
-    private Attempt<Result?> CheckReadyForInstall()
-    {
-        if (_databaseFactory.CanConnect == false)
-        {
-            return Attempt.Fail(new Result
-            {
-                Message = "Database configuration is invalid. Please check that the entered database exists and"
-                          + " that the provided username and password has write access to the database.",
-                Success = false,
-                Percentage = "10"
-            });
-        }
-
-        return Attempt<Result?>.Succeed();
-    }
-
-    private Result HandleInstallException(Exception ex)
-    {
-        _logger.LogError(ex, "Database configuration failed");
-
-        if (_databaseSchemaValidationResult != null)
-        {
-            _logger.LogInformation("The database schema validation produced the following summary: {DbSchemaSummary}",
-                _databaseSchemaValidationResult.GetSummary());
-        }
-
-        return new Result
-        {
-            Message =
-                "The database configuration failed with the following message: " + ex.Message +
-                $"\n Please check log file for additional information (can be found in '{Constants.SystemDirectories.LogFiles}')",
-            Success = false,
-            Percentage = "90"
-        };
-    }
-
-    /// <summary>
-    ///     Represents the result of a database creation or upgrade.
-    /// </summary>
-    public class Result
-    {
-        /// <summary>
-        ///     Gets or sets a value indicating whether an upgrade is required.
-        /// </summary>
-        public bool RequiresUpgrade { get; set; }
-
-        /// <summary>
-        ///     Gets or sets the message returned by the operation.
-        /// </summary>
-        public string? Message { get; set; }
-
-        /// <summary>
-        ///     Gets or sets a value indicating whether the operation succeeded.
-        /// </summary>
-        public bool Success { get; set; }
-
-        /// <summary>
-        ///     Gets or sets an install progress pseudo-percentage.
-        /// </summary>
-        public string? Percentage { get; set; }
-    }
-
-    #endregion
 }