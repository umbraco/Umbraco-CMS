using Microsoft.Extensions.Logging;
using Umbraco.Cms.Core.Cache;
using Umbraco.Cms.Core.Migrations;
using Umbraco.Cms.Core.PublishedCache;
using Umbraco.Cms.Core.Scoping;
using Umbraco.Cms.Infrastructure.Persistence;
using Umbraco.Cms.Infrastructure.Scoping;
using Umbraco.Extensions;

namespace Umbraco.Cms.Infrastructure.Migrations;

/*
 * This is what runs our migration plans.
 * It's important to note that this was altered to allow for partial migration completions.
<<<<<<< HEAD
 * Thee need for the became apparent when we added support for SQLite.
=======
 * The need for this became apparent when we added support for SQLite.
>>>>>>> 9c00c95f
 * The main issue being how SQLites handles altering the schema.
 * Long story short, SQLite doesn't support altering columns,
 * or adding non-nullable columns with non-trivial types, for instance GUIDs.
 *
 * The recommended workaround for this is to add a new table, migrate the data, and delete the old one,
 * however this causes issues with foreign keys. The recommended approach for this is to disable foreign keys entirely
 * when doing the migration. However, foreign keys MUST be disabled outside a transaction.
 * This was impossible with our previous migration system since it ALWAYS ran all migrations in a single transaction
 * meaning that the transaction will always have been started when your migration is run, so you can't disable FKs.
 *
 * To now support this the UnscopedMigrationBase was added, which allows you to create a migration with no transaction.
 * But this requires each migration to run in its own scope,
 * meaning we can't roll back the entire plan, but only a single migration.
 *
 * Hence the need for partial migration completions.
 */

public class MigrationPlanExecutor : IMigrationPlanExecutor
{
    private readonly ILogger<MigrationPlanExecutor> _logger;
    private readonly ILoggerFactory _loggerFactory;
    private readonly IMigrationBuilder _migrationBuilder;
    private readonly IUmbracoDatabaseFactory _databaseFactory;
    private readonly IPublishedSnapshotService _publishedSnapshotService;
    private readonly DistributedCache _distributedCache;
    private readonly IScopeAccessor _scopeAccessor;
    private readonly ICoreScopeProvider _scopeProvider;
    private bool _rebuildCache;

    public MigrationPlanExecutor(
        ICoreScopeProvider scopeProvider,
        IScopeAccessor scopeAccessor,
        ILoggerFactory loggerFactory,
        IMigrationBuilder migrationBuilder,
        IUmbracoDatabaseFactory databaseFactory,
        IPublishedSnapshotService publishedSnapshotService,
        DistributedCache distributedCache)
    {
        _scopeProvider = scopeProvider;
        _scopeAccessor = scopeAccessor;
        _loggerFactory = loggerFactory;
        _migrationBuilder = migrationBuilder;
        _databaseFactory = databaseFactory;
        _publishedSnapshotService = publishedSnapshotService;
        _distributedCache = distributedCache;
        _logger = _loggerFactory.CreateLogger<MigrationPlanExecutor>();
    }

    /// <summary>
    ///     Executes the plan.
    /// </summary>
    /// <param name="plan">The migration plan to be executes.</param>
    /// <param name="fromState">The state to start execution at.</param>
    /// <returns>ExecutedMigrationPlan containing information about the plan execution, such as completion state and the steps that ran.</returns>
    /// <remarks>
    /// <para>Each migration in the plan, may or may not run in a scope depending on the type of plan.</para>
    /// <para>A plan can complete partially, the changes of each completed migration will be saved.</para>
    /// </remarks>
<<<<<<< HEAD
    public ExecutedMigrationPlan Execute(MigrationPlan plan, string fromState)
=======
    public ExecutedMigrationPlan ExecutePlan(MigrationPlan plan, string fromState)
>>>>>>> 9c00c95f
    {
        plan.Validate();

        ExecutedMigrationPlan result = RunMigrationPlan(plan, fromState);

        // If any completed migration requires us to rebuild cache we'll do that.
        if (_rebuildCache)
        {
            RebuildCache();
        }

        return result;
    }

    private ExecutedMigrationPlan RunMigrationPlan(MigrationPlan plan, string fromState)
    {
        _logger.LogInformation("Starting '{MigrationName}'...", plan.Name);
        var nextState = fromState;

        _logger.LogInformation("At {OrigState}", string.IsNullOrWhiteSpace(nextState) ? "origin" : nextState);

        if (plan.Transitions.TryGetValue(nextState, out MigrationPlan.Transition? transition) is false)
        {
            plan.ThrowOnUnknownInitialState(nextState);
        }

        List<MigrationPlan.Transition> completedTransitions = new();

        while (transition is not null)
        {
            _logger.LogInformation("Execute {MigrationType}", transition.MigrationType.Name);

            try
            {
                if (transition.MigrationType.IsAssignableTo(typeof(UnscopedMigrationBase)))
                {
                    RunUnscopedMigration(transition.MigrationType, plan);
                }
                else
                {
                    RunScopedMigration(transition.MigrationType, plan);
                }
            }
            catch (Exception exception)
            {
                _logger.LogError("Plan failed at step {TargetState}", transition.TargetState);
                // We have to always return something, so whatever running this has a chance to save the state we got to.
                return new ExecutedMigrationPlan
                {
                    Successful = false,
                    Exception = exception,
                    InitialState = fromState,
                    FinalState = transition.SourceState,
                    CompletedTransitions = completedTransitions,
                    Plan = plan,
                };
            }

            // The plan migration (transition), completed, so we'll add this to our list so we can return this at some point.
            completedTransitions.Add(transition);
            nextState = transition.TargetState;

            _logger.LogInformation("At {OrigState}", nextState);

            // this should never happen as the plan has been validated - this is just a paranoid safety test
            // If it does something is wrong and we'll fail the execution and return an error.
            if (plan.Transitions.TryGetValue(nextState, out transition) is false)
            {
                return new ExecutedMigrationPlan
                {
                    Successful = false,
                    Exception = new InvalidOperationException($"Unknown state \"{nextState}\"."),
                    InitialState = fromState,
                    // We were unable to get the next transition, and we never executed it, so final state is source state.
                    FinalState = completedTransitions.Last().TargetState,
                    CompletedTransitions = completedTransitions,
                    Plan = plan,
                };
            }
        }

        _logger.LogInformation("Done");

        return new ExecutedMigrationPlan
        {
            Successful = true,
            InitialState = fromState,
            FinalState = transition?.TargetState ?? completedTransitions.Last().TargetState,
            CompletedTransitions = completedTransitions,
            Plan = plan,
        };
    }

    private void RunUnscopedMigration(Type migrationType, MigrationPlan plan)
    {
        using IUmbracoDatabase database = _databaseFactory.CreateDatabase();
        var context = new MigrationContext(plan, database, _loggerFactory.CreateLogger<MigrationContext>());

        RunMigration(migrationType, context);
    }

    private void RunScopedMigration(Type migrationType, MigrationPlan plan)
    {
        // We want to suppress scope (service, etc...) notifications during a migration plan
        // execution. This is because if a package that doesn't have their migration plan
        // executed is listening to service notifications to perform some persistence logic,
        // that packages notification handlers may explode because that package isn't fully installed yet.
        using ICoreScope scope = _scopeProvider.CreateCoreScope();
        using (scope.Notifications.Suppress())
        {
            var context = new MigrationContext(
                plan,
                _scopeAccessor.AmbientScope?.Database,
                _loggerFactory.CreateLogger<MigrationContext>());

            RunMigration(migrationType, context);

            scope.Complete();
        }
    }

    private void RunMigration(Type migrationType, MigrationContext context)
    {
        MigrationBase migration = _migrationBuilder.Build(migrationType, context);
        migration.Run();

        // If the migration requires clearing the cache set the flag, this will automatically only happen if it succeeds
        // Otherwise it'll error out before and return.
        if (migration.RebuildCache)
        {
            _rebuildCache = true;
        }
    }

    private void RebuildCache()
    {
        _publishedSnapshotService.RebuildAll();
        _distributedCache.RefreshAllPublishedSnapshot();
    }
}<|MERGE_RESOLUTION|>--- conflicted
+++ resolved
@@ -12,11 +12,7 @@
 /*
  * This is what runs our migration plans.
  * It's important to note that this was altered to allow for partial migration completions.
-<<<<<<< HEAD
- * Thee need for the became apparent when we added support for SQLite.
-=======
  * The need for this became apparent when we added support for SQLite.
->>>>>>> 9c00c95f
  * The main issue being how SQLites handles altering the schema.
  * Long story short, SQLite doesn't support altering columns,
  * or adding non-nullable columns with non-trivial types, for instance GUIDs.
@@ -75,11 +71,7 @@
     /// <para>Each migration in the plan, may or may not run in a scope depending on the type of plan.</para>
     /// <para>A plan can complete partially, the changes of each completed migration will be saved.</para>
     /// </remarks>
-<<<<<<< HEAD
-    public ExecutedMigrationPlan Execute(MigrationPlan plan, string fromState)
-=======
     public ExecutedMigrationPlan ExecutePlan(MigrationPlan plan, string fromState)
->>>>>>> 9c00c95f
     {
         plan.Validate();
 
