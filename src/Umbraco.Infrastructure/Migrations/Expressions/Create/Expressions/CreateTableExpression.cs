<<<<<<< HEAD
=======
using System.Collections.Generic;
using Umbraco.Cms.Infrastructure.Migrations.Expressions.Common.Expressions;
>>>>>>> 9aa6ec9d
using Umbraco.Cms.Infrastructure.Persistence.DatabaseModelDefinitions;

namespace Umbraco.Cms.Infrastructure.Migrations.Expressions.Create.Expressions;

public class CreateTableExpression : MigrationExpressionBase
{
    public CreateTableExpression(IMigrationContext context)
        : base(context) =>
        Columns = new List<ColumnDefinition>();

    public virtual string SchemaName { get; set; } = null!;

    public virtual string TableName { get; set; } = null!;

<<<<<<< HEAD
    public virtual IList<ColumnDefinition> Columns { get; set; }

    protected override string GetSql()
    {
        var table = new TableDefinition { Name = TableName, SchemaName = SchemaName, Columns = Columns };
=======
        protected override string GetSql()
        {
            var foreignKeys = Expressions
                .OfType<CreateForeignKeyExpression>()
                .Select(x => x.ForeignKey)
                .ToList();

            var table = new TableDefinition { Name = TableName, SchemaName = SchemaName, Columns = Columns, ForeignKeys = foreignKeys };
>>>>>>> 9aa6ec9d

        return string.Format(SqlSyntax.Format(table));
    }
}<|MERGE_RESOLUTION|>--- conflicted
+++ resolved
@@ -1,8 +1,5 @@
-<<<<<<< HEAD
-=======
-using System.Collections.Generic;
+﻿using System.Collections.Generic;
 using Umbraco.Cms.Infrastructure.Migrations.Expressions.Common.Expressions;
->>>>>>> 9aa6ec9d
 using Umbraco.Cms.Infrastructure.Persistence.DatabaseModelDefinitions;
 
 namespace Umbraco.Cms.Infrastructure.Migrations.Expressions.Create.Expressions;
@@ -17,22 +14,16 @@
 
     public virtual string TableName { get; set; } = null!;
 
-<<<<<<< HEAD
     public virtual IList<ColumnDefinition> Columns { get; set; }
 
     protected override string GetSql()
     {
-        var table = new TableDefinition { Name = TableName, SchemaName = SchemaName, Columns = Columns };
-=======
-        protected override string GetSql()
-        {
-            var foreignKeys = Expressions
+        var foreignKeys = Expressions
                 .OfType<CreateForeignKeyExpression>()
                 .Select(x => x.ForeignKey)
                 .ToList();
 
             var table = new TableDefinition { Name = TableName, SchemaName = SchemaName, Columns = Columns, ForeignKeys = foreignKeys };
->>>>>>> 9aa6ec9d
 
         return string.Format(SqlSyntax.Format(table));
     }
