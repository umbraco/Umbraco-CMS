using Umbraco.Cms.Core;
using Umbraco.Cms.Core.Configuration;

namespace Umbraco.Cms.Infrastructure.Migrations.Upgrade;

/// <summary>
/// Represents the Umbraco CMS migration plan.
/// </summary>
/// <seealso cref="Umbraco.Cms.Infrastructure.Migrations.MigrationPlan" />
public class UmbracoPlan : MigrationPlan
{
    /// <summary>
    /// Initializes a new instance of the <see cref="UmbracoPlan" /> class.
    /// </summary>
    /// <param name="umbracoVersion">The Umbraco version.</param>
    public UmbracoPlan(IUmbracoVersion umbracoVersion) // TODO (V12): Remove unused parameter
        : base(Constants.Conventions.Migrations.UmbracoUpgradePlanName)
        => DefinePlan();

    /// <inheritdoc />
    /// <remarks>
    /// This is set to the final migration state of 9.4, making that the lowest supported version to upgrade from.
    /// </remarks>
    public override string InitialState => "{DED98755-4059-41BB-ADBD-3FEAB12D1D7B}";

    /// <summary>
    /// Defines the plan.
    /// </summary>
    /// <remarks>
    /// This is virtual for testing purposes.
    /// </remarks>
    protected virtual void DefinePlan()
    {
        // Please take great care when modifying the plan!
        //
        // Creating a migration: append the migration to the main chain, using a new GUID.
        //
        // If the new migration causes a merge conflict, because someone else also added another
        // new migration, you NEED to fix the conflict by providing one default path, and paths
        // out of the conflict states, eg:
        //
        // From("state-1")
        // To<ChangeA>("state-a")
        // To<ChangeB>("state-b") // Some might already be in this state, without having applied ChangeA
        //
        // From("state-1")
        //   .Merge()
        //     .To<ChangeA>("state-a")
        //   .With()
        //     .To<ChangeB>("state-b")
        //   .As("state-2");

        From(InitialState);

        // To 13.0.0
        To<V_13_0_0.AddWebhooks>("{C76D9C9A-635B-4D2C-A301-05642A523E9D}");
        To<V_13_0_0.RenameEventNameColumn>("{D5139400-E507-4259-A542-C67358F7E329}");
        To<V_13_0_0.AddWebhookRequest>("{4E652F18-9A29-4656-A899-E3F39069C47E}");
        To<V_13_0_0.RenameWebhookIdToKey>("{148714C8-FE0D-4553-B034-439D91468761}");
        To<V_13_0_0.AddWebhookDatabaseLock>("{23BA95A4-FCCE-49B0-8AA1-45312B103A9B}");
        To<V_13_0_0.ChangeLogStatusCode>("{7DDCE198-9CA4-430C-8BBC-A66D80CA209F}");
        To<V_13_0_0.ChangeWebhookRequestObjectColumnToNvarcharMax>("{F74CDA0C-7AAA-48C8-94C6-C6EC3C06F599}");
        To<V_13_0_0.ChangeWebhookUrlColumnsToNvarcharMax>("{21C42760-5109-4C03-AB4F-7EA53577D1F5}");
        To<V_13_0_0.AddExceptionOccured>("{6158F3A3-4902-4201-835E-1ED7F810B2D8}");
        To<V_13_3_0.AlignUpgradedDatabase>("{985AF2BA-69D3-4DBA-95E0-AD3FA7459FA7}");
        To<V_13_5_0.ChangeRedirectUrlToNvarcharMax>("{CC47C751-A81B-489A-A2BC-0240245DB687}");

        // To 14.0.0
        To<NoopMigration>("{419827A0-4FCE-464B-A8F3-247C6092AF55}");
        To<NoopMigration>("{69E12556-D9B3-493A-8E8A-65EC89FB658D}");
        To<NoopMigration>("{F2B16CD4-F181-4BEE-81C9-11CF384E6025}");
        To<NoopMigration>("{A8E01644-9F2E-4988-8341-587EF5B7EA69}");
        To<V_14_0_0.UpdateDefaultGuidsOfCreatedPackages>("{E073DBC0-9E8E-4C92-8210-9CB18364F46E}");
        To<V_14_0_0.RenameTechnologyLeakingPropertyEditorAliases>("{80D282A4-5497-47FF-991F-BC0BCE603121}");
        To<V_14_0_0.MigrateSchduledPublishesToUtc>("{96525697-E9DC-4198-B136-25AD033442B8}");
        To<NoopMigration>("{7FC5AC9B-6F56-415B-913E-4A900629B853}");
        To<V_14_0_0.MigrateDataTypeConfigurations>("{1539A010-2EB5-4163-8518-4AE2AA98AFC6}");
        To<NoopMigration>("{C567DE81-DF92-4B99-BEA8-CD34EF99DA5D}");
        To<V_14_0_0.DeleteMacroTables>("{0D82C836-96DD-480D-A924-7964E458BD34}");
        To<V_14_0_0.MoveDocumentBlueprintsToFolders>("{1A0FBC8A-6FC6-456C-805C-B94816B2E570}");
        To<NoopMigration>("{302DE171-6D83-4B6B-B3C0-AC8808A16CA1}");
        To<V_14_0_0.MigrateUserGroup2PermissionPermissionColumnType>("{8184E61D-ECBA-4AAA-B61B-D7A82EB82EB7}");
        To<V_14_0_0.MigrateNotificationCharsToStrings>("{E261BF01-2C7F-4544-BAE7-49D545B21D68}");
        To<V_14_0_0.AddEditorUiToDataType>("{5A2EF07D-37B4-49D5-8E9B-3ED01877263B}");
        // we need to re-run this migration, as it was flawed for V14 RC3 (the migration can run twice without any issues)
        To<V_14_0_0.AddEditorUiToDataType>("{6FB5CA9E-C823-473B-A14C-FE760D75943C}");
        To<V_14_0_0.CleanUpDataTypeConfigurations>("{827360CA-0855-42A5-8F86-A51F168CB559}");

        // To 14.1.0
        To<V_14_1_0.MigrateRichTextConfiguration>("{FEF2DAF4-5408-4636-BB0E-B8798DF8F095}");
        To<V_14_1_0.MigrateOldRichTextSeedConfiguration>("{A385C5DF-48DC-46B4-A742-D5BB846483BC}");

        // To 14.2.0
        To<V_14_2_0.AddMissingDateTimeConfiguration>("{20ED404C-6FF9-4F91-8AC9-2B298E0002EB}");

        // To 14.3.0
        To<V_13_5_0.ChangeRedirectUrlToNvarcharMax>("{EEF792FC-318C-4921-9859-51EBF07A53A3}"); // Execute again, to ensure all that migrated to 14.0.0 without 13.5 will have this

        // To 15.0.0
        To<V_15_0_0.AddUserClientId>("{7F4F31D8-DD71-4F0D-93FC-2690A924D84B}");
        To<NoopMigration>("{1A8835EF-F8AB-4472-B4D8-D75B7C164022}");
        To<V_15_0_0.RebuildDocumentUrls>("{3FE0FA2D-CF4F-4892-BA8D-E97D06E028DC}");
        To<V_15_0_0.ConvertBlockListEditorProperties>("{6C04B137-0097-4938-8C6A-276DF1A0ECA8}");
        To<V_15_0_0.ConvertBlockGridEditorProperties>("{9D3CE7D4-4884-41D4-98E8-302EB6CB0CF6}");
        To<V_15_0_0.ConvertRichTextEditorProperties>("{37875E80-5CDD-42FF-A21A-7D4E3E23E0ED}");
        To<V_15_0_0.ConvertLocalLinks>("{42E44F9E-7262-4269-922D-7310CB48E724}");

        // To 15.1.0
        To<V_15_1_0.RebuildCacheMigration>("{7B51B4DE-5574-4484-993E-05D12D9ED703}");
        To<V_15_1_0.FixConvertLocalLinks>("{F3D3EF46-1B1F-47DB-B437-7D573EEDEB98}");

        // To 15.3.0
        To<V_15_3_0.AddNameAndDescriptionToWebhooks>("{7B11F01E-EE33-4B0B-81A1-F78F834CA45B}");

        // To 15.4.0
        To<V_15_4_0.UpdateDocumentUrlToPersistMultipleSegmentsPerDocument>("{A9E72794-4036-4563-B543-1717C73B8879}");
        To<V_15_4_0.AddRelationTypeForMembers>("{33D62294-D0DE-4A86-A830-991EB36B96DA}");

        // To 16.0.0
<<<<<<< HEAD
        To<V_16_0_0.MigrateRichtextEditorToTiptap>("{C6681435-584F-4BC8-BB8D-BC853966AF0B}");
=======
        To<V_16_0_0.MigrateTinyMceToTiptap>("{C6681435-584F-4BC8-BB8D-BC853966AF0B}");
>>>>>>> e0341f9d
    }
}<|MERGE_RESOLUTION|>--- conflicted
+++ resolved
@@ -117,10 +117,6 @@
         To<V_15_4_0.AddRelationTypeForMembers>("{33D62294-D0DE-4A86-A830-991EB36B96DA}");
 
         // To 16.0.0
-<<<<<<< HEAD
-        To<V_16_0_0.MigrateRichtextEditorToTiptap>("{C6681435-584F-4BC8-BB8D-BC853966AF0B}");
-=======
         To<V_16_0_0.MigrateTinyMceToTiptap>("{C6681435-584F-4BC8-BB8D-BC853966AF0B}");
->>>>>>> e0341f9d
     }
 }