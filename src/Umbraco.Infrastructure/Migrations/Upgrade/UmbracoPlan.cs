using Umbraco.Cms.Core;
using Umbraco.Cms.Core.Configuration;
using Umbraco.Cms.Infrastructure.Migrations.Upgrade.V_10_0_0;
using Umbraco.Cms.Infrastructure.Migrations.Upgrade.V_10_2_0;
using Umbraco.Cms.Infrastructure.Migrations.Upgrade.V_10_5_0;
using Umbraco.Cms.Infrastructure.Migrations.Upgrade.V_12_0_0;
using Umbraco.Cms.Infrastructure.Migrations.Upgrade.V_13_0_0;

namespace Umbraco.Cms.Infrastructure.Migrations.Upgrade;

/// <summary>
///     Represents the Umbraco CMS migration plan.
/// </summary>
/// <seealso cref="MigrationPlan" />
public class UmbracoPlan : MigrationPlan
{
    /// <summary>
    ///     Initializes a new instance of the <see cref="UmbracoPlan" /> class.
    /// </summary>
    /// <param name="umbracoVersion">The Umbraco version.</param>
    public UmbracoPlan(IUmbracoVersion umbracoVersion)
        : base(Constants.Conventions.Migrations.UmbracoUpgradePlanName)
    {
        DefinePlan();
    }

    /// <inheritdoc />
    /// <remarks>
    ///     <para>The default initial state in plans is string.Empty.</para>
    ///     <para>
    ///         When upgrading from version 7, we want to use specific initial states
    ///         that are e.g. "{init-7.9.3}", "{init-7.11.1}", etc. so we can chain the proper
    ///         migrations.
    ///     </para>
    ///     <para>
    ///         This is also where we detect the current version, and reject invalid
    ///         upgrades (from a tool old version, or going back in time, etc).
    ///     </para>
    /// </remarks>
    public override string InitialState => "{DED98755-4059-41BB-ADBD-3FEAB12D1D7B}";



    /// <summary>
    ///     Defines the plan.
    /// </summary>
    /// <remarks>
    /// This is virtual for testing purposes.
    /// </remarks>
    protected virtual void DefinePlan()
    {
        // MODIFYING THE PLAN
        //
        // Please take great care when modifying the plan!
        //
        // * Creating a migration for version 8:
        //     Append the migration to the main chain, using a new guid, before the "//FINAL" comment
        //
        //
        // If the new migration causes a merge conflict, because someone else also added another
        // new migration, you NEED to fix the conflict by providing one default path, and paths
        // out of the conflict states, eg:
        //
        // .From("state-1")
        // .To<ChangeA>("state-a")
        // .To<ChangeB>("state-b") // Some might already be in this state, without having applied ChangeA
        //
        // .From("state-1")
        // .Merge()
        //     .To<ChangeA>("state-a")
        // .With()
        //     .To<ChangeB>("state-b")
        // .As("state-2");

        From(InitialState);

        // TO 10.0.0
        To<AddMemberPropertiesAsColumns>("{B7E0D53C-2B0E-418B-AB07-2DDE486E225F}");

        // TO 10.2.0
        To<AddUserGroup2LanguageTable>("{D0B3D29D-F4D5-43E3-BA67-9D49256F3266}");
        To<AddHasAccessToAllLanguagesColumn>("{79D8217B-5920-4C0E-8E9A-3CF8FA021882}");

        // To 10.3.0
        To<V_10_3_0.AddBlockGridPartialViews>("{56833770-3B7E-4FD5-A3B6-3416A26A7A3F}");

        // To 10.4.0
        To<V_10_4_0.AddBlockGridPartialViews>("{3F5D492A-A3DB-43F9-A73E-9FEE3B180E6C}");

        // to 10.5.0 / 11.2.0
        To<AddPrimaryKeyConstrainToContentVersionCleanupDtos>("{83AF7945-DADE-4A02-9041-F3F6EBFAC319}");

        // To 12.0.0
        To<UseNvarcharInsteadOfNText>("{888A0D5D-51E4-4C7E-AA0A-01306523C7FB}");

        // To 13.0.0
        To<AddPropertyEditorUiAliasColumn>("{419827A0-4FCE-464B-A8F3-247C6092AF55}");
        To<MigrateDataTypeConfigurations>("{5F15A1CC-353D-4889-8C7E-F303B4766196}");
        To<AddGuidsToUserGroups>("{69E12556-D9B3-493A-8E8A-65EC89FB658D}");
<<<<<<< HEAD
        To<AddUserGroup2PermisionTable>("{F2B16CD4-F181-4BEE-81C9-11CF384E6025}");
=======
>>>>>>> fdf41655
    }
}<|MERGE_RESOLUTION|>--- conflicted
+++ resolved
@@ -97,9 +97,6 @@
         To<AddPropertyEditorUiAliasColumn>("{419827A0-4FCE-464B-A8F3-247C6092AF55}");
         To<MigrateDataTypeConfigurations>("{5F15A1CC-353D-4889-8C7E-F303B4766196}");
         To<AddGuidsToUserGroups>("{69E12556-D9B3-493A-8E8A-65EC89FB658D}");
-<<<<<<< HEAD
         To<AddUserGroup2PermisionTable>("{F2B16CD4-F181-4BEE-81C9-11CF384E6025}");
-=======
->>>>>>> fdf41655
     }
 }