using Umbraco.Cms.Core;
using Umbraco.Cms.Core.Configuration;

namespace Umbraco.Cms.Infrastructure.Migrations.Upgrade;

/// <summary>
/// Represents the Umbraco CMS migration plan.
/// </summary>
/// <seealso cref="Umbraco.Cms.Infrastructure.Migrations.MigrationPlan" />
public class UmbracoPlan : MigrationPlan
{
    /// <summary>
    /// Initializes a new instance of the <see cref="UmbracoPlan" /> class.
    /// </summary>
    /// <param name="umbracoVersion">The Umbraco version.</param>
    public UmbracoPlan(IUmbracoVersion umbracoVersion) // TODO (V12): Remove unused parameter
        : base(Constants.Conventions.Migrations.UmbracoUpgradePlanName)
        => DefinePlan();

    /// <inheritdoc />
    /// <remarks>
    /// This is set to the final migration state of 9.4, making that the lowest supported version to upgrade from.
    /// </remarks>
    public override string InitialState => "{DED98755-4059-41BB-ADBD-3FEAB12D1D7B}";

    /// <summary>
    /// Defines the plan.
    /// </summary>
    /// <remarks>
    /// This is virtual for testing purposes.
    /// </remarks>
    protected virtual void DefinePlan()
    {
        // Please take great care when modifying the plan!
        //
        // Creating a migration: append the migration to the main chain, using a new GUID.
        //
        // If the new migration causes a merge conflict, because someone else also added another
        // new migration, you NEED to fix the conflict by providing one default path, and paths
        // out of the conflict states, eg:
        //
        // From("state-1")
        // To<ChangeA>("state-a")
        // To<ChangeB>("state-b") // Some might already be in this state, without having applied ChangeA
        //
        // From("state-1")
        //   .Merge()
        //     .To<ChangeA>("state-a")
        //   .With()
        //     .To<ChangeB>("state-b")
        //   .As("state-2");

        From(InitialState);

        // To 13.0.0
        To<V_13_0_0.AddWebhooks>("{C76D9C9A-635B-4D2C-A301-05642A523E9D}");
        To<V_13_0_0.RenameEventNameColumn>("{D5139400-E507-4259-A542-C67358F7E329}");
        To<V_13_0_0.AddWebhookRequest>("{4E652F18-9A29-4656-A899-E3F39069C47E}");
        To<V_13_0_0.RenameWebhookIdToKey>("{148714C8-FE0D-4553-B034-439D91468761}");
        To<V_13_0_0.AddWebhookDatabaseLock>("{23BA95A4-FCCE-49B0-8AA1-45312B103A9B}");
        To<V_13_0_0.ChangeLogStatusCode>("{7DDCE198-9CA4-430C-8BBC-A66D80CA209F}");
        To<V_13_0_0.ChangeWebhookRequestObjectColumnToNvarcharMax>("{F74CDA0C-7AAA-48C8-94C6-C6EC3C06F599}");
        To<V_13_0_0.ChangeWebhookUrlColumnsToNvarcharMax>("{21C42760-5109-4C03-AB4F-7EA53577D1F5}");
        To<V_13_0_0.AddExceptionOccured>("{6158F3A3-4902-4201-835E-1ED7F810B2D8}");
        To<V_13_3_0.AlignUpgradedDatabase>("{985AF2BA-69D3-4DBA-95E0-AD3FA7459FA7}");
        To<V_13_5_0.ChangeRedirectUrlToNvarcharMax>("{CC47C751-A81B-489A-A2BC-0240245DB687}");

        // To 14.0.0
        To<NoopMigration>("{419827A0-4FCE-464B-A8F3-247C6092AF55}");
        To<NoopMigration>("{69E12556-D9B3-493A-8E8A-65EC89FB658D}");
        To<NoopMigration>("{F2B16CD4-F181-4BEE-81C9-11CF384E6025}");
        To<NoopMigration>("{A8E01644-9F2E-4988-8341-587EF5B7EA69}");
        To<V_14_0_0.UpdateDefaultGuidsOfCreatedPackages>("{E073DBC0-9E8E-4C92-8210-9CB18364F46E}");
        To<V_14_0_0.RenameTechnologyLeakingPropertyEditorAliases>("{80D282A4-5497-47FF-991F-BC0BCE603121}");
        To<V_14_0_0.MigrateSchduledPublishesToUtc>("{96525697-E9DC-4198-B136-25AD033442B8}");
        To<NoopMigration>("{7FC5AC9B-6F56-415B-913E-4A900629B853}");
        To<V_14_0_0.MigrateDataTypeConfigurations>("{1539A010-2EB5-4163-8518-4AE2AA98AFC6}");
        To<NoopMigration>("{C567DE81-DF92-4B99-BEA8-CD34EF99DA5D}");
        To<V_14_0_0.DeleteMacroTables>("{0D82C836-96DD-480D-A924-7964E458BD34}");
        To<V_14_0_0.MoveDocumentBlueprintsToFolders>("{1A0FBC8A-6FC6-456C-805C-B94816B2E570}");
        To<NoopMigration>("{302DE171-6D83-4B6B-B3C0-AC8808A16CA1}");
        To<V_14_0_0.MigrateUserGroup2PermissionPermissionColumnType>("{8184E61D-ECBA-4AAA-B61B-D7A82EB82EB7}");
        To<V_14_0_0.MigrateNotificationCharsToStrings>("{E261BF01-2C7F-4544-BAE7-49D545B21D68}");
        To<V_14_0_0.AddEditorUiToDataType>("{5A2EF07D-37B4-49D5-8E9B-3ED01877263B}");
        // we need to re-run this migration, as it was flawed for V14 RC3 (the migration can run twice without any issues)
        To<V_14_0_0.AddEditorUiToDataType>("{6FB5CA9E-C823-473B-A14C-FE760D75943C}");
        To<V_14_0_0.CleanUpDataTypeConfigurations>("{827360CA-0855-42A5-8F86-A51F168CB559}");

        // To 14.1.0
        To<V_14_1_0.MigrateRichTextConfiguration>("{FEF2DAF4-5408-4636-BB0E-B8798DF8F095}");
        To<V_14_1_0.MigrateOldRichTextSeedConfiguration>("{A385C5DF-48DC-46B4-A742-D5BB846483BC}");

        // To 14.2.0
        To<V_14_2_0.AddMissingDateTimeConfiguration>("{20ED404C-6FF9-4F91-8AC9-2B298E0002EB}");

        // To 14.3.0
        To<V_13_5_0.ChangeRedirectUrlToNvarcharMax>("{EEF792FC-318C-4921-9859-51EBF07A53A3}"); // Execute again, to ensure all that migrated to 14.0.0 without 13.5 will have this

        // To 15.0.0
        To<V_15_0_0.AddUserClientId>("{7F4F31D8-DD71-4F0D-93FC-2690A924D84B}");
        To<NoopMigration>("{1A8835EF-F8AB-4472-B4D8-D75B7C164022}");
        To<V_15_0_0.RebuildDocumentUrls>("{3FE0FA2D-CF4F-4892-BA8D-E97D06E028DC}");
        To<V_15_0_0.ConvertBlockListEditorProperties>("{6C04B137-0097-4938-8C6A-276DF1A0ECA8}");
        To<V_15_0_0.ConvertBlockGridEditorProperties>("{9D3CE7D4-4884-41D4-98E8-302EB6CB0CF6}");
        To<V_15_0_0.ConvertRichTextEditorProperties>("{37875E80-5CDD-42FF-A21A-7D4E3E23E0ED}");
        To<V_15_0_0.ConvertLocalLinks>("{42E44F9E-7262-4269-922D-7310CB48E724}");

        // To 15.1.0
        To<V_15_1_0.RebuildCacheMigration>("{7B51B4DE-5574-4484-993E-05D12D9ED703}");
        To<V_15_1_0.FixConvertLocalLinks>("{F3D3EF46-1B1F-47DB-B437-7D573EEDEB98}");

        // To 15.3.0
        To<V_15_3_0.AddNameAndDescriptionToWebhooks>("{7B11F01E-EE33-4B0B-81A1-F78F834CA45B}");

        // To 15.4.0
        To<V_15_4_0.UpdateDocumentUrlToPersistMultipleSegmentsPerDocument>("{A9E72794-4036-4563-B543-1717C73B8879}");
        To<V_15_4_0.AddRelationTypeForMembers>("{33D62294-D0DE-4A86-A830-991EB36B96DA}");

        // To 16.0.0
        To<V_16_0_0.MigrateTinyMceToTiptap>("{C6681435-584F-4BC8-BB8D-BC853966AF0B}");
        To<V_16_0_0.AddDocumentPropertyPermissions>("{D1568C33-A697-455F-8D16-48060CB954A1}");

        // To 16.2.0
        To<V_16_2_0.AddLongRunningOperations>("{741C22CF-5FB8-4343-BF79-B97A58C2CCBA}");
        To<V_16_2_0.AddDocumentUrlLock>("{BE11D4D3-3A1F-4598-90D4-B548BD188C48}");

        // To 17.0.0
        To<V_17_0_0.AddGuidsToAuditEntries>("{17D5F6CA-CEB8-462A-AF86-4B9C3BF91CF1}");
<<<<<<< HEAD
        To<V_17_0_0.SetDateDefaultsToUtcNow>("{1847C7FF-B021-44EB-BEB0-A77A4376A6F2}");
        To<V_17_0_0.MigrateSystemDatesToUtc>("{7208B20D-6BFC-472E-9374-85EEA817B27D}");
=======
        To<V_17_0_0.MigrateCheckboxListDataTypesAndPropertyData>("{EB1E50B7-CD5E-4B6B-B307-36237DD2C506}");
>>>>>>> f8ec2dad
    }
}<|MERGE_RESOLUTION|>--- conflicted
+++ resolved
@@ -126,11 +126,8 @@
 
         // To 17.0.0
         To<V_17_0_0.AddGuidsToAuditEntries>("{17D5F6CA-CEB8-462A-AF86-4B9C3BF91CF1}");
-<<<<<<< HEAD
+        To<V_17_0_0.MigrateCheckboxListDataTypesAndPropertyData>("{EB1E50B7-CD5E-4B6B-B307-36237DD2C506}");
         To<V_17_0_0.SetDateDefaultsToUtcNow>("{1847C7FF-B021-44EB-BEB0-A77A4376A6F2}");
         To<V_17_0_0.MigrateSystemDatesToUtc>("{7208B20D-6BFC-472E-9374-85EEA817B27D}");
-=======
-        To<V_17_0_0.MigrateCheckboxListDataTypesAndPropertyData>("{EB1E50B7-CD5E-4B6B-B307-36237DD2C506}");
->>>>>>> f8ec2dad
     }
 }