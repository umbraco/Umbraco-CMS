using Umbraco.Cms.Core;
using Umbraco.Cms.Core.Configuration;

namespace Umbraco.Cms.Infrastructure.Migrations.Upgrade;

/// <summary>
/// Represents the Umbraco CMS migration plan.
/// </summary>
/// <seealso cref="Umbraco.Cms.Infrastructure.Migrations.MigrationPlan" />
public class UmbracoPlan : MigrationPlan
{
    /// <summary>
    /// Initializes a new instance of the <see cref="UmbracoPlan" /> class.
    /// </summary>
    /// <param name="umbracoVersion">The Umbraco version.</param>
    public UmbracoPlan(IUmbracoVersion umbracoVersion) // TODO (V12): Remove unused parameter
        : base(Constants.Conventions.Migrations.UmbracoUpgradePlanName)
        => DefinePlan();

    /// <inheritdoc />
    /// <remarks>
    /// This is set to the final migration state of 9.4, making that the lowest supported version to upgrade from.
    /// </remarks>
    public override string InitialState => "{DED98755-4059-41BB-ADBD-3FEAB12D1D7B}";

    /// <summary>
    /// Defines the plan.
    /// </summary>
    /// <remarks>
    /// This is virtual for testing purposes.
    /// </remarks>
    protected virtual void DefinePlan()
    {
        // Please take great care when modifying the plan!
        //
        // Creating a migration: append the migration to the main chain, using a new GUID.
        //
        // If the new migration causes a merge conflict, because someone else also added another
        // new migration, you NEED to fix the conflict by providing one default path, and paths
        // out of the conflict states, eg:
        //
        // From("state-1")
        // To<ChangeA>("state-a")
        // To<ChangeB>("state-b") // Some might already be in this state, without having applied ChangeA
        //
        // From("state-1")
        //   .Merge()
        //     .To<ChangeA>("state-a")
        //   .With()
        //     .To<ChangeB>("state-b")
        //   .As("state-2");

        From(InitialState);

        // To 13.0.0
        To<V_13_0_0.AddWebhooks>("{C76D9C9A-635B-4D2C-A301-05642A523E9D}");
        To<V_13_0_0.RenameEventNameColumn>("{D5139400-E507-4259-A542-C67358F7E329}");
        To<V_13_0_0.AddWebhookRequest>("{4E652F18-9A29-4656-A899-E3F39069C47E}");
        To<V_13_0_0.RenameWebhookIdToKey>("{148714C8-FE0D-4553-B034-439D91468761}");
        To<V_13_0_0.AddWebhookDatabaseLock>("{23BA95A4-FCCE-49B0-8AA1-45312B103A9B}");
        To<V_13_0_0.ChangeLogStatusCode>("{7DDCE198-9CA4-430C-8BBC-A66D80CA209F}");
        To<V_13_0_0.ChangeWebhookRequestObjectColumnToNvarcharMax>("{F74CDA0C-7AAA-48C8-94C6-C6EC3C06F599}");
        To<V_13_0_0.ChangeWebhookUrlColumnsToNvarcharMax>("{21C42760-5109-4C03-AB4F-7EA53577D1F5}");
        To<V_13_0_0.AddExceptionOccured>("{6158F3A3-4902-4201-835E-1ED7F810B2D8}");
        To<V_13_3_0.AlignUpgradedDatabase>("{985AF2BA-69D3-4DBA-95E0-AD3FA7459FA7}");
        To<V_13_5_0.ChangeRedirectUrlToNvarcharMax>("{CC47C751-A81B-489A-A2BC-0240245DB687}");

        // To 14.0.0
        To<NoopMigration>("{419827A0-4FCE-464B-A8F3-247C6092AF55}");
        To<NoopMigration>("{69E12556-D9B3-493A-8E8A-65EC89FB658D}");
        To<NoopMigration>("{F2B16CD4-F181-4BEE-81C9-11CF384E6025}");
        To<NoopMigration>("{A8E01644-9F2E-4988-8341-587EF5B7EA69}");
        To<V_14_0_0.UpdateDefaultGuidsOfCreatedPackages>("{E073DBC0-9E8E-4C92-8210-9CB18364F46E}");
        To<V_14_0_0.RenameTechnologyLeakingPropertyEditorAliases>("{80D282A4-5497-47FF-991F-BC0BCE603121}");
        To<V_14_0_0.MigrateSchduledPublishesToUtc>("{96525697-E9DC-4198-B136-25AD033442B8}");
        To<NoopMigration>("{7FC5AC9B-6F56-415B-913E-4A900629B853}");
        To<V_14_0_0.MigrateDataTypeConfigurations>("{1539A010-2EB5-4163-8518-4AE2AA98AFC6}");
        To<NoopMigration>("{C567DE81-DF92-4B99-BEA8-CD34EF99DA5D}");
        To<V_14_0_0.DeleteMacroTables>("{0D82C836-96DD-480D-A924-7964E458BD34}");
        To<V_14_0_0.MoveDocumentBlueprintsToFolders>("{1A0FBC8A-6FC6-456C-805C-B94816B2E570}");
        To<NoopMigration>("{302DE171-6D83-4B6B-B3C0-AC8808A16CA1}");
        To<V_14_0_0.MigrateUserGroup2PermissionPermissionColumnType>("{8184E61D-ECBA-4AAA-B61B-D7A82EB82EB7}");
        To<V_14_0_0.MigrateNotificationCharsToStrings>("{E261BF01-2C7F-4544-BAE7-49D545B21D68}");
        To<V_14_0_0.AddEditorUiToDataType>("{5A2EF07D-37B4-49D5-8E9B-3ED01877263B}");
        // we need to re-run this migration, as it was flawed for V14 RC3 (the migration can run twice without any issues)
        To<V_14_0_0.AddEditorUiToDataType>("{6FB5CA9E-C823-473B-A14C-FE760D75943C}");
        To<V_14_0_0.CleanUpDataTypeConfigurations>("{827360CA-0855-42A5-8F86-A51F168CB559}");

        // To 14.1.0
        To<V_14_1_0.MigrateRichTextConfiguration>("{FEF2DAF4-5408-4636-BB0E-B8798DF8F095}");
        To<V_14_1_0.MigrateOldRichTextSeedConfiguration>("{A385C5DF-48DC-46B4-A742-D5BB846483BC}");

        // To 14.2.0
        To<V_14_2_0.AddMissingDateTimeConfiguration>("{20ED404C-6FF9-4F91-8AC9-2B298E0002EB}");

        // To 14.3.0
        To<V_13_5_0.ChangeRedirectUrlToNvarcharMax>("{EEF792FC-318C-4921-9859-51EBF07A53A3}"); // Execute again, to ensure all that migrated to 14.0.0 without 13.5 will have this

        // To 15.0.0
        To<V_15_0_0.AddUserClientId>("{7F4F31D8-DD71-4F0D-93FC-2690A924D84B}");
        To<NoopMigration>("{1A8835EF-F8AB-4472-B4D8-D75B7C164022}");
        To<V_15_0_0.RebuildDocumentUrls>("{3FE0FA2D-CF4F-4892-BA8D-E97D06E028DC}");
        To<V_15_0_0.ConvertBlockListEditorProperties>("{6C04B137-0097-4938-8C6A-276DF1A0ECA8}");
        To<V_15_0_0.ConvertBlockGridEditorProperties>("{9D3CE7D4-4884-41D4-98E8-302EB6CB0CF6}");
        To<V_15_0_0.ConvertRichTextEditorProperties>("{37875E80-5CDD-42FF-A21A-7D4E3E23E0ED}");
        To<V_15_0_0.ConvertLocalLinks>("{42E44F9E-7262-4269-922D-7310CB48E724}");

        // To 15.1.0
        To<V_15_1_0.RebuildCacheMigration>("{7B51B4DE-5574-4484-993E-05D12D9ED703}");
        To<V_15_1_0.FixConvertLocalLinks>("{F3D3EF46-1B1F-47DB-B437-7D573EEDEB98}");

        // To 15.3.0
        To<V_15_3_0.AddNameAndDescriptionToWebhooks>("{7B11F01E-EE33-4B0B-81A1-F78F834CA45B}");

        // To 15.4.0
        To<V_15_4_0.UpdateDocumentUrlToPersistMultipleSegmentsPerDocument>("{A9E72794-4036-4563-B543-1717C73B8879}");
        To<V_15_4_0.AddRelationTypeForMembers>("{33D62294-D0DE-4A86-A830-991EB36B96DA}");

        // To 16.0.0
        To<V_16_0_0.MigrateTinyMceToTiptap>("{C6681435-584F-4BC8-BB8D-BC853966AF0B}");
        To<V_16_0_0.AddDocumentPropertyPermissions>("{D1568C33-A697-455F-8D16-48060CB954A1}");

        // To 16.2.0
        To<V_16_2_0.AddLongRunningOperations>("{741C22CF-5FB8-4343-BF79-B97A58C2CCBA}");
        To<NoopMigration>("{BE11D4D3-3A1F-4598-90D4-B548BD188C48}"); // Originally was V_16_2_0.AddDocumentUrlLock, now moved to a pre-migration.

        // To 16.3.0
        To<V_16_3_0.AddRichTextEditorCapabilities>("{A917FCBC-C378-4A08-A36C-220C581A6581}");
        To<V_16_3_0.MigrateMediaTypeLabelProperties>("{FB7073AF-DFAF-4AC1-800D-91F9BD5B5238}");

        // To 16.4.0
        To<V_16_4_0.CreateMissingTabs>("{6A7D3B80-8B64-4E41-A7C0-02EC39336E97}");

        // To 17.0.0
        To<V_17_0_0.AddGuidsToAuditEntries>("{17D5F6CA-CEB8-462A-AF86-4B9C3BF91CF1}");
        To<V_17_0_0.MigrateCheckboxListDataTypesAndPropertyData>("{EB1E50B7-CD5E-4B6B-B307-36237DD2C506}");
        To<V_17_0_0.SetDateDefaultsToUtcNow>("{1847C7FF-B021-44EB-BEB0-A77A4376A6F2}");
        To<V_17_0_0.MigrateSystemDatesToUtc>("{7208B20D-6BFC-472E-9374-85EEA817B27D}");
<<<<<<< HEAD

        // To 18.0.0
        // todo enable on 18 branch
        // To<V_18_0_0.MigrateSingleBlockList>("{74332C49-B279-4945-8943-F8F00B1F5949}");
=======
        To<V_17_0_0.AddDistributedJobLock>("{263075BF-F18A-480D-92B4-4947D2EAB772}");
        To<V_17_0_0.AddLastSyncedTable>("26179D88-58CE-4C92-B4A4-3CBA6E7188AC");
>>>>>>> d9cdf034
    }
}<|MERGE_RESOLUTION|>--- conflicted
+++ resolved
@@ -136,14 +136,11 @@
         To<V_17_0_0.MigrateCheckboxListDataTypesAndPropertyData>("{EB1E50B7-CD5E-4B6B-B307-36237DD2C506}");
         To<V_17_0_0.SetDateDefaultsToUtcNow>("{1847C7FF-B021-44EB-BEB0-A77A4376A6F2}");
         To<V_17_0_0.MigrateSystemDatesToUtc>("{7208B20D-6BFC-472E-9374-85EEA817B27D}");
-<<<<<<< HEAD
+        To<V_17_0_0.AddDistributedJobLock>("{263075BF-F18A-480D-92B4-4947D2EAB772}");
+        To<V_17_0_0.AddLastSyncedTable>("26179D88-58CE-4C92-B4A4-3CBA6E7188AC");
 
         // To 18.0.0
         // todo enable on 18 branch
         // To<V_18_0_0.MigrateSingleBlockList>("{74332C49-B279-4945-8943-F8F00B1F5949}");
-=======
-        To<V_17_0_0.AddDistributedJobLock>("{263075BF-F18A-480D-92B4-4947D2EAB772}");
-        To<V_17_0_0.AddLastSyncedTable>("26179D88-58CE-4C92-B4A4-3CBA6E7188AC");
->>>>>>> d9cdf034
     }
 }