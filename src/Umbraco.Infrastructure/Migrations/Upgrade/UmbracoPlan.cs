--- conflicted
+++ resolved
@@ -132,15 +132,12 @@
         To<V_16_4_0.CreateMissingTabs>("{6A7D3B80-8B64-4E41-A7C0-02EC39336E97}");
 
         // To 17.0.0
-<<<<<<< HEAD
-        To<V_16_2_0.AddDocumentUrlLock>("{BE11D4D3-3A1F-4598-90D4-B548BD188C48}");
-        To<V_16_2_0.AddLastSyncedTable>("26179D88-58CE-4C92-B4A4-3CBA6E7188AC");
-=======
         To<V_17_0_0.AddGuidsToAuditEntries>("{17D5F6CA-CEB8-462A-AF86-4B9C3BF91CF1}");
         To<V_17_0_0.MigrateCheckboxListDataTypesAndPropertyData>("{EB1E50B7-CD5E-4B6B-B307-36237DD2C506}");
         To<V_17_0_0.SetDateDefaultsToUtcNow>("{1847C7FF-B021-44EB-BEB0-A77A4376A6F2}");
         To<V_17_0_0.MigrateSystemDatesToUtc>("{7208B20D-6BFC-472E-9374-85EEA817B27D}");
         To<V_17_0_0.AddDistributedJobLock>("{263075BF-F18A-480D-92B4-4947D2EAB772}");
->>>>>>> 17a54772
+        To<V_16_2_0.AddDocumentUrlLock>("{BE11D4D3-3A1F-4598-90D4-B548BD188C48}");
+        To<V_16_2_0.AddLastSyncedTable>("26179D88-58CE-4C92-B4A4-3CBA6E7188AC");
     }
 }