--- conflicted
+++ resolved
@@ -98,15 +98,11 @@
 
         // To 15.0.0
         To<V_15_0_0.AddUserClientId>("{7F4F31D8-DD71-4F0D-93FC-2690A924D84B}");
-<<<<<<< HEAD
-        To<V_15_0_0.AddTypeToUser>("{1A8835EF-F8AB-4472-B4D8-D75B7C164022}");
+        To<V_15_0_0.AddKindToUser>("{1A8835EF-F8AB-4472-B4D8-D75B7C164022}");
 
         // To 15.0.0
         To<V_15_0_0.ConvertBlockListEditorProperties>("{6C04B137-0097-4938-8C6A-276DF1A0ECA8}");
         To<V_15_0_0.ConvertBlockGridEditorProperties>("{9D3CE7D4-4884-41D4-98E8-302EB6CB0CF6}");
         To<V_15_0_0.ConvertRichTextEditorProperties>("{37875E80-5CDD-42FF-A21A-7D4E3E23E0ED}");
-=======
-        To<V_15_0_0.AddKindToUser>("{1A8835EF-F8AB-4472-B4D8-D75B7C164022}");
->>>>>>> e9f75f01
     }
 }