--- conflicted
+++ resolved
@@ -14,7 +14,6 @@
 using Umbraco.Cms.Infrastructure.Migrations.Upgrade.V_8_9_0;
 using Umbraco.Cms.Infrastructure.Migrations.Upgrade.V_9_0_0;
 using Umbraco.Cms.Infrastructure.Migrations.Upgrade.V_9_1_0;
-using Umbraco.Cms.Infrastructure.Migrations.Upgrade.V_9_2_0;
 using Umbraco.Extensions;
 
 namespace Umbraco.Cms.Infrastructure.Migrations.Upgrade
@@ -266,11 +265,8 @@
             To<AddContentVersionCleanupFeature>("{8BAF5E6C-DCB7-41AE-824F-4215AE4F1F98}");
 
             // TO 9.2.0
-<<<<<<< HEAD
+            To<AddUserGroup2NodeTable>("{0571C395-8F0B-44E9-8E3F-47BDD08D817B}");
             To<MovePackageXMLToDb>("{A2F22F17-5870-4179-8A8D-2362AA4A0A5F}");
-=======
-            To<AddUserGroup2NodeTable>("{0571C395-8F0B-44E9-8E3F-47BDD08D817B}");
->>>>>>> bfd17846
         }
     }
 }