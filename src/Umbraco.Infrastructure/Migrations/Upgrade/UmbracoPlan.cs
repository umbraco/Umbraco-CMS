using System;
using Umbraco.Cms.Core;
using Umbraco.Cms.Core.Configuration;
using Umbraco.Cms.Core.Semver;
using Umbraco.Cms.Infrastructure.Migrations.Upgrade.Common;
using Umbraco.Cms.Infrastructure.Migrations.Upgrade.V_8_0_0;
using Umbraco.Cms.Infrastructure.Migrations.Upgrade.V_8_0_1;
using Umbraco.Cms.Infrastructure.Migrations.Upgrade.V_8_1_0;
using Umbraco.Cms.Infrastructure.Migrations.Upgrade.V_8_10_0;
using Umbraco.Cms.Infrastructure.Migrations.Upgrade.V_8_15_0;
using Umbraco.Cms.Infrastructure.Migrations.Upgrade.V_8_17_0;
using Umbraco.Cms.Infrastructure.Migrations.Upgrade.V_8_6_0;
using Umbraco.Cms.Infrastructure.Migrations.Upgrade.V_8_7_0;
using Umbraco.Cms.Infrastructure.Migrations.Upgrade.V_8_9_0;
using Umbraco.Cms.Infrastructure.Migrations.Upgrade.V_9_0_0;
using Umbraco.Cms.Infrastructure.Migrations.Upgrade.V_9_1_0;
using Umbraco.Cms.Infrastructure.Migrations.Upgrade.V_9_2_0;
using Umbraco.Cms.Infrastructure.Migrations.Upgrade.V_9_3_0;
using Umbraco.Cms.Infrastructure.Migrations.Upgrade.V_9_4_0;
using Umbraco.Cms.Infrastructure.Migrations.Upgrade.V_9_5_0;
using Umbraco.Extensions;

namespace Umbraco.Cms.Infrastructure.Migrations.Upgrade
{
    /// <summary>
    ///     Represents the Umbraco CMS migration plan.
    /// </summary>
    /// <seealso cref="MigrationPlan" />
    public class UmbracoPlan : MigrationPlan
    {
        private const string InitPrefix = "{init-";
        private const string InitSuffix = "}";
        private readonly IUmbracoVersion _umbracoVersion;

        /// <summary>
        ///     Initializes a new instance of the <see cref="UmbracoPlan" /> class.
        /// </summary>
        /// <param name="umbracoVersion">The Umbraco version.</param>
        public UmbracoPlan(IUmbracoVersion umbracoVersion)
            : base(Constants.Conventions.Migrations.UmbracoUpgradePlanName)
        {
            _umbracoVersion = umbracoVersion;
            DefinePlan();
        }

        /// <inheritdoc />
        /// <remarks>
        ///     <para>The default initial state in plans is string.Empty.</para>
        ///     <para>
        ///         When upgrading from version 7, we want to use specific initial states
        ///         that are e.g. "{init-7.9.3}", "{init-7.11.1}", etc. so we can chain the proper
        ///         migrations.
        ///     </para>
        ///     <para>
        ///         This is also where we detect the current version, and reject invalid
        ///         upgrades (from a tool old version, or going back in time, etc).
        ///     </para>
        /// </remarks>
        public override string InitialState
        {
            get
            {
                SemVersion currentVersion = _umbracoVersion.SemanticVersion;

                // only from 8.0.0 and above
                var minVersion = new SemVersion(8);
                if (currentVersion < minVersion)
                {
                    throw new InvalidOperationException(
                        $"Version {currentVersion} cannot be migrated to {_umbracoVersion.SemanticVersion}."
                        + $" Please upgrade first to at least {minVersion}.");
                }

                // Force versions between 7.14.*-7.15.* into into 7.14 initial state. Because there is no db-changes,
                // and we don't want users to workaround my putting in version 7.14.0 them self.
                if (minVersion <= currentVersion && currentVersion < new SemVersion(7, 16))
                {
                    return GetInitState(minVersion);
                }

                // initial state is eg "{init-7.14.0}"
                return GetInitState(currentVersion);
            }
        }

        /// <summary>
        ///     Gets the initial state corresponding to a version.
        /// </summary>
        /// <param name="version">The version.</param>
        /// <returns>
        ///     The initial state.
        /// </returns>
        private static string GetInitState(SemVersion version) => InitPrefix + version + InitSuffix;

        /// <summary>
        ///     Tries to extract a version from an initial state.
        /// </summary>
        /// <param name="state">The state.</param>
        /// <param name="version">The version.</param>
        /// <returns>
        ///     <c>true</c> when the state contains a version; otherwise, <c>false</c>.D
        /// </returns>
        private static bool TryGetInitStateVersion(string state, out string version)
        {
            if (state.StartsWith(InitPrefix) && state.EndsWith(InitSuffix))
            {
                version = state.TrimStart(InitPrefix).TrimEnd(InitSuffix);
                return true;
            }

            version = null;
            return false;
        }

        /// <inheritdoc />
        public override void ThrowOnUnknownInitialState(string state)
        {
            if (TryGetInitStateVersion(state, out var initVersion))
            {
                throw new InvalidOperationException(
                    $"Version {_umbracoVersion.SemanticVersion} does not support migrating from {initVersion}."
                    + $" Please verify which versions support migrating from {initVersion}.");
            }

            base.ThrowOnUnknownInitialState(state);
        }

        /// <summary>
        ///     Defines the plan.
        /// </summary>
        protected void DefinePlan()
        {
            // MODIFYING THE PLAN
            //
            // Please take great care when modifying the plan!
            //
            // * Creating a migration for version 8:
            //     Append the migration to the main chain, using a new guid, before the "//FINAL" comment
            //
            //     If the new migration causes a merge conflict, because someone else also added another
            //     new migration, you NEED to fix the conflict by providing one default path, and paths
            //     out of the conflict states (see examples below).
            //
            // * Porting from version 7:
            //     Append the ported migration to the main chain, using a new guid (same as above).
            //     Create a new special chain from the {init-...} state to the main chain.


            // plan starts at 7.14.0 (anything before 7.14.0 is not supported)
            From(GetInitState(new SemVersion(7, 14)));

            // begin migrating from v7 - remove all keys and indexes
            To<DeleteKeysAndIndexes>("{B36B9ABD-374E-465B-9C5F-26AB0D39326F}");

            To<AddLockObjects>("{7C447271-CA3F-4A6A-A913-5D77015655CB}");
            To<AddContentNuTable>("{CBFF58A2-7B50-4F75-8E98-249920DB0F37}");
            To<RenameMediaVersionTable>("{5CB66059-45F4-48BA-BCBD-C5035D79206B}");
            To<VariantsMigration>("{FB0A5429-587E-4BD0-8A67-20F0E7E62FF7}");
            To<DropMigrationsTable>("{F0C42457-6A3B-4912-A7EA-F27ED85A2092}");
            To<DataTypeMigration>("{8640C9E4-A1C0-4C59-99BB-609B4E604981}");
            To<TagsMigration>("{DD1B99AF-8106-4E00-BAC7-A43003EA07F8}");
            To<SuperZero>("{9DF05B77-11D1-475C-A00A-B656AF7E0908}");
            To<PropertyEditorsMigration>("{6FE3EF34-44A0-4992-B379-B40BC4EF1C4D}");
            To<LanguageColumns>("{7F59355A-0EC9-4438-8157-EB517E6D2727}");
            ToWithReplace<AddVariationTables2, AddVariationTables1A>("{941B2ABA-2D06-4E04-81F5-74224F1DB037}",
                "{76DF5CD7-A884-41A5-8DC6-7860D95B1DF5}"); // kill AddVariationTable1
            To<RefactorMacroColumns>("{A7540C58-171D-462A-91C5-7A9AA5CB8BFD}");

            Merge()
                .To<UserForeignKeys>("{3E44F712-E2E3-473A-AE49-5D7F8E67CE3F}")
                .With()
                .To<AddTypedLabels>("{65D6B71C-BDD5-4A2E-8D35-8896325E9151}")
                .As("{4CACE351-C6B9-4F0C-A6BA-85A02BBD39E4}");

            To<ContentVariationMigration>("{1350617A-4930-4D61-852F-E3AA9E692173}");
            To<FallbackLanguage>("{CF51B39B-9B9A-4740-BB7C-EAF606A7BFBF}");
            To<UpdateDefaultMandatoryLanguage>("{5F4597F4-A4E0-4AFE-90B5-6D2F896830EB}");
            To<RefactorVariantsModel>("{290C18EE-B3DE-4769-84F1-1F467F3F76DA}");
            To<DropTaskTables>("{6A2C7C1B-A9DB-4EA9-B6AB-78E7D5B722A7}");
            To<AddLogTableColumns>("{8804D8E8-FE62-4E3A-B8A2-C047C2118C38}");
            To<DropPreValueTable>("{23275462-446E-44C7-8C2C-3B8C1127B07D}");
            To<DropDownPropertyEditorsMigration>("{6B251841-3069-4AD5-8AE9-861F9523E8DA}");
            To<TagsMigrationFix>("{EE429F1B-9B26-43CA-89F8-A86017C809A3}");
            To<DropTemplateDesignColumn>("{08919C4B-B431-449C-90EC-2B8445B5C6B1}");
            To<TablesForScheduledPublishing>("{7EB0254C-CB8B-4C75-B15B-D48C55B449EB}");
            To<MakeTagsVariant>("{C39BF2A7-1454-4047-BBFE-89E40F66ED63}");
            To<MakeRedirectUrlVariant>("{64EBCE53-E1F0-463A-B40B-E98EFCCA8AE2}");
            To<AddContentTypeIsElementColumn>("{0009109C-A0B8-4F3F-8FEB-C137BBDDA268}");
            To<ConvertRelatedLinksToMultiUrlPicker>("{ED28B66A-E248-4D94-8CDB-9BDF574023F0}");
            To<UpdatePickerIntegerValuesToUdi>("{38C809D5-6C34-426B-9BEA-EFD39162595C}");
            To<RenameUmbracoDomainsTable>("{6017F044-8E70-4E10-B2A3-336949692ADD}");

            Merge()
                .To<DropXmlTables>("{CDBEDEE4-9496-4903-9CF2-4104E00FF960}")
                .With()
                .To<RadioAndCheckboxPropertyEditorsMigration>("{940FD19A-00A8-4D5C-B8FF-939143585726}")
                .As("{0576E786-5C30-4000-B969-302B61E90CA3}");

            To<FixLanguageIsoCodeLength>("{48AD6CCD-C7A4-4305-A8AB-38728AD23FC5}");
            To<AddPackagesSectionAccess>("{DF470D86-E5CA-42AC-9780-9D28070E25F9}");

            // finish migrating from v7 - recreate all keys and indexes
            To<CreateKeysAndIndexes>("{3F9764F5-73D0-4D45-8804-1240A66E43A2}");

            To<RenameLabelAndRichTextPropertyEditorAliases>("{E0CBE54D-A84F-4A8F-9B13-900945FD7ED9}");
            To<MergeDateAndDateTimePropertyEditor>("{78BAF571-90D0-4D28-8175-EF96316DA789}");
            // release-8.0.0

            // to 8.0.1
            To<ChangeNuCacheJsonFormat>("{80C0A0CB-0DD5-4573-B000-C4B7C313C70D}");
            // release-8.0.1

            // to 8.1.0
            To<ConvertTinyMceAndGridMediaUrlsToLocalLink>("{B69B6E8C-A769-4044-A27E-4A4E18D1645A}");
            To<RenameUserLoginDtoDateIndex>("{0372A42B-DECF-498D-B4D1-6379E907EB94}");
            To<FixContentNuCascade>("{5B1E0D93-F5A3-449B-84BA-65366B84E2D4}");

            // to 8.6.0
            To<UpdateRelationTypeTable>("{4759A294-9860-46BC-99F9-B4C975CAE580}");
            To<AddNewRelationTypes>("{0BC866BC-0665-487A-9913-0290BD0169AD}");
            To<AddPropertyTypeValidationMessageColumns>("{3D67D2C8-5E65-47D0-A9E1-DC2EE0779D6B}");
            To<MissingContentVersionsIndexes>("{EE288A91-531B-4995-8179-1D62D9AA3E2E}");
            To<AddMainDomLock>("{2AB29964-02A1-474D-BD6B-72148D2A53A2}");

            // to 8.7.0
            To<MissingDictionaryIndex>("{a78e3369-8ea3-40ec-ad3f-5f76929d2b20}");

            // to 8.9.0
            To<ExternalLoginTableUserData>("{B5838FF5-1D22-4F6C-BCEB-F83ACB14B575}");

            // to 8.10.0
            To<AddPropertyTypeLabelOnTopColumn>("{D6A8D863-38EC-44FB-91EC-ACD6A668BD18}");

            // NOTE: we need to do a merge migration here because as of 'now',
            // v9-beta* is already out and 8.15 isn't out yet
            // so we need to ensure that migrations from 8.15 are included in the next
            // v9*.

            // to 8.15.0
            To<AddCmsContentNuByteColumn>("{8DDDCD0B-D7D5-4C97-BD6A-6B38CA65752F}");
            To<UpgradedIncludeIndexes>("{4695D0C9-0729-4976-985B-048D503665D8}");
            To<UpdateCmsPropertyGroupIdSeed>("{5C424554-A32D-4852-8ED1-A13508187901}");

            // to 8.17.0
            To<AddPropertyTypeGroupColumns>("{153865E9-7332-4C2A-9F9D-F20AEE078EC7}");

            // Hack to support migration from 8.18
            To<NoopMigration>("{03482BB0-CF13-475C-845E-ECB8319DBE3C}");

            // This should be safe to execute again. We need it with a new name to ensure updates from all the following has executed this step.
            // - 8.15.0 RC    - Current state: {4695D0C9-0729-4976-985B-048D503665D8}
            // - 8.15.0 Final - Current state: {5C424554-A32D-4852-8ED1-A13508187901}
            // - 9.0.0 RC1    - Current state: {5060F3D2-88BE-4D30-8755-CF51F28EAD12}
            To<UpdateCmsPropertyGroupIdSeed>("{622E5172-42E1-4662-AD80-9504AF5A4E53}");
            To<ExternalLoginTableIndexesFixup>("{10F7BB61-C550-426B-830B-7F954F689CDF}");
            To<DictionaryTablesIndexes>("{5AAE6276-80DB-4ACF-B845-199BC6C37538}");

            // to 9.0.0 RC1
            To<MigrateLogViewerQueriesFromFileToDb>("{22D801BA-A1FF-4539-BFCC-2139B55594F8}");
            To<ExternalLoginTableIndexes>("{50A43237-A6F4-49E2-A7A6-5DAD65C84669}");
            To<ExternalLoginTokenTable>("{3D8DADEF-0FDA-4377-A5F0-B52C2110E8F2}");
            To<MemberTableColumns>("{1303BDCF-2295-4645-9526-2F32E8B35ABD}");
            To<AddPasswordConfigToMemberTable>("{5060F3D2-88BE-4D30-8755-CF51F28EAD12}");
            To<AddPropertyTypeGroupColumns>(
                "{A2686B49-A082-4B22-97FD-AAB154D46A57}"); // Re-run this migration to make sure it has executed to account for migrations going out of sync between versions.

            // TO 9.0.0-rc4
            To<UmbracoServerColumn>(
                "5E02F241-5253-403D-B5D3-7DB00157E20F"); // Jaddie: This GUID is missing the { }, although this likely can't be changed now as it will break installs going forwards

            // TO 9.1.0
            To<AddContentVersionCleanupFeature>("{8BAF5E6C-DCB7-41AE-824F-4215AE4F1F98}");

            // TO 9.2.0
            To<AddUserGroup2NodeTable>("{0571C395-8F0B-44E9-8E3F-47BDD08D817B}");
            To<AddDefaultForNotificationsToggle>("{AD3D3B7F-8E74-45A4-85DB-7FFAD57F9243}");



            // TO 9.3.0
            To<MovePackageXMLToDb>("{A2F22F17-5870-4179-8A8D-2362AA4A0A5F}");
            To<UpdateExternalLoginToUseKeyInsteadOfId>("{CA7A1D9D-C9D4-4914-BC0A-459E7B9C3C8C}");
            To<AddTwoFactorLoginTable>("{0828F206-DCF7-4F73-ABBB-6792275532EB}");

            // TO 9.4.0
            To<AddScheduledPublishingLock>("{DBBA1EA0-25A1-4863-90FB-5D306FB6F1E1}");
<<<<<<< HEAD

            // TO 9.5.0
            To<UpdateLanguageTable>("{15635DAB-3AFB-480B-A504-BF42950E85AF}");
=======
            To<UpdateRelationTypesToHandleDependencies>("{DED98755-4059-41BB-ADBD-3FEAB12D1D7B}");
>>>>>>> 5bac0543
        }
    }
}<|MERGE_RESOLUTION|>--- conflicted
+++ resolved
@@ -284,13 +284,10 @@
 
             // TO 9.4.0
             To<AddScheduledPublishingLock>("{DBBA1EA0-25A1-4863-90FB-5D306FB6F1E1}");
-<<<<<<< HEAD
+            To<UpdateRelationTypesToHandleDependencies>("{DED98755-4059-41BB-ADBD-3FEAB12D1D7B}");
 
             // TO 9.5.0
             To<UpdateLanguageTable>("{15635DAB-3AFB-480B-A504-BF42950E85AF}");
-=======
-            To<UpdateRelationTypesToHandleDependencies>("{DED98755-4059-41BB-ADBD-3FEAB12D1D7B}");
->>>>>>> 5bac0543
         }
     }
 }