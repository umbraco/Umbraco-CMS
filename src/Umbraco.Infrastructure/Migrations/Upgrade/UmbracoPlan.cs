--- conflicted
+++ resolved
@@ -128,15 +128,13 @@
         To<V_16_3_0.AddRichTextEditorCapabilities>("{A917FCBC-C378-4A08-A36C-220C581A6581}");
         To<V_16_3_0.MigrateMediaTypeLabelProperties>("{FB7073AF-DFAF-4AC1-800D-91F9BD5B5238}");
 
-<<<<<<< HEAD
+        // To 16.4.0
+        To<V_16_4_0.CreateMissingTabs>("{6A7D3B80-8B64-4E41-A7C0-02EC39336E97}");
+
         // To 17.0.0
         To<V_17_0_0.AddGuidsToAuditEntries>("{17D5F6CA-CEB8-462A-AF86-4B9C3BF91CF1}");
         To<V_17_0_0.MigrateCheckboxListDataTypesAndPropertyData>("{EB1E50B7-CD5E-4B6B-B307-36237DD2C506}");
         To<V_17_0_0.SetDateDefaultsToUtcNow>("{1847C7FF-B021-44EB-BEB0-A77A4376A6F2}");
         To<V_17_0_0.MigrateSystemDatesToUtc>("{7208B20D-6BFC-472E-9374-85EEA817B27D}");
-=======
-        // To 16.4.0
-        To<V_16_4_0.CreateMissingTabs>("{6A7D3B80-8B64-4E41-A7C0-02EC39336E97}");
->>>>>>> 3f0428c8
     }
 }