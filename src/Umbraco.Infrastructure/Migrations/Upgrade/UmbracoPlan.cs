--- conflicted
+++ resolved
@@ -71,13 +71,11 @@
         // To 11.3.0
         To<V_11_3_0.AddDomainSortOrder>("{BB3889ED-E2DE-49F2-8F71-5FD8616A2661}");
 
-<<<<<<< HEAD
+        // To 11.4.0
+        To<V_11_4_0.AlterKeyValueDataType>("{FFB6B9B0-F1A8-45E9-9CD7-25700577D1CA}");
+
         // To 12.0.0
         To<V_12_0_0.UseNvarcharInsteadOfNText>("{888A0D5D-51E4-4C7E-AA0A-01306523C7FB}");
         To<V_12_0_0.ResetCache>("{539F2F83-FBA7-4C48-81A3-75081A56BB9D}");
-=======
-        // To 11.4.0
-        To<V_11_4_0.AlterKeyValueDataType>("{FFB6B9B0-F1A8-45E9-9CD7-25700577D1CA}");
->>>>>>> fb11fc6b
     }
 }