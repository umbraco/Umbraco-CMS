using System;
using Umbraco.Cms.Core;
using Umbraco.Cms.Core.Configuration;
using Umbraco.Cms.Core.Semver;
using Umbraco.Cms.Infrastructure.Migrations.Upgrade.Common;
using Umbraco.Cms.Infrastructure.Migrations.Upgrade.V_8_0_0;
using Umbraco.Cms.Infrastructure.Migrations.Upgrade.V_8_0_1;
using Umbraco.Cms.Infrastructure.Migrations.Upgrade.V_8_1_0;
using Umbraco.Cms.Infrastructure.Migrations.Upgrade.V_8_10_0;
using Umbraco.Cms.Infrastructure.Migrations.Upgrade.V_8_15_0;
using Umbraco.Cms.Infrastructure.Migrations.Upgrade.V_8_17_0;
using Umbraco.Cms.Infrastructure.Migrations.Upgrade.V_8_6_0;
using Umbraco.Cms.Infrastructure.Migrations.Upgrade.V_8_7_0;
using Umbraco.Cms.Infrastructure.Migrations.Upgrade.V_8_9_0;
using Umbraco.Cms.Infrastructure.Migrations.Upgrade.V_9_0_0;
using Umbraco.Cms.Infrastructure.Migrations.Upgrade.V_9_1_0;
using Umbraco.Cms.Infrastructure.Migrations.Upgrade.V_9_2_0;
using Umbraco.Extensions;

namespace Umbraco.Cms.Infrastructure.Migrations.Upgrade
{
    /// <summary>
    ///     Represents the Umbraco CMS migration plan.
    /// </summary>
    /// <seealso cref="MigrationPlan" />
    public class UmbracoPlan : MigrationPlan
    {
        private const string InitPrefix = "{init-";
        private const string InitSuffix = "}";
        private readonly IUmbracoVersion _umbracoVersion;

        /// <summary>
        ///     Initializes a new instance of the <see cref="UmbracoPlan" /> class.
        /// </summary>
        /// <param name="umbracoVersion">The Umbraco version.</param>
        public UmbracoPlan(IUmbracoVersion umbracoVersion)
            : base(Constants.Conventions.Migrations.UmbracoUpgradePlanName)
        {
            _umbracoVersion = umbracoVersion;
            DefinePlan();
        }

        /// <inheritdoc />
        /// <remarks>
        ///     <para>The default initial state in plans is string.Empty.</para>
        ///     <para>
        ///         When upgrading from version 7, we want to use specific initial states
        ///         that are e.g. "{init-7.9.3}", "{init-7.11.1}", etc. so we can chain the proper
        ///         migrations.
        ///     </para>
        ///     <para>
        ///         This is also where we detect the current version, and reject invalid
        ///         upgrades (from a tool old version, or going back in time, etc).
        ///     </para>
        /// </remarks>
        public override string InitialState
        {
            get
            {
                SemVersion currentVersion = _umbracoVersion.SemanticVersion;

                // only from 8.0.0 and above
                var minVersion = new SemVersion(8);
                if (currentVersion < minVersion)
                {
                    throw new InvalidOperationException(
                        $"Version {currentVersion} cannot be migrated to {_umbracoVersion.SemanticVersion}."
                        + $" Please upgrade first to at least {minVersion}.");
                }

                // Force versions between 7.14.*-7.15.* into into 7.14 initial state. Because there is no db-changes,
                // and we don't want users to workaround my putting in version 7.14.0 them self.
                if (minVersion <= currentVersion && currentVersion < new SemVersion(7, 16))
                {
                    return GetInitState(minVersion);
                }

                // initial state is eg "{init-7.14.0}"
                return GetInitState(currentVersion);
            }
        }

        /// <summary>
        ///     Gets the initial state corresponding to a version.
        /// </summary>
        /// <param name="version">The version.</param>
        /// <returns>
        ///     The initial state.
        /// </returns>
        private static string GetInitState(SemVersion version) => InitPrefix + version + InitSuffix;

        /// <summary>
        ///     Tries to extract a version from an initial state.
        /// </summary>
        /// <param name="state">The state.</param>
        /// <param name="version">The version.</param>
        /// <returns>
        ///     <c>true</c> when the state contains a version; otherwise, <c>false</c>.D
        /// </returns>
        private static bool TryGetInitStateVersion(string state, out string version)
        {
            if (state.StartsWith(InitPrefix) && state.EndsWith(InitSuffix))
            {
                version = state.TrimStart(InitPrefix).TrimEnd(InitSuffix);
                return true;
            }

            version = null;
            return false;
        }

        /// <inheritdoc />
        public override void ThrowOnUnknownInitialState(string state)
        {
            if (TryGetInitStateVersion(state, out var initVersion))
            {
                throw new InvalidOperationException(
                    $"Version {_umbracoVersion.SemanticVersion} does not support migrating from {initVersion}."
                    + $" Please verify which versions support migrating from {initVersion}.");
            }

            base.ThrowOnUnknownInitialState(state);
        }

        /// <summary>
        ///     Defines the plan.
        /// </summary>
        protected void DefinePlan()
        {
            // MODIFYING THE PLAN
            //
            // Please take great care when modifying the plan!
            //
            // * Creating a migration for version 8:
            //     Append the migration to the main chain, using a new guid, before the "//FINAL" comment
            //
            //     If the new migration causes a merge conflict, because someone else also added another
            //     new migration, you NEED to fix the conflict by providing one default path, and paths
            //     out of the conflict states (see examples below).
            //
            // * Porting from version 7:
            //     Append the ported migration to the main chain, using a new guid (same as above).
            //     Create a new special chain from the {init-...} state to the main chain.


            // plan starts at 7.14.0 (anything before 7.14.0 is not supported)
            From(GetInitState(new SemVersion(7, 14)));

            // begin migrating from v7 - remove all keys and indexes
            To<DeleteKeysAndIndexes>("{B36B9ABD-374E-465B-9C5F-26AB0D39326F}");

            To<AddLockObjects>("{7C447271-CA3F-4A6A-A913-5D77015655CB}");
            To<AddContentNuTable>("{CBFF58A2-7B50-4F75-8E98-249920DB0F37}");
            To<RenameMediaVersionTable>("{5CB66059-45F4-48BA-BCBD-C5035D79206B}");
            To<VariantsMigration>("{FB0A5429-587E-4BD0-8A67-20F0E7E62FF7}");
            To<DropMigrationsTable>("{F0C42457-6A3B-4912-A7EA-F27ED85A2092}");
            To<DataTypeMigration>("{8640C9E4-A1C0-4C59-99BB-609B4E604981}");
            To<TagsMigration>("{DD1B99AF-8106-4E00-BAC7-A43003EA07F8}");
            To<SuperZero>("{9DF05B77-11D1-475C-A00A-B656AF7E0908}");
            To<PropertyEditorsMigration>("{6FE3EF34-44A0-4992-B379-B40BC4EF1C4D}");
            To<LanguageColumns>("{7F59355A-0EC9-4438-8157-EB517E6D2727}");
            ToWithReplace<AddVariationTables2, AddVariationTables1A>("{941B2ABA-2D06-4E04-81F5-74224F1DB037}",
                "{76DF5CD7-A884-41A5-8DC6-7860D95B1DF5}"); // kill AddVariationTable1
            To<RefactorMacroColumns>("{A7540C58-171D-462A-91C5-7A9AA5CB8BFD}");

            Merge()
                .To<UserForeignKeys>("{3E44F712-E2E3-473A-AE49-5D7F8E67CE3F}")
                .With()
                .To<AddTypedLabels>("{65D6B71C-BDD5-4A2E-8D35-8896325E9151}")
                .As("{4CACE351-C6B9-4F0C-A6BA-85A02BBD39E4}");

            To<ContentVariationMigration>("{1350617A-4930-4D61-852F-E3AA9E692173}");
            To<FallbackLanguage>("{CF51B39B-9B9A-4740-BB7C-EAF606A7BFBF}");
            To<UpdateDefaultMandatoryLanguage>("{5F4597F4-A4E0-4AFE-90B5-6D2F896830EB}");
            To<RefactorVariantsModel>("{290C18EE-B3DE-4769-84F1-1F467F3F76DA}");
            To<DropTaskTables>("{6A2C7C1B-A9DB-4EA9-B6AB-78E7D5B722A7}");
            To<AddLogTableColumns>("{8804D8E8-FE62-4E3A-B8A2-C047C2118C38}");
            To<DropPreValueTable>("{23275462-446E-44C7-8C2C-3B8C1127B07D}");
            To<DropDownPropertyEditorsMigration>("{6B251841-3069-4AD5-8AE9-861F9523E8DA}");
            To<TagsMigrationFix>("{EE429F1B-9B26-43CA-89F8-A86017C809A3}");
            To<DropTemplateDesignColumn>("{08919C4B-B431-449C-90EC-2B8445B5C6B1}");
            To<TablesForScheduledPublishing>("{7EB0254C-CB8B-4C75-B15B-D48C55B449EB}");
            To<MakeTagsVariant>("{C39BF2A7-1454-4047-BBFE-89E40F66ED63}");
            To<MakeRedirectUrlVariant>("{64EBCE53-E1F0-463A-B40B-E98EFCCA8AE2}");
            To<AddContentTypeIsElementColumn>("{0009109C-A0B8-4F3F-8FEB-C137BBDDA268}");
            To<ConvertRelatedLinksToMultiUrlPicker>("{ED28B66A-E248-4D94-8CDB-9BDF574023F0}");
            To<UpdatePickerIntegerValuesToUdi>("{38C809D5-6C34-426B-9BEA-EFD39162595C}");
            To<RenameUmbracoDomainsTable>("{6017F044-8E70-4E10-B2A3-336949692ADD}");

            Merge()
                .To<DropXmlTables>("{CDBEDEE4-9496-4903-9CF2-4104E00FF960}")
                .With()
                .To<RadioAndCheckboxPropertyEditorsMigration>("{940FD19A-00A8-4D5C-B8FF-939143585726}")
                .As("{0576E786-5C30-4000-B969-302B61E90CA3}");

            To<FixLanguageIsoCodeLength>("{48AD6CCD-C7A4-4305-A8AB-38728AD23FC5}");
            To<AddPackagesSectionAccess>("{DF470D86-E5CA-42AC-9780-9D28070E25F9}");

            // finish migrating from v7 - recreate all keys and indexes
            To<CreateKeysAndIndexes>("{3F9764F5-73D0-4D45-8804-1240A66E43A2}");

            To<RenameLabelAndRichTextPropertyEditorAliases>("{E0CBE54D-A84F-4A8F-9B13-900945FD7ED9}");
            To<MergeDateAndDateTimePropertyEditor>("{78BAF571-90D0-4D28-8175-EF96316DA789}");
            // release-8.0.0

            // to 8.0.1
            To<ChangeNuCacheJsonFormat>("{80C0A0CB-0DD5-4573-B000-C4B7C313C70D}");
            // release-8.0.1

            // to 8.1.0
            To<ConvertTinyMceAndGridMediaUrlsToLocalLink>("{B69B6E8C-A769-4044-A27E-4A4E18D1645A}");
            To<RenameUserLoginDtoDateIndex>("{0372A42B-DECF-498D-B4D1-6379E907EB94}");
            To<FixContentNuCascade>("{5B1E0D93-F5A3-449B-84BA-65366B84E2D4}");

            // to 8.6.0
            To<UpdateRelationTypeTable>("{4759A294-9860-46BC-99F9-B4C975CAE580}");
            To<AddNewRelationTypes>("{0BC866BC-0665-487A-9913-0290BD0169AD}");
            To<AddPropertyTypeValidationMessageColumns>("{3D67D2C8-5E65-47D0-A9E1-DC2EE0779D6B}");
            To<MissingContentVersionsIndexes>("{EE288A91-531B-4995-8179-1D62D9AA3E2E}");
            To<AddMainDomLock>("{2AB29964-02A1-474D-BD6B-72148D2A53A2}");

            // to 8.7.0
            To<MissingDictionaryIndex>("{a78e3369-8ea3-40ec-ad3f-5f76929d2b20}");

            // to 8.9.0
            To<ExternalLoginTableUserData>("{B5838FF5-1D22-4F6C-BCEB-F83ACB14B575}");

            // to 8.10.0
            To<AddPropertyTypeLabelOnTopColumn>("{D6A8D863-38EC-44FB-91EC-ACD6A668BD18}");

            // NOTE: we need to do a merge migration here because as of 'now',
            // v9-beta* is already out and 8.15 isn't out yet
            // so we need to ensure that migrations from 8.15 are included in the next
            // v9*.

            // to 8.15.0
            To<AddCmsContentNuByteColumn>("{8DDDCD0B-D7D5-4C97-BD6A-6B38CA65752F}");
            To<UpgradedIncludeIndexes>("{4695D0C9-0729-4976-985B-048D503665D8}");
            To<UpdateCmsPropertyGroupIdSeed>("{5C424554-A32D-4852-8ED1-A13508187901}");

            // to 8.17.0
            To<AddPropertyTypeGroupColumns>("{153865E9-7332-4C2A-9F9D-F20AEE078EC7}");

            // This should be safe to execute again. We need it with a new name to ensure updates from all the following has executed this step.
            // - 8.15.0 RC    - Current state: {4695D0C9-0729-4976-985B-048D503665D8}
            // - 8.15.0 Final - Current state: {5C424554-A32D-4852-8ED1-A13508187901}
            // - 9.0.0 RC1    - Current state: {5060F3D2-88BE-4D30-8755-CF51F28EAD12}
            To<UpdateCmsPropertyGroupIdSeed>("{622E5172-42E1-4662-AD80-9504AF5A4E53}");
            To<ExternalLoginTableIndexesFixup>("{10F7BB61-C550-426B-830B-7F954F689CDF}");
            To<DictionaryTablesIndexes>("{5AAE6276-80DB-4ACF-B845-199BC6C37538}");

            // to 9.0.0 RC1
            To<MigrateLogViewerQueriesFromFileToDb>("{22D801BA-A1FF-4539-BFCC-2139B55594F8}");
            To<ExternalLoginTableIndexes>("{50A43237-A6F4-49E2-A7A6-5DAD65C84669}");
            To<ExternalLoginTokenTable>("{3D8DADEF-0FDA-4377-A5F0-B52C2110E8F2}");
            To<MemberTableColumns>("{1303BDCF-2295-4645-9526-2F32E8B35ABD}");
            To<AddPasswordConfigToMemberTable>("{5060F3D2-88BE-4D30-8755-CF51F28EAD12}");
            To<AddPropertyTypeGroupColumns>(
                "{A2686B49-A082-4B22-97FD-AAB154D46A57}"); // Re-run this migration to make sure it has executed to account for migrations going out of sync between versions.

            // TO 9.0.0-rc4
            To<UmbracoServerColumn>(
                "5E02F241-5253-403D-B5D3-7DB00157E20F"); // Jaddie: This GUID is missing the { }, although this likely can't be changed now as it will break installs going forwards

            // TO 9.1.0
            To<AddContentVersionCleanupFeature>("{8BAF5E6C-DCB7-41AE-824F-4215AE4F1F98}");

            // TO 9.2.0
            To<AddUserGroup2NodeTable>("{0571C395-8F0B-44E9-8E3F-47BDD08D817B}");
<<<<<<< HEAD
            To<MovePackageXMLToDb>("{A2F22F17-5870-4179-8A8D-2362AA4A0A5F}");
=======
            To<AddDefaultForNotificationsToggle>("{AD3D3B7F-8E74-45A4-85DB-7FFAD57F9243}");
>>>>>>> 4abace7e
        }
    }
}<|MERGE_RESOLUTION|>--- conflicted
+++ resolved
@@ -267,11 +267,8 @@
 
             // TO 9.2.0
             To<AddUserGroup2NodeTable>("{0571C395-8F0B-44E9-8E3F-47BDD08D817B}");
-<<<<<<< HEAD
+            To<AddDefaultForNotificationsToggle>("{AD3D3B7F-8E74-45A4-85DB-7FFAD57F9243}");
             To<MovePackageXMLToDb>("{A2F22F17-5870-4179-8A8D-2362AA4A0A5F}");
-=======
-            To<AddDefaultForNotificationsToggle>("{AD3D3B7F-8E74-45A4-85DB-7FFAD57F9243}");
->>>>>>> 4abace7e
         }
     }
 }