--- conflicted
+++ resolved
@@ -96,11 +96,8 @@
         // And once more for 12
         To<MigrateTagsFromNVarcharToNText>("{2D4C9FBD-08B3-472D-A76C-6ED467A0CD20}");
 
-<<<<<<< HEAD
-        //To 13.0.0
+        // To 13.0.0
         To<AddUserGroupDescription>("{1206DE97-9716-412A-ACC0-5D0252D0061E}");
-=======
-        // To 13.0.0
         To<V_13_0_0.AddWebhooks>("{C76D9C9A-635B-4D2C-A301-05642A523E9D}");
         To<V_13_0_0.RenameEventNameColumn>("{D5139400-E507-4259-A542-C67358F7E329}");
         To<V_13_0_0.AddWebhookRequest>("{4E652F18-9A29-4656-A899-E3F39069C47E}");
@@ -110,6 +107,5 @@
         To<V_13_0_0.ChangeWebhookRequestObjectColumnToNvarcharMax>("{F74CDA0C-7AAA-48C8-94C6-C6EC3C06F599}");
         To<V_13_0_0.ChangeWebhookUrlColumnsToNvarcharMax>("{21C42760-5109-4C03-AB4F-7EA53577D1F5}");
         To<V_13_0_0.AddExceptionOccured>("{6158F3A3-4902-4201-835E-1ED7F810B2D8}");
->>>>>>> 2e61d644
     }
 }