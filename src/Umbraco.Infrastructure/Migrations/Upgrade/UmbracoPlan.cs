using Umbraco.Cms.Core;
using Umbraco.Cms.Core.Configuration;

namespace Umbraco.Cms.Infrastructure.Migrations.Upgrade;

/// <summary>
/// Represents the Umbraco CMS migration plan.
/// </summary>
/// <seealso cref="Umbraco.Cms.Infrastructure.Migrations.MigrationPlan" />
public class UmbracoPlan : MigrationPlan
{
    /// <summary>
    /// Initializes a new instance of the <see cref="UmbracoPlan" /> class.
    /// </summary>
    /// <param name="umbracoVersion">The Umbraco version.</param>
    public UmbracoPlan(IUmbracoVersion umbracoVersion) // TODO (V12): Remove unused parameter
        : base(Constants.Conventions.Migrations.UmbracoUpgradePlanName)
        => DefinePlan();

    /// <inheritdoc />
    /// <remarks>
    /// This is set to the final migration state of 9.4, making that the lowest supported version to upgrade from.
    /// </remarks>
    public override string InitialState => "{DED98755-4059-41BB-ADBD-3FEAB12D1D7B}";

    /// <summary>
    /// Defines the plan.
    /// </summary>
    /// <remarks>
    /// This is virtual for testing purposes.
    /// </remarks>
    protected virtual void DefinePlan()
    {
        // Please take great care when modifying the plan!
        //
        // Creating a migration: append the migration to the main chain, using a new GUID.
        //
        // If the new migration causes a merge conflict, because someone else also added another
        // new migration, you NEED to fix the conflict by providing one default path, and paths
        // out of the conflict states, eg:
        //
        // From("state-1")
        // To<ChangeA>("state-a")
        // To<ChangeB>("state-b") // Some might already be in this state, without having applied ChangeA
        //
        // From("state-1")
        //   .Merge()
        //     .To<ChangeA>("state-a")
        //   .With()
        //     .To<ChangeB>("state-b")
        //   .As("state-2");

        From(InitialState);

        // To 13.0.0
        To<V_13_0_0.AddWebhooks>("{C76D9C9A-635B-4D2C-A301-05642A523E9D}");
        To<V_13_0_0.RenameEventNameColumn>("{D5139400-E507-4259-A542-C67358F7E329}");
        To<V_13_0_0.AddWebhookRequest>("{4E652F18-9A29-4656-A899-E3F39069C47E}");
        To<V_13_0_0.RenameWebhookIdToKey>("{148714C8-FE0D-4553-B034-439D91468761}");
        To<V_13_0_0.AddWebhookDatabaseLock>("{23BA95A4-FCCE-49B0-8AA1-45312B103A9B}");
        To<V_13_0_0.ChangeLogStatusCode>("{7DDCE198-9CA4-430C-8BBC-A66D80CA209F}");
        To<V_13_0_0.ChangeWebhookRequestObjectColumnToNvarcharMax>("{F74CDA0C-7AAA-48C8-94C6-C6EC3C06F599}");
        To<V_13_0_0.ChangeWebhookUrlColumnsToNvarcharMax>("{21C42760-5109-4C03-AB4F-7EA53577D1F5}");
        To<V_13_0_0.AddExceptionOccured>("{6158F3A3-4902-4201-835E-1ED7F810B2D8}");
        To<V_13_3_0.AlignUpgradedDatabase>("{985AF2BA-69D3-4DBA-95E0-AD3FA7459FA7}");

        // To 14.0.0
        To<V_14_0_0.AddPropertyEditorUiAliasColumn>("{419827A0-4FCE-464B-A8F3-247C6092AF55}");
        To<V_14_0_0.AddGuidsToUserGroups>("{69E12556-D9B3-493A-8E8A-65EC89FB658D}");
        To<V_14_0_0.AddUserGroup2PermisionTable>("{F2B16CD4-F181-4BEE-81C9-11CF384E6025}");
        To<V_14_0_0.AddGuidsToUsers>("{A8E01644-9F2E-4988-8341-587EF5B7EA69}");
        To<V_14_0_0.UpdateDefaultGuidsOfCreatedPackages>("{E073DBC0-9E8E-4C92-8210-9CB18364F46E}");
        To<V_14_0_0.RenameTechnologyLeakingPropertyEditorAliases>("{80D282A4-5497-47FF-991F-BC0BCE603121}");
        To<V_14_0_0.MigrateSchduledPublishesToUtc>("{96525697-E9DC-4198-B136-25AD033442B8}");
        To<V_14_0_0.AddListViewKeysToDocumentTypes>("{7FC5AC9B-6F56-415B-913E-4A900629B853}");
        To<V_14_0_0.MigrateDataTypeConfigurations>("{1539A010-2EB5-4163-8518-4AE2AA98AFC6}");
        To<V_14_0_0.MigrateCharPermissionsToStrings>("{C567DE81-DF92-4B99-BEA8-CD34EF99DA5D}");
        To<V_14_0_0.DeleteMacroTables>("{0D82C836-96DD-480D-A924-7964E458BD34}");
        To<V_14_0_0.MoveDocumentBlueprintsToFolders>("{1A0FBC8A-6FC6-456C-805C-B94816B2E570}");
        To<V_14_0_0.MigrateTours>("{302DE171-6D83-4B6B-B3C0-AC8808A16CA1}");
        To<V_14_0_0.MigrateUserGroup2PermissionPermissionColumnType>("{8184E61D-ECBA-4AAA-B61B-D7A82EB82EB7}");
        To<V_14_0_0.MigrateNotificationCharsToStrings>("{E261BF01-2C7F-4544-BAE7-49D545B21D68}");
        To<V_14_0_0.AddEditorUiToDataType>("{5A2EF07D-37B4-49D5-8E9B-3ED01877263B}");
        // we need to re-run this migration, as it was flawed for V14 RC3 (the migration can run twice without any issues)
        To<V_14_0_0.AddEditorUiToDataType>("{6FB5CA9E-C823-473B-A14C-FE760D75943C}");
        To<V_14_0_0.CleanUpDataTypeConfigurations>("{827360CA-0855-42A5-8F86-A51F168CB559}");

        // To 14.1.0
        To<V_14_1_0.MigrateRichTextConfiguration>("{FEF2DAF4-5408-4636-BB0E-B8798DF8F095}");
        To<V_14_1_0.MigrateOldRichTextSeedConfiguration>("{A385C5DF-48DC-46B4-A742-D5BB846483BC}");

        // To 14.2.0
        To<V_14_2_0.AddMissingDateTimeConfiguration>("{20ED404C-6FF9-4F91-8AC9-2B298E0002EB}");

        // To 15.0.0
        To<V_15_0_0.AddUserClientId>("{7F4F31D8-DD71-4F0D-93FC-2690A924D84B}");
<<<<<<< HEAD
        To<V_15_0_0.AddTypeToUser>("{1A8835EF-F8AB-4472-B4D8-D75B7C164022}");
=======
        To<V_15_0_0.AddKindToUser>("{1A8835EF-F8AB-4472-B4D8-D75B7C164022}");
>>>>>>> 5a7d563b
    }
}<|MERGE_RESOLUTION|>--- conflicted
+++ resolved
@@ -94,10 +94,6 @@
 
         // To 15.0.0
         To<V_15_0_0.AddUserClientId>("{7F4F31D8-DD71-4F0D-93FC-2690A924D84B}");
-<<<<<<< HEAD
-        To<V_15_0_0.AddTypeToUser>("{1A8835EF-F8AB-4472-B4D8-D75B7C164022}");
-=======
         To<V_15_0_0.AddKindToUser>("{1A8835EF-F8AB-4472-B4D8-D75B7C164022}");
->>>>>>> 5a7d563b
     }
 }