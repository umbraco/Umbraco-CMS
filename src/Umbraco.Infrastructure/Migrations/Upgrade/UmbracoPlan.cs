--- conflicted
+++ resolved
@@ -78,7 +78,12 @@
         // To 11.4.0
         To<V_11_4_0.AlterKeyValueDataType>("{FFB6B9B0-F1A8-45E9-9CD7-25700577D1CA}");
 
-<<<<<<< HEAD
+        // to 11.4.3
+        // This is here twice since it was added in 10, so if you had already upgraded you wouldn't get it
+        // But we still need the first once, since if you upgraded to 10.7.0 then the "From" state would be unknown otherwise.
+        // This has it's own key, we essentially consider it a separate migration.
+        To<MigrateTagsFromNVarcharToNText>("{2CA0C5BB-170B-45E5-8179-E73DA4B41A46}");
+
         // To 12.0.0
         To<V_12_0_0.UseNvarcharInsteadOfNText>("{888A0D5D-51E4-4C7E-AA0A-01306523C7FB}");
         To<V_12_0_0.ResetCache>("{539F2F83-FBA7-4C48-81A3-75081A56BB9D}");
@@ -86,12 +91,8 @@
         // To 12.1.0
         To<V_12_1_0.TablesIndexesImprovement>("{1187192D-EDB5-4619-955D-91D48D738871}");
         To<V_12_1_0.AddOpenIddict>("{47DE85CE-1E16-42A0-8AF6-3EC3BCEF5471}");
-=======
-        // to 11.4.3
-        // This is here twice since it was added in 10, so if you had already upgraded you wouldn't get it
-        // But we still need the first once, since if you upgraded to 10.7.0 then the "From" state would be unknown otherwise.
-        // This has it's own key, we essentially consider it a separate migration.
-        To<MigrateTagsFromNVarcharToNText>("{2CA0C5BB-170B-45E5-8179-E73DA4B41A46}");
->>>>>>> af44f7f5
+
+        // And once more for 12
+        To<MigrateTagsFromNVarcharToNText>("{2D4C9FBD-08B3-472D-A76C-6ED467A0CD20}");
     }
 }