using Umbraco.Cms.Core;
using Umbraco.Cms.Core.Configuration;

namespace Umbraco.Cms.Infrastructure.Migrations.Upgrade;

/// <summary>
/// Represents the Umbraco CMS migration plan.
/// </summary>
/// <seealso cref="Umbraco.Cms.Infrastructure.Migrations.MigrationPlan" />
public class UmbracoPlan : MigrationPlan
{
    /// <summary>
    /// Initializes a new instance of the <see cref="UmbracoPlan" /> class.
    /// </summary>
    /// <param name="umbracoVersion">The Umbraco version.</param>
    public UmbracoPlan(IUmbracoVersion umbracoVersion) // TODO (V12): Remove unused parameter
        : base(Constants.Conventions.Migrations.UmbracoUpgradePlanName)
        => DefinePlan();

    /// <inheritdoc />
    /// <remarks>
    /// This is set to the final migration state of 9.4, making that the lowest supported version to upgrade from.
    /// </remarks>
    public override string InitialState => "{DED98755-4059-41BB-ADBD-3FEAB12D1D7B}";

    /// <summary>
    /// Defines the plan.
    /// </summary>
    /// <remarks>
    /// This is virtual for testing purposes.
    /// </remarks>
    protected virtual void DefinePlan()
    {
        // Please take great care when modifying the plan!
        //
        // Creating a migration: append the migration to the main chain, using a new GUID.
        //
        // If the new migration causes a merge conflict, because someone else also added another
        // new migration, you NEED to fix the conflict by providing one default path, and paths
        // out of the conflict states, eg:
        //
        // From("state-1")
        // To<ChangeA>("state-a")
        // To<ChangeB>("state-b") // Some might already be in this state, without having applied ChangeA
        //
        // From("state-1")
        //   .Merge()
        //     .To<ChangeA>("state-a")
        //   .With()
        //     .To<ChangeB>("state-b")
        //   .As("state-2");

        From(InitialState);

        // To 13.0.0
        To<V_13_0_0.AddWebhooks>("{C76D9C9A-635B-4D2C-A301-05642A523E9D}");
        To<V_13_0_0.RenameEventNameColumn>("{D5139400-E507-4259-A542-C67358F7E329}");
        To<V_13_0_0.AddWebhookRequest>("{4E652F18-9A29-4656-A899-E3F39069C47E}");
        To<V_13_0_0.RenameWebhookIdToKey>("{148714C8-FE0D-4553-B034-439D91468761}");
        To<V_13_0_0.AddWebhookDatabaseLock>("{23BA95A4-FCCE-49B0-8AA1-45312B103A9B}");
        To<V_13_0_0.ChangeLogStatusCode>("{7DDCE198-9CA4-430C-8BBC-A66D80CA209F}");
        To<V_13_0_0.ChangeWebhookRequestObjectColumnToNvarcharMax>("{F74CDA0C-7AAA-48C8-94C6-C6EC3C06F599}");
        To<V_13_0_0.ChangeWebhookUrlColumnsToNvarcharMax>("{21C42760-5109-4C03-AB4F-7EA53577D1F5}");
        To<V_13_0_0.AddExceptionOccured>("{6158F3A3-4902-4201-835E-1ED7F810B2D8}");
        To<V_13_3_0.AlignUpgradedDatabase>("{985AF2BA-69D3-4DBA-95E0-AD3FA7459FA7}");

        // To 14.0.0
        To<V_14_0_0.AddPropertyEditorUiAliasColumn>("{419827A0-4FCE-464B-A8F3-247C6092AF55}");
        To<V_14_0_0.AddGuidsToUserGroups>("{69E12556-D9B3-493A-8E8A-65EC89FB658D}");
        To<V_14_0_0.AddUserGroup2PermisionTable>("{F2B16CD4-F181-4BEE-81C9-11CF384E6025}");
        To<V_14_0_0.AddGuidsToUsers>("{A8E01644-9F2E-4988-8341-587EF5B7EA69}");
        To<V_14_0_0.UpdateDefaultGuidsOfCreatedPackages>("{E073DBC0-9E8E-4C92-8210-9CB18364F46E}");
        To<V_14_0_0.RenameTechnologyLeakingPropertyEditorAliases>("{80D282A4-5497-47FF-991F-BC0BCE603121}");
        To<V_14_0_0.MigrateSchduledPublishesToUtc>("{96525697-E9DC-4198-B136-25AD033442B8}");
        To<V_14_0_0.AddListViewKeysToDocumentTypes>("{7FC5AC9B-6F56-415B-913E-4A900629B853}");
        To<V_14_0_0.MigrateDataTypeConfigurations>("{1539A010-2EB5-4163-8518-4AE2AA98AFC6}");
        To<V_14_0_0.MigrateCharPermissionsToStrings>("{C567DE81-DF92-4B99-BEA8-CD34EF99DA5D}");
        To<V_14_0_0.DeleteMacroTables>("{0D82C836-96DD-480D-A924-7964E458BD34}");
        To<V_14_0_0.MoveDocumentBlueprintsToFolders>("{1A0FBC8A-6FC6-456C-805C-B94816B2E570}");
        To<V_14_0_0.MigrateTours>("{302DE171-6D83-4B6B-B3C0-AC8808A16CA1}");
        To<V_14_0_0.MigrateUserGroup2PermissionPermissionColumnType>("{8184E61D-ECBA-4AAA-B61B-D7A82EB82EB7}");
        To<V_14_0_0.MigrateNotificationCharsToStrings>("{E261BF01-2C7F-4544-BAE7-49D545B21D68}");
        To<V_14_0_0.AddEditorUiToDataType>("{5A2EF07D-37B4-49D5-8E9B-3ED01877263B}");
<<<<<<< HEAD
        To<V_14_0_0.CleanUpDataTypeConfigurations>("{827360CA-0855-42A5-8F86-A51F168CB559}");
=======
        // we need to re-run this migration, as it was flawed for V14 RC3 (the migration can run twice without any issues)
        To<V_14_0_0.AddEditorUiToDataType>("{6FB5CA9E-C823-473B-A14C-FE760D75943C}");
>>>>>>> 13f2d525
    }
}<|MERGE_RESOLUTION|>--- conflicted
+++ resolved
@@ -81,11 +81,8 @@
         To<V_14_0_0.MigrateUserGroup2PermissionPermissionColumnType>("{8184E61D-ECBA-4AAA-B61B-D7A82EB82EB7}");
         To<V_14_0_0.MigrateNotificationCharsToStrings>("{E261BF01-2C7F-4544-BAE7-49D545B21D68}");
         To<V_14_0_0.AddEditorUiToDataType>("{5A2EF07D-37B4-49D5-8E9B-3ED01877263B}");
-<<<<<<< HEAD
-        To<V_14_0_0.CleanUpDataTypeConfigurations>("{827360CA-0855-42A5-8F86-A51F168CB559}");
-=======
         // we need to re-run this migration, as it was flawed for V14 RC3 (the migration can run twice without any issues)
         To<V_14_0_0.AddEditorUiToDataType>("{6FB5CA9E-C823-473B-A14C-FE760D75943C}");
->>>>>>> 13f2d525
+        To<V_14_0_0.CleanUpDataTypeConfigurations>("{827360CA-0855-42A5-8F86-A51F168CB559}");
     }
 }