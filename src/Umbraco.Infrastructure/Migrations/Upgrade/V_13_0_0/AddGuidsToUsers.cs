--- conflicted
+++ resolved
@@ -50,24 +50,15 @@
             return;
         }
 
-<<<<<<< HEAD
-        UserDto? superUser = dtos.Where(x => x.Id == -1).FirstOrDefault();
-=======
         UserDto? superUser = userDtos.FirstOrDefault(x => x.Id == -1);
->>>>>>> 835388ce
         if (superUser is not null)
         {
             superUser.Key = Constants.Security.SuperUserKey;
             Database.Update(superUser);
         }
 
-<<<<<<< HEAD
-        MigrateExternalLogins(dtos);
-        MigrateTwoFactorLogins(dtos);
-=======
         MigrateExternalLogins(userDtos);
         MigrateTwoFactorLogins(userDtos);
->>>>>>> 835388ce
     }
 
     private void MigrateSqlite()
