--- conflicted
+++ resolved
@@ -54,11 +54,7 @@
 
         var initialState = GetInitialState(scopeProvider, keyValueService);
 
-<<<<<<< HEAD
-        ExecutedMigrationPlan result = migrationPlanExecutor.Execute(Plan, initialState);
-=======
         ExecutedMigrationPlan result = migrationPlanExecutor.ExecutePlan(Plan, initialState);
->>>>>>> 9c00c95f
 
         if (string.IsNullOrWhiteSpace(result.FinalState) || result.FinalState == result.InitialState)
         {
