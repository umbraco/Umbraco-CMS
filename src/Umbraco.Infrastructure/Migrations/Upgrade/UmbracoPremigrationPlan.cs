--- conflicted
+++ resolved
@@ -75,13 +75,10 @@
         To<V_16_2_0.AddDocumentUrlLock>("{5ECCE7A7-2EFC-47A5-A081-FFD94D9F79AA}");
 
         // To 17.0.0
-<<<<<<< HEAD
+        To<V_17_0_0.UpdateToOpenIddictV7>("{D54EE168-C19D-48D8-9006-C7E719AD61FE}");
         // The lock and table are required to access caches.
         // When logging in, we save the user to the cache so these need to have run.
         To<V_16_2_0.AddCacheVersionDatabaseLock>("{1DC39DC7-A88A-4912-8E60-4FD36246E8D1}");
         To<V_16_2_0.AddRepositoryCacheVersionTable>("{A1B3F5D6-4C8B-4E7A-9F8C-1D2B3E4F5A6B}");
-=======
-        To<V_17_0_0.UpdateToOpenIddictV7>("{D54EE168-C19D-48D8-9006-C7E719AD61FE}");
->>>>>>> 17a54772
     }
 }