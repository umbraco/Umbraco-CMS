--- conflicted
+++ resolved
@@ -69,16 +69,15 @@
         To<V_14_0_0.AddListViewKeysToDocumentTypes>("{0F49E1A4-AFD8-4673-A91B-F64E78C48174}");
 
         // To 16.2.0
-<<<<<<< HEAD
+        // - This needs to be a pre-migration as it adds a lock to the process for rebuilding document URLs, which is
+        //   called by a migration for 15. By using a pre-migration we ensure the lock record is in place when migrating
+        //   through 15 versions to the latest.
+        To<V_16_2_0.AddDocumentUrlLock>("{5ECCE7A7-2EFC-47A5-A081-FFD94D9F79AA}");
+
+        // To 17.0.0
         // The lock and table are required to access caches.
         // When logging in, we save the user to the cache so these need to have run.
         To<V_16_2_0.AddCacheVersionDatabaseLock>("{1DC39DC7-A88A-4912-8E60-4FD36246E8D1}");
         To<V_16_2_0.AddRepositoryCacheVersionTable>("{A1B3F5D6-4C8B-4E7A-9F8C-1D2B3E4F5A6B}");
-=======
-        // - This needs to be a pre-migration as it adds a lock to the process for rebuilding document URLs, which is
-        //   called by a migration for 15. By using a pre-migration we ensure the lock record is in place when migrating
-        //   through 15 versions to the latest.
-        To<V_16_2_0.AddDocumentUrlLock>("{5ECCE7A7-2EFC-47A5-A081-FFD94D9F79AA}");
->>>>>>> adf87089
     }
 }