--- conflicted
+++ resolved
@@ -221,15 +221,13 @@
 
         builder.Services.AddTransient<IFireAndForgetRunner, FireAndForgetRunner>();
 
-<<<<<<< HEAD
+        builder.AddPropertyIndexValueFactories();
+
         builder.Services.AddSingleton<IApiElementBuilder, ApiElementBuilder>();
         builder.Services.AddSingleton<IApiContentBuilder, ApiContentBuilder>();
         builder.Services.AddSingleton<IApiMediaBuilder, ApiMediaBuilder>();
         builder.Services.AddSingleton<IPublishedContentNameProvider, PublishedContentNameProvider>();
         builder.Services.AddSingleton<IOutputExpansionStrategyAccessor, DefaultOutputExpansionStrategyAccessor>();
-=======
-
-        builder.AddPropertyIndexValueFactories();
 
         return builder;
     }
@@ -239,7 +237,6 @@
         builder.Services.AddSingleton<IBlockValuePropertyIndexValueFactory, BlockValuePropertyIndexValueFactory>();
         builder.Services.AddSingleton<INestedContentPropertyIndexValueFactory, NestedContentPropertyIndexValueFactory>();
         builder.Services.AddSingleton<ITagPropertyIndexValueFactory, TagPropertyIndexValueFactory>();
->>>>>>> 8cb9edb6
 
         return builder;
     }
