using Microsoft.Extensions.DependencyInjection;
using Umbraco.Cms.Core.Cache;
using Umbraco.Cms.Core.DependencyInjection;
using Umbraco.Cms.Core.Events;
using Umbraco.Cms.Core.Models;
using Umbraco.Cms.Core.Notifications;
using Umbraco.Cms.Core.PropertyEditors;
using Umbraco.Cms.Core.Scoping;
using Umbraco.Cms.Core.Services;
using Umbraco.Cms.Core.Strings;
using Umbraco.Cms.Infrastructure.Examine;
using Umbraco.Cms.Infrastructure.Search;
using Umbraco.Extensions;

namespace Umbraco.Cms.Infrastructure.DependencyInjection
{
    /// <summary>
    /// Provides extension methods to the <see cref="IUmbracoBuilder"/> class.
    /// </summary>
    public static partial class UmbracoBuilderExtensions
    {
        public static IUmbracoBuilder AddExamine(this IUmbracoBuilder builder)
        {
            // populators are not a collection: one cannot remove ours, and can only add more
            // the container can inject IEnumerable<IIndexPopulator> and get them all
            builder.Services.AddSingleton<IIndexPopulator, MemberIndexPopulator>();
            builder.Services.AddSingleton<IIndexPopulator, ContentIndexPopulator>();
            builder.Services.AddSingleton<IIndexPopulator, PublishedContentIndexPopulator>();
            builder.Services.AddSingleton<IIndexPopulator, MediaIndexPopulator>();

            builder.Services.AddSingleton<IIndexRebuilder, ExamineIndexRebuilder>();
            builder.Services.AddSingleton<IUmbracoIndexingHandler, ExamineUmbracoIndexingHandler>();
            builder.Services.AddUnique<IUmbracoIndexConfig, UmbracoIndexConfig>();
            builder.Services.AddUnique<IIndexDiagnosticsFactory, IndexDiagnosticsFactory>();
            builder.Services.AddUnique<IPublishedContentValueSetBuilder>(factory =>
                new ContentValueSetBuilder(
                    factory.GetRequiredService<PropertyEditorCollection>(),
                    factory.GetRequiredService<UrlSegmentProviderCollection>(),
                    factory.GetRequiredService<IUserService>(),
                    factory.GetRequiredService<IShortStringHelper>(),
                    factory.GetRequiredService<IScopeProvider>(),
                    true));
            builder.Services.AddUnique<IContentValueSetBuilder>(factory =>
                new ContentValueSetBuilder(
                    factory.GetRequiredService<PropertyEditorCollection>(),
                    factory.GetRequiredService<UrlSegmentProviderCollection>(),
                    factory.GetRequiredService<IUserService>(),
                    factory.GetRequiredService<IShortStringHelper>(),
                    factory.GetRequiredService<IScopeProvider>(),
                    false));
            builder.Services.AddUnique<IValueSetBuilder<IMedia>, MediaValueSetBuilder>();
            builder.Services.AddUnique<IValueSetBuilder<IMember>, MemberValueSetBuilder>();
            builder.Services.AddUnique<ExamineIndexRebuilder>();

<<<<<<< HEAD
            builder.AddNotificationHandler<ContentCacheRefresherNotification, UmbracoIndexingNotificationHandler>();
            builder.AddNotificationHandler<ContentTypeCacheRefresherNotification, UmbracoIndexingNotificationHandler>();
            builder.AddNotificationHandler<MediaCacheRefresherNotification, UmbracoIndexingNotificationHandler>();
            builder.AddNotificationHandler<MemberCacheRefresherNotification, UmbracoIndexingNotificationHandler>();
            builder.AddNotificationHandler<LanguageCacheRefresherNotification, UmbracoIndexingNotificationHandler>();

            builder.AddNotificationHandler<UmbracoRequestBeginNotification, RebuildOnStartupHandler>();
=======
            builder.AddNotificationHandler<UmbracoApplicationStartingNotification, ExamineNotificationHandler>();
            builder.AddNotificationHandler<ContentCacheRefresherNotification, ExamineNotificationHandler>();
            builder.AddNotificationHandler<ContentTypeCacheRefresherNotification, ExamineNotificationHandler>();
            builder.AddNotificationHandler<MediaCacheRefresherNotification, ExamineNotificationHandler>();
            builder.AddNotificationHandler<MemberCacheRefresherNotification, ExamineNotificationHandler>();
            builder.AddNotificationHandler<LanguageCacheRefresherNotification, ExamineNotificationHandler>();
>>>>>>> 2bf86acf

            return builder;
        }
    }
}<|MERGE_RESOLUTION|>--- conflicted
+++ resolved
@@ -52,7 +52,6 @@
             builder.Services.AddUnique<IValueSetBuilder<IMember>, MemberValueSetBuilder>();
             builder.Services.AddUnique<ExamineIndexRebuilder>();
 
-<<<<<<< HEAD
             builder.AddNotificationHandler<ContentCacheRefresherNotification, UmbracoIndexingNotificationHandler>();
             builder.AddNotificationHandler<ContentTypeCacheRefresherNotification, UmbracoIndexingNotificationHandler>();
             builder.AddNotificationHandler<MediaCacheRefresherNotification, UmbracoIndexingNotificationHandler>();
@@ -60,14 +59,6 @@
             builder.AddNotificationHandler<LanguageCacheRefresherNotification, UmbracoIndexingNotificationHandler>();
 
             builder.AddNotificationHandler<UmbracoRequestBeginNotification, RebuildOnStartupHandler>();
-=======
-            builder.AddNotificationHandler<UmbracoApplicationStartingNotification, ExamineNotificationHandler>();
-            builder.AddNotificationHandler<ContentCacheRefresherNotification, ExamineNotificationHandler>();
-            builder.AddNotificationHandler<ContentTypeCacheRefresherNotification, ExamineNotificationHandler>();
-            builder.AddNotificationHandler<MediaCacheRefresherNotification, ExamineNotificationHandler>();
-            builder.AddNotificationHandler<MemberCacheRefresherNotification, ExamineNotificationHandler>();
-            builder.AddNotificationHandler<LanguageCacheRefresherNotification, ExamineNotificationHandler>();
->>>>>>> 2bf86acf
 
             return builder;
         }
