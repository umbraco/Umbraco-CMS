using Microsoft.Extensions.DependencyInjection;
<<<<<<< HEAD
using Microsoft.Extensions.FileProviders;
=======
using Microsoft.Extensions.Hosting;
>>>>>>> f00bfc40
using Microsoft.Extensions.Logging;
using Microsoft.Extensions.Options;
using Umbraco.Cms.Core;
using Umbraco.Cms.Core.Cache;
using Umbraco.Cms.Core.Composing;
using Umbraco.Cms.Core.Configuration.Models;
using Umbraco.Cms.Core.DependencyInjection;
<<<<<<< HEAD
=======
using Umbraco.Cms.Core.Extensions;
>>>>>>> f00bfc40
using Umbraco.Cms.Core.IO;
using Umbraco.Cms.Core.Packaging;
using Umbraco.Cms.Core.PropertyEditors;
using Umbraco.Cms.Core.Routing;
using Umbraco.Cms.Core.Serialization;
using Umbraco.Cms.Core.Services;
using Umbraco.Cms.Core.Services.Implement;
using Umbraco.Cms.Core.Strings;
using Umbraco.Cms.Infrastructure.Packaging;
using Umbraco.Cms.Infrastructure.Persistence.Repositories.Implement;
using Umbraco.Cms.Infrastructure.Scoping;
using Umbraco.Cms.Infrastructure.Services;
using Umbraco.Cms.Infrastructure.Services.Implement;
using Umbraco.Cms.Infrastructure.Telemetry.Providers;
using Umbraco.Cms.Infrastructure.Templates;
using Umbraco.Extensions;
using CacheInstructionService = Umbraco.Cms.Core.Services.Implement.CacheInstructionService;
using IHostingEnvironment = Umbraco.Cms.Core.Hosting.IHostingEnvironment;

namespace Umbraco.Cms.Infrastructure.DependencyInjection
{
    public static partial class UmbracoBuilderExtensions
    {
        /// <summary>
        /// Adds Umbraco services
        /// </summary>
        internal static IUmbracoBuilder AddServices(this IUmbracoBuilder builder)
        {
            // register the service context
            builder.Services.AddSingleton<ServiceContext>();

            // register the special idk map
            builder.Services.AddUnique<IIdKeyMap, IdKeyMap>();

            builder.Services.AddUnique<IAuditService, AuditService>();
            builder.Services.AddUnique<ICacheInstructionService, CacheInstructionService>();
            builder.Services.AddUnique<IBasicAuthService, BasicAuthService>();
            builder.Services.AddUnique<IDataTypeService, DataTypeService>();
            builder.Services.AddUnique<IPackagingService, PackagingService>();
            builder.Services.AddUnique<IServerRegistrationService, ServerRegistrationService>();
            builder.Services.AddUnique<ITwoFactorLoginService, TwoFactorLoginService>();
            builder.Services.AddTransient(CreateLocalizedTextServiceFileSourcesFactory);
            builder.Services.AddUnique(factory => CreatePackageRepository(factory, "createdPackages.config"));
            builder.Services.AddUnique<ICreatedPackagesRepository, CreatedPackageSchemaRepository>();
            builder.Services.AddSingleton(CreatePackageDataInstallation);
            builder.Services.AddUnique<IPackageInstallation, PackageInstallation>();
            builder.Services.AddUnique<IHtmlMacroParameterParser, HtmlMacroParameterParser>();
            builder.Services.AddTransient<IExamineIndexCountService, ExamineIndexCountService>();
            builder.Services.AddUnique<IUserDataService, SystemInformationTelemetryProvider>();
            builder.Services.AddTransient<IUsageInformationService, UsageInformationService>();
            builder.Services.AddTransient<IEditorConfigurationParser, EditorConfigurationParser>();

            return builder;
        }

        private static LocalizedTextServiceFileSources CreateLocalizedTextServiceFileSourcesFactory(IServiceProvider container)
        {
            var hostEnvironment = container.GetRequiredService<IHostEnvironment>();
            var mainLangFolder = new DirectoryInfo(hostEnvironment.MapPathContentRoot(WebPath.Combine(Constants.SystemDirectories.Umbraco, "config", "lang")));

            return new LocalizedTextServiceFileSources(
                container.GetRequiredService<ILogger<LocalizedTextServiceFileSources>>(),
                container.GetRequiredService<AppCaches>(),
                mainLangFolder,
                container.GetServices<LocalizedTextServiceSupplementaryFileSource>());
        }

        private static PackagesRepository CreatePackageRepository(IServiceProvider factory, string packageRepoFileName)
            => new PackagesRepository(
                factory.GetRequiredService<IContentService>(),
                factory.GetRequiredService<IContentTypeService>(),
                factory.GetRequiredService<IDataTypeService>(),
                factory.GetRequiredService<IFileService>(),
                factory.GetRequiredService<IMacroService>(),
                factory.GetRequiredService<ILocalizationService>(),
                factory.GetRequiredService<Core.Hosting.IHostingEnvironment>(),
                factory.GetRequiredService<IEntityXmlSerializer>(),
                factory.GetRequiredService<IOptions<GlobalSettings>>(),
                factory.GetRequiredService<IMediaService>(),
                factory.GetRequiredService<IMediaTypeService>(),
                factory.GetRequiredService<MediaFileManager>(),
                factory.GetRequiredService<FileSystems>(),
                packageRepoFileName);

<<<<<<< HEAD
        private static LocalizedTextServiceFileSources LocalizedTextServiceFileSourcesFactory(IServiceProvider container)
        {
            var hostingEnvironment = container.GetRequiredService<IHostingEnvironment>();
            var subPath = WebPath.Combine(Constants.SystemDirectories.Umbraco, "config", "lang");
            var mainLangFolder = new DirectoryInfo(hostingEnvironment.MapPathContentRoot(subPath));

            return new LocalizedTextServiceFileSources(
                container.GetRequiredService<ILogger<LocalizedTextServiceFileSources>>(),
                container.GetRequiredService<AppCaches>(),
                mainLangFolder,
                container.GetServices<LocalizedTextServiceSupplementaryFileSource>(),
                new EmbeddedFileProvider(typeof(IAssemblyProvider).Assembly, "Umbraco.Cms.Core.EmbeddedResources.Lang").GetDirectoryContents(string.Empty));
        }
=======
        // Factory registration is only required because of ambiguous constructor
        private static PackageDataInstallation CreatePackageDataInstallation(IServiceProvider factory)
            => new PackageDataInstallation(
                factory.GetRequiredService<IDataValueEditorFactory>(),
                factory.GetRequiredService<ILogger<PackageDataInstallation>>(),
                factory.GetRequiredService<IFileService>(),
                factory.GetRequiredService<IMacroService>(),
                factory.GetRequiredService<ILocalizationService>(),
                factory.GetRequiredService<IDataTypeService>(),
                factory.GetRequiredService<IEntityService>(),
                factory.GetRequiredService<IContentTypeService>(),
                factory.GetRequiredService<IContentService>(),
                factory.GetRequiredService<PropertyEditorCollection>(),
                factory.GetRequiredService<IScopeProvider>(),
                factory.GetRequiredService<IShortStringHelper>(),
                factory.GetRequiredService<IConfigurationEditorJsonSerializer>(),
                factory.GetRequiredService<IMediaService>(),
                factory.GetRequiredService<IMediaTypeService>());

>>>>>>> f00bfc40
    }
}<|MERGE_RESOLUTION|>--- conflicted
+++ resolved
@@ -1,9 +1,6 @@
 using Microsoft.Extensions.DependencyInjection;
-<<<<<<< HEAD
 using Microsoft.Extensions.FileProviders;
-=======
 using Microsoft.Extensions.Hosting;
->>>>>>> f00bfc40
 using Microsoft.Extensions.Logging;
 using Microsoft.Extensions.Options;
 using Umbraco.Cms.Core;
@@ -11,10 +8,7 @@
 using Umbraco.Cms.Core.Composing;
 using Umbraco.Cms.Core.Configuration.Models;
 using Umbraco.Cms.Core.DependencyInjection;
-<<<<<<< HEAD
-=======
 using Umbraco.Cms.Core.Extensions;
->>>>>>> f00bfc40
 using Umbraco.Cms.Core.IO;
 using Umbraco.Cms.Core.Packaging;
 using Umbraco.Cms.Core.PropertyEditors;
@@ -99,21 +93,6 @@
                 factory.GetRequiredService<FileSystems>(),
                 packageRepoFileName);
 
-<<<<<<< HEAD
-        private static LocalizedTextServiceFileSources LocalizedTextServiceFileSourcesFactory(IServiceProvider container)
-        {
-            var hostingEnvironment = container.GetRequiredService<IHostingEnvironment>();
-            var subPath = WebPath.Combine(Constants.SystemDirectories.Umbraco, "config", "lang");
-            var mainLangFolder = new DirectoryInfo(hostingEnvironment.MapPathContentRoot(subPath));
-
-            return new LocalizedTextServiceFileSources(
-                container.GetRequiredService<ILogger<LocalizedTextServiceFileSources>>(),
-                container.GetRequiredService<AppCaches>(),
-                mainLangFolder,
-                container.GetServices<LocalizedTextServiceSupplementaryFileSource>(),
-                new EmbeddedFileProvider(typeof(IAssemblyProvider).Assembly, "Umbraco.Cms.Core.EmbeddedResources.Lang").GetDirectoryContents(string.Empty));
-        }
-=======
         // Factory registration is only required because of ambiguous constructor
         private static PackageDataInstallation CreatePackageDataInstallation(IServiceProvider factory)
             => new PackageDataInstallation(
@@ -133,6 +112,18 @@
                 factory.GetRequiredService<IMediaService>(),
                 factory.GetRequiredService<IMediaTypeService>());
 
->>>>>>> f00bfc40
+        private static LocalizedTextServiceFileSources LocalizedTextServiceFileSourcesFactory(IServiceProvider container)
+        {
+            var hostingEnvironment = container.GetRequiredService<IHostingEnvironment>();
+            var subPath = WebPath.Combine(Constants.SystemDirectories.Umbraco, "config", "lang");
+            var mainLangFolder = new DirectoryInfo(hostingEnvironment.MapPathContentRoot(subPath));
+
+            return new LocalizedTextServiceFileSources(
+                container.GetRequiredService<ILogger<LocalizedTextServiceFileSources>>(),
+                container.GetRequiredService<AppCaches>(),
+                mainLangFolder,
+                container.GetServices<LocalizedTextServiceSupplementaryFileSource>(),
+                new EmbeddedFileProvider(typeof(IAssemblyProvider).Assembly, "Umbraco.Cms.Core.EmbeddedResources.Lang").GetDirectoryContents(string.Empty));
+        }
     }
 }