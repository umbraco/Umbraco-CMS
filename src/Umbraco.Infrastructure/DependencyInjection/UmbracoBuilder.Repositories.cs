using Microsoft.Extensions.DependencyInjection;
using Umbraco.Cms.Core.DependencyInjection;
using Umbraco.Cms.Core.DynamicRoot.QuerySteps;
using Umbraco.Cms.Core.Persistence.Repositories;
using Umbraco.Cms.Core.Services;
using Umbraco.Cms.Infrastructure.Persistence.Factories;
using Umbraco.Cms.Infrastructure.Persistence.Repositories;
using Umbraco.Cms.Infrastructure.Persistence.Repositories.Implement;
using Umbraco.Cms.Infrastructure.Services.Implement;
using Umbraco.Extensions;

namespace Umbraco.Cms.Infrastructure.DependencyInjection;

/// <summary>
///     Composes repositories.
/// </summary>
public static partial class UmbracoBuilderExtensions
{
    /// <summary>
    ///     Adds the Umbraco repositories
    /// </summary>
    internal static IUmbracoBuilder AddRepositories(this IUmbracoBuilder builder)
    {
        // repositories
        builder.Services.AddUnique<IAuditRepository, AuditRepository>();
        builder.Services.AddUnique<IAuditEntryRepository, AuditEntryRepository>();
        builder.Services.AddUnique<ICacheInstructionRepository, CacheInstructionRepository>();
        builder.Services.AddUnique<IContentTypeRepository, ContentTypeRepository>();
        builder.Services.AddUnique<IDataTypeContainerRepository, DataTypeContainerRepository>();
        builder.Services.AddUnique<IDataTypeRepository, DataTypeRepository>();
        builder.Services.AddUnique<IDictionaryRepository, DictionaryRepository>();
        builder.Services.AddUnique<IDocumentBlueprintContainerRepository, DocumentBlueprintContainerRepository>();
        builder.Services.AddUnique<IDocumentBlueprintRepository, DocumentBlueprintRepository>();
        builder.Services.AddUnique<IDocumentRepository, DocumentRepository>();
        builder.Services.AddUnique<IDocumentVersionRepository, DocumentVersionRepository>();
        builder.Services.AddUnique<IDocumentTypeContainerRepository, DocumentTypeContainerRepository>();
        builder.Services.AddUnique<IDocumentUrlRepository, DocumentUrlRepository>();
        builder.Services.AddUnique<IDomainRepository, DomainRepository>();
        builder.Services.AddMultipleUnique<IEntityRepository, IEntityRepositoryExtended, EntityRepository>();
        builder.Services.AddUnique<ITwoFactorLoginRepository, TwoFactorLoginRepository>();
        builder.Services.AddSingleton<ExternalLoginRepository>();
        builder.Services.AddUnique<IExternalLoginWithKeyRepository>(factory => factory.GetRequiredService<ExternalLoginRepository>());
        builder.Services.AddUnique<ILanguageRepository, LanguageRepository>();
        builder.Services.AddUnique<IMediaRepository, MediaRepository>();
        builder.Services.AddUnique<IMediaTypeContainerRepository, MediaTypeContainerRepository>();
        builder.Services.AddUnique<IMediaTypeRepository, MediaTypeRepository>();
        builder.Services.AddUnique<IMemberGroupRepository, MemberGroupRepository>();
        builder.Services.AddUnique<IMemberRepository, MemberRepository>();
        builder.Services.AddUnique<IMemberTypeContainerRepository, MemberTypeContainerRepository>();
        builder.Services.AddUnique<IMemberTypeRepository, MemberTypeRepository>();
        builder.Services.AddUnique<INotificationsRepository, NotificationsRepository>();
        builder.Services.AddUnique<IPublicAccessRepository, PublicAccessRepository>();
        builder.Services.AddUnique<IRedirectUrlRepository, RedirectUrlRepository>();
        builder.Services.AddUnique<IRelationRepository, RelationRepository>();
        builder.Services.AddUnique<ITrackedReferencesRepository, TrackedReferencesRepository>();
        builder.Services.AddUnique<IRelationTypeRepository, RelationTypeRepository>();
        builder.Services.AddUnique<IServerRegistrationRepository, ServerRegistrationRepository>();
        builder.Services.AddUnique<ITagRepository, TagRepository>();
        builder.Services.AddUnique<ITemplateRepository, TemplateRepository>();
        builder.Services.AddUnique<ITemporaryFileRepository, LocalFileSystemTemporaryFileRepository>();
        builder.Services.AddUnique<IUserGroupRepository, UserGroupRepository>();
        builder.Services.AddUnique<IUserRepository, UserRepository>();
        builder.Services.AddUnique<IConsentRepository, ConsentRepository>();
        builder.Services.AddUnique<IPartialViewRepository, PartialViewRepository>();
        builder.Services.AddUnique<IScriptRepository, ScriptRepository>();
        builder.Services.AddUnique<IStylesheetRepository, StylesheetRepository>();
        builder.Services.AddUnique<IContentTypeCommonRepository, ContentTypeCommonRepository>();
        builder.Services.AddUnique<IKeyValueRepository, KeyValueRepository>();
        builder.Services.AddUnique<IInstallationRepository, InstallationRepository>();
        builder.Services.AddUnique<IUpgradeCheckRepository, UpgradeCheckRepository>();
        builder.Services.AddUnique<ILogViewerQueryRepository, LogViewerQueryRepository>();
        builder.Services.AddUnique<INodeCountRepository, NodeCountRepository>();
        builder.Services.AddUnique<IIdKeyMapRepository, IdKeyMapRepository>();
        builder.Services.AddUnique<IPropertyTypeUsageRepository, PropertyTypeUsageRepository>();
        builder.Services.AddUnique<IDataTypeUsageRepository, DataTypeUsageRepository>();
        builder.Services.AddUnique<IDynamicRootRepository, DynamicRootRepository>();
        builder.Services.AddUnique<IWebhookRepository, WebhookRepository>();
        builder.Services.AddUnique<IWebhookLogRepository, WebhookLogRepository>();
        builder.Services.AddUnique<IWebhookRequestRepository, WebhookRequestRepository>();
        builder.Services.AddUnique<IPropertyTypeUsageRepository, PropertyTypeUsageRepository>();
        builder.Services.AddUnique<IDataTypeUsageRepository, DataTypeUsageRepository>();
        builder.Services.AddUnique<ILogViewerRepository, LogViewerRepository>();
        builder.Services.AddUnique<IUserDataRepository, UserDataRepository>();
        builder.Services.AddUnique<INavigationRepository, ContentNavigationRepository>();
        builder.Services.AddUnique<IPublishStatusRepository, PublishStatusRepository>();
        builder.Services.AddUnique<IRepositoryCacheVersionRepository, RepositoryCacheVersionRepository>();
        builder.Services.AddUnique<ILongRunningOperationRepository, LongRunningOperationRepository>();
<<<<<<< HEAD
        builder.Services.AddUnique<IElementRepository, ElementRepository>();
        builder.Services.AddUnique<IElementContainerRepository, ElementContainerRepository>();
        // TODO ELEMENTS: implement versioning
        // builder.Services.AddUnique<IElementVersionRepository, ElementVersionRepository>();
=======
        builder.Services.AddUnique<ILastSyncedRepository, LastSyncedRepository>();
        builder.Services.AddUnique<IDistributedJobRepository, DistributedJobRepository>();
>>>>>>> eae35a27

        return builder;
    }
}<|MERGE_RESOLUTION|>--- conflicted
+++ resolved
@@ -85,15 +85,12 @@
         builder.Services.AddUnique<IPublishStatusRepository, PublishStatusRepository>();
         builder.Services.AddUnique<IRepositoryCacheVersionRepository, RepositoryCacheVersionRepository>();
         builder.Services.AddUnique<ILongRunningOperationRepository, LongRunningOperationRepository>();
-<<<<<<< HEAD
+        builder.Services.AddUnique<ILastSyncedRepository, LastSyncedRepository>();
+        builder.Services.AddUnique<IDistributedJobRepository, DistributedJobRepository>();
         builder.Services.AddUnique<IElementRepository, ElementRepository>();
         builder.Services.AddUnique<IElementContainerRepository, ElementContainerRepository>();
         // TODO ELEMENTS: implement versioning
         // builder.Services.AddUnique<IElementVersionRepository, ElementVersionRepository>();
-=======
-        builder.Services.AddUnique<ILastSyncedRepository, LastSyncedRepository>();
-        builder.Services.AddUnique<IDistributedJobRepository, DistributedJobRepository>();
->>>>>>> eae35a27
 
         return builder;
     }
