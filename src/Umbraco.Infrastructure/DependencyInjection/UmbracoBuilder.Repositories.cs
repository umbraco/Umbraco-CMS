using Microsoft.Extensions.DependencyInjection;
using Umbraco.Cms.Core.DependencyInjection;
using Umbraco.Cms.Core.Persistence.Repositories;
using Umbraco.Cms.Infrastructure.Persistence.Repositories;
using Umbraco.Cms.Infrastructure.Persistence.Repositories.Implement;
using Umbraco.Extensions;

namespace Umbraco.Cms.Infrastructure.DependencyInjection;

/// <summary>
///     Composes repositories.
/// </summary>
public static partial class UmbracoBuilderExtensions
{
    /// <summary>
    ///     Adds the Umbraco repositories
    /// </summary>
    internal static IUmbracoBuilder AddRepositories(this IUmbracoBuilder builder)
    {
<<<<<<< HEAD
        // repositories
        builder.Services.AddUnique<IAuditRepository, AuditRepository>();
        builder.Services.AddUnique<IAuditEntryRepository, AuditEntryRepository>();
        builder.Services.AddUnique<ICacheInstructionRepository, CacheInstructionRepository>();
        builder.Services.AddUnique<IContentTypeRepository, ContentTypeRepository>();
        builder.Services.AddUnique<IDataTypeContainerRepository, DataTypeContainerRepository>();
        builder.Services.AddUnique<IDataTypeRepository, DataTypeRepository>();
        builder.Services.AddUnique<IDictionaryRepository, DictionaryRepository>();
        builder.Services.AddUnique<IDocumentBlueprintRepository, DocumentBlueprintRepository>();
        builder.Services.AddUnique<IDocumentRepository, DocumentRepository>();
        builder.Services.AddUnique<IDocumentVersionRepository, DocumentVersionRepository>();
        builder.Services.AddUnique<IDocumentTypeContainerRepository, DocumentTypeContainerRepository>();
        builder.Services.AddUnique<IDomainRepository, DomainRepository>();
        builder.Services.AddMultipleUnique<IEntityRepository, IEntityRepositoryExtended, EntityRepository>();
        builder.Services.AddUnique<ITwoFactorLoginRepository, TwoFactorLoginRepository>();
        builder.Services.AddUnique<ExternalLoginRepository>();
        builder.Services.AddUnique<IExternalLoginRepository>(factory =>
            factory.GetRequiredService<ExternalLoginRepository>());
        builder.Services.AddUnique<IExternalLoginWithKeyRepository>(factory =>
            factory.GetRequiredService<ExternalLoginRepository>());
        builder.Services.AddUnique<ILanguageRepository, LanguageRepository>();
        builder.Services.AddUnique<IMacroRepository, MacroRepository>();
        builder.Services.AddUnique<IMediaRepository, MediaRepository>();
        builder.Services.AddUnique<IMediaTypeContainerRepository, MediaTypeContainerRepository>();
        builder.Services.AddUnique<IMediaTypeRepository, MediaTypeRepository>();
        builder.Services.AddUnique<IMemberGroupRepository, MemberGroupRepository>();
        builder.Services.AddUnique<IMemberRepository, MemberRepository>();
        builder.Services.AddUnique<IMemberTypeContainerRepository, MemberTypeContainerRepository>();builder.Services.AddUnique<IMemberTypeRepository, MemberTypeRepository>();
        builder.Services.AddUnique<INotificationsRepository, NotificationsRepository>();
        builder.Services.AddUnique<IPublicAccessRepository, PublicAccessRepository>();
        builder.Services.AddUnique<IRedirectUrlRepository, RedirectUrlRepository>();
        builder.Services.AddUnique<IRelationRepository, RelationRepository>();
        builder.Services.AddUnique<ITrackedReferencesRepository, TrackedReferencesRepository>();
        builder.Services.AddUnique<IRelationTypeRepository, RelationTypeRepository>();
        builder.Services.AddUnique<IServerRegistrationRepository, ServerRegistrationRepository>();
        builder.Services.AddUnique<ITagRepository, TagRepository>();
        builder.Services.AddUnique<ITemplateRepository, TemplateRepository>();
        builder.Services.AddUnique<IUserGroupRepository, UserGroupRepository>();
        builder.Services.AddUnique<IUserRepository, UserRepository>();
        builder.Services.AddUnique<IConsentRepository, ConsentRepository>();
        builder.Services.AddUnique<IPartialViewMacroRepository, PartialViewMacroRepository>();
        builder.Services.AddUnique<IPartialViewRepository, PartialViewRepository>();
        builder.Services.AddUnique<IScriptRepository, ScriptRepository>();
        builder.Services.AddUnique<IStylesheetRepository, StylesheetRepository>();
        builder.Services.AddUnique<IContentTypeCommonRepository, ContentTypeCommonRepository>();
        builder.Services.AddUnique<IKeyValueRepository, KeyValueRepository>();
        builder.Services.AddUnique<IInstallationRepository, InstallationRepository>();
        builder.Services.AddUnique<IUpgradeCheckRepository, UpgradeCheckRepository>();
        builder.Services.AddUnique<ILogViewerQueryRepository, LogViewerQueryRepository>();
        builder.Services.AddUnique<INodeCountRepository, NodeCountRepository>();
        builder.Services.AddUnique<IIdKeyMapRepository, IdKeyMapRepository>();
=======
        /// <summary>
        /// Adds the Umbraco repositories
        /// </summary>
        internal static IUmbracoBuilder AddRepositories(this IUmbracoBuilder builder)
        {
            // repositories
            builder.Services.AddUnique<IAuditRepository, AuditRepository>();
            builder.Services.AddUnique<IAuditEntryRepository, AuditEntryRepository>();
            builder.Services.AddUnique<ICacheInstructionRepository, CacheInstructionRepository>();
            builder.Services.AddUnique<IContentTypeRepository, ContentTypeRepository>();
            builder.Services.AddUnique<IDataTypeContainerRepository, DataTypeContainerRepository>();
            builder.Services.AddUnique<IDataTypeRepository, DataTypeRepository>();
            builder.Services.AddUnique<IDictionaryRepository, DictionaryRepository>();
            builder.Services.AddUnique<IDocumentBlueprintRepository, DocumentBlueprintRepository>();
            builder.Services.AddUnique<IDocumentRepository, DocumentRepository>();
            builder.Services.AddUnique<IDocumentVersionRepository, DocumentVersionRepository>();
            builder.Services.AddUnique<IDocumentTypeContainerRepository, DocumentTypeContainerRepository>();
            builder.Services.AddUnique<IDomainRepository, DomainRepository>();
            builder.Services.AddMultipleUnique<IEntityRepository, IEntityRepositoryExtended, EntityRepository>();
            builder.Services.AddUnique<ITwoFactorLoginRepository, TwoFactorLoginRepository>();
            builder.Services.AddUnique<ExternalLoginRepository>();
            builder.Services.AddUnique<IExternalLoginRepository>(factory => factory.GetRequiredService<ExternalLoginRepository>());
            builder.Services.AddUnique<IExternalLoginWithKeyRepository>(factory => factory.GetRequiredService<ExternalLoginRepository>());
            builder.Services.AddUnique<ILanguageRepository, LanguageRepository>();
            builder.Services.AddUnique<IMacroRepository, MacroRepository>();
            builder.Services.AddUnique<IMediaRepository, MediaRepository>();
            builder.Services.AddUnique<IMediaTypeContainerRepository, MediaTypeContainerRepository>();
            builder.Services.AddUnique<IMediaTypeRepository, MediaTypeRepository>();
            builder.Services.AddUnique<IMemberGroupRepository, MemberGroupRepository>();
            builder.Services.AddUnique<IMemberRepository, MemberRepository>();
            builder.Services.AddUnique<IMemberTypeContainerRepository, MemberTypeContainerRepository>();
            builder.Services.AddUnique<IMemberTypeRepository, MemberTypeRepository>();
            builder.Services.AddUnique<INotificationsRepository, NotificationsRepository>();
            builder.Services.AddUnique<IPublicAccessRepository, PublicAccessRepository>();
            builder.Services.AddUnique<IRedirectUrlRepository, RedirectUrlRepository>();
            builder.Services.AddUnique<IRelationRepository, RelationRepository>();
            builder.Services.AddUnique<ITrackedReferencesRepository, TrackedReferencesRepository>();
            builder.Services.AddUnique<IRelationTypeRepository, RelationTypeRepository>();
            builder.Services.AddUnique<IServerRegistrationRepository, ServerRegistrationRepository>();
            builder.Services.AddUnique<ITagRepository, TagRepository>();
            builder.Services.AddUnique<ITemplateRepository, TemplateRepository>();
            builder.Services.AddUnique<IUserGroupRepository, UserGroupRepository>();
            builder.Services.AddUnique<IUserRepository, UserRepository>();
            builder.Services.AddUnique<IConsentRepository, ConsentRepository>();
            builder.Services.AddUnique<IPartialViewMacroRepository, PartialViewMacroRepository>();
            builder.Services.AddUnique<IPartialViewRepository, PartialViewRepository>();
            builder.Services.AddUnique<IScriptRepository, ScriptRepository>();
            builder.Services.AddUnique<IStylesheetRepository, StylesheetRepository>();
            builder.Services.AddUnique<IContentTypeCommonRepository, ContentTypeCommonRepository>();
            builder.Services.AddUnique<IKeyValueRepository, KeyValueRepository>();
            builder.Services.AddUnique<IInstallationRepository, InstallationRepository>();
            builder.Services.AddUnique<IUpgradeCheckRepository, UpgradeCheckRepository>();
            builder.Services.AddUnique<ILogViewerQueryRepository, LogViewerQueryRepository>();
            builder.Services.AddUnique<INodeCountRepository, NodeCountRepository>();
            builder.Services.AddUnique<IIdKeyMapRepository, IdKeyMapRepository>();
            builder.Services.AddUnique<IPropertyTypeUsageRepository, PropertyTypeUsageRepository>();
            builder.Services.AddUnique<IDataTypeUsageRepository, DataTypeUsageRepository>();
>>>>>>> d824516d

        return builder;
    }
}<|MERGE_RESOLUTION|>--- conflicted
+++ resolved
@@ -17,7 +17,6 @@
     /// </summary>
     internal static IUmbracoBuilder AddRepositories(this IUmbracoBuilder builder)
     {
-<<<<<<< HEAD
         // repositories
         builder.Services.AddUnique<IAuditRepository, AuditRepository>();
         builder.Services.AddUnique<IAuditEntryRepository, AuditEntryRepository>();
@@ -69,65 +68,8 @@
         builder.Services.AddUnique<ILogViewerQueryRepository, LogViewerQueryRepository>();
         builder.Services.AddUnique<INodeCountRepository, NodeCountRepository>();
         builder.Services.AddUnique<IIdKeyMapRepository, IdKeyMapRepository>();
-=======
-        /// <summary>
-        /// Adds the Umbraco repositories
-        /// </summary>
-        internal static IUmbracoBuilder AddRepositories(this IUmbracoBuilder builder)
-        {
-            // repositories
-            builder.Services.AddUnique<IAuditRepository, AuditRepository>();
-            builder.Services.AddUnique<IAuditEntryRepository, AuditEntryRepository>();
-            builder.Services.AddUnique<ICacheInstructionRepository, CacheInstructionRepository>();
-            builder.Services.AddUnique<IContentTypeRepository, ContentTypeRepository>();
-            builder.Services.AddUnique<IDataTypeContainerRepository, DataTypeContainerRepository>();
-            builder.Services.AddUnique<IDataTypeRepository, DataTypeRepository>();
-            builder.Services.AddUnique<IDictionaryRepository, DictionaryRepository>();
-            builder.Services.AddUnique<IDocumentBlueprintRepository, DocumentBlueprintRepository>();
-            builder.Services.AddUnique<IDocumentRepository, DocumentRepository>();
-            builder.Services.AddUnique<IDocumentVersionRepository, DocumentVersionRepository>();
-            builder.Services.AddUnique<IDocumentTypeContainerRepository, DocumentTypeContainerRepository>();
-            builder.Services.AddUnique<IDomainRepository, DomainRepository>();
-            builder.Services.AddMultipleUnique<IEntityRepository, IEntityRepositoryExtended, EntityRepository>();
-            builder.Services.AddUnique<ITwoFactorLoginRepository, TwoFactorLoginRepository>();
-            builder.Services.AddUnique<ExternalLoginRepository>();
-            builder.Services.AddUnique<IExternalLoginRepository>(factory => factory.GetRequiredService<ExternalLoginRepository>());
-            builder.Services.AddUnique<IExternalLoginWithKeyRepository>(factory => factory.GetRequiredService<ExternalLoginRepository>());
-            builder.Services.AddUnique<ILanguageRepository, LanguageRepository>();
-            builder.Services.AddUnique<IMacroRepository, MacroRepository>();
-            builder.Services.AddUnique<IMediaRepository, MediaRepository>();
-            builder.Services.AddUnique<IMediaTypeContainerRepository, MediaTypeContainerRepository>();
-            builder.Services.AddUnique<IMediaTypeRepository, MediaTypeRepository>();
-            builder.Services.AddUnique<IMemberGroupRepository, MemberGroupRepository>();
-            builder.Services.AddUnique<IMemberRepository, MemberRepository>();
-            builder.Services.AddUnique<IMemberTypeContainerRepository, MemberTypeContainerRepository>();
-            builder.Services.AddUnique<IMemberTypeRepository, MemberTypeRepository>();
-            builder.Services.AddUnique<INotificationsRepository, NotificationsRepository>();
-            builder.Services.AddUnique<IPublicAccessRepository, PublicAccessRepository>();
-            builder.Services.AddUnique<IRedirectUrlRepository, RedirectUrlRepository>();
-            builder.Services.AddUnique<IRelationRepository, RelationRepository>();
-            builder.Services.AddUnique<ITrackedReferencesRepository, TrackedReferencesRepository>();
-            builder.Services.AddUnique<IRelationTypeRepository, RelationTypeRepository>();
-            builder.Services.AddUnique<IServerRegistrationRepository, ServerRegistrationRepository>();
-            builder.Services.AddUnique<ITagRepository, TagRepository>();
-            builder.Services.AddUnique<ITemplateRepository, TemplateRepository>();
-            builder.Services.AddUnique<IUserGroupRepository, UserGroupRepository>();
-            builder.Services.AddUnique<IUserRepository, UserRepository>();
-            builder.Services.AddUnique<IConsentRepository, ConsentRepository>();
-            builder.Services.AddUnique<IPartialViewMacroRepository, PartialViewMacroRepository>();
-            builder.Services.AddUnique<IPartialViewRepository, PartialViewRepository>();
-            builder.Services.AddUnique<IScriptRepository, ScriptRepository>();
-            builder.Services.AddUnique<IStylesheetRepository, StylesheetRepository>();
-            builder.Services.AddUnique<IContentTypeCommonRepository, ContentTypeCommonRepository>();
-            builder.Services.AddUnique<IKeyValueRepository, KeyValueRepository>();
-            builder.Services.AddUnique<IInstallationRepository, InstallationRepository>();
-            builder.Services.AddUnique<IUpgradeCheckRepository, UpgradeCheckRepository>();
-            builder.Services.AddUnique<ILogViewerQueryRepository, LogViewerQueryRepository>();
-            builder.Services.AddUnique<INodeCountRepository, NodeCountRepository>();
-            builder.Services.AddUnique<IIdKeyMapRepository, IdKeyMapRepository>();
             builder.Services.AddUnique<IPropertyTypeUsageRepository, PropertyTypeUsageRepository>();
             builder.Services.AddUnique<IDataTypeUsageRepository, DataTypeUsageRepository>();
->>>>>>> d824516d
 
         return builder;
     }
