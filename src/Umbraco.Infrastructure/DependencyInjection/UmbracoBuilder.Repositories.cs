--- conflicted
+++ resolved
@@ -66,11 +66,8 @@
             builder.Services.AddUnique<IUpgradeCheckRepository, UpgradeCheckRepository>();
             builder.Services.AddUnique<ILogViewerQueryRepository, LogViewerQueryRepository>();
             builder.Services.AddUnique<INodeCountRepository, NodeCountRepository>();
-<<<<<<< HEAD
+            builder.Services.AddUnique<IIdKeyMapRepository, IdKeyMapRepository>();
             builder.Services.AddUnique<IPropertyTypeUsageRepository, PropertyTypeUsageRepository>();
-=======
-            builder.Services.AddUnique<IIdKeyMapRepository, IdKeyMapRepository>();
->>>>>>> 96d33201
 
             return builder;
         }
