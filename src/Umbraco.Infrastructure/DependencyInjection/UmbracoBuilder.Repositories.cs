using Microsoft.Extensions.DependencyInjection;
using Umbraco.Cms.Core.DependencyInjection;
using Umbraco.Cms.Core.DynamicRoot.QuerySteps;
using Umbraco.Cms.Core.Persistence.Repositories;
using Umbraco.Cms.Core.Services;
using Umbraco.Cms.Infrastructure.Persistence.Repositories;
using Umbraco.Cms.Infrastructure.Persistence.Repositories.Implement;
using Umbraco.Cms.Infrastructure.Services.Implement;
using Umbraco.Extensions;

namespace Umbraco.Cms.Infrastructure.DependencyInjection;

/// <summary>
///     Composes repositories.
/// </summary>
public static partial class UmbracoBuilderExtensions
{
    /// <summary>
    ///     Adds the Umbraco repositories
    /// </summary>
    internal static IUmbracoBuilder AddRepositories(this IUmbracoBuilder builder)
    {
        // repositories
        builder.Services.AddUnique<IAuditRepository, AuditRepository>();
        builder.Services.AddUnique<IAuditEntryRepository, AuditEntryRepository>();
        builder.Services.AddUnique<ICacheInstructionRepository, CacheInstructionRepository>();
        builder.Services.AddUnique<IContentTypeRepository, ContentTypeRepository>();
        builder.Services.AddUnique<IDataTypeContainerRepository, DataTypeContainerRepository>();
        builder.Services.AddUnique<IDataTypeRepository, DataTypeRepository>();
        builder.Services.AddUnique<IDictionaryRepository, DictionaryRepository>();
        builder.Services.AddUnique<IDocumentBlueprintContainerRepository, DocumentBlueprintContainerRepository>();
        builder.Services.AddUnique<IDocumentBlueprintRepository, DocumentBlueprintRepository>();
        builder.Services.AddUnique<IDocumentRepository, DocumentRepository>();
        builder.Services.AddUnique<IDocumentVersionRepository, DocumentVersionRepository>();
        builder.Services.AddUnique<IDocumentTypeContainerRepository, DocumentTypeContainerRepository>();
        builder.Services.AddUnique<IDocumentUrlRepository, DocumentUrlRepository>();
        builder.Services.AddUnique<IDomainRepository, DomainRepository>();
        builder.Services.AddMultipleUnique<IEntityRepository, IEntityRepositoryExtended, EntityRepository>();
        builder.Services.AddUnique<ITwoFactorLoginRepository, TwoFactorLoginRepository>();
        builder.Services.AddSingleton<ExternalLoginRepository>();
        builder.Services.AddUnique<IExternalLoginWithKeyRepository>(factory => factory.GetRequiredService<ExternalLoginRepository>());
        builder.Services.AddUnique<ILanguageRepository, LanguageRepository>();
        builder.Services.AddUnique<IMediaRepository, MediaRepository>();
        builder.Services.AddUnique<IMediaTypeContainerRepository, MediaTypeContainerRepository>();
        builder.Services.AddUnique<IMediaTypeRepository, MediaTypeRepository>();
        builder.Services.AddUnique<IMemberGroupRepository, MemberGroupRepository>();
        builder.Services.AddUnique<IMemberRepository, MemberRepository>();
        builder.Services.AddUnique<IMemberTypeContainerRepository, MemberTypeContainerRepository>();
        builder.Services.AddUnique<IMemberTypeRepository, MemberTypeRepository>();
        builder.Services.AddUnique<INotificationsRepository, NotificationsRepository>();
        builder.Services.AddUnique<IPublicAccessRepository, PublicAccessRepository>();
        builder.Services.AddUnique<IRedirectUrlRepository, RedirectUrlRepository>();
        builder.Services.AddUnique<IRelationRepository, RelationRepository>();
        builder.Services.AddUnique<ITrackedReferencesRepository, TrackedReferencesRepository>();
        builder.Services.AddUnique<IRelationTypeRepository, RelationTypeRepository>();
        builder.Services.AddUnique<IServerRegistrationRepository, ServerRegistrationRepository>();
        builder.Services.AddUnique<ITagRepository, TagRepository>();
        builder.Services.AddUnique<ITemplateRepository, TemplateRepository>();
        builder.Services.AddUnique<ITemporaryFileRepository, LocalFileSystemTemporaryFileRepository>();
        builder.Services.AddUnique<IUserGroupRepository, UserGroupRepository>();
        builder.Services.AddUnique<IUserRepository, UserRepository>();
        builder.Services.AddUnique<IConsentRepository, ConsentRepository>();
        builder.Services.AddUnique<IPartialViewRepository, PartialViewRepository>();
        builder.Services.AddUnique<IScriptRepository, ScriptRepository>();
        builder.Services.AddUnique<IStylesheetRepository, StylesheetRepository>();
        builder.Services.AddUnique<IContentTypeCommonRepository, ContentTypeCommonRepository>();
        builder.Services.AddUnique<IKeyValueRepository, KeyValueRepository>();
        builder.Services.AddUnique<IInstallationRepository, InstallationRepository>();
        builder.Services.AddUnique<IUpgradeCheckRepository, UpgradeCheckRepository>();
        builder.Services.AddUnique<ILogViewerQueryRepository, LogViewerQueryRepository>();
        builder.Services.AddUnique<INodeCountRepository, NodeCountRepository>();
        builder.Services.AddUnique<IIdKeyMapRepository, IdKeyMapRepository>();
        builder.Services.AddUnique<IPropertyTypeUsageRepository, PropertyTypeUsageRepository>();
        builder.Services.AddUnique<IDataTypeUsageRepository, DataTypeUsageRepository>();
        builder.Services.AddUnique<IDynamicRootRepository, DynamicRootRepository>();
        builder.Services.AddUnique<IWebhookRepository, WebhookRepository>();
        builder.Services.AddUnique<IWebhookLogRepository, WebhookLogRepository>();
        builder.Services.AddUnique<IWebhookRequestRepository, WebhookRequestRepository>();
        builder.Services.AddUnique<IPropertyTypeUsageRepository, PropertyTypeUsageRepository>();
        builder.Services.AddUnique<IDataTypeUsageRepository, DataTypeUsageRepository>();
        builder.Services.AddUnique<ILogViewerRepository, LogViewerRepository>();
        builder.Services.AddUnique<IUserDataRepository, UserDataRepository>();
        builder.Services.AddUnique<INavigationRepository, ContentNavigationRepository>();
        builder.Services.AddUnique<IPublishStatusRepository, PublishStatusRepository>();
        builder.Services.AddUnique<IRepositoryCacheVersionRepository, RepositoryCacheVersionRepository>();
        builder.Services.AddUnique<ILongRunningOperationRepository, LongRunningOperationRepository>();
<<<<<<< HEAD
        builder.Services.AddUnique<ILastSyncedRepository, LastSyncedRepository>();
=======
        builder.Services.AddUnique<IDistributedJobRepository, DistributedJobRepository>();
>>>>>>> 17a54772

        return builder;
    }
}<|MERGE_RESOLUTION|>--- conflicted
+++ resolved
@@ -84,11 +84,8 @@
         builder.Services.AddUnique<IPublishStatusRepository, PublishStatusRepository>();
         builder.Services.AddUnique<IRepositoryCacheVersionRepository, RepositoryCacheVersionRepository>();
         builder.Services.AddUnique<ILongRunningOperationRepository, LongRunningOperationRepository>();
-<<<<<<< HEAD
         builder.Services.AddUnique<ILastSyncedRepository, LastSyncedRepository>();
-=======
         builder.Services.AddUnique<IDistributedJobRepository, DistributedJobRepository>();
->>>>>>> 17a54772
 
         return builder;
     }
