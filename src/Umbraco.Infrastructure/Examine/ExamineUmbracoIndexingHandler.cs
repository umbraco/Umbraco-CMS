--- conflicted
+++ resolved
@@ -168,13 +168,6 @@
         {
             return false;
         }
-<<<<<<< HEAD
-        if (_logger.IsEnabled(Microsoft.Extensions.Logging.LogLevel.Debug))
-        {
-            _logger.LogDebug("Examine shutdown registered with MainDom");
-        }
-=======
->>>>>>> 9bafdbd9
 
         var registeredIndexers =
             _examineManager.Indexes.OfType<IUmbracoIndex>().Count(x => x.EnableDefaultEventHandler);
