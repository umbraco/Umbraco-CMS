using System.Globalization;
using Examine;
using Umbraco.Cms.Core;
using Umbraco.Cms.Core.Scoping;
using Umbraco.Cms.Core.Services;
using Umbraco.Extensions;

namespace Umbraco.Cms.Infrastructure.Examine;

/// <summary>
///     Used to validate a ValueSet for content/media - based on permissions, parent id, etc....
/// </summary>
public class ContentValueSetValidator : ValueSetValidator, IContentValueSetValidator
{
    private const string PathKey = "path";
    private static readonly IEnumerable<string> ValidCategories = new[] {IndexTypes.Content, IndexTypes.Media};
    private readonly IPublicAccessService? _publicAccessService;
    private readonly IScopeProvider? _scopeProvider;

    // used for tests
    public ContentValueSetValidator(bool publishedValuesOnly, int? parentId = null, IEnumerable<string>? includeItemTypes = null, IEnumerable<string>? excludeItemTypes = null)
        : this(publishedValuesOnly, true, null, null, parentId, includeItemTypes, excludeItemTypes)
    {
    }

    public ContentValueSetValidator(
        bool publishedValuesOnly,
        bool supportProtectedContent,
        IPublicAccessService? publicAccessService,
        IScopeProvider? scopeProvider,
        int? parentId = null,
        IEnumerable<string>? includeItemTypes = null,
        IEnumerable<string>? excludeItemTypes = null)
        : base(includeItemTypes, excludeItemTypes, null, null)
    {
        PublishedValuesOnly = publishedValuesOnly;
        SupportProtectedContent = supportProtectedContent;
        ParentId = parentId;
        _publicAccessService = publicAccessService;
        _scopeProvider = scopeProvider;
    }

    protected override IEnumerable<string> ValidIndexCategories => ValidCategories;

    public bool PublishedValuesOnly { get; }
    public bool SupportProtectedContent { get; }
    public int? ParentId { get; }

    public bool ValidatePath(string path, string category)
    {
        //check if this document is a descendent of the parent
        if (ParentId.HasValue && ParentId.Value > 0)
        {
            // we cannot return FAILED here because we need the value set to get into the indexer and then deal with it from there
            // because we need to remove anything that doesn't pass by parent Id in the cases that umbraco data is moved to an illegal parent.
            if (!path.Contains(string.Concat(",", ParentId.Value.ToString(CultureInfo.InvariantCulture), ",")))
            {
                return false;
            }
        }

        return true;
    }

    public bool ValidateRecycleBin(string path, string category)
    {
        var recycleBinId = category == IndexTypes.Content
            ? Constants.System.RecycleBinContentString
            : Constants.System.RecycleBinMediaString;

        //check for recycle bin
        if (PublishedValuesOnly)
        {
            if (path.Contains(string.Concat(",", recycleBinId, ",")))
            {
                return false;
            }
        }

        return true;
    }

    public bool ValidateProtectedContent(string path, string category)
    {
        if (category == IndexTypes.Content && !SupportProtectedContent)
        {
            //if the service is null we can't look this up so we'll return false
            if (_publicAccessService == null || _scopeProvider == null)
            {
                return false;
            }

            // explicit scope since we may be in a background thread
            using (_scopeProvider.CreateScope(autoComplete: true))
            {
                if (_publicAccessService.IsProtected(path).Success)
                {
                    return false;
                }
            }
        }

        return true;
    }

    public override ValueSetValidationResult Validate(ValueSet valueSet)
    {
        ValueSetValidationResult baseValidate = base.Validate(valueSet);
        valueSet = baseValidate.ValueSet;
        if (baseValidate.Status == ValueSetValidationStatus.Failed)
        {
            return new ValueSetValidationResult(ValueSetValidationStatus.Failed, valueSet);
        }

        var isFiltered = baseValidate.Status == ValueSetValidationStatus.Filtered;

        var filteredValues = valueSet.Values.ToDictionary(x => x.Key, x => x.Value.ToList());
        //check for published content
        if (valueSet.Category == IndexTypes.Content && PublishedValuesOnly)
        {
<<<<<<< HEAD
            // Notes on status on the result:
            // A result status of filtered means that this whole value set result is to be filtered from the index
            // For example the path is incorrect or it is in the recycle bin
            // It does not mean that the values it contains have been through a filtering (for example if an language variant is not published)
            // See notes on issue 11383

            var baseValidate = base.Validate(valueSet);
            valueSet = baseValidate.ValueSet;
            if (baseValidate.Status == ValueSetValidationStatus.Failed)
=======
            if (!valueSet.Values.TryGetValue(UmbracoExamineFieldNames.PublishedFieldName, out IReadOnlyList<object>? published))
            {
>>>>>>> dcb54c1f
                return new ValueSetValidationResult(ValueSetValidationStatus.Failed, valueSet);
            }

<<<<<<< HEAD
            var filteredValues = valueSet.Values.ToDictionary(x => x.Key, x => x.Value.ToList());
            //check for published content
            if (valueSet.Category == IndexTypes.Content && PublishedValuesOnly)
=======
            if (!published[0].Equals("y"))
>>>>>>> dcb54c1f
            {
                return new ValueSetValidationResult(ValueSetValidationStatus.Failed, valueSet);
            }

            //deal with variants, if there are unpublished variants than we need to remove them from the value set
            if (valueSet.Values.TryGetValue(UmbracoExamineFieldNames.VariesByCultureFieldName, out IReadOnlyList<object>? variesByCulture)
                && variesByCulture.Count > 0 && variesByCulture[0].Equals("y"))
            {
                //so this valueset is for a content that varies by culture, now check for non-published cultures and remove those values
                foreach (KeyValuePair<string, IReadOnlyList<object>> publishField in valueSet.Values
                             .Where(x => x.Key.StartsWith($"{UmbracoExamineFieldNames.PublishedFieldName}_")).ToList())
                {
                    if (publishField.Value.Count <= 0 || !publishField.Value[0].Equals("y"))
                    {
                        //this culture is not published, so remove all of these culture values
                        var cultureSuffix = publishField.Key.Substring(publishField.Key.LastIndexOf('_'));
                        foreach (KeyValuePair<string, IReadOnlyList<object>> cultureField in valueSet.Values
                                     .Where(x => x.Key.InvariantEndsWith(cultureSuffix)).ToList())
                        {
<<<<<<< HEAD
                            //this culture is not published, so remove all of these culture values
                            var cultureSuffix = publishField.Key.Substring(publishField.Key.LastIndexOf('_'));
                            foreach (var cultureField in valueSet.Values.Where(x => x.Key.InvariantEndsWith(cultureSuffix)).ToList())
                            {
                                filteredValues.Remove(cultureField.Key);
                            }
=======
                            filteredValues.Remove(cultureField.Key);
                            isFiltered = true;
>>>>>>> dcb54c1f
                        }
                    }
                }
            }
        }

<<<<<<< HEAD
            //must have a 'path'
            if (!valueSet.Values.TryGetValue(PathKey, out var pathValues)) return new ValueSetValidationResult(ValueSetValidationStatus.Failed, valueSet);
            if (pathValues.Count == 0) return new ValueSetValidationResult(ValueSetValidationStatus.Failed, valueSet);
            if (pathValues[0] == null) return new ValueSetValidationResult(ValueSetValidationStatus.Failed, valueSet);
            if (pathValues[0].ToString().IsNullOrWhiteSpace()) return new ValueSetValidationResult(ValueSetValidationStatus.Failed, valueSet);
            var path = pathValues[0].ToString();

            var filteredValueSet = new ValueSet(valueSet.Id, valueSet.Category, valueSet.ItemType, filteredValues.ToDictionary(x=>x.Key, x=> (IEnumerable<object>)x.Value));

            // We need to validate the path of the content based on ParentId, protected content and recycle bin rules.
            // We cannot return FAILED here because we need the value set to get into the indexer and then deal with it from there
            // because we need to remove anything that doesn't pass by protected content in the cases that umbraco data is moved to an illegal parent.
            // Therefore we return FILTERED to indicate this whole set needs to be filtered out
            if (!ValidatePath(path!, valueSet.Category)
                || !ValidateRecycleBin(path!, valueSet.Category)
                || !ValidateProtectedContent(path!, valueSet.Category))
                return new ValueSetValidationResult(ValueSetValidationStatus.Filtered, filteredValueSet);

            return new ValueSetValidationResult(ValueSetValidationStatus.Valid, filteredValueSet);
=======
        //must have a 'path'
        if (!valueSet.Values.TryGetValue(PathKey, out IReadOnlyList<object>? pathValues))
        {
            return new ValueSetValidationResult(ValueSetValidationStatus.Failed, valueSet);
>>>>>>> dcb54c1f
        }

        if (pathValues.Count == 0)
        {
            return new ValueSetValidationResult(ValueSetValidationStatus.Failed, valueSet);
        }

        if (pathValues[0] == null)
        {
            return new ValueSetValidationResult(ValueSetValidationStatus.Failed, valueSet);
        }

        if (pathValues[0].ToString().IsNullOrWhiteSpace())
        {
            return new ValueSetValidationResult(ValueSetValidationStatus.Failed, valueSet);
        }

        var path = pathValues[0].ToString();

        var filteredValueSet = new ValueSet(valueSet.Id, valueSet.Category, valueSet.ItemType, filteredValues.ToDictionary(x => x.Key, x => (IEnumerable<object>)x.Value));
        // We need to validate the path of the content based on ParentId, protected content and recycle bin rules.
        // We cannot return FAILED here because we need the value set to get into the indexer and then deal with it from there
        // because we need to remove anything that doesn't pass by protected content in the cases that umbraco data is moved to an illegal parent.
        if (!ValidatePath(path!, valueSet.Category)
            || !ValidateRecycleBin(path!, valueSet.Category)
            || !ValidateProtectedContent(path!, valueSet.Category))
        {
            return new ValueSetValidationResult(ValueSetValidationStatus.Filtered, filteredValueSet);
        }

        return new ValueSetValidationResult(
            isFiltered ? ValueSetValidationStatus.Filtered : ValueSetValidationStatus.Valid, filteredValueSet);
    }
}<|MERGE_RESOLUTION|>--- conflicted
+++ resolved
@@ -13,7 +13,7 @@
 public class ContentValueSetValidator : ValueSetValidator, IContentValueSetValidator
 {
     private const string PathKey = "path";
-    private static readonly IEnumerable<string> ValidCategories = new[] {IndexTypes.Content, IndexTypes.Media};
+    private static readonly IEnumerable<string> ValidCategories = new[] { IndexTypes.Content, IndexTypes.Media };
     private readonly IPublicAccessService? _publicAccessService;
     private readonly IScopeProvider? _scopeProvider;
 
@@ -105,6 +105,12 @@
 
     public override ValueSetValidationResult Validate(ValueSet valueSet)
     {
+        // Notes on status on the result:
+        // A result status of filtered means that this whole value set result is to be filtered from the index
+        // For example the path is incorrect or it is in the recycle bin
+        // It does not mean that the values it contains have been through a filtering (for example if an language variant is not published)
+        // See notes on issue 11383
+
         ValueSetValidationResult baseValidate = base.Validate(valueSet);
         valueSet = baseValidate.ValueSet;
         if (baseValidate.Status == ValueSetValidationStatus.Failed)
@@ -112,98 +118,44 @@
             return new ValueSetValidationResult(ValueSetValidationStatus.Failed, valueSet);
         }
 
-        var isFiltered = baseValidate.Status == ValueSetValidationStatus.Filtered;
-
         var filteredValues = valueSet.Values.ToDictionary(x => x.Key, x => x.Value.ToList());
         //check for published content
         if (valueSet.Category == IndexTypes.Content && PublishedValuesOnly)
         {
-<<<<<<< HEAD
-            // Notes on status on the result:
-            // A result status of filtered means that this whole value set result is to be filtered from the index
-            // For example the path is incorrect or it is in the recycle bin
-            // It does not mean that the values it contains have been through a filtering (for example if an language variant is not published)
-            // See notes on issue 11383
-
-            var baseValidate = base.Validate(valueSet);
-            valueSet = baseValidate.ValueSet;
-            if (baseValidate.Status == ValueSetValidationStatus.Failed)
-=======
             if (!valueSet.Values.TryGetValue(UmbracoExamineFieldNames.PublishedFieldName, out IReadOnlyList<object>? published))
             {
->>>>>>> dcb54c1f
                 return new ValueSetValidationResult(ValueSetValidationStatus.Failed, valueSet);
             }
 
-<<<<<<< HEAD
-            var filteredValues = valueSet.Values.ToDictionary(x => x.Key, x => x.Value.ToList());
-            //check for published content
-            if (valueSet.Category == IndexTypes.Content && PublishedValuesOnly)
-=======
             if (!published[0].Equals("y"))
->>>>>>> dcb54c1f
             {
                 return new ValueSetValidationResult(ValueSetValidationStatus.Failed, valueSet);
             }
 
             //deal with variants, if there are unpublished variants than we need to remove them from the value set
-            if (valueSet.Values.TryGetValue(UmbracoExamineFieldNames.VariesByCultureFieldName, out IReadOnlyList<object>? variesByCulture)
+            if (valueSet.Values.TryGetValue(UmbracoExamineFieldNames.VariesByCultureFieldName, out var variesByCulture)
                 && variesByCulture.Count > 0 && variesByCulture[0].Equals("y"))
             {
                 //so this valueset is for a content that varies by culture, now check for non-published cultures and remove those values
-                foreach (KeyValuePair<string, IReadOnlyList<object>> publishField in valueSet.Values
-                             .Where(x => x.Key.StartsWith($"{UmbracoExamineFieldNames.PublishedFieldName}_")).ToList())
+                foreach (KeyValuePair<string, IReadOnlyList<object>> publishField in valueSet.Values.Where(x => x.Key.StartsWith($"{UmbracoExamineFieldNames.PublishedFieldName}_")).ToList())
                 {
                     if (publishField.Value.Count <= 0 || !publishField.Value[0].Equals("y"))
                     {
                         //this culture is not published, so remove all of these culture values
                         var cultureSuffix = publishField.Key.Substring(publishField.Key.LastIndexOf('_'));
-                        foreach (KeyValuePair<string, IReadOnlyList<object>> cultureField in valueSet.Values
-                                     .Where(x => x.Key.InvariantEndsWith(cultureSuffix)).ToList())
+                        foreach (KeyValuePair<string, IReadOnlyList<object>> cultureField in valueSet.Values.Where(x => x.Key.InvariantEndsWith(cultureSuffix)).ToList())
                         {
-<<<<<<< HEAD
-                            //this culture is not published, so remove all of these culture values
-                            var cultureSuffix = publishField.Key.Substring(publishField.Key.LastIndexOf('_'));
-                            foreach (var cultureField in valueSet.Values.Where(x => x.Key.InvariantEndsWith(cultureSuffix)).ToList())
-                            {
-                                filteredValues.Remove(cultureField.Key);
-                            }
-=======
                             filteredValues.Remove(cultureField.Key);
-                            isFiltered = true;
->>>>>>> dcb54c1f
                         }
                     }
                 }
             }
         }
 
-<<<<<<< HEAD
-            //must have a 'path'
-            if (!valueSet.Values.TryGetValue(PathKey, out var pathValues)) return new ValueSetValidationResult(ValueSetValidationStatus.Failed, valueSet);
-            if (pathValues.Count == 0) return new ValueSetValidationResult(ValueSetValidationStatus.Failed, valueSet);
-            if (pathValues[0] == null) return new ValueSetValidationResult(ValueSetValidationStatus.Failed, valueSet);
-            if (pathValues[0].ToString().IsNullOrWhiteSpace()) return new ValueSetValidationResult(ValueSetValidationStatus.Failed, valueSet);
-            var path = pathValues[0].ToString();
-
-            var filteredValueSet = new ValueSet(valueSet.Id, valueSet.Category, valueSet.ItemType, filteredValues.ToDictionary(x=>x.Key, x=> (IEnumerable<object>)x.Value));
-
-            // We need to validate the path of the content based on ParentId, protected content and recycle bin rules.
-            // We cannot return FAILED here because we need the value set to get into the indexer and then deal with it from there
-            // because we need to remove anything that doesn't pass by protected content in the cases that umbraco data is moved to an illegal parent.
-            // Therefore we return FILTERED to indicate this whole set needs to be filtered out
-            if (!ValidatePath(path!, valueSet.Category)
-                || !ValidateRecycleBin(path!, valueSet.Category)
-                || !ValidateProtectedContent(path!, valueSet.Category))
-                return new ValueSetValidationResult(ValueSetValidationStatus.Filtered, filteredValueSet);
-
-            return new ValueSetValidationResult(ValueSetValidationStatus.Valid, filteredValueSet);
-=======
         //must have a 'path'
         if (!valueSet.Values.TryGetValue(PathKey, out IReadOnlyList<object>? pathValues))
         {
             return new ValueSetValidationResult(ValueSetValidationStatus.Failed, valueSet);
->>>>>>> dcb54c1f
         }
 
         if (pathValues.Count == 0)
@@ -224,9 +176,11 @@
         var path = pathValues[0].ToString();
 
         var filteredValueSet = new ValueSet(valueSet.Id, valueSet.Category, valueSet.ItemType, filteredValues.ToDictionary(x => x.Key, x => (IEnumerable<object>)x.Value));
+
         // We need to validate the path of the content based on ParentId, protected content and recycle bin rules.
         // We cannot return FAILED here because we need the value set to get into the indexer and then deal with it from there
         // because we need to remove anything that doesn't pass by protected content in the cases that umbraco data is moved to an illegal parent.
+        // Therefore we return FILTERED to indicate this whole set needs to be filtered out
         if (!ValidatePath(path!, valueSet.Category)
             || !ValidateRecycleBin(path!, valueSet.Category)
             || !ValidateProtectedContent(path!, valueSet.Category))
@@ -234,7 +188,6 @@
             return new ValueSetValidationResult(ValueSetValidationStatus.Filtered, filteredValueSet);
         }
 
-        return new ValueSetValidationResult(
-            isFiltered ? ValueSetValidationStatus.Filtered : ValueSetValidationStatus.Valid, filteredValueSet);
+        return new ValueSetValidationResult(ValueSetValidationStatus.Valid, filteredValueSet);
     }
 }