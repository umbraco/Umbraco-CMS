<<<<<<< HEAD
using System.Collections.Generic;
using System.Linq;
=======
>>>>>>> dcb54c1f
using Examine;
using Umbraco.Extensions;

namespace Umbraco.Cms.Infrastructure.Examine;

/// <summary>
///     Performing basic validation of a value set
/// </summary>
public class ValueSetValidator : IValueSetValidator
{
    public ValueSetValidator(
        IEnumerable<string>? includeItemTypes,
        IEnumerable<string>? excludeItemTypes,
        IEnumerable<string>? includeFields,
        IEnumerable<string>? excludeFields)
    {
        IncludeItemTypes = includeItemTypes;
        ExcludeItemTypes = excludeItemTypes;
        IncludeFields = includeFields;
        ExcludeFields = excludeFields;
        ValidIndexCategories = null;
    }

    /// <summary>
    ///     Optional inclusion list of content types to index
    /// </summary>
    /// <remarks>
    ///     All other types will be ignored if they do not match this list
    /// </remarks>
    public IEnumerable<string>? IncludeItemTypes { get; }

    /// <summary>
    ///     Optional exclusion list of content types to ignore
    /// </summary>
    /// <remarks>
    ///     Any content type alias matched in this will not be included in the index
    /// </remarks>
    public IEnumerable<string>? ExcludeItemTypes { get; }

    /// <summary>
    ///     Optional inclusion list of index fields to index
    /// </summary>
    /// <remarks>
    ///     If specified, all other fields in a <see cref="ValueSet" /> will be filtered
    /// </remarks>
    public IEnumerable<string>? IncludeFields { get; }

    /// <summary>
    ///     Optional exclusion list of index fields
    /// </summary>
    /// <remarks>
    ///     If specified, all fields matching these field names will be filtered from the <see cref="ValueSet" />
    /// </remarks>
    public IEnumerable<string>? ExcludeFields { get; }

    protected virtual IEnumerable<string>? ValidIndexCategories { get; }

    public virtual ValueSetValidationResult Validate(ValueSet valueSet)
    {
        if (ValidIndexCategories != null && !ValidIndexCategories.InvariantContains(valueSet.Category))
        {
            return new ValueSetValidationResult(ValueSetValidationStatus.Failed, valueSet);
        }

        // check if this document is of a correct type of node type alias
        if (IncludeItemTypes != null && !IncludeItemTypes.InvariantContains(valueSet.ItemType))
        {
<<<<<<< HEAD
            // Notes on status on the result:
            // A result status of filtered means that this whole value set result is to be filtered from the index
            // For example the path is incorrect or it is in the recycle bin
            // It does not mean that the values it contains have been through a filtering (for example if an language variant is not published)
            // See notes on issue 11383

            if (ValidIndexCategories != null && !ValidIndexCategories.InvariantContains(valueSet.Category))
                return new ValueSetValidationResult(ValueSetValidationStatus.Failed, valueSet);
=======
            return new ValueSetValidationResult(ValueSetValidationStatus.Failed, valueSet);
        }
>>>>>>> dcb54c1f

        // if this node type is part of our exclusion list
        if (ExcludeItemTypes != null && ExcludeItemTypes.InvariantContains(valueSet.ItemType))
        {
            return new ValueSetValidationResult(ValueSetValidationStatus.Failed, valueSet);
        }

        var isFiltered = false;

<<<<<<< HEAD
            var filteredValues = valueSet.Values.ToDictionary(x => x.Key, x => x.Value.ToList());
            //filter based on the fields provided (if any)
            if (IncludeFields != null || ExcludeFields != null)
=======
        var filteredValues = valueSet.Values.ToDictionary(x => x.Key, x => x.Value.ToList());

        // filter based on the fields provided (if any)
        if (IncludeFields != null || ExcludeFields != null)
        {
            foreach (var key in valueSet.Values.Keys.ToList())
>>>>>>> dcb54c1f
            {
                if (IncludeFields != null && !IncludeFields.InvariantContains(key))
                {
<<<<<<< HEAD
                    if (IncludeFields != null && !IncludeFields.InvariantContains(key))
                    {
                        filteredValues.Remove(key); //remove any value with a key that doesn't match the inclusion list
                    }

                    if (ExcludeFields != null && ExcludeFields.InvariantContains(key))
                    {
                        filteredValues.Remove(key); //remove any value with a key that matches the exclusion list
                    }
=======
                    filteredValues.Remove(key); // remove any value with a key that doesn't match the inclusion list
                    isFiltered = true;
                }
>>>>>>> dcb54c1f

                if (ExcludeFields != null && ExcludeFields.InvariantContains(key))
                {
                    filteredValues.Remove(key); // remove any value with a key that matches the exclusion list
                    isFiltered = true;
                }
            }
<<<<<<< HEAD

            var filteredValueSet = new ValueSet(valueSet.Id, valueSet.Category, valueSet.ItemType, filteredValues.ToDictionary(x => x.Key, x => (IEnumerable<object>)x.Value));
            return new ValueSetValidationResult(ValueSetValidationStatus.Valid, filteredValueSet);
=======
>>>>>>> dcb54c1f
        }

        var filteredValueSet = new ValueSet(valueSet.Id, valueSet.Category, valueSet.ItemType, filteredValues.ToDictionary(x => x.Key, x => (IEnumerable<object>)x.Value));
        return new ValueSetValidationResult(
            isFiltered ? ValueSetValidationStatus.Filtered : ValueSetValidationStatus.Valid, filteredValueSet);
    }
}<|MERGE_RESOLUTION|>--- conflicted
+++ resolved
@@ -1,8 +1,3 @@
-<<<<<<< HEAD
-using System.Collections.Generic;
-using System.Linq;
-=======
->>>>>>> dcb54c1f
 using Examine;
 using Umbraco.Extensions;
 
@@ -62,6 +57,12 @@
 
     public virtual ValueSetValidationResult Validate(ValueSet valueSet)
     {
+        /* Notes on status on the result:
+         * A result status of filtered means that this whole value set result is to be filtered from the index
+         * For example the path is incorrect or it is in the recycle bin
+         * It does not mean that the values it contains have been through a filtering (for example if an language variant is not published)
+         * See notes on issue 11383 */
+
         if (ValidIndexCategories != null && !ValidIndexCategories.InvariantContains(valueSet.Category))
         {
             return new ValueSetValidationResult(ValueSetValidationStatus.Failed, valueSet);
@@ -70,19 +71,8 @@
         // check if this document is of a correct type of node type alias
         if (IncludeItemTypes != null && !IncludeItemTypes.InvariantContains(valueSet.ItemType))
         {
-<<<<<<< HEAD
-            // Notes on status on the result:
-            // A result status of filtered means that this whole value set result is to be filtered from the index
-            // For example the path is incorrect or it is in the recycle bin
-            // It does not mean that the values it contains have been through a filtering (for example if an language variant is not published)
-            // See notes on issue 11383
-
-            if (ValidIndexCategories != null && !ValidIndexCategories.InvariantContains(valueSet.Category))
-                return new ValueSetValidationResult(ValueSetValidationStatus.Failed, valueSet);
-=======
             return new ValueSetValidationResult(ValueSetValidationStatus.Failed, valueSet);
         }
->>>>>>> dcb54c1f
 
         // if this node type is part of our exclusion list
         if (ExcludeItemTypes != null && ExcludeItemTypes.InvariantContains(valueSet.ItemType))
@@ -90,55 +80,27 @@
             return new ValueSetValidationResult(ValueSetValidationStatus.Failed, valueSet);
         }
 
-        var isFiltered = false;
-
-<<<<<<< HEAD
-            var filteredValues = valueSet.Values.ToDictionary(x => x.Key, x => x.Value.ToList());
-            //filter based on the fields provided (if any)
-            if (IncludeFields != null || ExcludeFields != null)
-=======
         var filteredValues = valueSet.Values.ToDictionary(x => x.Key, x => x.Value.ToList());
 
         // filter based on the fields provided (if any)
         if (IncludeFields != null || ExcludeFields != null)
         {
             foreach (var key in valueSet.Values.Keys.ToList())
->>>>>>> dcb54c1f
             {
                 if (IncludeFields != null && !IncludeFields.InvariantContains(key))
                 {
-<<<<<<< HEAD
-                    if (IncludeFields != null && !IncludeFields.InvariantContains(key))
-                    {
-                        filteredValues.Remove(key); //remove any value with a key that doesn't match the inclusion list
-                    }
-
-                    if (ExcludeFields != null && ExcludeFields.InvariantContains(key))
-                    {
-                        filteredValues.Remove(key); //remove any value with a key that matches the exclusion list
-                    }
-=======
                     filteredValues.Remove(key); // remove any value with a key that doesn't match the inclusion list
-                    isFiltered = true;
                 }
->>>>>>> dcb54c1f
 
                 if (ExcludeFields != null && ExcludeFields.InvariantContains(key))
                 {
                     filteredValues.Remove(key); // remove any value with a key that matches the exclusion list
-                    isFiltered = true;
                 }
+
             }
-<<<<<<< HEAD
-
-            var filteredValueSet = new ValueSet(valueSet.Id, valueSet.Category, valueSet.ItemType, filteredValues.ToDictionary(x => x.Key, x => (IEnumerable<object>)x.Value));
-            return new ValueSetValidationResult(ValueSetValidationStatus.Valid, filteredValueSet);
-=======
->>>>>>> dcb54c1f
         }
 
         var filteredValueSet = new ValueSet(valueSet.Id, valueSet.Category, valueSet.ItemType, filteredValues.ToDictionary(x => x.Key, x => (IEnumerable<object>)x.Value));
-        return new ValueSetValidationResult(
-            isFiltered ? ValueSetValidationStatus.Filtered : ValueSetValidationStatus.Valid, filteredValueSet);
+        return new ValueSetValidationResult(ValueSetValidationStatus.Valid, filteredValueSet);
     }
 }