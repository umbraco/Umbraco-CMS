--- conflicted
+++ resolved
@@ -3,11 +3,8 @@
 using Microsoft.Extensions.Options;
 using Umbraco.Cms.Core;
 using Umbraco.Cms.Core.Configuration.Models;
-<<<<<<< HEAD
 using Umbraco.Cms.Core.DeliveryApi;
-=======
 using Umbraco.Cms.Core.HostedServices;
->>>>>>> 86e7343f
 using Umbraco.Cms.Core.Scoping;
 using Umbraco.Cms.Core.Services;
 using Umbraco.Cms.Core.Services.Changes;
@@ -33,7 +30,7 @@
     private readonly IDeliveryApiContentIndexHelper _deliveryApiContentIndexHelper;
     private readonly IBackgroundTaskQueue _backgroundTaskQueue;
     private readonly IDeliveryApiCompositeIdHandler _deliveryApiCompositeIdHandler;
-    
+
 
     public DeliveryApiIndexingHandler(
         ExamineIndexingMainDomHandler mainDomHandler,
