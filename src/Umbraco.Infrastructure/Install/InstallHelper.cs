using Microsoft.Extensions.Logging;
using Microsoft.Extensions.Options;
using Umbraco.Cms.Core;
using Umbraco.Cms.Core.Configuration;
using Umbraco.Cms.Core.Configuration.Models;
using Umbraco.Cms.Core.Install.Models;
using Umbraco.Cms.Core.Net;
using Umbraco.Cms.Core.Services;
using Umbraco.Cms.Core.Web;
using Umbraco.Cms.Infrastructure.Migrations.Install;
using Umbraco.Cms.Infrastructure.Persistence;
using Umbraco.Extensions;

namespace Umbraco.Cms.Infrastructure.Install;

public sealed class InstallHelper
{
    private readonly IOptionsMonitor<ConnectionStrings> _connectionStrings;
    private readonly ICookieManager _cookieManager;
    private readonly DatabaseBuilder _databaseBuilder;
    private readonly IInstallationService _installationService;
    private readonly ILogger<InstallHelper> _logger;
    private readonly IUmbracoDatabaseFactory _umbracoDatabaseFactory;
    private readonly IUmbracoVersion _umbracoVersion;
    private readonly IUserAgentProvider _userAgentProvider;
    private InstallationType? _installationType;

    public InstallHelper(
        DatabaseBuilder databaseBuilder,
        ILogger<InstallHelper> logger,
        IUmbracoVersion umbracoVersion,
        IOptionsMonitor<ConnectionStrings> connectionStrings,
        IInstallationService installationService,
        ICookieManager cookieManager,
        IUserAgentProvider userAgentProvider,
        IUmbracoDatabaseFactory umbracoDatabaseFactory)
    {
        _logger = logger;
        _umbracoVersion = umbracoVersion;
        _databaseBuilder = databaseBuilder;
        _connectionStrings = connectionStrings;
        _installationService = installationService;
        _cookieManager = cookieManager;
        _userAgentProvider = userAgentProvider;
        _umbracoDatabaseFactory = umbracoDatabaseFactory;

<<<<<<< HEAD
        // We need to initialize the type already, as we can't detect later, if the connection string is added on the fly.
        GetInstallationType();
    }
=======
        public InstallHelper(
            DatabaseBuilder databaseBuilder,
            ILogger<InstallHelper> logger,
            IUmbracoVersion umbracoVersion,
            IOptionsMonitor<ConnectionStrings> connectionStrings,
            IInstallationService installationService,
            ICookieManager cookieManager,
            IUserAgentProvider userAgentProvider,
            IUmbracoDatabaseFactory umbracoDatabaseFactory)
        {
            _logger = logger;
            _umbracoVersion = umbracoVersion;
            _databaseBuilder = databaseBuilder;
            _connectionStrings = connectionStrings;
            _installationService = installationService;
            _cookieManager = cookieManager;
            _userAgentProvider = userAgentProvider;
            _umbracoDatabaseFactory = umbracoDatabaseFactory;
>>>>>>> adcc9a0e

    /// <summary>
    ///     Checks if this is a brand new install, meaning that there is no configured database connection or the database is
    ///     empty.
    /// </summary>
    /// <value>
    ///     <c>true</c> if this is a brand new install; otherwise, <c>false</c>.
    /// </value>
    private bool IsBrandNewInstall =>
        _connectionStrings.Get(Constants.System.UmbracoConnectionName).IsConnectionStringConfigured() == false ||
        _databaseBuilder.IsDatabaseConfigured == false ||
        _databaseBuilder.CanConnectToDatabase == false ||
        _databaseBuilder.IsUmbracoInstalled() == false;

    public InstallationType GetInstallationType() => _installationType ??=
        IsBrandNewInstall ? InstallationType.NewInstall : InstallationType.Upgrade;

    public async Task SetInstallStatusAsync(bool isCompleted, string errorMsg)
    {
        try
        {
            var userAgent = _userAgentProvider.GetUserAgent();

<<<<<<< HEAD
            // Check for current install ID
            var installCookie = _cookieManager.GetCookieValue(Constants.Web.InstallerCookieName);
            if (!Guid.TryParse(installCookie, out Guid installId))
            {
                installId = Guid.NewGuid();
=======
                var dbProvider = string.Empty;
                if (IsBrandNewInstall == false)
                {
                    // we don't have DatabaseProvider anymore... doing it differently
                    //dbProvider = ApplicationContext.Current.DatabaseContext.DatabaseProvider.ToString();
                    dbProvider = _umbracoDatabaseFactory.SqlContext.SqlSyntax.DbProvider;
                }

                var installLog = new InstallLog(
                    installId: installId,
                    isUpgrade: IsBrandNewInstall == false,
                    installCompleted: isCompleted,
                    timestamp: DateTime.Now,
                    versionMajor: _umbracoVersion.Version.Major,
                    versionMinor: _umbracoVersion.Version.Minor,
                    versionPatch: _umbracoVersion.Version.Build,
                    versionComment: _umbracoVersion.Comment,
                    error: errorMsg,
                    userAgent: userAgent,
                    dbProvider: dbProvider);
>>>>>>> adcc9a0e

                _cookieManager.SetCookieValue(Constants.Web.InstallerCookieName, installId.ToString());
            }

            var dbProvider = string.Empty;
            if (IsBrandNewInstall == false)
            {
                // we don't have DatabaseProvider anymore... doing it differently
                // dbProvider = ApplicationContext.Current.DatabaseContext.DatabaseProvider.ToString();
                dbProvider = _umbracoDatabaseFactory.SqlContext.SqlSyntax.DbProvider;
            }

<<<<<<< HEAD
            var installLog = new InstallLog(installId, IsBrandNewInstall == false,
                isCompleted, DateTime.Now, _umbracoVersion.Version.Major,
                _umbracoVersion.Version.Minor, _umbracoVersion.Version.Build,
                _umbracoVersion.Comment, errorMsg, userAgent,
                dbProvider);

            await _installationService.LogInstall(installLog);
        }
        catch (Exception ex)
        {
            _logger.LogError(ex, "An error occurred in InstallStatus trying to check upgrades");
        }
=======
        /// <summary>
        /// Checks if this is a brand new install, meaning that there is no configured database connection or the database is empty.
        /// </summary>
        /// <value>
        ///   <c>true</c> if this is a brand new install; otherwise, <c>false</c>.
        /// </value>
        private bool IsBrandNewInstall =>
            _connectionStrings.CurrentValue.IsConnectionStringConfigured() == false ||
            _databaseBuilder.IsDatabaseConfigured == false ||
            _databaseBuilder.CanConnectToDatabase == false ||
            _databaseBuilder.IsUmbracoInstalled() == false;
>>>>>>> adcc9a0e
    }
}<|MERGE_RESOLUTION|>--- conflicted
+++ resolved
@@ -10,45 +10,22 @@
 using Umbraco.Cms.Infrastructure.Migrations.Install;
 using Umbraco.Cms.Infrastructure.Persistence;
 using Umbraco.Extensions;
+using Constants = Umbraco.Cms.Core.Constants;
 
-namespace Umbraco.Cms.Infrastructure.Install;
+namespace Umbraco.Cms.Infrastructure.Install
+{
+    public sealed class InstallHelper
+    {
+        private readonly DatabaseBuilder _databaseBuilder;
+        private readonly ILogger<InstallHelper> _logger;
+        private readonly IUmbracoVersion _umbracoVersion;
+        private readonly IOptionsMonitor<ConnectionStrings> _connectionStrings;
+        private readonly IInstallationService _installationService;
+        private readonly ICookieManager _cookieManager;
+        private readonly IUserAgentProvider _userAgentProvider;
+        private readonly IUmbracoDatabaseFactory _umbracoDatabaseFactory;
+        private InstallationType? _installationType;
 
-public sealed class InstallHelper
-{
-    private readonly IOptionsMonitor<ConnectionStrings> _connectionStrings;
-    private readonly ICookieManager _cookieManager;
-    private readonly DatabaseBuilder _databaseBuilder;
-    private readonly IInstallationService _installationService;
-    private readonly ILogger<InstallHelper> _logger;
-    private readonly IUmbracoDatabaseFactory _umbracoDatabaseFactory;
-    private readonly IUmbracoVersion _umbracoVersion;
-    private readonly IUserAgentProvider _userAgentProvider;
-    private InstallationType? _installationType;
-
-    public InstallHelper(
-        DatabaseBuilder databaseBuilder,
-        ILogger<InstallHelper> logger,
-        IUmbracoVersion umbracoVersion,
-        IOptionsMonitor<ConnectionStrings> connectionStrings,
-        IInstallationService installationService,
-        ICookieManager cookieManager,
-        IUserAgentProvider userAgentProvider,
-        IUmbracoDatabaseFactory umbracoDatabaseFactory)
-    {
-        _logger = logger;
-        _umbracoVersion = umbracoVersion;
-        _databaseBuilder = databaseBuilder;
-        _connectionStrings = connectionStrings;
-        _installationService = installationService;
-        _cookieManager = cookieManager;
-        _userAgentProvider = userAgentProvider;
-        _umbracoDatabaseFactory = umbracoDatabaseFactory;
-
-<<<<<<< HEAD
-        // We need to initialize the type already, as we can't detect later, if the connection string is added on the fly.
-        GetInstallationType();
-    }
-=======
         public InstallHelper(
             DatabaseBuilder databaseBuilder,
             ILogger<InstallHelper> logger,
@@ -67,37 +44,28 @@
             _cookieManager = cookieManager;
             _userAgentProvider = userAgentProvider;
             _umbracoDatabaseFactory = umbracoDatabaseFactory;
->>>>>>> adcc9a0e
 
-    /// <summary>
-    ///     Checks if this is a brand new install, meaning that there is no configured database connection or the database is
-    ///     empty.
-    /// </summary>
-    /// <value>
-    ///     <c>true</c> if this is a brand new install; otherwise, <c>false</c>.
-    /// </value>
-    private bool IsBrandNewInstall =>
-        _connectionStrings.Get(Constants.System.UmbracoConnectionName).IsConnectionStringConfigured() == false ||
-        _databaseBuilder.IsDatabaseConfigured == false ||
-        _databaseBuilder.CanConnectToDatabase == false ||
-        _databaseBuilder.IsUmbracoInstalled() == false;
+            // We need to initialize the type already, as we can't detect later, if the connection string is added on the fly.
+            GetInstallationType();
+        }
 
-    public InstallationType GetInstallationType() => _installationType ??=
-        IsBrandNewInstall ? InstallationType.NewInstall : InstallationType.Upgrade;
+        public InstallationType GetInstallationType() => _installationType ??= IsBrandNewInstall ? InstallationType.NewInstall : InstallationType.Upgrade;
 
-    public async Task SetInstallStatusAsync(bool isCompleted, string errorMsg)
-    {
-        try
+        public async Task SetInstallStatusAsync(bool isCompleted, string errorMsg)
         {
-            var userAgent = _userAgentProvider.GetUserAgent();
+            try
+            {
+                var userAgent = _userAgentProvider.GetUserAgent();
 
-<<<<<<< HEAD
-            // Check for current install ID
-            var installCookie = _cookieManager.GetCookieValue(Constants.Web.InstallerCookieName);
-            if (!Guid.TryParse(installCookie, out Guid installId))
-            {
-                installId = Guid.NewGuid();
-=======
+                // Check for current install ID
+                var installCookie = _cookieManager.GetCookieValue(Constants.Web.InstallerCookieName);
+                if (!Guid.TryParse(installCookie, out var installId))
+                {
+                    installId = Guid.NewGuid();
+
+                    _cookieManager.SetCookieValue(Constants.Web.InstallerCookieName, installId.ToString());
+                }
+
                 var dbProvider = string.Empty;
                 if (IsBrandNewInstall == false)
                 {
@@ -118,33 +86,15 @@
                     error: errorMsg,
                     userAgent: userAgent,
                     dbProvider: dbProvider);
->>>>>>> adcc9a0e
 
-                _cookieManager.SetCookieValue(Constants.Web.InstallerCookieName, installId.ToString());
+                await _installationService.LogInstall(installLog);
             }
+            catch (Exception ex)
+            {
+                _logger.LogError(ex, "An error occurred in InstallStatus trying to check upgrades");
+            }
+        }
 
-            var dbProvider = string.Empty;
-            if (IsBrandNewInstall == false)
-            {
-                // we don't have DatabaseProvider anymore... doing it differently
-                // dbProvider = ApplicationContext.Current.DatabaseContext.DatabaseProvider.ToString();
-                dbProvider = _umbracoDatabaseFactory.SqlContext.SqlSyntax.DbProvider;
-            }
-
-<<<<<<< HEAD
-            var installLog = new InstallLog(installId, IsBrandNewInstall == false,
-                isCompleted, DateTime.Now, _umbracoVersion.Version.Major,
-                _umbracoVersion.Version.Minor, _umbracoVersion.Version.Build,
-                _umbracoVersion.Comment, errorMsg, userAgent,
-                dbProvider);
-
-            await _installationService.LogInstall(installLog);
-        }
-        catch (Exception ex)
-        {
-            _logger.LogError(ex, "An error occurred in InstallStatus trying to check upgrades");
-        }
-=======
         /// <summary>
         /// Checks if this is a brand new install, meaning that there is no configured database connection or the database is empty.
         /// </summary>
@@ -156,6 +106,5 @@
             _databaseBuilder.IsDatabaseConfigured == false ||
             _databaseBuilder.CanConnectToDatabase == false ||
             _databaseBuilder.IsUmbracoInstalled() == false;
->>>>>>> adcc9a0e
     }
 }