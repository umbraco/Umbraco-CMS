using Microsoft.Extensions.DependencyInjection;
using Microsoft.Extensions.Logging;
using Microsoft.Extensions.Options;
using Umbraco.Cms.Core;
using Umbraco.Cms.Core.Configuration;
using Umbraco.Cms.Core.Configuration.Models;
using Umbraco.Cms.Core.Install.Models;
using Umbraco.Cms.Core.Net;
using Umbraco.Cms.Core.Services;
using Umbraco.Cms.Core.Web;
using Umbraco.Cms.Infrastructure.Migrations.Install;
using Umbraco.Cms.Infrastructure.Persistence;
using Umbraco.Cms.Web.Common.DependencyInjection;
using Umbraco.Extensions;
using Constants = Umbraco.Cms.Core.Constants;

namespace Umbraco.Cms.Infrastructure.Install
{
    public sealed class InstallHelper
    {
        private readonly DatabaseBuilder _databaseBuilder;
        private readonly ILogger<InstallHelper> _logger;
        private readonly IUmbracoVersion _umbracoVersion;
        private readonly IOptionsMonitor<ConnectionStrings> _connectionStrings;
        private readonly IInstallationService _installationService;
        private readonly ICookieManager _cookieManager;
        private readonly IUserAgentProvider _userAgentProvider;
        private readonly IUmbracoDatabaseFactory _umbracoDatabaseFactory;
        private readonly IFireAndForgetRunner _fireAndForgetRunner;
        private InstallationType? _installationType;

        public InstallHelper(
            DatabaseBuilder databaseBuilder,
            ILogger<InstallHelper> logger,
            IUmbracoVersion umbracoVersion,
            IOptionsMonitor<ConnectionStrings> connectionStrings,
            IInstallationService installationService,
            ICookieManager cookieManager,
            IUserAgentProvider userAgentProvider,
            IUmbracoDatabaseFactory umbracoDatabaseFactory,
            IFireAndForgetRunner fireAndForgetRunner)
<<<<<<< HEAD
=======
        {
            _logger = logger;
            _umbracoVersion = umbracoVersion;
            _databaseBuilder = databaseBuilder;
            _connectionStrings = connectionStrings;
            _installationService = installationService;
            _cookieManager = cookieManager;
            _userAgentProvider = userAgentProvider;
            _umbracoDatabaseFactory = umbracoDatabaseFactory;
            _fireAndForgetRunner = fireAndForgetRunner;

            // We need to initialize the type already, as we can't detect later, if the connection string is added on the fly.
            GetInstallationType();
        }

        [Obsolete("Please use constructor that takes an IFireAndForgetRunner instead, scheduled for removal in Umbraco 12")]
        public InstallHelper(
            DatabaseBuilder databaseBuilder,
            ILogger<InstallHelper> logger,
            IUmbracoVersion umbracoVersion,
            IOptionsMonitor<ConnectionStrings> connectionStrings,
            IInstallationService installationService,
            ICookieManager cookieManager,
            IUserAgentProvider userAgentProvider,
            IUmbracoDatabaseFactory umbracoDatabaseFactory)
        : this(
            databaseBuilder,
            logger,
            umbracoVersion,
            connectionStrings,
            installationService,
            cookieManager,
            userAgentProvider,
            umbracoDatabaseFactory,
            StaticServiceProvider.Instance.GetRequiredService<IFireAndForgetRunner>())
>>>>>>> b0b6081b
        {
            _logger = logger;
            _umbracoVersion = umbracoVersion;
            _databaseBuilder = databaseBuilder;
            _connectionStrings = connectionStrings;
            _installationService = installationService;
            _cookieManager = cookieManager;
            _userAgentProvider = userAgentProvider;
            _umbracoDatabaseFactory = umbracoDatabaseFactory;
            _fireAndForgetRunner = fireAndForgetRunner;

            // We need to initialize the type already, as we can't detect later, if the connection string is added on the fly.
            GetInstallationType();
        }

        public InstallationType GetInstallationType() => _installationType ??= IsBrandNewInstall ? InstallationType.NewInstall : InstallationType.Upgrade;

        public async Task SetInstallStatusAsync(bool isCompleted, string errorMsg)
        {
            try
            {
                var userAgent = _userAgentProvider.GetUserAgent();

                // Check for current install ID
                var installCookie = _cookieManager.GetCookieValue(Constants.Web.InstallerCookieName);
                if (!Guid.TryParse(installCookie, out Guid installId))
                {
                    installId = Guid.NewGuid();

                    _cookieManager.SetCookieValue(Constants.Web.InstallerCookieName, installId.ToString());
                }

                var dbProvider = string.Empty;
                if (IsBrandNewInstall == false)
                {
                    // we don't have DatabaseProvider anymore... doing it differently
                    //dbProvider = ApplicationContext.Current.DatabaseContext.DatabaseProvider.ToString();
                    dbProvider = _umbracoDatabaseFactory.SqlContext.SqlSyntax.DbProvider;
                }

                var installLog = new InstallLog(
                    installId: installId,
                    isUpgrade: IsBrandNewInstall == false,
                    installCompleted: isCompleted,
                    timestamp: DateTime.Now,
                    versionMajor: _umbracoVersion.Version.Major,
                    versionMinor: _umbracoVersion.Version.Minor,
                    versionPatch: _umbracoVersion.Version.Build,
                    versionComment: _umbracoVersion.Comment,
                    error: errorMsg,
                    userAgent: userAgent,
                    dbProvider: dbProvider);

                _fireAndForgetRunner.RunFireAndForget(() => _installationService.LogInstall(installLog));
            }
            catch (Exception ex)
            {
                _logger.LogError(ex, "An error occurred in InstallStatus trying to check upgrades");
            }
        }

        /// <summary>
        /// Checks if this is a brand new install, meaning that there is no configured database connection or the database is empty.
        /// </summary>
        /// <value>
        ///   <c>true</c> if this is a brand new install; otherwise, <c>false</c>.
        /// </value>
        private bool IsBrandNewInstall =>
            _connectionStrings.CurrentValue.IsConnectionStringConfigured() == false ||
            _databaseBuilder.IsDatabaseConfigured == false ||
            _databaseBuilder.CanConnectToDatabase == false ||
            _databaseBuilder.IsUmbracoInstalled() == false;
    }
}<|MERGE_RESOLUTION|>--- conflicted
+++ resolved
@@ -39,8 +39,6 @@
             IUserAgentProvider userAgentProvider,
             IUmbracoDatabaseFactory umbracoDatabaseFactory,
             IFireAndForgetRunner fireAndForgetRunner)
-<<<<<<< HEAD
-=======
         {
             _logger = logger;
             _umbracoVersion = umbracoVersion;
@@ -76,7 +74,6 @@
             userAgentProvider,
             umbracoDatabaseFactory,
             StaticServiceProvider.Instance.GetRequiredService<IFireAndForgetRunner>())
->>>>>>> b0b6081b
         {
             _logger = logger;
             _umbracoVersion = umbracoVersion;
@@ -86,7 +83,6 @@
             _cookieManager = cookieManager;
             _userAgentProvider = userAgentProvider;
             _umbracoDatabaseFactory = umbracoDatabaseFactory;
-            _fireAndForgetRunner = fireAndForgetRunner;
 
             // We need to initialize the type already, as we can't detect later, if the connection string is added on the fly.
             GetInstallationType();
