using System.Collections.Specialized;
<<<<<<< HEAD
using System.Data.Common;
using System.Text;
using Microsoft.AspNetCore.Identity;
=======
using System.Text;
using Microsoft.Extensions.DependencyInjection;
>>>>>>> d824516d
using Microsoft.Extensions.Options;
using Newtonsoft.Json;
using Umbraco.Cms.Core;
using Umbraco.Cms.Core.Configuration.Models;
using Umbraco.Cms.Core.Install.Models;
<<<<<<< HEAD
using Umbraco.Cms.Core.Models.Membership;
=======
using Umbraco.Cms.Core.Models;
>>>>>>> d824516d
using Umbraco.Cms.Core.Security;
using Umbraco.Cms.Core.Services;
using Umbraco.Cms.Core.Web;
using Umbraco.Cms.Infrastructure.Migrations.Install;
using Umbraco.Cms.Infrastructure.Persistence;
using Umbraco.Cms.Web.Common.DependencyInjection;
using Umbraco.Extensions;

namespace Umbraco.Cms.Infrastructure.Install.InstallSteps;

/// <summary>
///     This is the first UI step for a brand new install
/// </summary>
/// <remarks>
///     By default this will show the user view which is the most basic information to configure a new install, but if an
///     install get's interrupted because of an
///     error, etc... and the end-user refreshes the installer then we cannot show the user screen because they've already
///     entered that information so instead we'll
///     display a simple continue installation view.
/// </remarks>
[InstallSetupStep(InstallationType.NewInstall, "User", 20, "")]
public class NewInstallStep : InstallSetupStep<UserModel>
{
    private readonly IOptionsMonitor<ConnectionStrings> _connectionStrings;
    private readonly ICookieManager _cookieManager;
    private readonly DatabaseBuilder _databaseBuilder;
    private readonly IEnumerable<IDatabaseProviderMetadata> _databaseProviderMetadata;
    private readonly IDbProviderFactoryCreator _dbProviderFactoryCreator;
    private readonly IHttpClientFactory _httpClientFactory;
    private readonly UserPasswordConfigurationSettings _passwordConfiguration;
    private readonly SecuritySettings _securitySettings;
    private readonly IBackOfficeUserManager _userManager;
    private readonly IUserService _userService;

    public NewInstallStep(
        IUserService userService,
        DatabaseBuilder databaseBuilder,
        IHttpClientFactory httpClientFactory,
        IOptions<UserPasswordConfigurationSettings> passwordConfiguration,
        IOptions<SecuritySettings> securitySettings,
        IOptionsMonitor<ConnectionStrings> connectionStrings,
        ICookieManager cookieManager,
        IBackOfficeUserManager userManager,
        IDbProviderFactoryCreator dbProviderFactoryCreator,
        IEnumerable<IDatabaseProviderMetadata> databaseProviderMetadata)
    {
        _userService = userService ?? throw new ArgumentNullException(nameof(userService));
        _databaseBuilder = databaseBuilder ?? throw new ArgumentNullException(nameof(databaseBuilder));
        _httpClientFactory = httpClientFactory;
        _passwordConfiguration =
            passwordConfiguration.Value ?? throw new ArgumentNullException(nameof(passwordConfiguration));
        _securitySettings = securitySettings.Value ?? throw new ArgumentNullException(nameof(securitySettings));
        _connectionStrings = connectionStrings;
        _cookieManager = cookieManager;
        _userManager = userManager ?? throw new ArgumentNullException(nameof(userManager));
        _dbProviderFactoryCreator = dbProviderFactoryCreator ??
                                    throw new ArgumentNullException(nameof(dbProviderFactoryCreator));
        _databaseProviderMetadata = databaseProviderMetadata;
    }

    [Flags]
    private enum InstallState : short
    {
        // This is an easy way to avoid 0 enum assignment and not worry about
        // manual calcs. https://www.codeproject.com/Articles/396851/Ending-the-Great-Debate-on-Enum-Flags
        Unknown = 1,
        HasVersion = 1 << 1,
        HasConnectionString = 1 << 2,
        ConnectionStringConfigured = 1 << 3,
        CanConnect = 1 << 4,
        UmbracoInstalled = 1 << 5,
        HasNonDefaultUser = 1 << 6,
    }

    /// <summary>
    ///     Return a custom view model for this step
    /// </summary>
    public override object ViewModel
    {
<<<<<<< HEAD
        get
=======
        private readonly IUserService _userService;
        private readonly DatabaseBuilder _databaseBuilder;
        private readonly IHttpClientFactory _httpClientFactory;
        private readonly UserPasswordConfigurationSettings _passwordConfiguration;
        private readonly SecuritySettings _securitySettings;
        private readonly IOptionsMonitor<ConnectionStrings> _connectionStrings;
        private readonly ICookieManager _cookieManager;
        private readonly IBackOfficeUserManager _userManager;
        private readonly IDbProviderFactoryCreator _dbProviderFactoryCreator;
        private readonly IEnumerable<IDatabaseProviderMetadata> _databaseProviderMetadata;
        private readonly ILocalizedTextService _localizedTextService;
        private readonly IMetricsConsentService _metricsConsentService;

        public NewInstallStep(
            IUserService userService,
            DatabaseBuilder databaseBuilder,
            IHttpClientFactory httpClientFactory,
            IOptions<UserPasswordConfigurationSettings> passwordConfiguration,
            IOptions<SecuritySettings> securitySettings,
            IOptionsMonitor<ConnectionStrings> connectionStrings,
            ICookieManager cookieManager,
            IBackOfficeUserManager userManager,
            IDbProviderFactoryCreator dbProviderFactoryCreator,
            IEnumerable<IDatabaseProviderMetadata> databaseProviderMetadata,
            ILocalizedTextService localizedTextService,
            IMetricsConsentService metricsConsentService)
        {
            _userService = userService ?? throw new ArgumentNullException(nameof(userService));
            _databaseBuilder = databaseBuilder ?? throw new ArgumentNullException(nameof(databaseBuilder));
            _httpClientFactory = httpClientFactory;
            _passwordConfiguration = passwordConfiguration.Value ?? throw new ArgumentNullException(nameof(passwordConfiguration));
            _securitySettings = securitySettings.Value ?? throw new ArgumentNullException(nameof(securitySettings));
            _connectionStrings = connectionStrings;
            _cookieManager = cookieManager;
            _userManager = userManager ?? throw new ArgumentNullException(nameof(userManager));
            _dbProviderFactoryCreator = dbProviderFactoryCreator ?? throw new ArgumentNullException(nameof(dbProviderFactoryCreator));
            _databaseProviderMetadata = databaseProviderMetadata;
            _localizedTextService = localizedTextService;
            _metricsConsentService = metricsConsentService;
        }

        // Scheduled for removal in V12
        [Obsolete("Please use constructor that takes an IMetricsConsentService and ILocalizedTextService instead")]
        public NewInstallStep(
            IUserService userService,
            DatabaseBuilder databaseBuilder,
            IHttpClientFactory httpClientFactory,
            IOptions<UserPasswordConfigurationSettings> passwordConfiguration,
            IOptions<SecuritySettings> securitySettings,
            IOptionsMonitor<ConnectionStrings> connectionStrings,
            ICookieManager cookieManager,
            IBackOfficeUserManager userManager,
            IDbProviderFactoryCreator dbProviderFactoryCreator,
            IEnumerable<IDatabaseProviderMetadata> databaseProviderMetadata)
        : this(
            userService,
            databaseBuilder,
            httpClientFactory,
            passwordConfiguration,
            securitySettings,
            connectionStrings,
            cookieManager,
            userManager,
            dbProviderFactoryCreator,
            databaseProviderMetadata,
            StaticServiceProvider.Instance.GetRequiredService<ILocalizedTextService>(),
            StaticServiceProvider.Instance.GetRequiredService<IMetricsConsentService>())
        {
        }

        public override async Task<InstallSetupResult?> ExecuteAsync(UserModel user)
>>>>>>> d824516d
        {
            var quickInstallSettings = _databaseProviderMetadata
                .Where(x => x.SupportsQuickInstall)
                .Where(x => x.IsAvailable)
                .OrderBy(x => x.SortOrder)
                .Select(x => new { displayName = x.DisplayName, defaultDatabaseName = x.DefaultDatabaseName })
                .FirstOrDefault();

            return new
            {
                minCharLength = _passwordConfiguration.RequiredLength,
                minNonAlphaNumericLength = _passwordConfiguration.GetMinNonAlphaNumericChars(),
                quickInstallSettings,
                customInstallAvailable = !GetInstallState().HasFlag(InstallState.ConnectionStringConfigured),
            };
        }
    }

    public override string View =>
        ShowView()

            // the user UI
            ? "user"

            // continue install UI
            : "continueinstall";

<<<<<<< HEAD
    public override async Task<InstallSetupResult?> ExecuteAsync(UserModel user)
    {
        IUser? admin = _userService.GetUserById(Constants.Security.SuperUserId);
        if (admin == null)
        {
            throw new InvalidOperationException("Could not find the super user!");
        }
=======
            _metricsConsentService.SetConsentLevel(user.TelemetryLevel);

            if (user.SubscribeToNewsLetter)
            {
                var values = new NameValueCollection { { "name", admin.Name }, { "email", admin.Email } };
                var content = new StringContent(JsonConvert.SerializeObject(values), Encoding.UTF8, "application/json");
>>>>>>> d824516d

        admin.Email = user.Email.Trim();
        admin.Name = user.Name.Trim();
        admin.Username = user.Email.Trim();

        _userService.Save(admin);

        BackOfficeIdentityUser? membershipUser =
            await _userManager.FindByIdAsync(Constants.Security.SuperUserIdAsString);
        if (membershipUser == null)
        {
            throw new InvalidOperationException(
                $"No user found in membership provider with id of {Constants.Security.SuperUserIdAsString}.");
        }

        // To change the password here we actually need to reset it since we don't have an old one to use to change
        var resetToken = await _userManager.GeneratePasswordResetTokenAsync(membershipUser);
        if (string.IsNullOrWhiteSpace(resetToken))
        {
<<<<<<< HEAD
            throw new InvalidOperationException("Could not reset password: unable to generate internal reset token");
=======
            get
            {
                var quickInstallSettings = _databaseProviderMetadata.GetAvailable(true)
                    .Select(x => new
                    {
                        displayName = x.DisplayName,
                        defaultDatabaseName = x.DefaultDatabaseName,
                    })
                    .FirstOrDefault();

                return new
                {
                    minCharLength = _passwordConfiguration.RequiredLength,
                    minNonAlphaNumericLength = _passwordConfiguration.GetMinNonAlphaNumericChars(),
                    quickInstallSettings,
                    customInstallAvailable = !GetInstallState().HasFlag(InstallState.ConnectionStringConfigured),
                    consentLevels = Enum.GetValues(typeof(TelemetryLevel)).Cast<TelemetryLevel>().ToList().Select(level => new
                    {
                        level,
                        description = GetTelemetryLevelDescription(level),
                    }),
                };
            }
>>>>>>> d824516d
        }

        IdentityResult resetResult =
            await _userManager.ChangePasswordWithResetAsync(membershipUser.Id, resetToken, user.Password.Trim());
        if (!resetResult.Succeeded)
        {
            throw new InvalidOperationException("Could not reset password: " +
                                                string.Join(", ", resetResult.Errors.ToErrorMessage()));
        }

<<<<<<< HEAD
        if (user.SubscribeToNewsLetter)
=======
        private string GetTelemetryLevelDescription(TelemetryLevel telemetryLevel) => telemetryLevel switch
        {
            TelemetryLevel.Minimal => _localizedTextService.Localize("analytics", "minimalLevelDescription"),
            TelemetryLevel.Basic => _localizedTextService.Localize("analytics", "basicLevelDescription"),
            TelemetryLevel.Detailed => _localizedTextService.Localize("analytics", "detailedLevelDescription"),
            _ => throw new ArgumentOutOfRangeException(nameof(telemetryLevel), $"Did not expect telemetry level of {telemetryLevel}")
        };

        private InstallState GetInstallState()
>>>>>>> d824516d
        {
            var values = new NameValueCollection { { "name", admin.Name }, { "email", admin.Email } };
            var content = new StringContent(JsonConvert.SerializeObject(values), Encoding.UTF8, "application/json");

            HttpClient httpClient = _httpClientFactory.CreateClient();

            try
            {
                HttpResponseMessage response = httpClient
                    .PostAsync("https://shop.umbraco.com/base/Ecom/SubmitEmail/installer.aspx", content).Result;
            }
            catch
            {
                /* fail in silence */
            }
        }

        return null;
    }

    public override bool RequiresExecution(UserModel model)
    {
        InstallState installState = GetInstallState();

        if (installState.HasFlag(InstallState.Unknown))
        {
            // In this one case when it's a brand new install and nothing has been configured, make sure the
            // back office cookie is cleared so there's no old cookies lying around causing problems
            _cookieManager.ExpireCookie(_securitySettings.AuthCookieName);
        }

        return installState.HasFlag(InstallState.Unknown)
               || !installState.HasFlag(InstallState.HasNonDefaultUser);
    }

    private InstallState GetInstallState()
    {
        InstallState installState = InstallState.Unknown;

        // TODO: we need to do a null check here since this could be entirely missing and we end up with a null ref
        // exception in the installer.
        ConnectionStrings? databaseSettings = _connectionStrings.Get(Constants.System.UmbracoConnectionName);

        var hasConnString = databaseSettings != null && _databaseBuilder.IsDatabaseConfigured;
        if (hasConnString)
        {
            installState = (installState | InstallState.HasConnectionString) & ~InstallState.Unknown;
        }

        var connStringConfigured = databaseSettings?.IsConnectionStringConfigured() ?? false;
        if (connStringConfigured)
        {
            installState = (installState | InstallState.ConnectionStringConfigured) & ~InstallState.Unknown;
        }

        DbProviderFactory? factory = _dbProviderFactoryCreator.CreateFactory(databaseSettings?.ProviderName);
        var canConnect = connStringConfigured &&
                         DbConnectionExtensions.IsConnectionAvailable(databaseSettings?.ConnectionString, factory);
        if (canConnect)
        {
            installState = (installState | InstallState.CanConnect) & ~InstallState.Unknown;
        }

        var umbracoInstalled = canConnect ? _databaseBuilder.IsUmbracoInstalled() : false;
        if (umbracoInstalled)
        {
            installState = (installState | InstallState.UmbracoInstalled) & ~InstallState.Unknown;
        }

        var hasNonDefaultUser = umbracoInstalled ? _databaseBuilder.HasSomeNonDefaultUser() : false;
        if (hasNonDefaultUser)
        {
            installState = (installState | InstallState.HasNonDefaultUser) & ~InstallState.Unknown;
        }

        return installState;
    }

    private bool ShowView()
    {
        InstallState installState = GetInstallState();

        return installState.HasFlag(InstallState.Unknown)
               || !installState.HasFlag(InstallState.UmbracoInstalled);
    }
}<|MERGE_RESOLUTION|>--- conflicted
+++ resolved
@@ -1,22 +1,12 @@
 using System.Collections.Specialized;
-<<<<<<< HEAD
-using System.Data.Common;
-using System.Text;
-using Microsoft.AspNetCore.Identity;
-=======
 using System.Text;
 using Microsoft.Extensions.DependencyInjection;
->>>>>>> d824516d
 using Microsoft.Extensions.Options;
 using Newtonsoft.Json;
 using Umbraco.Cms.Core;
 using Umbraco.Cms.Core.Configuration.Models;
 using Umbraco.Cms.Core.Install.Models;
-<<<<<<< HEAD
-using Umbraco.Cms.Core.Models.Membership;
-=======
 using Umbraco.Cms.Core.Models;
->>>>>>> d824516d
 using Umbraco.Cms.Core.Security;
 using Umbraco.Cms.Core.Services;
 using Umbraco.Cms.Core.Web;
@@ -50,6 +40,8 @@
     private readonly SecuritySettings _securitySettings;
     private readonly IBackOfficeUserManager _userManager;
     private readonly IUserService _userService;
+        private readonly ILocalizedTextService _localizedTextService;
+        private readonly IMetricsConsentService _metricsConsentService;
 
     public NewInstallStep(
         IUserService userService,
@@ -61,8 +53,9 @@
         ICookieManager cookieManager,
         IBackOfficeUserManager userManager,
         IDbProviderFactoryCreator dbProviderFactoryCreator,
-        IEnumerable<IDatabaseProviderMetadata> databaseProviderMetadata)
-    {
+        IEnumerable<IDatabaseProviderMetadata> databaseProviderMetadata,
+    ILocalizedTextService localizedTextService,
+            IMetricsConsentService metricsConsentService){
         _userService = userService ?? throw new ArgumentNullException(nameof(userService));
         _databaseBuilder = databaseBuilder ?? throw new ArgumentNullException(nameof(databaseBuilder));
         _httpClientFactory = httpClientFactory;
@@ -75,68 +68,7 @@
         _dbProviderFactoryCreator = dbProviderFactoryCreator ??
                                     throw new ArgumentNullException(nameof(dbProviderFactoryCreator));
         _databaseProviderMetadata = databaseProviderMetadata;
-    }
-
-    [Flags]
-    private enum InstallState : short
-    {
-        // This is an easy way to avoid 0 enum assignment and not worry about
-        // manual calcs. https://www.codeproject.com/Articles/396851/Ending-the-Great-Debate-on-Enum-Flags
-        Unknown = 1,
-        HasVersion = 1 << 1,
-        HasConnectionString = 1 << 2,
-        ConnectionStringConfigured = 1 << 3,
-        CanConnect = 1 << 4,
-        UmbracoInstalled = 1 << 5,
-        HasNonDefaultUser = 1 << 6,
-    }
-
-    /// <summary>
-    ///     Return a custom view model for this step
-    /// </summary>
-    public override object ViewModel
-    {
-<<<<<<< HEAD
-        get
-=======
-        private readonly IUserService _userService;
-        private readonly DatabaseBuilder _databaseBuilder;
-        private readonly IHttpClientFactory _httpClientFactory;
-        private readonly UserPasswordConfigurationSettings _passwordConfiguration;
-        private readonly SecuritySettings _securitySettings;
-        private readonly IOptionsMonitor<ConnectionStrings> _connectionStrings;
-        private readonly ICookieManager _cookieManager;
-        private readonly IBackOfficeUserManager _userManager;
-        private readonly IDbProviderFactoryCreator _dbProviderFactoryCreator;
-        private readonly IEnumerable<IDatabaseProviderMetadata> _databaseProviderMetadata;
-        private readonly ILocalizedTextService _localizedTextService;
-        private readonly IMetricsConsentService _metricsConsentService;
-
-        public NewInstallStep(
-            IUserService userService,
-            DatabaseBuilder databaseBuilder,
-            IHttpClientFactory httpClientFactory,
-            IOptions<UserPasswordConfigurationSettings> passwordConfiguration,
-            IOptions<SecuritySettings> securitySettings,
-            IOptionsMonitor<ConnectionStrings> connectionStrings,
-            ICookieManager cookieManager,
-            IBackOfficeUserManager userManager,
-            IDbProviderFactoryCreator dbProviderFactoryCreator,
-            IEnumerable<IDatabaseProviderMetadata> databaseProviderMetadata,
-            ILocalizedTextService localizedTextService,
-            IMetricsConsentService metricsConsentService)
-        {
-            _userService = userService ?? throw new ArgumentNullException(nameof(userService));
-            _databaseBuilder = databaseBuilder ?? throw new ArgumentNullException(nameof(databaseBuilder));
-            _httpClientFactory = httpClientFactory;
-            _passwordConfiguration = passwordConfiguration.Value ?? throw new ArgumentNullException(nameof(passwordConfiguration));
-            _securitySettings = securitySettings.Value ?? throw new ArgumentNullException(nameof(securitySettings));
-            _connectionStrings = connectionStrings;
-            _cookieManager = cookieManager;
-            _userManager = userManager ?? throw new ArgumentNullException(nameof(userManager));
-            _dbProviderFactoryCreator = dbProviderFactoryCreator ?? throw new ArgumentNullException(nameof(dbProviderFactoryCreator));
-            _databaseProviderMetadata = databaseProviderMetadata;
-            _localizedTextService = localizedTextService;
+    _localizedTextService = localizedTextService;
             _metricsConsentService = metricsConsentService;
         }
 
@@ -169,8 +101,26 @@
         {
         }
 
-        public override async Task<InstallSetupResult?> ExecuteAsync(UserModel user)
->>>>>>> d824516d
+    [Flags]
+    private enum InstallState : short
+    {
+        // This is an easy way to avoid 0 enum assignment and not worry about
+        // manual calcs. https://www.codeproject.com/Articles/396851/Ending-the-Great-Debate-on-Enum-Flags
+        Unknown = 1,
+        HasVersion = 1 << 1,
+        HasConnectionString = 1 << 2,
+        ConnectionStringConfigured = 1 << 3,
+        CanConnect = 1 << 4,
+        UmbracoInstalled = 1 << 5,
+        HasNonDefaultUser = 1 << 6,
+    }
+
+    /// <summary>
+    ///     Return a custom view model for this step
+    /// </summary>
+    public override object ViewModel
+    {
+        get
         {
             var quickInstallSettings = _databaseProviderMetadata
                 .Where(x => x.SupportsQuickInstall)
@@ -198,7 +148,6 @@
             // continue install UI
             : "continueinstall";
 
-<<<<<<< HEAD
     public override async Task<InstallSetupResult?> ExecuteAsync(UserModel user)
     {
         IUser? admin = _userService.GetUserById(Constants.Security.SuperUserId);
@@ -206,14 +155,6 @@
         {
             throw new InvalidOperationException("Could not find the super user!");
         }
-=======
-            _metricsConsentService.SetConsentLevel(user.TelemetryLevel);
-
-            if (user.SubscribeToNewsLetter)
-            {
-                var values = new NameValueCollection { { "name", admin.Name }, { "email", admin.Email } };
-                var content = new StringContent(JsonConvert.SerializeObject(values), Encoding.UTF8, "application/json");
->>>>>>> d824516d
 
         admin.Email = user.Email.Trim();
         admin.Name = user.Name.Trim();
@@ -233,9 +174,43 @@
         var resetToken = await _userManager.GeneratePasswordResetTokenAsync(membershipUser);
         if (string.IsNullOrWhiteSpace(resetToken))
         {
-<<<<<<< HEAD
             throw new InvalidOperationException("Could not reset password: unable to generate internal reset token");
-=======
+        }
+
+        IdentityResult resetResult =
+            await _userManager.ChangePasswordWithResetAsync(membershipUser.Id, resetToken, user.Password.Trim());
+        if (!resetResult.Succeeded)
+        {
+            throw new InvalidOperationException("Could not reset password: " +
+                                                string.Join(", ", resetResult.Errors.ToErrorMessage()));
+        }
+
+        _metricsConsentService.SetConsentLevel(user.TelemetryLevel);if (user.SubscribeToNewsLetter)
+        {
+            var values = new NameValueCollection { { "name", admin.Name }, { "email", admin.Email } };
+            var content = new StringContent(JsonConvert.SerializeObject(values), Encoding.UTF8, "application/json");
+
+            HttpClient httpClient = _httpClientFactory.CreateClient();
+
+            try
+            {
+                HttpResponseMessage response = httpClient
+                    .PostAsync("https://shop.umbraco.com/base/Ecom/SubmitEmail/installer.aspx", content).Result;
+            }
+            catch
+            {
+                /* fail in silence */
+            }
+        }
+
+        return null;
+    }
+
+        /// <summary>
+        /// Return a custom view model for this step
+        /// </summary>
+        public override object ViewModel
+        {
             get
             {
                 var quickInstallSettings = _databaseProviderMetadata.GetAvailable(true)
@@ -259,66 +234,19 @@
                     }),
                 };
             }
->>>>>>> d824516d
-        }
-
-        IdentityResult resetResult =
-            await _userManager.ChangePasswordWithResetAsync(membershipUser.Id, resetToken, user.Password.Trim());
-        if (!resetResult.Succeeded)
-        {
-            throw new InvalidOperationException("Could not reset password: " +
-                                                string.Join(", ", resetResult.Errors.ToErrorMessage()));
-        }
-
-<<<<<<< HEAD
-        if (user.SubscribeToNewsLetter)
-=======
-        private string GetTelemetryLevelDescription(TelemetryLevel telemetryLevel) => telemetryLevel switch
+        }
+
+        return installState.HasFlag(InstallState.Unknown)
+               || !installState.HasFlag(InstallState.HasNonDefaultUser);
+    }
+
+    private string GetTelemetryLevelDescription(TelemetryLevel telemetryLevel) => telemetryLevel switch
         {
             TelemetryLevel.Minimal => _localizedTextService.Localize("analytics", "minimalLevelDescription"),
             TelemetryLevel.Basic => _localizedTextService.Localize("analytics", "basicLevelDescription"),
             TelemetryLevel.Detailed => _localizedTextService.Localize("analytics", "detailedLevelDescription"),
             _ => throw new ArgumentOutOfRangeException(nameof(telemetryLevel), $"Did not expect telemetry level of {telemetryLevel}")
-        };
-
-        private InstallState GetInstallState()
->>>>>>> d824516d
-        {
-            var values = new NameValueCollection { { "name", admin.Name }, { "email", admin.Email } };
-            var content = new StringContent(JsonConvert.SerializeObject(values), Encoding.UTF8, "application/json");
-
-            HttpClient httpClient = _httpClientFactory.CreateClient();
-
-            try
-            {
-                HttpResponseMessage response = httpClient
-                    .PostAsync("https://shop.umbraco.com/base/Ecom/SubmitEmail/installer.aspx", content).Result;
-            }
-            catch
-            {
-                /* fail in silence */
-            }
-        }
-
-        return null;
-    }
-
-    public override bool RequiresExecution(UserModel model)
-    {
-        InstallState installState = GetInstallState();
-
-        if (installState.HasFlag(InstallState.Unknown))
-        {
-            // In this one case when it's a brand new install and nothing has been configured, make sure the
-            // back office cookie is cleared so there's no old cookies lying around causing problems
-            _cookieManager.ExpireCookie(_securitySettings.AuthCookieName);
-        }
-
-        return installState.HasFlag(InstallState.Unknown)
-               || !installState.HasFlag(InstallState.HasNonDefaultUser);
-    }
-
-    private InstallState GetInstallState()
+        };private InstallState GetInstallState()
     {
         InstallState installState = InstallState.Unknown;
 
