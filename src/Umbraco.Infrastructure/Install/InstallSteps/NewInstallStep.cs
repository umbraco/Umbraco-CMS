--- conflicted
+++ resolved
@@ -36,9 +36,6 @@
         private readonly ICookieManager _cookieManager;
         private readonly IBackOfficeUserManager _userManager;
 
-<<<<<<< HEAD
-        public NewInstallStep(IUserService userService, DatabaseBuilder databaseBuilder, IGlobalSettings globalSettings, IUserPasswordConfiguration passwordConfiguration, ISecuritySettings securitySettings, IConnectionStrings connectionStrings, ICookieManager cookieManager, IBackOfficeUserManager userManager)
-=======
         public NewInstallStep(
             IUserService userService,
             DatabaseBuilder databaseBuilder,
@@ -46,8 +43,7 @@
             IOptions<SecuritySettings> securitySettings,
             IOptions<ConnectionStrings> connectionStrings,
             ICookieManager cookieManager,
-            BackOfficeUserManager userManager)
->>>>>>> d7ab7d3d
+            IBackOfficeUserManager userManager)
         {
             _userService = userService ?? throw new ArgumentNullException(nameof(userService));
             _databaseBuilder = databaseBuilder ?? throw new ArgumentNullException(nameof(databaseBuilder));
