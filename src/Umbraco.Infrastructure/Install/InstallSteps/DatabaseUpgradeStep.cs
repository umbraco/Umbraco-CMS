using Microsoft.Extensions.Logging;
using Microsoft.Extensions.Options;
using Umbraco.Cms.Core;
using Umbraco.Cms.Core.Configuration;
using Umbraco.Cms.Core.Configuration.Models;
using Umbraco.Cms.Core.Install;
using Umbraco.Cms.Core.Install.Models;
using Umbraco.Cms.Core.Services;
using Umbraco.Cms.Infrastructure.Migrations.Install;
using Umbraco.Cms.Infrastructure.Migrations.PostMigrations;
using Umbraco.Cms.Infrastructure.Migrations.Upgrade;
using Umbraco.Extensions;

namespace Umbraco.Cms.Infrastructure.Install.InstallSteps;

[InstallSetupStep(InstallationType.Upgrade | InstallationType.NewInstall, "DatabaseUpgrade", 12, "")]
public class DatabaseUpgradeStep : InstallSetupStep<object>
{
<<<<<<< HEAD
    private readonly IOptionsMonitor<ConnectionStrings> _connectionStrings;
    private readonly DatabaseBuilder _databaseBuilder;
    private readonly ILogger<DatabaseUpgradeStep> _logger;
    private readonly IRuntimeState _runtime;
    private readonly IUmbracoVersion _umbracoVersion;

    public DatabaseUpgradeStep(
        DatabaseBuilder databaseBuilder,
        IRuntimeState runtime,
        ILogger<DatabaseUpgradeStep> logger,
        IUmbracoVersion umbracoVersion,
        IOptionsMonitor<ConnectionStrings> connectionStrings)
=======
    [InstallSetupStep(InstallationType.Upgrade | InstallationType.NewInstall, "DatabaseUpgrade", 12, "")]
    public class DatabaseUpgradeStep : InstallSetupStep<object>
>>>>>>> adcc9a0e
    {
        _databaseBuilder = databaseBuilder;
        _runtime = runtime;
        _logger = logger;
        _umbracoVersion = umbracoVersion;
        _connectionStrings = connectionStrings;
    }

    public override Task<InstallSetupResult?> ExecuteAsync(object model)
    {
        InstallTrackingItem[] installSteps = InstallStatusTracker.GetStatus().ToArray();
        InstallTrackingItem previousStep = installSteps.Single(x => x.Name == "DatabaseInstall");
        var upgrade = previousStep.AdditionalData.ContainsKey("upgrade");

        if (upgrade)
        {
            _logger.LogInformation("Running 'Upgrade' service");

            var plan = new UmbracoPlan(_umbracoVersion);
            plan.AddPostMigration<ClearCsrfCookies>(); // needed when running installer (back-office)

            DatabaseBuilder.Result? result = _databaseBuilder.UpgradeSchemaAndData(plan);

            if (result?.Success == false)
            {
                throw new InstallException("The database failed to upgrade. ERROR: " + result.Message);
            }
        }

        return Task.FromResult((InstallSetupResult?)null);
    }

    public override bool RequiresExecution(object model)
    {
        // if it's properly configured (i.e. the versions match) then no upgrade necessary
        if (_runtime.Level == RuntimeLevel.Run)
        {
<<<<<<< HEAD
            return false;
        }

        InstallTrackingItem[] installSteps = InstallStatusTracker.GetStatus().ToArray();

        // this step relies on the previous one completed - because it has stored some information we need
        if (installSteps.Any(x => x.Name == "DatabaseInstall" && x.AdditionalData.ContainsKey("upgrade")) == false)
        {
            return false;
        }

        ConnectionStrings? databaseSettings = _connectionStrings.Get(Constants.System.UmbracoConnectionName);

        if (databaseSettings.IsConnectionStringConfigured())
        {
            // a connection string was present, determine whether this is an install/upgrade
            // return true (upgrade) if there is an installed version, else false (install)
            DatabaseSchemaResult? result = _databaseBuilder.ValidateSchema();
            return result?.DetermineHasInstalledVersion() ?? false;
=======
            // If it's properly configured (i.e. the versions match) then no upgrade necessary
            if (_runtime.Level == RuntimeLevel.Run)
            {
                return false;
            }

            // This step relies on the previous one completed - because it has stored some information we need
            var installSteps = InstallStatusTracker.GetStatus().ToArray();
            if (installSteps.Any(x => x.Name == "DatabaseInstall" && x.AdditionalData.ContainsKey("upgrade")) == false)
            {
                return false;
            }

            if (_connectionStrings.CurrentValue.IsConnectionStringConfigured())
            {
                // A connection string was present, determine whether this is an install/upgrade
                // Return true (upgrade) if there is an installed version, else false (install)
                var result = _databaseBuilder.ValidateSchema();
                return result?.DetermineHasInstalledVersion() ?? false;
            }

            // No connection string configured, probably a fresh install
            return false;
>>>>>>> adcc9a0e
        }

        // no connection string configured, probably a fresh install
        return false;
    }
}<|MERGE_RESOLUTION|>--- conflicted
+++ resolved
@@ -11,86 +11,57 @@
 using Umbraco.Cms.Infrastructure.Migrations.Upgrade;
 using Umbraco.Extensions;
 
-namespace Umbraco.Cms.Infrastructure.Install.InstallSteps;
-
-[InstallSetupStep(InstallationType.Upgrade | InstallationType.NewInstall, "DatabaseUpgrade", 12, "")]
-public class DatabaseUpgradeStep : InstallSetupStep<object>
+namespace Umbraco.Cms.Infrastructure.Install.InstallSteps
 {
-<<<<<<< HEAD
-    private readonly IOptionsMonitor<ConnectionStrings> _connectionStrings;
-    private readonly DatabaseBuilder _databaseBuilder;
-    private readonly ILogger<DatabaseUpgradeStep> _logger;
-    private readonly IRuntimeState _runtime;
-    private readonly IUmbracoVersion _umbracoVersion;
-
-    public DatabaseUpgradeStep(
-        DatabaseBuilder databaseBuilder,
-        IRuntimeState runtime,
-        ILogger<DatabaseUpgradeStep> logger,
-        IUmbracoVersion umbracoVersion,
-        IOptionsMonitor<ConnectionStrings> connectionStrings)
-=======
     [InstallSetupStep(InstallationType.Upgrade | InstallationType.NewInstall, "DatabaseUpgrade", 12, "")]
     public class DatabaseUpgradeStep : InstallSetupStep<object>
->>>>>>> adcc9a0e
     {
-        _databaseBuilder = databaseBuilder;
-        _runtime = runtime;
-        _logger = logger;
-        _umbracoVersion = umbracoVersion;
-        _connectionStrings = connectionStrings;
-    }
+        private readonly DatabaseBuilder _databaseBuilder;
+        private readonly IRuntimeState _runtime;
+        private readonly ILogger<DatabaseUpgradeStep> _logger;
+        private readonly IUmbracoVersion _umbracoVersion;
+        private readonly IOptionsMonitor<ConnectionStrings> _connectionStrings;
 
-    public override Task<InstallSetupResult?> ExecuteAsync(object model)
-    {
-        InstallTrackingItem[] installSteps = InstallStatusTracker.GetStatus().ToArray();
-        InstallTrackingItem previousStep = installSteps.Single(x => x.Name == "DatabaseInstall");
-        var upgrade = previousStep.AdditionalData.ContainsKey("upgrade");
-
-        if (upgrade)
+        public DatabaseUpgradeStep(
+            DatabaseBuilder databaseBuilder,
+            IRuntimeState runtime,
+            ILogger<DatabaseUpgradeStep> logger,
+            IUmbracoVersion umbracoVersion,
+            IOptionsMonitor<ConnectionStrings> connectionStrings)
         {
-            _logger.LogInformation("Running 'Upgrade' service");
-
-            var plan = new UmbracoPlan(_umbracoVersion);
-            plan.AddPostMigration<ClearCsrfCookies>(); // needed when running installer (back-office)
-
-            DatabaseBuilder.Result? result = _databaseBuilder.UpgradeSchemaAndData(plan);
-
-            if (result?.Success == false)
-            {
-                throw new InstallException("The database failed to upgrade. ERROR: " + result.Message);
-            }
+            _databaseBuilder = databaseBuilder;
+            _runtime = runtime;
+            _logger = logger;
+            _umbracoVersion = umbracoVersion;
+            _connectionStrings = connectionStrings;
         }
 
-        return Task.FromResult((InstallSetupResult?)null);
-    }
+        public override Task<InstallSetupResult?> ExecuteAsync(object model)
+        {
+            var installSteps = InstallStatusTracker.GetStatus().ToArray();
+            var previousStep = installSteps.Single(x => x.Name == "DatabaseInstall");
+            var upgrade = previousStep.AdditionalData.ContainsKey("upgrade");
 
-    public override bool RequiresExecution(object model)
-    {
-        // if it's properly configured (i.e. the versions match) then no upgrade necessary
-        if (_runtime.Level == RuntimeLevel.Run)
-        {
-<<<<<<< HEAD
-            return false;
+            if (upgrade)
+            {
+                _logger.LogInformation("Running 'Upgrade' service");
+
+                var plan = new UmbracoPlan(_umbracoVersion);
+                plan.AddPostMigration<ClearCsrfCookies>(); // needed when running installer (back-office)
+
+                var result = _databaseBuilder.UpgradeSchemaAndData(plan);
+
+                if (result?.Success == false)
+                {
+                    throw new InstallException("The database failed to upgrade. ERROR: " + result.Message);
+                }
+            }
+
+            return Task.FromResult((InstallSetupResult?)null);
         }
 
-        InstallTrackingItem[] installSteps = InstallStatusTracker.GetStatus().ToArray();
-
-        // this step relies on the previous one completed - because it has stored some information we need
-        if (installSteps.Any(x => x.Name == "DatabaseInstall" && x.AdditionalData.ContainsKey("upgrade")) == false)
+        public override bool RequiresExecution(object model)
         {
-            return false;
-        }
-
-        ConnectionStrings? databaseSettings = _connectionStrings.Get(Constants.System.UmbracoConnectionName);
-
-        if (databaseSettings.IsConnectionStringConfigured())
-        {
-            // a connection string was present, determine whether this is an install/upgrade
-            // return true (upgrade) if there is an installed version, else false (install)
-            DatabaseSchemaResult? result = _databaseBuilder.ValidateSchema();
-            return result?.DetermineHasInstalledVersion() ?? false;
-=======
             // If it's properly configured (i.e. the versions match) then no upgrade necessary
             if (_runtime.Level == RuntimeLevel.Run)
             {
@@ -114,10 +85,6 @@
 
             // No connection string configured, probably a fresh install
             return false;
->>>>>>> adcc9a0e
         }
-
-        // no connection string configured, probably a fresh install
-        return false;
     }
 }