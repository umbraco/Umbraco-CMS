--- conflicted
+++ resolved
@@ -70,66 +70,26 @@
             {
                 case RuntimeLevelReason.UpgradeMigrations:
                 {
-<<<<<<< HEAD
-                    var plan = new UmbracoPlan(_umbracoVersion);
-                    using (!_profilingLogger.IsEnabled(LogLevel.Verbose) ? null : _profilingLogger.TraceDuration<UnattendedUpgrader>("Starting unattended upgrade.", "Unattended upgrade completed."))
+                    await RunUpgradeAsync(notification);
+
+                    // If we errored out when upgrading don't do anything.
+                    if (notification.UnattendedUpgradeResult is RuntimeUnattendedUpgradeNotification.UpgradeResult.HasErrors)
                     {
-                        DatabaseBuilder.Result? result = await _databaseBuilder.UpgradeSchemaAndDataAsync(plan).ConfigureAwait(false);
-                        if (result?.Success == false)
-                        {
-                            var innerException = new UnattendedInstallException($"An error occurred while running the unattended upgrade.\n{result.Message}");
-                            _runtimeState.Configure(RuntimeLevel.BootFailed, RuntimeLevelReason.BootFailedOnException, innerException);
-                        }
+                        return;
+                    }
 
-                        notification.UnattendedUpgradeResult = RuntimeUnattendedUpgradeNotification.UpgradeResult.CoreUpgradeComplete;
+                    // It's entirely possible that there's both a core upgrade and package migrations to run, so try and run package migrations too.
+                    // but only if upgrade unattended is enabled.
+                    if (_unattendedSettings.PackageMigrationsUnattended)
+                    {
+                        await RunPackageMigrationsAsync(notification);
                     }
                 }
 
                 break;
                 case RuntimeLevelReason.UpgradePackageMigrations:
                 {
-                    if (!_runtimeState.StartupState.TryGetValue(RuntimeState.PendingPackageMigrationsStateKey, out var pm) || pm is not IReadOnlyList<string> pendingMigrations)
-                    {
-                        throw new InvalidOperationException($"The required key {RuntimeState.PendingPackageMigrationsStateKey} does not exist in startup state");
-=======
-                    RunUpgrade(notification);
-
-                    // If we errored out when upgrading don't do anything.
-                    if (notification.UnattendedUpgradeResult is RuntimeUnattendedUpgradeNotification.UpgradeResult.HasErrors)
-                    {
-                        return Task.CompletedTask;
->>>>>>> 2bb894c0
-                    }
-
-                    // It's entirely possible that there's both a core upgrade and package migrations to run, so try and run package migrations too.
-                    // but only if upgrade unattended is enabled.
-                    if (_unattendedSettings.PackageMigrationsUnattended)
-                    {
-<<<<<<< HEAD
-                        throw new InvalidOperationException($"No pending migrations found but the runtime level reason is {RuntimeLevelReason.UpgradePackageMigrations}");
-=======
-                        RunPackageMigrations(notification);
->>>>>>> 2bb894c0
-                    }
-                }
-
-<<<<<<< HEAD
-                    try
-                    {
-                        await _packageMigrationRunner.RunPackagePlansAsync(pendingMigrations).ConfigureAwait(false);
-                        notification.UnattendedUpgradeResult = RuntimeUnattendedUpgradeNotification.UpgradeResult.PackageMigrationComplete;
-                    }
-                    catch (Exception ex)
-                    {
-                        SetRuntimeError(ex);
-                        notification.UnattendedUpgradeResult = RuntimeUnattendedUpgradeNotification.UpgradeResult.HasErrors;
-                    }
-=======
-                break;
-                case RuntimeLevelReason.UpgradePackageMigrations:
-                {
-                    RunPackageMigrations(notification);
->>>>>>> 2bb894c0
+                    await RunPackageMigrationsAsync(notification);
                 }
 
                 break;
@@ -139,7 +99,7 @@
         }
     }
 
-    private void RunPackageMigrations(RuntimeUnattendedUpgradeNotification notification)
+    private async Task RunPackageMigrationsAsync(RuntimeUnattendedUpgradeNotification notification)
     {
         if (_runtimeState.StartupState.TryGetValue(
                 RuntimeState.PendingPackageMigrationsStateKey,
@@ -165,7 +125,7 @@
 
         try
         {
-            _packageMigrationRunner.RunPackagePlans(pendingMigrations);
+            await _packageMigrationRunner.RunPackagePlansAsync(pendingMigrations);
             notification.UnattendedUpgradeResult = RuntimeUnattendedUpgradeNotification.UpgradeResult
                 .PackageMigrationComplete;
         }
@@ -177,14 +137,14 @@
         }
     }
 
-    private void RunUpgrade(RuntimeUnattendedUpgradeNotification notification)
+    private async Task RunUpgradeAsync(RuntimeUnattendedUpgradeNotification notification)
     {
         var plan = new UmbracoPlan(_umbracoVersion);
         using (!_profilingLogger.IsEnabled(Core.Logging.LogLevel.Verbose) ? null : _profilingLogger.TraceDuration<UnattendedUpgrader>(
                    "Starting unattended upgrade.",
                    "Unattended upgrade completed."))
         {
-            DatabaseBuilder.Result? result = _databaseBuilder.UpgradeSchemaAndData(plan);
+            DatabaseBuilder.Result? result = await _databaseBuilder.UpgradeSchemaAndDataAsync(plan);
             if (result?.Success == false)
             {
                 var innerException = new UnattendedInstallException(
@@ -198,5 +158,8 @@
     }
 
     private void SetRuntimeError(Exception exception)
-        => _runtimeState.Configure(RuntimeLevel.BootFailed, RuntimeLevelReason.BootFailedOnException, exception);
+        => _runtimeState.Configure(
+            RuntimeLevel.BootFailed,
+            RuntimeLevelReason.BootFailedOnException,
+            exception);
 }