--- conflicted
+++ resolved
@@ -51,10 +51,7 @@
         {
             hostingEnvironment.MapPathContentRoot(Constants.SystemDirectories.Bin),
             hostingEnvironment.MapPathContentRoot(Constants.SystemDirectories.Umbraco),
-<<<<<<< HEAD
             hostingEnvironment.MapPathWebRoot(Constants.System.DefaultUmbracoPath),
-=======
->>>>>>> dcd6f1fb
             hostingEnvironment.MapPathContentRoot(Constants.SystemDirectories.Packages),
         };
     }
