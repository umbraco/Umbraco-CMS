--- conflicted
+++ resolved
@@ -1428,19 +1428,11 @@
                 var isoCode = languageElement.AttributeValue<string>("CultureAlias");
                 var existingLanguage = _localizationService.GetLanguageByIsoCode(isoCode);
                 if (existingLanguage != null)
-<<<<<<< HEAD
                 {
                     continue;
                 }
 
                 var langauge = new Language(isoCode, languageElement.AttributeValue<string>("FriendlyName"));
-=======
-                    continue;
-                var langauge = new Language(_globalSettings, isoCode!)
-                {
-                    CultureName = languageElement.AttributeValue<string>("FriendlyName")!
-                };
->>>>>>> 96d33201
                 _localizationService.Save(langauge, userId);
                 list.Add(langauge);
             }
