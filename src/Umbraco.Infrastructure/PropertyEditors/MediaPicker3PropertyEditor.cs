--- conflicted
+++ resolved
@@ -1,14 +1,5 @@
-<<<<<<< HEAD
 using System.Text.Json.Nodes;
-=======
-using System.Runtime.Serialization;
-using Microsoft.Extensions.DependencyInjection;
-using Microsoft.Extensions.Logging;
-using Newtonsoft.Json;
-using Newtonsoft.Json.Linq;
 using Umbraco.Cms.Core.Cache;
-using Umbraco.Cms.Core.DependencyInjection;
->>>>>>> 129adf26
 using Umbraco.Cms.Core.IO;
 using Umbraco.Cms.Core.Models;
 using Umbraco.Cms.Core.Models.Editors;
@@ -71,31 +62,21 @@
             IJsonSerializer jsonSerializer,
             IIOHelper ioHelper,
             DataEditorAttribute attribute,
-<<<<<<< HEAD
-            IDataTypeService dataTypeService,
             IMediaImportService mediaImportService,
             IMediaService mediaService,
             ITemporaryFileService temporaryFileService,
             IScopeProvider scopeProvider,
-            IBackOfficeSecurityAccessor backOfficeSecurityAccessor)
+            IBackOfficeSecurityAccessor backOfficeSecurityAccessor,
+            IDataTypeConfigurationCache dataTypeReadCache)
             : base(shortStringHelper, jsonSerializer, ioHelper, attribute)
         {
             _jsonSerializer = jsonSerializer;
-            _dataTypeService = dataTypeService;
             _mediaImportService = mediaImportService;
             _mediaService = mediaService;
             _temporaryFileService = temporaryFileService;
             _scopeProvider = scopeProvider;
             _backOfficeSecurityAccessor = backOfficeSecurityAccessor;
-=======
-            IDataTypeConfigurationCache dataTypeReadCache,
-            ITemporaryMediaService temporaryMediaService)
-            : base(localizedTextService, shortStringHelper, jsonSerializer, ioHelper, attribute)
-        {
-            _jsonSerializer = jsonSerializer;
             _dataTypeReadCache = dataTypeReadCache;
-            _temporaryMediaService = temporaryMediaService;
->>>>>>> 129adf26
         }
 
         /// <remarks>
@@ -117,13 +98,8 @@
             var dtos = Deserialize(_jsonSerializer, value).ToList();
             dtos = UpdateMediaTypeAliases(dtos);
 
-<<<<<<< HEAD
-            IDataType? dataType = _dataTypeService.GetDataType(property.PropertyType.DataTypeId);
-            if (dataType?.ConfigurationObject != null)
-=======
             var configuration = _dataTypeReadCache.GetConfigurationAs<MediaPicker3Configuration>(property.PropertyType.DataTypeKey);
             if (configuration is not null)
->>>>>>> 129adf26
             {
                 foreach (MediaWithCropsDto dto in dtos)
                 {
