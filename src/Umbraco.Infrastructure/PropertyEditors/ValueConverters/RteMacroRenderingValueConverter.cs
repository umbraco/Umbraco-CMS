--- conflicted
+++ resolved
@@ -93,21 +93,14 @@
         var sourceString = inter?.ToString();
         if (sourceString.IsNullOrWhiteSpace())
         {
-<<<<<<< HEAD
             // different return types for the JSON configuration forces us to have different return values for empty properties
             return _deliveryApiSettings.RichTextOutputAsJson is false
-                ? string.Empty
+                ? new RichTextModel { Markup = string.Empty }
                 : null;
-=======
-            return new RichTextModel
-            {
-                Markup = Convert(inter, preview, false) ?? string.Empty
-            };
->>>>>>> 54af079d
         }
 
         return _deliveryApiSettings.RichTextOutputAsJson is false
-            ? _apiRichTextMarkupParser.Parse(sourceString)
+            ? new RichTextModel { Markup = _apiRichTextMarkupParser.Parse(sourceString) }
             : _apiRichTextElementParser.Parse(sourceString);
     }
 
@@ -140,7 +133,7 @@
         }
     }
 
-    private string? Convert(object? source, bool preview, bool handleMacros = true)
+    private string? Convert(object? source, bool preview)
     {
         if (source == null)
         {
@@ -155,10 +148,7 @@
         sourceString = _imageSourceParser.EnsureImageSources(sourceString);
 
         // ensure string is parsed for macros and macros are executed correctly
-        if (handleMacros)
-        {
-            sourceString = RenderRteMacros(sourceString, preview);
-        }
+        sourceString = RenderRteMacros(sourceString, preview);
 
         // find and remove the rel attributes used in the Umbraco UI from img tags
         var doc = new HtmlDocument();
