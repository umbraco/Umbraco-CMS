--- conflicted
+++ resolved
@@ -88,14 +88,10 @@
     {
         if (_deliveryApiSettings.RichTextOutputAsJson is false)
         {
-<<<<<<< HEAD
-            return Convert(inter, preview, false) ?? string.Empty;
-=======
             return new RichTextModel
             {
-                Markup = Convert(inter, preview) ?? string.Empty
+                Markup = Convert(inter, preview, false) ?? string.Empty
             };
->>>>>>> c5e524c9
         }
 
         var sourceString = inter?.ToString();
