// Copyright (c) Umbraco.
// See LICENSE for more details.

using Microsoft.Extensions.DependencyInjection;
using Umbraco.Cms.Core.DeliveryApi;
using Umbraco.Cms.Core.Logging;
using Umbraco.Cms.Core.Models;
using Umbraco.Cms.Core.Models.Blocks;
using Umbraco.Cms.Core.Models.DeliveryApi;
using Umbraco.Cms.Core.Models.PublishedContent;
using Umbraco.Cms.Core.PropertyEditors.DeliveryApi;
using Umbraco.Cms.Core.Serialization;
using Umbraco.Cms.Core.Services;
using Umbraco.Cms.Infrastructure.Extensions;
using Umbraco.Cms.Web.Common.DependencyInjection;
using Umbraco.Extensions;

namespace Umbraco.Cms.Core.PropertyEditors.ValueConverters;

[DefaultPropertyValueConverter(typeof(JsonValueConverter))]
<<<<<<< HEAD
public class BlockListPropertyValueConverter : BlockPropertyValueConverterBase<BlockListModel, BlockListItem, BlockListLayoutItem, BlockConfiguration, BlockListValue>, IDeliveryApiPropertyValueConverter
=======
public class BlockListPropertyValueConverter : PropertyValueConverterBase, IDeliveryApiPropertyValueConverter
>>>>>>> 6bd4642b
{
    private readonly IContentTypeService _contentTypeService;
    private readonly IProfilingLogger _proflog;
    private readonly BlockEditorConverter _blockConverter;
    private readonly IApiElementBuilder _apiElementBuilder;
    private readonly IJsonSerializer _jsonSerializer;

    [Obsolete("Use the constructor that takes all parameters, scheduled for removal in V14")]
    public BlockListPropertyValueConverter(IProfilingLogger proflog, BlockEditorConverter blockConverter)
        : this(proflog, blockConverter, StaticServiceProvider.Instance.GetRequiredService<IContentTypeService>())
    {
    }

    [Obsolete("Use the constructor that takes all parameters, scheduled for removal in V14")]
    public BlockListPropertyValueConverter(IProfilingLogger proflog, BlockEditorConverter blockConverter, IContentTypeService contentTypeService)
        : this(proflog, blockConverter, contentTypeService, StaticServiceProvider.Instance.GetRequiredService<IApiElementBuilder>())
    {
    }

    [Obsolete("Use the constructor that takes all parameters, scheduled for removal in V15")]
    public BlockListPropertyValueConverter(IProfilingLogger proflog, BlockEditorConverter blockConverter, IContentTypeService contentTypeService, IApiElementBuilder apiElementBuilder)
<<<<<<< HEAD
        : this(proflog, blockConverter, contentTypeService, apiElementBuilder, StaticServiceProvider.Instance.GetRequiredService<IJsonSerializer>())
    {
    }

    public BlockListPropertyValueConverter(IProfilingLogger proflog, BlockEditorConverter blockConverter, IContentTypeService contentTypeService, IApiElementBuilder apiElementBuilder, IJsonSerializer jsonSerializer)
        : base(blockConverter)
=======
>>>>>>> 6bd4642b
    {
        _proflog = proflog;
        _blockConverter = blockConverter;
        _contentTypeService = contentTypeService;
        _apiElementBuilder = apiElementBuilder;
        _jsonSerializer = jsonSerializer;
    }

    /// <inheritdoc />
    public override bool IsConverter(IPublishedPropertyType propertyType)
        => propertyType.EditorAlias.InvariantEquals(Constants.PropertyEditors.Aliases.BlockList);

    /// <inheritdoc />
    public override Type GetPropertyValueType(IPublishedPropertyType propertyType)
    {
        var isSingleBlockMode = IsSingleBlockMode(propertyType.DataType);
        if (isSingleBlockMode)
        {
            BlockListConfiguration.BlockConfiguration? block =
                ConfigurationEditor.ConfigurationAs<BlockListConfiguration>(propertyType.DataType.ConfigurationObject)?.Blocks.FirstOrDefault();

            ModelType? contentElementType = block?.ContentElementTypeKey is Guid contentElementTypeKey && _contentTypeService.Get(contentElementTypeKey) is IContentType contentType ? ModelType.For(contentType.Alias) : null;
            ModelType? settingsElementType = block?.SettingsElementTypeKey is Guid settingsElementTypeKey && _contentTypeService.Get(settingsElementTypeKey) is IContentType settingsType ? ModelType.For(settingsType.Alias) : null;

            if (contentElementType is not null)
            {
                if (settingsElementType is not null)
                {
                    return typeof(BlockListItem<,>).MakeGenericType(contentElementType, settingsElementType);
                }

                return typeof(BlockListItem<>).MakeGenericType(contentElementType);
            }

            return typeof(BlockListItem);
        }

        return typeof(BlockListModel);
    }

    private bool IsSingleBlockMode(PublishedDataType dataType)
    {
        BlockListConfiguration? config =
            ConfigurationEditor.ConfigurationAs<BlockListConfiguration>(dataType.ConfigurationObject);
        return (config?.UseSingleBlockMode ?? false) && config?.Blocks.Length == 1 && config?.ValidationLimit?.Min == 1 && config?.ValidationLimit?.Max == 1;
    }

    /// <inheritdoc />
    public override PropertyCacheLevel GetPropertyCacheLevel(IPublishedPropertyType propertyType)
        => PropertyCacheLevel.Element;

    /// <inheritdoc />
    public override object? ConvertSourceToIntermediate(IPublishedElement owner, IPublishedPropertyType propertyType, object? source, bool preview)
        => source?.ToString();

    /// <inheritdoc />
    public override object? ConvertIntermediateToObject(IPublishedElement owner, IPublishedPropertyType propertyType, PropertyCacheLevel referenceCacheLevel, object? inter, bool preview)
    {
        // NOTE: The intermediate object is just a JSON string, we don't actually convert from source -> intermediate since source is always just a JSON string
        using (!_proflog.IsEnabled(Core.Logging.LogLevel.Debug) ? null : _proflog.DebugDuration<BlockListPropertyValueConverter>(
                   $"ConvertPropertyToBlockList ({propertyType.DataType.Id})"))
        {
            BlockListModel? blockListModel = ConvertIntermediateToBlockListModel(owner, propertyType, referenceCacheLevel, inter, preview);
            if (blockListModel == null)
            {
                return null;
            }

            return IsSingleBlockMode(propertyType.DataType) ? blockListModel.FirstOrDefault() : blockListModel;
        }
    }

    /// <inheritdoc />
    public PropertyCacheLevel GetDeliveryApiPropertyCacheLevel(IPublishedPropertyType propertyType) => GetPropertyCacheLevel(propertyType);

    /// <inheritdoc />
    public Type GetDeliveryApiPropertyValueType(IPublishedPropertyType propertyType)
        => typeof(ApiBlockListModel);

    /// <inheritdoc />
    public object? ConvertIntermediateToDeliveryApiObject(IPublishedElement owner, IPublishedPropertyType propertyType, PropertyCacheLevel referenceCacheLevel, object? inter, bool preview, bool expanding)
    {
        BlockListModel? model = ConvertIntermediateToBlockListModel(owner, propertyType, referenceCacheLevel, inter, preview);

        return new ApiBlockListModel(
            model != null
                ? model.Select(item => item.CreateApiBlockItem(_apiElementBuilder)).ToArray()
                : Array.Empty<ApiBlockItem>());
    }

    private BlockListModel? ConvertIntermediateToBlockListModel(IPublishedElement owner, IPublishedPropertyType propertyType, PropertyCacheLevel referenceCacheLevel, object? inter, bool preview)
    {
        using (!_proflog.IsEnabled(LogLevel.Debug) ? null : _proflog.DebugDuration<BlockListPropertyValueConverter>(
                   $"ConvertPropertyToBlockList ({propertyType.DataType.Id})"))
        {
            // NOTE: this is to retain backwards compatability
            if (inter is null)
            {
                return BlockListModel.Empty;
            }

            // NOTE: The intermediate object is just a JSON string, we don't actually convert from source -> intermediate since source is always just a JSON string
            if (inter is not string intermediateBlockModelValue)
            {
                return null;
            }

            // Get configuration
            BlockListConfiguration? configuration = propertyType.DataType.ConfigurationAs<BlockListConfiguration>();
            if (configuration is null)
            {
                return null;
            }

            var creator = new BlockListPropertyValueCreator(_blockConverter);
            return creator.CreateBlockModel(referenceCacheLevel, intermediateBlockModelValue, preview, configuration.Blocks);
        }
    }
<<<<<<< HEAD

    protected override BlockListEditorDataConverter CreateBlockEditorDataConverter() => new(_jsonSerializer);

    protected override BlockItemActivator<BlockListItem> CreateBlockItemActivator() => new BlockListItemActivator(BlockEditorConverter);

    private class BlockListItemActivator : BlockItemActivator<BlockListItem>
    {
        public BlockListItemActivator(BlockEditorConverter blockConverter) : base(blockConverter)
        {
        }

        protected override Type GenericItemType => typeof(BlockListItem<,>);
    }
=======
>>>>>>> 6bd4642b
}<|MERGE_RESOLUTION|>--- conflicted
+++ resolved
@@ -18,11 +18,7 @@
 namespace Umbraco.Cms.Core.PropertyEditors.ValueConverters;
 
 [DefaultPropertyValueConverter(typeof(JsonValueConverter))]
-<<<<<<< HEAD
-public class BlockListPropertyValueConverter : BlockPropertyValueConverterBase<BlockListModel, BlockListItem, BlockListLayoutItem, BlockConfiguration, BlockListValue>, IDeliveryApiPropertyValueConverter
-=======
 public class BlockListPropertyValueConverter : PropertyValueConverterBase, IDeliveryApiPropertyValueConverter
->>>>>>> 6bd4642b
 {
     private readonly IContentTypeService _contentTypeService;
     private readonly IProfilingLogger _proflog;
@@ -44,15 +40,11 @@
 
     [Obsolete("Use the constructor that takes all parameters, scheduled for removal in V15")]
     public BlockListPropertyValueConverter(IProfilingLogger proflog, BlockEditorConverter blockConverter, IContentTypeService contentTypeService, IApiElementBuilder apiElementBuilder)
-<<<<<<< HEAD
         : this(proflog, blockConverter, contentTypeService, apiElementBuilder, StaticServiceProvider.Instance.GetRequiredService<IJsonSerializer>())
     {
     }
 
     public BlockListPropertyValueConverter(IProfilingLogger proflog, BlockEditorConverter blockConverter, IContentTypeService contentTypeService, IApiElementBuilder apiElementBuilder, IJsonSerializer jsonSerializer)
-        : base(blockConverter)
-=======
->>>>>>> 6bd4642b
     {
         _proflog = proflog;
         _blockConverter = blockConverter;
@@ -171,20 +163,4 @@
             return creator.CreateBlockModel(referenceCacheLevel, intermediateBlockModelValue, preview, configuration.Blocks);
         }
     }
-<<<<<<< HEAD
-
-    protected override BlockListEditorDataConverter CreateBlockEditorDataConverter() => new(_jsonSerializer);
-
-    protected override BlockItemActivator<BlockListItem> CreateBlockItemActivator() => new BlockListItemActivator(BlockEditorConverter);
-
-    private class BlockListItemActivator : BlockItemActivator<BlockListItem>
-    {
-        public BlockListItemActivator(BlockEditorConverter blockConverter) : base(blockConverter)
-        {
-        }
-
-        protected override Type GenericItemType => typeof(BlockListItem<,>);
-    }
-=======
->>>>>>> 6bd4642b
 }