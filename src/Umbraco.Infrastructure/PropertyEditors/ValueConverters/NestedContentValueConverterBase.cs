--- conflicted
+++ resolved
@@ -1,8 +1,6 @@
 // Copyright (c) Umbraco.
 // See LICENSE for more details.
 
-using System;
-using System.Collections.Generic;
 using Newtonsoft.Json.Linq;
 using Umbraco.Cms.Core.Models.PublishedContent;
 using Umbraco.Cms.Core.PublishedCache;
@@ -28,12 +26,8 @@
         private static bool IsSingle(IPublishedPropertyType publishedProperty)
         {
             var config = publishedProperty.DataType.ConfigurationAs<NestedContentConfiguration>();
-<<<<<<< HEAD
-            return config?.MinItems == 1 && config.MaxItems == 1;
-=======
 
-            return config.MinItems == 1 && config.MaxItems == 1;
->>>>>>> 73ffe21e
+            return config is not null && config.MinItems == 1 && config.MaxItems == 1;
         }
 
         public static bool IsNestedSingle(IPublishedPropertyType publishedProperty)
@@ -51,29 +45,17 @@
             }
 
             var publishedSnapshot = _publishedSnapshotAccessor.GetRequiredPublishedSnapshot();
-<<<<<<< HEAD
-            // only convert element types - content types will cause an exception when PublishedModelFactory creates the model
-            var publishedContentType = publishedSnapshot.Content?.GetContentType(elementTypeAlias);
-=======
 
             // Only convert element types - content types will cause an exception when PublishedModelFactory creates the model
-            var publishedContentType = publishedSnapshot.Content.GetContentType(elementTypeAlias);
->>>>>>> 73ffe21e
-            if (publishedContentType == null || publishedContentType.IsElement == false)
+            var publishedContentType = publishedSnapshot.Content?.GetContentType(elementTypeAlias);
+            if (publishedContentType is null || publishedContentType.IsElement == false)
             {
                 return null;
             }
 
-<<<<<<< HEAD
             var propertyValues = sourceObject.ToObject<Dictionary<string, object?>>();
-
-            if (propertyValues is null || !propertyValues.TryGetValue("key", out var keyo)
-                || !Guid.TryParse(keyo!.ToString(), out var key))
-=======
-            var propertyValues = sourceObject.ToObject<Dictionary<string, object>>();
-            if (!propertyValues.TryGetValue("key", out var keyo) || !Guid.TryParse(keyo.ToString(), out var key))
+            if (propertyValues is null || !propertyValues.TryGetValue("key", out var keyo) || !Guid.TryParse(keyo?.ToString(), out var key))
             {
->>>>>>> 73ffe21e
                 key = Guid.Empty;
             }
 
