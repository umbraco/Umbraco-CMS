// Copyright (c) Umbraco.
// See LICENSE for more details.

using Umbraco.Cms.Core.Models.Blocks;
using Umbraco.Cms.Core.Models.PublishedContent;
using Umbraco.Cms.Core.PublishedCache;

namespace Umbraco.Cms.Core.PropertyEditors.ValueConverters;

/// <summary>
///     Converts JSON block objects into <see cref="IPublishedElement" />.
/// </summary>
public sealed class BlockEditorConverter
{
    private readonly IPublishedContentTypeCache _publishedContentTypeCache;
    private readonly ICacheManager _cacheManager;
    private readonly IPublishedModelFactory _publishedModelFactory;
<<<<<<< HEAD

    public BlockEditorConverter(
        IPublishedContentTypeCache publishedContentTypeCache,
        ICacheManager cacheManager,
        IPublishedModelFactory publishedModelFactory)
=======
    private readonly IPublishedSnapshotAccessor _publishedSnapshotAccessor;
    private readonly IVariationContextAccessor _variationContextAccessor;
    private readonly BlockEditorVarianceHandler _blockEditorVarianceHandler;

    public BlockEditorConverter(
        IPublishedSnapshotAccessor publishedSnapshotAccessor,
        IPublishedModelFactory publishedModelFactory,
        IVariationContextAccessor variationContextAccessor,
        BlockEditorVarianceHandler blockEditorVarianceHandler)
>>>>>>> 1be503e7
    {
        _publishedContentTypeCache = publishedContentTypeCache;
        _cacheManager = cacheManager;
        _publishedModelFactory = publishedModelFactory;
        _variationContextAccessor = variationContextAccessor;
        _blockEditorVarianceHandler = blockEditorVarianceHandler;
    }

    public IPublishedElement? ConvertToElement(IPublishedElement owner, BlockItemData data, PropertyCacheLevel referenceCacheLevel, bool preview)
    {
        // Only convert element types - content types will cause an exception when PublishedModelFactory creates the model
        IPublishedContentType? publishedContentType = _publishedContentTypeCache.Get(PublishedItemType.Content, data.ContentTypeKey);
        if (publishedContentType == null || publishedContentType.IsElement == false)
        {
            return null;
        }

        VariationContext variationContext = _variationContextAccessor.VariationContext ?? new VariationContext();

        var propertyTypesByAlias = publishedContentType
            .PropertyTypes
            .ToDictionary(propertyType => propertyType.Alias);

        var propertyValues = new Dictionary<string, object?>();
        foreach (BlockPropertyValue property in data.Values)
        {
            if (!propertyTypesByAlias.TryGetValue(property.Alias, out IPublishedPropertyType? propertyType))
            {
                continue;
            }

            // if case changes have been made to the content or element type variation since the parent content was published,
            // we need to align those changes for the block properties - unlike for root level properties, where these
            // things are handled when a content type is saved.
            BlockPropertyValue? alignedProperty = _blockEditorVarianceHandler.AlignedPropertyVarianceAsync(property, propertyType, owner).GetAwaiter().GetResult();
            if (alignedProperty is null)
            {
                continue;
            }

            var expectedCulture = owner.ContentType.VariesByCulture() && publishedContentType.VariesByCulture() && propertyType.VariesByCulture()
                ? variationContext.Culture
                : null;
            var expectedSegment = owner.ContentType.VariesBySegment() && publishedContentType.VariesBySegment() && propertyType.VariesBySegment()
                ? variationContext.Segment
                : null;

            if (alignedProperty.Culture.NullOrWhiteSpaceAsNull().InvariantEquals(expectedCulture.NullOrWhiteSpaceAsNull())
                && alignedProperty.Segment.NullOrWhiteSpaceAsNull().InvariantEquals(expectedSegment.NullOrWhiteSpaceAsNull()))
            {
                propertyValues[alignedProperty.Alias] = alignedProperty.Value;
            }
        }

        // Get the key from the deserialized object. If this is empty, we can fallback to checking the 'key' if there is one
        Guid key = data.Key;
        if (key == Guid.Empty && propertyValues.TryGetValue("key", out var keyo))
        {
            Guid.TryParse(keyo!.ToString(), out key);
        }

        if (key == Guid.Empty)
        {
            return null;
        }

        IPublishedElement element = new PublishedElement(publishedContentType, key, propertyValues, preview, referenceCacheLevel, _cacheManager);
        element = _publishedModelFactory.CreateModel(element);

        return element;
    }

    public Type GetModelType(Guid contentTypeKey)
    {
        IPublishedContentType? publishedContentType = _publishedContentTypeCache.Get(PublishedItemType.Content, contentTypeKey);
        if (publishedContentType is not null && publishedContentType.IsElement)
        {
            return _publishedModelFactory.GetModelType(publishedContentType.Alias);
        }

        return typeof(IPublishedElement);
    }
}<|MERGE_RESOLUTION|>--- conflicted
+++ resolved
@@ -4,6 +4,7 @@
 using Umbraco.Cms.Core.Models.Blocks;
 using Umbraco.Cms.Core.Models.PublishedContent;
 using Umbraco.Cms.Core.PublishedCache;
+using Umbraco.Extensions;
 
 namespace Umbraco.Cms.Core.PropertyEditors.ValueConverters;
 
@@ -15,23 +16,16 @@
     private readonly IPublishedContentTypeCache _publishedContentTypeCache;
     private readonly ICacheManager _cacheManager;
     private readonly IPublishedModelFactory _publishedModelFactory;
-<<<<<<< HEAD
-
-    public BlockEditorConverter(
-        IPublishedContentTypeCache publishedContentTypeCache,
-        ICacheManager cacheManager,
-        IPublishedModelFactory publishedModelFactory)
-=======
     private readonly IPublishedSnapshotAccessor _publishedSnapshotAccessor;
     private readonly IVariationContextAccessor _variationContextAccessor;
     private readonly BlockEditorVarianceHandler _blockEditorVarianceHandler;
 
     public BlockEditorConverter(
-        IPublishedSnapshotAccessor publishedSnapshotAccessor,
+        IPublishedContentTypeCache publishedContentTypeCache,
+        ICacheManager cacheManager,
         IPublishedModelFactory publishedModelFactory,
         IVariationContextAccessor variationContextAccessor,
         BlockEditorVarianceHandler blockEditorVarianceHandler)
->>>>>>> 1be503e7
     {
         _publishedContentTypeCache = publishedContentTypeCache;
         _cacheManager = cacheManager;
@@ -56,7 +50,7 @@
             .ToDictionary(propertyType => propertyType.Alias);
 
         var propertyValues = new Dictionary<string, object?>();
-        foreach (BlockPropertyValue property in data.Values)
+        foreach (BlockItemData.BlockPropertyValue property in data.Values)
         {
             if (!propertyTypesByAlias.TryGetValue(property.Alias, out IPublishedPropertyType? propertyType))
             {
@@ -66,7 +60,7 @@
             // if case changes have been made to the content or element type variation since the parent content was published,
             // we need to align those changes for the block properties - unlike for root level properties, where these
             // things are handled when a content type is saved.
-            BlockPropertyValue? alignedProperty = _blockEditorVarianceHandler.AlignedPropertyVarianceAsync(property, propertyType, owner).GetAwaiter().GetResult();
+            BlockItemData.BlockPropertyValue? alignedProperty = _blockEditorVarianceHandler.AlignedPropertyVarianceAsync(property, propertyType, owner).GetAwaiter().GetResult();
             if (alignedProperty is null)
             {
                 continue;
