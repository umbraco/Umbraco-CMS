// Copyright (c) Umbraco.
// See LICENSE for more details.

using System;
using Umbraco.Cms.Core.Models.Blocks;
using Umbraco.Cms.Core.Models.PublishedContent;
using Umbraco.Cms.Core.PublishedCache;
using Umbraco.Extensions;

namespace Umbraco.Cms.Core.PropertyEditors.ValueConverters
{
    /// <summary>
    /// Converts JSON block objects into <see cref="IPublishedElement" />.
    /// </summary>
    public sealed class BlockEditorConverter
    {
        private readonly IPublishedSnapshotAccessor _publishedSnapshotAccessor;
        private readonly IPublishedModelFactory _publishedModelFactory;

        public BlockEditorConverter(IPublishedSnapshotAccessor publishedSnapshotAccessor, IPublishedModelFactory publishedModelFactory)
        {
            _publishedSnapshotAccessor = publishedSnapshotAccessor;
            _publishedModelFactory = publishedModelFactory;
        }

        public IPublishedElement? ConvertToElement(BlockItemData data, PropertyCacheLevel referenceCacheLevel, bool preview)
        {
            var publishedContentCache = _publishedSnapshotAccessor.GetRequiredPublishedSnapshot().Content;

            // Only convert element types - content types will cause an exception when PublishedModelFactory creates the model
            var publishedContentType = publishedContentCache?.GetContentType(data.ContentTypeKey);
            if (publishedContentType == null || publishedContentType.IsElement == false)
            {
                return null;
            }

            var propertyValues = data.RawPropertyValues;

            // Get the UDI from the deserialized object. If this is empty, we can fallback to checking the 'key' if there is one
            var key = (data.Udi is GuidUdi gudi) ? gudi.Guid : Guid.Empty;
            if (key == Guid.Empty && propertyValues.TryGetValue("key", out var keyo))
            {
                Guid.TryParse(keyo!.ToString(), out key);
            }

            IPublishedElement element = new PublishedElement(publishedContentType, key, propertyValues, preview, referenceCacheLevel, _publishedSnapshotAccessor);
            element = _publishedModelFactory.CreateModel(element);

            return element;
        }

        public Type GetModelType(Guid contentTypeKey)
        {
            var publishedContentCache = _publishedSnapshotAccessor.GetRequiredPublishedSnapshot().Content;
<<<<<<< HEAD
            var publishedContentType = publishedContentCache?.GetContentType(contentTypeKey);
            if (publishedContentType != null)
=======
            var publishedContentType = publishedContentCache.GetContentType(contentTypeKey);
            if (publishedContentType != null && publishedContentType.IsElement)
>>>>>>> 73ffe21e
            {
                // TODO Get the model type without having to construct a list
                var listType = _publishedModelFactory.CreateModelList(publishedContentType.Alias).GetType();
                if (listType.GenericTypeArguments.Length == 1)
                {
                    return listType.GenericTypeArguments[0];
                }
            }

            return typeof(IPublishedElement);
        }
    }
}<|MERGE_RESOLUTION|>--- conflicted
+++ resolved
@@ -1,7 +1,6 @@
 // Copyright (c) Umbraco.
 // See LICENSE for more details.
 
-using System;
 using Umbraco.Cms.Core.Models.Blocks;
 using Umbraco.Cms.Core.Models.PublishedContent;
 using Umbraco.Cms.Core.PublishedCache;
@@ -52,17 +51,12 @@
         public Type GetModelType(Guid contentTypeKey)
         {
             var publishedContentCache = _publishedSnapshotAccessor.GetRequiredPublishedSnapshot().Content;
-<<<<<<< HEAD
             var publishedContentType = publishedContentCache?.GetContentType(contentTypeKey);
-            if (publishedContentType != null)
-=======
-            var publishedContentType = publishedContentCache.GetContentType(contentTypeKey);
             if (publishedContentType != null && publishedContentType.IsElement)
->>>>>>> 73ffe21e
             {
                 // TODO Get the model type without having to construct a list
-                var listType = _publishedModelFactory.CreateModelList(publishedContentType.Alias).GetType();
-                if (listType.GenericTypeArguments.Length == 1)
+                var listType = _publishedModelFactory.CreateModelList(publishedContentType.Alias)?.GetType();
+                if (listType?.GenericTypeArguments.Length == 1)
                 {
                     return listType.GenericTypeArguments[0];
                 }
