// Copyright (c) Umbraco.
// See LICENSE for more details.

using System;
using System.Collections.Generic;
using System.Linq;
using Umbraco.Cms.Core.Logging;
using Umbraco.Cms.Core.Models;
using Umbraco.Cms.Core.Models.PublishedContent;
using Umbraco.Cms.Core.PublishedCache;
using Umbraco.Cms.Core.Routing;
using Umbraco.Cms.Core.Serialization;
using Umbraco.Cms.Core.Web;
using Umbraco.Extensions;

namespace Umbraco.Cms.Core.PropertyEditors.ValueConverters
{
    public class MultiUrlPickerValueConverter : PropertyValueConverterBase
    {
        private readonly IPublishedSnapshotAccessor _publishedSnapshotAccessor;
        private readonly IProfilingLogger _proflog;
        private readonly IJsonSerializer _jsonSerializer;
        private readonly IUmbracoContextAccessor _umbracoContextAccessor;
        private readonly IPublishedUrlProvider _publishedUrlProvider;

        public MultiUrlPickerValueConverter(IPublishedSnapshotAccessor publishedSnapshotAccessor, IProfilingLogger proflog, IJsonSerializer jsonSerializer, IUmbracoContextAccessor umbracoContextAccessor, IPublishedUrlProvider publishedUrlProvider)
        {
            _publishedSnapshotAccessor = publishedSnapshotAccessor ?? throw new ArgumentNullException(nameof(publishedSnapshotAccessor));
            _proflog = proflog ?? throw new ArgumentNullException(nameof(proflog));
            _jsonSerializer = jsonSerializer;
            _umbracoContextAccessor = umbracoContextAccessor;
            _publishedUrlProvider = publishedUrlProvider;
        }

        public override bool IsConverter(IPublishedPropertyType propertyType) => Constants.PropertyEditors.Aliases.MultiUrlPicker.Equals(propertyType.EditorAlias);

        public override Type GetPropertyValueType(IPublishedPropertyType propertyType) =>
            propertyType.DataType.ConfigurationAs<MultiUrlPickerConfiguration>()!.MaxNumber == 1 ?
                typeof(Link) :
                typeof(IEnumerable<Link>);

        public override PropertyCacheLevel GetPropertyCacheLevel(IPublishedPropertyType propertyType) => PropertyCacheLevel.Snapshot;

<<<<<<< HEAD
        public override bool? IsValue(object? value, PropertyValueLevel level) => value?.ToString() != "[]";
=======
        public override bool? IsValue(object value, PropertyValueLevel level) => value != null && value.ToString() != "[]";
>>>>>>> 536440b7

        public override object ConvertSourceToIntermediate(IPublishedElement owner, IPublishedPropertyType propertyType, object? source, bool preview) => source?.ToString()!;

        public override object? ConvertIntermediateToObject(IPublishedElement owner, IPublishedPropertyType propertyType, PropertyCacheLevel referenceCacheLevel, object? inter, bool preview)
        {
            using (_proflog.DebugDuration<MultiUrlPickerValueConverter>($"ConvertPropertyToLinks ({propertyType.DataType.Id})"))
            {
                var maxNumber = propertyType.DataType.ConfigurationAs<MultiUrlPickerConfiguration>()!.MaxNumber;

                if (string.IsNullOrWhiteSpace(inter?.ToString()))
                {
                    return maxNumber == 1 ? null : Enumerable.Empty<Link>();
                }

                var links = new List<Link>();
                var dtos = _jsonSerializer.Deserialize<IEnumerable<MultiUrlPickerValueEditor.LinkDto>>(inter.ToString()!);
                var publishedSnapshot = _publishedSnapshotAccessor.GetRequiredPublishedSnapshot();
                if (dtos is null)
                {
                    return links;
                }
                foreach (var dto in dtos)
                {
                    var type = LinkType.External;
                    var url = dto.Url;

                    if (dto.Udi is not null)
                    {
                        type = dto.Udi.EntityType == Constants.UdiEntityType.Media
                            ? LinkType.Media
                            : LinkType.Content;

                        var content = type == LinkType.Media ?
                             publishedSnapshot.Media?.GetById(preview, dto.Udi.Guid) :
                             publishedSnapshot.Content?.GetById(preview, dto.Udi.Guid);

                        if (content == null || content.ContentType.ItemType == PublishedItemType.Element)
                        {
                            continue;
                        }
                        url = content.Url(_publishedUrlProvider);
                    }

                    links.Add(
                        new Link
                        {
                            Name = dto.Name,
                            Target = dto.Target,
                            Type = type,
                            Udi = dto.Udi,
                            Url = url + dto.QueryString,
                        }
                    );
                }

                if (maxNumber == 1) return links.FirstOrDefault();
                if (maxNumber > 0) return links.Take(maxNumber);
                return links;
            }
        }
    }
}<|MERGE_RESOLUTION|>--- conflicted
+++ resolved
@@ -41,11 +41,7 @@
 
         public override PropertyCacheLevel GetPropertyCacheLevel(IPublishedPropertyType propertyType) => PropertyCacheLevel.Snapshot;
 
-<<<<<<< HEAD
-        public override bool? IsValue(object? value, PropertyValueLevel level) => value?.ToString() != "[]";
-=======
-        public override bool? IsValue(object value, PropertyValueLevel level) => value != null && value.ToString() != "[]";
->>>>>>> 536440b7
+        public override bool? IsValue(object? value, PropertyValueLevel level) => value is not null && value.ToString() != "[]";
 
         public override object ConvertSourceToIntermediate(IPublishedElement owner, IPublishedPropertyType propertyType, object? source, bool preview) => source?.ToString()!;
 
