// Copyright (c) Umbraco.
// See LICENSE for more details.

using Umbraco.Cms.Core.IO;
using Umbraco.Cms.Core.Models;
using Umbraco.Cms.Core.Models.Editors;
using Umbraco.Cms.Core.Serialization;
using Umbraco.Cms.Core.Strings;
using Umbraco.Cms.Infrastructure.PropertyEditors.Validators;

namespace Umbraco.Cms.Core.PropertyEditors;

/// <summary>
/// Represents a true/false (toggle) property editor.
/// </summary>
[DataEditor(
    Constants.PropertyEditors.Aliases.Boolean,
    ValueType = ValueTypes.Integer,
    ValueEditorIsReusable = true)]
public class TrueFalsePropertyEditor : DataEditor
{
    /// <summary>
    ///     Initializes a new instance of the <see cref="TrueFalsePropertyEditor" /> class.
    /// </summary>
    public TrueFalsePropertyEditor(IDataValueEditorFactory dataValueEditorFactory)
        : base(dataValueEditorFactory)
        => SupportsReadOnly = true;

    /// <inheritdoc />
    protected override IDataValueEditor CreateValueEditor()
        => DataValueEditorFactory.Create<TrueFalsePropertyValueEditor>(Attribute!);

    /// <summary>
    /// Defines the value editor for the true/false (toggle) property editor.
    /// </summary>
    internal sealed class TrueFalsePropertyValueEditor : DataValueEditor
    {
        /// <summary>
        /// Initializes a new instance of the <see cref="TrueFalsePropertyValueEditor"/> class.
        /// </summary>
        public TrueFalsePropertyValueEditor(
            IShortStringHelper shortStringHelper,
            IJsonSerializer jsonSerializer,
            IIOHelper ioHelper,
            DataEditorAttribute attribute)
            : base(shortStringHelper, jsonSerializer, ioHelper, attribute)
        {
        }

<<<<<<< HEAD
        public override object ToEditor(IProperty property, string? culture = null, string? segment = null)
            => ParsePropertyValue(property.GetValue(culture, segment));

        // NOTE: property editor value type is Integer, which means we need to store the boolean representation as 0 or 1
        public override object FromEditor(ContentPropertyData editorValue, object? currentValue)
=======
        /// <inheritdoc />
        public override IValueRequiredValidator RequiredValidator => new TrueFalseValueRequiredValidator();

        /// <inheritdoc/>
        public override object? ToEditor(IProperty property, string? culture = null, string? segment = null)
            => ParsePropertyValue(property.GetValue(culture, segment));

        /// <inheritdoc/>
        /// <remarks>
        /// NOTE: property editor value type is Integer, which means we need to store the boolean representation as 0 or 1.
        /// </remarks>
        public override object? FromEditor(ContentPropertyData editorValue, object? currentValue)
>>>>>>> 0507d1a0
            => ParsePropertyValue(editorValue.Value) ? 1 : 0;

        private static bool ParsePropertyValue(object? value)
            => value switch
            {
                bool booleanValue => booleanValue,
                int integerValue => integerValue == 1,
                string stringValue => stringValue == "1" || stringValue.Equals("true", StringComparison.OrdinalIgnoreCase),
                _ => false
            };
    }
}<|MERGE_RESOLUTION|>--- conflicted
+++ resolved
@@ -47,26 +47,18 @@
         {
         }
 
-<<<<<<< HEAD
-        public override object ToEditor(IProperty property, string? culture = null, string? segment = null)
-            => ParsePropertyValue(property.GetValue(culture, segment));
-
-        // NOTE: property editor value type is Integer, which means we need to store the boolean representation as 0 or 1
-        public override object FromEditor(ContentPropertyData editorValue, object? currentValue)
-=======
         /// <inheritdoc />
         public override IValueRequiredValidator RequiredValidator => new TrueFalseValueRequiredValidator();
 
         /// <inheritdoc/>
-        public override object? ToEditor(IProperty property, string? culture = null, string? segment = null)
+        public override object ToEditor(IProperty property, string? culture = null, string? segment = null)
             => ParsePropertyValue(property.GetValue(culture, segment));
 
         /// <inheritdoc/>
         /// <remarks>
         /// NOTE: property editor value type is Integer, which means we need to store the boolean representation as 0 or 1.
         /// </remarks>
-        public override object? FromEditor(ContentPropertyData editorValue, object? currentValue)
->>>>>>> 0507d1a0
+        public override object FromEditor(ContentPropertyData editorValue, object? currentValue)
             => ParsePropertyValue(editorValue.Value) ? 1 : 0;
 
         private static bool ParsePropertyValue(object? value)
