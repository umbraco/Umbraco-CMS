--- conflicted
+++ resolved
@@ -10,11 +10,8 @@
 using Umbraco.Cms.Core.Models;
 using Umbraco.Cms.Core.Models.Blocks;
 using Umbraco.Cms.Core.Models.Editors;
-<<<<<<< HEAD
+using Umbraco.Cms.Core.PropertyEditors.Validators;
 using Umbraco.Cms.Core.PropertyEditors.ValueConverters;
-=======
-using Umbraco.Cms.Core.PropertyEditors.Validators;
->>>>>>> e9f75f01
 using Umbraco.Cms.Core.Security;
 using Umbraco.Cms.Core.Serialization;
 using Umbraco.Cms.Core.Services;
@@ -90,51 +87,6 @@
         private readonly IBlockEditorElementTypeCache _elementTypeCache;
         private readonly IRichTextRequiredValidator _richTextRequiredValidator;
         private readonly ILogger<RichTextPropertyValueEditor> _logger;
-
-        [Obsolete("Use non-obsolete constructor. This is schedules for removal in v16.")]
-        public RichTextPropertyValueEditor(
-            DataEditorAttribute attribute,
-            PropertyEditorCollection propertyEditors,
-            IDataTypeConfigurationCache dataTypeReadCache,
-            ILogger<RichTextPropertyValueEditor> logger,
-            IBackOfficeSecurityAccessor backOfficeSecurityAccessor,
-            ILocalizedTextService localizedTextService,
-            IShortStringHelper shortStringHelper,
-            HtmlImageSourceParser imageSourceParser,
-            HtmlLocalLinkParser localLinkParser,
-            RichTextEditorPastedImages pastedImages,
-            IJsonSerializer jsonSerializer,
-            IIOHelper ioHelper,
-            IHtmlSanitizer htmlSanitizer,
-            IBlockEditorElementTypeCache elementTypeCache,
-            IPropertyValidationService propertyValidationService,
-<<<<<<< HEAD
-            DataValueReferenceFactoryCollection dataValueReferenceFactoryCollection,
-            BlockEditorVarianceHandler blockEditorVarianceHandler)
-            : base(attribute, propertyEditors, dataTypeReadCache, localizedTextService, logger, shortStringHelper, jsonSerializer, ioHelper, dataValueReferenceFactoryCollection, blockEditorVarianceHandler)
-=======
-            DataValueReferenceFactoryCollection dataValueReferenceFactoryCollection)
-            : this(
-                attribute,
-                propertyEditors,
-                dataTypeReadCache,
-                logger,
-                backOfficeSecurityAccessor,
-                localizedTextService,
-                shortStringHelper,
-                imageSourceParser,
-                localLinkParser,
-                pastedImages,
-                jsonSerializer,
-                ioHelper,
-                htmlSanitizer,
-                elementTypeCache,
-                propertyValidationService,
-                dataValueReferenceFactoryCollection,
-                StaticServiceProvider.Instance.GetRequiredService<IRichTextRequiredValidator>())
-        {
-
-        }
 
         public RichTextPropertyValueEditor(
             DataEditorAttribute attribute,
@@ -153,9 +105,9 @@
             IBlockEditorElementTypeCache elementTypeCache,
             IPropertyValidationService propertyValidationService,
             DataValueReferenceFactoryCollection dataValueReferenceFactoryCollection,
-            IRichTextRequiredValidator richTextRequiredValidator)
-            : base(attribute, propertyEditors, dataTypeReadCache, localizedTextService, logger, shortStringHelper, jsonSerializer, ioHelper, dataValueReferenceFactoryCollection)
->>>>>>> e9f75f01
+            IRichTextRequiredValidator richTextRequiredValidator,
+            BlockEditorVarianceHandler blockEditorVarianceHandler)
+            : base(attribute, propertyEditors, dataTypeReadCache, localizedTextService, logger, shortStringHelper, jsonSerializer, ioHelper, dataValueReferenceFactoryCollection, blockEditorVarianceHandler)
         {
             _backOfficeSecurityAccessor = backOfficeSecurityAccessor;
             _localizedTextService = localizedTextService;
@@ -171,11 +123,9 @@
             Validators.Add(new RichTextEditorBlockValidator(propertyValidationService, CreateBlockEditorValues(), elementTypeCache, jsonSerializer, logger));
         }
 
-<<<<<<< HEAD
+        public override IValueRequiredValidator RequiredValidator => _richTextRequiredValidator;
+
         protected override RichTextBlockValue CreateWithLayout(IEnumerable<RichTextBlockLayoutItem> layout) => new(layout);
-=======
-        public override IValueRequiredValidator RequiredValidator => _richTextRequiredValidator;
->>>>>>> e9f75f01
 
         /// <inheritdoc />
         public override object? ConfigurationObject
