// Copyright (c) Umbraco.
// See LICENSE for more details.

using System.Runtime.Serialization;
using Microsoft.Extensions.DependencyInjection;
using Microsoft.Extensions.Logging;
using Newtonsoft.Json;
using Umbraco.Cms.Core.IO;
using Umbraco.Cms.Core.Models;
using Umbraco.Cms.Core.Models.ContentEditing;
using Umbraco.Cms.Core.Models.Editors;
<<<<<<< HEAD
using Umbraco.Cms.Core.Models.Entities;
=======
>>>>>>> ce769fff
using Umbraco.Cms.Core.Models.PublishedContent;
using Umbraco.Cms.Core.PublishedCache;
using Umbraco.Cms.Core.Routing;
using Umbraco.Cms.Core.Serialization;
using Umbraco.Cms.Core.Services;
using Umbraco.Cms.Core.Strings;
using Umbraco.Cms.Web.Common.DependencyInjection;

namespace Umbraco.Cms.Core.PropertyEditors;

public class MultiUrlPickerValueEditor : DataValueEditor, IDataValueReference
{
    private static readonly JsonSerializerSettings _linkDisplayJsonSerializerSettings = new()
    {
        Formatting = Formatting.None,
        NullValueHandling = NullValueHandling.Ignore,
    };

    private readonly ILogger<MultiUrlPickerValueEditor> _logger;
    private readonly IPublishedUrlProvider _publishedUrlProvider;
    private readonly IContentService _contentService;
    private readonly IMediaService _mediaService;

    public MultiUrlPickerValueEditor(
        ILogger<MultiUrlPickerValueEditor> logger,
        ILocalizedTextService localizedTextService,
        IShortStringHelper shortStringHelper,
        DataEditorAttribute attribute,
        IPublishedUrlProvider publishedUrlProvider,
        IJsonSerializer jsonSerializer,
        IIOHelper ioHelper,
        IContentService contentService,
        IMediaService mediaService)
        : base(localizedTextService, shortStringHelper, jsonSerializer, ioHelper, attribute)
    {
        _logger = logger ?? throw new ArgumentNullException(nameof(logger));
        _publishedUrlProvider = publishedUrlProvider;
        _contentService = contentService;
        _mediaService = mediaService;
    }

    [Obsolete("Use non-obsolete constructor. Scheduled for removal in Umbraco 14.")]
    public MultiUrlPickerValueEditor(
        IEntityService entityService,
        IPublishedSnapshotAccessor publishedSnapshotAccessor,
        ILogger<MultiUrlPickerValueEditor> logger,
        ILocalizedTextService localizedTextService,
        IShortStringHelper shortStringHelper,
        DataEditorAttribute attribute,
        IPublishedUrlProvider publishedUrlProvider,
        IJsonSerializer jsonSerializer,
        IIOHelper ioHelper,
        IContentService contentService,
        IMediaService mediaService)
    :this(
        logger,
        localizedTextService,
        shortStringHelper,
        attribute,
        publishedUrlProvider,
        jsonSerializer,
        ioHelper,
        contentService,
        mediaService)
    {

    }

    [Obsolete("Use non-obsolete constructor. Scheduled for removal in Umbraco 14.")]
    public MultiUrlPickerValueEditor(
        IEntityService entityService,
        IPublishedSnapshotAccessor publishedSnapshotAccessor,
        ILogger<MultiUrlPickerValueEditor> logger,
        ILocalizedTextService localizedTextService,
        IShortStringHelper shortStringHelper,
        DataEditorAttribute attribute,
        IPublishedUrlProvider publishedUrlProvider,
        IJsonSerializer jsonSerializer,
        IIOHelper ioHelper)
        : this(
            logger,
            localizedTextService,
            shortStringHelper,
            attribute,
            publishedUrlProvider,
            jsonSerializer,
            ioHelper,
            StaticServiceProvider.Instance.GetRequiredService<IContentService>(),
            StaticServiceProvider.Instance.GetRequiredService<IMediaService>())
    {

    }

    public IEnumerable<UmbracoEntityReference> GetReferences(object? value)
    {
        var asString = value == null ? string.Empty : value is string str ? str : value.ToString();

        if (string.IsNullOrEmpty(asString))
        {
            yield break;
        }

        List<LinkDto>? links = JsonConvert.DeserializeObject<List<LinkDto>>(asString);
        if (links is not null)
        {
            foreach (LinkDto link in links)
            {
                // Links can be absolute links without a Udi
                if (link.Udi != null)
                {
                    yield return new UmbracoEntityReference(link.Udi);
                }
            }
        }
    }

    public override object? ToEditor(IProperty property, string? culture = null, string? segment = null)
    {
        var value = property.GetValue(culture, segment)?.ToString();

        if (string.IsNullOrEmpty(value))
        {
            return Enumerable.Empty<object>();
        }

        try
        {
            List<LinkDto>? links = JsonConvert.DeserializeObject<List<LinkDto>>(value);

            var result = new List<LinkDisplay>();
            if (links is null)
            {
                return result;
            }

            foreach (LinkDto dto in links)
            {
                GuidUdi? udi = dto.Udi;
                var icon = "icon-link";
                var published = true;
                var trashed = false;
                var url = dto.Url;
                IPublishedContent? content = null;

                if (dto.Udi != null)
                {
                    if (dto.Udi.EntityType == Constants.UdiEntityType.Document)
                    {
                        url =  _publishedUrlProvider.GetUrl(dto.Udi.Guid, UrlMode.Relative, culture);
                        IContent? c = _contentService.GetById(dto.Udi.Guid);

<<<<<<< HEAD
                    IPublishedSnapshot publishedSnapshot = _publishedSnapshotAccessor.GetRequiredPublishedSnapshot();
                    if (entity is IDocumentEntitySlim documentEntity)
                    {
                        icon = documentEntity.ContentTypeIcon;
                        published = culture == null
                            ? documentEntity.Published
                            : documentEntity.PublishedCultures.Contains(culture);
                        udi = new GuidUdi(Constants.UdiEntityType.Document, documentEntity.Key);
                        url = publishedSnapshot.Content?.GetById(entity.Key)?.Url(_publishedUrlProvider) ?? "#";
                        trashed = documentEntity.Trashed;
                        content = publishedSnapshot.Content?.GetById(entity.Key);
                    }
                    else if (entity is IContentEntitySlim contentEntity)
                    {
                        icon = contentEntity.ContentTypeIcon;
                        published = !contentEntity.Trashed;
                        udi = new GuidUdi(Constants.UdiEntityType.Media, contentEntity.Key);
                        url = publishedSnapshot.Media?.GetById(entity.Key)?.Url(_publishedUrlProvider) ?? "#";
                        trashed = contentEntity.Trashed;
                        content = publishedSnapshot.Media?.GetById(entity.Key);
=======
                        if (c is not null)
                        {
                            published = culture == null
                                ? c.Published
                                : c.PublishedCultures.Contains(culture);
                            icon = c.ContentType.Icon;
                            trashed = c.Trashed;
                        }
>>>>>>> ce769fff
                    }
                    else if (dto.Udi.EntityType == Constants.UdiEntityType.Media)
                    {
                        url = _publishedUrlProvider.GetMediaUrl(dto.Udi.Guid, UrlMode.Relative, culture);
                        IMedia? m = _mediaService.GetById(dto.Udi.Guid);
                        if (m is not null)
                        {
                            published = m.Trashed is false;
                            icon = m.ContentType.Icon;
                            trashed = m.Trashed;
                        }
                    }
                }


                result.Add(new LinkDisplay
                {
                    Icon = icon,
                    Name = dto.Name,
                    NodeName = content?.Name,
                    Target = dto.Target,
                    Trashed = trashed,
                    Published = published,
                    QueryString = dto.QueryString,
                    Udi = udi,
                    Url = url ?? string.Empty,
                });
            }

            return result;
        }
        catch (Exception ex)
        {
            _logger.LogError(ex, "Error getting links");
        }

        return base.ToEditor(property, culture, segment);
    }

    public override object? FromEditor(ContentPropertyData editorValue, object? currentValue)
    {
        var value = editorValue.Value?.ToString();

        if (string.IsNullOrEmpty(value))
        {
            return null;
        }

        try
        {
            List<LinkDisplay>? links = JsonConvert.DeserializeObject<List<LinkDisplay>>(value);
            if (links?.Count == 0)
            {
                return null;
            }

            return JsonConvert.SerializeObject(
                from link in links
                select new LinkDto
                {
                    Name = link.Name,
                    QueryString = link.QueryString,
                    Target = link.Target,
                    Udi = link.Udi,
                    Url = link.Udi == null ? link.Url : null, // only save the URL for external links
                },
                _linkDisplayJsonSerializerSettings);
        }
        catch (Exception ex)
        {
            _logger.LogError(ex, "Error saving links");
        }

        return base.FromEditor(editorValue, currentValue);
    }

    [DataContract]
    public class LinkDto
    {
        [DataMember(Name = "name")]
        public string? Name { get; set; }

        [DataMember(Name = "target")]
        public string? Target { get; set; }

        [DataMember(Name = "udi")]
        public GuidUdi? Udi { get; set; }

        [DataMember(Name = "url")]
        public string? Url { get; set; }

        [DataMember(Name = "queryString")]
        public string? QueryString { get; set; }
    }
}<|MERGE_RESOLUTION|>--- conflicted
+++ resolved
@@ -9,10 +9,6 @@
 using Umbraco.Cms.Core.Models;
 using Umbraco.Cms.Core.Models.ContentEditing;
 using Umbraco.Cms.Core.Models.Editors;
-<<<<<<< HEAD
-using Umbraco.Cms.Core.Models.Entities;
-=======
->>>>>>> ce769fff
 using Umbraco.Cms.Core.Models.PublishedContent;
 using Umbraco.Cms.Core.PublishedCache;
 using Umbraco.Cms.Core.Routing;
@@ -155,7 +151,6 @@
                 var published = true;
                 var trashed = false;
                 var url = dto.Url;
-                IPublishedContent? content = null;
 
                 if (dto.Udi != null)
                 {
@@ -164,28 +159,6 @@
                         url =  _publishedUrlProvider.GetUrl(dto.Udi.Guid, UrlMode.Relative, culture);
                         IContent? c = _contentService.GetById(dto.Udi.Guid);
 
-<<<<<<< HEAD
-                    IPublishedSnapshot publishedSnapshot = _publishedSnapshotAccessor.GetRequiredPublishedSnapshot();
-                    if (entity is IDocumentEntitySlim documentEntity)
-                    {
-                        icon = documentEntity.ContentTypeIcon;
-                        published = culture == null
-                            ? documentEntity.Published
-                            : documentEntity.PublishedCultures.Contains(culture);
-                        udi = new GuidUdi(Constants.UdiEntityType.Document, documentEntity.Key);
-                        url = publishedSnapshot.Content?.GetById(entity.Key)?.Url(_publishedUrlProvider) ?? "#";
-                        trashed = documentEntity.Trashed;
-                        content = publishedSnapshot.Content?.GetById(entity.Key);
-                    }
-                    else if (entity is IContentEntitySlim contentEntity)
-                    {
-                        icon = contentEntity.ContentTypeIcon;
-                        published = !contentEntity.Trashed;
-                        udi = new GuidUdi(Constants.UdiEntityType.Media, contentEntity.Key);
-                        url = publishedSnapshot.Media?.GetById(entity.Key)?.Url(_publishedUrlProvider) ?? "#";
-                        trashed = contentEntity.Trashed;
-                        content = publishedSnapshot.Media?.GetById(entity.Key);
-=======
                         if (c is not null)
                         {
                             published = culture == null
@@ -194,7 +167,6 @@
                             icon = c.ContentType.Icon;
                             trashed = c.Trashed;
                         }
->>>>>>> ce769fff
                     }
                     else if (dto.Udi.EntityType == Constants.UdiEntityType.Media)
                     {
@@ -209,12 +181,10 @@
                     }
                 }
 
-
                 result.Add(new LinkDisplay
                 {
                     Icon = icon,
                     Name = dto.Name,
-                    NodeName = content?.Name,
                     Target = dto.Target,
                     Trashed = trashed,
                     Published = published,
