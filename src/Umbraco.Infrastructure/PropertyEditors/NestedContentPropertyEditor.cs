--- conflicted
+++ resolved
@@ -170,27 +170,13 @@
                 if (!_propertyEditors.TryGet(propertyValue.PropertyType.PropertyEditorAlias, out IDataEditor? dataEditor) ||
                     dataEditor.GetValueEditor() is not IDataValueTags dataValueTags)
                 {
-<<<<<<< HEAD
-                    IDataEditor? propEditor = _propertyEditors[prop.Value.PropertyType.PropertyEditorAlias];
-
-                    IDataValueEditor? valueEditor = propEditor?.GetValueEditor();
-                    if (valueEditor is not IDataValueTags tagsProvider)
-                    {
-                        continue;
-                    }
-
-                    object? configurationObject = _dataTypeService.GetDataType(prop.Value.PropertyType.DataTypeKey)?.ConfigurationObject;
-
-                    result.AddRange(tagsProvider.GetTags(prop.Value.Value, configurationObject, languageId));
-=======
                     continue;
                 }
 
-                object? configuration = _dataTypeService.GetDataType(propertyValue.PropertyType.DataTypeKey)?.Configuration;
-                foreach (ITag tag in dataValueTags.GetTags(propertyValue.Value, configuration, languageId))
+                object? configurationObject = _dataTypeService.GetDataType(propertyValue.PropertyType.DataTypeKey)?.ConfigurationObject;
+                foreach (ITag tag in dataValueTags.GetTags(propertyValue.Value, configurationObject, languageId))
                 {
                     yield return tag;
->>>>>>> a12361de
                 }
             }
         }
