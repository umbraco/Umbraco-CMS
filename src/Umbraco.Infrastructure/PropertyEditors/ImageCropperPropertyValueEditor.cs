--- conflicted
+++ resolved
@@ -4,12 +4,7 @@
 using System.Text.Json.Nodes;
 using Microsoft.Extensions.Logging;
 using Microsoft.Extensions.Options;
-<<<<<<< HEAD
-=======
-using Newtonsoft.Json;
-using Newtonsoft.Json.Linq;
 using Umbraco.Cms.Core.Cache;
->>>>>>> 129adf26
 using Umbraco.Cms.Core.Configuration.Models;
 using Umbraco.Cms.Core.IO;
 using Umbraco.Cms.Core.Models;
@@ -48,28 +43,20 @@
         IOptionsMonitor<ContentSettings> contentSettings,
         IJsonSerializer jsonSerializer,
         IIOHelper ioHelper,
-<<<<<<< HEAD
-        IDataTypeService dataTypeService,
         ITemporaryFileService temporaryFileService,
         IScopeProvider scopeProvider,
-=======
-        IDataTypeConfigurationCache dataTypeConfigurationCache,
->>>>>>> 129adf26
-        IFileStreamSecurityValidator fileStreamSecurityValidator)
+        IFileStreamSecurityValidator fileStreamSecurityValidator,
+        IDataTypeConfigurationCache dataTypeConfigurationCache)
         : base(localizedTextService, shortStringHelper, jsonSerializer, ioHelper, attribute)
     {
         _logger = logger ?? throw new ArgumentNullException(nameof(logger));
         _mediaFileManager = mediaFileSystem ?? throw new ArgumentNullException(nameof(mediaFileSystem));
         _jsonSerializer = jsonSerializer;
         _contentSettings = contentSettings.CurrentValue;
-<<<<<<< HEAD
-        _dataTypeService = dataTypeService;
         _temporaryFileService = temporaryFileService;
         _scopeProvider = scopeProvider;
-=======
+        _fileStreamSecurityValidator = fileStreamSecurityValidator;
         _dataTypeConfigurationCache = dataTypeConfigurationCache;
->>>>>>> 129adf26
-        _fileStreamSecurityValidator = fileStreamSecurityValidator;
         contentSettings.OnChange(x => _contentSettings = x);
 
         Validators.Add(new TemporaryFileUploadValidator(() => _contentSettings, TryParseTemporaryFileKey, TryGetTemporaryFile));
@@ -97,13 +84,8 @@
             value = new ImageCropperValue { Src = val.ToString() };
         }
 
-<<<<<<< HEAD
-        IDataType? dataType = _dataTypeService.GetDataType(property.PropertyType.DataTypeId);
-        if (dataType?.ConfigurationObject != null)
-=======
         var configuration = _dataTypeConfigurationCache.GetConfigurationAs<ImageCropperConfiguration>(property.PropertyType.DataTypeKey);
         if (configuration is not null)
->>>>>>> 129adf26
         {
             value?.ApplyConfiguration(configuration);
         }
