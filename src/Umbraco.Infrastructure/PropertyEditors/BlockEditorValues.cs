// Copyright (c) Umbraco.
// See LICENSE for more details.

using Microsoft.Extensions.Logging;
using Umbraco.Cms.Core.Models;
using Umbraco.Cms.Core.Models.Blocks;
using Umbraco.Cms.Core.Services;
using Umbraco.Extensions;

namespace Umbraco.Cms.Core.PropertyEditors;

/// <summary>
/// Used to deserialize json values and clean up any values based on the existence of element types and layout structure
/// </summary>
internal class BlockEditorValues<TValue, TLayout>
    where TValue : BlockValue<TLayout>, new()
    where TLayout : class, IBlockLayoutItem, new()
{
    private readonly IContentTypeService _contentTypeService;
    private readonly BlockEditorDataConverter<TValue, TLayout> _dataConverter;
    private readonly ILogger _logger;

    public BlockEditorValues(BlockEditorDataConverter<TValue, TLayout> dataConverter, IContentTypeService contentTypeService, ILogger logger)
    {
        _dataConverter = dataConverter;
        _contentTypeService = contentTypeService;
        _logger = logger;
    }

    public BlockEditorData<TValue, TLayout>? DeserializeAndClean(object? propertyValue)
    {
        var propertyValueAsString = propertyValue?.ToString();
        if (string.IsNullOrWhiteSpace(propertyValueAsString))
        {
            return null;
        }

<<<<<<< HEAD
        BlockEditorData<TValue, TLayout> blockEditorData = _dataConverter.Deserialize(propertyValueAsString);
=======
        BlockEditorData blockEditorData = _dataConverter.Deserialize(propertyValueAsString);
        return Clean(blockEditorData);
    }
>>>>>>> 6bd4642b

    public BlockEditorData? ConvertAndClean(BlockValue blockValue)
    {
        BlockEditorData blockEditorData = _dataConverter.Convert(blockValue);
        return Clean(blockEditorData);
    }

    private BlockEditorData? Clean(BlockEditorData blockEditorData)
    {
        if (blockEditorData.BlockValue.ContentData.Count == 0)
        {
            // if there's no content ensure there's no settings too
            blockEditorData.BlockValue.SettingsData.Clear();
            return null;
        }

        var contentTypePropertyTypes = new Dictionary<string, Dictionary<string, IPropertyType>>();

        // filter out any content that isn't referenced in the layout references
        foreach (BlockItemData block in blockEditorData.BlockValue.ContentData.Where(x =>
                     blockEditorData.References.Any(r => x.Udi is not null && r.ContentUdi == x.Udi)))
        {
            ResolveBlockItemData(block, contentTypePropertyTypes);
        }

        // filter out any settings that isn't referenced in the layout references
        foreach (BlockItemData block in blockEditorData.BlockValue.SettingsData.Where(x =>
                     blockEditorData.References.Any(r =>
                         r.SettingsUdi is not null && x.Udi is not null && r.SettingsUdi == x.Udi)))
        {
            ResolveBlockItemData(block, contentTypePropertyTypes);
        }

        // remove blocks that couldn't be resolved
        blockEditorData.BlockValue.ContentData.RemoveAll(x => x.ContentTypeAlias.IsNullOrWhiteSpace());
        blockEditorData.BlockValue.SettingsData.RemoveAll(x => x.ContentTypeAlias.IsNullOrWhiteSpace());

        return blockEditorData;
    }

    private IContentType? GetElementType(BlockItemData item) => _contentTypeService.Get(item.ContentTypeKey);

    private bool ResolveBlockItemData(BlockItemData block, Dictionary<string, Dictionary<string, IPropertyType>> contentTypePropertyTypes)
    {
        IContentType? contentType = GetElementType(block);
        if (contentType == null)
        {
            return false;
        }

        // get the prop types for this content type but keep a dictionary of found ones so we don't have to keep re-looking and re-creating
        // objects on each iteration.
        if (!contentTypePropertyTypes.TryGetValue(contentType.Alias, out Dictionary<string, IPropertyType>? propertyTypes))
        {
            propertyTypes = contentTypePropertyTypes[contentType.Alias] = contentType.CompositionPropertyTypes.ToDictionary(x => x.Alias, x => x);
        }

        var propValues = new Dictionary<string, BlockItemData.BlockPropertyValue>();

        // find any keys that are not real property types and remove them
        foreach (KeyValuePair<string, object?> prop in block.RawPropertyValues.ToList())
        {
            // doesn't exist so remove it
            if (!propertyTypes.TryGetValue(prop.Key, out IPropertyType? propType))
            {
                block.RawPropertyValues.Remove(prop.Key);
                _logger.LogWarning(
                    "The property {PropertyKey} for block {BlockKey} was removed because the property type {PropertyTypeAlias} was not found on {ContentTypeAlias}",
                    prop.Key,
                    block.Key,
                    prop.Key,
                    contentType.Alias);
            }
            else
            {
                // set the value to include the resolved property type
                propValues[prop.Key] = new BlockItemData.BlockPropertyValue(prop.Value, propType);
            }
        }

        block.ContentTypeAlias = contentType.Alias;
        block.PropertyValues = propValues;

        return true;
    }
}<|MERGE_RESOLUTION|>--- conflicted
+++ resolved
@@ -35,13 +35,9 @@
             return null;
         }
 
-<<<<<<< HEAD
         BlockEditorData<TValue, TLayout> blockEditorData = _dataConverter.Deserialize(propertyValueAsString);
-=======
-        BlockEditorData blockEditorData = _dataConverter.Deserialize(propertyValueAsString);
         return Clean(blockEditorData);
     }
->>>>>>> 6bd4642b
 
     public BlockEditorData? ConvertAndClean(BlockValue blockValue)
     {
