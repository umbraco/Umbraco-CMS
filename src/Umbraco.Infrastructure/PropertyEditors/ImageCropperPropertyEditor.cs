// Copyright (c) Umbraco.
// See LICENSE for more details.

using Microsoft.Extensions.DependencyInjection;
using Microsoft.Extensions.Logging;
using Microsoft.Extensions.Options;
using Umbraco.Cms.Core.Configuration.Models;
using Umbraco.Cms.Core.DependencyInjection;
using Umbraco.Cms.Core.Events;
using Umbraco.Cms.Core.IO;
using Umbraco.Cms.Core.Media;
using Umbraco.Cms.Core.Models;
using Umbraco.Cms.Core.Notifications;
using Umbraco.Cms.Core.PropertyEditors.ValueConverters;
using Umbraco.Cms.Core.Serialization;
using Umbraco.Cms.Core.Services;
using Umbraco.Cms.Infrastructure.PropertyEditors.NotificationHandlers;
using Umbraco.Extensions;

namespace Umbraco.Cms.Core.PropertyEditors;

/// <summary>
///     Represents an image cropper property editor.
/// </summary>
/// <remarks>
///     As this class is not registered with DI as a singleton, it must be disposed to release
///     the settings change subscription and avoid a memory leak.
/// </remarks>
[DataEditor(
    Constants.PropertyEditors.Aliases.ImageCropper,
    ValueType = ValueTypes.Json,
    ValueEditorIsReusable = true)]
public class ImageCropperPropertyEditor : DataEditor, IMediaUrlGenerator,
<<<<<<< HEAD
    INotificationHandler<ContentCopiedNotification>, INotificationHandler<ContentDeletedNotification>,
    INotificationHandler<MediaDeletedNotification>, INotificationHandler<MediaSavingNotification>,
    INotificationHandler<MemberDeletedNotification>, IDisposable
=======
    INotificationHandler<ContentCopiedNotification>,
    INotificationHandler<ContentDeletedNotification>,
    INotificationHandler<MediaDeletedNotification>,
    INotificationHandler<MediaSavingNotification>,
    INotificationHandler<MediaMovedToRecycleBinNotification>,
    INotificationHandler<MediaMovedNotification>,
    INotificationHandler<MemberDeletedNotification>
>>>>>>> 2b8146f7
{
    private readonly UploadAutoFillProperties _autoFillProperties;
    private readonly IContentService _contentService;
    private readonly IIOHelper _ioHelper;
    private readonly ILogger<ImageCropperPropertyEditor> _logger;
    private readonly MediaFileManager _mediaFileManager;
    private readonly IJsonSerializer _jsonSerializer;

    private ContentSettings _contentSettings;
    private readonly IDisposable? _contentSettingsChangeSubscription;

    /// <summary>
    ///     Initializes a new instance of the <see cref="ImageCropperPropertyEditor" /> class.
    /// </summary>
    public ImageCropperPropertyEditor(
        IDataValueEditorFactory dataValueEditorFactory,
        ILoggerFactory loggerFactory,
        MediaFileManager mediaFileManager,
        IOptionsMonitor<ContentSettings> contentSettings,
        IIOHelper ioHelper,
        UploadAutoFillProperties uploadAutoFillProperties,
        IContentService contentService,
        IJsonSerializer jsonSerializer)
        : base(dataValueEditorFactory)
    {
        _mediaFileManager = mediaFileManager;
        _ioHelper = ioHelper;
        _autoFillProperties = uploadAutoFillProperties;
        _contentService = contentService;
        _jsonSerializer = jsonSerializer;
        _logger = loggerFactory.CreateLogger<ImageCropperPropertyEditor>();

<<<<<<< HEAD
        _contentSettings = contentSettings.CurrentValue;
        _contentSettingsChangeSubscription = contentSettings.OnChange(x => _contentSettings = x);
=======
        contentSettings.OnChange(x => _contentSettings = x);
>>>>>>> 2b8146f7

        SupportsReadOnly = true;
    }

    public override IPropertyIndexValueFactory PropertyIndexValueFactory { get; } = new NoopPropertyIndexValueFactory();

    public bool TryGetMediaPath(string? propertyEditorAlias, object? value, out string? mediaPath)
    {
        if (propertyEditorAlias == Alias &&
            GetFileSrcFromPropertyValue(value, false) is var mediaPathValue &&
            !string.IsNullOrWhiteSpace(mediaPathValue))
        {
            mediaPath = mediaPathValue;
            return true;
        }

        mediaPath = null;
        return false;
    }

    /// <summary>
    ///     After a content has been copied, also copy uploaded files.
    /// </summary>
    public void Handle(ContentCopiedNotification notification)
    {
        // get the image cropper field properties
        IEnumerable<IProperty> properties = notification.Original.Properties.Where(IsCropperField);

        // copy files
        var isUpdated = false;
        foreach (IProperty property in properties)
        {
            // copy each of the property values (variants, segments) to the destination by using the edited value
            foreach (IPropertyValue propertyValue in property.Values)
            {
                var propVal = property.GetValue(propertyValue.Culture, propertyValue.Segment);
                var sourcePath = GetFileSrcFromPropertyValue(propVal, relative: true);
                if (sourcePath.IsNullOrWhiteSpace())
                {
                    continue;
                }

                var copyPath = _mediaFileManager.CopyFile(notification.Copy, property.PropertyType, sourcePath);
                ImageCropperValue? newValue = (propVal is string stringValue && stringValue.DetectIsJson()
                    ? _jsonSerializer.Deserialize<ImageCropperValue>(stringValue)
                    : null) ?? new ImageCropperValue();
                newValue.Src = _mediaFileManager.FileSystem.GetUrl(copyPath);
                notification.Copy.SetValue(property.Alias,  _jsonSerializer.Serialize(newValue), propertyValue.Culture,
                    propertyValue.Segment);
                isUpdated = true;
            }
        }

        // if updated, re-save the copy with the updated value
        if (isUpdated)
        {
            _contentService.Save(notification.Copy);
        }
    }

    /// <inheritdoc/>
    public void Handle(ContentDeletedNotification notification) => DeleteContainedFiles(notification.DeletedEntities);

    /// <inheritdoc/>
    public void Handle(MediaDeletedNotification notification) => DeleteContainedFiles(notification.DeletedEntities);

    /// <inheritdoc/>
    public void Handle(MediaSavingNotification notification)
    {
        foreach (IMedia entity in notification.SavedEntities)
        {
            AutoFillProperties(entity);
        }
    }

    /// <inheritdoc/>
    public void Handle(MediaMovedToRecycleBinNotification notification)
    {
        if (_contentSettings.EnableMediaRecycleBinProtection is false)
        {
            return;
        }

        SuffixContainedFiles(
            notification.MoveInfoCollection
                .Select(x => x.Entity));
    }

    /// <inheritdoc/>
    public void Handle(MediaMovedNotification notification)
    {
        if (_contentSettings.EnableMediaRecycleBinProtection is false)
        {
            return;
        }

        RemoveSuffixFromContainedFiles(
            notification.MoveInfoCollection
                .Where(x => x.OriginalPath.StartsWith($"{Constants.System.RootString},{Constants.System.RecycleBinMediaString}"))
                .Select(x => x.Entity));
    }

    /// <inheritdoc/>
    public void Handle(MemberDeletedNotification notification) => DeleteContainedFiles(notification.DeletedEntities);

    /// <summary>
    ///     Creates the corresponding property value editor.
    /// </summary>
    /// <returns>The corresponding property value editor.</returns>
    protected override IDataValueEditor CreateValueEditor() =>
        DataValueEditorFactory.Create<ImageCropperPropertyValueEditor>(Attribute!);

    /// <summary>
    ///     Creates the corresponding preValue editor.
    /// </summary>
    /// <returns>The corresponding preValue editor.</returns>
    protected override IConfigurationEditor CreateConfigurationEditor() =>
        new ImageCropperConfigurationEditor(_ioHelper);

    /// <summary>
    ///     Gets a value indicating whether a property is an image cropper field.
    /// </summary>
    /// <param name="property">The property.</param>
    /// <returns>
    ///     <c>true</c> if the specified property is an image cropper field; otherwise, <c>false</c>.
    /// </returns>
    private static bool IsCropperField(IProperty property) => property.PropertyType.PropertyEditorAlias ==
                                                              Constants.PropertyEditors.Aliases.ImageCropper;

    /// <summary>
    ///     The paths to all image cropper property files contained within a collection of content entities
    /// </summary>
    /// <param name="entities"></param>
    private IEnumerable<string> ContainedFilePaths(IEnumerable<IContentBase> entities) => entities
        .SelectMany(x => x.Properties)
        .Where(IsCropperField)
        .SelectMany(GetFilePathsFromPropertyValues)
        .Distinct();

    /// <summary>
    ///     Look through all property values stored against the property and resolve any file paths stored
    /// </summary>
    /// <param name="prop"></param>
    /// <returns></returns>
    private IEnumerable<string> GetFilePathsFromPropertyValues(IProperty prop)
    {
        // parses out the src from a json string
        foreach (IPropertyValue propertyValue in prop.Values)
        {
            // check if the published value contains data and return it
            var src = GetFileSrcFromPropertyValue(propertyValue.PublishedValue);
            if (src != null)
            {
                yield return _mediaFileManager.FileSystem.GetRelativePath(src);
            }

            // check if the edited value contains data and return it
            src = GetFileSrcFromPropertyValue(propertyValue.EditedValue);
            if (src != null)
            {
                yield return _mediaFileManager.FileSystem.GetRelativePath(src);
            }
        }
    }

    /// <summary>
    ///     Returns the "src" property from the json structure if the value is formatted correctly
    /// </summary>
    /// <param name="propVal"></param>
    /// <param name="relative">Should the path returned be the application relative path</param>
    /// <returns></returns>
    private string? GetFileSrcFromPropertyValue(object? propVal, bool relative = true)
    {
        if (propVal is not string stringValue)
        {
            return null;
        }

        string? source = null;

        if (!stringValue.DetectIsJson())
        {
            // Assume the value is a plain string with the file path
            source = stringValue;
        }
        else
        {
            try
            {
                source = _jsonSerializer.Deserialize<LightWeightImageCropperValue>(stringValue)?.Src;
            }
            catch (Exception ex)
            {
                _logger.LogError(ex, "Could not parse image cropper value '{Json}'", stringValue);
            }
        }

        if (source.IsNullOrWhiteSpace())
        {
            return null;
        }

        return relative ? _mediaFileManager.FileSystem.GetRelativePath(source) : source;
    }

    /// <summary>
    /// Deletes all file upload property files contained within a collection of content entities.
    /// </summary>
    /// <param name="deletedEntities">Delete media entities.</param>
    private void DeleteContainedFiles(IEnumerable<IContentBase> deletedEntities)
    {
        IEnumerable<string> filePathsToDelete = ContainedFilePaths(deletedEntities);
        _mediaFileManager.DeleteMediaFiles(filePathsToDelete);
    }

    /// <summary>
    /// Renames all file upload property files contained within a collection of media entities that have been moved to the recycle bin.
    /// </summary>
    /// <param name="trashedMedia">Media entities that have been moved to the recycle bin.</param>
    private void SuffixContainedFiles(IEnumerable<IMedia> trashedMedia)
    {
        IEnumerable<string> filePathsToRename = ContainedFilePaths(trashedMedia);
        RecycleBinMediaProtectionHelper.SuffixContainedFiles(filePathsToRename, _mediaFileManager);
    }

    /// <summary>
    /// Renames all file upload property files contained within a collection of media entities that have been restore from the recycle bin.
    /// </summary>
    /// <param name="restoredMedia">Media entities that have been restored from the recycle bin.</param>
    private void RemoveSuffixFromContainedFiles(IEnumerable<IMedia> restoredMedia)
    {
        IEnumerable<string> filePathsToRename = ContainedFilePaths(restoredMedia);
        RecycleBinMediaProtectionHelper.RemoveSuffixFromContainedFiles(filePathsToRename, _mediaFileManager);
    }

    /// <summary>
    ///     Auto-fill properties (or clear).
    /// </summary>
    private void AutoFillProperties(IContentBase model)
    {
        IEnumerable<IProperty> properties = model.Properties.Where(IsCropperField);

        foreach (IProperty property in properties)
        {
            ImagingAutoFillUploadField? autoFillConfig = _contentSettings.GetConfig(property.Alias);
            if (autoFillConfig == null)
            {
                continue;
            }

            foreach (IPropertyValue pvalue in property.Values)
            {
                var value = property.GetValue(pvalue.Culture, pvalue.Segment);
                var source = GetFileSrcFromPropertyValue(property.GetValue(pvalue.Culture, pvalue.Segment));
                if (source.IsNullOrWhiteSpace())
                {
                    _autoFillProperties.Reset(model, autoFillConfig, pvalue.Culture, pvalue.Segment);
                }
                else
                {
                    if (value is string stringValue && stringValue.DetectIsJson() is false)
                    {
                        // so we have a non-empty string value that cannot be parsed into a json object
                        // see http://issues.umbraco.org/issue/U4-4756
                        // it can happen when an image is uploaded via the folder browser, in which case
                        // the property value will be the file source eg '/media/23454/hello.jpg' and we
                        // are fixing that anomaly here - does not make any sense at all but... bah...
                        property.SetValue(
                            _jsonSerializer.Serialize(new LightWeightImageCropperValue { Src = stringValue }),
                            pvalue.Culture, pvalue.Segment);
                    }

                    if (source is null)
                    {
                        _autoFillProperties.Reset(model, autoFillConfig, pvalue.Culture, pvalue.Segment);
                    }
                    else
                    {
                        _autoFillProperties.Populate(model, autoFillConfig, source, pvalue.Culture, pvalue.Segment);
                    }
                }
            }
        }
    }

    // for efficient value deserialization, we don't want to deserialize more than we need to (we don't need crops, focal point etc.)
    private sealed class LightWeightImageCropperValue
    {
        public string? Src { get; set; } = string.Empty;
    }

    public void Dispose() => _contentSettingsChangeSubscription?.Dispose();
}<|MERGE_RESOLUTION|>--- conflicted
+++ resolved
@@ -1,11 +1,9 @@
 // Copyright (c) Umbraco.
 // See LICENSE for more details.
 
-using Microsoft.Extensions.DependencyInjection;
 using Microsoft.Extensions.Logging;
 using Microsoft.Extensions.Options;
 using Umbraco.Cms.Core.Configuration.Models;
-using Umbraco.Cms.Core.DependencyInjection;
 using Umbraco.Cms.Core.Events;
 using Umbraco.Cms.Core.IO;
 using Umbraco.Cms.Core.Media;
@@ -30,20 +28,16 @@
     Constants.PropertyEditors.Aliases.ImageCropper,
     ValueType = ValueTypes.Json,
     ValueEditorIsReusable = true)]
-public class ImageCropperPropertyEditor : DataEditor, IMediaUrlGenerator,
-<<<<<<< HEAD
-    INotificationHandler<ContentCopiedNotification>, INotificationHandler<ContentDeletedNotification>,
-    INotificationHandler<MediaDeletedNotification>, INotificationHandler<MediaSavingNotification>,
-    INotificationHandler<MemberDeletedNotification>, IDisposable
-=======
+public class ImageCropperPropertyEditor : DataEditor,
+    IMediaUrlGenerator,
     INotificationHandler<ContentCopiedNotification>,
     INotificationHandler<ContentDeletedNotification>,
     INotificationHandler<MediaDeletedNotification>,
     INotificationHandler<MediaSavingNotification>,
     INotificationHandler<MediaMovedToRecycleBinNotification>,
     INotificationHandler<MediaMovedNotification>,
-    INotificationHandler<MemberDeletedNotification>
->>>>>>> 2b8146f7
+    INotificationHandler<MemberDeletedNotification>,
+    IDisposable
 {
     private readonly UploadAutoFillProperties _autoFillProperties;
     private readonly IContentService _contentService;
@@ -76,12 +70,8 @@
         _jsonSerializer = jsonSerializer;
         _logger = loggerFactory.CreateLogger<ImageCropperPropertyEditor>();
 
-<<<<<<< HEAD
         _contentSettings = contentSettings.CurrentValue;
         _contentSettingsChangeSubscription = contentSettings.OnChange(x => _contentSettings = x);
-=======
-        contentSettings.OnChange(x => _contentSettings = x);
->>>>>>> 2b8146f7
 
         SupportsReadOnly = true;
     }
