--- conflicted
+++ resolved
@@ -8,29 +8,10 @@
 using Umbraco.Cms.Core.Configuration.Models;
 using Umbraco.Cms.Web.Common.DependencyInjection;
 
-namespace Umbraco.Cms.Core.Configuration;
-
-public class JsonConfigManipulator : IConfigManipulator
+namespace Umbraco.Cms.Core.Configuration
 {
-    private readonly IConfiguration _configuration;
-    private readonly object _locker = new();
-    private readonly ILogger<JsonConfigManipulator> _logger;
-
-    [Obsolete]
-    public JsonConfigManipulator(IConfiguration configuration)
-        : this(configuration, StaticServiceProvider.Instance.GetRequiredService<ILogger<JsonConfigManipulator>>())
+    public class JsonConfigManipulator : IConfigManipulator
     {
-<<<<<<< HEAD
-    }
-
-    public JsonConfigManipulator(
-        IConfiguration configuration,
-        ILogger<JsonConfigManipulator> logger)
-    {
-        _configuration = configuration;
-        _logger = logger;
-    }
-=======
         private const string UmbracoConnectionStringPath = $"ConnectionStrings:{Cms.Core.Constants.System.UmbracoConnectionName}";
         private const string UmbracoConnectionStringProviderNamePath = UmbracoConnectionStringPath + ConnectionStrings.ProviderNamePostfix;
 
@@ -61,36 +42,20 @@
 
             // Remove keys from JSON
             var provider = GetJsonConfigurationProvider(UmbracoConnectionStringPath);
->>>>>>> adcc9a0e
-
-    public string UmbracoConnectionPath { get; } = $"ConnectionStrings:{Constants.System.UmbracoConnectionName}";
-
-<<<<<<< HEAD
-    public void RemoveConnectionString()
-    {
-        JsonConfigurationProvider provider = GetJsonConfigurationProvider(UmbracoConnectionPath);
-=======
+
+            var json = GetJson(provider);
+            if (json is null)
+            {
+                _logger.LogWarning("Failed to remove connection string from JSON configuration.");
+                return;
+            }
+
             RemoveJsonKey(json, UmbracoConnectionStringPath);
             RemoveJsonKey(json, UmbracoConnectionStringProviderNamePath);
->>>>>>> adcc9a0e
-
-        JObject? json = GetJson(provider);
-        if (json is null)
-        {
-            _logger.LogWarning("Failed to remove connection string from JSON configuration.");
-            return;
-        }
-
-<<<<<<< HEAD
-        RemoveJsonKey(json, UmbracoConnectionPath);
-
-        SaveJson(provider, json);
-    }
-
-    public void SaveConnectionString(string connectionString, string? providerName)
-    {
-        JsonConfigurationProvider provider = GetJsonConfigurationProvider();
-=======
+
+            SaveJson(provider, json);
+        }
+
         public void SaveConnectionString(string connectionString, string? providerName)
         {
             // Update and reload configuration
@@ -113,23 +78,10 @@
             {
                 json.Merge(item, new JsonMergeSettings());
             }
->>>>>>> adcc9a0e
-
-        JObject? json = GetJson(provider);
-        if (json is null)
-        {
-            _logger.LogWarning("Failed to save connection string in JSON configuration.");
-            return;
-        }
-
-<<<<<<< HEAD
-        JToken? item = GetConnectionItem(connectionString, providerName);
-
-        if (item is not null)
-        {
-            json.Merge(item, new JsonMergeSettings());
-        }
-=======
+
+            SaveJson(provider, json);
+        }
+
         public void SaveConfigValue(string key, object value)
         {
             // Update and reload configuration
@@ -145,127 +97,123 @@
                 _logger.LogWarning("Failed to save configuration key \"{Key}\" in JSON configuration.", key);
                 return;
             }
->>>>>>> adcc9a0e
-
-        SaveJson(provider, json);
-    }
-
-    public void SaveConfigValue(string key, object value)
-    {
-        JsonConfigurationProvider provider = GetJsonConfigurationProvider();
-
-        JObject? json = GetJson(provider);
-        if (json is null)
-        {
-            _logger.LogWarning("Failed to save configuration key \"{Key}\" in JSON configuration.", key);
-            return;
-        }
-
-        JToken? token = json;
-        foreach (var propertyName in key.Split(new[] { ':' }))
-        {
+
+            JToken? token = json;
+            foreach (var propertyName in key.Split(new[] { ':' }))
+            {
+                if (token is null)
+                    break;
+                token = CaseSelectPropertyValues(token, propertyName);
+            }
+
             if (token is null)
-            {
-                break;
-            }
-
-<<<<<<< HEAD
-            token = CaseSelectPropertyValues(token, propertyName);
-=======
-            SaveJson(provider, json);
->>>>>>> adcc9a0e
-        }
-
-        if (token is null)
-        {
-<<<<<<< HEAD
-            return;
-        }
-=======
+                return;
+
+            var writer = new JTokenWriter();
+            writer.WriteValue(value);
+
+            if (writer.Token is not null)
+            {
+                token.Replace(writer.Token);
+            }
+
+            SaveJson(provider, json);
+        }
+
+        public void SaveDisableRedirectUrlTracking(bool disable)
+        {
             // Update and reload configuration
             _configuration["Umbraco:CMS:WebRouting:DisableRedirectUrlTracking"] = disable.ToString();
             (_configuration as IConfigurationRoot)?.Reload();
 
             // Save key to JSON
             var provider = GetJsonConfigurationProvider();
->>>>>>> adcc9a0e
-
-        var writer = new JTokenWriter();
-        writer.WriteValue(value);
-
-<<<<<<< HEAD
-        if (writer.Token is not null)
-        {
-            token.Replace(writer.Token);
-        }
-
-        SaveJson(provider, json);
-    }
-=======
+
+            var json = GetJson(provider);
+            if (json is null)
+            {
+                _logger.LogWarning("Failed to save enabled/disabled state for redirect URL tracking in JSON configuration.");
+                return;
+            }
+
             var item = GetDisableRedirectUrlItem(disable);
             if (item is not null)
             {
                 json.Merge(item, new JsonMergeSettings());
             }
->>>>>>> adcc9a0e
-
-    public void SaveDisableRedirectUrlTracking(bool disable)
-    {
-        JsonConfigurationProvider provider = GetJsonConfigurationProvider();
-
-        JObject? json = GetJson(provider);
-        if (json is null)
-        {
-<<<<<<< HEAD
-            _logger.LogWarning(
-                "Failed to save enabled/disabled state for redirect URL tracking in JSON configuration.");
-            return;
-        }
-=======
+
+            SaveJson(provider, json);
+        }
+
+        public void SetGlobalId(string id)
+        {
             // Update and reload configuration
             _configuration["Umbraco:CMS:Global:Id"] = id;
             (_configuration as IConfigurationRoot)?.Reload();
 
             // Save key to JSON
             var provider = GetJsonConfigurationProvider();
->>>>>>> adcc9a0e
-
-        JToken? item = GetDisableRedirectUrlItem(disable);
-
-<<<<<<< HEAD
-        if (item is not null)
-        {
-            json.Merge(item, new JsonMergeSettings());
-        }
-
-        SaveJson(provider, json);
-    }
-=======
+
+            var json = GetJson(provider);
+            if (json is null)
+            {
+                _logger.LogWarning("Failed to save global identifier in JSON configuration.");
+                return;
+            }
+
             var item = GetGlobalIdItem(id);
             if (item is not null)
             {
                 json.Merge(item, new JsonMergeSettings());
             }
->>>>>>> adcc9a0e
-
-    public void SetGlobalId(string id)
-    {
-        JsonConfigurationProvider provider = GetJsonConfigurationProvider();
-
-        JObject? json = GetJson(provider);
-        if (json is null)
-        {
-            _logger.LogWarning("Failed to save global identifier in JSON configuration.");
-            return;
-        }
-
-        var item = GetGlobalIdItem(id);
-
-        if (item is not null)
-        {
-<<<<<<< HEAD
-            json.Merge(item, new JsonMergeSettings());
-=======
+
+            SaveJson(provider, json);
+        }
+
+        private object? GetGlobalIdItem(string id)
+        {
+            JTokenWriter writer = new JTokenWriter();
+
+            writer.WriteStartObject();
+            writer.WritePropertyName("Umbraco");
+            writer.WriteStartObject();
+            writer.WritePropertyName("CMS");
+            writer.WriteStartObject();
+            writer.WritePropertyName("Global");
+            writer.WriteStartObject();
+            writer.WritePropertyName("Id");
+            writer.WriteValue(id);
+            writer.WriteEndObject();
+            writer.WriteEndObject();
+            writer.WriteEndObject();
+            writer.WriteEndObject();
+
+            return writer.Token;
+        }
+
+        private JToken? GetDisableRedirectUrlItem(bool value)
+        {
+            JTokenWriter writer = new JTokenWriter();
+
+            writer.WriteStartObject();
+            writer.WritePropertyName("Umbraco");
+            writer.WriteStartObject();
+            writer.WritePropertyName("CMS");
+            writer.WriteStartObject();
+            writer.WritePropertyName("WebRouting");
+            writer.WriteStartObject();
+            writer.WritePropertyName("DisableRedirectUrlTracking");
+            writer.WriteValue(value);
+            writer.WriteEndObject();
+            writer.WriteEndObject();
+            writer.WriteEndObject();
+            writer.WriteEndObject();
+
+            return writer.Token;
+        }
+
+        private JToken? GetConnectionItem(string connectionString, string? providerName)
+        {
             JTokenWriter writer = new JTokenWriter();
 
             writer.WriteStartObject();
@@ -284,37 +232,19 @@
             writer.WriteEndObject();
 
             return writer.Token;
->>>>>>> adcc9a0e
-        }
-
-        SaveJson(provider, json);
-    }
-
-    private static void RemoveJsonKey(JObject? json, string key)
-    {
-        JToken? token = json;
-        foreach (var propertyName in key.Split(new[] { ':' }))
-        {
-            token = CaseSelectPropertyValues(token, propertyName);
-        }
-
-<<<<<<< HEAD
-        token?.Parent?.Remove();
-    }
-
-    /// <summary>
-    ///     Returns the property value when case insensative
-    /// </summary>
-    /// <remarks>
-    ///     This method is required because keys are case insensative in IConfiguration.
-    ///     JObject[..] do not support case insensative and JObject.Property(...) do not return a new JObject.
-    /// </remarks>
-    private static JToken? CaseSelectPropertyValues(JToken? token, string name)
-    {
-        if (token is JObject obj)
-        {
-            foreach (JProperty property in obj.Properties())
-=======
+        }
+
+        private static void RemoveJsonKey(JObject? json, string key)
+        {
+            JToken? token = json;
+            foreach (var propertyName in key.Split(new[] { ':' }))
+            {
+                token = CaseSelectPropertyValues(token, propertyName);
+            }
+
+            token?.Parent?.Remove();
+        }
+
         private void SaveJson(JsonConfigurationProvider? provider, JObject? json)
         {
             if (provider is null)
@@ -323,89 +253,30 @@
             }
 
             lock (_locker)
->>>>>>> adcc9a0e
-            {
-                if (name is null)
-                {
-                    return property.Value;
-                }
-
-                if (string.Equals(property.Name, name, StringComparison.OrdinalIgnoreCase))
-                {
-                    return property.Value;
-                }
-            }
-        }
-
-<<<<<<< HEAD
-        return null;
-    }
-
-    private object? GetGlobalIdItem(string id)
-    {
-        var writer = new JTokenWriter();
-
-        writer.WriteStartObject();
-        writer.WritePropertyName("Umbraco");
-        writer.WriteStartObject();
-        writer.WritePropertyName("CMS");
-        writer.WriteStartObject();
-        writer.WritePropertyName("Global");
-        writer.WriteStartObject();
-        writer.WritePropertyName("Id");
-        writer.WriteValue(id);
-        writer.WriteEndObject();
-        writer.WriteEndObject();
-        writer.WriteEndObject();
-        writer.WriteEndObject();
-
-        return writer.Token;
-    }
-
-    private JToken? GetDisableRedirectUrlItem(bool value)
-    {
-        var writer = new JTokenWriter();
-
-        writer.WriteStartObject();
-        writer.WritePropertyName("Umbraco");
-        writer.WriteStartObject();
-        writer.WritePropertyName("CMS");
-        writer.WriteStartObject();
-        writer.WritePropertyName("WebRouting");
-        writer.WriteStartObject();
-        writer.WritePropertyName("DisableRedirectUrlTracking");
-        writer.WriteValue(value);
-        writer.WriteEndObject();
-        writer.WriteEndObject();
-        writer.WriteEndObject();
-        writer.WriteEndObject();
-
-        return writer.Token;
-    }
-
-    private JToken? GetConnectionItem(string connectionString, string? providerName)
-    {
-        var writer = new JTokenWriter();
-
-        writer.WriteStartObject();
-        writer.WritePropertyName("ConnectionStrings");
-        writer.WriteStartObject();
-        writer.WritePropertyName(Constants.System.UmbracoConnectionName);
-        writer.WriteValue(connectionString);
-        writer.WritePropertyName($"{Constants.System.UmbracoConnectionName}{ConnectionStrings.ProviderNamePostfix}");
-        writer.WriteValue(providerName);
-        writer.WriteEndObject();
-        writer.WriteEndObject();
-
-        return writer.Token;
-    }
-
-    private void SaveJson(JsonConfigurationProvider provider, JObject? json)
-    {
-        lock (_locker)
-        {
-            if (provider.Source.FileProvider is PhysicalFileProvider physicalFileProvider)
-=======
+            {
+                if (provider.Source.FileProvider is PhysicalFileProvider physicalFileProvider)
+                {
+                    var jsonFilePath = Path.Combine(physicalFileProvider.Root, provider.Source.Path);
+
+                    try
+                    {
+                        using (var sw = new StreamWriter(jsonFilePath, false))
+                        using (var jsonTextWriter = new JsonTextWriter(sw)
+                        {
+                            Formatting = Formatting.Indented,
+                        })
+                        {
+                            json?.WriteTo(jsonTextWriter);
+                        }
+                    }
+                    catch (IOException exception)
+                    {
+                        _logger.LogWarning(exception, "JSON configuration could not be written: {path}", jsonFilePath);
+                    }
+                }
+            }
+        }
+
         private JObject? GetJson(JsonConfigurationProvider? provider)
         {
             if (provider is null)
@@ -414,55 +285,33 @@
             }
 
             lock (_locker)
->>>>>>> adcc9a0e
-            {
+            {
+                if (provider.Source.FileProvider is not PhysicalFileProvider physicalFileProvider)
+                {
+                    return null;
+                }
+
                 var jsonFilePath = Path.Combine(physicalFileProvider.Root, provider.Source.Path);
 
                 try
                 {
-                    using (var sw = new StreamWriter(jsonFilePath, false))
-                    using (var jsonTextWriter = new JsonTextWriter(sw) { Formatting = Formatting.Indented })
-                    {
-                        json?.WriteTo(jsonTextWriter);
-                    }
+                    var serializer = new JsonSerializer();
+                    using var sr = new StreamReader(jsonFilePath);
+                    using var jsonTextReader = new JsonTextReader(sr);
+                    return serializer.Deserialize<JObject>(jsonTextReader);
                 }
                 catch (IOException exception)
                 {
-                    _logger.LogWarning(exception, "JSON configuration could not be written: {path}", jsonFilePath);
-                }
-            }
-        }
-    }
-
-<<<<<<< HEAD
-    private JObject? GetJson(JsonConfigurationProvider provider)
-    {
-        lock (_locker)
-=======
+                    _logger.LogWarning(exception, "JSON configuration could not be read: {path}", jsonFilePath);
+                    return null;
+                }
+            }
+        }
+
         private JsonConfigurationProvider? GetJsonConfigurationProvider(string? requiredKey = null)
->>>>>>> adcc9a0e
-        {
-            if (provider.Source.FileProvider is not PhysicalFileProvider physicalFileProvider)
-            {
-<<<<<<< HEAD
-                return null;
-            }
-
-            var jsonFilePath = Path.Combine(physicalFileProvider.Root, provider.Source.Path);
-
-            try
-            {
-                var serializer = new JsonSerializer();
-                using var sr = new StreamReader(jsonFilePath);
-                using var jsonTextReader = new JsonTextReader(sr);
-                return serializer.Deserialize<JObject>(jsonTextReader);
-            }
-            catch (IOException exception)
-            {
-                _logger.LogWarning(exception, "JSON configuration could not be read: {path}", jsonFilePath);
-                return null;
-            }
-=======
+        {
+            if (_configuration is IConfigurationRoot configurationRoot)
+            {
                 foreach (var provider in configurationRoot.Providers)
                 {
                     if (provider is JsonConfigurationProvider jsonConfigurationProvider &&
@@ -474,26 +323,30 @@
             }
 
             return null;
->>>>>>> adcc9a0e
-        }
-    }
-
-    private JsonConfigurationProvider GetJsonConfigurationProvider(string? requiredKey = null)
-    {
-        if (_configuration is IConfigurationRoot configurationRoot)
-        {
-            foreach (IConfigurationProvider? provider in configurationRoot.Providers)
-            {
-                if (provider is JsonConfigurationProvider jsonConfigurationProvider)
-                {
-                    if (requiredKey is null || provider.TryGet(requiredKey, out _))
-                    {
-                        return jsonConfigurationProvider;
-                    }
-                }
-            }
-        }
-
-        throw new InvalidOperationException("Could not find a writable json config source");
+        }
+
+        /// <summary>
+        /// Returns the property value when case insensative
+        /// </summary>
+        /// <remarks>
+        /// This method is required because keys are case insensative in IConfiguration.
+        /// JObject[..] do not support case insensative and JObject.Property(...) do not return a new JObject.
+        /// </remarks>
+        private static JToken? CaseSelectPropertyValues(JToken? token, string name)
+        {
+            if (token is JObject obj)
+            {
+
+                foreach (var property in obj.Properties())
+                {
+                    if (name is null)
+                        return property.Value;
+                    if (string.Equals(property.Name, name, StringComparison.OrdinalIgnoreCase))
+                        return property.Value;
+                }
+            }
+            return null;
+        }
+
     }
 }