﻿using System.Net.Mime;
using System.Text;
using Microsoft.Extensions.Logging;
using Microsoft.Extensions.Options;
using Umbraco.Cms.Core;
using Umbraco.Cms.Core.Configuration.Models;
using Umbraco.Cms.Core.Models;
using Umbraco.Cms.Core.Scoping;
using Umbraco.Cms.Core.Serialization;
using Umbraco.Cms.Core.Services;

namespace Umbraco.Cms.Infrastructure.BackgroundJobs.Jobs;

public class WebhookFiring : IRecurringBackgroundJob
{
    private readonly ILogger<WebhookFiring> _logger;
    private readonly IWebhookRequestService _webhookRequestService;
    private readonly IJsonSerializer _jsonSerializer;
    private readonly IWebhookLogFactory _webhookLogFactory;
    private readonly IWebhookLogService _webhookLogService;
    private readonly IWebhookService _webHookService;
    private readonly ICoreScopeProvider _coreScopeProvider;
    private WebhookSettings _webhookSettings;

    public TimeSpan Period => _webhookSettings.Period;

    public TimeSpan Delay { get; } = TimeSpan.FromSeconds(20);

    // No-op event as the period never changes on this job
    public event EventHandler PeriodChanged { add { } remove { } }

    public WebhookFiring(
        ILogger<WebhookFiring> logger,
        IWebhookRequestService webhookRequestService,
        IJsonSerializer jsonSerializer,
        IWebhookLogFactory webhookLogFactory,
        IWebhookLogService webhookLogService,
        IWebhookService webHookService,
        IOptionsMonitor<WebhookSettings> webhookSettings,
        ICoreScopeProvider coreScopeProvider)
    {
        _logger = logger;
        _webhookRequestService = webhookRequestService;
        _jsonSerializer = jsonSerializer;
        _webhookLogFactory = webhookLogFactory;
        _webhookLogService = webhookLogService;
        _webHookService = webHookService;
        _coreScopeProvider = coreScopeProvider;
        _webhookSettings = webhookSettings.CurrentValue;
        webhookSettings.OnChange(x => _webhookSettings = x);
    }

    public async Task RunJobAsync()
    {
        IEnumerable<WebhookRequest> requests;
        using (ICoreScope scope = _coreScopeProvider.CreateCoreScope())
        {
            scope.ReadLock(Constants.Locks.WebhookRequest);
            requests = await _webhookRequestService.GetAllAsync();
            scope.Complete();
        }

        await Task.WhenAll(requests.Select(request =>
        {
            using (ExecutionContext.SuppressFlow())
            {
                return Task.Run(async () =>
                {
                    IWebhook? webhook = await _webHookService.GetAsync(request.WebhookKey);
                    if (webhook is null)
                    {
                        return;
                    }

                    HttpResponseMessage? response = await SendRequestAsync(webhook, request.EventAlias, request.RequestObject, request.RetryCount, CancellationToken.None);

                    if ((response?.IsSuccessStatusCode ?? false) || request.RetryCount >= _webhookSettings.MaximumRetries)
                    {
                        await _webhookRequestService.DeleteAsync(request);
                    }
                    else
                    {
                        request.RetryCount++;
                        await _webhookRequestService.UpdateAsync(request);
                    }
                });
            }
        }));
    }

<<<<<<< HEAD
    private async Task<HttpResponseMessage?> SendRequestAsync(Webhook webhook, string eventName, string? serializedObject, int retryCount, CancellationToken cancellationToken)
=======
    private async Task<HttpResponseMessage?> SendRequestAsync(IWebhook webhook, string eventName, string? serializedObject, int retryCount, CancellationToken cancellationToken)
>>>>>>> 7443dd2b
    {
        using var httpClient = new HttpClient();

        var stringContent = new StringContent(serializedObject ?? string.Empty, Encoding.UTF8, MediaTypeNames.Application.Json);
        stringContent.Headers.TryAddWithoutValidation("Umb-Webhook-Event", eventName);

        foreach (KeyValuePair<string, string> header in webhook.Headers)
        {
            stringContent.Headers.TryAddWithoutValidation(header.Key, header.Value);
        }

        HttpResponseMessage? response = null;
        try
        {
            response = await httpClient.PostAsync(webhook.Url, stringContent, cancellationToken);
        }
        catch (Exception ex)
        {
            _logger.LogError(ex, "Error while sending webhook request for webhook {WebhookKey}.", webhook);
        }

        var webhookResponseModel = new WebhookResponseModel
        {
            HttpResponseMessage = response,
            RetryCount = retryCount,
        };

        WebhookLog log = await _webhookLogFactory.CreateAsync(eventName, webhookResponseModel, webhook, cancellationToken);
        await _webhookLogService.CreateAsync(log);

        return response;
    }
}<|MERGE_RESOLUTION|>--- conflicted
+++ resolved
@@ -88,11 +88,7 @@
         }));
     }
 
-<<<<<<< HEAD
-    private async Task<HttpResponseMessage?> SendRequestAsync(Webhook webhook, string eventName, string? serializedObject, int retryCount, CancellationToken cancellationToken)
-=======
     private async Task<HttpResponseMessage?> SendRequestAsync(IWebhook webhook, string eventName, string? serializedObject, int retryCount, CancellationToken cancellationToken)
->>>>>>> 7443dd2b
     {
         using var httpClient = new HttpClient();
 
