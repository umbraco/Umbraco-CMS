--- conflicted
+++ resolved
@@ -101,11 +101,7 @@
         {
             // Add headers
             request.Headers.Add("Umb-Webhook-Event", eventName);
-<<<<<<< HEAD
-            request.Headers.Add("Umb-Webhook-Retry-Count", retryCount.ToString());
-=======
             request.Headers.Add("Umb-Webhook-RetryCount", retryCount.ToString());
->>>>>>> 197cb032
 
             foreach (KeyValuePair<string, string> header in webhook.Headers)
             {
