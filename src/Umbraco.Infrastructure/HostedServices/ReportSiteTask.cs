using System;
using System.Net.Http;
using System.Text;
using System.Threading.Tasks;
using Microsoft.Extensions.DependencyInjection;
using Microsoft.Extensions.Logging;
using Microsoft.Extensions.Options;
using Newtonsoft.Json;
using Umbraco.Cms.Core.Configuration;
using Umbraco.Cms.Core.Configuration.Models;
using Umbraco.Cms.Core.Telemetry;
using Umbraco.Cms.Core.Telemetry.Models;
using Umbraco.Cms.Web.Common.DependencyInjection;

namespace Umbraco.Cms.Infrastructure.HostedServices
{
    public class ReportSiteTask : RecurringHostedServiceBase
    {
        private readonly ILogger<ReportSiteTask> _logger;
<<<<<<< HEAD
        private readonly IUmbracoVersion _umbracoVersion;
        private GlobalSettings _globalSettings;
=======
        private readonly ITelemetryService _telemetryService;
>>>>>>> 694a6367
        private static HttpClient s_httpClient;

        public ReportSiteTask(
            ILogger<ReportSiteTask> logger,
<<<<<<< HEAD
            IUmbracoVersion umbracoVersion,
            IOptionsMonitor<GlobalSettings> globalSettings)
            : base(TimeSpan.FromDays(1), TimeSpan.FromMinutes(1))
        {
            _logger = logger;
            _umbracoVersion = umbracoVersion;
            _globalSettings = globalSettings.CurrentValue;
=======
            ITelemetryService telemetryService)
            : base(TimeSpan.FromDays(1), TimeSpan.FromMinutes(1))
        {
            _logger = logger;
            _telemetryService = telemetryService;
>>>>>>> 694a6367
            s_httpClient = new HttpClient();
            globalSettings.OnChange(x => _globalSettings = x);
        }

        [Obsolete("Use the constructor that takes ITelemetryService instead, scheduled for removal in V11")]
        public ReportSiteTask(
            ILogger<ReportSiteTask> logger,
            IUmbracoVersion umbracoVersion,
            IOptions<GlobalSettings> globalSettings)
            : this(logger, StaticServiceProvider.Instance.GetRequiredService<ITelemetryService>())
        {
        }

        /// <summary>
        /// Runs the background task to send the anonymous ID
        /// to telemetry service
        /// </summary>
        public override async Task PerformExecuteAsync(object state)
        {
<<<<<<< HEAD
            // Try & get a value stored in umbracoSettings.config on the backoffice XML element ID attribute
            var backofficeIdentifierRaw = _globalSettings.Id;

            // Parse as a GUID & verify its a GUID and not some random string
            // In case of users may have messed or decided to empty the file contents or put in something random
            if (Guid.TryParse(backofficeIdentifierRaw, out var telemetrySiteIdentifier) == false)
=======
            if (_telemetryService.TryGetTelemetryReportData(out TelemetryReportData telemetryReportData) is false)
>>>>>>> 694a6367
            {
                _logger.LogWarning("No telemetry marker found");

                return;
            }

            try
            {
                if (s_httpClient.BaseAddress is null)
                {
                    // Send data to LIVE telemetry
                    s_httpClient.BaseAddress = new Uri("https://telemetry.umbraco.com/");

                    // Set a low timeout - no need to use a larger default timeout for this POST request
                    s_httpClient.Timeout = new TimeSpan(0, 0, 1);

#if DEBUG
                    // Send data to DEBUG telemetry service
                    s_httpClient.BaseAddress = new Uri("https://telemetry.rainbowsrock.net/");
#endif
                }


                s_httpClient.DefaultRequestHeaders.TryAddWithoutValidation("Content-Type", "application/json");

                using (var request = new HttpRequestMessage(HttpMethod.Post, "installs/"))
                {
                    request.Content = new StringContent(JsonConvert.SerializeObject(telemetryReportData), Encoding.UTF8, "application/json"); //CONTENT-TYPE header

                    // Make a HTTP Post to telemetry service
                    // https://telemetry.umbraco.com/installs/
                    // Fire & Forget, do not need to know if its a 200, 500 etc
                    using (HttpResponseMessage response = await s_httpClient.SendAsync(request))
                    {
                    }
                }
            }
            catch
            {
                // Silently swallow
                // The user does not need the logs being polluted if our service has fallen over or is down etc
                // Hence only logging this at a more verbose level (which users should not be using in production)
                _logger.LogDebug("There was a problem sending a request to the Umbraco telemetry service");
            }
        }
    }
}<|MERGE_RESOLUTION|>--- conflicted
+++ resolved
@@ -17,33 +17,17 @@
     public class ReportSiteTask : RecurringHostedServiceBase
     {
         private readonly ILogger<ReportSiteTask> _logger;
-<<<<<<< HEAD
-        private readonly IUmbracoVersion _umbracoVersion;
-        private GlobalSettings _globalSettings;
-=======
         private readonly ITelemetryService _telemetryService;
->>>>>>> 694a6367
         private static HttpClient s_httpClient;
 
         public ReportSiteTask(
             ILogger<ReportSiteTask> logger,
-<<<<<<< HEAD
-            IUmbracoVersion umbracoVersion,
-            IOptionsMonitor<GlobalSettings> globalSettings)
-            : base(TimeSpan.FromDays(1), TimeSpan.FromMinutes(1))
-        {
-            _logger = logger;
-            _umbracoVersion = umbracoVersion;
-            _globalSettings = globalSettings.CurrentValue;
-=======
             ITelemetryService telemetryService)
             : base(TimeSpan.FromDays(1), TimeSpan.FromMinutes(1))
         {
             _logger = logger;
             _telemetryService = telemetryService;
->>>>>>> 694a6367
             s_httpClient = new HttpClient();
-            globalSettings.OnChange(x => _globalSettings = x);
         }
 
         [Obsolete("Use the constructor that takes ITelemetryService instead, scheduled for removal in V11")]
@@ -61,16 +45,7 @@
         /// </summary>
         public override async Task PerformExecuteAsync(object state)
         {
-<<<<<<< HEAD
-            // Try & get a value stored in umbracoSettings.config on the backoffice XML element ID attribute
-            var backofficeIdentifierRaw = _globalSettings.Id;
-
-            // Parse as a GUID & verify its a GUID and not some random string
-            // In case of users may have messed or decided to empty the file contents or put in something random
-            if (Guid.TryParse(backofficeIdentifierRaw, out var telemetrySiteIdentifier) == false)
-=======
             if (_telemetryService.TryGetTelemetryReportData(out TelemetryReportData telemetryReportData) is false)
->>>>>>> 694a6367
             {
                 _logger.LogWarning("No telemetry marker found");
 
