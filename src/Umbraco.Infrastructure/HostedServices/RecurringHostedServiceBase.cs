--- conflicted
+++ resolved
@@ -45,27 +45,12 @@
         _delay = delay;
     }
 
-<<<<<<< HEAD
-        /// <summary>
-        /// Change the period between operations.
-        /// </summary>
-        /// <param name="newPeriod">The new period between tasks</param>
-        protected void ChangePeriod(TimeSpan newPeriod) => _period = newPeriod;
-=======
-    // Scheduled for removal in V11
-    [Obsolete("Please use constructor that takes an ILogger instead")]
-    protected RecurringHostedServiceBase(TimeSpan period, TimeSpan delay)
-        : this(null, period, delay)
-    {
-    }
-
     /// <inheritdoc />
     public void Dispose()
     {
         Dispose(true);
         GC.SuppressFinalize(this);
     }
->>>>>>> ac4fb6ac
 
     /// <summary>
     /// Determines the delay before the first run of a recurring task implemented as a hosted service when an optonal
