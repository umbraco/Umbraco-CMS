<<<<<<< HEAD
﻿using Microsoft.Extensions.DependencyInjection;
=======
﻿using Microsoft.Extensions.Logging;
>>>>>>> 17c68176
using Umbraco.Core.Cache;
using Umbraco.Core.Composing;
using Umbraco.Core.Configuration;
using Umbraco.Core.Hosting;
using Umbraco.Core.IO;
using Umbraco.Core.Logging;
using Umbraco.Core.Persistence;

namespace Umbraco.Core
{
    /// <summary>
    /// Provides extension methods to the <see cref="Composition"/> class.
    /// </summary>
    public static partial class CompositionExtensions
    {
        /// <summary>
        /// Registers essential services.
        /// </summary>
        /// <remarks>
        /// These services are all either created by the runtime or used to construct the runtime
        /// </remarks>
        public static void RegisterEssentials(this Composition composition,
            // TODO: Configs should be here too, the reason is that we only register them before the Core Runtime in aspnetcore
            // then we pre-resolve them which means that the instance re-resolved later is different... BUT if we register that
            // pre-resolved instance here again, then it will be the same instance re-resolved later, just like we are doing with
            // IDbProviderFactoryCreator.
            ILogger logger, ILoggerFactory loggerFactory, IProfiler profiler, IProfilingLogger profilingLogger,
            IMainDom mainDom,
            AppCaches appCaches,
            IUmbracoDatabaseFactory databaseFactory,
            TypeLoader typeLoader,
            IRuntimeState state,
            ITypeFinder typeFinder,
            IIOHelper ioHelper,
            IUmbracoVersion umbracoVersion,
            IDbProviderFactoryCreator dbProviderFactoryCreator,
            IHostingEnvironment hostingEnvironment,
            IBackOfficeInfo backOfficeInfo)
<<<<<<< HEAD
        {            
            composition.Services.AddUnique(logger);
            composition.Services.AddUnique(profiler);
            composition.Services.AddUnique(profilingLogger);
            composition.Services.AddUnique(mainDom);
            composition.Services.AddUnique(appCaches);
            composition.Services.AddUnique(appCaches.RequestCache);
            composition.Services.AddUnique(databaseFactory);
            composition.Services.AddUnique(factory => factory.GetRequiredService<IUmbracoDatabaseFactory>().SqlContext);
            composition.Services.AddUnique(typeLoader);
            composition.Services.AddUnique(state);
            composition.Services.AddUnique(typeFinder);
            composition.Services.AddUnique(ioHelper);
            composition.Services.AddUnique(umbracoVersion);
            composition.Services.AddUnique(dbProviderFactoryCreator);
            composition.Services.AddUnique(factory => factory.GetRequiredService<IUmbracoDatabaseFactory>().BulkSqlInsertProvider);
            composition.Services.AddUnique(hostingEnvironment);
            composition.Services.AddUnique(backOfficeInfo);
=======
        {
            composition.RegisterUnique(logger);
            composition.RegisterUnique(loggerFactory);
            composition.RegisterUnique(profiler);
            composition.RegisterUnique(profilingLogger);
            composition.RegisterUnique(mainDom);
            composition.RegisterUnique(appCaches);
            composition.RegisterUnique(appCaches.RequestCache);
            composition.RegisterUnique(databaseFactory);
            composition.RegisterUnique(factory => factory.GetInstance<IUmbracoDatabaseFactory>().SqlContext);
            composition.RegisterUnique(typeLoader);
            composition.RegisterUnique(state);
            composition.RegisterUnique(typeFinder);
            composition.RegisterUnique(ioHelper);
            composition.RegisterUnique(umbracoVersion);
            composition.RegisterUnique(dbProviderFactoryCreator);
            composition.RegisterUnique(factory => factory.GetInstance<IUmbracoDatabaseFactory>().BulkSqlInsertProvider);
            composition.RegisterUnique(hostingEnvironment);
            composition.RegisterUnique(backOfficeInfo);
>>>>>>> 17c68176
        }
    }
}<|MERGE_RESOLUTION|>--- conflicted
+++ resolved
@@ -1,8 +1,5 @@
-<<<<<<< HEAD
 ﻿using Microsoft.Extensions.DependencyInjection;
-=======
-﻿using Microsoft.Extensions.Logging;
->>>>>>> 17c68176
+using Microsoft.Extensions.Logging;
 using Umbraco.Core.Cache;
 using Umbraco.Core.Composing;
 using Umbraco.Core.Configuration;
@@ -41,9 +38,9 @@
             IDbProviderFactoryCreator dbProviderFactoryCreator,
             IHostingEnvironment hostingEnvironment,
             IBackOfficeInfo backOfficeInfo)
-<<<<<<< HEAD
-        {            
+        {
             composition.Services.AddUnique(logger);
+            composition.Services.AddUnique(loggerFactory);
             composition.Services.AddUnique(profiler);
             composition.Services.AddUnique(profilingLogger);
             composition.Services.AddUnique(mainDom);
@@ -60,27 +57,6 @@
             composition.Services.AddUnique(factory => factory.GetRequiredService<IUmbracoDatabaseFactory>().BulkSqlInsertProvider);
             composition.Services.AddUnique(hostingEnvironment);
             composition.Services.AddUnique(backOfficeInfo);
-=======
-        {
-            composition.RegisterUnique(logger);
-            composition.RegisterUnique(loggerFactory);
-            composition.RegisterUnique(profiler);
-            composition.RegisterUnique(profilingLogger);
-            composition.RegisterUnique(mainDom);
-            composition.RegisterUnique(appCaches);
-            composition.RegisterUnique(appCaches.RequestCache);
-            composition.RegisterUnique(databaseFactory);
-            composition.RegisterUnique(factory => factory.GetInstance<IUmbracoDatabaseFactory>().SqlContext);
-            composition.RegisterUnique(typeLoader);
-            composition.RegisterUnique(state);
-            composition.RegisterUnique(typeFinder);
-            composition.RegisterUnique(ioHelper);
-            composition.RegisterUnique(umbracoVersion);
-            composition.RegisterUnique(dbProviderFactoryCreator);
-            composition.RegisterUnique(factory => factory.GetInstance<IUmbracoDatabaseFactory>().BulkSqlInsertProvider);
-            composition.RegisterUnique(hostingEnvironment);
-            composition.RegisterUnique(backOfficeInfo);
->>>>>>> 17c68176
         }
     }
 }