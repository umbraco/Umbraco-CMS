using System.Collections;
using System.Globalization;
using Examine;
using Examine.Search;
using Microsoft.Extensions.DependencyInjection;
using Umbraco.Cms.Core;
using Umbraco.Cms.Core.DependencyInjection;
using Umbraco.Cms.Core.Models.PublishedContent;
using Umbraco.Cms.Core.PublishedCache;
using Umbraco.Cms.Core.Services.Navigation;
using Umbraco.Cms.Infrastructure.Examine;
using Umbraco.Extensions;

namespace Umbraco.Cms.Infrastructure;

/// <summary>
///     A class used to query for published content, media items
/// </summary>
/// <seealso cref="Umbraco.Cms.Core.IPublishedContentQuery" />
public class PublishedContentQuery : IPublishedContentQuery
{
    private readonly IExamineManager _examineManager;
    private readonly IPublishedContentCache _publishedContent;
    private readonly IPublishedMediaCache _publishedMediaCache;
    private readonly IVariationContextAccessor _variationContextAccessor;
    private readonly IDocumentNavigationQueryService _documentNavigationQueryService;
    private static readonly HashSet<string> _returnedQueryFields =
        new() { ExamineFieldNames.ItemIdFieldName, ExamineFieldNames.CategoryFieldName };

    /// <summary>
    ///     Initializes a new instance of the <see cref="PublishedContentQuery" /> class.
    /// </summary>
    public PublishedContentQuery(
        IVariationContextAccessor variationContextAccessor,
        IExamineManager examineManager,
        IPublishedContentCache publishedContent,
        IPublishedMediaCache publishedMediaCache,
        IDocumentNavigationQueryService documentNavigationQueryService)
    {
        _variationContextAccessor = variationContextAccessor ??
                                    throw new ArgumentNullException(nameof(variationContextAccessor));
        _examineManager = examineManager ?? throw new ArgumentNullException(nameof(examineManager));
        _publishedContent = publishedContent;
        _publishedMediaCache = publishedMediaCache;
        _documentNavigationQueryService = documentNavigationQueryService;
    }

    /// <summary>
    ///     Initializes a new instance of the <see cref="PublishedContentQuery" /> class.
    /// </summary>
    [Obsolete("Scheduled for removal in Umbraco 18")]
    public PublishedContentQuery(
        IVariationContextAccessor variationContextAccessor,
        IExamineManager examineManager,
        IPublishedContentCache publishedContent,
        IPublishedMediaCache publishedMediaCache)
    : this(
        variationContextAccessor,
        examineManager,
        publishedContent,
        publishedMediaCache,
        StaticServiceProvider.Instance.GetRequiredService<IDocumentNavigationQueryService>())
    {
    }

    #region Convert Helpers

    private static bool ConvertIdObjectToInt(object id, out int intId)
    {
        switch (id)
        {
            case string s:
                return int.TryParse(s, NumberStyles.Integer, CultureInfo.InvariantCulture, out intId);

            case int i:
                intId = i;
                return true;

            default:
                intId = default;
                return false;
        }
    }

    private static bool ConvertIdObjectToGuid(object id, out Guid guidId)
    {
        switch (id)
        {
            case string s:
                return Guid.TryParse(s, out guidId);

            case Guid g:
                guidId = g;
                return true;

            default:
                guidId = default;
                return false;
        }
    }

    private static bool ConvertIdObjectToUdi(object id, out Udi? guidId)
    {
        switch (id)
        {
            case string s:
                return UdiParser.TryParse(s, out guidId);

            case Udi u:
                guidId = u;
                return true;

            default:
                guidId = default;
                return false;
        }
    }

    #endregion

    #region Content

    public IPublishedContent? Content(int id)
        => ItemById(id, _publishedContent);

    public IPublishedContent? Content(Guid id)
        => ItemById(id, _publishedContent);

    public IPublishedContent? Content(Udi? id)
    {
        if (!(id is GuidUdi udi))
        {
            return null;
        }

        return ItemById(udi.Guid, _publishedContent);
    }

    public IPublishedContent? Content(object id)
    {
        if (ConvertIdObjectToInt(id, out var intId))
        {
            return Content(intId);
        }

        if (ConvertIdObjectToGuid(id, out Guid guidId))
        {
            return Content(guidId);
        }

        if (ConvertIdObjectToUdi(id, out Udi? udiId))
        {
            return Content(udiId);
        }

        return null;
    }

    public IEnumerable<IPublishedContent> Content(IEnumerable<int> ids)
        => ItemsByIds(_publishedContent, ids);

    public IEnumerable<IPublishedContent> Content(IEnumerable<Guid> ids)
        => ItemsByIds(_publishedContent, ids);

    public IEnumerable<IPublishedContent> Content(IEnumerable<object> ids)
        => ids.Select(Content).WhereNotNull();

    public IEnumerable<IPublishedContent> ContentAtRoot()
        => ItemsAtRoot(_publishedContent);

    #endregion

    #region Media

    public IPublishedContent? Media(int id)
        => ItemById(id, _publishedMediaCache);

    public IPublishedContent? Media(Guid id)
        => ItemById(id, _publishedMediaCache);

    public IPublishedContent? Media(Udi? id)
    {
        if (!(id is GuidUdi udi))
        {
            return null;
        }

        return ItemById(udi.Guid, _publishedMediaCache);
    }

    public IPublishedContent? Media(object id)
    {
        if (ConvertIdObjectToInt(id, out var intId))
        {
            return Media(intId);
        }

        if (ConvertIdObjectToGuid(id, out Guid guidId))
        {
            return Media(guidId);
        }

        if (ConvertIdObjectToUdi(id, out Udi? udiId))
        {
            return Media(udiId);
        }

        return null;
    }

    public IEnumerable<IPublishedContent> Media(IEnumerable<int> ids)
        => ItemsByIds(_publishedMediaCache, ids);

    public IEnumerable<IPublishedContent> Media(IEnumerable<object> ids)
        => ids.Select(Media).WhereNotNull();

    public IEnumerable<IPublishedContent> Media(IEnumerable<Guid> ids)
        => ItemsByIds(_publishedMediaCache, ids);

    public IEnumerable<IPublishedContent> MediaAtRoot()
        => ItemsAtRoot(_publishedMediaCache);

    #endregion

    #region Used by Content/Media

    private static IPublishedContent? ItemById(int id, IPublishedCache? cache)
        => cache?.GetById(id);

    private static IPublishedContent? ItemById(Guid id, IPublishedCache? cache)
        => cache?.GetById(id);

    private static IEnumerable<IPublishedContent> ItemsByIds(IPublishedCache? cache, IEnumerable<int> ids)
        => ids.Select(eachId => ItemById(eachId, cache)).WhereNotNull();

    private IEnumerable<IPublishedContent> ItemsByIds(IPublishedCache? cache, IEnumerable<Guid> ids)
        => ids.Select(eachId => ItemById(eachId, cache)).WhereNotNull();

    private IEnumerable<IPublishedContent> ItemsAtRoot(IPublishedCache? cache)
<<<<<<< HEAD
    {
        _documentNavigationQueryService.TryGetRootKeys(out IEnumerable<Guid> rootKeys);
        return rootKeys.Select(x => cache?.GetById(false, x)).WhereNotNull();
    }
=======
        => _documentNavigationQueryService.TryGetRootKeys(out IEnumerable<Guid> rootKeys) is false ? []
            : rootKeys.Select(x => cache?.GetById(false, x)).WhereNotNull();
>>>>>>> 2a6bb64c

    #endregion

    #region Search

    /// <inheritdoc />
    public IEnumerable<PublishedSearchResult> Search(string term, string culture = "*",
        string indexName = Constants.UmbracoIndexes.ExternalIndexName)
        => Search(term, 0, 0, out _, culture, indexName);

    /// <inheritdoc />
    public IEnumerable<PublishedSearchResult> Search(string term, int skip, int take, out long totalRecords,
        string culture = "*", string indexName = Constants.UmbracoIndexes.ExternalIndexName,
        ISet<string>? loadedFields = null)
    {
        if (skip < 0)
        {
            throw new ArgumentOutOfRangeException(nameof(skip), skip,
                "The value must be greater than or equal to zero.");
        }

        if (take < 0)
        {
            throw new ArgumentOutOfRangeException(nameof(take), take,
                "The value must be greater than or equal to zero.");
        }

        if (string.IsNullOrEmpty(indexName))
        {
            indexName = Constants.UmbracoIndexes.ExternalIndexName;
        }

        if (!_examineManager.TryGetIndex(indexName, out IIndex? index) || index is not IUmbracoIndex umbIndex)
        {
            throw new InvalidOperationException(
                $"No index found by name {indexName} or is not of type {typeof(IUmbracoIndex)}");
        }

        IQuery? query = umbIndex.Searcher.CreateQuery(IndexTypes.Content);

        IOrdering ordering;
        if (culture == "*")
        {
            // Search everything
            ordering = query.ManagedQuery(term);
        }
        else if (string.IsNullOrWhiteSpace(culture))
        {
            // Only search invariant
            ordering = query
                .Field(UmbracoExamineFieldNames.VariesByCultureFieldName, "n") // Must not vary by culture
                .And().ManagedQuery(term);
        }
        else
        {
            // Only search the specified culture
            var fields =
                umbIndex.GetCultureAndInvariantFields(culture)
                    .ToArray(); // Get all index fields suffixed with the culture name supplied

            // Filter out unpublished content for the specified culture if the content varies by culture
            // The published__{culture} field is not populated when the content is not published in that culture
            ordering = query
                .ManagedQuery(term, fields)
                .Not().Group(q => q
                    .Field(UmbracoExamineFieldNames.VariesByCultureFieldName, "y")
                    .Not().Field($"{UmbracoExamineFieldNames.PublishedFieldName}_{culture.ToLowerInvariant()}", "y"));
        }

        return Search(ordering, skip, take, out totalRecords, culture);
    }

    /// <inheritdoc />
    public IEnumerable<PublishedSearchResult> Search(IQueryExecutor query)
        => Search(query, 0, 0, out _);

    /// <inheritdoc />
    public IEnumerable<PublishedSearchResult> Search(IQueryExecutor query, int skip, int take, out long totalRecords)
        => Search(query, skip, take, out totalRecords, null);

    /// <inheritdoc />
    public IEnumerable<PublishedSearchResult> Search(IQueryExecutor query, int skip, int take, out long totalRecords, string? culture)
    {
        if (skip < 0)
        {
            throw new ArgumentOutOfRangeException(nameof(skip), skip,
                "The value must be greater than or equal to zero.");
        }

        if (take < 0)
        {
            throw new ArgumentOutOfRangeException(nameof(take), take,
                "The value must be greater than or equal to zero.");
        }

        if (query is IOrdering ordering)
        {
            // Filter selected fields because results are loaded from the published snapshot based on these
            query = ordering.SelectFields(_returnedQueryFields);
        }

        ISearchResults? results = skip == 0 && take == 0
            ? query.Execute()
            : query.Execute(QueryOptions.SkipTake(skip, take));

        totalRecords = results.TotalItemCount;

        return culture.IsNullOrWhiteSpace()
            ? results.ToPublishedSearchResults(_publishedContent)
            : new CultureContextualSearchResults(results.ToPublishedSearchResults(_publishedContent), _variationContextAccessor, culture);
    }

    /// <summary>
    ///     This is used to contextualize the values in the search results when enumerating over them, so that the correct
    ///     culture values are used.
    /// </summary>
    private sealed class CultureContextualSearchResults : IEnumerable<PublishedSearchResult>
    {
        private readonly string _culture;
        private readonly IVariationContextAccessor _variationContextAccessor;
        private readonly IEnumerable<PublishedSearchResult> _wrapped;

        public CultureContextualSearchResults(
            IEnumerable<PublishedSearchResult> wrapped,
            IVariationContextAccessor variationContextAccessor,
            string culture)
        {
            _wrapped = wrapped;
            _variationContextAccessor = variationContextAccessor;
            _culture = culture;
        }

        public IEnumerator<PublishedSearchResult> GetEnumerator()
        {
            // We need to change the current culture to what is requested and then change it back
            VariationContext? originalContext = _variationContextAccessor.VariationContext;
            if (!_culture.IsNullOrWhiteSpace() && !_culture.InvariantEquals(originalContext?.Culture))
            {
                _variationContextAccessor.VariationContext = new VariationContext(_culture);
            }

            // Now the IPublishedContent returned will be contextualized to the culture specified and will be reset when the enumerator is disposed
            return new CultureContextualSearchResultsEnumerator(_wrapped.GetEnumerator(), _variationContextAccessor,
                originalContext);
        }

        IEnumerator IEnumerable.GetEnumerator() => GetEnumerator();

        /// <summary>
        ///     Resets the variation context when this is disposed.
        /// </summary>
        private sealed class CultureContextualSearchResultsEnumerator : IEnumerator<PublishedSearchResult>
        {
            private readonly VariationContext? _originalContext;
            private readonly IVariationContextAccessor _variationContextAccessor;
            private readonly IEnumerator<PublishedSearchResult> _wrapped;

            public CultureContextualSearchResultsEnumerator(
                IEnumerator<PublishedSearchResult> wrapped,
                IVariationContextAccessor variationContextAccessor,
                VariationContext? originalContext)
            {
                _wrapped = wrapped;
                _variationContextAccessor = variationContextAccessor;
                _originalContext = originalContext;
            }

            public PublishedSearchResult Current => _wrapped.Current;

            object IEnumerator.Current => Current;

            public void Dispose()
            {
                _wrapped.Dispose();

                // Reset to original variation context
                _variationContextAccessor.VariationContext = _originalContext;
            }

            public bool MoveNext() => _wrapped.MoveNext();

            public void Reset() => _wrapped.Reset();
        }
    }

    #endregion
}<|MERGE_RESOLUTION|>--- conflicted
+++ resolved
@@ -237,15 +237,8 @@
         => ids.Select(eachId => ItemById(eachId, cache)).WhereNotNull();
 
     private IEnumerable<IPublishedContent> ItemsAtRoot(IPublishedCache? cache)
-<<<<<<< HEAD
-    {
-        _documentNavigationQueryService.TryGetRootKeys(out IEnumerable<Guid> rootKeys);
-        return rootKeys.Select(x => cache?.GetById(false, x)).WhereNotNull();
-    }
-=======
         => _documentNavigationQueryService.TryGetRootKeys(out IEnumerable<Guid> rootKeys) is false ? []
             : rootKeys.Select(x => cache?.GetById(false, x)).WhereNotNull();
->>>>>>> 2a6bb64c
 
     #endregion
 
