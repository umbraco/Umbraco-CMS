using System.Collections;
using System.Globalization;
using System.Xml.XPath;
using Examine;
using Examine.Search;
using Umbraco.Cms.Core;
using Umbraco.Cms.Core.Models.PublishedContent;
using Umbraco.Cms.Core.PublishedCache;
using Umbraco.Cms.Core.Xml;
using Umbraco.Cms.Infrastructure.Examine;
using Umbraco.Extensions;

namespace Umbraco.Cms.Infrastructure;

/// <summary>
///     A class used to query for published content, media items
/// </summary>
/// <seealso cref="Umbraco.Cms.Core.IPublishedContentQuery" />
public class PublishedContentQuery : IPublishedContentQuery
{
    private static readonly HashSet<string> _itemIdFieldNameHashSet = new() {ExamineFieldNames.ItemIdFieldName};

    private readonly IExamineManager _examineManager;
    private readonly IPublishedSnapshot _publishedSnapshot;
    private readonly IVariationContextAccessor _variationContextAccessor;

    /// <summary>
    ///     Initializes a new instance of the <see cref="PublishedContentQuery" /> class.
    /// </summary>
    public PublishedContentQuery(IPublishedSnapshot publishedSnapshot,
        IVariationContextAccessor variationContextAccessor, IExamineManager examineManager)
    {
<<<<<<< HEAD
        private readonly IExamineManager _examineManager;
        private readonly IPublishedSnapshot _publishedSnapshot;
        private readonly IVariationContextAccessor _variationContextAccessor;

        private static readonly HashSet<string> s_returnedQueryFields =
            new() { ExamineFieldNames.ItemIdFieldName, ExamineFieldNames.CategoryFieldName };

        /// <summary>
        /// Initializes a new instance of the <see cref="PublishedContentQuery" /> class.
        /// </summary>
        public PublishedContentQuery(IPublishedSnapshot publishedSnapshot, IVariationContextAccessor variationContextAccessor, IExamineManager examineManager)
        {
            _publishedSnapshot = publishedSnapshot ?? throw new ArgumentNullException(nameof(publishedSnapshot));
            _variationContextAccessor = variationContextAccessor ?? throw new ArgumentNullException(nameof(variationContextAccessor));
            _examineManager = examineManager ?? throw new ArgumentNullException(nameof(examineManager));
        }
=======
        _publishedSnapshot = publishedSnapshot ?? throw new ArgumentNullException(nameof(publishedSnapshot));
        _variationContextAccessor = variationContextAccessor ??
                                    throw new ArgumentNullException(nameof(variationContextAccessor));
        _examineManager = examineManager ?? throw new ArgumentNullException(nameof(examineManager));
    }
>>>>>>> 29e8fd78

    #region Convert Helpers

    private static bool ConvertIdObjectToInt(object id, out int intId)
    {
        switch (id)
        {
            case string s:
                return int.TryParse(s, NumberStyles.Integer, CultureInfo.InvariantCulture, out intId);

            case int i:
                intId = i;
                return true;

            default:
                intId = default;
                return false;
        }
    }

    private static bool ConvertIdObjectToGuid(object id, out Guid guidId)
    {
        switch (id)
        {
            case string s:
                return Guid.TryParse(s, out guidId);

            case Guid g:
                guidId = g;
                return true;

            default:
                guidId = default;
                return false;
        }
    }

    private static bool ConvertIdObjectToUdi(object id, out Udi? guidId)
    {
        switch (id)
        {
            case string s:
                return UdiParser.TryParse(s, out guidId);

            case Udi u:
                guidId = u;
                return true;

            default:
                guidId = default;
                return false;
        }
    }

    #endregion

    #region Content

    public IPublishedContent? Content(int id)
        => ItemById(id, _publishedSnapshot.Content);

    public IPublishedContent? Content(Guid id)
        => ItemById(id, _publishedSnapshot.Content);

    public IPublishedContent? Content(Udi? id)
    {
        if (!(id is GuidUdi udi))
        {
            return null;
        }

        return ItemById(udi.Guid, _publishedSnapshot.Content);
    }

    public IPublishedContent? Content(object id)
    {
        if (ConvertIdObjectToInt(id, out var intId))
        {
            return Content(intId);
        }

        if (ConvertIdObjectToGuid(id, out Guid guidId))
        {
            return Content(guidId);
        }

        if (ConvertIdObjectToUdi(id, out Udi? udiId))
        {
            return Content(udiId);
        }

        return null;
    }

    public IPublishedContent? ContentSingleAtXPath(string xpath, params XPathVariable[] vars)
        => ItemByXPath(xpath, vars, _publishedSnapshot.Content);

    public IEnumerable<IPublishedContent> Content(IEnumerable<int> ids)
        => ItemsByIds(_publishedSnapshot.Content, ids);

    public IEnumerable<IPublishedContent> Content(IEnumerable<Guid> ids)
        => ItemsByIds(_publishedSnapshot.Content, ids);

    public IEnumerable<IPublishedContent> Content(IEnumerable<object> ids)
        => ids.Select(Content).WhereNotNull();

    public IEnumerable<IPublishedContent> ContentAtXPath(string xpath, params XPathVariable[] vars)
        => ItemsByXPath(xpath, vars, _publishedSnapshot.Content);

    public IEnumerable<IPublishedContent> ContentAtXPath(XPathExpression xpath, params XPathVariable[] vars)
        => ItemsByXPath(xpath, vars, _publishedSnapshot.Content);

    public IEnumerable<IPublishedContent> ContentAtRoot()
        => ItemsAtRoot(_publishedSnapshot.Content);

    #endregion

    #region Media

    public IPublishedContent? Media(int id)
        => ItemById(id, _publishedSnapshot.Media);

    public IPublishedContent? Media(Guid id)
        => ItemById(id, _publishedSnapshot.Media);

    public IPublishedContent? Media(Udi? id)
    {
        if (!(id is GuidUdi udi))
        {
            return null;
        }

        return ItemById(udi.Guid, _publishedSnapshot.Media);
    }

    public IPublishedContent? Media(object id)
    {
        if (ConvertIdObjectToInt(id, out var intId))
        {
            return Media(intId);
        }

        if (ConvertIdObjectToGuid(id, out Guid guidId))
        {
            return Media(guidId);
        }

        if (ConvertIdObjectToUdi(id, out Udi? udiId))
        {
            return Media(udiId);
        }

        return null;
    }

    public IEnumerable<IPublishedContent> Media(IEnumerable<int> ids)
        => ItemsByIds(_publishedSnapshot.Media, ids);

    public IEnumerable<IPublishedContent> Media(IEnumerable<object> ids)
        => ids.Select(Media).WhereNotNull();

    public IEnumerable<IPublishedContent> Media(IEnumerable<Guid> ids)
        => ItemsByIds(_publishedSnapshot.Media, ids);

    public IEnumerable<IPublishedContent> MediaAtRoot()
        => ItemsAtRoot(_publishedSnapshot.Media);

    #endregion

    #region Used by Content/Media

    private static IPublishedContent? ItemById(int id, IPublishedCache? cache)
        => cache?.GetById(id);

    private static IPublishedContent? ItemById(Guid id, IPublishedCache? cache)
        => cache?.GetById(id);

    private static IPublishedContent? ItemByXPath(string xpath, XPathVariable[] vars, IPublishedCache? cache)
        => cache?.GetSingleByXPath(xpath, vars);

    private static IEnumerable<IPublishedContent> ItemsByIds(IPublishedCache? cache, IEnumerable<int> ids)
        => ids.Select(eachId => ItemById(eachId, cache)).WhereNotNull();

    private IEnumerable<IPublishedContent> ItemsByIds(IPublishedCache? cache, IEnumerable<Guid> ids)
        => ids.Select(eachId => ItemById(eachId, cache)).WhereNotNull();

    private static IEnumerable<IPublishedContent> ItemsByXPath(string xpath, XPathVariable[] vars,
        IPublishedCache? cache)
        => cache?.GetByXPath(xpath, vars) ?? Array.Empty<IPublishedContent>();

    private static IEnumerable<IPublishedContent> ItemsByXPath(XPathExpression xpath, XPathVariable[] vars,
        IPublishedCache? cache)
        => cache?.GetByXPath(xpath, vars) ?? Array.Empty<IPublishedContent>();

    private static IEnumerable<IPublishedContent> ItemsAtRoot(IPublishedCache? cache)
        => cache?.GetAtRoot() ?? Array.Empty<IPublishedContent>();

    #endregion

    #region Search

    /// <inheritdoc />
    public IEnumerable<PublishedSearchResult> Search(string term, string culture = "*",
        string indexName = Constants.UmbracoIndexes.ExternalIndexName)
        => Search(term, 0, 0, out _, culture, indexName);

    /// <inheritdoc />
    public IEnumerable<PublishedSearchResult> Search(string term, int skip, int take, out long totalRecords,
        string culture = "*", string indexName = Constants.UmbracoIndexes.ExternalIndexName,
        ISet<string>? loadedFields = null)
    {
        if (skip < 0)
        {
            throw new ArgumentOutOfRangeException(nameof(skip), skip,
                "The value must be greater than or equal to zero.");
        }

        if (take < 0)
        {
            throw new ArgumentOutOfRangeException(nameof(take), take,
                "The value must be greater than or equal to zero.");
        }

        if (string.IsNullOrEmpty(indexName))
        {
            indexName = Constants.UmbracoIndexes.ExternalIndexName;
        }

        if (!_examineManager.TryGetIndex(indexName, out IIndex? index) || index is not IUmbracoIndex umbIndex)
        {
            throw new InvalidOperationException(
                $"No index found by name {indexName} or is not of type {typeof(IUmbracoIndex)}");
        }

        IQuery? query = umbIndex.Searcher.CreateQuery(IndexTypes.Content);

        IOrdering ordering;
        if (culture == "*")
        {
            // Search everything
            ordering = query.ManagedQuery(term);
        }
        else if (string.IsNullOrWhiteSpace(culture))
        {
            // Only search invariant
            ordering = query
                .Field(UmbracoExamineFieldNames.VariesByCultureFieldName, "n") // Must not vary by culture
                .And().ManagedQuery(term);
        }
        else
        {
            // Only search the specified culture
            var fields =
                umbIndex.GetCultureAndInvariantFields(culture)
                    .ToArray(); // Get all index fields suffixed with the culture name supplied
            ordering = query.ManagedQuery(term, fields);
        }

<<<<<<< HEAD
            // Filter selected fields because results are loaded from the published snapshot based on these
            var queryExecutor = ordering.SelectFields(s_returnedQueryFields);
=======
        // Only select item ID field, because results are loaded from the published snapshot based on this single value
        IOrdering? queryExecutor = ordering.SelectFields(_itemIdFieldNameHashSet);


        ISearchResults? results = skip == 0 && take == 0
            ? queryExecutor.Execute()
            : queryExecutor.Execute(QueryOptions.SkipTake(skip, take));
>>>>>>> 29e8fd78

        totalRecords = results.TotalItemCount;

        return new CultureContextualSearchResults(results.ToPublishedSearchResults(_publishedSnapshot.Content),
            _variationContextAccessor, culture);
    }

    /// <inheritdoc />
    public IEnumerable<PublishedSearchResult> Search(IQueryExecutor query)
        => Search(query, 0, 0, out _);

    /// <inheritdoc />
    public IEnumerable<PublishedSearchResult> Search(IQueryExecutor query, int skip, int take, out long totalRecords)
    {
        if (skip < 0)
        {
            throw new ArgumentOutOfRangeException(nameof(skip), skip,
                "The value must be greater than or equal to zero.");
        }

        if (take < 0)
        {
            throw new ArgumentOutOfRangeException(nameof(take), take,
                "The value must be greater than or equal to zero.");
        }

        if (query is IOrdering ordering)
        {
            // Only select item ID field, because results are loaded from the published snapshot based on this single value
            query = ordering.SelectFields(_itemIdFieldNameHashSet);
        }

        ISearchResults? results = skip == 0 && take == 0
            ? query.Execute()
            : query.Execute(QueryOptions.SkipTake(skip, take));

<<<<<<< HEAD
            if (query is IOrdering ordering)
            {
                // Filter selected fields because results are loaded from the published snapshot based on these
                query = ordering.SelectFields(s_returnedQueryFields);
            }
=======
        totalRecords = results.TotalItemCount;

        return results.ToPublishedSearchResults(_publishedSnapshot);
    }

    /// <summary>
    ///     This is used to contextualize the values in the search results when enumerating over them, so that the correct
    ///     culture values are used.
    /// </summary>
    private class CultureContextualSearchResults : IEnumerable<PublishedSearchResult>
    {
        private readonly string _culture;
        private readonly IVariationContextAccessor _variationContextAccessor;
        private readonly IEnumerable<PublishedSearchResult> _wrapped;
>>>>>>> 29e8fd78

        public CultureContextualSearchResults(IEnumerable<PublishedSearchResult> wrapped,
            IVariationContextAccessor variationContextAccessor, string culture)
        {
            _wrapped = wrapped;
            _variationContextAccessor = variationContextAccessor;
            _culture = culture;
        }

        public IEnumerator<PublishedSearchResult> GetEnumerator()
        {
            // We need to change the current culture to what is requested and then change it back
            VariationContext? originalContext = _variationContextAccessor.VariationContext;
            if (!_culture.IsNullOrWhiteSpace() && !_culture.InvariantEquals(originalContext?.Culture))
            {
                _variationContextAccessor.VariationContext = new VariationContext(_culture);
            }

            // Now the IPublishedContent returned will be contextualized to the culture specified and will be reset when the enumerator is disposed
            return new CultureContextualSearchResultsEnumerator(_wrapped.GetEnumerator(), _variationContextAccessor,
                originalContext);
        }

        IEnumerator IEnumerable.GetEnumerator() => GetEnumerator();

        /// <summary>
        ///     Resets the variation context when this is disposed.
        /// </summary>
        private class CultureContextualSearchResultsEnumerator : IEnumerator<PublishedSearchResult>
        {
            private readonly VariationContext? _originalContext;
            private readonly IVariationContextAccessor _variationContextAccessor;
            private readonly IEnumerator<PublishedSearchResult> _wrapped;

            public CultureContextualSearchResultsEnumerator(
                IEnumerator<PublishedSearchResult> wrapped,
                IVariationContextAccessor variationContextAccessor,
                VariationContext? originalContext)
            {
                _wrapped = wrapped;
                _variationContextAccessor = variationContextAccessor;
                _originalContext = originalContext;
            }

            public PublishedSearchResult Current => _wrapped.Current;

            object IEnumerator.Current => Current;

            public void Dispose()
            {
                _wrapped.Dispose();

                // Reset to original variation context
                _variationContextAccessor.VariationContext = _originalContext;
            }

            public bool MoveNext() => _wrapped.MoveNext();

            public void Reset() => _wrapped.Reset();
        }
    }

    #endregion
}<|MERGE_RESOLUTION|>--- conflicted
+++ resolved
@@ -30,30 +30,11 @@
     public PublishedContentQuery(IPublishedSnapshot publishedSnapshot,
         IVariationContextAccessor variationContextAccessor, IExamineManager examineManager)
     {
-<<<<<<< HEAD
-        private readonly IExamineManager _examineManager;
-        private readonly IPublishedSnapshot _publishedSnapshot;
-        private readonly IVariationContextAccessor _variationContextAccessor;
-
-        private static readonly HashSet<string> s_returnedQueryFields =
-            new() { ExamineFieldNames.ItemIdFieldName, ExamineFieldNames.CategoryFieldName };
-
-        /// <summary>
-        /// Initializes a new instance of the <see cref="PublishedContentQuery" /> class.
-        /// </summary>
-        public PublishedContentQuery(IPublishedSnapshot publishedSnapshot, IVariationContextAccessor variationContextAccessor, IExamineManager examineManager)
-        {
-            _publishedSnapshot = publishedSnapshot ?? throw new ArgumentNullException(nameof(publishedSnapshot));
-            _variationContextAccessor = variationContextAccessor ?? throw new ArgumentNullException(nameof(variationContextAccessor));
-            _examineManager = examineManager ?? throw new ArgumentNullException(nameof(examineManager));
-        }
-=======
         _publishedSnapshot = publishedSnapshot ?? throw new ArgumentNullException(nameof(publishedSnapshot));
         _variationContextAccessor = variationContextAccessor ??
                                     throw new ArgumentNullException(nameof(variationContextAccessor));
         _examineManager = examineManager ?? throw new ArgumentNullException(nameof(examineManager));
     }
->>>>>>> 29e8fd78
 
     #region Convert Helpers
 
@@ -312,10 +293,6 @@
             ordering = query.ManagedQuery(term, fields);
         }
 
-<<<<<<< HEAD
-            // Filter selected fields because results are loaded from the published snapshot based on these
-            var queryExecutor = ordering.SelectFields(s_returnedQueryFields);
-=======
         // Only select item ID field, because results are loaded from the published snapshot based on this single value
         IOrdering? queryExecutor = ordering.SelectFields(_itemIdFieldNameHashSet);
 
@@ -323,7 +300,6 @@
         ISearchResults? results = skip == 0 && take == 0
             ? queryExecutor.Execute()
             : queryExecutor.Execute(QueryOptions.SkipTake(skip, take));
->>>>>>> 29e8fd78
 
         totalRecords = results.TotalItemCount;
 
@@ -360,13 +336,6 @@
             ? query.Execute()
             : query.Execute(QueryOptions.SkipTake(skip, take));
 
-<<<<<<< HEAD
-            if (query is IOrdering ordering)
-            {
-                // Filter selected fields because results are loaded from the published snapshot based on these
-                query = ordering.SelectFields(s_returnedQueryFields);
-            }
-=======
         totalRecords = results.TotalItemCount;
 
         return results.ToPublishedSearchResults(_publishedSnapshot);
@@ -381,7 +350,6 @@
         private readonly string _culture;
         private readonly IVariationContextAccessor _variationContextAccessor;
         private readonly IEnumerable<PublishedSearchResult> _wrapped;
->>>>>>> 29e8fd78
 
         public CultureContextualSearchResults(IEnumerable<PublishedSearchResult> wrapped,
             IVariationContextAccessor variationContextAccessor, string culture)
