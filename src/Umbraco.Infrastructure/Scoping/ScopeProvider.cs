<<<<<<< HEAD
using System.Collections.Concurrent;
=======
>>>>>>> e3f4b86f
using System.Data;
using Microsoft.Extensions.DependencyInjection;
using Microsoft.Extensions.Logging;
using Microsoft.Extensions.Options;
using Umbraco.Cms.Core.Cache;
using Umbraco.Cms.Core.Configuration.Models;
using Umbraco.Cms.Core.DistributedLocking;
using Umbraco.Cms.Core.Events;
using Umbraco.Cms.Core.IO;
using Umbraco.Cms.Core.Scoping;
using Umbraco.Cms.Infrastructure.Persistence;
using Umbraco.Extensions;
<<<<<<< HEAD
=======
using Umbraco.Cms.Core.DistributedLocking;
using Umbraco.Cms.Core.Scoping;
using Umbraco.Cms.Web.Common.DependencyInjection;

>>>>>>> e3f4b86f
#if DEBUG_SCOPES
using System.Linq;
using System.Text;
#endif

namespace Umbraco.Cms.Infrastructure.Scoping
{
    /// <summary>
    ///     Implements <see cref="IScopeProvider" />.
    /// </summary>
    internal class ScopeProvider :
        ICoreScopeProvider,
        IScopeProvider,
        Core.Scoping.IScopeProvider,
        IScopeAccessor // TODO: No need to implement this here but literally hundreds of our tests cast ScopeProvider to ScopeAccessor
    {
        private readonly ILogger<ScopeProvider> _logger;
        private readonly ILoggerFactory _loggerFactory;
        private readonly IEventAggregator _eventAggregator;
        private readonly IAmbientScopeStack _ambientScopeStack;
        private readonly IAmbientScopeContextStack _ambientContextStack;

        private readonly FileSystems _fileSystems;
        private CoreDebugSettings _coreDebugSettings;
        private readonly MediaFileManager _mediaFileManager;
<<<<<<< HEAD
        private static readonly AsyncLocal<ConcurrentStack<IScope>> _scopeStack = new();
        private static readonly AsyncLocal<ConcurrentStack<IScopeContext>> _scopeContextStack = new();
        private static readonly string _scopeItemKey = typeof(Scope).FullName!;
        private static readonly string _contextItemKey = typeof(ScopeProvider).FullName!;
        private readonly IEventAggregator _eventAggregator;
=======
>>>>>>> e3f4b86f

        public ScopeProvider(
            IAmbientScopeStack ambientScopeStack,
            IAmbientScopeContextStack ambientContextStack,
            IDistributedLockingMechanismFactory distributedLockingMechanismFactory,
            IUmbracoDatabaseFactory databaseFactory,
            FileSystems fileSystems,
            IOptionsMonitor<CoreDebugSettings> coreDebugSettings,
            MediaFileManager mediaFileManager,
            ILoggerFactory loggerFactory,
            IEventAggregator eventAggregator)
        {
            DistributedLockingMechanismFactory = distributedLockingMechanismFactory;
            DatabaseFactory = databaseFactory;
            _ambientScopeStack = ambientScopeStack;
            _ambientContextStack = ambientContextStack;
            _fileSystems = fileSystems;
            _coreDebugSettings = coreDebugSettings.CurrentValue;
            _mediaFileManager = mediaFileManager;
            _logger = loggerFactory.CreateLogger<ScopeProvider>();
            _loggerFactory = loggerFactory;
            _eventAggregator = eventAggregator;

            // take control of the FileSystems
            _fileSystems.IsScoped = () => AmbientScope != null && AmbientScope.ScopedFileSystems;

            coreDebugSettings.OnChange(x => _coreDebugSettings = x);
        }

<<<<<<< HEAD
        public IDistributedLockingMechanismFactory DistributedLockingMechanismFactory { get; }

        public IUmbracoDatabaseFactory DatabaseFactory { get; }

        public ISqlContext SqlContext => DatabaseFactory.SqlContext;

        #region Context

        private void MoveHttpContextScopeToCallContext()
        {
            var source = (ConcurrentStack<IScope>?)_requestCache.Get(_scopeItemKey);
            ConcurrentStack<IScope>? stack = _scopeStack.Value;
            MoveContexts(_scopeItemKey, source, stack, (_, v) => _scopeStack.Value = v);
        }

        private void MoveHttpContextScopeContextToCallContext()
        {
            var source = (ConcurrentStack<IScopeContext>?)_requestCache.Get(_contextItemKey);
            ConcurrentStack<IScopeContext>? stack = _scopeContextStack.Value;
            MoveContexts(_contextItemKey, source, stack, (_, v) => _scopeContextStack.Value = v);
        }

        private void MoveCallContextScopeToHttpContext()
        {
            ConcurrentStack<IScope>? source = _scopeStack.Value;
            var stack = (ConcurrentStack<IScope>?)_requestCache.Get(_scopeItemKey);
            MoveContexts(_scopeItemKey, source, stack, (k, v) => _requestCache.Set(k, v));
        }

        private void MoveCallContextScopeContextToHttpContext()
        {
            ConcurrentStack<IScopeContext>? source = _scopeContextStack.Value;
            var stack = (ConcurrentStack<IScopeContext>?)_requestCache.Get(_contextItemKey);
            MoveContexts(_contextItemKey, source, stack, (k, v) => _requestCache.Set(k, v));
        }

        private void MoveContexts<T>(string key, ConcurrentStack<T>? source, ConcurrentStack<T>? stack, Action<string, ConcurrentStack<T>> setter)
            where T : class, IInstanceIdentifiable
        {
            if (source == null)
            {
                return;
            }

            if (stack != null)
            {
                stack.Clear();
            }
            else
            {
                // TODO: This isn't going to copy it back up the execution context chain
                stack = new ConcurrentStack<T>();
                setter(key, stack);
            }

            var arr = new T[source.Count];
            source.CopyTo(arr, 0);
            Array.Reverse(arr);
            foreach (T a in arr)
            {
                stack.Push(a);
            }

            source.Clear();
        }

        private void SetCallContextScope(IScope? value)
        {
            ConcurrentStack<IScope>? stack = _scopeStack.Value;

#if DEBUG_SCOPES
            // first, null-register the existing value
            if (stack != null && stack.TryPeek(out IScope ambientScope))
            {
                RegisterContext(ambientScope, null);
            }

            // then register the new value
            if (value != null)
            {
                RegisterContext(value, "call");
            }
#endif

            if (value == null)
            {
                if (stack != null)
                {
                    stack.TryPop(out _);
                }
            }
            else
            {
#if DEBUG_SCOPES
                _logger.LogDebug("AddObject " + value.InstanceId.ToString("N").Substring(0, 8));
#endif
                if (stack == null)
                {
                    stack = new ConcurrentStack<IScope>();
                }

                stack.Push(value);
                _scopeStack.Value = stack;
            }
        }

        private void SetCallContextScopeContext(IScopeContext? value)
        {
            ConcurrentStack<IScopeContext>? stack = _scopeContextStack.Value;

            if (value == null)
            {
                if (stack != null)
                {
                    stack.TryPop(out _);
                }
            }
            else
            {
                if (stack == null)
                {
                    stack = new ConcurrentStack<IScopeContext>();
                }

                stack.Push(value);
                _scopeContextStack.Value = stack;
            }
        }

        private T? GetHttpContextObject<T>(string key, bool required = true)
            where T : class
=======
        [Obsolete("Please use an alternative constructor. This constructor is due for removal in v12.")]
        public ScopeProvider(
            IDistributedLockingMechanismFactory distributedLockingMechanismFactory,
            IUmbracoDatabaseFactory databaseFactory,
            FileSystems fileSystems,
            IOptionsMonitor<CoreDebugSettings> coreDebugSettings,
            MediaFileManager mediaFileManager,
            ILoggerFactory loggerFactory,
            IRequestCache requestCache,
            IEventAggregator eventAggregator)
        : this(
            StaticServiceProvider.Instance.GetRequiredService<IAmbientScopeStack>(),
            StaticServiceProvider.Instance.GetRequiredService<IAmbientScopeContextStack>(),
            distributedLockingMechanismFactory,
            databaseFactory,
            fileSystems,
            coreDebugSettings,
            mediaFileManager,
            loggerFactory,
            eventAggregator)
>>>>>>> e3f4b86f
        {
        }

        public IDistributedLockingMechanismFactory DistributedLockingMechanismFactory { get; }

<<<<<<< HEAD
            if (value == null)
            {
                if (stack != null)
                {
                    stack.TryPop(out _);
                }
            }
            else
            {
                if (stack == null)
                {
                    stack = new ConcurrentStack<T>();
                }

                stack.Push(value);
                _requestCache.Set(key, stack);
            }
=======
        public IUmbracoDatabaseFactory DatabaseFactory { get; }
>>>>>>> e3f4b86f

        public ISqlContext SqlContext => DatabaseFactory.SqlContext;


        #region Ambient Context

        /// <summary>
        ///     Get the Ambient (Current) <see cref="IScopeContext" /> for the current execution context.
        /// </summary>
        /// <remarks>
        ///     The current execution context may be request based (HttpContext) or on a background thread (AsyncLocal)
        /// </remarks>
<<<<<<< HEAD
        public IScopeContext? AmbientContext
        {
            get
            {
                // try http context, fallback onto call context
                IScopeContext? value = GetHttpContextObject<IScopeContext>(_contextItemKey, false);
                if (value != null)
                {
                    return value;
                }

                ConcurrentStack<IScopeContext>? stack = _scopeContextStack.Value;
                if (stack == null || !stack.TryPeek(out IScopeContext? peek))
                {
                    return null;
                }

                return peek;
            }
        }
=======
        public IScopeContext? AmbientContext => _ambientContextStack.AmbientContext;
>>>>>>> e3f4b86f

        #endregion

        #region Ambient Scope

        /// <summary>
        ///     Gets or set the Ambient (Current) <see cref="Scope" /> for the current execution context.
        /// </summary>
        /// <remarks>
        ///     The current execution context may be request based (HttpContext) or on a background thread (AsyncLocal)
        /// </remarks>
<<<<<<< HEAD
        public Scope? AmbientScope
        {
            get
            {
                // try http context, fallback onto call context
                IScope? value = GetHttpContextObject<IScope>(_scopeItemKey, false);
                if (value != null)
                {
                    return (Scope)value;
                }

                ConcurrentStack<IScope>? stack = _scopeStack.Value;
                if (stack == null || !stack.TryPeek(out IScope? peek))
                {
                    return null;
                }
=======
        public Scope? AmbientScope => (Scope?)_ambientScopeStack.AmbientScope;
>>>>>>> e3f4b86f

        IScope? IScopeAccessor.AmbientScope => _ambientScopeStack.AmbientScope;

<<<<<<< HEAD
        public void PopAmbientScope(Scope? scope)
        {
            // pop the stack from all contexts
            SetHttpContextObject<IScope>(_scopeItemKey, null, false);
            SetCallContextScope(null);

            // We need to move the stack to a different context if the parent scope
            // is flagged with a different CallContext flag. This is required
            // if creating a child scope with callContext: true (thus forcing CallContext)
            // when there is actually a current HttpContext available.
            // It's weird but is required for Deploy somehow.
            var parentScopeCallContext = scope?.ParentScope?.CallContext ?? false;
            if ((scope?.CallContext ?? false) && !parentScopeCallContext)
            {
                MoveCallContextScopeToHttpContext();
                MoveCallContextScopeContextToHttpContext();
            }
            else if ((!scope?.CallContext ?? false) && parentScopeCallContext)
            {
                MoveHttpContextScopeToCallContext();
                MoveHttpContextScopeContextToCallContext();
            }
        }
=======
        public void PopAmbientScope() => _ambientScopeStack.Pop();
>>>>>>> e3f4b86f

        #endregion

        public void PushAmbientScope(Scope scope)
        {
            if (scope is null)
            {
                throw new ArgumentNullException(nameof(scope));
            }

<<<<<<< HEAD
            if (scope.CallContext || !SetHttpContextObject<IScope>(_scopeItemKey, scope, false))
            {
                // In this case, always ensure that the HttpContext items
                // is transfered to CallContext and then cleared since we
                // may be migrating context with the callContext = true flag.
                // This is a weird case when forcing callContext when HttpContext
                // is available. Required by Deploy.
                if (_requestCache.IsAvailable)
                {
                    MoveHttpContextScopeToCallContext();
                    MoveHttpContextScopeContextToCallContext();
                }

                SetCallContextScope(scope);
            }
=======
            _ambientScopeStack.Push(scope);
>>>>>>> e3f4b86f
        }

        public void PushAmbientScopeContext(IScopeContext? scopeContext)
        {
            if (scopeContext is null)
            {
                throw new ArgumentNullException(nameof(scopeContext));
            }
<<<<<<< HEAD

            SetHttpContextObject(_contextItemKey, scopeContext, false);
            SetCallContextScopeContext(scopeContext);
        }

        public void PopAmbientScopeContext()
        {
            // pop stack from all contexts
            SetHttpContextObject<IScopeContext>(_contextItemKey, null, false);
            SetCallContextScopeContext(null);
        }
=======
            _ambientContextStack.Push(scopeContext);
        }

        public void PopAmbientScopeContext() => _ambientContextStack.Pop();
>>>>>>> e3f4b86f

        /// <inheritdoc />
        public IScope CreateDetachedScope(
            IsolationLevel isolationLevel = IsolationLevel.Unspecified,
            RepositoryCacheMode repositoryCacheMode = RepositoryCacheMode.Unspecified,
            IEventDispatcher? eventDispatcher = null,
            IScopedNotificationPublisher? scopedNotificationPublisher = null,
            bool? scopeFileSystems = null)
            =>
                new Scope(
                    this,
                    _coreDebugSettings,
                    _mediaFileManager,
                    _eventAggregator,
                    _loggerFactory.CreateLogger<Scope>(),
                    _fileSystems,
                    true,
                    null,
                    isolationLevel,
                    repositoryCacheMode,
                    eventDispatcher,
                    scopedNotificationPublisher,
                    scopeFileSystems);

        /// <inheritdoc />
        public void AttachScope(IScope other, bool callContext = false)
        {
            // IScopeProvider.AttachScope works with an IScope
            // but here we can only deal with our own Scope class
            if (other is not Scope otherScope)
            {
                throw new ArgumentException("Not a Scope instance.");
            }

            if (otherScope.Detachable == false)
            {
                throw new ArgumentException("Not a detachable scope.");
            }

            if (otherScope.Attached)
            {
                throw new InvalidOperationException("Already attached.");
            }

            otherScope.Attached = true;
            otherScope.OrigScope = AmbientScope;
            otherScope.OrigContext = AmbientContext;
            otherScope.CallContext = callContext;

            PushAmbientScopeContext(otherScope.Context);
            PushAmbientScope(otherScope);
        }

        /// <inheritdoc />
        public IScope DetachScope()
        {
            Scope? ambientScope = AmbientScope;
            if (ambientScope == null)
            {
                throw new InvalidOperationException("There is no ambient scope.");
            }

            if (ambientScope.Detachable == false)
            {
                throw new InvalidOperationException("Ambient scope is not detachable.");
            }

            PopAmbientScope();
            PopAmbientScopeContext();

            Scope? originalScope = AmbientScope;
            if (originalScope != ambientScope.OrigScope)
            {
                throw new InvalidOperationException(
                    $"The detatched scope ({ambientScope.GetDebugInfo()}) does not match the original ({originalScope?.GetDebugInfo()})");
            }

            IScopeContext? originalScopeContext = AmbientContext;
            if (originalScopeContext != ambientScope.OrigContext)
            {
                throw new InvalidOperationException("The detatched scope context does not match the original");
            }

            ambientScope.OrigScope = null;
            ambientScope.OrigContext = null;
            ambientScope.Attached = false;
            return ambientScope;
        }

        /// <inheritdoc />
        public IScope CreateScope(
            IsolationLevel isolationLevel = IsolationLevel.Unspecified,
            RepositoryCacheMode repositoryCacheMode = RepositoryCacheMode.Unspecified,
            IEventDispatcher? eventDispatcher = null,
            IScopedNotificationPublisher? notificationPublisher = null,
            bool? scopeFileSystems = null,
            bool callContext = false,
            bool autoComplete = false)
        {
            Scope? ambientScope = AmbientScope;
            if (ambientScope == null)
            {
                IScopeContext? ambientContext = AmbientContext;
                ScopeContext? newContext = ambientContext == null ? new ScopeContext() : null;
                var scope = new Scope(
                    this,
                    _coreDebugSettings,
                    _mediaFileManager,
                    _eventAggregator,
                    _loggerFactory.CreateLogger<Scope>(),
                    _fileSystems,
                    false,
                    newContext,
                    isolationLevel,
                    repositoryCacheMode,
                    eventDispatcher,
                    notificationPublisher,
                    scopeFileSystems,
                    callContext,
                    autoComplete);

                // assign only if scope creation did not throw!
                PushAmbientScope(scope);
                if (newContext != null)
                {
                    PushAmbientScopeContext(newContext);
                }

                return scope;
            }

            var nested = new Scope(
                this,
                _coreDebugSettings,
                _mediaFileManager,
                _eventAggregator,
                _loggerFactory.CreateLogger<Scope>(),
                _fileSystems,
                ambientScope,
                isolationLevel,
                repositoryCacheMode,
                eventDispatcher,
                notificationPublisher,
                scopeFileSystems,
                callContext,
                autoComplete);
            PushAmbientScope(nested);
            return nested;
        }

        public IScopeContext? Context => AmbientContext;

<<<<<<< HEAD
        // for testing
        internal ConcurrentStack<IScope>? GetCallContextScopeValue() => _scopeStack.Value;

=======
>>>>>>> e3f4b86f
#if DEBUG_SCOPES
        // this code needs TLC
        //
        // the idea here is to keep in a list all the scopes that have been created, and to remove them
        // when they are disposed, so we can track leaks, ie scopes that would not be properly taken
        // care of by our code
        //
        // note: the code could probably be optimized... but this is NOT supposed to go into any real
        // live build, either production or debug - it's just a debugging tool for the time being

        // helps identifying when non-httpContext scopes are created by logging the stack trace
        //private void LogCallContextStack()
        //{
        //    var trace = Environment.StackTrace;
        //    if (trace.IndexOf("ScheduledPublishing") > 0)
        //        LogHelper.Debug<ScopeProvider>("CallContext: Scheduled Publishing");
        //    else if (trace.IndexOf("TouchServerTask") > 0)
        //        LogHelper.Debug<ScopeProvider>("CallContext: Server Registration");
        //    else if (trace.IndexOf("LogScrubber") > 0)
        //        LogHelper.Debug<ScopeProvider>("CallContext: Log Scrubber");
        //    else
        //        LogHelper.Debug<ScopeProvider>("CallContext: " + Environment.StackTrace);
        //}

        // all scope instances that are currently being tracked
        private static readonly object s_staticScopeInfosLock = new object();
        private static readonly Dictionary<IScope, ScopeInfo> s_staticScopeInfos = new Dictionary<IScope, ScopeInfo>();

        public IEnumerable<ScopeInfo> ScopeInfos
        {
            get
            {
                lock (s_staticScopeInfosLock)
                {
                    return s_staticScopeInfos.Values.ToArray(); // capture in an array
                }
            }
        }

        public ScopeInfo GetScopeInfo(IScope scope)
        {
            lock (s_staticScopeInfosLock)
            {
                return s_staticScopeInfos.TryGetValue(scope, out ScopeInfo scopeInfo) ? scopeInfo : null;
            }
        }

        // register a scope and capture its ctor stacktrace
        public void RegisterScope(IScope scope)
        {
            if (scope is null)
            {
                throw new ArgumentNullException(nameof(scope));
            }

            lock (s_staticScopeInfosLock)
            {
                if (s_staticScopeInfos.ContainsKey(scope))
                {
                    throw new Exception("oops: already registered.");
                }

                _logger.LogDebug("Register {ScopeId} on Thread {ThreadId}", scope.InstanceId.ToString("N").Substring(0, 8), Thread.CurrentThread.ManagedThreadId);
                s_staticScopeInfos[scope] = new ScopeInfo(scope, Environment.StackTrace);
            }
        }

        // register that a scope is in a 'context'
        // 'context' that contains the scope (null, "http" or "call")
        public void RegisterContext(IScope scope, string context)
        {
            if (scope is null)
            {
                throw new ArgumentNullException(nameof(scope));
            }

            lock (s_staticScopeInfosLock)
            {
                if (s_staticScopeInfos.TryGetValue(scope, out ScopeInfo info) == false)
                {
                    info = null;
                }

                if (info == null)
                {
                    if (context == null)
                    {
                        return;
                    }

                    throw new Exception("oops: unregistered scope.");
                }
                var sb = new StringBuilder();
                IScope s = scope;
                while (s != null)
                {
                    if (sb.Length > 0)
                    {
                        sb.Append(" < ");
                    }

                    sb.Append(s.InstanceId.ToString("N").Substring(0, 8));
                    var ss = s as Scope;
                    s = ss?.ParentScope;
                }

                _logger.LogTrace("Register " + (context ?? "null") + " context " + sb);

                if (context == null)
                {
                    info.NullStack = Environment.StackTrace;
                }

                _logger.LogTrace("At:\r\n" + Head(Environment.StackTrace, 16));

                info.Context = context;
            }
        }

        private static string Head(string s, int count)
        {
            var pos = 0;
            var i = 0;
            while (i < count && pos >= 0)
            {
                pos = s.IndexOf("\r\n", pos + 1, StringComparison.OrdinalIgnoreCase);
                i++;
            }

            if (pos < 0)
            {
                return s;
            }

            return s.Substring(0, pos);
        }

        public void Disposed(IScope scope)
        {
            lock (s_staticScopeInfosLock)
            {
                if (s_staticScopeInfos.ContainsKey(scope))
                {
                    // enable this by default
                    //Console.WriteLine("unregister " + scope.InstanceId.ToString("N").Substring(0, 8));
                    s_staticScopeInfos.Remove(scope);
                    _logger.LogDebug("Remove " + scope.InstanceId.ToString("N").Substring(0, 8));

                    // instead, enable this to keep *all* scopes
                    // beware, there can be a lot of scopes!
                    //info.Disposed = true;
                    //info.DisposedStack = Environment.StackTrace;
                }
            }
        }
#endif
        /// <inheritdoc />
        Cms.Core.Scoping.IScope Cms.Core.Scoping.IScopeProvider.CreateScope(
            IsolationLevel isolationLevel = IsolationLevel.Unspecified,
            RepositoryCacheMode repositoryCacheMode = RepositoryCacheMode.Unspecified,
            IEventDispatcher? eventDispatcher = null,
            IScopedNotificationPublisher? notificationPublisher = null,
            bool? scopeFileSystems = null,
            bool callContext = false,
            bool autoComplete = false) =>
            (Cms.Core.Scoping.IScope) CreateScope(
                isolationLevel,
                repositoryCacheMode,
                eventDispatcher,
                notificationPublisher,
                scopeFileSystems,
                callContext,
                autoComplete);

        /// <inheritdoc />
        Core.Scoping.IScope Core.Scoping.IScopeProvider.CreateDetachedScope(IsolationLevel isolationLevel,
            RepositoryCacheMode repositoryCacheMode, IEventDispatcher? eventDispatcher,
            IScopedNotificationPublisher? scopedNotificationPublisher, bool? scopeFileSystems) =>
            (Core.Scoping.IScope)CreateDetachedScope(
                isolationLevel,
                repositoryCacheMode,
                eventDispatcher,
                scopedNotificationPublisher,
                scopeFileSystems);

        /// <inheritdoc />
        void Core.Scoping.IScopeProvider.AttachScope(Core.Scoping.IScope scope, bool callContext) =>
            AttachScope(scope, callContext);

        /// <inheritdoc />
        Core.Scoping.IScope Core.Scoping.IScopeProvider.DetachScope() =>
            (Core.Scoping.IScope)DetachScope();
    }

#if DEBUG_SCOPES
    public class ScopeInfo
    {
        public ScopeInfo(IScope scope, string ctorStack)
        {
            Scope = scope;
            Created = DateTime.Now;
            CtorStack = ctorStack;
        }

        public IScope Scope { get; } // the scope itself

        // the scope's parent identifier
        public Guid Parent => ((Scope)Scope).ParentScope == null ? Guid.Empty : ((Scope)Scope).ParentScope.InstanceId;

        public DateTime Created { get; } // the date time the scope was created
        public bool Disposed { get; set; } // whether the scope has been disposed already
        public string Context { get; set; } // the current 'context' that contains the scope (null, "http" or "lcc")

        public string CtorStack { get; } // the stacktrace of the scope ctor
        //public string DisposedStack { get; set; } // the stacktrace when disposed
        public string NullStack { get; set; } // the stacktrace when the 'context' that contains the scope went null

        public override string ToString() => new StringBuilder()
                .AppendLine("ScopeInfo:")
                .Append("Instance Id: ")
                .AppendLine(Scope.InstanceId.ToString())
                .Append("Parent Id: ")
                .AppendLine(Parent.ToString())
                .Append("Created Thread Id: ")
                .AppendLine(Scope.CreatedThreadId.ToInvariantString())
                .Append("Created At: ")
                .AppendLine(Created.ToString("O"))
                .Append("Disposed: ")
                .AppendLine(Disposed.ToString())
                .Append("CTOR stack: ")
                .AppendLine(CtorStack)
                .ToString();
    }
#endif
}<|MERGE_RESOLUTION|>--- conflicted
+++ resolved
@@ -1,26 +1,17 @@
-<<<<<<< HEAD
-using System.Collections.Concurrent;
-=======
->>>>>>> e3f4b86f
 using System.Data;
 using Microsoft.Extensions.DependencyInjection;
 using Microsoft.Extensions.Logging;
 using Microsoft.Extensions.Options;
 using Umbraco.Cms.Core.Cache;
-using Umbraco.Cms.Core.Configuration.Models;
-using Umbraco.Cms.Core.DistributedLocking;
 using Umbraco.Cms.Core.Events;
 using Umbraco.Cms.Core.IO;
-using Umbraco.Cms.Core.Scoping;
 using Umbraco.Cms.Infrastructure.Persistence;
+using CoreDebugSettings = Umbraco.Cms.Core.Configuration.Models.CoreDebugSettings;
 using Umbraco.Extensions;
-<<<<<<< HEAD
-=======
 using Umbraco.Cms.Core.DistributedLocking;
 using Umbraco.Cms.Core.Scoping;
 using Umbraco.Cms.Web.Common.DependencyInjection;
 
->>>>>>> e3f4b86f
 #if DEBUG_SCOPES
 using System.Linq;
 using System.Text;
@@ -29,7 +20,7 @@
 namespace Umbraco.Cms.Infrastructure.Scoping
 {
     /// <summary>
-    ///     Implements <see cref="IScopeProvider" />.
+    /// Implements <see cref="IScopeProvider"/>.
     /// </summary>
     internal class ScopeProvider :
         ICoreScopeProvider,
@@ -46,14 +37,6 @@
         private readonly FileSystems _fileSystems;
         private CoreDebugSettings _coreDebugSettings;
         private readonly MediaFileManager _mediaFileManager;
-<<<<<<< HEAD
-        private static readonly AsyncLocal<ConcurrentStack<IScope>> _scopeStack = new();
-        private static readonly AsyncLocal<ConcurrentStack<IScopeContext>> _scopeContextStack = new();
-        private static readonly string _scopeItemKey = typeof(Scope).FullName!;
-        private static readonly string _contextItemKey = typeof(ScopeProvider).FullName!;
-        private readonly IEventAggregator _eventAggregator;
-=======
->>>>>>> e3f4b86f
 
         public ScopeProvider(
             IAmbientScopeStack ambientScopeStack,
@@ -76,146 +59,12 @@
             _logger = loggerFactory.CreateLogger<ScopeProvider>();
             _loggerFactory = loggerFactory;
             _eventAggregator = eventAggregator;
-
             // take control of the FileSystems
             _fileSystems.IsScoped = () => AmbientScope != null && AmbientScope.ScopedFileSystems;
 
             coreDebugSettings.OnChange(x => _coreDebugSettings = x);
         }
 
-<<<<<<< HEAD
-        public IDistributedLockingMechanismFactory DistributedLockingMechanismFactory { get; }
-
-        public IUmbracoDatabaseFactory DatabaseFactory { get; }
-
-        public ISqlContext SqlContext => DatabaseFactory.SqlContext;
-
-        #region Context
-
-        private void MoveHttpContextScopeToCallContext()
-        {
-            var source = (ConcurrentStack<IScope>?)_requestCache.Get(_scopeItemKey);
-            ConcurrentStack<IScope>? stack = _scopeStack.Value;
-            MoveContexts(_scopeItemKey, source, stack, (_, v) => _scopeStack.Value = v);
-        }
-
-        private void MoveHttpContextScopeContextToCallContext()
-        {
-            var source = (ConcurrentStack<IScopeContext>?)_requestCache.Get(_contextItemKey);
-            ConcurrentStack<IScopeContext>? stack = _scopeContextStack.Value;
-            MoveContexts(_contextItemKey, source, stack, (_, v) => _scopeContextStack.Value = v);
-        }
-
-        private void MoveCallContextScopeToHttpContext()
-        {
-            ConcurrentStack<IScope>? source = _scopeStack.Value;
-            var stack = (ConcurrentStack<IScope>?)_requestCache.Get(_scopeItemKey);
-            MoveContexts(_scopeItemKey, source, stack, (k, v) => _requestCache.Set(k, v));
-        }
-
-        private void MoveCallContextScopeContextToHttpContext()
-        {
-            ConcurrentStack<IScopeContext>? source = _scopeContextStack.Value;
-            var stack = (ConcurrentStack<IScopeContext>?)_requestCache.Get(_contextItemKey);
-            MoveContexts(_contextItemKey, source, stack, (k, v) => _requestCache.Set(k, v));
-        }
-
-        private void MoveContexts<T>(string key, ConcurrentStack<T>? source, ConcurrentStack<T>? stack, Action<string, ConcurrentStack<T>> setter)
-            where T : class, IInstanceIdentifiable
-        {
-            if (source == null)
-            {
-                return;
-            }
-
-            if (stack != null)
-            {
-                stack.Clear();
-            }
-            else
-            {
-                // TODO: This isn't going to copy it back up the execution context chain
-                stack = new ConcurrentStack<T>();
-                setter(key, stack);
-            }
-
-            var arr = new T[source.Count];
-            source.CopyTo(arr, 0);
-            Array.Reverse(arr);
-            foreach (T a in arr)
-            {
-                stack.Push(a);
-            }
-
-            source.Clear();
-        }
-
-        private void SetCallContextScope(IScope? value)
-        {
-            ConcurrentStack<IScope>? stack = _scopeStack.Value;
-
-#if DEBUG_SCOPES
-            // first, null-register the existing value
-            if (stack != null && stack.TryPeek(out IScope ambientScope))
-            {
-                RegisterContext(ambientScope, null);
-            }
-
-            // then register the new value
-            if (value != null)
-            {
-                RegisterContext(value, "call");
-            }
-#endif
-
-            if (value == null)
-            {
-                if (stack != null)
-                {
-                    stack.TryPop(out _);
-                }
-            }
-            else
-            {
-#if DEBUG_SCOPES
-                _logger.LogDebug("AddObject " + value.InstanceId.ToString("N").Substring(0, 8));
-#endif
-                if (stack == null)
-                {
-                    stack = new ConcurrentStack<IScope>();
-                }
-
-                stack.Push(value);
-                _scopeStack.Value = stack;
-            }
-        }
-
-        private void SetCallContextScopeContext(IScopeContext? value)
-        {
-            ConcurrentStack<IScopeContext>? stack = _scopeContextStack.Value;
-
-            if (value == null)
-            {
-                if (stack != null)
-                {
-                    stack.TryPop(out _);
-                }
-            }
-            else
-            {
-                if (stack == null)
-                {
-                    stack = new ConcurrentStack<IScopeContext>();
-                }
-
-                stack.Push(value);
-                _scopeContextStack.Value = stack;
-            }
-        }
-
-        private T? GetHttpContextObject<T>(string key, bool required = true)
-            where T : class
-=======
         [Obsolete("Please use an alternative constructor. This constructor is due for removal in v12.")]
         public ScopeProvider(
             IDistributedLockingMechanismFactory distributedLockingMechanismFactory,
@@ -236,33 +85,12 @@
             mediaFileManager,
             loggerFactory,
             eventAggregator)
->>>>>>> e3f4b86f
         {
         }
 
         public IDistributedLockingMechanismFactory DistributedLockingMechanismFactory { get; }
 
-<<<<<<< HEAD
-            if (value == null)
-            {
-                if (stack != null)
-                {
-                    stack.TryPop(out _);
-                }
-            }
-            else
-            {
-                if (stack == null)
-                {
-                    stack = new ConcurrentStack<T>();
-                }
-
-                stack.Push(value);
-                _requestCache.Set(key, stack);
-            }
-=======
         public IUmbracoDatabaseFactory DatabaseFactory { get; }
->>>>>>> e3f4b86f
 
         public ISqlContext SqlContext => DatabaseFactory.SqlContext;
 
@@ -270,96 +98,28 @@
         #region Ambient Context
 
         /// <summary>
-        ///     Get the Ambient (Current) <see cref="IScopeContext" /> for the current execution context.
+        /// Get the Ambient (Current) <see cref="IScopeContext"/> for the current execution context.
         /// </summary>
         /// <remarks>
-        ///     The current execution context may be request based (HttpContext) or on a background thread (AsyncLocal)
+        /// The current execution context may be request based (HttpContext) or on a background thread (AsyncLocal)
         /// </remarks>
-<<<<<<< HEAD
-        public IScopeContext? AmbientContext
-        {
-            get
-            {
-                // try http context, fallback onto call context
-                IScopeContext? value = GetHttpContextObject<IScopeContext>(_contextItemKey, false);
-                if (value != null)
-                {
-                    return value;
-                }
-
-                ConcurrentStack<IScopeContext>? stack = _scopeContextStack.Value;
-                if (stack == null || !stack.TryPeek(out IScopeContext? peek))
-                {
-                    return null;
-                }
-
-                return peek;
-            }
-        }
-=======
         public IScopeContext? AmbientContext => _ambientContextStack.AmbientContext;
->>>>>>> e3f4b86f
 
         #endregion
 
         #region Ambient Scope
 
         /// <summary>
-        ///     Gets or set the Ambient (Current) <see cref="Scope" /> for the current execution context.
+        /// Gets or set the Ambient (Current) <see cref="Scope"/> for the current execution context.
         /// </summary>
         /// <remarks>
-        ///     The current execution context may be request based (HttpContext) or on a background thread (AsyncLocal)
+        /// The current execution context may be request based (HttpContext) or on a background thread (AsyncLocal)
         /// </remarks>
-<<<<<<< HEAD
-        public Scope? AmbientScope
-        {
-            get
-            {
-                // try http context, fallback onto call context
-                IScope? value = GetHttpContextObject<IScope>(_scopeItemKey, false);
-                if (value != null)
-                {
-                    return (Scope)value;
-                }
-
-                ConcurrentStack<IScope>? stack = _scopeStack.Value;
-                if (stack == null || !stack.TryPeek(out IScope? peek))
-                {
-                    return null;
-                }
-=======
         public Scope? AmbientScope => (Scope?)_ambientScopeStack.AmbientScope;
->>>>>>> e3f4b86f
 
         IScope? IScopeAccessor.AmbientScope => _ambientScopeStack.AmbientScope;
 
-<<<<<<< HEAD
-        public void PopAmbientScope(Scope? scope)
-        {
-            // pop the stack from all contexts
-            SetHttpContextObject<IScope>(_scopeItemKey, null, false);
-            SetCallContextScope(null);
-
-            // We need to move the stack to a different context if the parent scope
-            // is flagged with a different CallContext flag. This is required
-            // if creating a child scope with callContext: true (thus forcing CallContext)
-            // when there is actually a current HttpContext available.
-            // It's weird but is required for Deploy somehow.
-            var parentScopeCallContext = scope?.ParentScope?.CallContext ?? false;
-            if ((scope?.CallContext ?? false) && !parentScopeCallContext)
-            {
-                MoveCallContextScopeToHttpContext();
-                MoveCallContextScopeContextToHttpContext();
-            }
-            else if ((!scope?.CallContext ?? false) && parentScopeCallContext)
-            {
-                MoveHttpContextScopeToCallContext();
-                MoveHttpContextScopeContextToCallContext();
-            }
-        }
-=======
         public void PopAmbientScope() => _ambientScopeStack.Pop();
->>>>>>> e3f4b86f
 
         #endregion
 
@@ -370,25 +130,7 @@
                 throw new ArgumentNullException(nameof(scope));
             }
 
-<<<<<<< HEAD
-            if (scope.CallContext || !SetHttpContextObject<IScope>(_scopeItemKey, scope, false))
-            {
-                // In this case, always ensure that the HttpContext items
-                // is transfered to CallContext and then cleared since we
-                // may be migrating context with the callContext = true flag.
-                // This is a weird case when forcing callContext when HttpContext
-                // is available. Required by Deploy.
-                if (_requestCache.IsAvailable)
-                {
-                    MoveHttpContextScopeToCallContext();
-                    MoveHttpContextScopeContextToCallContext();
-                }
-
-                SetCallContextScope(scope);
-            }
-=======
             _ambientScopeStack.Push(scope);
->>>>>>> e3f4b86f
         }
 
         public void PushAmbientScopeContext(IScopeContext? scopeContext)
@@ -397,24 +139,10 @@
             {
                 throw new ArgumentNullException(nameof(scopeContext));
             }
-<<<<<<< HEAD
-
-            SetHttpContextObject(_contextItemKey, scopeContext, false);
-            SetCallContextScopeContext(scopeContext);
-        }
-
-        public void PopAmbientScopeContext()
-        {
-            // pop stack from all contexts
-            SetHttpContextObject<IScopeContext>(_contextItemKey, null, false);
-            SetCallContextScopeContext(null);
-        }
-=======
             _ambientContextStack.Push(scopeContext);
         }
 
         public void PopAmbientScopeContext() => _ambientContextStack.Pop();
->>>>>>> e3f4b86f
 
         /// <inheritdoc />
         public IScope CreateDetachedScope(
@@ -423,21 +151,7 @@
             IEventDispatcher? eventDispatcher = null,
             IScopedNotificationPublisher? scopedNotificationPublisher = null,
             bool? scopeFileSystems = null)
-            =>
-                new Scope(
-                    this,
-                    _coreDebugSettings,
-                    _mediaFileManager,
-                    _eventAggregator,
-                    _loggerFactory.CreateLogger<Scope>(),
-                    _fileSystems,
-                    true,
-                    null,
-                    isolationLevel,
-                    repositoryCacheMode,
-                    eventDispatcher,
-                    scopedNotificationPublisher,
-                    scopeFileSystems);
+            => new Scope(this, _coreDebugSettings, _mediaFileManager, _eventAggregator, _loggerFactory.CreateLogger<Scope>(), _fileSystems, true, null, isolationLevel, repositoryCacheMode, eventDispatcher, scopedNotificationPublisher, scopeFileSystems);
 
         /// <inheritdoc />
         public void AttachScope(IScope other, bool callContext = false)
@@ -488,14 +202,12 @@
             Scope? originalScope = AmbientScope;
             if (originalScope != ambientScope.OrigScope)
             {
-                throw new InvalidOperationException(
-                    $"The detatched scope ({ambientScope.GetDebugInfo()}) does not match the original ({originalScope?.GetDebugInfo()})");
-            }
-
+                throw new InvalidOperationException($"The detatched scope ({ambientScope.GetDebugInfo()}) does not match the original ({originalScope?.GetDebugInfo()})");
+            }
             IScopeContext? originalScopeContext = AmbientContext;
             if (originalScopeContext != ambientScope.OrigContext)
             {
-                throw new InvalidOperationException("The detatched scope context does not match the original");
+                throw new InvalidOperationException($"The detatched scope context does not match the original");
             }
 
             ambientScope.OrigScope = null;
@@ -519,22 +231,7 @@
             {
                 IScopeContext? ambientContext = AmbientContext;
                 ScopeContext? newContext = ambientContext == null ? new ScopeContext() : null;
-                var scope = new Scope(
-                    this,
-                    _coreDebugSettings,
-                    _mediaFileManager,
-                    _eventAggregator,
-                    _loggerFactory.CreateLogger<Scope>(),
-                    _fileSystems,
-                    false,
-                    newContext,
-                    isolationLevel,
-                    repositoryCacheMode,
-                    eventDispatcher,
-                    notificationPublisher,
-                    scopeFileSystems,
-                    callContext,
-                    autoComplete);
+                var scope = new Scope(this, _coreDebugSettings, _mediaFileManager, _eventAggregator, _loggerFactory.CreateLogger<Scope>(), _fileSystems, false, newContext, isolationLevel, repositoryCacheMode, eventDispatcher, notificationPublisher, scopeFileSystems, callContext, autoComplete);
 
                 // assign only if scope creation did not throw!
                 PushAmbientScope(scope);
@@ -542,37 +239,17 @@
                 {
                     PushAmbientScopeContext(newContext);
                 }
-
                 return scope;
             }
 
-            var nested = new Scope(
-                this,
-                _coreDebugSettings,
-                _mediaFileManager,
-                _eventAggregator,
-                _loggerFactory.CreateLogger<Scope>(),
-                _fileSystems,
-                ambientScope,
-                isolationLevel,
-                repositoryCacheMode,
-                eventDispatcher,
-                notificationPublisher,
-                scopeFileSystems,
-                callContext,
-                autoComplete);
+            var nested = new Scope(this, _coreDebugSettings, _mediaFileManager, _eventAggregator, _loggerFactory.CreateLogger<Scope>(), _fileSystems, ambientScope, isolationLevel, repositoryCacheMode, eventDispatcher, notificationPublisher, scopeFileSystems, callContext, autoComplete);
             PushAmbientScope(nested);
             return nested;
         }
 
+        /// <inheritdoc />
         public IScopeContext? Context => AmbientContext;
 
-<<<<<<< HEAD
-        // for testing
-        internal ConcurrentStack<IScope>? GetCallContextScopeValue() => _scopeStack.Value;
-
-=======
->>>>>>> e3f4b86f
 #if DEBUG_SCOPES
         // this code needs TLC
         //
