using System;
using System.Collections.Generic;
using System.Data;
using System.Linq;
using System.Text;
using System.Threading;
using Microsoft.Extensions.Logging;
using Umbraco.Cms.Core.Cache;
using Umbraco.Cms.Core.Configuration.Models;
using Umbraco.Cms.Core.DistributedLocking;
using Umbraco.Cms.Core.Events;
using Umbraco.Cms.Core.IO;
using Umbraco.Cms.Infrastructure.Persistence;
using Umbraco.Cms.Infrastructure.Scoping;
using Umbraco.Core.Collections;
using Umbraco.Extensions;

namespace Umbraco.Cms.Core.Scoping
{
    /// <summary>
    ///     Implements <see cref="IScope" />.
    /// </summary>
    /// <remarks>Not thread-safe obviously.</remarks>
<<<<<<< HEAD
    internal partial class Scope : IScope
=======
    internal class Scope : IDatabaseScope
>>>>>>> c0c9c50e
    {
        private readonly bool _autoComplete;
        private readonly CoreDebugSettings _coreDebugSettings;

        private readonly object _dictionaryLocker;
        private readonly IEventAggregator _eventAggregator;
        private readonly IsolationLevel _isolationLevel;
        private readonly object _lockQueueLocker = new();
        private readonly ILogger<Scope> _logger;
        private readonly RepositoryCacheMode _repositoryCacheMode;
        private readonly bool? _scopeFileSystem;

        private readonly ScopeProvider _scopeProvider;
        private bool _callContext;
        private bool? _completed;
        private IUmbracoDatabase? _database;

        private bool _disposed;
        private ICompletable? _fscope;

        private IsolatedCaches? _isolatedCaches;
        private IScopedNotificationPublisher? _notificationPublisher;

        private StackQueue<(DistributedLockType lockType, TimeSpan timeout, Guid instanceId, int lockId)>? _queuedLocks;

        // This is all used to safely track read/write locks at given Scope levels so that
        // when we dispose we can verify that everything has been cleaned up correctly.
        private HashSet<int>? _readLocks;
        private Dictionary<Guid, Dictionary<int, int>>? _readLocksDictionary;
        private HashSet<int>? _writeLocks;
        private Dictionary<Guid, Dictionary<int, int>>? _writeLocksDictionary;
        private Queue<IDistributedLock>? _acquiredLocks;

        private static readonly Action<ILogger, string,int, Exception> s_logBeginScope
        = LoggerMessage.Define<string,int>(LogLevel.Trace, new EventId(3), "Create {InstanceId} on thread {ThreadId}");
        
        // initializes a new scope
        private Scope(
            ScopeProvider scopeProvider,
            CoreDebugSettings coreDebugSettings,
            IEventAggregator eventAggregator,
            ILogger<Scope> logger,
            FileSystems fileSystems,
            Scope? parent,
            IScopeContext? scopeContext,
            bool detachable,
            IsolationLevel isolationLevel = IsolationLevel.Unspecified,
            RepositoryCacheMode repositoryCacheMode = RepositoryCacheMode.Unspecified,
            IScopedNotificationPublisher? notificationPublisher = null,
            bool? scopeFileSystems = null,
            bool callContext = false,
            bool autoComplete = false)
        {
            _scopeProvider = scopeProvider;
            _coreDebugSettings = coreDebugSettings;
            _eventAggregator = eventAggregator;
            _logger = logger;
            Context = scopeContext;

            _isolationLevel = isolationLevel;
            _repositoryCacheMode = repositoryCacheMode;
            _notificationPublisher = notificationPublisher;
            _scopeFileSystem = scopeFileSystems;
            _callContext = callContext;
            _autoComplete = autoComplete;
            Detachable = detachable;
            _dictionaryLocker = new object();

#if DEBUG_SCOPES
            _scopeProvider.RegisterScope(this);
#endif
            LogBeginScope(InstanceId.ToString("N").Substring(0, 8), Thread.CurrentThread.ManagedThreadId);

            if (detachable)
            {
                if (parent != null)
                {
                    throw new ArgumentException("Cannot set parent on detachable scope.", nameof(parent));
                }

                if (scopeContext != null)
                {
                    throw new ArgumentException("Cannot set context on detachable scope.", nameof(scopeContext));
                }

                if (autoComplete)
                {
                    throw new ArgumentException("Cannot auto-complete a detachable scope.", nameof(autoComplete));
                }

                // detachable creates its own scope context
                Context = new ScopeContext();

                // see note below
                if (scopeFileSystems == true)
                {
                    _fscope = fileSystems.Shadow();
                }

                return;
            }

            if (parent != null)
            {
                ParentScope = parent;

                // cannot specify a different mode!
                // TODO: means that it's OK to go from L2 to None for reading purposes, but writing would be BAD!
                // this is for XmlStore that wants to bypass caches when rebuilding XML (same for NuCache)
                if (repositoryCacheMode != RepositoryCacheMode.Unspecified &&
                    parent.RepositoryCacheMode > repositoryCacheMode)
                {
                    throw new ArgumentException(
                        $"Value '{repositoryCacheMode}' cannot be lower than parent value '{parent.RepositoryCacheMode}'.",
                        nameof(repositoryCacheMode));
                }

                // Only the outermost scope can specify the notification publisher
                if (_notificationPublisher != null)
                {
                    throw new ArgumentException("Value cannot be specified on nested scope.",
                        nameof(notificationPublisher));
                }

                // cannot specify a different fs scope!
                // can be 'true' only on outer scope (and false does not make much sense)
                if (scopeFileSystems != null && parent._scopeFileSystem != scopeFileSystems)
                {
                    throw new ArgumentException(
                        $"Value '{scopeFileSystems.Value}' be different from parent value '{parent._scopeFileSystem}'.",
                        nameof(scopeFileSystems));
                }
            }
            else
            {
                _acquiredLocks = new Queue<IDistributedLock>();

                // the FS scope cannot be "on demand" like the rest, because we would need to hook into
                // every scoped FS to trigger the creation of shadow FS "on demand", and that would be
                // pretty pointless since if scopeFileSystems is true, we *know* we want to shadow
                if (scopeFileSystems == true)
                {
                    _fscope = fileSystems.Shadow();
                }
            }
        }

        // initializes a new scope
        public Scope(
            ScopeProvider scopeProvider,
            CoreDebugSettings coreDebugSettings,
            IEventAggregator eventAggregator,
            ILogger<Scope> logger,
            FileSystems fileSystems,
            bool detachable,
            IScopeContext? scopeContext,
            IsolationLevel isolationLevel = IsolationLevel.Unspecified,
            RepositoryCacheMode repositoryCacheMode = RepositoryCacheMode.Unspecified,
            IScopedNotificationPublisher? scopedNotificationPublisher = null,
            bool? scopeFileSystems = null,
            bool callContext = false,
            bool autoComplete = false)
            : this(scopeProvider, coreDebugSettings, eventAggregator, logger, fileSystems, null,
                scopeContext, detachable, isolationLevel, repositoryCacheMode,
                scopedNotificationPublisher, scopeFileSystems, callContext, autoComplete)
        {
        }

        // initializes a new scope in a nested scopes chain, with its parent
        public Scope(
            ScopeProvider scopeProvider,
            CoreDebugSettings coreDebugSettings,
            IEventAggregator eventAggregator,
            ILogger<Scope> logger,
            FileSystems fileSystems,
            Scope parent,
            IsolationLevel isolationLevel = IsolationLevel.Unspecified,
            RepositoryCacheMode repositoryCacheMode = RepositoryCacheMode.Unspecified,
            IScopedNotificationPublisher? notificationPublisher = null,
            bool? scopeFileSystems = null,
            bool callContext = false,
            bool autoComplete = false)
            : this(scopeProvider, coreDebugSettings, eventAggregator, logger, fileSystems, parent,
                null, false, isolationLevel, repositoryCacheMode, notificationPublisher,
                scopeFileSystems, callContext, autoComplete)
        {
        }


        // a value indicating whether to force call-context
        public bool CallContext
        {
            get
            {
                if (_callContext)
                {
                    return true;
                }

                if (ParentScope != null)
                {
                    return ParentScope.CallContext;
                }

                return false;
            }
            set => _callContext = value;
        }

        public bool ScopedFileSystems
        {
            get
            {
                if (ParentScope != null)
                {
                    return ParentScope.ScopedFileSystems;
                }

                return _fscope != null;
            }
        }

        // a value indicating whether the scope is detachable
        // ie whether it was created by CreateDetachedScope
        public bool Detachable { get; }

        // the parent scope (in a nested scopes chain)
        public Scope? ParentScope { get; set; }

        public bool Attached { get; set; }

        // the original scope (when attaching a detachable scope)
        public Scope? OrigScope { get; set; }

        // the original context (when attaching a detachable scope)
        public IScopeContext? OrigContext { get; set; }

        // the context (for attaching & detaching only)
        public IScopeContext? Context { get; }

        public IsolationLevel IsolationLevel
        {
            get
            {
                if (_isolationLevel != IsolationLevel.Unspecified)
                {
                    return _isolationLevel;
                }

                if (ParentScope != null)
                {
                    return ParentScope.IsolationLevel;
                }

                return SqlContext.SqlSyntax.DefaultIsolationLevel;
            }
        }

        // true if Umbraco.CoreDebugSettings.LogUncompletedScope appSetting is set to "true"
        private bool LogUncompletedScopes => _coreDebugSettings.LogIncompletedScopes;

        public Guid InstanceId { get; } = Guid.NewGuid();

        public int CreatedThreadId { get; } = Thread.CurrentThread.ManagedThreadId;

        public ISqlContext SqlContext
        {
            get
            {
                if (_scopeProvider.SqlContext == null)
                {
                    throw new InvalidOperationException(
                        $"The {nameof(_scopeProvider.SqlContext)} on the scope provider is null");
                }

                return _scopeProvider.SqlContext;
            }
        }

        /// <inheritdoc />
        public RepositoryCacheMode RepositoryCacheMode
        {
            get
            {
                if (_repositoryCacheMode != RepositoryCacheMode.Unspecified)
                {
                    return _repositoryCacheMode;
                }

                if (ParentScope != null)
                {
                    return ParentScope.RepositoryCacheMode;
                }

                return RepositoryCacheMode.Default;
            }
        }

        /// <inheritdoc />
        public IsolatedCaches IsolatedCaches
        {
            get
            {
                if (ParentScope != null)
                {
                    return ParentScope.IsolatedCaches;
                }

                return _isolatedCaches ??= new IsolatedCaches(type => new DeepCloneAppCache(new ObjectCacheAppCache()));
            }
        }

        /// <inheritdoc />
        public IUmbracoDatabase Database
        {
            get
            {
                EnsureNotDisposed();

                if (_database != null)
                {
                    // If the database has already been resolved, we are already in a
                    // transaction, but it's possible that more locks have been requested
                    // so acquire them.

                    // TODO: This is the issue we face with non-eager locks. If locks are
                    // requested after the Database property is resolved, those locks may
                    // not get executed because the developer may be using their local Database variable
                    // instead of accessing via scope.Database.
                    // In our case within Umbraco, I don't think this ever occurs, all locks are requested
                    // up-front, however, that might not be the case for others.
                    // The other way to deal with this would be to bake this callback somehow into the
                    // UmbracoDatabase instance directly and ensure it's called when OnExecutingCommand
                    // (so long as the executing command isn't a lock command itself!)
                    // If we could do that, that would be the ultimate lazy executed locks.
                    EnsureDbLocks();
                    return _database;
                }

                if (ParentScope != null)
                {
                    IUmbracoDatabase database = ParentScope.Database;
                    IsolationLevel currentLevel = database.GetCurrentTransactionIsolationLevel();
                    if (_isolationLevel > IsolationLevel.Unspecified && currentLevel < _isolationLevel)
                    {
                        throw new Exception("Scope requires isolation level " + _isolationLevel + ", but got " +
                                            currentLevel + " from parent.");
                    }

                    return _database = database;
                }

                // create a new database
                _database = _scopeProvider.DatabaseFactory.CreateDatabase();

                // enter a transaction, as a scope implies a transaction, always
                try
                {
                    _database!.BeginTransaction(IsolationLevel);
                    EnsureDbLocks();
                    return _database;
                }
                catch
                {
                    _database?.Dispose();
                    _database = null;
                    throw;
                }
            }
        }

        public IScopedNotificationPublisher Notifications
        {
            get
            {
                EnsureNotDisposed();
                if (ParentScope != null)
                {
                    return ParentScope.Notifications;
                }

                return _notificationPublisher ??
                       (_notificationPublisher = new ScopedNotificationPublisher(_eventAggregator));
            }
        }

        /// <inheritdoc />
        public bool Complete()
        {
            if (_completed.HasValue == false)
            {
                _completed = true;
            }

            return _completed.Value;
        }

        public void Dispose()
        {
            EnsureNotDisposed();

            if (this != _scopeProvider.AmbientScope)
            {
                var failedMessage =
                    $"The {nameof(Scope)} {InstanceId} being disposed is not the Ambient {nameof(Scope)} {_scopeProvider.AmbientScope?.InstanceId.ToString() ?? "NULL"}. This typically indicates that a child {nameof(Scope)} was not disposed, or flowed to a child thread that was not awaited, or concurrent threads are accessing the same {nameof(Scope)} (Ambient context) which is not supported. If using Task.Run (or similar) as a fire and forget tasks or to run threads in parallel you must suppress execution context flow with ExecutionContext.SuppressFlow() and ExecutionContext.RestoreFlow().";

#if DEBUG_SCOPES
                Scope ambient = _scopeProvider.AmbientScope;
                _logger.LogWarning("Dispose error (" + (ambient == null ? "no" : "other") + " ambient)");
                if (ambient == null)
                {
                    throw new InvalidOperationException("Not the ambient scope (no ambient scope).");
                }

                ScopeInfo ambientInfos = _scopeProvider.GetScopeInfo(ambient);
                ScopeInfo disposeInfos = _scopeProvider.GetScopeInfo(this);
                throw new InvalidOperationException($"{failedMessage} (see ctor stack traces).\r\n"
                                                    + "- ambient ->\r\n" + ambientInfos.ToString() + "\r\n"
                                                    + "- dispose ->\r\n" + disposeInfos.ToString() + "\r\n");
#else
                throw new InvalidOperationException(failedMessage);
#endif
            }

            // Decrement the lock counters on the parent if any.
            ClearLocks(InstanceId);
            if (ParentScope is null)
            {
                while (!_acquiredLocks?.IsCollectionEmpty() ?? false)
                {
                    _acquiredLocks?.Dequeue().Dispose();
                }

                // We're the parent scope, make sure that locks of all scopes has been cleared
                // Since we're only reading we don't have to be in a lock
                if (_readLocksDictionary?.Count > 0 || _writeLocksDictionary?.Count > 0)
                {
                    var exception = new InvalidOperationException(
                        $"All scopes has not been disposed from parent scope: {InstanceId}, see log for more details.");
                    _logger.LogError(exception, GenerateUnclearedScopesLogMessage());
                    throw exception;
                }
            }

            _scopeProvider.PopAmbientScope(this); // might be null = this is how scopes are removed from context objects

#if DEBUG_SCOPES
            _scopeProvider.Disposed(this);
#endif

            if (_autoComplete && _completed == null)
            {
                _completed = true;
            }

            if (ParentScope != null)
            {
                ParentScope.ChildCompleted(_completed);
            }
            else
            {
                DisposeLastScope();
            }

            lock (_lockQueueLocker)
            {
                _queuedLocks?.Clear();
            }

            _disposed = true;
        }

        public void EagerReadLock(params int[] lockIds) => EagerReadLockInner(InstanceId, null, lockIds);

        /// <inheritdoc />
        public void ReadLock(params int[] lockIds) => LazyReadLockInner(InstanceId, lockIds);

        public void EagerReadLock(TimeSpan timeout, int lockId) =>
            EagerReadLockInner(InstanceId, timeout, lockId);

        /// <inheritdoc />
        public void ReadLock(TimeSpan timeout, int lockId) => LazyReadLockInner(InstanceId, timeout, lockId);

        public void EagerWriteLock(params int[] lockIds) => EagerWriteLockInner(InstanceId, null, lockIds);

        /// <inheritdoc />
        public void WriteLock(params int[] lockIds) => LazyWriteLockInner(InstanceId, lockIds);

        public void EagerWriteLock(TimeSpan timeout, int lockId) =>
            EagerWriteLockInner(InstanceId, timeout, lockId);

        /// <inheritdoc />
        public void WriteLock(TimeSpan timeout, int lockId) => LazyWriteLockInner(InstanceId, timeout, lockId);

        /// <summary>
        ///     Used for testing. Ensures and gets any queued read locks.
        /// </summary>
        /// <returns></returns>
        internal Dictionary<Guid, Dictionary<int, int>>? GetReadLocks()
        {
            EnsureDbLocks();
            // always delegate to root/parent scope.
            if (ParentScope is not null)
            {
                return ParentScope.GetReadLocks();
            }

            return _readLocksDictionary;
        }

        /// <summary>
        ///     Used for testing. Ensures and gets and queued write locks.
        /// </summary>
        /// <returns></returns>
        internal Dictionary<Guid, Dictionary<int, int>>? GetWriteLocks()
        {
            EnsureDbLocks();
            // always delegate to root/parent scope.
            if (ParentScope is not null)
            {
                return ParentScope.GetWriteLocks();
            }

            return _writeLocksDictionary;
        }

        public void Reset() => _completed = null;

        public void ChildCompleted(bool? completed)
        {
            // if child did not complete we cannot complete
            if (completed.HasValue == false || completed.Value == false)
            {
                if (_coreDebugSettings.LogIncompletedScopes)
                {
                    _logger.LogWarning("Uncompleted Child Scope at\r\n {StackTrace}", Environment.StackTrace);
                }

                _completed = false;
            }
        }

        /// <summary>
        ///     When we require a ReadLock or a WriteLock we don't immediately request these locks from the database,
        ///     instead we only request them when necessary (lazily).
        ///     To do this, we queue requests for read/write locks.
        ///     This is so that if there's a request for either of these
        ///     locks, but the service/repository returns an item from the cache, we don't end up making a DB call to make the
        ///     read/write lock.
        ///     This executes the queue of requested locks in order in an efficient way lazily whenever the database instance is
        ///     resolved.
        /// </summary>
        private void EnsureDbLocks()
        {
            // always delegate to the root parent
            if (ParentScope is not null)
            {
                ParentScope.EnsureDbLocks();
            }
            else
            {
                lock (_lockQueueLocker)
                {
                    if (_queuedLocks?.Count > 0)
                    {
                        DistributedLockType currentType = DistributedLockType.ReadLock;
                        TimeSpan currentTimeout = TimeSpan.Zero;
                        Guid currentInstanceId = InstanceId;
                        var collectedIds = new HashSet<int>();

                        var i = 0;
                        while (_queuedLocks.Count > 0)
                        {
                            (DistributedLockType lockType, TimeSpan timeout, Guid instanceId, var lockId) = _queuedLocks.Dequeue();

                            if (i == 0)
                            {
                                currentType = lockType;
                                currentTimeout = timeout;
                                currentInstanceId = instanceId;
                            }
                            else if (lockType != currentType || timeout != currentTimeout ||
                                     instanceId != currentInstanceId)
                            {
                                // the lock type, instanceId or timeout switched.
                                // process the lock ids collected
                                switch (currentType)
                                {
                                    case DistributedLockType.ReadLock:
                                        EagerReadLockInner(currentInstanceId,
                                            currentTimeout == TimeSpan.Zero ? null : currentTimeout,
                                            collectedIds.ToArray());
                                        break;
                                    case DistributedLockType.WriteLock:
                                        EagerWriteLockInner(currentInstanceId,
                                            currentTimeout == TimeSpan.Zero ? null : currentTimeout,
                                            collectedIds.ToArray());
                                        break;
                                }

                                // clear the collected and set new type
                                collectedIds.Clear();
                                currentType = lockType;
                                currentTimeout = timeout;
                                currentInstanceId = instanceId;
                            }

                            collectedIds.Add(lockId);
                            i++;
                        }

                        // process the remaining
                        switch (currentType)
                        {
                            case DistributedLockType.ReadLock:
                                EagerReadLockInner(currentInstanceId,
                                    currentTimeout == TimeSpan.Zero ? null : currentTimeout, collectedIds.ToArray());
                                break;
                            case DistributedLockType.WriteLock:
                                EagerWriteLockInner(currentInstanceId,
                                    currentTimeout == TimeSpan.Zero ? null : currentTimeout, collectedIds.ToArray());
                                break;
                        }
                    }
                }
            }
        }

        private void EnsureNotDisposed()
        {
            // We can't be disposed
            if (_disposed)
            {
                throw new ObjectDisposedException($"The {nameof(Scope)} ({this.GetDebugInfo()}) is already disposed");
            }

            // And neither can our ancestors if we're trying to be disposed since
            // a child must always be disposed before it's parent.
            // This is a safety check, it's actually not entirely possible that a parent can be
            // disposed before the child since that will end up with a "not the Ambient" exception.
            ParentScope?.EnsureNotDisposed();

            // TODO: safer?
            //if (Interlocked.CompareExchange(ref _disposed, 1, 0) != 0)
            //    throw new ObjectDisposedException(GetType().FullName);
        }

        /// <summary>
        ///     Generates a log message with all scopes that hasn't cleared their locks, including how many, and what locks they
        ///     have requested.
        /// </summary>
        /// <returns>Log message.</returns>
        private string GenerateUnclearedScopesLogMessage()
        {
            // Dump the dicts into a message for the locks.
            var builder = new StringBuilder();
            builder.AppendLine(
                $"Lock counters aren't empty, suggesting a scope hasn't been properly disposed, parent id: {InstanceId}");
            WriteLockDictionaryToString(_readLocksDictionary, builder, "read locks");
            WriteLockDictionaryToString(_writeLocksDictionary, builder, "write locks");
            return builder.ToString();
        }

        /// <summary>
        ///     Writes a locks dictionary to a <see cref="StringBuilder" /> for logging purposes.
        /// </summary>
        /// <param name="dict">Lock dictionary to report on.</param>
        /// <param name="builder">String builder to write to.</param>
        /// <param name="dictName">The name to report the dictionary as.</param>
        private void WriteLockDictionaryToString(Dictionary<Guid, Dictionary<int, int>>? dict, StringBuilder builder,
            string dictName)
        {
            if (dict?.Count > 0)
            {
                builder.AppendLine($"Remaining {dictName}:");
                foreach (KeyValuePair<Guid, Dictionary<int, int>> instance in dict)
                {
                    builder.AppendLine($"Scope {instance.Key}");
                    foreach (KeyValuePair<int, int> lockCounter in instance.Value)
                    {
                        builder.AppendLine($"\tLock ID: {lockCounter.Key} - times requested: {lockCounter.Value}");
                    }
                }
            }
        }

        private void DisposeLastScope()
        {
            // figure out completed
            var completed = _completed.HasValue && _completed.Value;

            // deal with database
            var databaseException = false;
            if (_database != null)
            {
                try
                {
                    if (completed)
                    {
                        _database.CompleteTransaction();
                    }
                    else
                    {
                        _database.AbortTransaction();
                    }
                }
                catch
                {
                    databaseException = true;
                    throw;
                }
                finally
                {
                    _database.Dispose();
                    _database = null;

                    if (databaseException)
                    {
                        RobustExit(false, true);
                    }
                }
            }

            RobustExit(completed, false);
        }

        // this chains some try/finally blocks to
        // - complete and dispose the scoped filesystems
        // - deal with events if appropriate
        // - remove the scope context if it belongs to this scope
        // - deal with detachable scopes
        // here,
        // - completed indicates whether the scope has been completed
        //    can be true or false, but in both cases the scope is exiting
        //    in a normal way
        // - onException indicates whether completing/aborting the database
        //    transaction threw an exception, in which case 'completed' has
        //    to be false + events don't trigger and we just to some cleanup
        //    to ensure we don't leave a scope around, etc
        private void RobustExit(bool completed, bool onException)
        {
            if (onException)
            {
                completed = false;
            }

            void HandleScopedFileSystems()
            {
                if (_scopeFileSystem == true)
                {
                    if (completed)
                    {
                        _fscope?.Complete();
                    }

                    _fscope?.Dispose();
                    _fscope = null;
                }
            }

            void HandleScopedNotifications()
            {
                if (onException == false)
                {
                    _notificationPublisher?.ScopeExit(completed);
                }
            }

            void HandleScopeContext()
            {
                // if *we* created it, then get rid of it
                if (_scopeProvider.AmbientContext == Context)
                {
                    try
                    {
                        _scopeProvider.AmbientContext?.ScopeExit(completed);
                    }
                    finally
                    {
                        // removes the ambient context (ambient scope already gone)
                        _scopeProvider.PopAmbientScopeContext();
                    }
                }
            }

            void HandleDetachedScopes()
            {
                if (Detachable)
                {
                    // get out of the way, restore original

                    // TODO: Difficult to know if this is correct since this is all required
                    // by Deploy which I don't fully understand since there is limited tests on this in the CMS
                    if (OrigScope != _scopeProvider.AmbientScope)
                    {
                        _scopeProvider.PopAmbientScope(_scopeProvider.AmbientScope);
                    }

                    if (OrigContext != _scopeProvider.AmbientContext)
                    {
                        _scopeProvider.PopAmbientScopeContext();
                    }

                    Attached = false;
                    OrigScope = null;
                    OrigContext = null;
                }
            }

            TryFinally(
                HandleScopedFileSystems,
                HandleScopedNotifications,
                HandleScopeContext,
                HandleDetachedScopes
            );
        }

        private static void TryFinally(params Action[] actions)
        {
            var exceptions = new List<Exception>();

            foreach (Action action in actions)
            {
                try
                {
                    action();
                }
                catch (Exception ex)
                {
                    exceptions.Add(ex);
                }
            }

            if (exceptions.Any())
            {
                throw new AggregateException(exceptions);
            }
        }

        /// <summary>
        ///     Increment the counter of a locks dictionary, either ReadLocks or WriteLocks,
        ///     for a specific scope instance and lock identifier. Must be called within a lock.
        /// </summary>
        /// <param name="lockId">Lock ID to increment.</param>
        /// <param name="instanceId">Instance ID of the scope requesting the lock.</param>
        /// <param name="locks">Reference to the dictionary to increment on</param>
        private void IncrementLock(int lockId, Guid instanceId, ref Dictionary<Guid, Dictionary<int, int>>? locks)
        {
            // Since we've already checked that we're the parent in the WriteLockInner method, we don't need to check again.
            // If it's the very first time a lock has been requested the WriteLocks dict hasn't been instantiated yet.
            locks ??= new Dictionary<Guid, Dictionary<int, int>>();

            // Try and get the dict associated with the scope id.
            var locksDictFound = locks.TryGetValue(instanceId, out Dictionary<int, int>? locksDict);
            if (locksDictFound)
            {
                locksDict!.TryGetValue(lockId, out var value);
                locksDict[lockId] = value + 1;
            }
            else
            {
                // The scope hasn't requested a lock yet, so we have to create a dict for it.
                locks.Add(instanceId, new Dictionary<int, int>());
                locks[instanceId][lockId] = 1;
            }
        }

        /// <summary>
        ///     Clears all lock counters for a given scope instance, signalling that the scope has been disposed.
        /// </summary>
        /// <param name="instanceId">Instance ID of the scope to clear.</param>
        private void ClearLocks(Guid instanceId)
        {
            if (ParentScope is not null)
            {
                ParentScope.ClearLocks(instanceId);
            }
            else
            {
                lock (_dictionaryLocker)
                {
                    _readLocksDictionary?.Remove(instanceId);
                    _writeLocksDictionary?.Remove(instanceId);

                    // remove any queued locks for this instance that weren't used.
                    while (_queuedLocks?.Count > 0)
                    {
                        // It's safe to assume that the locks on the top of the stack belong to this instance,
                        // since any child scopes that might have added locks to the stack must be disposed before we try and dispose this instance.
                        (DistributedLockType lockType, TimeSpan timeout, Guid instanceId, int lockId) top =
                            _queuedLocks.PeekStack();
                        if (top.instanceId == instanceId)
                        {
                            _queuedLocks.Pop();
                        }
                        else
                        {
                            break;
                        }
                    }
                }
            }
        }

        public void LazyReadLockInner(Guid instanceId, params int[] lockIds)
        {
            if (ParentScope != null)
            {
                ParentScope.LazyReadLockInner(instanceId, lockIds);
            }
            else
            {
                LazyLockInner(DistributedLockType.ReadLock, instanceId, lockIds);
            }
        }

        public void LazyReadLockInner(Guid instanceId, TimeSpan timeout, int lockId)
        {
            if (ParentScope != null)
            {
                ParentScope.LazyReadLockInner(instanceId, timeout, lockId);
            }
            else
            {
                LazyLockInner(DistributedLockType.ReadLock, instanceId, timeout, lockId);
            }
        }

        public void LazyWriteLockInner(Guid instanceId, params int[] lockIds)
        {
            if (ParentScope != null)
            {
                ParentScope.LazyWriteLockInner(instanceId, lockIds);
            }
            else
            {
                LazyLockInner(DistributedLockType.WriteLock, instanceId, lockIds);
            }
        }

        public void LazyWriteLockInner(Guid instanceId, TimeSpan timeout, int lockId)
        {
            if (ParentScope != null)
            {
                ParentScope.LazyWriteLockInner(instanceId, timeout, lockId);
            }
            else
            {
                LazyLockInner(DistributedLockType.WriteLock, instanceId, timeout, lockId);
            }
        }

        private void LazyLockInner(DistributedLockType lockType, Guid instanceId, params int[] lockIds)
        {
            lock (_lockQueueLocker)
            {
                if (_queuedLocks == null)
                {
                    _queuedLocks = new StackQueue<(DistributedLockType, TimeSpan, Guid, int)>();
                }

                foreach (var lockId in lockIds)
                {
                    _queuedLocks.Enqueue((lockType, TimeSpan.Zero, instanceId, lockId));
                }
            }
        }

        private void LazyLockInner(DistributedLockType lockType, Guid instanceId, TimeSpan timeout, int lockId)
        {
            lock (_lockQueueLocker)
            {
                if (_queuedLocks == null)
                {
                    _queuedLocks = new StackQueue<(DistributedLockType, TimeSpan, Guid, int)>();
                }


                _queuedLocks.Enqueue((lockType, timeout, instanceId, lockId));
            }
        }

        /// <summary>
        ///     Handles acquiring a read lock, will delegate it to the parent if there are any.
        /// </summary>
        /// <param name="instanceId">Instance ID of the requesting scope.</param>
        /// <param name="timeout">Optional database timeout in milliseconds.</param>
        /// <param name="lockIds">Array of lock object identifiers.</param>
        private void EagerReadLockInner(Guid instanceId, TimeSpan? timeout, params int[] lockIds)
        {
            if (ParentScope is not null)
            {
                // If we have a parent we delegate lock creation to parent.
                ParentScope.EagerReadLockInner(instanceId, timeout, lockIds);
            }
            else
            {
                lock (_dictionaryLocker)
                {
                    foreach (var lockId in lockIds)
                    {
                        IncrementLock(lockId, instanceId, ref _readLocksDictionary);

                        // We are the outermost scope, handle the lock request.
                        LockInner(
                            instanceId,
                            ref _readLocksDictionary,
                            ref _readLocks,
                            ObtainReadLock,
                            timeout,
                            lockId);
                    }
                }
            }
        }

        /// <summary>
        ///     Handles acquiring a write lock with a specified timeout, will delegate it to the parent if there are any.
        /// </summary>
        /// <param name="instanceId">Instance ID of the requesting scope.</param>
        /// <param name="timeout">Optional database timeout in milliseconds.</param>
        /// <param name="lockIds">Array of lock object identifiers.</param>
        private void EagerWriteLockInner(Guid instanceId, TimeSpan? timeout, params int[] lockIds)
        {
            if (ParentScope is not null)
            {
                // If we have a parent we delegate lock creation to parent.
                ParentScope.EagerWriteLockInner(instanceId, timeout, lockIds);
            }
            else
            {
                lock (_dictionaryLocker)
                {
                    foreach (var lockId in lockIds)
                    {
                        IncrementLock(lockId, instanceId, ref _writeLocksDictionary);

                        // We are the outermost scope, handle the lock request.
                        LockInner(
                            instanceId,
                            ref _writeLocksDictionary,
                            ref _writeLocks,
                            ObtainWriteLock,
                            timeout,
                            lockId);
                    }
                }
            }
        }

        /// <summary>
        ///     Handles acquiring a lock, this should only be called from the outermost scope.
        /// </summary>
        /// <param name="instanceId">Instance ID of the scope requesting the lock.</param>
        /// <param name="locks">Reference to the applicable locks dictionary (ReadLocks or WriteLocks).</param>
        /// <param name="locksSet">Reference to the applicable locks hashset (_readLocks or _writeLocks).</param>
        /// <param name="obtainLock">Delegate used to request the lock from the locking mechanism.</param>
        /// <param name="timeout">Optional timeout parameter to specify a timeout.</param>
        /// <param name="lockId">Lock identifier.</param>
        private void LockInner(
            Guid instanceId,
            ref Dictionary<Guid, Dictionary<int, int>>? locks,
            ref HashSet<int>? locksSet,
            Action<int, TimeSpan?> obtainLock,
            TimeSpan? timeout,
            int lockId)
        {
            locksSet ??= new HashSet<int>();

            // Only acquire the lock if we haven't done so yet.
            if (locksSet.Contains(lockId))
            {
                return;
            }

            locksSet.Add(lockId);
            try
            {
                obtainLock(lockId, timeout);
            }
            catch
            {
                // Something went wrong and we didn't get the lock
                // Since we at this point have determined that we haven't got any lock with an ID of LockID, it's safe to completely remove it instead of decrementing.
                locks?[instanceId].Remove(lockId);

                // It needs to be removed from the HashSet as well, because that's how we determine to acquire a lock.
                locksSet.Remove(lockId);
                throw;
            }
        }

        /// <summary>
        ///     Obtains a read lock with a custom timeout.
        /// </summary>
        /// <param name="lockId">Lock object identifier to lock.</param>
        /// <param name="timeout">TimeSpan specifying the timout period.</param>
        private void ObtainReadLock(int lockId, TimeSpan? timeout)
            => _acquiredLocks?.Enqueue(_scopeProvider.DistributedLockingMechanismFactory.DistributedLockingMechanism!.ReadLock(lockId, timeout));

        /// <summary>
        ///     Obtains a write lock with a custom timeout.
        /// </summary>
        /// <param name="lockId">Lock object identifier to lock.</param>
        /// <param name="timeout">TimeSpan specifying the timout period.</param>
<<<<<<< HEAD
        private void ObtainTimeoutWriteLock(IUmbracoDatabase db, int lockId, TimeSpan timeout) =>
            SqlContext.SqlSyntax.WriteLock(db, timeout, lockId);

        private enum LockType
        {
            ReadLock,
            WriteLock
        }

        private void LogBeginScope(string instanceId, int threadId)
        {
            if (_logger.IsEnabled(LogLevel.Trace))
            {
                s_logBeginScope.Invoke(_logger, instanceId, threadId, null);
            }
        }
=======
        private void ObtainWriteLock(int lockId, TimeSpan? timeout)
            => _acquiredLocks?.Enqueue(_scopeProvider.DistributedLockingMechanismFactory.DistributedLockingMechanism!.WriteLock(lockId, timeout));
>>>>>>> c0c9c50e
    }
}<|MERGE_RESOLUTION|>--- conflicted
+++ resolved
@@ -21,11 +21,7 @@
     ///     Implements <see cref="IScope" />.
     /// </summary>
     /// <remarks>Not thread-safe obviously.</remarks>
-<<<<<<< HEAD
-    internal partial class Scope : IScope
-=======
     internal class Scope : IDatabaseScope
->>>>>>> c0c9c50e
     {
         private readonly bool _autoComplete;
         private readonly CoreDebugSettings _coreDebugSettings;
@@ -1131,26 +1127,7 @@
         /// </summary>
         /// <param name="lockId">Lock object identifier to lock.</param>
         /// <param name="timeout">TimeSpan specifying the timout period.</param>
-<<<<<<< HEAD
-        private void ObtainTimeoutWriteLock(IUmbracoDatabase db, int lockId, TimeSpan timeout) =>
-            SqlContext.SqlSyntax.WriteLock(db, timeout, lockId);
-
-        private enum LockType
-        {
-            ReadLock,
-            WriteLock
-        }
-
-        private void LogBeginScope(string instanceId, int threadId)
-        {
-            if (_logger.IsEnabled(LogLevel.Trace))
-            {
-                s_logBeginScope.Invoke(_logger, instanceId, threadId, null);
-            }
-        }
-=======
         private void ObtainWriteLock(int lockId, TimeSpan? timeout)
             => _acquiredLocks?.Enqueue(_scopeProvider.DistributedLockingMechanismFactory.DistributedLockingMechanism!.WriteLock(lockId, timeout));
->>>>>>> c0c9c50e
     }
 }