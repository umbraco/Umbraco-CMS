namespace Umbraco.Cms.Core.Scoping;

/// <summary>
///     Provides a base class for scope contextual objects.
/// </summary>
/// <remarks>
///     <para>
///         A scope contextual object is enlisted in the current scope context,
///         if any, and released when the context exists. It must be used in a 'using'
///         block, and will be released when disposed, if not part of a scope.
///     </para>
/// </remarks>
public abstract class ScopeContextualBase : IDisposable
{
    private bool _scoped;

    /// <summary>
    ///     Gets a contextual object.
    /// </summary>
    /// <typeparam name="T">The type of the object.</typeparam>
    /// <param name="scopeProvider">A scope provider.</param>
    /// <param name="key">A context key for the object.</param>
    /// <param name="ctor">A function producing the contextual object.</param>
    /// <returns>The contextual object.</returns>
    /// <remarks>
    ///     <para></para>
    /// </remarks>
    public static T? Get<T>(ICoreScopeProvider scopeProvider, string key, Func<bool, T> ctor)
        where T : ScopeContextualBase
    {
<<<<<<< HEAD
        // no scope context = create a non-scoped object
        IScopeContext? scopeContext = scopeProvider.Context;
        if (scopeContext == null)
=======
        private bool _scoped;

        /// <summary>
        /// Gets a contextual object.
        /// </summary>
        /// <typeparam name="T">The type of the object.</typeparam>
        /// <param name="scopeProvider">A scope provider.</param>
        /// <param name="key">A context key for the object.</param>
        /// <param name="ctor">A function producing the contextual object.</param>
        /// <returns>The contextual object.</returns>
        /// <remarks>
        /// <para></para>
        /// </remarks>
        [Obsolete("Please use the Get method that accepts an Umbraco.Cms.Core.Scoping.ICoreScopeProvider instead.")]
        public static T? Get<T>(IScopeProvider scopeProvider, string key, Func<bool, T> ctor)
            where T : ScopeContextualBase
            => Get<T>((ICoreScopeProvider)scopeProvider, key, ctor);

        /// <summary>
        /// Gets a contextual object.
        /// </summary>
        /// <typeparam name="T">The type of the object.</typeparam>
        /// <param name="scopeProvider">A scope provider.</param>
        /// <param name="key">A context key for the object.</param>
        /// <param name="ctor">A function producing the contextual object.</param>
        /// <returns>The contextual object.</returns>
        /// <remarks>
        /// <para></para>
        /// </remarks>
        public static T? Get<T>(ICoreScopeProvider scopeProvider, string key, Func<bool, T> ctor)
            where T : ScopeContextualBase
>>>>>>> 9aa6ec9d
        {
            return ctor(false);
        }

        // create & enlist the scoped object
        T? w = scopeContext.Enlist(
            "ScopeContextualBase_" + key,
            () => ctor(true),
            (completed, item) => { item?.Release(completed); });

        if (w is not null)
        {
            w._scoped = true;
        }

        return w;
    }

    /// <inheritdoc />
    /// <remarks>
    ///     <para>If not scoped, then this releases the contextual object.</para>
    /// </remarks>
    public void Dispose()
    {
        if (_scoped == false)
        {
            Release(true);
        }
    }

    /// <summary>
    ///     Releases the contextual object.
    /// </summary>
    /// <param name="completed">A value indicating whether the scoped operation completed.</param>
    public abstract void Release(bool completed);
}<|MERGE_RESOLUTION|>--- conflicted
+++ resolved
@@ -15,27 +15,6 @@
     private bool _scoped;
 
     /// <summary>
-    ///     Gets a contextual object.
-    /// </summary>
-    /// <typeparam name="T">The type of the object.</typeparam>
-    /// <param name="scopeProvider">A scope provider.</param>
-    /// <param name="key">A context key for the object.</param>
-    /// <param name="ctor">A function producing the contextual object.</param>
-    /// <returns>The contextual object.</returns>
-    /// <remarks>
-    ///     <para></para>
-    /// </remarks>
-    public static T? Get<T>(ICoreScopeProvider scopeProvider, string key, Func<bool, T> ctor)
-        where T : ScopeContextualBase
-    {
-<<<<<<< HEAD
-        // no scope context = create a non-scoped object
-        IScopeContext? scopeContext = scopeProvider.Context;
-        if (scopeContext == null)
-=======
-        private bool _scoped;
-
-        /// <summary>
         /// Gets a contextual object.
         /// </summary>
         /// <typeparam name="T">The type of the object.</typeparam>
@@ -52,19 +31,22 @@
             => Get<T>((ICoreScopeProvider)scopeProvider, key, ctor);
 
         /// <summary>
-        /// Gets a contextual object.
-        /// </summary>
-        /// <typeparam name="T">The type of the object.</typeparam>
-        /// <param name="scopeProvider">A scope provider.</param>
-        /// <param name="key">A context key for the object.</param>
-        /// <param name="ctor">A function producing the contextual object.</param>
-        /// <returns>The contextual object.</returns>
-        /// <remarks>
-        /// <para></para>
-        /// </remarks>
-        public static T? Get<T>(ICoreScopeProvider scopeProvider, string key, Func<bool, T> ctor)
-            where T : ScopeContextualBase
->>>>>>> 9aa6ec9d
+    ///     Gets a contextual object.
+    /// </summary>
+    /// <typeparam name="T">The type of the object.</typeparam>
+    /// <param name="scopeProvider">A scope provider.</param>
+    /// <param name="key">A context key for the object.</param>
+    /// <param name="ctor">A function producing the contextual object.</param>
+    /// <returns>The contextual object.</returns>
+    /// <remarks>
+    ///     <para></para>
+    /// </remarks>
+    public static T? Get<T>(ICoreScopeProvider scopeProvider, string key, Func<bool, T> ctor)
+        where T : ScopeContextualBase
+    {
+        // no scope context = create a non-scoped object
+        IScopeContext? scopeContext = scopeProvider.Context;
+        if (scopeContext == null)
         {
             return ctor(false);
         }
