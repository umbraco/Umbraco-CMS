<Project Sdk="Microsoft.NET.Sdk">
  <PropertyGroup>
    <PackageId>Umbraco.Cms.Infrastructure</PackageId>
    <Title>Umbraco CMS - Infrastructure</Title>
    <Description>Contains the infrastructure assembly needed to run Umbraco CMS.</Description>
    <RootNamespace>Umbraco.Cms.Infrastructure</RootNamespace>
  </PropertyGroup>

  <PropertyGroup Condition="'$(Configuration)' == 'Debug'">
    <DefineConstants>$(DefineConstants);TRACE_SCOPES</DefineConstants>
  </PropertyGroup>

  <ItemGroup>
    <PackageReference Include="Examine.Core" Version="3.1.0" />
<<<<<<< HEAD
    <PackageReference Include="HtmlAgilityPack" Version="1.11.46" />
    <PackageReference Include="MailKit" Version="4.0.0" />
=======
    <PackageReference Include="HtmlAgilityPack" Version="1.11.48" />
    <PackageReference Include="IPNetwork2" Version="2.6.589" />
    <PackageReference Include="MailKit" Version="4.1.0" />
>>>>>>> 197efbb1
    <PackageReference Include="Markdown" Version="2.2.1" />
    <PackageReference Include="Microsoft.CSharp" Version="4.7.0" />
    <PackageReference Include="Microsoft.Extensions.Configuration.Abstractions" Version="8.0.0-preview.4.*" />
    <PackageReference Include="Microsoft.Extensions.Configuration.Json" Version="8.0.0-preview.4.*" />
    <PackageReference Include="Microsoft.Extensions.DependencyInjection" Version="8.0.0-preview.4.*" />
    <PackageReference Include="Microsoft.Extensions.Http" Version="8.0.0-preview.4.*" />
    <PackageReference Include="Microsoft.Extensions.Identity.Stores" Version="8.0.0-preview.4.*" />
    <PackageReference Include="Microsoft.Extensions.Configuration.Abstractions" Version="7.0.0" />
    <PackageReference Include="Microsoft.Extensions.Configuration.Json" Version="7.0.0" />
    <PackageReference Include="Microsoft.Extensions.DependencyInjection" Version="7.0.0" />
    <PackageReference Include="Microsoft.Extensions.Http" Version="7.0.0" />
    <PackageReference Include="Microsoft.Extensions.Identity.Stores" Version="7.0.7" />
    <PackageReference Include="MiniProfiler.Shared" Version="4.3.8" />
    <PackageReference Include="ncrontab" Version="3.3.1" />
    <PackageReference Include="Newtonsoft.Json" Version="13.0.3" />
    <PackageReference Include="NPoco" Version="5.7.1" />
    <PackageReference Include="Serilog" Version="3.0.0" />
    <PackageReference Include="Serilog.Enrichers.Process" Version="2.0.2" />
    <PackageReference Include="Serilog.Enrichers.Thread" Version="3.1.0" />
    <PackageReference Include="Serilog.Expressions" Version="3.4.1" />
    <PackageReference Include="Serilog.Extensions.Hosting" Version="7.0.0" />
    <PackageReference Include="Serilog.Formatting.Compact" Version="1.1.0" />
    <PackageReference Include="Serilog.Formatting.Compact.Reader" Version="2.0.0" />
    <PackageReference Include="Serilog.Settings.Configuration" Version="7.0.0" />
    <PackageReference Include="Serilog.Sinks.Async" Version="1.5.0" />
    <PackageReference Include="Serilog.Sinks.File" Version="5.0.0" />
    <PackageReference Include="Serilog.Sinks.Map" Version="1.0.2" />
    <PackageReference Include="System.IO.FileSystem.AccessControl" Version="5.0.0" />
<<<<<<< HEAD
    <PackageReference Include="System.Security.Cryptography.Pkcs" Version="8.0.0-preview.4.*" />
    <PackageReference Include="System.Threading.Tasks.Dataflow" Version="8.0.0-preview.4.*" />
    <PackageReference Include="System.Security.Cryptography.Pkcs" Version="7.0.1" />
=======
    <PackageReference Include="System.Security.Cryptography.Pkcs" Version="7.0.2" />
>>>>>>> 197efbb1
    <PackageReference Include="System.Threading.Tasks.Dataflow" Version="7.0.0" />
  </ItemGroup>

  <ItemGroup>
    <ProjectReference Include="..\Umbraco.Core\Umbraco.Core.csproj" />
  </ItemGroup>

  <ItemGroup>
    <AssemblyAttribute Include="System.Runtime.CompilerServices.InternalsVisibleTo">
      <_Parameter1>Umbraco.Tests</_Parameter1>
    </AssemblyAttribute>
    <AssemblyAttribute Include="System.Runtime.CompilerServices.InternalsVisibleTo">
      <_Parameter1>Umbraco.Tests.Benchmarks</_Parameter1>
    </AssemblyAttribute>
    <AssemblyAttribute Include="System.Runtime.CompilerServices.InternalsVisibleTo">
      <_Parameter1>Umbraco.Tests.Integration</_Parameter1>
    </AssemblyAttribute>
    <AssemblyAttribute Include="System.Runtime.CompilerServices.InternalsVisibleTo">
      <_Parameter1>Umbraco.Tests.Common</_Parameter1>
    </AssemblyAttribute>
    <AssemblyAttribute Include="System.Runtime.CompilerServices.InternalsVisibleTo">
      <_Parameter1>Umbraco.Tests.UnitTests</_Parameter1>
    </AssemblyAttribute>
    <AssemblyAttribute Include="System.Runtime.CompilerServices.InternalsVisibleTo">
      <_Parameter1>DynamicProxyGenAssembly2</_Parameter1>
    </AssemblyAttribute>
    <AssemblyAttribute Include="System.Runtime.CompilerServices.InternalsVisibleTo">
      <_Parameter1>Umbraco.New.Cms.Infrastructure</_Parameter1>
    </AssemblyAttribute>
  </ItemGroup>

  <ItemGroup>
    <EmbeddedResource Include="WebAssets\*.js" />
    <EmbeddedResource Update="WebAssets\Resources.resx">
      <Generator>ResXFileCodeGenerator</Generator>
      <LastGenOutput>Resources.Designer.cs</LastGenOutput>
    </EmbeddedResource>
    <Compile Update="WebAssets\Resources.Designer.cs">
      <DesignTime>True</DesignTime>
      <AutoGen>True</AutoGen>
      <DependentUpon>Resources.resx</DependentUpon>
    </Compile>
  </ItemGroup>
</Project><|MERGE_RESOLUTION|>--- conflicted
+++ resolved
@@ -12,14 +12,11 @@
 
   <ItemGroup>
     <PackageReference Include="Examine.Core" Version="3.1.0" />
-<<<<<<< HEAD
     <PackageReference Include="HtmlAgilityPack" Version="1.11.46" />
     <PackageReference Include="MailKit" Version="4.0.0" />
-=======
     <PackageReference Include="HtmlAgilityPack" Version="1.11.48" />
     <PackageReference Include="IPNetwork2" Version="2.6.589" />
     <PackageReference Include="MailKit" Version="4.1.0" />
->>>>>>> 197efbb1
     <PackageReference Include="Markdown" Version="2.2.1" />
     <PackageReference Include="Microsoft.CSharp" Version="4.7.0" />
     <PackageReference Include="Microsoft.Extensions.Configuration.Abstractions" Version="8.0.0-preview.4.*" />
@@ -48,13 +45,10 @@
     <PackageReference Include="Serilog.Sinks.File" Version="5.0.0" />
     <PackageReference Include="Serilog.Sinks.Map" Version="1.0.2" />
     <PackageReference Include="System.IO.FileSystem.AccessControl" Version="5.0.0" />
-<<<<<<< HEAD
     <PackageReference Include="System.Security.Cryptography.Pkcs" Version="8.0.0-preview.4.*" />
     <PackageReference Include="System.Threading.Tasks.Dataflow" Version="8.0.0-preview.4.*" />
     <PackageReference Include="System.Security.Cryptography.Pkcs" Version="7.0.1" />
-=======
     <PackageReference Include="System.Security.Cryptography.Pkcs" Version="7.0.2" />
->>>>>>> 197efbb1
     <PackageReference Include="System.Threading.Tasks.Dataflow" Version="7.0.0" />
   </ItemGroup>
 
