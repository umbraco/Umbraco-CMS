<Project Sdk="Microsoft.NET.Sdk">
  <PropertyGroup>
    <PackageId>Umbraco.Cms.Infrastructure</PackageId>
    <Title>Umbraco CMS - Infrastructure</Title>
    <Description>Contains the infrastructure assembly needed to run Umbraco CMS.</Description>
    <TargetFramework>net7.0</TargetFramework>
    <RootNamespace>Umbraco.Cms.Infrastructure</RootNamespace>
  </PropertyGroup>

  <PropertyGroup Condition="'$(Configuration)' == 'Debug'">
    <DefineConstants>$(DefineConstants);TRACE_SCOPES</DefineConstants>
  </PropertyGroup>

  <ItemGroup>
    <PackageReference Include="Examine.Core" Version="3.0.0" />
    <PackageReference Include="HtmlAgilityPack" Version="1.11.45" />
    <PackageReference Include="IPNetwork2" Version="2.6.459" />
    <PackageReference Include="MailKit" Version="3.3.0" />
    <PackageReference Include="Markdown" Version="2.2.1" />
    <PackageReference Include="Microsoft.CSharp" Version="4.7.0" />
    <PackageReference Include="Microsoft.Extensions.Configuration.Abstractions" Version="7.0.0-preview.7.22375.6" />
    <PackageReference Include="Microsoft.Extensions.Configuration.Json" Version="7.0.0-preview.7.22375.6" />
    <PackageReference Include="Microsoft.Extensions.DependencyInjection" Version="7.0.0-preview.7.22375.6" />
    <PackageReference Include="Microsoft.Extensions.Http" Version="7.0.0-preview.7.22375.6" />
    <PackageReference Include="Microsoft.Extensions.Identity.Stores" Version="7.0.0-preview.7.22376.6" />
    <PackageReference Include="MiniProfiler.Shared" Version="4.2.22" />
    <PackageReference Include="ncrontab" Version="3.3.1" />
    <PackageReference Include="Newtonsoft.Json" Version="13.0.1" />
    <PackageReference Include="NPoco" Version="5.3.2" />
    <PackageReference Include="Serilog" Version="2.11.0" />
    <PackageReference Include="Serilog.Enrichers.Process" Version="2.0.2" />
    <PackageReference Include="Serilog.Enrichers.Thread" Version="3.1.0" />
    <PackageReference Include="Serilog.Expressions" Version="3.4.0" />
    <PackageReference Include="Serilog.Extensions.Hosting" Version="5.0.1" />
    <PackageReference Include="Serilog.Formatting.Compact" Version="1.1.0" />
    <PackageReference Include="Serilog.Formatting.Compact.Reader" Version="1.0.5" />
    <PackageReference Include="Serilog.Settings.Configuration" Version="3.3.0" />
    <PackageReference Include="Serilog.Sinks.Async" Version="1.5.0" />
    <PackageReference Include="Serilog.Sinks.File" Version="5.0.0" />
    <PackageReference Include="Serilog.Sinks.Map" Version="1.0.2" />
    <PackageReference Include="System.IO.FileSystem.AccessControl" Version="5.0.0" />
    <PackageReference Include="System.Security.Cryptography.Pkcs" Version="6.0.1" />
    <PackageReference Include="System.Threading.Tasks.Dataflow" Version="7.0.0-preview.7.22375.6" />
  </ItemGroup>

  <ItemGroup>
    <ProjectReference Include="..\Umbraco.Core\Umbraco.Core.csproj" />
  </ItemGroup>

<<<<<<< HEAD
  <ItemGroup>
    <AssemblyAttribute Include="System.Runtime.CompilerServices.InternalsVisibleTo">
      <_Parameter1>Umbraco.Tests</_Parameter1>
    </AssemblyAttribute>
    <AssemblyAttribute Include="System.Runtime.CompilerServices.InternalsVisibleTo">
      <_Parameter1>Umbraco.Tests.Benchmarks</_Parameter1>
    </AssemblyAttribute>
    <AssemblyAttribute Include="System.Runtime.CompilerServices.InternalsVisibleTo">
      <_Parameter1>Umbraco.Tests.Integration</_Parameter1>
    </AssemblyAttribute>
    <AssemblyAttribute Include="System.Runtime.CompilerServices.InternalsVisibleTo">
      <_Parameter1>Umbraco.Tests.Common</_Parameter1>
    </AssemblyAttribute>
    <AssemblyAttribute Include="System.Runtime.CompilerServices.InternalsVisibleTo">
      <_Parameter1>Umbraco.Tests.UnitTests</_Parameter1>
    </AssemblyAttribute>
    <AssemblyAttribute Include="System.Runtime.CompilerServices.InternalsVisibleTo">
      <_Parameter1>DynamicProxyGenAssembly2</_Parameter1>
    </AssemblyAttribute>
  </ItemGroup>

  <ItemGroup>
    <EmbeddedResource Include="WebAssets\*.js" />
    <EmbeddedResource Update="WebAssets\Resources.resx">
      <Generator>ResXFileCodeGenerator</Generator>
      <LastGenOutput>Resources.Designer.cs</LastGenOutput>
    </EmbeddedResource>
    <Compile Update="WebAssets\Resources.Designer.cs">
      <DesignTime>True</DesignTime>
      <AutoGen>True</AutoGen>
      <DependentUpon>Resources.resx</DependentUpon>
    </Compile>
  </ItemGroup>
=======
    <ItemGroup>
      <PackageReference Include="HtmlAgilityPack" Version="1.11.46" />
      <PackageReference Include="MailKit" Version="3.4.1" />
      <PackageReference Include="IPNetwork2" Version="2.6.467" />
      <PackageReference Include="Markdown" Version="2.2.1" />
      <PackageReference Include="Microsoft.CodeAnalysis.CSharp" Version="4.0.1" />
      <PackageReference Include="Microsoft.CSharp" Version="4.7.0" />
      <PackageReference Include="Microsoft.Extensions.Configuration.Abstractions" Version="7.0.0-preview.7.22375.6" />
      <PackageReference Include="Microsoft.Extensions.Configuration.Json" Version="7.0.0-preview.7.22375.6" />
      <PackageReference Include="Microsoft.Extensions.DependencyInjection" Version="7.0.0-preview.7.22375.6" />
      <PackageReference Include="Microsoft.Extensions.Http" Version="7.0.0-preview.7.22375.6" />
      <PackageReference Include="Microsoft.Extensions.Identity.Stores" Version="7.0.0-preview.7.22375.6" />
      <PackageReference Include="Microsoft.Extensions.Configuration.Abstractions" Version="6.0.0" />
      <PackageReference Include="Microsoft.Extensions.Configuration.Json" Version="6.0.0" />
      <PackageReference Include="Microsoft.Extensions.DependencyInjection" Version="6.0.0" />
      <PackageReference Include="Microsoft.Extensions.Http" Version="6.0.0" />
      <PackageReference Include="Microsoft.Extensions.Identity.Stores" Version="6.0.5" />
      <PackageReference Include="Microsoft.SourceLink.GitHub" Version="1.1.1">
        <PrivateAssets>all</PrivateAssets>
        <IncludeAssets>runtime; build; native; contentfiles; analyzers; buildtransitive</IncludeAssets>
      </PackageReference>
      <PackageReference Include="MiniProfiler.Shared" Version="4.2.22" />
      <PackageReference Include="ncrontab" Version="3.3.1" />
      <PackageReference Include="Newtonsoft.Json" Version="13.0.1" />
      <PackageReference Include="NPoco.SqlServer" Version="5.3.2" />
      <PackageReference Include="Serilog" Version="2.12.0" />
      <PackageReference Include="Serilog.Enrichers.Process" Version="2.0.2" />
      <PackageReference Include="Serilog.Enrichers.Thread" Version="3.1.0" />
      <PackageReference Include="Serilog.Expressions" Version="3.4.0" />
      <PackageReference Include="Serilog.Extensions.Hosting" Version="5.0.1" />
      <PackageReference Include="Serilog.Formatting.Compact" Version="1.1.0" />
      <PackageReference Include="Serilog.Formatting.Compact.Reader" Version="1.0.5" />
      <PackageReference Include="Serilog.Settings.Configuration" Version="3.4.0" />
      <PackageReference Include="Serilog.Sinks.Async" Version="1.5.0" />
      <PackageReference Include="Serilog.Sinks.File" Version="5.0.0" />
      <PackageReference Include="Serilog.Sinks.Map" Version="1.0.2" />
      <PackageReference Include="SixLabors.ImageSharp" Version="2.1.3" />
      <PackageReference Include="System.IO.FileSystem.AccessControl" Version="5.0.0" />
      <PackageReference Include="System.Text.Encodings.Web" Version="7.0.0-preview.7.22375.6" /> <!-- Explicit updated this nested dependency due to this https://github.com/dotnet/announcements/issues/178-->
      <PackageReference Include="System.Threading.Tasks.Dataflow" Version="7.0.0-preview.7.22375.6" />
      <PackageReference Include="Examine.Core" Version="3.0.1" />
      <PackageReference Include="System.Security.Cryptography.Pkcs" Version="6.0.1" />
      <PackageReference Include="System.Text.Encodings.Web" Version="6.0.0" /> <!-- Explicit updated this nested dependency due to this https://github.com/dotnet/announcements/issues/178-->
      <PackageReference Include="System.Threading.Tasks.Dataflow" Version="6.0.0" />
      <PackageReference Include="Umbraco.Code" Version="2.0.0">
        <PrivateAssets>all</PrivateAssets>
      </PackageReference>
      <PackageReference Update="Nerdbank.GitVersioning">
        <Version>3.5.107</Version>
      </PackageReference>
    </ItemGroup>

    <ItemGroup>
      <_UnmanagedRegistrationCache Remove="obj\Umbraco.Infrastructure.csproj.UnmanagedRegistration.cache" />
    </ItemGroup>


    <ItemGroup>
      <Compile Remove="obj\**" />
      <Compile Update="WebAssets\Resources.Designer.cs">
        <DesignTime>True</DesignTime>
        <AutoGen>True</AutoGen>
        <DependentUpon>Resources.resx</DependentUpon>
      </Compile>
    </ItemGroup>

    <ItemGroup>
      <EmbeddedResource Remove="obj\**" />
      <EmbeddedResource Include="WebAssets\JsInitialize.js" />
      <EmbeddedResource Include="WebAssets\Main.js" />
      <EmbeddedResource Include="WebAssets\PreviewInitialize.js" />
      <EmbeddedResource Include="WebAssets\ServerVariables.js" />
      <EmbeddedResource Update="WebAssets\Resources.resx">
        <Generator>ResXFileCodeGenerator</Generator>
        <LastGenOutput>Resources.Designer.cs</LastGenOutput>
      </EmbeddedResource>
    </ItemGroup>

    <ItemGroup>
      <None Remove="obj\**" />
    </ItemGroup>

    <ItemGroup>
        <AssemblyAttribute Include="System.Runtime.CompilerServices.InternalsVisibleTo">
            <_Parameter1>Umbraco.Tests</_Parameter1>
        </AssemblyAttribute>
        <AssemblyAttribute Include="System.Runtime.CompilerServices.InternalsVisibleTo">
            <_Parameter1>Umbraco.Tests.Benchmarks</_Parameter1>
        </AssemblyAttribute>
        <AssemblyAttribute Include="System.Runtime.CompilerServices.InternalsVisibleTo">
            <_Parameter1>Umbraco.Tests.Integration</_Parameter1>
        </AssemblyAttribute>
        <AssemblyAttribute Include="System.Runtime.CompilerServices.InternalsVisibleTo">
            <_Parameter1>Umbraco.Tests.Common</_Parameter1>
        </AssemblyAttribute>
        <AssemblyAttribute Include="System.Runtime.CompilerServices.InternalsVisibleTo">
            <_Parameter1>Umbraco.Tests.UnitTests</_Parameter1>
        </AssemblyAttribute>
        <AssemblyAttribute Include="System.Runtime.CompilerServices.InternalsVisibleTo">
            <_Parameter1>DynamicProxyGenAssembly2</_Parameter1>
        </AssemblyAttribute>
        <AssemblyAttribute Include="System.Runtime.CompilerServices.InternalsVisibleTo">
          <_Parameter1>Umbraco.New.Cms.Infrastructure</_Parameter1>
        </AssemblyAttribute>
    </ItemGroup>

    <ItemGroup>
      <Compile Remove="obj\**" />
    </ItemGroup>

    <ItemGroup>
      <ProjectReference Include="..\Umbraco.Core\Umbraco.Core.csproj" />
    </ItemGroup>
>>>>>>> 1ddfcba6
</Project><|MERGE_RESOLUTION|>--- conflicted
+++ resolved
@@ -12,10 +12,10 @@
   </PropertyGroup>
 
   <ItemGroup>
-    <PackageReference Include="Examine.Core" Version="3.0.0" />
-    <PackageReference Include="HtmlAgilityPack" Version="1.11.45" />
-    <PackageReference Include="IPNetwork2" Version="2.6.459" />
-    <PackageReference Include="MailKit" Version="3.3.0" />
+    <PackageReference Include="Examine.Core" Version="3.0.1" />
+    <PackageReference Include="HtmlAgilityPack" Version="1.11.46" />
+    <PackageReference Include="IPNetwork2" Version="2.6.467" />
+    <PackageReference Include="MailKit" Version="3.4.1" />
     <PackageReference Include="Markdown" Version="2.2.1" />
     <PackageReference Include="Microsoft.CSharp" Version="4.7.0" />
     <PackageReference Include="Microsoft.Extensions.Configuration.Abstractions" Version="7.0.0-preview.7.22375.6" />
@@ -27,14 +27,14 @@
     <PackageReference Include="ncrontab" Version="3.3.1" />
     <PackageReference Include="Newtonsoft.Json" Version="13.0.1" />
     <PackageReference Include="NPoco" Version="5.3.2" />
-    <PackageReference Include="Serilog" Version="2.11.0" />
+    <PackageReference Include="Serilog" Version="2.12.0" />
     <PackageReference Include="Serilog.Enrichers.Process" Version="2.0.2" />
     <PackageReference Include="Serilog.Enrichers.Thread" Version="3.1.0" />
     <PackageReference Include="Serilog.Expressions" Version="3.4.0" />
     <PackageReference Include="Serilog.Extensions.Hosting" Version="5.0.1" />
     <PackageReference Include="Serilog.Formatting.Compact" Version="1.1.0" />
     <PackageReference Include="Serilog.Formatting.Compact.Reader" Version="1.0.5" />
-    <PackageReference Include="Serilog.Settings.Configuration" Version="3.3.0" />
+    <PackageReference Include="Serilog.Settings.Configuration" Version="3.4.0" />
     <PackageReference Include="Serilog.Sinks.Async" Version="1.5.0" />
     <PackageReference Include="Serilog.Sinks.File" Version="5.0.0" />
     <PackageReference Include="Serilog.Sinks.Map" Version="1.0.2" />
@@ -47,7 +47,6 @@
     <ProjectReference Include="..\Umbraco.Core\Umbraco.Core.csproj" />
   </ItemGroup>
 
-<<<<<<< HEAD
   <ItemGroup>
     <AssemblyAttribute Include="System.Runtime.CompilerServices.InternalsVisibleTo">
       <_Parameter1>Umbraco.Tests</_Parameter1>
@@ -67,6 +66,9 @@
     <AssemblyAttribute Include="System.Runtime.CompilerServices.InternalsVisibleTo">
       <_Parameter1>DynamicProxyGenAssembly2</_Parameter1>
     </AssemblyAttribute>
+    <AssemblyAttribute Include="System.Runtime.CompilerServices.InternalsVisibleTo">
+      <_Parameter1>Umbraco.New.Cms.Infrastructure</_Parameter1>
+    </AssemblyAttribute>
   </ItemGroup>
 
   <ItemGroup>
@@ -81,119 +83,4 @@
       <DependentUpon>Resources.resx</DependentUpon>
     </Compile>
   </ItemGroup>
-=======
-    <ItemGroup>
-      <PackageReference Include="HtmlAgilityPack" Version="1.11.46" />
-      <PackageReference Include="MailKit" Version="3.4.1" />
-      <PackageReference Include="IPNetwork2" Version="2.6.467" />
-      <PackageReference Include="Markdown" Version="2.2.1" />
-      <PackageReference Include="Microsoft.CodeAnalysis.CSharp" Version="4.0.1" />
-      <PackageReference Include="Microsoft.CSharp" Version="4.7.0" />
-      <PackageReference Include="Microsoft.Extensions.Configuration.Abstractions" Version="7.0.0-preview.7.22375.6" />
-      <PackageReference Include="Microsoft.Extensions.Configuration.Json" Version="7.0.0-preview.7.22375.6" />
-      <PackageReference Include="Microsoft.Extensions.DependencyInjection" Version="7.0.0-preview.7.22375.6" />
-      <PackageReference Include="Microsoft.Extensions.Http" Version="7.0.0-preview.7.22375.6" />
-      <PackageReference Include="Microsoft.Extensions.Identity.Stores" Version="7.0.0-preview.7.22375.6" />
-      <PackageReference Include="Microsoft.Extensions.Configuration.Abstractions" Version="6.0.0" />
-      <PackageReference Include="Microsoft.Extensions.Configuration.Json" Version="6.0.0" />
-      <PackageReference Include="Microsoft.Extensions.DependencyInjection" Version="6.0.0" />
-      <PackageReference Include="Microsoft.Extensions.Http" Version="6.0.0" />
-      <PackageReference Include="Microsoft.Extensions.Identity.Stores" Version="6.0.5" />
-      <PackageReference Include="Microsoft.SourceLink.GitHub" Version="1.1.1">
-        <PrivateAssets>all</PrivateAssets>
-        <IncludeAssets>runtime; build; native; contentfiles; analyzers; buildtransitive</IncludeAssets>
-      </PackageReference>
-      <PackageReference Include="MiniProfiler.Shared" Version="4.2.22" />
-      <PackageReference Include="ncrontab" Version="3.3.1" />
-      <PackageReference Include="Newtonsoft.Json" Version="13.0.1" />
-      <PackageReference Include="NPoco.SqlServer" Version="5.3.2" />
-      <PackageReference Include="Serilog" Version="2.12.0" />
-      <PackageReference Include="Serilog.Enrichers.Process" Version="2.0.2" />
-      <PackageReference Include="Serilog.Enrichers.Thread" Version="3.1.0" />
-      <PackageReference Include="Serilog.Expressions" Version="3.4.0" />
-      <PackageReference Include="Serilog.Extensions.Hosting" Version="5.0.1" />
-      <PackageReference Include="Serilog.Formatting.Compact" Version="1.1.0" />
-      <PackageReference Include="Serilog.Formatting.Compact.Reader" Version="1.0.5" />
-      <PackageReference Include="Serilog.Settings.Configuration" Version="3.4.0" />
-      <PackageReference Include="Serilog.Sinks.Async" Version="1.5.0" />
-      <PackageReference Include="Serilog.Sinks.File" Version="5.0.0" />
-      <PackageReference Include="Serilog.Sinks.Map" Version="1.0.2" />
-      <PackageReference Include="SixLabors.ImageSharp" Version="2.1.3" />
-      <PackageReference Include="System.IO.FileSystem.AccessControl" Version="5.0.0" />
-      <PackageReference Include="System.Text.Encodings.Web" Version="7.0.0-preview.7.22375.6" /> <!-- Explicit updated this nested dependency due to this https://github.com/dotnet/announcements/issues/178-->
-      <PackageReference Include="System.Threading.Tasks.Dataflow" Version="7.0.0-preview.7.22375.6" />
-      <PackageReference Include="Examine.Core" Version="3.0.1" />
-      <PackageReference Include="System.Security.Cryptography.Pkcs" Version="6.0.1" />
-      <PackageReference Include="System.Text.Encodings.Web" Version="6.0.0" /> <!-- Explicit updated this nested dependency due to this https://github.com/dotnet/announcements/issues/178-->
-      <PackageReference Include="System.Threading.Tasks.Dataflow" Version="6.0.0" />
-      <PackageReference Include="Umbraco.Code" Version="2.0.0">
-        <PrivateAssets>all</PrivateAssets>
-      </PackageReference>
-      <PackageReference Update="Nerdbank.GitVersioning">
-        <Version>3.5.107</Version>
-      </PackageReference>
-    </ItemGroup>
-
-    <ItemGroup>
-      <_UnmanagedRegistrationCache Remove="obj\Umbraco.Infrastructure.csproj.UnmanagedRegistration.cache" />
-    </ItemGroup>
-
-
-    <ItemGroup>
-      <Compile Remove="obj\**" />
-      <Compile Update="WebAssets\Resources.Designer.cs">
-        <DesignTime>True</DesignTime>
-        <AutoGen>True</AutoGen>
-        <DependentUpon>Resources.resx</DependentUpon>
-      </Compile>
-    </ItemGroup>
-
-    <ItemGroup>
-      <EmbeddedResource Remove="obj\**" />
-      <EmbeddedResource Include="WebAssets\JsInitialize.js" />
-      <EmbeddedResource Include="WebAssets\Main.js" />
-      <EmbeddedResource Include="WebAssets\PreviewInitialize.js" />
-      <EmbeddedResource Include="WebAssets\ServerVariables.js" />
-      <EmbeddedResource Update="WebAssets\Resources.resx">
-        <Generator>ResXFileCodeGenerator</Generator>
-        <LastGenOutput>Resources.Designer.cs</LastGenOutput>
-      </EmbeddedResource>
-    </ItemGroup>
-
-    <ItemGroup>
-      <None Remove="obj\**" />
-    </ItemGroup>
-
-    <ItemGroup>
-        <AssemblyAttribute Include="System.Runtime.CompilerServices.InternalsVisibleTo">
-            <_Parameter1>Umbraco.Tests</_Parameter1>
-        </AssemblyAttribute>
-        <AssemblyAttribute Include="System.Runtime.CompilerServices.InternalsVisibleTo">
-            <_Parameter1>Umbraco.Tests.Benchmarks</_Parameter1>
-        </AssemblyAttribute>
-        <AssemblyAttribute Include="System.Runtime.CompilerServices.InternalsVisibleTo">
-            <_Parameter1>Umbraco.Tests.Integration</_Parameter1>
-        </AssemblyAttribute>
-        <AssemblyAttribute Include="System.Runtime.CompilerServices.InternalsVisibleTo">
-            <_Parameter1>Umbraco.Tests.Common</_Parameter1>
-        </AssemblyAttribute>
-        <AssemblyAttribute Include="System.Runtime.CompilerServices.InternalsVisibleTo">
-            <_Parameter1>Umbraco.Tests.UnitTests</_Parameter1>
-        </AssemblyAttribute>
-        <AssemblyAttribute Include="System.Runtime.CompilerServices.InternalsVisibleTo">
-            <_Parameter1>DynamicProxyGenAssembly2</_Parameter1>
-        </AssemblyAttribute>
-        <AssemblyAttribute Include="System.Runtime.CompilerServices.InternalsVisibleTo">
-          <_Parameter1>Umbraco.New.Cms.Infrastructure</_Parameter1>
-        </AssemblyAttribute>
-    </ItemGroup>
-
-    <ItemGroup>
-      <Compile Remove="obj\**" />
-    </ItemGroup>
-
-    <ItemGroup>
-      <ProjectReference Include="..\Umbraco.Core\Umbraco.Core.csproj" />
-    </ItemGroup>
->>>>>>> 1ddfcba6
 </Project>