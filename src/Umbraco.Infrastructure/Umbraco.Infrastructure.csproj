﻿<Project Sdk="Microsoft.NET.Sdk">

    <PropertyGroup>
        <TargetFramework>netstandard2.0</TargetFramework>
        <LangVersion>8</LangVersion>
    </PropertyGroup>

    <PropertyGroup Condition=" '$(Configuration)' == 'Release' ">
        <DocumentationFile>bin\Release\Umbraco.Infrastructure.xml</DocumentationFile>
    </PropertyGroup>

    <ItemGroup>
<<<<<<< HEAD
      <PackageReference Include="HtmlAgilityPack" Version="1.8.14" />
      <PackageReference Include="LightInject" Version="6.3.2" />
=======
      <PackageReference Include="HtmlAgilityPack" Version="1.11.24" />
      <PackageReference Include="LightInject" Version="6.3.4" />
      <PackageReference Include="LightInject.Annotation" Version="1.1.0" />
      <PackageReference Include="LightInject.Microsoft.DependencyInjection" Version="3.3.1" />
      <PackageReference Include="LightInject.Microsoft.Hosting" Version="1.2.0" />
>>>>>>> 17c68176
      <PackageReference Include="MailKit" Version="2.6.0" />
      <PackageReference Include="LightInject.Microsoft.Hosting" Version="1.2.1" />
      <PackageReference Include="MailKit" Version="2.9.0" />
      <PackageReference Include="Markdown" Version="2.2.1" />
      <PackageReference Include="Microsoft.CSharp" Version="4.7.0" />
<<<<<<< HEAD
      <PackageReference Include="Microsoft.Extensions.DependencyInjection" Version="3.1.7" />
      <PackageReference Include="Microsoft.Extensions.Configuration.Abstractions" Version="3.1.2" />
      <PackageReference Include="Microsoft.Extensions.Configuration.Json" Version="3.1.2" />
      <PackageReference Include="Microsoft.Extensions.Identity.Stores" Version="3.1.2" />
=======
      <PackageReference Include="Microsoft.Extensions.DependencyInjection" Version="3.1.8" />
      <PackageReference Include="Microsoft.Extensions.Configuration.Abstractions" Version="3.1.8" />
      <PackageReference Include="Microsoft.Extensions.Configuration.Json" Version="3.1.8" />
      <PackageReference Include="Microsoft.Extensions.Identity.Stores" Version="3.1.8" />
>>>>>>> 17c68176
      <PackageReference Include="Microsoft.SourceLink.GitHub" Version="1.0.0" />
      <PackageReference Include="MiniProfiler.Shared" Version="4.2.1" />
      <PackageReference Include="Newtonsoft.Json" Version="12.0.3" />
      <PackageReference Include="NPoco" Version="4.0.2" />
      <PackageReference Include="Serilog" Version="2.10.0" />
      <PackageReference Include="Serilog.Enrichers.Process" Version="2.0.1" />
      <PackageReference Include="Serilog.Enrichers.Thread" Version="3.1.0" />
      <PackageReference Include="Serilog.Extensions.Hosting" Version="3.1.0" />
      <PackageReference Include="Serilog.Filters.Expressions" Version="2.1.0" />
      <PackageReference Include="Serilog.Formatting.Compact" Version="1.1.0" />
      <PackageReference Include="Serilog.Formatting.Compact.Reader" Version="1.0.3" />
      <PackageReference Include="Serilog.Settings.AppSettings" Version="2.2.2" />
      <PackageReference Include="Serilog.Settings.Configuration" Version="3.1.0" />
      <PackageReference Include="Serilog.Sinks.Async" Version="1.4.0" />
      <PackageReference Include="Serilog.Sinks.File" Version="4.1.0" />
      <PackageReference Include="Serilog.Sinks.Map" Version="1.0.1" />
      <PackageReference Include="System.Data.SqlClient" Version="4.8.2" />
      <PackageReference Include="System.Drawing.Common" Version="4.7.0" />
      <PackageReference Include="System.IO.FileSystem.AccessControl" Version="4.7.0" />
      <PackageReference Include="System.Threading.Tasks.Dataflow" Version="4.11.1" />
      <PackageReference Include="Examine.Core" Version="2.0.0-alpha.20200128.15" />
    </ItemGroup>

    <ItemGroup>
      <_UnmanagedRegistrationCache Remove="obj\Umbraco.Infrastructure.csproj.UnmanagedRegistration.cache" />
    </ItemGroup>


    <ItemGroup>
      <Compile Remove="obj\**" />
      <Compile Update="WebAssets\Resources.Designer.cs">
        <DesignTime>True</DesignTime>
        <AutoGen>True</AutoGen>
        <DependentUpon>Resources.resx</DependentUpon>
      </Compile>
    </ItemGroup>

    <ItemGroup>
      <EmbeddedResource Remove="obj\**" />
      <EmbeddedResource Include="WebAssets\JsInitialize.js" />
      <EmbeddedResource Include="WebAssets\Main.js" />
      <EmbeddedResource Include="WebAssets\PreviewInitialize.js" />
      <EmbeddedResource Include="WebAssets\ServerVariables.js" />
      <EmbeddedResource Update="WebAssets\Resources.resx">
        <Generator>ResXFileCodeGenerator</Generator>
        <LastGenOutput>Resources.Designer.cs</LastGenOutput>
      </EmbeddedResource>
    </ItemGroup>

    <ItemGroup>
      <None Remove="obj\**" />
    </ItemGroup>

    <ItemGroup>
        <AssemblyAttribute Include="System.Runtime.CompilerServices.InternalsVisibleTo">
            <_Parameter1>Umbraco.Tests</_Parameter1>
        </AssemblyAttribute>
        <AssemblyAttribute Include="System.Runtime.CompilerServices.InternalsVisibleTo">
            <_Parameter1>Umbraco.Tests.Benchmarks</_Parameter1>
        </AssemblyAttribute>
        <AssemblyAttribute Include="System.Runtime.CompilerServices.InternalsVisibleTo">
            <_Parameter1>Umbraco.Tests.Integration</_Parameter1>
        </AssemblyAttribute>
        <AssemblyAttribute Include="System.Runtime.CompilerServices.InternalsVisibleTo">
            <_Parameter1>Umbraco.Tests.Common</_Parameter1>
        </AssemblyAttribute>
        <AssemblyAttribute Include="System.Runtime.CompilerServices.InternalsVisibleTo">
            <_Parameter1>Umbraco.Tests.UnitTests</_Parameter1>
        </AssemblyAttribute>
        <AssemblyAttribute Include="System.Runtime.CompilerServices.InternalsVisibleTo">
            <_Parameter1>DynamicProxyGenAssembly2</_Parameter1>
        </AssemblyAttribute>
    </ItemGroup>

    <ItemGroup>
      <Compile Remove="obj\**" />
    </ItemGroup>

    <ItemGroup>
      <ProjectReference Include="..\Umbraco.Core\Umbraco.Core.csproj" />
    </ItemGroup>

</Project><|MERGE_RESOLUTION|>--- conflicted
+++ resolved
@@ -10,32 +10,14 @@
     </PropertyGroup>
 
     <ItemGroup>
-<<<<<<< HEAD
-      <PackageReference Include="HtmlAgilityPack" Version="1.8.14" />
-      <PackageReference Include="LightInject" Version="6.3.2" />
-=======
       <PackageReference Include="HtmlAgilityPack" Version="1.11.24" />
-      <PackageReference Include="LightInject" Version="6.3.4" />
-      <PackageReference Include="LightInject.Annotation" Version="1.1.0" />
-      <PackageReference Include="LightInject.Microsoft.DependencyInjection" Version="3.3.1" />
-      <PackageReference Include="LightInject.Microsoft.Hosting" Version="1.2.0" />
->>>>>>> 17c68176
-      <PackageReference Include="MailKit" Version="2.6.0" />
-      <PackageReference Include="LightInject.Microsoft.Hosting" Version="1.2.1" />
       <PackageReference Include="MailKit" Version="2.9.0" />
       <PackageReference Include="Markdown" Version="2.2.1" />
       <PackageReference Include="Microsoft.CSharp" Version="4.7.0" />
-<<<<<<< HEAD
-      <PackageReference Include="Microsoft.Extensions.DependencyInjection" Version="3.1.7" />
-      <PackageReference Include="Microsoft.Extensions.Configuration.Abstractions" Version="3.1.2" />
-      <PackageReference Include="Microsoft.Extensions.Configuration.Json" Version="3.1.2" />
-      <PackageReference Include="Microsoft.Extensions.Identity.Stores" Version="3.1.2" />
-=======
       <PackageReference Include="Microsoft.Extensions.DependencyInjection" Version="3.1.8" />
       <PackageReference Include="Microsoft.Extensions.Configuration.Abstractions" Version="3.1.8" />
       <PackageReference Include="Microsoft.Extensions.Configuration.Json" Version="3.1.8" />
       <PackageReference Include="Microsoft.Extensions.Identity.Stores" Version="3.1.8" />
->>>>>>> 17c68176
       <PackageReference Include="Microsoft.SourceLink.GitHub" Version="1.0.0" />
       <PackageReference Include="MiniProfiler.Shared" Version="4.2.1" />
       <PackageReference Include="Newtonsoft.Json" Version="12.0.3" />
