--- conflicted
+++ resolved
@@ -48,11 +48,7 @@
       <PackageReference Include="Serilog.Sinks.Async" Version="1.5.0" />
       <PackageReference Include="Serilog.Sinks.File" Version="5.0.0" />
       <PackageReference Include="Serilog.Sinks.Map" Version="1.0.2" />
-<<<<<<< HEAD
       <PackageReference Include="SixLabors.ImageSharp" Version="2.1.3" />
-=======
-      <PackageReference Include="SixLabors.ImageSharp" Version="2.1.2" />
->>>>>>> 7611ba7f
       <PackageReference Include="System.IO.FileSystem.AccessControl" Version="5.0.0" />
       <PackageReference Include="System.Security.Cryptography.Pkcs" Version="6.0.1" />
       <PackageReference Include="System.Text.Encodings.Web" Version="6.0.0" /> <!-- Explicit updated this nested dependency due to this https://github.com/dotnet/announcements/issues/178-->
