--- conflicted
+++ resolved
@@ -25,12 +25,9 @@
     <PackageReference Include="ncrontab" Version="3.3.3" />
     <PackageReference Include="Newtonsoft.Json" Version="13.0.3" />
     <PackageReference Include="NPoco" Version="5.7.1" />
-<<<<<<< HEAD
     <PackageReference Include="OpenIddict.Abstractions" Version="4.2.0" />
     <PackageReference Include="Serilog" Version="3.0.0" />
-=======
     <PackageReference Include="Serilog" Version="3.0.1" />
->>>>>>> 989759fa
     <PackageReference Include="Serilog.Enrichers.Process" Version="2.0.2" />
     <PackageReference Include="Serilog.Enrichers.Thread" Version="3.1.0" />
     <PackageReference Include="Serilog.Expressions" Version="3.4.1" />
