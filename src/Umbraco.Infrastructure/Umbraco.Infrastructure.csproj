<Project Sdk="Microsoft.NET.Sdk">
  <PropertyGroup>
    <PackageId>Umbraco.Cms.Infrastructure</PackageId>
    <Title>Umbraco CMS - Infrastructure</Title>
    <Description>Contains the infrastructure assembly needed to run Umbraco CMS.</Description>
    <RootNamespace>Umbraco.Cms.Infrastructure</RootNamespace>
  </PropertyGroup>

  <PropertyGroup Condition="'$(Configuration)' == 'Debug'">
    <DefineConstants>$(DefineConstants);TRACE_SCOPES</DefineConstants>
  </PropertyGroup>

  <ItemGroup>
<<<<<<< HEAD
    <PackageReference Include="Examine.Core" Version="3.1.0" />
    <PackageReference Include="HtmlAgilityPack" Version="1.11.54" />
    <PackageReference Include="MailKit" Version="4.3.0" />
    <PackageReference Include="Markdown" Version="2.2.1" />
    <PackageReference Include="Microsoft.CSharp" Version="4.7.0" />
    <PackageReference Include="Microsoft.Extensions.Configuration.Abstractions" Version="8.0.0" />
    <PackageReference Include="Microsoft.Extensions.Configuration.Json" Version="8.0.0" />
    <PackageReference Include="Microsoft.Extensions.DependencyInjection" Version="8.0.0" />
    <PackageReference Include="Microsoft.Extensions.Http" Version="8.0.0" />
    <PackageReference Include="Microsoft.Extensions.Identity.Stores" Version="8.0.0" />
    <PackageReference Include="MiniProfiler.Shared" Version="4.3.8" />
    <PackageReference Include="ncrontab" Version="3.3.3" />
    <PackageReference Include="Newtonsoft.Json" Version="13.0.3" />
    <PackageReference Include="NPoco" Version="5.7.1" />
    <PackageReference Include="Serilog" Version="3.1.1" />
    <PackageReference Include="OpenIddict.Abstractions" Version="4.10.0" />
    <PackageReference Include="NPoco.SqlServer" Version="5.7.1" />
    <PackageReference Include="Serilog.Enrichers.Process" Version="2.0.2" />
    <PackageReference Include="Serilog.Enrichers.Thread" Version="3.1.0" />
    <PackageReference Include="Serilog.Expressions" Version="4.0.0" />
    <PackageReference Include="Serilog.Extensions.Hosting" Version="8.0.0" />
    <PackageReference Include="Serilog.Formatting.Compact" Version="2.0.0" />
    <PackageReference Include="Serilog.Formatting.Compact.Reader" Version="3.0.0" />
    <PackageReference Include="Serilog.Settings.Configuration" Version="8.0.0" />
    <PackageReference Include="Serilog.Sinks.Async" Version="1.5.0" />
    <PackageReference Include="Serilog.Sinks.File" Version="5.0.0" />
    <PackageReference Include="Serilog.Sinks.Map" Version="1.0.2" />
    <PackageReference Include="System.IO.FileSystem.AccessControl" Version="5.0.0" />
    <PackageReference Include="System.Security.Cryptography.Pkcs" Version="8.0.0" />
    <PackageReference Include="System.Threading.Tasks.Dataflow" Version="8.0.0" />
=======
    <PackageReference Include="Examine.Core"/>
    <PackageReference Include="HtmlAgilityPack"/>
    <PackageReference Include="IPNetwork2" />
    <PackageReference Include="MailKit" />
    <PackageReference Include="Markdown"  />
    <PackageReference Include="Microsoft.CSharp" />
    <PackageReference Include="Microsoft.Extensions.Configuration.Abstractions" />
    <PackageReference Include="Microsoft.Extensions.Configuration.Json"  />
    <PackageReference Include="Microsoft.Extensions.DependencyInjection" />
    <PackageReference Include="Microsoft.Extensions.Http" />
    <PackageReference Include="Microsoft.Extensions.Identity.Stores" />
    <PackageReference Include="MiniProfiler.Shared" />
    <PackageReference Include="ncrontab" />
    <PackageReference Include="OpenIddict.Abstractions" />
    <PackageReference Include="Newtonsoft.Json" />
    <PackageReference Include="NPoco.SqlServer" />
    <PackageReference Include="Serilog" />
    <PackageReference Include="Serilog.Enrichers.Process"  />
    <PackageReference Include="Serilog.Enrichers.Thread" />
    <PackageReference Include="Serilog.Expressions" />
    <PackageReference Include="Serilog.Extensions.Hosting" />
    <PackageReference Include="Serilog.Formatting.Compact"  />
    <PackageReference Include="Serilog.Formatting.Compact.Reader"  />
    <PackageReference Include="Serilog.Settings.Configuration" />
    <PackageReference Include="Serilog.Sinks.Async" />
    <PackageReference Include="Serilog.Sinks.File"  />
    <PackageReference Include="Serilog.Sinks.Map" />
    <PackageReference Include="System.IO.FileSystem.AccessControl" />
    <PackageReference Include="System.Security.Cryptography.Pkcs"  />
    <PackageReference Include="System.Threading.Tasks.Dataflow" />
>>>>>>> 1176f04c
  </ItemGroup>

  <ItemGroup>
    <ProjectReference Include="..\Umbraco.Core\Umbraco.Core.csproj" />
  </ItemGroup>

  <ItemGroup>
    <AssemblyAttribute Include="System.Runtime.CompilerServices.InternalsVisibleTo">
      <_Parameter1>Umbraco.Tests</_Parameter1>
    </AssemblyAttribute>
    <AssemblyAttribute Include="System.Runtime.CompilerServices.InternalsVisibleTo">
      <_Parameter1>Umbraco.Tests.Benchmarks</_Parameter1>
    </AssemblyAttribute>
    <AssemblyAttribute Include="System.Runtime.CompilerServices.InternalsVisibleTo">
      <_Parameter1>Umbraco.Tests.Integration</_Parameter1>
    </AssemblyAttribute>
    <AssemblyAttribute Include="System.Runtime.CompilerServices.InternalsVisibleTo">
      <_Parameter1>Umbraco.Tests.Common</_Parameter1>
    </AssemblyAttribute>
    <AssemblyAttribute Include="System.Runtime.CompilerServices.InternalsVisibleTo">
      <_Parameter1>Umbraco.Tests.UnitTests</_Parameter1>
    </AssemblyAttribute>
    <AssemblyAttribute Include="System.Runtime.CompilerServices.InternalsVisibleTo">
      <_Parameter1>DynamicProxyGenAssembly2</_Parameter1>
    </AssemblyAttribute>
    <AssemblyAttribute Include="System.Runtime.CompilerServices.InternalsVisibleTo">
      <_Parameter1>Umbraco.New.Cms.Infrastructure</_Parameter1>
    </AssemblyAttribute>
  </ItemGroup>

  <ItemGroup>
    <EmbeddedResource Include="WebAssets\*.js" />
    <EmbeddedResource Update="WebAssets\Resources.resx">
      <Generator>ResXFileCodeGenerator</Generator>
      <LastGenOutput>Resources.Designer.cs</LastGenOutput>
    </EmbeddedResource>
    <Compile Update="WebAssets\Resources.Designer.cs">
      <DesignTime>True</DesignTime>
      <AutoGen>True</AutoGen>
      <DependentUpon>Resources.resx</DependentUpon>
    </Compile>
  </ItemGroup>
</Project><|MERGE_RESOLUTION|>--- conflicted
+++ resolved
@@ -11,69 +11,36 @@
   </PropertyGroup>
 
   <ItemGroup>
-<<<<<<< HEAD
-    <PackageReference Include="Examine.Core" Version="3.1.0" />
-    <PackageReference Include="HtmlAgilityPack" Version="1.11.54" />
-    <PackageReference Include="MailKit" Version="4.3.0" />
-    <PackageReference Include="Markdown" Version="2.2.1" />
-    <PackageReference Include="Microsoft.CSharp" Version="4.7.0" />
-    <PackageReference Include="Microsoft.Extensions.Configuration.Abstractions" Version="8.0.0" />
-    <PackageReference Include="Microsoft.Extensions.Configuration.Json" Version="8.0.0" />
-    <PackageReference Include="Microsoft.Extensions.DependencyInjection" Version="8.0.0" />
-    <PackageReference Include="Microsoft.Extensions.Http" Version="8.0.0" />
-    <PackageReference Include="Microsoft.Extensions.Identity.Stores" Version="8.0.0" />
-    <PackageReference Include="MiniProfiler.Shared" Version="4.3.8" />
-    <PackageReference Include="ncrontab" Version="3.3.3" />
-    <PackageReference Include="Newtonsoft.Json" Version="13.0.3" />
-    <PackageReference Include="NPoco" Version="5.7.1" />
-    <PackageReference Include="Serilog" Version="3.1.1" />
-    <PackageReference Include="OpenIddict.Abstractions" Version="4.10.0" />
-    <PackageReference Include="NPoco.SqlServer" Version="5.7.1" />
-    <PackageReference Include="Serilog.Enrichers.Process" Version="2.0.2" />
-    <PackageReference Include="Serilog.Enrichers.Thread" Version="3.1.0" />
-    <PackageReference Include="Serilog.Expressions" Version="4.0.0" />
-    <PackageReference Include="Serilog.Extensions.Hosting" Version="8.0.0" />
-    <PackageReference Include="Serilog.Formatting.Compact" Version="2.0.0" />
-    <PackageReference Include="Serilog.Formatting.Compact.Reader" Version="3.0.0" />
-    <PackageReference Include="Serilog.Settings.Configuration" Version="8.0.0" />
-    <PackageReference Include="Serilog.Sinks.Async" Version="1.5.0" />
-    <PackageReference Include="Serilog.Sinks.File" Version="5.0.0" />
-    <PackageReference Include="Serilog.Sinks.Map" Version="1.0.2" />
-    <PackageReference Include="System.IO.FileSystem.AccessControl" Version="5.0.0" />
-    <PackageReference Include="System.Security.Cryptography.Pkcs" Version="8.0.0" />
-    <PackageReference Include="System.Threading.Tasks.Dataflow" Version="8.0.0" />
-=======
-    <PackageReference Include="Examine.Core"/>
-    <PackageReference Include="HtmlAgilityPack"/>
-    <PackageReference Include="IPNetwork2" />
-    <PackageReference Include="MailKit" />
-    <PackageReference Include="Markdown"  />
+    <PackageReference Include="Examine.Core" />
+    <PackageReference Include="HtmlAgilityPack"  />
+    <PackageReference Include="MailKit"  />
+    <PackageReference Include="Markdown" />
     <PackageReference Include="Microsoft.CSharp" />
     <PackageReference Include="Microsoft.Extensions.Configuration.Abstractions" />
-    <PackageReference Include="Microsoft.Extensions.Configuration.Json"  />
+    <PackageReference Include="Microsoft.Extensions.Configuration.Json" />
     <PackageReference Include="Microsoft.Extensions.DependencyInjection" />
     <PackageReference Include="Microsoft.Extensions.Http" />
     <PackageReference Include="Microsoft.Extensions.Identity.Stores" />
     <PackageReference Include="MiniProfiler.Shared" />
-    <PackageReference Include="ncrontab" />
+    <PackageReference Include="ncrontab"  />
+    <PackageReference Include="Newtonsoft.Json" />
+    <PackageReference Include="Serilog"  />
     <PackageReference Include="OpenIddict.Abstractions" />
-    <PackageReference Include="Newtonsoft.Json" />
     <PackageReference Include="NPoco.SqlServer" />
-    <PackageReference Include="Serilog" />
     <PackageReference Include="Serilog.Enrichers.Process"  />
-    <PackageReference Include="Serilog.Enrichers.Thread" />
+    <PackageReference Include="Serilog.Enrichers.Thread"  />
     <PackageReference Include="Serilog.Expressions" />
-    <PackageReference Include="Serilog.Extensions.Hosting" />
-    <PackageReference Include="Serilog.Formatting.Compact"  />
-    <PackageReference Include="Serilog.Formatting.Compact.Reader"  />
+    <PackageReference Include="Serilog.Extensions.Hosting"  />
+    <PackageReference Include="Serilog.Formatting.Compact" />
+    <PackageReference Include="Serilog.Formatting.Compact.Reader" />
     <PackageReference Include="Serilog.Settings.Configuration" />
     <PackageReference Include="Serilog.Sinks.Async" />
-    <PackageReference Include="Serilog.Sinks.File"  />
+    <PackageReference Include="Serilog.Sinks.File" />
     <PackageReference Include="Serilog.Sinks.Map" />
     <PackageReference Include="System.IO.FileSystem.AccessControl" />
-    <PackageReference Include="System.Security.Cryptography.Pkcs"  />
+    <PackageReference Include="System.Security.Cryptography.Pkcs" />
     <PackageReference Include="System.Threading.Tasks.Dataflow" />
->>>>>>> 1176f04c
+
   </ItemGroup>
 
   <ItemGroup>
