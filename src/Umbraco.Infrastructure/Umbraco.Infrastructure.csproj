--- conflicted
+++ resolved
@@ -8,11 +8,8 @@
     <ItemGroup>
       <PackageReference Include="LightInject" Version="6.2.0" />
       <PackageReference Include="LightInject.Annotation" Version="1.1.0" />
-<<<<<<< HEAD
       <PackageReference Include="LightInject.Web" Version="2.0.0" />
       <PackageReference Include="Markdown" Version="2.2.1" />
-=======
->>>>>>> 03f1faf2
       <PackageReference Include="Microsoft.CSharp" Version="4.7.0" />
       <PackageReference Include="Microsoft.SourceLink.GitHub" Version="1.0.0-beta2-19554-01" />
       <PackageReference Include="MiniProfiler.Shared" Version="4.1.0" />
