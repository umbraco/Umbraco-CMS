--- conflicted
+++ resolved
@@ -600,40 +600,6 @@
 
             public static void Execute(ExamineComponent examineComponent, IContent content, bool isPublished)
             {
-<<<<<<< HEAD
-                // TODO: This is ugly, it is going to build the value set 3x and for 2 of those times it will be the same value
-                // set. We can do better.
-
-                // TODO: We are .ToList() ing each of the calls to GetValueSets here. This is currently required but isn't the way
-                // that this was intended to work. Ideally, the IEnumerable package gets passed to Examine and it is only iterated/executed
-                // when the indexing takes place which would occur on a background thread. This is problematic with how the ContentValueSetBuilder
-                // in combination with UmbracoContentIndex.PerformIndexItems works because (at least what I've come to believe) we are using yield
-                // return in the GetValueSets call in combination with trying to lazily resolve the enumerable but because we GroupBy in
-                // UmbracoContentIndex.PerformIndexItems it's eagerly executed but then lazily executed again on the background thread and I believe
-                // that in doing this when the call is made to _userService.GetProfilesById it's trying to resolve a scope from an AsyncLocal instance
-                // that has already been disposed higher up it's chain. I 'think' to how the eager/lazy enumeration happens with yield return that it's
-                // capturing a scope/AsyncLocal instance that it shouldn't really be using.
-
-                // TODO: We don't want these value sets to be eagerly built in this thread since this is most likely going to be a request thread.
-                // This is why the lazy execution of the Enumerable had the intended affect of executing only when requested on the background thread.
-                // This could still be acheived: Either we have a custom Enumerable/Enumerator to do this, or we simply call the below code
-                // on a background thread... which would be much easier!
-
-                // TODO: I think this is an issue in v8 too!
-
-                foreach (var index in examineComponent._examineManager.Indexes.OfType<IUmbracoIndex>()
-                    //filter the indexers
-                    .Where(x => isPublished || !x.PublishedValuesOnly)
-                    .Where(x => x.EnableDefaultEventHandler))
-                {
-                    //for content we have a different builder for published vs unpublished
-                    var builder = index.PublishedValuesOnly
-                        ? examineComponent._publishedContentValueSetBuilder
-                        : (IValueSetBuilder<IContent>)examineComponent._contentValueSetBuilder;
-
-                    index.IndexItems(builder.GetValueSets(content).ToList());
-                }
-=======
                 // perform the ValueSet lookup on a background thread
                 examineComponent._indexItemTaskRunner.Add(new SimpleTask(() =>
                 {
@@ -654,7 +620,6 @@
                         index.IndexItems(valueSet);
                     }
                 }));
->>>>>>> e3c8bd8c
             }
         }
 
