--- conflicted
+++ resolved
@@ -45,13 +45,10 @@
         INotificationHandler<MacroSavedNotification>,
         INotificationHandler<MacroDeletedNotification>,
         INotificationHandler<MediaTreeChangeNotification>,
-<<<<<<< HEAD
         INotificationHandler<ContentTypeChangedNotification>,
         INotificationHandler<MediaTypeChangedNotification>,
-        INotificationHandler<MemberTypeChangedNotification>
-=======
+        INotificationHandler<MemberTypeChangedNotification>,
         INotificationHandler<ContentTreeChangeNotification>
->>>>>>> 02b03a45
     {
         private List<Action> _unbinders;
 
@@ -81,27 +78,7 @@
                 _unbinders = new List<Action>();
 
             _logger.LogInformation("Initializing Umbraco internal event handlers for cache refreshing.");
-
-<<<<<<< HEAD
-            // bind to content events
-            Bind(() => ContentService.TreeChanged += ContentService_TreeChanged,// handles all content changes
-                () => ContentService.TreeChanged -= ContentService_TreeChanged);
-=======
-            // bind to content type events
-            Bind(() => ContentTypeService.Changed += ContentTypeService_Changed,
-                () => ContentTypeService.Changed -= ContentTypeService_Changed);
-            Bind(() => MediaTypeService.Changed += MediaTypeService_Changed,
-                () => MediaTypeService.Changed -= MediaTypeService_Changed);
-            Bind(() => MemberTypeService.Changed += MemberTypeService_Changed,
-                () => MemberTypeService.Changed -= MemberTypeService_Changed);
->>>>>>> 02b03a45
-
-            // TreeChanged should also deal with this
-            //Bind(() => ContentService.SavedBlueprint += ContentService_SavedBlueprint,
-            //    () => ContentService.SavedBlueprint -= ContentService_SavedBlueprint);
-            //Bind(() => ContentService.DeletedBlueprint += ContentService_DeletedBlueprint,
-            //    () => ContentService.DeletedBlueprint -= ContentService_DeletedBlueprint);
-        }
+     }
 
         #region PublicAccessService
 
@@ -120,9 +97,6 @@
 
         #region ContentService
 
-<<<<<<< HEAD
-        private void ContentService_TreeChanged(IContentService sender, TreeChange<IContent>.EventArgs args)
-=======
         /// <summary>
         /// Handles cache refreshing for when content is copied
         /// </summary>
@@ -138,7 +112,6 @@
 
 
         public void Handle(ContentTreeChangeNotification notification)
->>>>>>> 02b03a45
         {
             _distributedCache.RefreshContentCache(notification.Changes.ToArray());
         }
