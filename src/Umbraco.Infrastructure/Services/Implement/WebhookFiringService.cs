﻿using Umbraco.Cms.Core.Models;
using Umbraco.Cms.Core.Services;

namespace Umbraco.Cms.Infrastructure.Services.Implement;

public class WebhookFiringService : IWebhookFiringService
{
    private readonly IWebhookRequestService _webhookRequestService;

    public WebhookFiringService(
        IWebhookRequestService webhookRequestService)
    {
        _webhookRequestService = webhookRequestService;
    }

<<<<<<< HEAD
    public async Task FireAsync(Webhook webhook, string eventName, object? payload, CancellationToken cancellationToken) =>
        await _webhookRequestService.CreateAsync(webhook.Key, eventName, payload);
=======
    // TODO: Add queing instead of processing directly in thread
    // as this just makes save and publish longer
    public async Task FireAsync(Webhook webhook, string eventAlias, object? payload, CancellationToken cancellationToken)
    {
        for (var retry = 0; retry < _webhookSettings.MaximumRetries; retry++)
        {
            HttpResponseMessage response = await SendRequestAsync(webhook, eventAlias, payload, retry, cancellationToken);

            if (response.IsSuccessStatusCode)
            {
                return;
            }
        }
    }

    private async Task<HttpResponseMessage> SendRequestAsync(Webhook webhook, string eventAlias, object? payload, int retryCount, CancellationToken cancellationToken)
    {
        using var httpClient = new HttpClient();

        var serializedObject = _jsonSerializer.Serialize(payload);
        var stringContent = new StringContent(serializedObject, Encoding.UTF8, "application/json");
        stringContent.Headers.TryAddWithoutValidation("Umb-Webhook-Event", eventAlias);

        foreach (KeyValuePair<string, string> header in webhook.Headers)
        {
            stringContent.Headers.TryAddWithoutValidation(header.Key, header.Value);
        }

        HttpResponseMessage response = await httpClient.PostAsync(webhook.Url, stringContent, cancellationToken);

        var webhookResponseModel = new WebhookResponseModel
        {
            HttpResponseMessage = response,
            RetryCount = retryCount,
        };


        WebhookLog log = await _webhookLogFactory.CreateAsync(eventAlias, webhookResponseModel, webhook, cancellationToken);
        await _webhookLogService.CreateAsync(log);

        return response;
    }
>>>>>>> 7bde16b4
}

<|MERGE_RESOLUTION|>--- conflicted
+++ resolved
@@ -7,58 +7,9 @@
 {
     private readonly IWebhookRequestService _webhookRequestService;
 
-    public WebhookFiringService(
-        IWebhookRequestService webhookRequestService)
-    {
-        _webhookRequestService = webhookRequestService;
-    }
+    public WebhookFiringService(IWebhookRequestService webhookRequestService) => _webhookRequestService = webhookRequestService;
 
-<<<<<<< HEAD
-    public async Task FireAsync(Webhook webhook, string eventName, object? payload, CancellationToken cancellationToken) =>
-        await _webhookRequestService.CreateAsync(webhook.Key, eventName, payload);
-=======
-    // TODO: Add queing instead of processing directly in thread
-    // as this just makes save and publish longer
-    public async Task FireAsync(Webhook webhook, string eventAlias, object? payload, CancellationToken cancellationToken)
-    {
-        for (var retry = 0; retry < _webhookSettings.MaximumRetries; retry++)
-        {
-            HttpResponseMessage response = await SendRequestAsync(webhook, eventAlias, payload, retry, cancellationToken);
-
-            if (response.IsSuccessStatusCode)
-            {
-                return;
-            }
-        }
-    }
-
-    private async Task<HttpResponseMessage> SendRequestAsync(Webhook webhook, string eventAlias, object? payload, int retryCount, CancellationToken cancellationToken)
-    {
-        using var httpClient = new HttpClient();
-
-        var serializedObject = _jsonSerializer.Serialize(payload);
-        var stringContent = new StringContent(serializedObject, Encoding.UTF8, "application/json");
-        stringContent.Headers.TryAddWithoutValidation("Umb-Webhook-Event", eventAlias);
-
-        foreach (KeyValuePair<string, string> header in webhook.Headers)
-        {
-            stringContent.Headers.TryAddWithoutValidation(header.Key, header.Value);
-        }
-
-        HttpResponseMessage response = await httpClient.PostAsync(webhook.Url, stringContent, cancellationToken);
-
-        var webhookResponseModel = new WebhookResponseModel
-        {
-            HttpResponseMessage = response,
-            RetryCount = retryCount,
-        };
-
-
-        WebhookLog log = await _webhookLogFactory.CreateAsync(eventAlias, webhookResponseModel, webhook, cancellationToken);
-        await _webhookLogService.CreateAsync(log);
-
-        return response;
-    }
->>>>>>> 7bde16b4
+    public async Task FireAsync(Webhook webhook, string eventAlias, object? payload, CancellationToken cancellationToken) =>
+        await _webhookRequestService.CreateAsync(webhook.Key, eventAlias, payload);
 }
 
