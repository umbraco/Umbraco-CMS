using System.Xml.Linq;
using Microsoft.Extensions.DependencyInjection;
using Microsoft.Extensions.FileProviders;
using Microsoft.Extensions.Hosting;
using Umbraco.Cms.Core.DependencyInjection;
using Umbraco.Cms.Core.Events;
using Umbraco.Cms.Core.Extensions;
using Umbraco.Cms.Core.Manifest;
using Umbraco.Cms.Core.Models;
using Umbraco.Cms.Core.Models.Packaging;
using Umbraco.Cms.Core.Notifications;
using Umbraco.Cms.Core.Packaging;
using Umbraco.Cms.Core.Scoping;
using Umbraco.Cms.Core.Services.OperationStatus;
using Umbraco.Cms.Infrastructure.Manifest;
using Umbraco.Extensions;
using File = System.IO.File;

namespace Umbraco.Cms.Core.Services.Implement;

/// <summary>
///     Represents the Packaging Service, which provides import/export functionality for the Core models of the API
///     using xml representation. This is primarily used by the Package functionality.
/// </summary>
public class PackagingService : IPackagingService
{
    private readonly IAuditService _auditService;
    private readonly ICreatedPackagesRepository _createdPackages;
    private readonly IEventAggregator _eventAggregator;
    private readonly IKeyValueService _keyValueService;
    private readonly IPackageInstallation _packageInstallation;
    private readonly PackageMigrationPlanCollection _packageMigrationPlans;
    private readonly IPackageManifestReader _packageManifestReader;
    private readonly ICoreScopeProvider _coreScopeProvider;
    private readonly IHostEnvironment _hostEnvironment;
    private readonly IUserService _userService;

    [Obsolete("Use the constructor with IPackageManifestReader instead.")]
    public PackagingService(
        IAuditService auditService,
        ICreatedPackagesRepository createdPackages,
        IPackageInstallation packageInstallation,
        IEventAggregator eventAggregator,
        IKeyValueService keyValueService,
        ICoreScopeProvider coreScopeProvider,
        PackageMigrationPlanCollection packageMigrationPlans,
        IHostEnvironment hostEnvironment,
        IUserService userService)
        : this(
            auditService,
            createdPackages,
            packageInstallation,
            eventAggregator,
            keyValueService,
            coreScopeProvider,
            packageMigrationPlans,
            StaticServiceProvider.Instance.GetRequiredService<IPackageManifestReader>(),
            hostEnvironment,
            userService)
    { }

    public PackagingService(
        IAuditService auditService,
        ICreatedPackagesRepository createdPackages,
        IPackageInstallation packageInstallation,
        IEventAggregator eventAggregator,
        IKeyValueService keyValueService,
        ICoreScopeProvider coreScopeProvider,
        PackageMigrationPlanCollection packageMigrationPlans,
        IPackageManifestReader packageManifestReader,
        IHostEnvironment hostEnvironment,
        IUserService userService)
    {
        _auditService = auditService;
        _createdPackages = createdPackages;
        _packageInstallation = packageInstallation;
        _eventAggregator = eventAggregator;
        _keyValueService = keyValueService;
        _packageMigrationPlans = packageMigrationPlans;
        _packageManifestReader = packageManifestReader;
        _coreScopeProvider = coreScopeProvider;
        _hostEnvironment = hostEnvironment;
        _userService = userService;
    }

    #region Installation

    public CompiledPackage GetCompiledPackageInfo(XDocument? xml) => _packageInstallation.ReadPackage(xml);

    public InstallationSummary InstallCompiledPackageData(XDocument? packageXml, int userId = Constants.Security.SuperUserId)
    {
        CompiledPackage compiledPackage = GetCompiledPackageInfo(packageXml);

        if (compiledPackage == null)
        {
            throw new InvalidOperationException("Could not read the package file " + packageXml);
        }

        // Trigger the Importing Package Notification and stop execution if event/user is cancelling it
        var importingPackageNotification = new ImportingPackageNotification(compiledPackage.Name);
        if (_eventAggregator.PublishCancelable(importingPackageNotification))
        {
            return new InstallationSummary(compiledPackage.Name);
        }

        InstallationSummary summary = _packageInstallation.InstallPackageData(compiledPackage, userId, out _);

        _auditService.Add(AuditType.PackagerInstall, userId, -1, "Package", $"Package data installed for package '{compiledPackage.Name}'.");

        // trigger the ImportedPackage event
        _eventAggregator.Publish(new ImportedPackageNotification(summary).WithStateFrom(importingPackageNotification));

        return summary;
    }

    public InstallationSummary InstallCompiledPackageData(FileInfo packageXmlFile, int userId = Constants.Security.SuperUserId)
    {
        XDocument xml;
        using (StreamReader streamReader = File.OpenText(packageXmlFile.FullName))
        {
            xml = XDocument.Load(streamReader);
        }

        return InstallCompiledPackageData(xml, userId);
    }

    #endregion

    #region Created/Installed Package Repositories

    [Obsolete("Use DeleteCreatedPackageAsync instead. Scheduled for removal in Umbraco 15.")]
    public void DeleteCreatedPackage(int id, int userId = Constants.Security.SuperUserId)
    {
        Guid key, currentUserKey;

        using (ICoreScope scope = _coreScopeProvider.CreateCoreScope(autoComplete: true))
        {
            PackageDefinition? package = GetCreatedPackageById(id);
            key = package?.PackageId ?? Guid.Empty;
            currentUserKey = _userService.GetUserById(id)?.Key ?? Constants.Security.SuperUserKey;
        }

        DeleteCreatedPackageAsync(key, currentUserKey).GetAwaiter().GetResult();
    }

    /// <inheritdoc/>
    public async Task<Attempt<PackageDefinition?, PackageOperationStatus>> DeleteCreatedPackageAsync(Guid key, Guid userKey)
    {
        using ICoreScope scope = _coreScopeProvider.CreateCoreScope();
        PackageDefinition? package = await GetCreatedPackageByKeyAsync(key);
        if (package == null)
        {
            return Attempt.FailWithStatus<PackageDefinition?, PackageOperationStatus>(PackageOperationStatus.NotFound, null);
        }

        int currentUserId = (await _userService.GetRequiredUserAsync(userKey)).Id;
        _auditService.Add(AuditType.Delete, currentUserId, -1, "Package", $"Created package '{package.Name}' deleted. Package key: {key}");
        _createdPackages.Delete(package.Id);

        scope.Complete();

        return Attempt.SucceedWithStatus<PackageDefinition?, PackageOperationStatus>(PackageOperationStatus.Success, package);
    }

    public IEnumerable<PackageDefinition?> GetAllCreatedPackages()
    {
        using ICoreScope scope = _coreScopeProvider.CreateCoreScope(autoComplete: true);

        return _createdPackages.GetAll();
    }

    [Obsolete("Use GetCreatedPackagesAsync instead. Scheduled for removal in Umbraco 15.")]
    public PackageDefinition? GetCreatedPackageById(int id)
    {
        using ICoreScope scope = _coreScopeProvider.CreateCoreScope(autoComplete: true);

        return _createdPackages.GetById(id);
    }

    /// <inheritdoc/>
    public Task<PagedModel<PackageDefinition>> GetCreatedPackagesAsync(int skip, int take)
    {
        using ICoreScope scope = _coreScopeProvider.CreateCoreScope(autoComplete: true);
        PackageDefinition[] packages = _createdPackages.GetAll().WhereNotNull().ToArray();
        var pagedModel = new PagedModel<PackageDefinition>(packages.Length, packages.Skip(skip).Take(take));
<<<<<<< HEAD
        return Task.FromResult(pagedModel);
=======

        return pagedModel;
>>>>>>> 3d5e7065
    }

    /// <inheritdoc/>
    public Task<PackageDefinition?> GetCreatedPackageByKeyAsync(Guid key)
    {
        using ICoreScope scope = _coreScopeProvider.CreateCoreScope(autoComplete: true);

        return Task.FromResult(_createdPackages.GetByKey(key));
    }

    [Obsolete("Use CreateCreatedPackageAsync or UpdateCreatedPackageAsync instead. Scheduled for removal in Umbraco 15.")]
    public bool SaveCreatedPackage(PackageDefinition definition)
    {
        using ICoreScope scope = _coreScopeProvider.CreateCoreScope();

        var success = _createdPackages.SavePackage(definition);
        scope.Complete();

        return success;
    }

    /// <inheritdoc/>
    public async Task<Attempt<PackageDefinition, PackageOperationStatus>> CreateCreatedPackageAsync(PackageDefinition package, Guid userKey)
    {
        using ICoreScope scope = _coreScopeProvider.CreateCoreScope();
        if (_createdPackages.SavePackage(package) == false)
        {
            if (string.IsNullOrEmpty(package.Name))
            {
                return Attempt.FailWithStatus(PackageOperationStatus.InvalidName, package);
            }

            return Attempt.FailWithStatus(PackageOperationStatus.DuplicateItemName, package);
        }

        int currentUserId = (await _userService.GetRequiredUserAsync(userKey)).Id;
        _auditService.Add(AuditType.New, currentUserId, -1, "Package", $"Created package '{package.Name}' created. Package key: {package.PackageId}");

        scope.Complete();
<<<<<<< HEAD
        return Attempt.SucceedWithStatus(PackageOperationStatus.Success, package);
=======
>>>>>>> 3d5e7065

        return Attempt.SucceedWithStatus(PackageOperationStatus.Success, package);
    }

    /// <inheritdoc/>
    public async Task<Attempt<PackageDefinition, PackageOperationStatus>> UpdateCreatedPackageAsync(PackageDefinition package, Guid userKey)
    {
        using ICoreScope scope = _coreScopeProvider.CreateCoreScope();
        if (_createdPackages.SavePackage(package) == false)
        {
            return Attempt.FailWithStatus(PackageOperationStatus.NotFound, package);
        }

        int currentUserId = (await _userService.GetRequiredUserAsync(userKey)).Id;
        _auditService.Add(AuditType.New, currentUserId, -1, "Package", $"Created package '{package.Name}' updated. Package key: {package.PackageId}");

        scope.Complete();
<<<<<<< HEAD
=======

>>>>>>> 3d5e7065
        return Attempt.SucceedWithStatus(PackageOperationStatus.Success, package);
    }

    public string ExportCreatedPackage(PackageDefinition definition)
    {
        using ICoreScope scope = _coreScopeProvider.CreateCoreScope(autoComplete: true);

        return _createdPackages.ExportPackage(definition);
    }

    public InstalledPackage? GetInstalledPackageByName(string packageName)
        => GetAllInstalledPackages().Where(x => x.PackageName?.InvariantEquals(packageName) ?? false).FirstOrDefault();

    [Obsolete("Use GetAllInstalledPackagesAsync instead. Scheduled for removal in Umbraco 15.")]
    public IEnumerable<InstalledPackage> GetAllInstalledPackages()
        => GetAllInstalledPackagesAsync().GetAwaiter().GetResult();

    public async Task<IEnumerable<InstalledPackage>> GetAllInstalledPackagesAsync()
    {
        using ICoreScope scope = _coreScopeProvider.CreateCoreScope(autoComplete: true);

        IReadOnlyDictionary<string, string?>? keyValues = _keyValueService.FindByKeyPrefix(Constants.Conventions.Migrations.KeyValuePrefix);

        var installedPackages = new List<InstalledPackage>();

        // Collect the package from the package migration plans
        foreach (PackageMigrationPlan plan in _packageMigrationPlans)
        {
            InstalledPackage installedPackage;
            if (plan.PackageId is not null && installedPackages.FirstOrDefault(x => x.PackageId == plan.PackageId) is InstalledPackage installedPackageById)
            {
                installedPackage = installedPackageById;
            }
            else if (installedPackages.FirstOrDefault(x => x.PackageName == plan.PackageName) is InstalledPackage installedPackageByName)
            {
                installedPackage = installedPackageByName;

                // Ensure package ID is set
                installedPackage.PackageId ??= plan.PackageId;
            }
            else
            {
                installedPackage = new InstalledPackage
                {
                    PackageId = plan.PackageId,
                    PackageName = plan.PackageName,
                };

                installedPackages.Add(installedPackage);
            }

            if (installedPackage.Version is null &&
                plan.GetType().Assembly.TryGetInformationalVersion(out string? version))
            {
                installedPackage.Version = version;
            }

            // Combine all package migration plans for a package
            var currentPlans = installedPackage.PackageMigrationPlans.ToList();
            if (keyValues is null || keyValues.TryGetValue(Constants.Conventions.Migrations.KeyValuePrefix + plan.Name, out var currentState) is false)
            {
                currentState = null;
            }

            currentPlans.Add(new InstalledPackageMigrationPlans
            {
                CurrentMigrationId = currentState,
                FinalMigrationId = plan.FinalState,
            });

            installedPackage.PackageMigrationPlans = currentPlans;
        }

        // Collect and merge the packages from the manifests
        foreach (PackageManifest packageManifest in await _packageManifestReader.ReadPackageManifestsAsync().ConfigureAwait(false))
        {
            if (packageManifest.Id is null && string.IsNullOrEmpty(packageManifest.Name))
            {
                continue;
            }

            InstalledPackage installedPackage;
            if (packageManifest.Id is not null && installedPackages.FirstOrDefault(x => x.PackageId == packageManifest.Id) is InstalledPackage installedPackageById)
            {
                installedPackage = installedPackageById;

                // Always use package name from manifest
                installedPackage.PackageName = packageManifest.Name;
            }
            else if (installedPackages.FirstOrDefault(x => x.PackageName == packageManifest.Name) is InstalledPackage installedPackageByName)
            {
                installedPackage = installedPackageByName;

                // Ensure package ID is set
                installedPackage.PackageId ??= packageManifest.Id;
            }
            else
            {
                installedPackage = new InstalledPackage
                {
                    PackageId = packageManifest.Id,
                    PackageName = packageManifest.Name,
                };

                installedPackages.Add(installedPackage);
            }

            // Set additional values
            installedPackage.AllowPackageTelemetry = packageManifest.AllowTelemetry;

            if (!string.IsNullOrEmpty(packageManifest.Version))
            {
                installedPackage.Version = packageManifest.Version;
            }
        }

        // Return all packages with an ID or name in the package manifest or package migrations
        return installedPackages;
    }

    #endregion

    /// <inheritdoc/>
    public Task<PagedModel<InstalledPackage>> GetInstalledPackagesFromMigrationPlansAsync(int skip, int take)
    {
        IReadOnlyDictionary<string, string?>? keyValues =
            _keyValueService.FindByKeyPrefix(Constants.Conventions.Migrations.KeyValuePrefix);

        InstalledPackage[] installedPackages = _packageMigrationPlans
            .GroupBy(plan => plan.PackageName)
            .Select(group =>
            {
                var package = new InstalledPackage
                {
                    PackageName = group.Key,
                };

                var currentState = keyValues?
                    .GetValueOrDefault(Constants.Conventions.Migrations.KeyValuePrefix + package.PackageName);

                package.PackageMigrationPlans = group
                    .Select(plan => new InstalledPackageMigrationPlans
                    {
                        CurrentMigrationId = currentState,
                        FinalMigrationId = plan.FinalState,
                    });

                return package;
            }).ToArray();

        return Task.FromResult(new PagedModel<InstalledPackage>
        {
            Total = installedPackages.Count(),
            Items = installedPackages.Skip(skip).Take(take),
        });
    }

    /// <inheritdoc/>
    public Stream? GetPackageFileStream(PackageDefinition definition)
    {
        // Removing the ContentRootPath from the package path as a sub path is required for GetFileInfo()
        var subPath = definition.PackagePath.Replace(_hostEnvironment.ContentRootPath, string.Empty);

        IFileInfo packageFile = _hostEnvironment.ContentRootFileProvider.GetFileInfo(subPath);

        if (packageFile.Exists == false)
        {
            return null;
        }

        return packageFile.CreateReadStream();
    }
}<|MERGE_RESOLUTION|>--- conflicted
+++ resolved
@@ -183,12 +183,8 @@
         using ICoreScope scope = _coreScopeProvider.CreateCoreScope(autoComplete: true);
         PackageDefinition[] packages = _createdPackages.GetAll().WhereNotNull().ToArray();
         var pagedModel = new PagedModel<PackageDefinition>(packages.Length, packages.Skip(skip).Take(take));
-<<<<<<< HEAD
+
         return Task.FromResult(pagedModel);
-=======
-
-        return pagedModel;
->>>>>>> 3d5e7065
     }
 
     /// <inheritdoc/>
@@ -228,10 +224,6 @@
         _auditService.Add(AuditType.New, currentUserId, -1, "Package", $"Created package '{package.Name}' created. Package key: {package.PackageId}");
 
         scope.Complete();
-<<<<<<< HEAD
-        return Attempt.SucceedWithStatus(PackageOperationStatus.Success, package);
-=======
->>>>>>> 3d5e7065
 
         return Attempt.SucceedWithStatus(PackageOperationStatus.Success, package);
     }
@@ -249,10 +241,7 @@
         _auditService.Add(AuditType.New, currentUserId, -1, "Package", $"Created package '{package.Name}' updated. Package key: {package.PackageId}");
 
         scope.Complete();
-<<<<<<< HEAD
-=======
-
->>>>>>> 3d5e7065
+
         return Attempt.SucceedWithStatus(PackageOperationStatus.Success, package);
     }
 
