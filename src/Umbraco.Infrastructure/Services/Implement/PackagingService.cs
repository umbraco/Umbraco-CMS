using System.Xml.Linq;
using Umbraco.Cms.Core.Events;
using Umbraco.Cms.Core.Manifest;
using Umbraco.Cms.Core.Models;
using Umbraco.Cms.Core.Models.Packaging;
using Umbraco.Cms.Core.Notifications;
using Umbraco.Cms.Core.Packaging;
using Umbraco.Extensions;
using File = System.IO.File;

namespace Umbraco.Cms.Core.Services.Implement;

/// <summary>
///     Represents the Packaging Service, which provides import/export functionality for the Core models of the API
///     using xml representation. This is primarily used by the Package functionality.
/// </summary>
public class PackagingService : IPackagingService
{
    private readonly IAuditService _auditService;
    private readonly ICreatedPackagesRepository _createdPackages;
    private readonly IEventAggregator _eventAggregator;
    private readonly IKeyValueService _keyValueService;
    private readonly IManifestParser _manifestParser;
    private readonly IPackageInstallation _packageInstallation;
    private readonly PackageMigrationPlanCollection _packageMigrationPlans;

    public PackagingService(
        IAuditService auditService,
        ICreatedPackagesRepository createdPackages,
        IPackageInstallation packageInstallation,
        IEventAggregator eventAggregator,
        IManifestParser manifestParser,
        IKeyValueService keyValueService,
        PackageMigrationPlanCollection packageMigrationPlans)
    {
        _auditService = auditService;
        _createdPackages = createdPackages;
        _packageInstallation = packageInstallation;
        _eventAggregator = eventAggregator;
        _manifestParser = manifestParser;
        _keyValueService = keyValueService;
        _packageMigrationPlans = packageMigrationPlans;
    }

    #region Installation

    public CompiledPackage GetCompiledPackageInfo(XDocument? xml) => _packageInstallation.ReadPackage(xml);

    public InstallationSummary InstallCompiledPackageData(
        XDocument? packageXml,
        int userId = Constants.Security.SuperUserId)
    {
        CompiledPackage compiledPackage = GetCompiledPackageInfo(packageXml);

        if (compiledPackage == null)
        {
            throw new InvalidOperationException("Could not read the package file " + packageXml);
        }

        // Trigger the Importing Package Notification and stop execution if event/user is cancelling it
        var importingPackageNotification = new ImportingPackageNotification(compiledPackage.Name);
        if (_eventAggregator.PublishCancelable(importingPackageNotification))
        {
            return new InstallationSummary(compiledPackage.Name);
        }

        InstallationSummary summary = _packageInstallation.InstallPackageData(compiledPackage, userId, out _);

        _auditService.Add(AuditType.PackagerInstall, userId, -1, "Package", $"Package data installed for package '{compiledPackage.Name}'.");

        // trigger the ImportedPackage event
        _eventAggregator.Publish(new ImportedPackageNotification(summary).WithStateFrom(importingPackageNotification));

        return summary;
    }

    public InstallationSummary InstallCompiledPackageData(
        FileInfo packageXmlFile,
        int userId = Constants.Security.SuperUserId)
    {
        XDocument xml;
        using (StreamReader streamReader = File.OpenText(packageXmlFile.FullName))
        {
            xml = XDocument.Load(streamReader);
        }

        return InstallCompiledPackageData(xml, userId);
    }

    #endregion

    #region Created/Installed Package Repositories

    public void DeleteCreatedPackage(int id, int userId = Constants.Security.SuperUserId)
    {
        PackageDefinition? package = GetCreatedPackageById(id);
        if (package == null)
        {
            return;
        }

        _auditService.Add(AuditType.PackagerUninstall, userId, -1, "Package", $"Created package '{package.Name}' deleted. Package id: {package.Id}");
        _createdPackages.Delete(id);
    }

    public IEnumerable<PackageDefinition?> GetAllCreatedPackages() => _createdPackages.GetAll();

    public PackageDefinition? GetCreatedPackageById(int id) => _createdPackages.GetById(id);

    public bool SaveCreatedPackage(PackageDefinition definition) => _createdPackages.SavePackage(definition);

    public string ExportCreatedPackage(PackageDefinition definition) => _createdPackages.ExportPackage(definition);

    public InstalledPackage? GetInstalledPackageByName(string packageName)
        => GetAllInstalledPackages().Where(x => x.PackageName?.InvariantEquals(packageName) ?? false).FirstOrDefault();

    public IEnumerable<InstalledPackage> GetAllInstalledPackages()
    {
        IReadOnlyDictionary<string, string?>? keyValues = _keyValueService.FindByKeyPrefix(Constants.Conventions.Migrations.KeyValuePrefix);

        var installedPackages = new List<InstalledPackage>();

        // Collect the package from the package migration plans
        foreach (PackageMigrationPlan plan in _packageMigrationPlans)
        {
            InstalledPackage installedPackage;
            if (plan.PackageId is not null && installedPackages.FirstOrDefault(x => x.PackageId == plan.PackageId) is InstalledPackage installedPackageById)
            {
<<<<<<< HEAD
                installedPackage = installedPackageById;
=======
                installedPackage = new InstalledPackage
                {
                    PackageName = plan.PackageName,
                };

                if (plan.GetType().Assembly.TryGetInformationalVersion(out string? version))
                {
                    installedPackage.Version = version;
                }

                installedPackages.Add(plan.PackageName, installedPackage);
>>>>>>> 84a0cd8c
            }
            else if (installedPackages.FirstOrDefault(x => x.PackageName == plan.PackageName) is InstalledPackage installedPackageByName)
            {
                installedPackage = installedPackageByName;

                // Ensure package ID is set
                installedPackage.PackageId ??= plan.PackageId;
            }
            else
            {
                installedPackage = new InstalledPackage
                {
                    PackageId = plan.PackageId,
                    PackageName = plan.PackageName,
                };

                if (plan.GetType().Assembly.TryGetInformationalVersion(out string? version))
                {
                    installedPackage.Version = version;
                }

                installedPackages.Add(installedPackage);
            }

            // Combine all package migration plans for a package
            var currentPlans = installedPackage.PackageMigrationPlans.ToList();
            if (keyValues is null || keyValues.TryGetValue(Constants.Conventions.Migrations.KeyValuePrefix + plan.Name, out var currentState) is false)
            {
                currentState = null;
            }

            currentPlans.Add(new InstalledPackageMigrationPlans
            {
                CurrentMigrationId = currentState,
                FinalMigrationId = plan.FinalState,
            });

            installedPackage.PackageMigrationPlans = currentPlans;
        }

        // Collect and merge the packages from the manifests
        foreach (PackageManifest package in _manifestParser.GetManifests())
        {
            if (package.PackageId is null && package.PackageName is null)
            {
                continue;
            }

            InstalledPackage installedPackage;
            if (package.PackageId is not null && installedPackages.FirstOrDefault(x => x.PackageId == package.PackageId) is InstalledPackage installedPackageById)
            {
<<<<<<< HEAD
                installedPackage = installedPackageById;

                // Always use package name from manifest
                installedPackage.PackageName = package.PackageName;
            }
            else if (installedPackages.FirstOrDefault(x => x.PackageName == package.PackageName) is InstalledPackage installedPackageByName)
            {
                installedPackage = installedPackageByName;

                // Ensure package ID is set
                installedPackage.PackageId ??= package.PackageId;
            }
            else
            {
                installedPackage = new InstalledPackage
                {
                    PackageId = package.PackageId,
=======
                installedPackage = new InstalledPackage
                {
>>>>>>> 84a0cd8c
                    PackageName = package.PackageName,
                };

                installedPackages.Add(installedPackage);
            }

            // Set additional values
<<<<<<< HEAD
            installedPackage.AllowPackageTelemetry = package.AllowPackageTelemetry;
=======
            if (!string.IsNullOrEmpty(package.Version))
            {
                installedPackage.Version = package.Version;
            }

>>>>>>> 84a0cd8c
            installedPackage.PackageView = package.PackageView;

            if (!string.IsNullOrEmpty(package.Version))
            {
                installedPackage.Version = package.Version;
            }
        }

        // Return all packages with an ID or name in the package.manifest or package migrations
        return installedPackages;
    }

    #endregion
}<|MERGE_RESOLUTION|>--- conflicted
+++ resolved
@@ -126,21 +126,7 @@
             InstalledPackage installedPackage;
             if (plan.PackageId is not null && installedPackages.FirstOrDefault(x => x.PackageId == plan.PackageId) is InstalledPackage installedPackageById)
             {
-<<<<<<< HEAD
                 installedPackage = installedPackageById;
-=======
-                installedPackage = new InstalledPackage
-                {
-                    PackageName = plan.PackageName,
-                };
-
-                if (plan.GetType().Assembly.TryGetInformationalVersion(out string? version))
-                {
-                    installedPackage.Version = version;
-                }
-
-                installedPackages.Add(plan.PackageName, installedPackage);
->>>>>>> 84a0cd8c
             }
             else if (installedPackages.FirstOrDefault(x => x.PackageName == plan.PackageName) is InstalledPackage installedPackageByName)
             {
@@ -157,12 +143,13 @@
                     PackageName = plan.PackageName,
                 };
 
-                if (plan.GetType().Assembly.TryGetInformationalVersion(out string? version))
-                {
-                    installedPackage.Version = version;
-                }
-
                 installedPackages.Add(installedPackage);
+            }
+            
+            if (installedPackage.Version is null &&
+                plan.GetType().Assembly.TryGetInformationalVersion(out string? version))
+            {
+                installedPackage.Version = version;
             }
 
             // Combine all package migration plans for a package
@@ -192,7 +179,6 @@
             InstalledPackage installedPackage;
             if (package.PackageId is not null && installedPackages.FirstOrDefault(x => x.PackageId == package.PackageId) is InstalledPackage installedPackageById)
             {
-<<<<<<< HEAD
                 installedPackage = installedPackageById;
 
                 // Always use package name from manifest
@@ -210,10 +196,6 @@
                 installedPackage = new InstalledPackage
                 {
                     PackageId = package.PackageId,
-=======
-                installedPackage = new InstalledPackage
-                {
->>>>>>> 84a0cd8c
                     PackageName = package.PackageName,
                 };
 
@@ -221,15 +203,7 @@
             }
 
             // Set additional values
-<<<<<<< HEAD
             installedPackage.AllowPackageTelemetry = package.AllowPackageTelemetry;
-=======
-            if (!string.IsNullOrEmpty(package.Version))
-            {
-                installedPackage.Version = package.Version;
-            }
-
->>>>>>> 84a0cd8c
             installedPackage.PackageView = package.PackageView;
 
             if (!string.IsNullOrEmpty(package.Version))
