using System.Xml.Linq;
using Umbraco.Cms.Core.Events;
using Umbraco.Cms.Core.Manifest;
using Umbraco.Cms.Core.Models;
using Umbraco.Cms.Core.Models.Packaging;
using Umbraco.Cms.Core.Notifications;
using Umbraco.Cms.Core.Packaging;
using Umbraco.Extensions;
using File = System.IO.File;

namespace Umbraco.Cms.Core.Services.Implement;

/// <summary>
///     Represents the Packaging Service, which provides import/export functionality for the Core models of the API
///     using xml representation. This is primarily used by the Package functionality.
/// </summary>
public class PackagingService : IPackagingService
{
    private readonly IAuditService _auditService;
    private readonly ICreatedPackagesRepository _createdPackages;
    private readonly IEventAggregator _eventAggregator;
    private readonly IKeyValueService _keyValueService;
    private readonly IManifestParser _manifestParser;
    private readonly IPackageInstallation _packageInstallation;
    private readonly PackageMigrationPlanCollection _packageMigrationPlans;

    public PackagingService(
        IAuditService auditService,
        ICreatedPackagesRepository createdPackages,
        IPackageInstallation packageInstallation,
        IEventAggregator eventAggregator,
        IManifestParser manifestParser,
        IKeyValueService keyValueService,
        PackageMigrationPlanCollection packageMigrationPlans)
    {
        _auditService = auditService;
        _createdPackages = createdPackages;
        _packageInstallation = packageInstallation;
        _eventAggregator = eventAggregator;
        _manifestParser = manifestParser;
        _keyValueService = keyValueService;
        _packageMigrationPlans = packageMigrationPlans;
    }

    #region Installation

    public CompiledPackage GetCompiledPackageInfo(XDocument? xml) => _packageInstallation.ReadPackage(xml);

    public InstallationSummary InstallCompiledPackageData(
        XDocument? packageXml,
        int userId = Constants.Security.SuperUserId)
    {
        CompiledPackage compiledPackage = GetCompiledPackageInfo(packageXml);

        if (compiledPackage == null)
        {
            throw new InvalidOperationException("Could not read the package file " + packageXml);
        }

        // Trigger the Importing Package Notification and stop execution if event/user is cancelling it
        var importingPackageNotification = new ImportingPackageNotification(compiledPackage.Name);
        if (_eventAggregator.PublishCancelable(importingPackageNotification))
        {
            return new InstallationSummary(compiledPackage.Name);
        }

        InstallationSummary summary = _packageInstallation.InstallPackageData(compiledPackage, userId, out _);

        _auditService.Add(AuditType.PackagerInstall, userId, -1, "Package", $"Package data installed for package '{compiledPackage.Name}'.");

        // trigger the ImportedPackage event
        _eventAggregator.Publish(new ImportedPackageNotification(summary).WithStateFrom(importingPackageNotification));

        return summary;
    }

    public InstallationSummary InstallCompiledPackageData(
        FileInfo packageXmlFile,
        int userId = Constants.Security.SuperUserId)
    {
        XDocument xml;
        using (StreamReader streamReader = File.OpenText(packageXmlFile.FullName))
        {
            xml = XDocument.Load(streamReader);
        }

        return InstallCompiledPackageData(xml, userId);
    }

    #endregion

    #region Created/Installed Package Repositories

    public void DeleteCreatedPackage(int id, int userId = Constants.Security.SuperUserId)
    {
        PackageDefinition? package = GetCreatedPackageById(id);
        if (package == null)
        {
            return;
        }

        _auditService.Add(AuditType.PackagerUninstall, userId, -1, "Package", $"Created package '{package.Name}' deleted. Package id: {package.Id}");
        _createdPackages.Delete(id);
    }

    public IEnumerable<PackageDefinition?> GetAllCreatedPackages() => _createdPackages.GetAll();

    public PackageDefinition? GetCreatedPackageById(int id) => _createdPackages.GetById(id);

    public bool SaveCreatedPackage(PackageDefinition definition) => _createdPackages.SavePackage(definition);

    public string ExportCreatedPackage(PackageDefinition definition) => _createdPackages.ExportPackage(definition);

    public InstalledPackage? GetInstalledPackageByName(string packageName)
        => GetAllInstalledPackages().Where(x => x.PackageName?.InvariantEquals(packageName) ?? false).FirstOrDefault();

    public IEnumerable<InstalledPackage> GetAllInstalledPackages()
    {
        IReadOnlyDictionary<string, string?>? keyValues = _keyValueService.FindByKeyPrefix(Constants.Conventions.Migrations.KeyValuePrefix);

        var installedPackages = new List<InstalledPackage>();

        // Collect the package from the package migration plans
        foreach (PackageMigrationPlan plan in _packageMigrationPlans)
        {
            InstalledPackage installedPackage;
            if (plan.PackageId is not null && installedPackages.FirstOrDefault(x => x.PackageId == plan.PackageId) is InstalledPackage installedPackageById)
            {
                installedPackage = installedPackageById;
            }
            else if (installedPackages.FirstOrDefault(x => x.PackageName == plan.PackageName) is InstalledPackage installedPackageByName)
            {
                installedPackage = installedPackageByName;

                // Ensure package ID is set
                installedPackage.PackageId ??= plan.PackageId;
            }
            else
            {
                installedPackage = new InstalledPackage
                {
                    PackageId = plan.PackageId,
                    PackageName = plan.PackageName,
                };

<<<<<<< HEAD
                installedPackages.Add(installedPackage);
=======
                if (plan.GetType().Assembly.TryGetInformationalVersion(out string? version))
                {
                    installedPackage.Version = version;
                }

                installedPackages.Add(plan.PackageName, installedPackage);
>>>>>>> e20c3799
            }

            // Combine all package migration plans for a package
            var currentPlans = installedPackage.PackageMigrationPlans.ToList();
            if (keyValues is null || keyValues.TryGetValue(Constants.Conventions.Migrations.KeyValuePrefix + plan.Name, out var currentState) is false)
            {
                currentState = null;
            }

            currentPlans.Add(new InstalledPackageMigrationPlans
            {
                CurrentMigrationId = currentState,
                FinalMigrationId = plan.FinalState,
            });

            installedPackage.PackageMigrationPlans = currentPlans;
        }

        // Collect and merge the packages from the manifests
        foreach (PackageManifest package in _manifestParser.GetManifests())
        {
            if (package.PackageId is null && package.PackageName is null)
            {
                continue;
            }

            InstalledPackage installedPackage;
            if (package.PackageId is not null && installedPackages.FirstOrDefault(x => x.PackageId == package.PackageId) is InstalledPackage installedPackageById)
            {
                installedPackage = installedPackageById;
            }
            else if (installedPackages.FirstOrDefault(x => x.PackageName == package.PackageName) is InstalledPackage installedPackageByName)
            {
                installedPackage = installedPackageByName;

                // Ensure package ID is set
                installedPackage.PackageId ??= package.PackageId;
            }
            else
            {
                installedPackage = new InstalledPackage
                {
                    PackageId = package.PackageId,
                    PackageName = package.PackageName,
                    Version = "Unknown",
                };

                installedPackages.Add(installedPackage);
            }

            // Set additional values
<<<<<<< HEAD
            installedPackage.Version = string.IsNullOrEmpty(package.Version) ? "Unknown" : package.Version;
=======
            if (!string.IsNullOrEmpty(package.Version))
            {
                installedPackage.Version = package.Version;
            }

>>>>>>> e20c3799
            installedPackage.PackageView = package.PackageView;
        }

        // Return all packages with an ID or name in the package.manifest or package migrations
        return installedPackages;
    }

    #endregion
}<|MERGE_RESOLUTION|>--- conflicted
+++ resolved
@@ -143,16 +143,12 @@
                     PackageName = plan.PackageName,
                 };
 
-<<<<<<< HEAD
-                installedPackages.Add(installedPackage);
-=======
                 if (plan.GetType().Assembly.TryGetInformationalVersion(out string? version))
                 {
                     installedPackage.Version = version;
                 }
 
-                installedPackages.Add(plan.PackageName, installedPackage);
->>>>>>> e20c3799
+                installedPackages.Add(installedPackage);
             }
 
             // Combine all package migration plans for a package
@@ -197,22 +193,17 @@
                 {
                     PackageId = package.PackageId,
                     PackageName = package.PackageName,
-                    Version = "Unknown",
                 };
 
                 installedPackages.Add(installedPackage);
             }
 
             // Set additional values
-<<<<<<< HEAD
-            installedPackage.Version = string.IsNullOrEmpty(package.Version) ? "Unknown" : package.Version;
-=======
             if (!string.IsNullOrEmpty(package.Version))
             {
                 installedPackage.Version = package.Version;
             }
 
->>>>>>> e20c3799
             installedPackage.PackageView = package.PackageView;
         }
 
