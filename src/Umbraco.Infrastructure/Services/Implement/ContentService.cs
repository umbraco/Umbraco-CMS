--- conflicted
+++ resolved
@@ -2125,41 +2125,24 @@
                 scope.WriteLock(Cms.Core.Constants.Locks.ContentTree);
 
                 // emptying the recycle bin means deleting whatever is in there - do it properly!
-                var query = Query<IContent>().Where(x => x.ParentId == Cms.Core.Constants.System.RecycleBinContent);
-                var contents = _documentRepository.Get(query).ToArray();
-
-<<<<<<< HEAD
-                var emptyingRecycleBinNotification = new ContentEmptyingRecycleBinNotification(contents, evtMsgs);
-=======
-                // no idea what those events are for, keep a simplified version
-                var emptyingRecycleBinNotification = new ContentEmptyingRecycleBinNotification(eventMessages);
->>>>>>> 02b03a45
+                IQuery<IContent> query = Query<IContent>().Where(x => x.ParentId == Cms.Core.Constants.System.RecycleBinContent);
+                IContent[] contents = _documentRepository.Get(query).ToArray();
+
+                var emptyingRecycleBinNotification = new ContentEmptyingRecycleBinNotification(contents, eventMessages);
                 if (scope.Notifications.PublishCancelable(emptyingRecycleBinNotification))
                 {
                     scope.Complete();
                     return OperationResult.Cancel(eventMessages);
                 }
 
-<<<<<<< HEAD
-                foreach (var content in contents)
-=======
-                // emptying the recycle bin means deleting whatever is in there - do it properly!
-                IQuery<IContent> query = Query<IContent>().Where(x => x.ParentId == Cms.Core.Constants.System.RecycleBinContent);
-                IContent[] contents = _documentRepository.Get(query).ToArray();
                 foreach (IContent content in contents)
->>>>>>> 02b03a45
                 {
                     DeleteLocked(scope, content, eventMessages);
                     deleted.Add(content);
                 }
 
-<<<<<<< HEAD
-                scope.Notifications.Publish(new ContentEmptiedRecycleBinNotification(deleted, evtMsgs).WithStateFrom(emptyingRecycleBinNotification));
-                scope.Events.Dispatch(TreeChanged, this, deleted.Select(x => new TreeChange<IContent>(x, TreeChangeTypes.Remove)).ToEventArgs());
-=======
                 scope.Notifications.Publish(new ContentEmptiedRecycleBinNotification(eventMessages).WithStateFrom(emptyingRecycleBinNotification));
                 scope.Notifications.Publish(new ContentTreeChangeNotification(deleted, TreeChangeTypes.Remove, eventMessages));
->>>>>>> 02b03a45
                 Audit(AuditType.Delete, userId, Cms.Core.Constants.System.RecycleBinContent, "Recycle bin emptied");
 
                 scope.Complete();
