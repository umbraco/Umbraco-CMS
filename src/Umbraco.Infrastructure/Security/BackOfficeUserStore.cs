--- conflicted
+++ resolved
@@ -141,11 +141,7 @@
             StartMediaIds = user.StartMediaIds ?? new int[] { },
             IsLockedOut = user.IsLockedOut,
             Key = user.Key,
-<<<<<<< HEAD
-            Type = user.Type
-=======
             Kind = user.Kind
->>>>>>> 5a7d563b
         };
 
 
