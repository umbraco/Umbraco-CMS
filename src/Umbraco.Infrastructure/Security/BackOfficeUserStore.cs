--- conflicted
+++ resolved
@@ -435,19 +435,8 @@
 
         if (user == null)
         {
-<<<<<<< HEAD
-            throw new ArgumentNullException(nameof(user));
-        }
-=======
-            cancellationToken.ThrowIfCancellationRequested();
-            ThrowIfDisposed();
-
-            var logins = _externalLoginService.Find(loginProvider, providerKey).ToList();
-            if (logins.Count == 0)
-            {
-                return Task.FromResult((IdentityUserLogin<string>)null!);
-            }
->>>>>>> 5be156bb
+            throw new ArgumentNullException(nameof(user));
+        }
 
         IIdentityUserToken? token = user.LoginTokens.FirstOrDefault(x =>
             x.LoginProvider.InvariantEquals(loginProvider) && x.Name.InvariantEquals(name));
@@ -498,8 +487,8 @@
         cancellationToken.ThrowIfCancellationRequested();
         ThrowIfDisposed();
 
-        var logins = _externalLoginService.Find(loginProvider, providerKey)?.ToList();
-        if (logins is null || logins.Count == 0)
+        var logins = _externalLoginService.Find(loginProvider, providerKey).ToList();
+        if (logins.Count == 0)
         {
             return Task.FromResult((IdentityUserLogin<string>)null!);
         }
