--- conflicted
+++ resolved
@@ -46,77 +46,6 @@
         ITwoFactorLoginService twoFactorLoginService)
         : base(describer)
     {
-<<<<<<< HEAD
-        private readonly ICoreScopeProvider _scopeProvider;
-        private readonly IUserService _userService;
-        private readonly IEntityService _entityService;
-        private readonly IExternalLoginWithKeyService _externalLoginService;
-        private readonly GlobalSettings _globalSettings;
-        private readonly IUmbracoMapper _mapper;
-        private readonly AppCaches _appCaches;
-        private readonly ITwoFactorLoginService _twoFactorLoginService;
-
-        /// <summary>
-        /// Initializes a new instance of the <see cref="BackOfficeUserStore"/> class.
-        /// </summary>
-        [ActivatorUtilitiesConstructor]
-        public BackOfficeUserStore(
-            ICoreScopeProvider scopeProvider,
-            IUserService userService,
-            IEntityService entityService,
-            IExternalLoginWithKeyService externalLoginService,
-            IOptionsSnapshot<GlobalSettings> globalSettings,
-            IUmbracoMapper mapper,
-            BackOfficeErrorDescriber describer,
-            AppCaches appCaches,
-            ITwoFactorLoginService twoFactorLoginService)
-            : base(describer)
-        {
-            _scopeProvider = scopeProvider;
-            _userService = userService ?? throw new ArgumentNullException(nameof(userService));
-            _entityService = entityService;
-            _externalLoginService = externalLoginService ?? throw new ArgumentNullException(nameof(externalLoginService));
-            _globalSettings = globalSettings.Value;
-            _mapper = mapper;
-            _appCaches = appCaches;
-            _twoFactorLoginService = twoFactorLoginService;
-            _userService = userService;
-            _externalLoginService = externalLoginService;
-        }
-
-        [Obsolete("Use non obsolete ctor")]
-        public BackOfficeUserStore(
-            ICoreScopeProvider scopeProvider,
-            IUserService userService,
-            IEntityService entityService,
-            IExternalLoginWithKeyService externalLoginService,
-            IOptions<GlobalSettings> globalSettings,
-            IUmbracoMapper mapper,
-            BackOfficeErrorDescriber describer,
-            AppCaches appCaches)
-            : this(
-                scopeProvider,
-                userService,
-                entityService,
-                externalLoginService,
-                StaticServiceProvider.Instance.GetRequiredService<IOptionsSnapshot<GlobalSettings>>(),
-                mapper,
-                describer,
-                appCaches,
-                StaticServiceProvider.Instance.GetRequiredService<ITwoFactorLoginService>())
-        {
-
-        }
-
-        /// <inheritdoc />
-        public override async Task<bool> GetTwoFactorEnabledAsync(BackOfficeIdentityUser user,
-            CancellationToken cancellationToken = default(CancellationToken))
-        {
-            if (!int.TryParse(user.Id, NumberStyles.Integer, CultureInfo.InvariantCulture, out var intUserId))
-            {
-                return await base.GetTwoFactorEnabledAsync(user, cancellationToken);
-            }
-=======
         _scopeProvider = scopeProvider;
         _userService = userService ?? throw new ArgumentNullException(nameof(userService));
         _entityService = entityService;
@@ -152,30 +81,6 @@
     {
     }
 
-    [Obsolete("Use non obsolete ctor")]
-    public BackOfficeUserStore(
-        ICoreScopeProvider scopeProvider,
-        IUserService userService,
-        IEntityService entityService,
-        IExternalLoginService externalLoginService,
-        IOptions<GlobalSettings> globalSettings,
-        IUmbracoMapper mapper,
-        BackOfficeErrorDescriber describer,
-        AppCaches appCaches)
-        : this(
-            scopeProvider,
-            userService,
-            entityService,
-            StaticServiceProvider.Instance.GetRequiredService<IExternalLoginWithKeyService>(),
-            StaticServiceProvider.Instance.GetRequiredService<IOptionsSnapshot<GlobalSettings>>(),
-            mapper,
-            describer,
-            appCaches,
-            StaticServiceProvider.Instance.GetRequiredService<ITwoFactorLoginService>())
-    {
-    }
->>>>>>> ac4fb6ac
-
     /// <inheritdoc />
     public Task<bool> ValidateSessionIdAsync(string? userId, string? sessionId)
     {
