--- conflicted
+++ resolved
@@ -65,40 +65,13 @@
         remove => BeingDirty.PropertyChanged -= value;
     }
 
-<<<<<<< HEAD
-        // NOTE: The purpose
-        // of this value is to try to prevent concurrent writes in the DB but this is
-        // an implementation detail at the data source level that has leaked into the
-        // model. A good writeup of that is here:
-        // https://stackoverflow.com/a/37362173
-        // For our purposes currently we won't worry about this.
-        public override string? ConcurrencyStamp { get => base.ConcurrencyStamp; set => base.ConcurrencyStamp = value; }
-
-        /// <summary>
-        /// Gets or sets last login date
-        /// </summary>
-        public DateTime? LastLoginDateUtc
-        {
-            get => _lastLoginDateUtc;
-            set => BeingDirty.SetPropertyValueAndDetectChanges(value, ref _lastLoginDateUtc, nameof(LastLoginDateUtc));
-        }
-
-        /// <summary>
-        /// Gets or sets email
-        /// </summary>
-        public override string? Email
-        {
-            get => _email;
-            set => BeingDirty.SetPropertyValueAndDetectChanges(value, ref _email!, nameof(Email));
-        }
-=======
     // NOTE: The purpose
     // of this value is to try to prevent concurrent writes in the DB but this is
     // an implementation detail at the data source level that has leaked into the
     // model. A good writeup of that is here:
     // https://stackoverflow.com/a/37362173
     // For our purposes currently we won't worry about this.
-    public override string ConcurrencyStamp { get => base.ConcurrencyStamp; set => base.ConcurrencyStamp = value; }
+    public override string? ConcurrencyStamp { get => base.ConcurrencyStamp; set => base.ConcurrencyStamp = value; }
 
     /// <summary>
     ///     Gets or sets last login date
@@ -108,12 +81,11 @@
         get => _lastLoginDateUtc;
         set => BeingDirty.SetPropertyValueAndDetectChanges(value, ref _lastLoginDateUtc, nameof(LastLoginDateUtc));
     }
->>>>>>> 100ebf5c
 
     /// <summary>
     ///     Gets or sets email
     /// </summary>
-    public override string Email
+    public override string? Email
     {
         get => _email;
         set => BeingDirty.SetPropertyValueAndDetectChanges(value, ref _email!, nameof(Email));
@@ -266,32 +238,16 @@
         }
     }
 
-<<<<<<< HEAD
-        /// <summary>
-        /// Gets or sets a value indicating whether returns an Id has been set on this object this will be false if the object is new and not persisted to the database
-        /// </summary>
-        public bool HasIdentity { get; protected set; }
-
-        /// <summary>
-        /// Gets or sets user name
-        /// </summary>
-        public override string? UserName
-        {
-            get => _userName;
-            set => BeingDirty.SetPropertyValueAndDetectChanges(value, ref _userName!, nameof(UserName));
-        }
-=======
     /// <summary>
     ///     Gets or sets a value indicating whether returns an Id has been set on this object this will be false if the object
     ///     is new and not persisted to the database
     /// </summary>
     public bool HasIdentity { get; protected set; }
->>>>>>> 100ebf5c
 
     /// <summary>
     ///     Gets or sets user name
     /// </summary>
-    public override string UserName
+    public override string? UserName
     {
         get => _userName;
         set => BeingDirty.SetPropertyValueAndDetectChanges(value, ref _userName!, nameof(UserName));
