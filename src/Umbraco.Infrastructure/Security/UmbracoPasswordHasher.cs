--- conflicted
+++ resolved
@@ -48,15 +48,9 @@
 
             try
             {
-<<<<<<< HEAD
-                // check if the (legacy) password security supports this hash algorith and if so then use it
-                var deserialized = _jsonSerializer.Deserialize<PersistedPasswordSettings>(user.PasswordConfig!);
-                if (deserialized?.HashAlgorithm is not null && LegacyPasswordSecurity.SupportHashAlgorithm(deserialized.HashAlgorithm))
-=======
                 // Best case and most likely scenario, a modern hash supported by ASP.Net identity.
                 PasswordVerificationResult upstreamResult = base.VerifyHashedPassword(user, hashedPassword, providedPassword);
                 if (upstreamResult != PasswordVerificationResult.Failed)
->>>>>>> d12602ec
                 {
                     return upstreamResult;
                 }
@@ -81,24 +75,11 @@
                 return PasswordVerificationResult.SuccessRehashNeeded;
             }
 
-<<<<<<< HEAD
-                switch (deserialized?.HashAlgorithm)
-                {
-                    case Constants.Security.AspNetCoreV3PasswordHashAlgorithmName:
-                        return base.VerifyHashedPassword(user, hashedPassword, providedPassword);
-                    case Constants.Security.AspNetCoreV2PasswordHashAlgorithmName:
-                        var legacyResult = _aspnetV2PasswordHasher.VerifyHashedPassword(user, hashedPassword, providedPassword);
-                        if (legacyResult == PasswordVerificationResult.Success)
-                            return PasswordVerificationResult.SuccessRehashNeeded;
-                        return legacyResult;
-                }
-=======
             // For users we expect to know the historic algorithm.
             // NOTE: MemberPasswordHasher subclasses this class to deal with the fact that PasswordConfig wasn't stored.
             if (user.PasswordConfig.IsNullOrWhiteSpace())
             {
                 return PasswordVerificationResult.Failed;
->>>>>>> d12602ec
             }
 
             PersistedPasswordSettings deserialized;
