--- conflicted
+++ resolved
@@ -251,14 +251,8 @@
 
     public async Task<bool> ValidateCredentialsAsync(string username, string password)
     {
-<<<<<<< HEAD
         TUser? user = await FindByNameAsync(username);
         if (user is null)
-=======
-        TUser user = await FindByNameAsync(username);
-        
-        if (user == null)
->>>>>>> 956559c8
         {
             return false;
         }
