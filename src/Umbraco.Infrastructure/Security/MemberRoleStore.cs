--- conflicted
+++ resolved
@@ -98,93 +98,94 @@
             throw new ArgumentNullException(nameof(role));
         }
 
-<<<<<<< HEAD
-        /// <inheritdoc />
-        public Task<string?> GetRoleNameAsync(UmbracoIdentityRole role, CancellationToken cancellationToken = default)
-        {
-            cancellationToken.ThrowIfCancellationRequested();
-            ThrowIfDisposed();
-
-            if (role == null)
-            {
-                throw new ArgumentNullException(nameof(role));
-            }
-
-            return Task.FromResult(role.Name);
-        }
-
-        /// <inheritdoc />
-        public Task SetRoleNameAsync(UmbracoIdentityRole role, string? roleName, CancellationToken cancellationToken = default)
-        {
-            cancellationToken.ThrowIfCancellationRequested();
-            ThrowIfDisposed();
-            if (role == null)
-            {
-                throw new ArgumentNullException(nameof(role));
-            }
+        if (!int.TryParse(role.Id, NumberStyles.Integer, CultureInfo.InvariantCulture, out var roleId))
+        {
+            throw new ArgumentException("The Id of the role is not an integer");
+        }
+
+        IMemberGroup? memberGroup = _memberGroupService.GetById(roleId);
+        if (memberGroup != null)
+        {
+            _memberGroupService.Delete(memberGroup);
+        }
+        else
+        {
+            return Task.FromResult(IdentityResult.Failed(_memberGroupNotFoundError));
+        }
+
+        return Task.FromResult(IdentityResult.Success);
+    }
+
+    /// <inheritdoc />
+    public Task<string> GetRoleIdAsync(UmbracoIdentityRole role, CancellationToken cancellationToken = default)
+    {
+        cancellationToken.ThrowIfCancellationRequested();
+        ThrowIfDisposed();
+
+        if (role == null)
+        {
+            throw new ArgumentNullException(nameof(role));
+        }
+
+        return Task.FromResult(role.Id)!;
+    }
+
+    /// <inheritdoc />
+    public Task<string?> GetRoleNameAsync(UmbracoIdentityRole role, CancellationToken cancellationToken = default)
+    {
+        cancellationToken.ThrowIfCancellationRequested();
+        ThrowIfDisposed();
+
+        if (role == null)
+        {
+            throw new ArgumentNullException(nameof(role));
+        }
+
+        return Task.FromResult(role.Name);
+    }
+
+    /// <inheritdoc />
+    public Task SetRoleNameAsync(UmbracoIdentityRole role, string? roleName,
+        CancellationToken cancellationToken = default)
+    {
+        cancellationToken.ThrowIfCancellationRequested();
+        ThrowIfDisposed();
+        if (role == null)
+        {
+            throw new ArgumentNullException(nameof(role));
+        }
+
 
             role.Name = roleName;
             return Task.CompletedTask;
         }
 
-        /// <inheritdoc />
-        public Task<string?> GetNormalizedRoleNameAsync(UmbracoIdentityRole role, CancellationToken cancellationToken = default)
-            => GetRoleNameAsync(role, cancellationToken);
-
-        /// <inheritdoc />
-        public Task SetNormalizedRoleNameAsync(UmbracoIdentityRole role, string? normalizedName, CancellationToken cancellationToken = default)
-            => SetRoleNameAsync(role, normalizedName, cancellationToken);
-
-        /// <inheritdoc />
-        public Task<UmbracoIdentityRole?> FindByIdAsync(string roleId, CancellationToken cancellationToken = default)
-=======
-        if (!int.TryParse(role.Id, NumberStyles.Integer, CultureInfo.InvariantCulture, out var roleId))
-        {
-            throw new ArgumentException("The Id of the role is not an integer");
-        }
-
-        IMemberGroup? memberGroup = _memberGroupService.GetById(roleId);
-        if (memberGroup != null)
-        {
-            _memberGroupService.Delete(memberGroup);
-        }
-        else
-        {
-            return Task.FromResult(IdentityResult.Failed(_memberGroupNotFoundError));
-        }
-
-        return Task.FromResult(IdentityResult.Success);
-    }
-
-    /// <inheritdoc />
-    public Task<string> GetRoleIdAsync(UmbracoIdentityRole role, CancellationToken cancellationToken = default)
-    {
-        cancellationToken.ThrowIfCancellationRequested();
-        ThrowIfDisposed();
-
-        if (role == null)
->>>>>>> 100ebf5c
-        {
-            throw new ArgumentNullException(nameof(role));
-        }
-
-        return Task.FromResult(role.Id)!;
-    }
-
-    /// <inheritdoc />
-    public Task<string> GetRoleNameAsync(UmbracoIdentityRole role, CancellationToken cancellationToken = default)
-    {
-        cancellationToken.ThrowIfCancellationRequested();
-        ThrowIfDisposed();
-
-        if (role == null)
-        {
-            throw new ArgumentNullException(nameof(role));
-        }
-
-<<<<<<< HEAD
-            // member group can be found by int or Guid, so try both
-            if (!int.TryParse(roleId, NumberStyles.Integer, CultureInfo.InvariantCulture, out var id))
+    /// <inheritdoc />
+    public Task<string?> GetNormalizedRoleNameAsync(
+        UmbracoIdentityRole role,
+        CancellationToken cancellationToken = default)
+        => GetRoleNameAsync(role, cancellationToken);
+
+    /// <inheritdoc />
+    public Task SetNormalizedRoleNameAsync(UmbracoIdentityRole role, string? normalizedName,
+        CancellationToken cancellationToken = default)
+        => SetRoleNameAsync(role, normalizedName, cancellationToken);
+
+    /// <inheritdoc />
+    public Task<UmbracoIdentityRole?> FindByIdAsync(string roleId, CancellationToken cancellationToken = default)
+    {
+        cancellationToken.ThrowIfCancellationRequested();
+        ThrowIfDisposed();
+
+        if (string.IsNullOrWhiteSpace(roleId))
+        {
+            throw new ArgumentNullException(nameof(roleId));
+        }
+
+        IMemberGroup? memberGroup;
+
+        // member group can be found by int or Guid, so try both
+        if (!int.TryParse(roleId, NumberStyles.Integer, CultureInfo.InvariantCulture, out var id))
             {
                 if (!Guid.TryParse(roleId, out Guid guid))
                 {
@@ -192,100 +193,29 @@
                 }
 
                 memberGroup = _memberGroupService.GetById(guid);
+        }
+        else
+        {
+            memberGroup = _memberGroupService.GetById(id);
+        }
+
+        return Task.FromResult(memberGroup == null ? null : MapFromMemberGroup(memberGroup));
+    }
+
+    /// <inheritdoc />
+    public Task<UmbracoIdentityRole?> FindByNameAsync(string name, CancellationToken cancellationToken = default)
+    {
+        cancellationToken.ThrowIfCancellationRequested();
+        ThrowIfDisposed();
+
+            if (string.IsNullOrWhiteSpace(name))
+            {
+                throw new ArgumentNullException(nameof(name));
             }
-            else
-            {
-                memberGroup = _memberGroupService.GetById(id);
-            }
-
-            return Task.FromResult(memberGroup == null ? null : MapFromMemberGroup(memberGroup));
-        }
-
-        /// <inheritdoc />
-        public Task<UmbracoIdentityRole?> FindByNameAsync(string name, CancellationToken cancellationToken = default)
-=======
-        return Task.FromResult(role.Name)!;
-    }
-
-    /// <inheritdoc />
-    public Task SetRoleNameAsync(UmbracoIdentityRole role, string roleName,
-        CancellationToken cancellationToken = default)
-    {
-        cancellationToken.ThrowIfCancellationRequested();
-        ThrowIfDisposed();
-        if (role == null)
-        {
-            throw new ArgumentNullException(nameof(role));
-        }
-
-        role.Name = roleName;
-        return Task.CompletedTask;
-    }
-
-    /// <inheritdoc />
-    public Task<string> GetNormalizedRoleNameAsync(
-        UmbracoIdentityRole role,
-        CancellationToken cancellationToken = default)
-        => GetRoleNameAsync(role, cancellationToken);
-
-    /// <inheritdoc />
-    public Task SetNormalizedRoleNameAsync(UmbracoIdentityRole role, string normalizedName,
-        CancellationToken cancellationToken = default)
-        => SetRoleNameAsync(role, normalizedName, cancellationToken);
-
-    /// <inheritdoc />
-    public Task<UmbracoIdentityRole> FindByIdAsync(string roleId, CancellationToken cancellationToken = default)
-    {
-        cancellationToken.ThrowIfCancellationRequested();
-        ThrowIfDisposed();
-
-        if (string.IsNullOrWhiteSpace(roleId))
->>>>>>> 100ebf5c
-        {
-            throw new ArgumentNullException(nameof(roleId));
-        }
-
-        IMemberGroup? memberGroup;
-
-        // member group can be found by int or Guid, so try both
-        if (!int.TryParse(roleId, NumberStyles.Integer, CultureInfo.InvariantCulture, out var id))
-        {
-            if (!Guid.TryParse(roleId, out Guid guid))
-            {
-                throw new ArgumentOutOfRangeException(nameof(roleId), $"{nameof(roleId)} is not a valid Guid");
-            }
-<<<<<<< HEAD
 
             IMemberGroup? memberGroup = _memberGroupService.GetByName(name);
             return Task.FromResult(memberGroup == null ? null : MapFromMemberGroup(memberGroup))!;
         }
-=======
->>>>>>> 100ebf5c
-
-            memberGroup = _memberGroupService.GetById(guid);
-        }
-        else
-        {
-            memberGroup = _memberGroupService.GetById(id);
-        }
-
-        return Task.FromResult(memberGroup == null ? null : MapFromMemberGroup(memberGroup))!;
-    }
-
-    /// <inheritdoc />
-    public Task<UmbracoIdentityRole> FindByNameAsync(string name, CancellationToken cancellationToken = default)
-    {
-        cancellationToken.ThrowIfCancellationRequested();
-        ThrowIfDisposed();
-
-        if (string.IsNullOrWhiteSpace(name))
-        {
-            throw new ArgumentNullException(nameof(name));
-        }
-
-        IMemberGroup? memberGroup = _memberGroupService.GetByName(name);
-        return Task.FromResult(memberGroup == null ? null : MapFromMemberGroup(memberGroup))!;
-    }
 
     /// <summary>
     ///     Dispose the store
