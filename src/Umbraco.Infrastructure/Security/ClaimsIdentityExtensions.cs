// Copyright (c) Umbraco.
// See LICENSE for more details.

using System.Security.Claims;
using Microsoft.AspNetCore.Identity;
using Umbraco.Cms.Core;
using Umbraco.Cms.Core.Security;

namespace Umbraco.Extensions;

public static class MergeClaimsIdentityExtensions
{
    // Ignore these Claims when merging, these claims are dynamically added whenever the ticket
    // is re-issued and we don't want to merge old values of these.
    // We do however want to merge these when the SecurityStampValidator refreshes the principal since it's still the same login session
    private static readonly string[] _ignoredClaims = { ClaimTypes.CookiePath, Constants.Security.SessionIdClaimType };

    public static void MergeAllClaims(this ClaimsIdentity destination, ClaimsIdentity source)
    {
        foreach (Claim claim in source.Claims
                     .Where(claim => !destination.HasClaim(claim.Type, claim.Value)))
        {
            destination.AddClaim(new Claim(claim.Type, claim.Value));
        }
    }

    public static void MergeClaimsFromCookieIdentity(this ClaimsIdentity destination, ClaimsIdentity source)
    {
        foreach (Claim claim in source.Claims
                     .Where(claim => !_ignoredClaims.Contains(claim.Type))
                     .Where(claim => !destination.HasClaim(claim.Type, claim.Value)))
        {
            destination.AddClaim(new Claim(claim.Type, claim.Value));
        }
    }

    public static void MergeClaimsFromBackOfficeIdentity(this ClaimsIdentity destination, BackOfficeIdentityUser source)
    {
        foreach (IdentityUserClaim<string> claim in source.Claims
                     .Where(claim => !_ignoredClaims.Contains(claim.ClaimType))
                     .Where(claim => !destination.HasClaim(claim.ClaimType, claim.ClaimValue)))
        {
<<<<<<< HEAD
            foreach (Microsoft.AspNetCore.Identity.IdentityUserClaim<string> claim in source.Claims
                .Where(claim => !s_ignoredClaims.Contains(claim.ClaimType))
                .Where(claim => !destination.HasClaim(claim.ClaimType!, claim.ClaimValue!)))
            {
                destination.AddClaim(new Claim(claim.ClaimType!, claim.ClaimValue!));
            }
=======
            destination.AddClaim(new Claim(claim.ClaimType, claim.ClaimValue));
>>>>>>> 100ebf5c
        }
    }
}<|MERGE_RESOLUTION|>--- conflicted
+++ resolved
@@ -38,18 +38,9 @@
     {
         foreach (IdentityUserClaim<string> claim in source.Claims
                      .Where(claim => !_ignoredClaims.Contains(claim.ClaimType))
-                     .Where(claim => !destination.HasClaim(claim.ClaimType, claim.ClaimValue)))
+                     .Where(claim => !destination.HasClaim(claim.ClaimType!, claim.ClaimValue!)))
         {
-<<<<<<< HEAD
-            foreach (Microsoft.AspNetCore.Identity.IdentityUserClaim<string> claim in source.Claims
-                .Where(claim => !s_ignoredClaims.Contains(claim.ClaimType))
-                .Where(claim => !destination.HasClaim(claim.ClaimType!, claim.ClaimValue!)))
-            {
-                destination.AddClaim(new Claim(claim.ClaimType!, claim.ClaimValue!));
-            }
-=======
-            destination.AddClaim(new Claim(claim.ClaimType, claim.ClaimValue));
->>>>>>> 100ebf5c
+            destination.AddClaim(new Claim(claim.ClaimType!, claim.ClaimValue!));
         }
     }
 }