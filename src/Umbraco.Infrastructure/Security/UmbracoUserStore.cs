--- conflicted
+++ resolved
@@ -61,25 +61,6 @@
             throw new ArgumentNullException(nameof(user));
         }
 
-<<<<<<< HEAD
-        /// <inheritdoc />
-        public override Task<TUser?> FindByIdAsync(string userId, CancellationToken cancellationToken = default) => FindUserAsync(userId, cancellationToken);
-
-        /// <summary>
-        /// Not supported in Umbraco
-        /// </summary>
-        /// <inheritdoc />
-        [EditorBrowsable(EditorBrowsableState.Never)]
-        public override Task<IList<Claim>> GetClaimsAsync(TUser user, CancellationToken cancellationToken = default) => throw new NotImplementedException();
-
-        /// <inheritdoc />
-        public override Task<string?> GetNormalizedEmailAsync(TUser user, CancellationToken cancellationToken)
-            => GetEmailAsync(user, cancellationToken);
-
-        /// <inheritdoc />
-        public override Task<string?> GetNormalizedUserNameAsync(TUser user, CancellationToken cancellationToken = default)
-            => GetUserNameAsync(user, cancellationToken);
-=======
         if (normalizedRoleName == null)
         {
             throw new ArgumentNullException(nameof(normalizedRoleName));
@@ -93,7 +74,6 @@
         }
 
         IdentityUserRole<string>? userRole = user.Roles.SingleOrDefault(r => r.RoleId == normalizedRoleName);
->>>>>>> 100ebf5c
 
         if (userRole == null)
         {
@@ -104,7 +84,7 @@
     }
 
     /// <inheritdoc />
-    public override Task<TUser> FindByIdAsync(string userId, CancellationToken cancellationToken = default) =>
+    public override Task<TUser?> FindByIdAsync(string userId, CancellationToken cancellationToken = default) =>
         FindUserAsync(userId, cancellationToken);
 
     /// <summary>
@@ -116,11 +96,11 @@
         throw new NotImplementedException();
 
     /// <inheritdoc />
-    public override Task<string> GetNormalizedEmailAsync(TUser user, CancellationToken cancellationToken)
+    public override Task<string?> GetNormalizedEmailAsync(TUser user, CancellationToken cancellationToken)
         => GetEmailAsync(user, cancellationToken);
 
     /// <inheritdoc />
-    public override Task<string> GetNormalizedUserNameAsync(TUser user, CancellationToken cancellationToken = default)
+    public override Task<string?> GetNormalizedUserNameAsync(TUser user, CancellationToken cancellationToken = default)
         => GetUserNameAsync(user, cancellationToken);
 
     /// <summary>
@@ -233,43 +213,6 @@
         return Task.CompletedTask;
     }
 
-<<<<<<< HEAD
-        /// <inheritdoc />
-        public override Task SetNormalizedEmailAsync(TUser user, string? normalizedEmail, CancellationToken cancellationToken)
-            => SetEmailAsync(user, normalizedEmail, cancellationToken);
-
-        /// <inheritdoc />
-        public override Task SetNormalizedUserNameAsync(TUser user, string? normalizedName, CancellationToken cancellationToken = default)
-            => SetUserNameAsync(user, normalizedName, cancellationToken);
-
-        /// <inheritdoc />
-        public override async Task SetPasswordHashAsync(TUser user, string? passwordHash, CancellationToken cancellationToken = default)
-        {
-            await base.SetPasswordHashAsync(user, passwordHash, cancellationToken);
-            user.LastPasswordChangeDateUtc = DateTime.UtcNow;
-        }
-
-        /// <summary>
-        /// Not supported in Umbraco, see comments above on GetTokenAsync, RemoveTokenAsync, SetTokenAsync
-        /// </summary>
-        /// <inheritdoc />
-        [EditorBrowsable(EditorBrowsableState.Never)]
-        protected override Task AddUserTokenAsync(IdentityUserToken<string> token) => throw new NotImplementedException();
-
-        /// <summary>
-        /// Not supported in Umbraco, see comments above on GetTokenAsync, RemoveTokenAsync, SetTokenAsync
-        /// </summary>
-        /// <inheritdoc />
-        [EditorBrowsable(EditorBrowsableState.Never)]
-        protected override Task<IdentityUserToken<string>?> FindTokenAsync(TUser user, string loginProvider, string name, CancellationToken cancellationToken) => throw new NotImplementedException();
-
-        /// <summary>
-        /// Not supported in Umbraco, see comments above on GetTokenAsync, RemoveTokenAsync, SetTokenAsync
-        /// </summary>
-        /// <inheritdoc />
-        [EditorBrowsable(EditorBrowsableState.Never)]
-        protected override Task RemoveUserTokenAsync(IdentityUserToken<string> token) => throw new NotImplementedException();
-=======
     /// <summary>
     ///     Not supported in Umbraco
     /// </summary>
@@ -278,19 +221,18 @@
     public override Task ReplaceClaimAsync(TUser user, Claim claim, Claim newClaim, CancellationToken cancellationToken = default) => throw new NotImplementedException();
 
     /// <inheritdoc />
-    public override Task SetNormalizedEmailAsync(TUser user, string normalizedEmail, CancellationToken cancellationToken)
+    public override Task SetNormalizedEmailAsync(TUser user, string? normalizedEmail, CancellationToken cancellationToken)
         => SetEmailAsync(user, normalizedEmail, cancellationToken);
 
     /// <inheritdoc />
-    public override Task SetNormalizedUserNameAsync(TUser user, string normalizedName, CancellationToken cancellationToken = default)
+    public override Task SetNormalizedUserNameAsync(TUser user, string? normalizedName, CancellationToken cancellationToken = default)
         => SetUserNameAsync(user, normalizedName, cancellationToken);
 
     /// <inheritdoc />
-    public override async Task SetPasswordHashAsync(TUser user, string passwordHash, CancellationToken cancellationToken = default)
+    public override async Task SetPasswordHashAsync(TUser user, string? passwordHash, CancellationToken cancellationToken = default)
     {
         await base.SetPasswordHashAsync(user, passwordHash, cancellationToken);
         user.LastPasswordChangeDateUtc = DateTime.UtcNow;
->>>>>>> 100ebf5c
     }
 
     /// <summary>
@@ -305,7 +247,7 @@
     /// </summary>
     /// <inheritdoc />
     [EditorBrowsable(EditorBrowsableState.Never)]
-    protected override Task<IdentityUserToken<string>> FindTokenAsync(TUser user, string loginProvider, string name, CancellationToken cancellationToken) => throw new NotImplementedException();
+    protected override Task<IdentityUserToken<string>?> FindTokenAsync(TUser user, string loginProvider, string name, CancellationToken cancellationToken) => throw new NotImplementedException();
 
     /// <summary>
     ///     Not supported in Umbraco, see comments above on GetTokenAsync, RemoveTokenAsync, SetTokenAsync
