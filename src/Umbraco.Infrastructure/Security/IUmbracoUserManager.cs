--- conflicted
+++ resolved
@@ -11,385 +11,6 @@
     where TUser : UmbracoIdentityUser
 {
     /// <summary>
-<<<<<<< HEAD
-    /// A user manager for Umbraco (either back office users or front-end members)
-    /// </summary>
-    /// <typeparam name="TUser">The type of user</typeparam>
-    public interface IUmbracoUserManager<TUser> : IDisposable
-        where TUser : UmbracoIdentityUser
-    {
-        /// <summary>
-        /// Gets the user id of a user
-        /// </summary>
-        /// <param name="user">The user</param>
-        /// <returns>A <see cref="Task{TResult}"/> representing the result of the asynchronous operation.</returns>
-        Task<string> GetUserIdAsync(TUser user);
-
-        /// <summary>
-        /// Get the <see cref="TUser"/> from a <see cref="ClaimsPrincipal"/>
-        /// </summary>
-        /// <param name="principal">The <see cref="ClaimsPrincipal"/></param>
-        /// <returns>A <see cref="Task{TResult}"/> representing the result of the asynchronous operation.</returns>
-        Task<TUser?> GetUserAsync(ClaimsPrincipal principal);
-
-        /// <summary>
-        /// Get the user id from the <see cref="ClaimsPrincipal"/>
-        /// </summary>
-        /// <param name="principal">the <see cref="ClaimsPrincipal"/></param>
-        /// <returns>Returns the user id from the <see cref="ClaimsPrincipal"/></returns>
-        string? GetUserId(ClaimsPrincipal principal);
-
-        /// <summary>
-        /// Gets the external logins for the user
-        /// </summary>
-        /// <returns>A <see cref="Task{TResult}"/> representing the result of the asynchronous operation.</returns>
-        Task<IList<UserLoginInfo>> GetLoginsAsync(TUser user);
-
-        /// <summary>
-        /// Deletes a user
-        /// </summary>
-        /// <returns>A <see cref="Task{TResult}"/> representing the result of the asynchronous operation.</returns>
-        Task<IdentityResult> DeleteAsync(TUser user);
-
-        /// <summary>
-        /// Finds a user by the external login provider
-        /// </summary>
-        /// <returns>A <see cref="Task{TResult}"/> representing the result of the asynchronous operation.</returns>
-        Task<TUser?> FindByLoginAsync(string loginProvider, string providerKey);
-
-        /// <summary>
-        /// Finds and returns a user, if any, who has the specified <paramref name="userId"/>.
-        /// </summary>
-        /// <param name="userId">The user ID to search for.</param>
-        /// <returns>
-        /// The <see cref="Task"/> that represents the asynchronous operation, containing the user matching the specified <paramref name="userId"/> if it exists.
-        /// </returns>
-        Task<TUser?> FindByIdAsync(string userId);
-
-        /// <summary>
-        /// Generates a password reset token for the specified <paramref name="user"/>, using
-        /// the configured password reset token provider.
-        /// </summary>
-        /// <param name="user">The user to generate a password reset token for.</param>
-        /// <returns>The <see cref="Task"/> that represents the asynchronous operation,
-        /// containing a password reset token for the specified <paramref name="user"/>.</returns>
-        Task<string> GeneratePasswordResetTokenAsync(TUser user);
-
-        /// <summary>
-        /// This is a special method that will reset the password but will raise the Password Changed event instead of the reset event
-        /// </summary>
-        /// <remarks>
-        /// We use this because in the back office the only way an admin can change another user's password without first knowing their password
-        /// is to generate a token and reset it, however, when we do this we want to track a password change, not a password reset
-        /// </remarks>
-        Task<IdentityResult> ChangePasswordWithResetAsync(string userId, string token, string newPassword);
-
-        /// <summary>
-        /// Validates that an email confirmation token matches the specified <paramref name="user"/>.
-        /// </summary>
-        /// <param name="user">The user to validate the token against.</param>
-        /// <param name="token">The email confirmation token to validate.</param>
-        /// <returns>
-        /// The <see cref="Task"/> that represents the asynchronous operation, containing the <see cref="IdentityResult"/>
-        /// of the operation.
-        /// </returns>
-        Task<IdentityResult> ConfirmEmailAsync(TUser user, string token);
-
-        /// <summary>
-        /// Gets the user, if any, associated with the normalized value of the specified email address.
-        /// Note: Its recommended that identityOptions.User.RequireUniqueEmail be set to true when using this method, otherwise
-        /// the store may throw if there are users with duplicate emails.
-        /// </summary>
-        /// <param name="email">The email address to return the user for.</param>
-        /// <returns>
-        /// The task object containing the results of the asynchronous lookup operation, the user, if any, associated with a normalized value of the specified email address.
-        /// </returns>
-        Task<TUser?> FindByEmailAsync(string email);
-
-        /// <summary>
-        /// Resets the <paramref name="user"/>'s password to the specified <paramref name="newPassword"/> after
-        /// validating the given password reset <paramref name="token"/>.
-        /// </summary>
-        /// <param name="user">The user whose password should be reset.</param>
-        /// <param name="token">The password reset token to verify.</param>
-        /// <param name="newPassword">The new password to set if reset token verification succeeds.</param>
-        /// <returns>
-        /// The <see cref="Task"/> that represents the asynchronous operation, containing the <see cref="IdentityResult"/>
-        /// of the operation.
-        /// </returns>
-        Task<IdentityResult> ResetPasswordAsync(TUser user, string token, string newPassword);
-
-        /// <summary>
-        /// Override to check the user approval value as well as the user lock out date, by default this only checks the user's locked out date
-        /// </summary>
-        /// <remarks>
-        /// In the ASP.NET Identity world, there is only one value for being locked out, in Umbraco we have 2 so when checking this for Umbraco we need to check both values
-        /// </remarks>
-        Task<bool> IsLockedOutAsync(TUser user);
-
-        /// <summary>
-        /// Locks out a user until the specified end date has passed. Setting a end date in the past immediately unlocks a user.
-        /// </summary>
-        /// <param name="user">The user whose lockout date should be set.</param>
-        /// <param name="lockoutEnd">The <see cref="DateTimeOffset"/> after which the <paramref name="user"/>'s lockout should end.</param>
-        /// <returns>The <see cref="Task"/> that represents the asynchronous operation, containing the <see cref="IdentityResult"/> of the operation.</returns>
-        Task<IdentityResult> SetLockoutEndDateAsync(TUser user, DateTimeOffset? lockoutEnd);
-
-        /// <summary>
-        /// Gets a flag indicating whether the email address for the specified <paramref name="user"/> has been verified, true if the email address is verified otherwise
-        /// false.
-        /// </summary>
-        /// <param name="user">The user whose email confirmation status should be returned.</param>
-        /// <returns>
-        /// The task object containing the results of the asynchronous operation, a flag indicating whether the email address for the specified <paramref name="user"/>
-        /// has been confirmed or not.
-        /// </returns>
-        Task<bool> IsEmailConfirmedAsync(TUser user);
-
-        /// <summary>
-        /// Updates the specified <paramref name="user"/> in the backing store.
-        /// </summary>
-        /// <param name="user">The user to update.</param>
-        /// <returns>
-        /// The <see cref="Task"/> that represents the asynchronous operation, containing the <see cref="IdentityResult"/>
-        /// of the operation.
-        /// </returns>
-        Task<IdentityResult> UpdateAsync(TUser user);
-
-        /// <summary>
-        /// Returns a flag indicating whether the specified <paramref name="token"/> is valid for
-        /// the given <paramref name="user"/> and <paramref name="purpose"/>.
-        /// </summary>
-        /// <param name="user">The user to validate the token against.</param>
-        /// <param name="tokenProvider">The token provider used to generate the token.</param>
-        /// <param name="purpose">The purpose the token should be generated for.</param>
-        /// <param name="token">The token to validate</param>
-        /// <returns>
-        /// The <see cref="Task"/> that represents the asynchronous operation, returning true if the <paramref name="token"/>
-        /// is valid, otherwise false.
-        /// </returns>
-        Task<bool> VerifyUserTokenAsync(TUser user, string tokenProvider, string purpose, string token);
-
-        /// <summary>
-        /// Adds the <paramref name="password"/> to the specified <paramref name="user"/> only if the user
-        /// does not already have a password.
-        /// </summary>
-        /// <param name="user">The user whose password should be set.</param>
-        /// <param name="password">The password to set.</param>
-        /// <returns>
-        /// The <see cref="Task"/> that represents the asynchronous operation, containing the <see cref="IdentityResult"/>
-        /// of the operation.
-        /// </returns>
-        Task<IdentityResult> AddPasswordAsync(TUser user, string password);
-
-        /// <summary>
-        /// Returns a flag indicating whether the given <paramref name="password"/> is valid for the
-        /// specified <paramref name="user"/>.
-        /// </summary>
-        /// <param name="user">The user whose password should be validated.</param>
-        /// <param name="password">The password to validate</param>
-        /// <returns>The <see cref="Task"/> that represents the asynchronous operation, containing true if
-        /// the specified <paramref name="password" /> matches the one store for the <paramref name="user"/>,
-        /// otherwise false.</returns>
-        Task<bool> CheckPasswordAsync(TUser user, string? password);
-
-        /// <summary>
-        /// Changes a user's password after confirming the specified <paramref name="currentPassword"/> is correct,
-        /// as an asynchronous operation.
-        /// </summary>
-        /// <param name="user">The user whose password should be set.</param>
-        /// <param name="currentPassword">The current password to validate before changing.</param>
-        /// <param name="newPassword">The new password to set for the specified <paramref name="user"/>.</param>
-        /// <returns>
-        /// The <see cref="Task"/> that represents the asynchronous operation, containing the <see cref="IdentityResult"/>
-        /// of the operation.
-        /// </returns>
-        Task<IdentityResult> ChangePasswordAsync(TUser user, string currentPassword, string newPassword);
-
-        /// <summary>
-        /// Used to validate a user's session
-        /// </summary>
-        /// <returns>Returns true if the session is valid, otherwise false</returns>
-        Task<bool> ValidateSessionIdAsync(string? userId, string? sessionId);
-
-        /// <summary>
-        /// Creates the specified <paramref name="user"/> in the backing store with no password,
-        /// as an asynchronous operation.
-        /// </summary>
-        /// <param name="user">The user to create.</param>
-        /// <returns>
-        /// The <see cref="Task"/> that represents the asynchronous operation, containing the <see cref="IdentityResult"/>
-        /// of the operation.
-        /// </returns>
-        Task<IdentityResult> CreateAsync(TUser user);
-
-        /// <summary>
-        /// Gets a list of role names the specified user belongs to.
-        /// </summary>
-        /// <param name="user">The user whose role names to retrieve.</param>
-        /// <returns>The Task that represents the asynchronous operation, containing a list of role names.</returns>
-        Task<IList<string>> GetRolesAsync(TUser user);
-
-        /// <summary>
-        /// Removes the specified user from the named roles.
-        /// </summary>
-        /// <param name="user">The user to remove from the named roles.</param>
-        /// <param name="roles">The name of the roles to remove the user from.</param>
-        /// <returns>The Task that represents the asynchronous operation, containing the IdentityResult of the operation.</returns>
-        Task<IdentityResult> RemoveFromRolesAsync(TUser user, IEnumerable<string> roles);
-
-        /// <summary>
-        /// Add the specified user to the named roles
-        /// </summary>
-        /// <param name="user">The user to add to the named roles</param>
-        /// <param name="roles">The name of the roles to add the user to.</param>
-        /// <returns>The Task that represents the asynchronous operation, containing the IdentityResult of the operation</returns>
-        Task<IdentityResult> AddToRolesAsync(TUser user, IEnumerable<string> roles);
-
-        /// <summary>
-        /// Creates the specified <paramref name="user"/> in the backing store with a password,
-        /// as an asynchronous operation.
-        /// </summary>
-        /// <param name="user">The user to create.</param>
-        /// <param name="password">The password to add to the user.</param>
-        /// <returns>
-        /// The <see cref="Task"/> that represents the asynchronous operation, containing the <see cref="IdentityResult"/>
-        /// of the operation.
-        /// </returns>
-        Task<IdentityResult> CreateAsync(TUser user, string password);
-
-        /// <summary>
-        /// Generate a password for a user based on the current password validator
-        /// </summary>
-        /// <returns>A generated password</returns>
-        string GeneratePassword();
-
-        /// <summary>
-        /// Used to validate the password without an identity user
-        /// Validation code is based on the default ValidatePasswordAsync code
-        /// Should return <see cref="IdentityResult.Success"/> if validation is successful
-        /// </summary>
-        /// <param name="password">The password.</param>
-        /// <returns>A <see cref="IdentityResult"/> representing whether validation was successful.</returns>
-
-        Task<IdentityResult> ValidatePasswordAsync(string? password);
-
-        /// <summary>
-        /// Generates an email confirmation token for the specified user.
-        /// </summary>
-        /// <param name="user">The user to generate an email confirmation token for.</param>
-        /// <returns>
-        /// The <see cref="Task"/> that represents the asynchronous operation, an email confirmation token.
-        /// </returns>
-        Task<string> GenerateEmailConfirmationTokenAsync(TUser user);
-
-        /// <summary>
-        /// Finds and returns a user, if any, who has the specified user name.
-        /// </summary>
-        /// <param name="userName">The user name to search for.</param>
-        /// <returns>
-        /// The <see cref="Task"/> that represents the asynchronous operation, containing the user matching the specified <paramref name="userName"/> if it exists.
-        /// </returns>
-        Task<TUser?> FindByNameAsync(string userName);
-
-        /// <summary>
-        /// Increments the access failed count for the user as an asynchronous operation.
-        /// If the failed access account is greater than or equal to the configured maximum number of attempts,
-        /// the user will be locked out for the configured lockout time span.
-        /// </summary>
-        /// <param name="user">The user whose failed access count to increment.</param>
-        /// <returns>The <see cref="Task"/> that represents the asynchronous operation, containing the <see cref="IdentityResult"/> of the operation.</returns>
-        Task<IdentityResult> AccessFailedAsync(TUser user);
-
-        /// <summary>
-        /// Returns a flag indicating whether the specified <paramref name="user"/> has two factor authentication enabled or not,
-        /// as an asynchronous operation.
-        /// </summary>
-        /// <param name="user">The user whose two factor authentication enabled status should be retrieved.</param>
-        /// <returns>
-        /// The <see cref="Task"/> that represents the asynchronous operation, true if the specified <paramref name="user "/>
-        /// has two factor authentication enabled, otherwise false.
-        /// </returns>
-        Task<bool> GetTwoFactorEnabledAsync(TUser user);
-
-        /// <summary>
-        /// Gets a list of valid two factor token providers for the specified <paramref name="user"/>,
-        /// as an asynchronous operation.
-        /// </summary>
-        /// <param name="user">The user the whose two factor authentication providers will be returned.</param>
-        /// <returns>
-        /// The <see cref="Task"/> that represents result of the asynchronous operation, a list of two
-        /// factor authentication providers for the specified user.
-        /// </returns>
-        Task<IList<string>> GetValidTwoFactorProvidersAsync(TUser user);
-
-        /// <summary>
-        /// Verifies the specified two factor authentication <paramref name="token" /> against the <paramref name="user"/>.
-        /// </summary>
-        /// <param name="user">The user the token is supposed to be for.</param>
-        /// <param name="tokenProvider">The provider which will verify the token.</param>
-        /// <param name="token">The token to verify.</param>
-        /// <returns>
-        /// The <see cref="Task"/> that represents result of the asynchronous operation, true if the token is valid,
-        /// otherwise false.
-        /// </returns>
-        Task<bool> VerifyTwoFactorTokenAsync(TUser user, string tokenProvider, string token);
-
-        /// <summary>
-        /// Adds an external Microsoft.AspNetCore.Identity.UserLoginInfo to the specified user.
-        /// </summary>
-        /// <param name="user">The user to add the login to.</param>
-        /// <param name="login">The external Microsoft.AspNetCore.Identity.UserLoginInfo to add to the specified user.</param>
-        /// <returns>The System.Threading.Tasks.Task that represents the asynchronous operation, containing the Microsoft.AspNetCore.Identity.IdentityResult of the operation.</returns>
-        Task<IdentityResult> AddLoginAsync(TUser user, UserLoginInfo login);
-
-        /// <summary>
-        /// Attempts to remove the provided external login information from the specified user. and returns a flag indicating whether the removal succeed or not.
-        /// </summary>
-        /// <param name="user">The user to remove the login information from.</param>
-        /// <param name="loginProvider">The login provide whose information should be removed.</param>
-        /// <param name="providerKey">The key given by the external login provider for the specified user.</param>
-        /// <returns>The System.Threading.Tasks.Task that represents the asynchronous operation, containing the Microsoft.AspNetCore.Identity.IdentityResult of the operation.</returns>
-        Task<IdentityResult> RemoveLoginAsync(TUser user, string loginProvider, string providerKey);
-
-        /// <summary>
-        /// Resets the access failed count for the user
-        /// </summary>
-        /// <returns>A <see cref="Task{TResult}"/> representing the result of the asynchronous operation.</returns>
-        Task<IdentityResult> ResetAccessFailedCountAsync(TUser user);
-
-        /// <summary>
-        /// Generates a two factor token for the user
-        /// </summary>
-        /// <returns>A <see cref="Task{TResult}"/> representing the result of the asynchronous operation.</returns>
-        Task<string> GenerateTwoFactorTokenAsync(TUser user, string tokenProvider);
-
-        /// <summary>
-        /// Gets the email address for the specified user.
-        /// </summary>
-        /// <param name="user">The user whose email should be returned.</param>
-        /// <returns> The task object containing the results of the asynchronous operation, the email address for the specified user.</returns>
-        Task<string?> GetEmailAsync(TUser user);
-
-        /// <summary>
-        /// Gets the telephone number, if any, for the specified user.
-        /// </summary>
-        /// <param name="user">The user whose telephone number should be retrieved.</param>
-        /// <returns>The System.Threading.Tasks.Task that represents the asynchronous operation, containing the user's telephone number, if any.</returns>
-        /// <remarks>
-        /// A user can only support a phone number if the BackOfficeUserStore is replaced with another that implements IUserPhoneNumberStore
-        /// </remarks>
-        Task<string?> GetPhoneNumberAsync(TUser user);
-
-        /// <summary>
-        /// Validates that a user's credentials are correct without actually logging them in.
-        /// </summary>
-        /// <param name="username">The user name.</param>
-        /// <param name="password">The password.</param>
-        /// <returns>True if the credentials are valid.</returns>
-        Task<bool> ValidateCredentialsAsync(string username, string password);
-    }
-=======
     ///     Gets the user id of a user
     /// </summary>
     /// <param name="user">The user</param>
@@ -401,14 +22,14 @@
     /// </summary>
     /// <param name="principal">The <see cref="ClaimsPrincipal" /></param>
     /// <returns>A <see cref="Task{TResult}" /> representing the result of the asynchronous operation.</returns>
-    Task<TUser> GetUserAsync(ClaimsPrincipal principal);
+    Task<TUser?> GetUserAsync(ClaimsPrincipal principal);
 
     /// <summary>
     ///     Get the user id from the <see cref="ClaimsPrincipal" />
     /// </summary>
     /// <param name="principal">the <see cref="ClaimsPrincipal" /></param>
     /// <returns>Returns the user id from the <see cref="ClaimsPrincipal" /></returns>
-    string GetUserId(ClaimsPrincipal principal);
+    string? GetUserId(ClaimsPrincipal principal);
 
     /// <summary>
     ///     Gets the external logins for the user
@@ -426,7 +47,7 @@
     ///     Finds a user by the external login provider
     /// </summary>
     /// <returns>A <see cref="Task{TResult}" /> representing the result of the asynchronous operation.</returns>
-    Task<TUser> FindByLoginAsync(string loginProvider, string providerKey);
+    Task<TUser?> FindByLoginAsync(string loginProvider, string providerKey);
 
     /// <summary>
     ///     Finds and returns a user, if any, who has the specified <paramref name="userId" />.
@@ -436,7 +57,7 @@
     ///     The <see cref="Task" /> that represents the asynchronous operation, containing the user matching the specified
     ///     <paramref name="userId" /> if it exists.
     /// </returns>
-    Task<TUser> FindByIdAsync(string? userId);
+    Task<TUser?> FindByIdAsync(string userId);
 
     /// <summary>
     ///     Generates a password reset token for the specified <paramref name="user" />, using
@@ -459,7 +80,7 @@
     ///     is to generate a token and reset it, however, when we do this we want to track a password change, not a password
     ///     reset
     /// </remarks>
-    Task<IdentityResult> ChangePasswordWithResetAsync(string userId, string token, string? newPassword);
+    Task<IdentityResult> ChangePasswordWithResetAsync(string userId, string token, string newPassword);
 
     /// <summary>
     ///     Validates that an email confirmation token matches the specified <paramref name="user" />.
@@ -470,7 +91,7 @@
     ///     The <see cref="Task" /> that represents the asynchronous operation, containing the <see cref="IdentityResult" />
     ///     of the operation.
     /// </returns>
-    Task<IdentityResult> ConfirmEmailAsync(TUser user, string? token);
+    Task<IdentityResult> ConfirmEmailAsync(TUser user, string token);
 
     /// <summary>
     ///     Gets the user, if any, associated with the normalized value of the specified email address.
@@ -482,7 +103,7 @@
     ///     The task object containing the results of the asynchronous lookup operation, the user, if any, associated with a
     ///     normalized value of the specified email address.
     /// </returns>
-    Task<TUser> FindByEmailAsync(string email);
+    Task<TUser?> FindByEmailAsync(string email);
 
     /// <summary>
     ///     Resets the <paramref name="user" />'s password to the specified <paramref name="newPassword" /> after
@@ -495,7 +116,7 @@
     ///     The <see cref="Task" /> that represents the asynchronous operation, containing the <see cref="IdentityResult" />
     ///     of the operation.
     /// </returns>
-    Task<IdentityResult> ResetPasswordAsync(TUser user, string? token, string? newPassword);
+    Task<IdentityResult> ResetPasswordAsync(TUser user, string token, string newPassword);
 
     /// <summary>
     ///     Override to check the user approval value as well as the user lock out date, by default this only checks the user's
@@ -595,7 +216,7 @@
     ///     The <see cref="Task" /> that represents the asynchronous operation, containing the <see cref="IdentityResult" />
     ///     of the operation.
     /// </returns>
-    Task<IdentityResult> ChangePasswordAsync(TUser user, string? currentPassword, string? newPassword);
+    Task<IdentityResult> ChangePasswordAsync(TUser user, string currentPassword, string newPassword);
 
     /// <summary>
     ///     Used to validate a user's session
@@ -647,7 +268,7 @@
     ///     The <see cref="Task" /> that represents the asynchronous operation, containing the <see cref="IdentityResult" />
     ///     of the operation.
     /// </returns>
-    Task<IdentityResult> CreateAsync(TUser user, string? password);
+    Task<IdentityResult> CreateAsync(TUser user, string password);
 
     /// <summary>
     ///     Generate a password for a user based on the current password validator
@@ -681,7 +302,7 @@
     ///     The <see cref="Task" /> that represents the asynchronous operation, containing the user matching the specified
     ///     <paramref name="userName" /> if it exists.
     /// </returns>
-    Task<TUser> FindByNameAsync(string userName);
+    Task<TUser?> FindByNameAsync(string userName);
 
     /// <summary>
     ///     Increments the access failed count for the user as an asynchronous operation.
@@ -752,7 +373,7 @@
     ///     The System.Threading.Tasks.Task that represents the asynchronous operation, containing the
     ///     Microsoft.AspNetCore.Identity.IdentityResult of the operation.
     /// </returns>
-    Task<IdentityResult> RemoveLoginAsync(TUser user, string? loginProvider, string? providerKey);
+    Task<IdentityResult> RemoveLoginAsync(TUser user, string loginProvider, string providerKey);
 
     /// <summary>
     ///     Resets the access failed count for the user
@@ -774,7 +395,7 @@
     ///     The task object containing the results of the asynchronous operation, the email address for the specified
     ///     user.
     /// </returns>
-    Task<string> GetEmailAsync(TUser user);
+    Task<string?> GetEmailAsync(TUser user);
 
     /// <summary>
     ///     Gets the telephone number, if any, for the specified user.
@@ -788,7 +409,7 @@
     ///     A user can only support a phone number if the BackOfficeUserStore is replaced with another that implements
     ///     IUserPhoneNumberStore
     /// </remarks>
-    Task<string> GetPhoneNumberAsync(TUser user);
+    Task<string?> GetPhoneNumberAsync(TUser user);
 
     /// <summary>
     ///     Validates that a user's credentials are correct without actually logging them in.
@@ -797,5 +418,4 @@
     /// <param name="password">The password.</param>
     /// <returns>True if the credentials are valid.</returns>
     Task<bool> ValidateCredentialsAsync(string username, string password);
->>>>>>> 100ebf5c
 }