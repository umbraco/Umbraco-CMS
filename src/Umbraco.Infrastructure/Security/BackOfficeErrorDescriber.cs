--- conflicted
+++ resolved
@@ -20,7 +20,7 @@
         Description = _textService.Localize("validation", "duplicateUserGroupName", new[] { role }),
     };
 
-    public override IdentityError InvalidRoleName(string role) => new()
+    public override IdentityError InvalidRoleName(string? role) => new()
     {
         Code = nameof(InvalidRoleName),
         Description = _textService.Localize("validation", "invalidUserGroupName"),
@@ -52,105 +52,6 @@
 
     public override IdentityError UserNotInRole(string role) => new()
     {
-<<<<<<< HEAD
-        private readonly ILocalizedTextService _textService;
-
-        public BackOfficeErrorDescriber(ILocalizedTextService textService)
-            : base(textService) => _textService = textService;
-
-        public override IdentityError DuplicateRoleName(string role) => new IdentityError
-        {
-            Code = nameof(DuplicateRoleName),
-            Description = _textService.Localize("validation", "duplicateUserGroupName", new[] { role })
-        };
-
-        public override IdentityError InvalidRoleName(string? role) => new IdentityError
-        {
-            Code = nameof(InvalidRoleName),
-            Description = _textService.Localize("validation", "invalidUserGroupName")
-        };
-
-        public override IdentityError LoginAlreadyAssociated() => new IdentityError
-        {
-            Code = nameof(LoginAlreadyAssociated),
-            Description = _textService.Localize("user", "duplicateLogin")
-        };
-
-        public override IdentityError UserAlreadyHasPassword() => new IdentityError
-        {
-            Code = nameof(UserAlreadyHasPassword),
-            Description = _textService.Localize("user", "userHasPassword")
-        };
-
-        public override IdentityError UserAlreadyInRole(string role) => new IdentityError
-        {
-            Code = nameof(UserAlreadyInRole),
-            Description = _textService.Localize("user", "userHasGroup", new[] { role })
-        };
-
-        public override IdentityError UserLockoutNotEnabled() => new IdentityError
-        {
-            Code = nameof(UserLockoutNotEnabled),
-            Description = _textService.Localize("user", "userLockoutNotEnabled")
-        };
-
-        public override IdentityError UserNotInRole(string role) => new IdentityError
-        {
-            Code = nameof(UserNotInRole),
-            Description = _textService.Localize("user", "userNotInGroup", new[] { role })
-        };
-    }
-
-    public class MembersErrorDescriber : UmbracoErrorDescriberBase
-    {
-        private readonly ILocalizedTextService _textService;
-
-        public MembersErrorDescriber(ILocalizedTextService textService)
-            : base(textService) => _textService = textService;
-
-        public override IdentityError DuplicateRoleName(string role) => new IdentityError
-        {
-            Code = nameof(DuplicateRoleName),
-            Description = _textService.Localize("validation", "duplicateMemberGroupName", new[] { role })
-        };
-
-        public override IdentityError InvalidRoleName(string? role) => new IdentityError
-        {
-            Code = nameof(InvalidRoleName),
-            Description = _textService.Localize("validation", "invalidMemberGroupName")
-        };
-
-        public override IdentityError LoginAlreadyAssociated() => new IdentityError
-        {
-            Code = nameof(LoginAlreadyAssociated),
-            Description = _textService.Localize("member", "duplicateMemberLogin")
-        };
-
-        public override IdentityError UserAlreadyHasPassword() => new IdentityError
-        {
-            Code = nameof(UserAlreadyHasPassword),
-            Description = _textService.Localize("member", "memberHasPassword")
-        };
-
-        public override IdentityError UserAlreadyInRole(string role) => new IdentityError
-        {
-            Code = nameof(UserAlreadyInRole),
-            Description = _textService.Localize("member", "memberHasGroup", new[] { role })
-        };
-
-        public override IdentityError UserLockoutNotEnabled() => new IdentityError
-        {
-            Code = nameof(UserLockoutNotEnabled),
-            Description = _textService.Localize("member", "memberLockoutNotEnabled")
-        };
-
-        public override IdentityError UserNotInRole(string role) => new IdentityError
-        {
-            Code = nameof(UserNotInRole),
-            Description = _textService.Localize("member", "memberNotInGroup", new[] { role })
-        };
-    }
-=======
         Code = nameof(UserNotInRole),
         Description = _textService.Localize("user", "userNotInGroup", new[] { role }),
     };
@@ -169,7 +70,7 @@
         Description = _textService.Localize("validation", "duplicateMemberGroupName", new[] { role }),
     };
 
-    public override IdentityError InvalidRoleName(string role) => new()
+    public override IdentityError InvalidRoleName(string? role) => new()
     {
         Code = nameof(InvalidRoleName),
         Description = _textService.Localize("validation", "invalidMemberGroupName"),
@@ -204,5 +105,4 @@
         Code = nameof(UserNotInRole),
         Description = _textService.Localize("member", "memberNotInGroup", new[] { role }),
     };
->>>>>>> 100ebf5c
 }