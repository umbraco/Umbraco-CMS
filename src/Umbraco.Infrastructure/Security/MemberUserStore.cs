--- conflicted
+++ resolved
@@ -612,13 +612,8 @@
                 || (member.LastPasswordChangeDate != default && identityUser.LastPasswordChangeDateUtc.HasValue == false)
                 || (identityUser.LastPasswordChangeDateUtc.HasValue && member.LastPasswordChangeDate?.ToUniversalTime() != identityUser.LastPasswordChangeDateUtc.Value))
             {
-<<<<<<< HEAD
-                changeType = MemberDataChangeType.FullSave;
+                anythingChanged = true;
                 member.LastPasswordChangeDate = identityUser.LastPasswordChangeDateUtc?.ToLocalTime() ?? DateTime.Now;
-=======
-                anythingChanged = true;
-                member.LastPasswordChangeDate = identityUser.LastPasswordChangeDateUtc.Value.ToLocalTime();
->>>>>>> 379d2e3e
             }
 
             if (identityUser.IsPropertyDirty(nameof(MemberIdentityUser.Comments))
@@ -639,13 +634,8 @@
             if (identityUser.IsPropertyDirty(nameof(MemberIdentityUser.Name))
                 && member.Name != identityUser.Name && identityUser.Name.IsNullOrWhiteSpace() == false)
             {
-<<<<<<< HEAD
-                changeType = MemberDataChangeType.FullSave;
+                anythingChanged = true;
                 member.Name = identityUser.Name ?? string.Empty;
-=======
-                anythingChanged = true;
-                member.Name = identityUser.Name;
->>>>>>> 379d2e3e
             }
 
             if (identityUser.IsPropertyDirty(nameof(MemberIdentityUser.Email))
