--- conflicted
+++ resolved
@@ -74,11 +74,7 @@
 
         }
 
-<<<<<<< HEAD
-        [Obsolete("Use ctor with all IExternalLoginWithKeyService and ITwoFactorLoginService param")]
-=======
-        [Obsolete("Use ctor with IExternalLoginWithKeyService param")]
->>>>>>> 12279b78
+        [Obsolete("Use ctor with IExternalLoginWithKeyService and ITwoFactorLoginService param")]
         public MemberUserStore(
             IMemberService memberService,
             IUmbracoMapper mapper,
