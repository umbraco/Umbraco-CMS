--- conflicted
+++ resolved
@@ -128,8 +128,7 @@
             UpdateMemberProperties(memberEntity, user, out bool _);
 
             // create the member
-<<<<<<< HEAD
-            Attempt<OperationResult?> saveAttempt = _memberService.Save(memberEntity);
+            Attempt<OperationResult?> saveAttempt = _memberService.Save(memberEntity, PublishNotificationSaveOptions.Saving);
             if (saveAttempt.Success is false)
             {
                 scope.Complete();
@@ -141,9 +140,6 @@
 
                     }));
             }
-=======
-            _memberService.Save(memberEntity, PublishNotificationSaveOptions.Saving);
->>>>>>> db1d9997
 
             // We need to add roles now that the member has an Id. It do not work implicit in UpdateMemberProperties
             _memberService.AssignRoles(
@@ -354,25 +350,9 @@
             throw new ArgumentNullException(nameof(userId));
         }
 
-<<<<<<< HEAD
         IMember? user = Guid.TryParse(userId, out Guid key)
             ? _memberService.GetByKey(key)
             : _memberService.GetById(ResolveEntityIdFromIdentityId(userId).GetAwaiter().GetResult());
-=======
-        // With external member providers we can get a ID here that's not a GUID or integer.
-        // We can't retrieve the member, but if that's the case we shouldn't throw an exception,
-        // just return null in the same way as when the member isn't found.
-        // See: https://github.com/umbraco/Umbraco-CMS/issues/14713
-        IMember? user = null;
-        if (Guid.TryParse(userId, out Guid key))
-        {
-            user = _memberService.GetByKey(key);
-        }
-        else if (TryUserIdToInt(userId, out int id))
-        {
-            user = _memberService.GetById(id);
-        }
->>>>>>> db1d9997
 
         if (user == null)
         {
