using System.Data;
using System.Globalization;
using Microsoft.AspNetCore.Identity;
using Microsoft.Extensions.DependencyInjection;
using Umbraco.Cms.Core.Mapping;
using Umbraco.Cms.Core.Models;
using Umbraco.Cms.Core.Models.PublishedContent;
using Umbraco.Cms.Core.PublishedCache;
using Umbraco.Cms.Core.Scoping;
using Umbraco.Cms.Core.Services;
using Umbraco.Cms.Web.Common.DependencyInjection;
using Umbraco.Extensions;

namespace Umbraco.Cms.Core.Security;

/// <summary>
///     A custom user store that uses Umbraco member data
/// </summary>
public class MemberUserStore : UmbracoUserStore<MemberIdentityUser, UmbracoIdentityRole>, IMemberUserStore
{
    private const string GenericIdentityErrorCode = "IdentityErrorUserStore";
    private readonly IExternalLoginWithKeyService _externalLoginService;
    private readonly IUmbracoMapper _mapper;
    private readonly IMemberService _memberService;
    private readonly IPublishedSnapshotAccessor _publishedSnapshotAccessor;
    private readonly ICoreScopeProvider _scopeProvider;
    private readonly ITwoFactorLoginService _twoFactorLoginService;

    /// <summary>
    ///     Initializes a new instance of the <see cref="MemberUserStore" /> class for the members identity store
    /// </summary>
    /// <param name="memberService">The member service</param>
    /// <param name="mapper">The mapper for properties</param>
    /// <param name="scopeProvider">The scope provider</param>
    /// <param name="describer">The error describer</param>
    /// <param name="publishedSnapshotAccessor">The published snapshot accessor</param>
    /// <param name="externalLoginService">The external login service</param>
    /// <param name="twoFactorLoginService">The two factor login service</param>
    [ActivatorUtilitiesConstructor]
    public MemberUserStore(
        IMemberService memberService,
        IUmbracoMapper mapper,
        ICoreScopeProvider scopeProvider,
        IdentityErrorDescriber describer,
        IPublishedSnapshotAccessor publishedSnapshotAccessor,
        IExternalLoginWithKeyService externalLoginService,
        ITwoFactorLoginService twoFactorLoginService)
        : base(describer)
    {
        _memberService = memberService ?? throw new ArgumentNullException(nameof(memberService));
        _mapper = mapper ?? throw new ArgumentNullException(nameof(mapper));
        _scopeProvider = scopeProvider ?? throw new ArgumentNullException(nameof(scopeProvider));
        _publishedSnapshotAccessor = publishedSnapshotAccessor;
        _externalLoginService = externalLoginService;
        _twoFactorLoginService = twoFactorLoginService;
    }

    [Obsolete("Use ctor with IExternalLoginWithKeyService and ITwoFactorLoginService param")]
    public MemberUserStore(
        IMemberService memberService,
        IUmbracoMapper mapper,
        ICoreScopeProvider scopeProvider,
        IdentityErrorDescriber describer,
        IPublishedSnapshotAccessor publishedSnapshotAccessor,
        IExternalLoginService externalLoginService)
        : this(memberService, mapper, scopeProvider, describer, publishedSnapshotAccessor,
            StaticServiceProvider.Instance.GetRequiredService<IExternalLoginWithKeyService>(),
            StaticServiceProvider.Instance.GetRequiredService<ITwoFactorLoginService>())
    {
    }

    [Obsolete("Use ctor with IExternalLoginWithKeyService and ITwoFactorLoginService param")]
    public MemberUserStore(
        IMemberService memberService,
        IUmbracoMapper mapper,
        ICoreScopeProvider scopeProvider,
        IdentityErrorDescriber describer,
        IPublishedSnapshotAccessor publishedSnapshotAccessor)
        : this(memberService, mapper, scopeProvider, describer, publishedSnapshotAccessor,
            StaticServiceProvider.Instance.GetRequiredService<IExternalLoginWithKeyService>(),
            StaticServiceProvider.Instance.GetRequiredService<ITwoFactorLoginService>())
    {
    }

    /// <inheritdoc />
    public override Task<IdentityResult> CreateAsync(
        MemberIdentityUser user,
        CancellationToken cancellationToken = default)
    {
        try
        {
            cancellationToken.ThrowIfCancellationRequested();
            ThrowIfDisposed();
            if (user == null)
            {
                throw new ArgumentNullException(nameof(user));
            }

            using ICoreScope scope = _scopeProvider.CreateCoreScope(autoComplete: true);

            // create member
            IMember memberEntity = _memberService.CreateMember(
                user.UserName,
                user.Email,
                user.Name.IsNullOrWhiteSpace() ? user.UserName : user.Name!,
                user.MemberTypeAlias.IsNullOrWhiteSpace()
                    ? Constants.Security.DefaultMemberTypeAlias
                    : user.MemberTypeAlias!);

            UpdateMemberProperties(memberEntity, user);

            // create the member
            _memberService.Save(memberEntity);

            // We need to add roles now that the member has an Id. It do not work implicit in UpdateMemberProperties
            _memberService.AssignRoles(
                new[] { memberEntity.Id },
                user.Roles.Select(x => x.RoleId).Where(x => x is not null).ToArray());

            if (!memberEntity.HasIdentity)
            {
                throw new DataException("Could not create the member, check logs for details");
            }

            // re-assign id
            user.Id = UserIdToString(memberEntity.Id);
            user.Key = memberEntity.Key;

            // we have to remember whether Logins property is dirty, since the UpdateMemberProperties will reset it.
            var isLoginsPropertyDirty = user.IsPropertyDirty(nameof(MemberIdentityUser.Logins));
            var isTokensPropertyDirty = user.IsPropertyDirty(nameof(MemberIdentityUser.LoginTokens));

            if (isLoginsPropertyDirty)
            {
                _externalLoginService.Save(
                    memberEntity.Key,
                    user.Logins.Select(x => new ExternalLogin(
                        x.LoginProvider,
                        x.ProviderKey,
                        x.UserData)));
            }

            if (isTokensPropertyDirty)
            {
                _externalLoginService.Save(
                    memberEntity.Key,
                    user.LoginTokens.Select(x => new ExternalLoginToken(
                        x.LoginProvider,
                        x.Name,
                        x.Value)));
            }

            return Task.FromResult(IdentityResult.Success);
        }
        catch (Exception ex)
        {
            return Task.FromResult(
                IdentityResult.Failed(new IdentityError { Code = GenericIdentityErrorCode, Description = ex.Message }));
        }
    }

    /// <inheritdoc />
    public override Task<IdentityResult> UpdateAsync(
        MemberIdentityUser user,
        CancellationToken cancellationToken = default)
    {
        try
        {
            cancellationToken.ThrowIfCancellationRequested();
            ThrowIfDisposed();
            if (user == null)
            {
                throw new ArgumentNullException(nameof(user));
            }

            if (!int.TryParse(user.Id, NumberStyles.Integer, CultureInfo.InvariantCulture, out var asInt))
            {
                // TODO: should this be thrown, or an identity result?
                throw new InvalidOperationException("The user id must be an integer to work with the Umbraco");
            }

            using ICoreScope scope = _scopeProvider.CreateCoreScope(autoComplete: true);

            IMember? found = _memberService.GetById(asInt);
            if (found != null)
            {
                // we have to remember whether Logins property is dirty, since the UpdateMemberProperties will reset it.
                var isLoginsPropertyDirty = user.IsPropertyDirty(nameof(MemberIdentityUser.Logins));
                var isTokensPropertyDirty = user.IsPropertyDirty(nameof(MemberIdentityUser.LoginTokens));

                if (UpdateMemberProperties(found, user))
                {
                    _memberService.Save(found);
                }

                if (isLoginsPropertyDirty)
                {
                    _externalLoginService.Save(
                        found.Key,
                        user.Logins.Select(x => new ExternalLogin(
                            x.LoginProvider,
                            x.ProviderKey,
                            x.UserData)));
                }

                if (isTokensPropertyDirty)
                {
                    _externalLoginService.Save(
                        found.Key,
                        user.LoginTokens.Select(x => new ExternalLoginToken(
                            x.LoginProvider,
                            x.Name,
                            x.Value)));
                }
            }

            return Task.FromResult(IdentityResult.Success);
        }
        catch (Exception ex)
        {
            return Task.FromResult(
                IdentityResult.Failed(new IdentityError { Code = GenericIdentityErrorCode, Description = ex.Message }));
        }
    }

    /// <inheritdoc />
    public override Task<IdentityResult> DeleteAsync(
        MemberIdentityUser user,
        CancellationToken cancellationToken = default)
    {
        try
        {
            cancellationToken.ThrowIfCancellationRequested();
            ThrowIfDisposed();
            if (user == null)
            {
                throw new ArgumentNullException(nameof(user));
            }

            IMember? found = _memberService.GetById(UserIdToInt(user.Id));
            if (found != null)
            {
                _memberService.Delete(found);
            }

            _externalLoginService.DeleteUserLogins(user.Key);

            return Task.FromResult(IdentityResult.Success);
        }
        catch (Exception ex)
        {
            return Task.FromResult(
                IdentityResult.Failed(new IdentityError { Code = GenericIdentityErrorCode, Description = ex.Message }));
        }
    }

    /// <inheritdoc />
    public override Task<MemberIdentityUser> FindByNameAsync(
        string userName,
        CancellationToken cancellationToken = default)
    {
        cancellationToken.ThrowIfCancellationRequested();
        ThrowIfDisposed();
        IMember? user = _memberService.GetByUsername(userName);
        if (user == null)
        {
            return Task.FromResult((MemberIdentityUser)null!);
        }

        MemberIdentityUser result = AssignLoginsCallback(_mapper.Map<MemberIdentityUser>(user))!;

        return Task.FromResult(result);
    }

    public IPublishedContent? GetPublishedMember(MemberIdentityUser? user)
    {
        if (user == null)
        {
            return null;
        }

        IMember? member = _memberService.GetByKey(user.Key);
        if (member == null)
        {
            return null;
        }

        IPublishedSnapshot publishedSnapshot = _publishedSnapshotAccessor.GetRequiredPublishedSnapshot();
        return publishedSnapshot.Members?.Get(member);
    }

    /// <inheritdoc />
    public override Task<MemberIdentityUser> FindByEmailAsync(
        string email,
        CancellationToken cancellationToken = default)
    {
        cancellationToken.ThrowIfCancellationRequested();
        ThrowIfDisposed();
        IMember? member = _memberService.GetByEmail(email);
        MemberIdentityUser? result = member == null
            ? null
            : _mapper.Map<MemberIdentityUser>(member);

        return Task.FromResult(AssignLoginsCallback(result))!;
    }

    /// <inheritdoc />
    protected override Task<MemberIdentityUser> FindUserAsync(string userId, CancellationToken cancellationToken)
    {
        cancellationToken.ThrowIfCancellationRequested();
        ThrowIfDisposed();

        if (string.IsNullOrWhiteSpace(userId))
        {
            throw new ArgumentNullException(nameof(userId));
        }

        IMember? user = Guid.TryParse(userId, out Guid key)
            ? _memberService.GetByKey(key)
            : _memberService.GetById(UserIdToInt(userId));
        if (user == null)
        {
            return Task.FromResult((MemberIdentityUser)null!);
        }

        return Task.FromResult(AssignLoginsCallback(_mapper.Map<MemberIdentityUser>(user)))!;
    }

    /// <inheritdoc />
    public override Task AddLoginAsync(MemberIdentityUser user, UserLoginInfo login,
        CancellationToken cancellationToken = default)
    {
        cancellationToken.ThrowIfCancellationRequested();
        ThrowIfDisposed();
        if (user == null)
        {
            throw new ArgumentNullException(nameof(user));
        }

        if (login == null)
        {
            throw new ArgumentNullException(nameof(login));
        }

        if (string.IsNullOrWhiteSpace(login.LoginProvider))
        {
            throw new ArgumentNullException(nameof(login.LoginProvider));
        }

        if (string.IsNullOrWhiteSpace(login.ProviderKey))
        {
            throw new ArgumentNullException(nameof(login.ProviderKey));
        }

        ICollection<IIdentityUserLogin> logins = user.Logins;
        if (user.Id is not null)
        {
            var instance = new IdentityUserLogin(
                login.LoginProvider,
                login.ProviderKey,
                user.Id);

            IdentityUserLogin userLogin = instance;
            logins.Add(userLogin);
        }

        return Task.CompletedTask;
    }

    /// <inheritdoc />
    public override Task RemoveLoginAsync(MemberIdentityUser user, string loginProvider, string providerKey,
        CancellationToken cancellationToken = default)
    {
        cancellationToken.ThrowIfCancellationRequested();
        ThrowIfDisposed();
        if (user == null)
        {
            throw new ArgumentNullException(nameof(user));
        }

        if (string.IsNullOrWhiteSpace(loginProvider))
        {
            throw new ArgumentNullException(nameof(loginProvider));
        }

        if (string.IsNullOrWhiteSpace(providerKey))
        {
            throw new ArgumentNullException(nameof(providerKey));
        }

        IIdentityUserLogin? userLogin =
            user.Logins.SingleOrDefault(l => l.LoginProvider == loginProvider && l.ProviderKey == providerKey);
        if (userLogin != null)
        {
            user.Logins.Remove(userLogin);
        }

        return Task.CompletedTask;
    }

    /// <inheritdoc />
    public override Task<IList<UserLoginInfo>> GetLoginsAsync(
        MemberIdentityUser user,
        CancellationToken cancellationToken = default)
    {
        cancellationToken.ThrowIfCancellationRequested();
        ThrowIfDisposed();
        if (user == null)
        {
            throw new ArgumentNullException(nameof(user));
        }

        return Task.FromResult((IList<UserLoginInfo>)user.Logins
            .Select(l => new UserLoginInfo(l.LoginProvider, l.ProviderKey, l.LoginProvider)).ToList());
    }

    /// <summary>
    ///     Gets a list of role names the specified user belongs to.
    /// </summary>
    /// <remarks>
    ///     This lazy loads the roles for the member
    /// </remarks>
    public override Task<IList<string>> GetRolesAsync(
        MemberIdentityUser user,
        CancellationToken cancellationToken = default)
    {
        EnsureRoles(user);
        return base.GetRolesAsync(user, cancellationToken);
    }

    /// <summary>
    ///     Returns true if a user is in the role
    /// </summary>
    public override Task<bool> IsInRoleAsync(MemberIdentityUser user, string roleName,
        CancellationToken cancellationToken = default)
    {
        EnsureRoles(user);

        return base.IsInRoleAsync(user, roleName, cancellationToken);
    }

    /// <inheritdoc />
    protected override async Task<IdentityUserLogin<string>> FindUserLoginAsync(string userId, string loginProvider,
        string providerKey, CancellationToken cancellationToken)
    {
        cancellationToken.ThrowIfCancellationRequested();
        ThrowIfDisposed();

        if (string.IsNullOrWhiteSpace(loginProvider))
        {
            throw new ArgumentNullException(nameof(loginProvider));
        }

        if (string.IsNullOrWhiteSpace(providerKey))
        {
            throw new ArgumentNullException(nameof(providerKey));
        }

        MemberIdentityUser user = await FindUserAsync(userId, cancellationToken);
        if (user == null)
        {
            return await Task.FromResult((IdentityUserLogin<string>)null!);
        }

<<<<<<< HEAD
        IList<UserLoginInfo> logins = await GetLoginsAsync(user, cancellationToken);
        UserLoginInfo? found =
            logins.FirstOrDefault(x => x.ProviderKey == providerKey && x.LoginProvider == loginProvider);
        if (found == null)
        {
            return await Task.FromResult((IdentityUserLogin<string>)null!);
        }
=======
            var logins = _externalLoginService.Find(loginProvider, providerKey).ToList();
            if (logins.Count == 0)
            {
                return Task.FromResult((IdentityUserLogin<string>)null!);
            }
>>>>>>> 5be156bb

        if (user.Id is not null)
        {
            return new IdentityUserLogin<string>
            {
                LoginProvider = found.LoginProvider,
                ProviderKey = found.ProviderKey,

                // TODO: We don't store this value so it will be null
                ProviderDisplayName = found.ProviderDisplayName,
                UserId = user.Id,
            };
        }

        return null!;
    }

    /// <inheritdoc />
    protected override Task<IdentityUserLogin<string>> FindUserLoginAsync(string loginProvider, string providerKey,
        CancellationToken cancellationToken)
    {
        cancellationToken.ThrowIfCancellationRequested();
        ThrowIfDisposed();

        if (string.IsNullOrWhiteSpace(loginProvider))
        {
            throw new ArgumentNullException(nameof(loginProvider));
        }

        if (string.IsNullOrWhiteSpace(providerKey))
        {
            throw new ArgumentNullException(nameof(providerKey));
        }

        var logins = _externalLoginService.Find(loginProvider, providerKey)?.ToList();
        if (logins is null || logins.Count == 0)
        {
            return Task.FromResult((IdentityUserLogin<string>)null!);
        }

        IIdentityUserLogin found = logins[0];
        return Task.FromResult(new IdentityUserLogin<string>
        {
            LoginProvider = found.LoginProvider,
            ProviderKey = found.ProviderKey,

            // TODO: We don't store this value so it will be null
            ProviderDisplayName = null,
            UserId = found.UserId,
        });
    }

    private void EnsureRoles(MemberIdentityUser user)
    {
        if (user.Roles.Count == 0)
        {
            // if there are no roles, they either haven't been loaded since we don't eagerly
            // load for members, or they just have no roles.
            IEnumerable<string> currentRoles = _memberService.GetAllRoles(user.UserName);
            ICollection<IdentityUserRole<string>> roles = currentRoles
                .Select(role => new IdentityUserRole<string> { RoleId = role, UserId = user.Id }).ToList();

            user.Roles = roles;
        }
    }

    /// <summary>
    ///     Lists all users of a given role.
    /// </summary>
    public override Task<IList<MemberIdentityUser>?> GetUsersInRoleAsync(
        string roleName,
        CancellationToken cancellationToken = default)
    {
        cancellationToken.ThrowIfCancellationRequested();
        ThrowIfDisposed();

        if (string.IsNullOrWhiteSpace(roleName))
        {
            throw new ArgumentNullException(nameof(roleName));
        }

        IEnumerable<IMember>? members = _memberService.GetMembersByMemberType(roleName);

        IList<MemberIdentityUser>? membersIdentityUsers =
            members?.Select(x => _mapper.Map<MemberIdentityUser>(x)!).ToList();

        return Task.FromResult(membersIdentityUsers);
    }

    /// <summary>
    ///     Overridden to support Umbraco's own data storage requirements
    /// </summary>
    /// <remarks>
    ///     The base class's implementation of this calls into FindTokenAsync and AddUserTokenAsync, both methods will only
    ///     work with ORMs that are change
    ///     tracking ORMs like EFCore.
    /// </remarks>
    /// <inheritdoc />
    public override Task SetTokenAsync(MemberIdentityUser user, string loginProvider, string name, string value,
        CancellationToken cancellationToken)
    {
        cancellationToken.ThrowIfCancellationRequested();
        ThrowIfDisposed();

        if (user == null)
        {
            throw new ArgumentNullException(nameof(user));
        }

        IIdentityUserToken? token = user.LoginTokens.FirstOrDefault(x =>
            x.LoginProvider.InvariantEquals(loginProvider) && x.Name.InvariantEquals(name));
        if (token == null)
        {
            user.LoginTokens.Add(new IdentityUserToken(loginProvider, name, value, user.Id));
        }
        else
        {
            token.Value = value;
        }

        return Task.CompletedTask;
    }

    /// <summary>
    ///     Overridden to support Umbraco's own data storage requirements
    /// </summary>
    /// <remarks>
    ///     The base class's implementation of this calls into FindTokenAsync, RemoveUserTokenAsync and AddUserTokenAsync, both
    ///     methods will only work with ORMs that are change
    ///     tracking ORMs like EFCore.
    /// </remarks>
    /// <inheritdoc />
    public override Task<string?> GetTokenAsync(MemberIdentityUser user, string loginProvider, string name,
        CancellationToken cancellationToken)
    {
        cancellationToken.ThrowIfCancellationRequested();
        ThrowIfDisposed();

        if (user == null)
        {
            throw new ArgumentNullException(nameof(user));
        }

        IIdentityUserToken? token = user.LoginTokens.FirstOrDefault(x =>
            x.LoginProvider.InvariantEquals(loginProvider) && x.Name.InvariantEquals(name));

        return Task.FromResult(token?.Value);
    }

    /// <inheritdoc />
    protected override Task<UmbracoIdentityRole> FindRoleAsync(string roleName, CancellationToken cancellationToken)
    {
        if (string.IsNullOrWhiteSpace(roleName))
        {
            throw new ArgumentNullException(nameof(roleName));
        }

        IMemberGroup? group = _memberService.GetAllRoles().SingleOrDefault(x => x.Name == roleName);
        if (group == null)
        {
            return Task.FromResult((UmbracoIdentityRole)null!);
        }

        return Task.FromResult(new UmbracoIdentityRole(group.Name)
        {
            // TODO: what should the alias be?
            Id = group.Id.ToString(),
        });
    }

    /// <inheritdoc />
    protected override async Task<IdentityUserRole<string>> FindUserRoleAsync(string userId, string roleId,
        CancellationToken cancellationToken)
    {
        MemberIdentityUser user = await FindUserAsync(userId, cancellationToken);
        if (user == null)
        {
            return null!;
        }

        IdentityUserRole<string>? found = user.Roles.FirstOrDefault(x => x.RoleId.InvariantEquals(roleId));
        return found!;
    }

    private MemberIdentityUser? AssignLoginsCallback(MemberIdentityUser? user)
    {
        if (user != null)
        {
            user.SetLoginsCallback(
                new Lazy<IEnumerable<IIdentityUserLogin>?>(() => _externalLoginService.GetExternalLogins(user.Key)));
            user.SetTokensCallback(new Lazy<IEnumerable<IIdentityUserToken>?>(() =>
                _externalLoginService.GetExternalLoginTokens(user.Key)));
        }

        return user;
    }

    private bool UpdateMemberProperties(IMember member, MemberIdentityUser identityUser)
    {
        var anythingChanged = false;

        // don't assign anything if nothing has changed as this will trigger the track changes of the model
        if (identityUser.IsPropertyDirty(nameof(MemberIdentityUser.LastLoginDateUtc))
            || (member.LastLoginDate != default && identityUser.LastLoginDateUtc.HasValue == false)
            || (identityUser.LastLoginDateUtc.HasValue &&
                member.LastLoginDate?.ToUniversalTime() != identityUser.LastLoginDateUtc.Value))
        {
            anythingChanged = true;

            // if the LastLoginDate is being set to MinValue, don't convert it ToLocalTime
            DateTime dt = identityUser.LastLoginDateUtc == DateTime.MinValue
                ? DateTime.MinValue
                : identityUser.LastLoginDateUtc?.ToLocalTime() ?? DateTime.MinValue;
            member.LastLoginDate = dt;
        }

        if (identityUser.IsPropertyDirty(nameof(MemberIdentityUser.LastPasswordChangeDateUtc))
            || (member.LastPasswordChangeDate != default && identityUser.LastPasswordChangeDateUtc.HasValue == false)
            || (identityUser.LastPasswordChangeDateUtc.HasValue && member.LastPasswordChangeDate?.ToUniversalTime() !=
                identityUser.LastPasswordChangeDateUtc.Value))
        {
            anythingChanged = true;
            member.LastPasswordChangeDate = identityUser.LastPasswordChangeDateUtc?.ToLocalTime() ?? DateTime.Now;
        }

        if (identityUser.IsPropertyDirty(nameof(MemberIdentityUser.Comments))
            && member.Comments != identityUser.Comments && identityUser.Comments.IsNullOrWhiteSpace() == false)
        {
            anythingChanged = true;
            member.Comments = identityUser.Comments;
        }

        if (identityUser.IsPropertyDirty(nameof(MemberIdentityUser.EmailConfirmed))
            || (member.EmailConfirmedDate.HasValue && member.EmailConfirmedDate.Value != default &&
                identityUser.EmailConfirmed == false)
            || ((member.EmailConfirmedDate.HasValue == false || member.EmailConfirmedDate.Value == default) &&
                identityUser.EmailConfirmed))
        {
            anythingChanged = true;
            member.EmailConfirmedDate = identityUser.EmailConfirmed ? DateTime.Now : null;
        }

        if (identityUser.IsPropertyDirty(nameof(MemberIdentityUser.Name))
            && member.Name != identityUser.Name && identityUser.Name.IsNullOrWhiteSpace() == false)
        {
            anythingChanged = true;
            member.Name = identityUser.Name ?? string.Empty;
        }

        if (identityUser.IsPropertyDirty(nameof(MemberIdentityUser.Email))
            && member.Email != identityUser.Email && identityUser.Email.IsNullOrWhiteSpace() == false)
        {
            anythingChanged = true;
            member.Email = identityUser.Email;
        }

        if (identityUser.IsPropertyDirty(nameof(MemberIdentityUser.AccessFailedCount))
            && member.FailedPasswordAttempts != identityUser.AccessFailedCount)
        {
            anythingChanged = true;
            member.FailedPasswordAttempts = identityUser.AccessFailedCount;
        }

        if (member.IsLockedOut != identityUser.IsLockedOut)
        {
            anythingChanged = true;
            member.IsLockedOut = identityUser.IsLockedOut;

            if (member.IsLockedOut)
            {
                // need to set the last lockout date
                member.LastLockoutDate = DateTime.Now;
            }
        }

        if (member.IsApproved != identityUser.IsApproved)
        {
            anythingChanged = true;
            member.IsApproved = identityUser.IsApproved;
        }

        if (identityUser.IsPropertyDirty(nameof(MemberIdentityUser.UserName))
            && member.Username != identityUser.UserName && identityUser.UserName.IsNullOrWhiteSpace() == false)
        {
            anythingChanged = true;
            member.Username = identityUser.UserName;
        }

        if (identityUser.IsPropertyDirty(nameof(MemberIdentityUser.PasswordHash))
            && member.RawPasswordValue != identityUser.PasswordHash &&
            identityUser.PasswordHash.IsNullOrWhiteSpace() == false)
        {
            anythingChanged = true;
            member.RawPasswordValue = identityUser.PasswordHash;
            member.PasswordConfiguration = identityUser.PasswordConfig;
        }

        if (member.PasswordConfiguration != identityUser.PasswordConfig)
        {
            anythingChanged = true;
            member.PasswordConfiguration = identityUser.PasswordConfig;
        }

        if (member.SecurityStamp != identityUser.SecurityStamp)
        {
            anythingChanged = true;
            member.SecurityStamp = identityUser.SecurityStamp;
        }

        if (identityUser.IsPropertyDirty(nameof(MemberIdentityUser.Roles)))
        {
            anythingChanged = true;

            var identityUserRoles = identityUser.Roles.Select(x => x.RoleId).ToArray();
            _memberService.ReplaceRoles(new[] { member.Id }, identityUserRoles);
        }

        // reset all changes
        identityUser.ResetDirtyProperties(false);

        return anythingChanged;
    }

    /// <inheritdoc />
    public override async Task<bool> GetTwoFactorEnabledAsync(
        MemberIdentityUser user,
        CancellationToken cancellationToken = default) =>
        await _twoFactorLoginService.IsTwoFactorEnabledAsync(user.Key);
}<|MERGE_RESOLUTION|>--- conflicted
+++ resolved
@@ -462,7 +462,6 @@
             return await Task.FromResult((IdentityUserLogin<string>)null!);
         }
 
-<<<<<<< HEAD
         IList<UserLoginInfo> logins = await GetLoginsAsync(user, cancellationToken);
         UserLoginInfo? found =
             logins.FirstOrDefault(x => x.ProviderKey == providerKey && x.LoginProvider == loginProvider);
@@ -470,13 +469,6 @@
         {
             return await Task.FromResult((IdentityUserLogin<string>)null!);
         }
-=======
-            var logins = _externalLoginService.Find(loginProvider, providerKey).ToList();
-            if (logins.Count == 0)
-            {
-                return Task.FromResult((IdentityUserLogin<string>)null!);
-            }
->>>>>>> 5be156bb
 
         if (user.Id is not null)
         {
@@ -511,8 +503,8 @@
             throw new ArgumentNullException(nameof(providerKey));
         }
 
-        var logins = _externalLoginService.Find(loginProvider, providerKey)?.ToList();
-        if (logins is null || logins.Count == 0)
+        var logins = _externalLoginService.Find(loginProvider, providerKey).ToList();
+        if (logins.Count == 0)
         {
             return Task.FromResult((IdentityUserLogin<string>)null!);
         }
