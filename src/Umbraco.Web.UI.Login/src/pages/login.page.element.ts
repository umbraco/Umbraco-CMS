--- conflicted
+++ resolved
@@ -57,14 +57,10 @@
 
 		// Check for 402 status code indicating that MFA is required
 		if (response.status === 402) {
-<<<<<<< HEAD
-			UmbRouter.redirect('login?flow=mfa');
-=======
       if (response.twoFactorView) {
         UmbAuthMainContext.Instance.twoFactorView = response.twoFactorView;
       }
 			history.pushState(null, '', 'login?flow=mfa');
->>>>>>> 4428848a
 			return;
 		}
 
