import { UUITextStyles } from '@umbraco-ui/uui-css';
import { css, CSSResultGroup, html, LitElement, nothing } from 'lit';
import { customElement, property, state } from 'lit/decorators.js';
import { when } from 'lit/directives/when.js';
import { until } from 'lit/directives/until.js';

import type { UUIButtonState } from '@umbraco-ui/uui';
import { UmbAuthMainContext } from '../context/auth-main.context.js';
import { umbLocalizationContext } from '../localization/localization-context.js';

@customElement('umb-login-page')
export default class UmbLoginPageElement extends LitElement {
	#authContext = UmbAuthMainContext.Instance;

	@property({ type: Boolean, attribute: 'username-is-email' })
	usernameIsEmail = false;

	@property({ type: Boolean, attribute: 'allow-password-reset' })
	allowPasswordReset = false;

	@state()
	private _loginState: UUIButtonState = undefined;

	@state()
	private _loginError = '';

	@state()
	private get disableLocalLogin() {
		return UmbAuthMainContext.Instance.disableLocalLogin;
	}

	#handleSubmit = async (e: SubmitEvent) => {
		e.preventDefault();

		const form = e.target as HTMLFormElement;
		if (!form) return;

		if (!form.checkValidity()) return;

		const formData = new FormData(form);

		const username = formData.get('email') as string;
		const password = formData.get('password') as string;
		const persist = formData.has('persist');

		this._loginState = 'waiting';

		const response = await this.#authContext.login({
			username,
			password,
			persist,
		});

		this._loginError = response.error || '';
		this._loginState = response.error ? 'failed' : 'success';

		// Check for 402 status code indicating that MFA is required
		if (response.status === 402) {
<<<<<<< HEAD
      if (response.twoFactorView) {
        UmbAuthMainContext.Instance.twoFactorView = response.twoFactorView;
      }
			UmbRouter.changeState('login/?flow=mfa');
=======
			history.pushState(null, '', 'login?flow=mfa');
>>>>>>> a60bcf63
			return;
		}

		if (response.error) return;

		const returnPath = this.#authContext.returnPath;

		if (returnPath) {
			location.href = returnPath;
		}

		this.dispatchEvent(new CustomEvent('login-success', { bubbles: true, composed: true }));
	};

	get #greetingLocalizationKey() {
		return [
			'login_greeting0',
			'login_greeting1',
			'login_greeting2',
			'login_greeting3',
			'login_greeting4',
			'login_greeting5',
			'login_greeting6',
		][new Date().getDay()];
	}

	render() {
		return html`
			<h1 id="greeting" class="uui-h3">
				<umb-localize .key=${this.#greetingLocalizationKey}>Welcome to Umbraco</umb-localize>
			</h1>
			${this.disableLocalLogin
				? nothing
				: html`
						<uui-form>
							<form id="LoginForm" name="login" @submit="${this.#handleSubmit}">
								<uui-form-layout-item>
									<uui-label id="emailLabel" for="email" slot="label" required>
										${this.usernameIsEmail
											? html`<umb-localize key="general_email">Email</umb-localize>`
											: html`<umb-localize key="user_username">Name</umb-localize>`}
									</uui-label>
									<uui-input
										type=${this.usernameIsEmail ? 'email' : 'text'}
										id="email"
										name="email"
										label=${this.usernameIsEmail
											? until(umbLocalizationContext.localize('general_email', 'Email'))
											: until(umbLocalizationContext.localize('user_username', 'Username'))}
										required
										required-message="Email is required"></uui-input>
								</uui-form-layout-item>

								<uui-form-layout-item>
									<uui-label id="passwordLabel" for="password" slot="label" required>
										<umb-localize key="user_password">Password</umb-localize>
									</uui-label>
									<uui-input-password
										id="password"
										name="password"
										label=${until(umbLocalizationContext.localize('user_password'), 'Password')}
										required
										required-message="Password is required"></uui-input-password>
								</uui-form-layout-item>

								<div id="secondary-actions">
									${when(
										this.#authContext.supportsPersistLogin,
										() => html`<uui-form-layout-item>
											<uui-checkbox name="persist" label="Remember me">
												<umb-localize key="user_rememberMe">Remember me</umb-localize>
											</uui-checkbox>
										</uui-form-layout-item>`
									)}
									${when(
										this.allowPasswordReset,
										() =>
											html`<a id="forgot-password" href="login/reset">
												<umb-localize key="user_forgotPassword">Forgot password?</umb-localize>
											</a>`
									)}
								</div>

								${this.#renderErrorMessage()}

								<uui-button
									type="submit"
									id="login-button"
									look="primary"
									label="Login"
									color="default"
									.state=${this._loginState}>
									<umb-localize key="general_login">Login</umb-localize>
								</uui-button>
							</form>
						</uui-form>
				  `}
			<umb-external-login-providers-layout .showDivider=${!this.disableLocalLogin}>
				<slot name="external"></slot>
			</umb-external-login-providers-layout>
		`;
	}

	#renderErrorMessage() {
		if (!this._loginError || this._loginState !== 'failed') return nothing;

		return html`<span class="text-danger">${this._loginError}</span>`;
	}

	static styles: CSSResultGroup = [
		UUITextStyles,
		css`
			:host {
				display: flex;
				flex-direction: column;
			}
			#greeting {
				text-align: center;
				margin: 0px;
				font-weight: 600;
				font-size: 1.4rem;
				margin-bottom: var(--uui-size-space-6);
			}
			form {
				display: flex;
				flex-direction: column;
				gap: var(--uui-size-space-5);
			}
			uui-form-layout-item {
				margin: 0;
			}
			uui-input,
			uui-input-password {
				width: 100%;
				border-radius: var(--uui-border-radius);
			}
			#login-button {
				width: 100%;
				--uui-button-padding-top-factor: 1.5;
				--uui-button-padding-bottom-factor: 1.5;
			}
			#forgot-password {
				color: var(--uui-color-interactive);
				text-decoration: none;
			}
			#forgot-password:hover {
				color: var(--uui-color-interactive-emphasis);
			}
			.text-danger {
				color: var(--uui-color-danger-standalone);
			}
			#secondary-actions {
				display: flex;
				align-items: center;
				justify-content: space-between;
			}
		`,
	];
}

declare global {
	interface HTMLElementTagNameMap {
		'umb-login-page': UmbLoginPageElement;
	}
}<|MERGE_RESOLUTION|>--- conflicted
+++ resolved
@@ -56,14 +56,10 @@
 
 		// Check for 402 status code indicating that MFA is required
 		if (response.status === 402) {
-<<<<<<< HEAD
       if (response.twoFactorView) {
         UmbAuthMainContext.Instance.twoFactorView = response.twoFactorView;
       }
-			UmbRouter.changeState('login/?flow=mfa');
-=======
 			history.pushState(null, '', 'login?flow=mfa');
->>>>>>> a60bcf63
 			return;
 		}
 
