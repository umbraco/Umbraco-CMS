import type { InterfaceColor, InterfaceLook } from '@umbraco-ui/uui';
import { css, CSSResultGroup, html, LitElement, nothing } from 'lit';
import { customElement, property } from 'lit/decorators.js';
import { until } from 'lit/directives/until.js';

import { loadCustomView, renderCustomView } from '../utils/load-custom-view.function.js';
import { umbLocalizationContext } from '../external/localization/localization-context.js';

type UserViewState = 'loggingIn' | 'loggedIn' | 'loggedOut' | 'timedOut';

type ExternalLoginCustomViewElement = HTMLElement & {
<<<<<<< HEAD
	displayName?: string;
	providerName?: string;
	externalLoginUrl?: string;
  userViewState?: UserViewState;
=======
  displayName: string;
  providerName: string;
  externalLoginUrl: string;
>>>>>>> 89cdba6b
};

/**
 * This elements represents a single external login provider and should be slotted into the <umb-auth> element.
 *
 * @element umb-external-login-provider
 */
@customElement('umb-external-login-provider')
export class UmbExternalLoginProviderElement extends LitElement {
<<<<<<< HEAD
	/**
	 * Gets or sets the path to the module that should be loaded as the custom view.
	 * The module should export a default class that extends HTMLElement.
	 *
	 * Setting this property will cause the default view to be hidden and the custom view to be loaded.
	 * The icon, button look and button color will be ignored.
	 *
	 * @example App_Plugins/MyPackage/MyCustomLoginView.js
	 * @attr custom-view
	 */
	@property({ attribute: 'custom-view' })
	customView?: string;

	/**
	 * Gets or sets the display name of the provider.
	 *
	 * @attr display-name
	 * @example Google
	 */
	@property({ attribute: 'display-name' })
	displayName = '';

	/**
	 * Gets or sets the name of the provider (otherwise known as authentication type).
	 *
	 * @attr provider-name
	 * @example Umbraco.Google
	 */
	@property({ attribute: 'provider-name' })
	providerName = '';

  /**
   * Gets or sets the view state of the user. This indicates in which state the user is in the login process,
   * which can be used to determine where the external-login-provider is being shown.
   *
   * @attr user-view-state
   * @example loggingIn
   * @default loggingIn
   */
  @property({ attribute: 'user-view-state' })
  userViewState: UserViewState = 'loggingIn';

	/**
	 * Gets or sets the url to the external login provider.
	 *
	 * @attr external-login-url
	 * @example /umbraco/ExternalLogin
	 */
	@property({ attribute: 'external-login-url' })
=======
  /**
   * Gets or sets the path to the module that should be loaded as the custom view.
   * The module should export a default class that extends HTMLElement.
   *
   * Setting this property will cause the default view to be hidden and the custom view to be loaded.
   * The icon, button look and button color will be ignored.
   *
   * @example App_Plugins/MyPackage/MyCustomLoginView.js
   * @attr custom-view
   */
  @property({attribute: 'custom-view'})
  customView?: string;

  /**
   * Gets or sets the display name of the provider.
   *
   * @attr display-name
   * @example Google
   */
  @property({attribute: 'display-name'})
  displayName = '';

  /**
   * Gets or sets the name of the provider (otherwise known as authentication type).
   *
   * @attr provider-name
   * @example Umbraco.Google
   */
  @property({attribute: 'provider-name'})
  providerName = '';

  /**
   * Gets or sets the url to the external login provider.
   *
   * @attr external-login-url
   * @example /umbraco/ExternalLogin
   */
  @property({attribute: 'external-login-url'})
>>>>>>> 89cdba6b
  set externalLoginUrl(value: string) {
    const tempUrl = new URL(value, window.location.origin);
    const searchParams = new URLSearchParams(tempUrl.search);
    tempUrl.searchParams.append('redirectUrl', decodeURIComponent(searchParams.get('returnPath') ?? ''));
    this.#externalLoginUrl = tempUrl.pathname + tempUrl.search;
  }

<<<<<<< HEAD
	get externalLoginUrl() {
		return this.#externalLoginUrl;
	}

	/**
	 * Gets or sets the icon to display next to the provider name.
	 * This should be the name of an icon in the Umbraco Backoffice icon set.
	 *
	 * @attr icon
	 * @example icon-google-fill
	 * @default icon-lock
	 */
	@property({ attribute: 'icon' })
	icon = 'icon-lock';

	/**
	 * Gets or sets the look of the underlying uui-button.
	 *
	 * @attr button-look
	 * @example outline
	 * @default outline
	 * @see https://uui.umbraco.com/?path=/story/uui-button--looks-and-colors
	 */
	@property({ attribute: 'button-look' })
	buttonLook: InterfaceLook = 'outline';

	/**
	 * Gets or sets the color of the underlying uui-button.
	 *
	 * @attr button-color
	 * @example danger
	 * @default default
	 * @see https://uui.umbraco.com/?path=/story/uui-button--looks-and-colors
	 */
	@property({ attribute: 'button-color' })
	buttonColor: InterfaceColor = 'default';

	#externalLoginUrl = '';

	protected render() {
		return this.customView
			? until(this.renderCustomView(), html`<uui-loader-bar></uui-loader-bar>`)
			: this.renderDefaultView();
	}

	protected renderDefaultView() {
		return html`
			<form id="defaultView" method="post" action=${this.externalLoginUrl}>
				<uui-button
					type="submit"
					name="provider"
					.value=${this.providerName}
					title=${`Login using your ${this.displayName} account`}
					.label=${until(umbLocalizationContext.localize('login_signInWith', undefined, 'Sign in with')) + ' ' + this.displayName}
					.look=${this.buttonLook}
					.color=${this.buttonColor}>
          ${this.displayName
			  ? html`
				  <div>
					  <uui-icon name=${this.icon}></uui-icon>
					  <umb-localize key="login_signInWith">Sign in with</umb-localize>
					  ${this.displayName}
				  </div>
			  `
			  : nothing}
          			<slot></slot>
				</uui-button>
			</form>
		`;
	}

	protected async renderCustomView() {
		try {
			if (!this.customView) return;

			const customView = await loadCustomView<ExternalLoginCustomViewElement>(this.customView);

			if (typeof customView === 'object') {
				customView.displayName = this.displayName;
				customView.providerName = this.providerName;
				customView.externalLoginUrl = this.externalLoginUrl;
        customView.userViewState = this.userViewState;
			}

			return renderCustomView(customView);
		} catch (error: unknown) {
			console.group('[External login] Failed to load custom view');
			console.log('Provider name', this.providerName);
			console.log('Element reference', this);
			console.log('Custom view', this.customView);
			console.error('Failed to load custom view:', error);
			console.groupEnd();
		}
	}

	static styles: CSSResultGroup = [
		css`
			#defaultView uui-button {
				width: 100%;
				--uui-button-padding-top-factor: 1.5;
				--uui-button-padding-bottom-factor: 1.5;
			}
			#defaultView uui-button div {
				/* TODO: Remove this when uui-button has setting for aligning content */
				position: absolute;
				left: 9px;
				margin: auto;
				text-align: left;
				top: 50%;
				transform: translateY(-50%);
			}
			#defaultView button {
				font-size: var(--uui-button-font-size);
				border: 1px solid var(--uui-color-border);
				border-radius: var(--uui-border-radius);
				width: 100%;
				padding: 9px;
				text-align: left;
				background-color: var(--uui-color-surface);
				cursor: pointer;
				display: flex;
				align-items: center;
				gap: var(--uui-size-space-2);
				box-sizing: border-box;

				line-height: 1.1; /* makes the text vertically centered */
				color: var(--uui-color-interactive);
			}

			#defaultView button:hover {
				color: var(--uui-color-interactive-emphasis);
				border-color: var(--uui-color-border-standalone);
			}
		`,
	];
=======
  get externalLoginUrl() {
    return this.#externalLoginUrl;
  }


  /**
   * Gets or sets the icon to display next to the provider name.
   * This should be the name of an icon in the Umbraco Backoffice icon set.
   *
   * @attr icon
   * @example icon-google-fill
   * @default icon-lock
   */
  @property({attribute: 'icon'})
  icon = 'icon-lock';

  /**
   * Gets or sets the look of the underlying uui-button.
   *
   * @attr button-look
   * @example outline
   * @default outline
   * @see https://uui.umbraco.com/?path=/story/uui-button--looks-and-colors
   */
  @property({attribute: 'button-look'})
  buttonLook: InterfaceLook = 'outline';

  /**
   * Gets or sets the color of the underlying uui-button.
   *
   * @attr button-color
   * @example danger
   * @default default
   * @see https://uui.umbraco.com/?path=/story/uui-button--looks-and-colors
   */
  @property({attribute: 'button-color'})
  buttonColor: InterfaceColor = 'default';

  #externalLoginUrl = '';

  protected render() {
    return this.customView
      ? until(this.renderCustomView(), html`
        <uui-loader-bar></uui-loader-bar>`)
      : this.renderDefaultView();
  }

  protected renderDefaultView() {
    return html`
      <form id="defaultView" method="post" action=${this.externalLoginUrl}>
        <uui-button
          type="submit"
          name="provider"
          .value=${this.providerName}
          .label=${until(umbLocalizationContext.localize('login_signInWith', undefined, 'Sign in with').then(str => `${str} ${this.displayName}`))}
          .look=${this.buttonLook}
          .color=${this.buttonColor}>
          ${this.displayName
            ? html`
              <div>
                <uui-icon name=${this.icon}></uui-icon>
                <umb-localize key="login_signInWith">Sign in with</umb-localize>
                ${this.displayName}
              </div>
            `
            : nothing}
          <slot></slot>
        </uui-button>
      </form>
    `;
  }

  protected async renderCustomView() {
    try {
      if (!this.customView) return;

      const customView = await loadCustomView<ExternalLoginCustomViewElement>(this.customView);

      if (typeof customView === 'object') {
        customView.displayName = this.displayName;
        customView.providerName = this.providerName;
        customView.externalLoginUrl = this.externalLoginUrl;
      }

      return renderCustomView(customView);
    } catch (error: unknown) {
      console.group('[External login] Failed to load custom view');
      console.log('Provider name', this.providerName);
      console.log('Element reference', this);
      console.log('Custom view', this.customView);
      console.error('Failed to load custom view:', error);
      console.groupEnd();
    }
  }

  static styles: CSSResultGroup = [
    css`
      #defaultView uui-button {
        width: 100%;
        --uui-button-font-weight: 400;
      }

      #defaultView uui-button div {
        /* TODO: Remove this when uui-button has setting for aligning content */
        position: absolute;
        top: 50%;
        left: 0;
        margin: auto;
        transform: translateY(-50%);
        text-align: left;
        padding-left: 15px;
      }

      #defaultView uui-icon {
        color: #00000080;
        padding-right: 2px;
      }

      #defaultView button {
        font-size: var(--uui-button-font-size);
        border: 1px solid var(--uui-color-border);
        border-radius: var(--uui-button-border-radius);
        width: 100%;
        padding: 9px;
        text-align: left;
        background-color: var(--uui-color-surface);
        cursor: pointer;
        display: flex;
        align-items: center;
        gap: var(--uui-size-space-2);
        box-sizing: border-box;

        line-height: 1.1; /* makes the text vertically centered */
        color: var(--uui-color-interactive);
      }

      #defaultView button:hover {
        color: var(--uui-color-interactive-emphasis);
        border-color: var(--uui-color-border-standalone);
      }
    `,
  ];
>>>>>>> 89cdba6b
}

declare global {
  interface HTMLElementTagNameMap {
    'umb-external-login-provider': UmbExternalLoginProviderElement;
  }
}<|MERGE_RESOLUTION|>--- conflicted
+++ resolved
@@ -9,16 +9,10 @@
 type UserViewState = 'loggingIn' | 'loggedIn' | 'loggedOut' | 'timedOut';
 
 type ExternalLoginCustomViewElement = HTMLElement & {
-<<<<<<< HEAD
-	displayName?: string;
-	providerName?: string;
-	externalLoginUrl?: string;
+  displayName?: string;
+  providerName?: string;
+  externalLoginUrl?: string;
   userViewState?: UserViewState;
-=======
-  displayName: string;
-  providerName: string;
-  externalLoginUrl: string;
->>>>>>> 89cdba6b
 };
 
 /**
@@ -28,7 +22,6 @@
  */
 @customElement('umb-external-login-provider')
 export class UmbExternalLoginProviderElement extends LitElement {
-<<<<<<< HEAD
 	/**
 	 * Gets or sets the path to the module that should be loaded as the custom view.
 	 * The module should export a default class that extends HTMLElement.
@@ -78,46 +71,6 @@
 	 * @example /umbraco/ExternalLogin
 	 */
 	@property({ attribute: 'external-login-url' })
-=======
-  /**
-   * Gets or sets the path to the module that should be loaded as the custom view.
-   * The module should export a default class that extends HTMLElement.
-   *
-   * Setting this property will cause the default view to be hidden and the custom view to be loaded.
-   * The icon, button look and button color will be ignored.
-   *
-   * @example App_Plugins/MyPackage/MyCustomLoginView.js
-   * @attr custom-view
-   */
-  @property({attribute: 'custom-view'})
-  customView?: string;
-
-  /**
-   * Gets or sets the display name of the provider.
-   *
-   * @attr display-name
-   * @example Google
-   */
-  @property({attribute: 'display-name'})
-  displayName = '';
-
-  /**
-   * Gets or sets the name of the provider (otherwise known as authentication type).
-   *
-   * @attr provider-name
-   * @example Umbraco.Google
-   */
-  @property({attribute: 'provider-name'})
-  providerName = '';
-
-  /**
-   * Gets or sets the url to the external login provider.
-   *
-   * @attr external-login-url
-   * @example /umbraco/ExternalLogin
-   */
-  @property({attribute: 'external-login-url'})
->>>>>>> 89cdba6b
   set externalLoginUrl(value: string) {
     const tempUrl = new URL(value, window.location.origin);
     const searchParams = new URLSearchParams(tempUrl.search);
@@ -125,7 +78,6 @@
     this.#externalLoginUrl = tempUrl.pathname + tempUrl.search;
   }
 
-<<<<<<< HEAD
 	get externalLoginUrl() {
 		return this.#externalLoginUrl;
 	}
@@ -162,143 +114,6 @@
 	 */
 	@property({ attribute: 'button-color' })
 	buttonColor: InterfaceColor = 'default';
-
-	#externalLoginUrl = '';
-
-	protected render() {
-		return this.customView
-			? until(this.renderCustomView(), html`<uui-loader-bar></uui-loader-bar>`)
-			: this.renderDefaultView();
-	}
-
-	protected renderDefaultView() {
-		return html`
-			<form id="defaultView" method="post" action=${this.externalLoginUrl}>
-				<uui-button
-					type="submit"
-					name="provider"
-					.value=${this.providerName}
-					title=${`Login using your ${this.displayName} account`}
-					.label=${until(umbLocalizationContext.localize('login_signInWith', undefined, 'Sign in with')) + ' ' + this.displayName}
-					.look=${this.buttonLook}
-					.color=${this.buttonColor}>
-          ${this.displayName
-			  ? html`
-				  <div>
-					  <uui-icon name=${this.icon}></uui-icon>
-					  <umb-localize key="login_signInWith">Sign in with</umb-localize>
-					  ${this.displayName}
-				  </div>
-			  `
-			  : nothing}
-          			<slot></slot>
-				</uui-button>
-			</form>
-		`;
-	}
-
-	protected async renderCustomView() {
-		try {
-			if (!this.customView) return;
-
-			const customView = await loadCustomView<ExternalLoginCustomViewElement>(this.customView);
-
-			if (typeof customView === 'object') {
-				customView.displayName = this.displayName;
-				customView.providerName = this.providerName;
-				customView.externalLoginUrl = this.externalLoginUrl;
-        customView.userViewState = this.userViewState;
-			}
-
-			return renderCustomView(customView);
-		} catch (error: unknown) {
-			console.group('[External login] Failed to load custom view');
-			console.log('Provider name', this.providerName);
-			console.log('Element reference', this);
-			console.log('Custom view', this.customView);
-			console.error('Failed to load custom view:', error);
-			console.groupEnd();
-		}
-	}
-
-	static styles: CSSResultGroup = [
-		css`
-			#defaultView uui-button {
-				width: 100%;
-				--uui-button-padding-top-factor: 1.5;
-				--uui-button-padding-bottom-factor: 1.5;
-			}
-			#defaultView uui-button div {
-				/* TODO: Remove this when uui-button has setting for aligning content */
-				position: absolute;
-				left: 9px;
-				margin: auto;
-				text-align: left;
-				top: 50%;
-				transform: translateY(-50%);
-			}
-			#defaultView button {
-				font-size: var(--uui-button-font-size);
-				border: 1px solid var(--uui-color-border);
-				border-radius: var(--uui-border-radius);
-				width: 100%;
-				padding: 9px;
-				text-align: left;
-				background-color: var(--uui-color-surface);
-				cursor: pointer;
-				display: flex;
-				align-items: center;
-				gap: var(--uui-size-space-2);
-				box-sizing: border-box;
-
-				line-height: 1.1; /* makes the text vertically centered */
-				color: var(--uui-color-interactive);
-			}
-
-			#defaultView button:hover {
-				color: var(--uui-color-interactive-emphasis);
-				border-color: var(--uui-color-border-standalone);
-			}
-		`,
-	];
-=======
-  get externalLoginUrl() {
-    return this.#externalLoginUrl;
-  }
-
-
-  /**
-   * Gets or sets the icon to display next to the provider name.
-   * This should be the name of an icon in the Umbraco Backoffice icon set.
-   *
-   * @attr icon
-   * @example icon-google-fill
-   * @default icon-lock
-   */
-  @property({attribute: 'icon'})
-  icon = 'icon-lock';
-
-  /**
-   * Gets or sets the look of the underlying uui-button.
-   *
-   * @attr button-look
-   * @example outline
-   * @default outline
-   * @see https://uui.umbraco.com/?path=/story/uui-button--looks-and-colors
-   */
-  @property({attribute: 'button-look'})
-  buttonLook: InterfaceLook = 'outline';
-
-  /**
-   * Gets or sets the color of the underlying uui-button.
-   *
-   * @attr button-color
-   * @example danger
-   * @default default
-   * @see https://uui.umbraco.com/?path=/story/uui-button--looks-and-colors
-   */
-  @property({attribute: 'button-color'})
-  buttonColor: InterfaceColor = 'default';
 
   #externalLoginUrl = '';
 
@@ -340,11 +155,12 @@
 
       const customView = await loadCustomView<ExternalLoginCustomViewElement>(this.customView);
 
-      if (typeof customView === 'object') {
-        customView.displayName = this.displayName;
-        customView.providerName = this.providerName;
-        customView.externalLoginUrl = this.externalLoginUrl;
-      }
+			if (typeof customView === 'object') {
+				customView.displayName = this.displayName;
+				customView.providerName = this.providerName;
+				customView.externalLoginUrl = this.externalLoginUrl;
+        customView.userViewState = this.userViewState;
+			}
 
       return renderCustomView(customView);
     } catch (error: unknown) {
@@ -404,7 +220,6 @@
       }
     `,
   ];
->>>>>>> 89cdba6b
 }
 
 declare global {
