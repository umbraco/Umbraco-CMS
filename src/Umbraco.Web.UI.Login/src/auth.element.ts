import { html, LitElement } from 'lit';
import { customElement, property } from 'lit/decorators.js';
import { ifDefined } from 'lit/directives/if-defined.js';
import { until } from 'lit/directives/until.js';

import { umbAuthContext } from './context/auth.context.js';
import { umbLocalizationContext } from './external/localization/localization-context.js';
import { UmbLocalizeElement } from './external/localization/localize.element.js';
<<<<<<< HEAD
import { UMBLoginInputElement } from './components/logIn-input.element.js';
=======
import type { UmbLoginInputElement } from './components/login-input.element.js';
>>>>>>> 29be27ba
import { InputType, UUIFormLayoutItemElement, UUILabelElement } from '@umbraco-ui/uui';

import authStyles from './auth-styles.css?inline';

<<<<<<< HEAD
const createInput = (id: string, type: InputType, name: string, autocomplete: AutoFill, requiredMessage: string, label: string) => {
	const input = document.createElement('umb-login-input');
	input.type = type;
	input.name = name;
	input.autocomplete = autocomplete;
	input.id = id;
	input.required = true;
	input.requiredMessage = requiredMessage;
  input.label = label;

	return input;
};

const createLabel = (forId: string, localizeAlias: string) => {
	const label = document.createElement('uui-label');
	const umbLocalize = document.createElement('umb-localize') as UmbLocalizeElement;
	umbLocalize.key = localizeAlias;
	label.for = forId;
	label.appendChild(umbLocalize);

	return label;
};

const createFormLayoutItem = (label: UUILabelElement, input: UMBLoginInputElement) => {
	const formLayoutItem = document.createElement('uui-form-layout-item') as UUIFormLayoutItemElement;
	formLayoutItem.appendChild(label);
	formLayoutItem.appendChild(input);

	return formLayoutItem;
};

const createForm = (elements: HTMLElement[]) => {
	const styles = document.createElement('style');
	styles.innerHTML = authStyles;
	const form = document.createElement('form');
	form.id = 'umb-login-form';
	const submitButton = document.createElement('input');
	submitButton.type = 'submit';
	submitButton.ariaHidden = 'true';
	submitButton.style.display = 'none';

	elements.push(styles);
	elements.push(submitButton);
	elements.forEach((element) => form.appendChild(element));

	return form;
=======
const createInput = (opts: {id: string, type: InputType, name: string, autocomplete: AutoFill, requiredMessage: string, label: string, inputmode: string}) => {
  const input = document.createElement('umb-login-input');
  input.type = opts.type;
  input.name = opts.name;
  input.autocomplete = opts.autocomplete;
  input.id = opts.id;
  input.required = true;
  input.requiredMessage = opts.requiredMessage;
  input.label = opts.label;
  input.spellcheck = false;
  input.inputMode = opts.inputmode;

  return input;
};

const createLabel = (opts: {forId: string, localizeAlias: string}) => {
  const label = document.createElement('uui-label');
  const umbLocalize = document.createElement('umb-localize') as UmbLocalizeElement;
  umbLocalize.key = opts.localizeAlias;
  label.for = opts.forId;
  label.appendChild(umbLocalize);

  return label;
};

const createFormLayoutItem = (label: UUILabelElement, input: UmbLoginInputElement) => {
  const formLayoutItem = document.createElement('uui-form-layout-item') as UUIFormLayoutItemElement;
  formLayoutItem.appendChild(label);
  formLayoutItem.appendChild(input);

  return formLayoutItem;
};

const createForm = (elements: HTMLElement[]) => {
  const styles = document.createElement('style');
  styles.innerHTML = authStyles;
  const form = document.createElement('form');
  form.id = 'umb-login-form';
  form.name = 'login-form';

  elements.push(styles);
  elements.forEach((element) => form.appendChild(element));

  return form;
>>>>>>> 29be27ba
};

@customElement('umb-auth')
export default class UmbAuthElement extends LitElement {
<<<<<<< HEAD
	#returnPath = '';

	/**
	 * Disables the local login form and only allows external login providers.
	 *
	 * @attr disable-local-login
	 */
	@property({ type: Boolean, attribute: 'disable-local-login' })
	set disableLocalLogin(value: boolean) {
		umbAuthContext.disableLocalLogin = value;
	}

	@property({ attribute: 'background-image' })
	backgroundImage?: string;

	@property({ attribute: 'logo-light' })
	logoLight?: string;

	@property({ attribute: 'logo-dark' })
	logoDark?: string;

	@property({ type: Boolean, attribute: 'username-is-email' })
	usernameIsEmail = false;

	@property({ type: Boolean, attribute: 'allow-password-reset' })
	allowPasswordReset = false;

	@property({ type: Boolean, attribute: 'allow-user-invite' })
	allowUserInvite = false;

	@property({ type: String, attribute: 'return-url' })
	set returnPath(value: string) {
		this.#returnPath = value;
		umbAuthContext.returnPath = this.returnPath;
	}
	get returnPath() {
		// Check if there is a ?redir querystring or else return the returnUrl attribute
		return new URLSearchParams(window.location.search).get('returnPath') || this.#returnPath;
	}

	/**
	 * Override the default flow.
	 */
	protected flow?: 'mfa' | 'reset-password' | 'invite-user';

	//TODO We could probably just save the form. everything inside should be cleaned up when it's removed
	_form?: HTMLFormElement;
	_usernameLayoutItem?: UUIFormLayoutItemElement;
	_passwordLayoutItem?: UUIFormLayoutItemElement;
	_usernameInput?: UMBLoginInputElement;
	_passwordInput?: UMBLoginInputElement;
	_usernameLabel?: UUILabelElement;
	_passwordLabel?: UUILabelElement;

	constructor() {
		super();
		this.classList.add('uui-text');
		this.classList.add('uui-font');

		(this as unknown as EventTarget).addEventListener('umb-login-flow', (e) => {
			if (e instanceof CustomEvent) {
				this.flow = e.detail.flow || undefined;
			}
			this.requestUpdate();
		});
	}

	connectedCallback() {
		super.connectedCallback();

		this.#initializeForm();
	}

	disconnectedCallback() {
		super.disconnectedCallback();
		this._usernameLayoutItem?.remove();
		this._passwordLayoutItem?.remove();
		this._usernameLabel?.remove();
		this._usernameInput?.remove();
		this._passwordLabel?.remove();
		this._passwordInput?.remove();
	}
=======
  #returnPath = '';

  /**
   * Disables the local login form and only allows external login providers.
   *
   * @attr disable-local-login
   */
  @property({ type: Boolean, attribute: 'disable-local-login' })
  set disableLocalLogin(value: boolean) {
    umbAuthContext.disableLocalLogin = value;
  }

  @property({ attribute: 'background-image' })
  backgroundImage?: string;

  @property({ attribute: 'logo-image' })
  logoImage?: string;

  @property({ type: Boolean, attribute: 'username-is-email' })
  usernameIsEmail = false;

  @property({ type: Boolean, attribute: 'allow-password-reset' })
  allowPasswordReset = false;

  @property({ type: Boolean, attribute: 'allow-user-invite' })
  allowUserInvite = false;

  @property({ type: String, attribute: 'return-url' })
  set returnPath(value: string) {
    this.#returnPath = value;
    umbAuthContext.returnPath = this.returnPath;
  }
  get returnPath() {
    // Check if there is a ?redir querystring or else return the returnUrl attribute
    return new URLSearchParams(window.location.search).get('returnPath') || this.#returnPath;
  }

  /**
   * Override the default flow.
   */
  protected flow?: 'mfa' | 'reset-password' | 'invite-user';

  _form?: HTMLFormElement;
  _usernameLayoutItem?: UUIFormLayoutItemElement;
  _passwordLayoutItem?: UUIFormLayoutItemElement;
  _usernameInput?: UmbLoginInputElement;
  _passwordInput?: UmbLoginInputElement;
  _usernameLabel?: UUILabelElement;
  _passwordLabel?: UUILabelElement;

  constructor() {
    super();
    this.classList.add('uui-text');
    this.classList.add('uui-font');

    (this as unknown as EventTarget).addEventListener('umb-login-flow', (e) => {
      if (e instanceof CustomEvent) {
        this.flow = e.detail.flow || undefined;
      }
      this.requestUpdate();
    });
  }

  connectedCallback() {
    super.connectedCallback();

    this.#initializeForm();
  }

  disconnectedCallback() {
    super.disconnectedCallback();
    this._usernameLayoutItem?.remove();
    this._passwordLayoutItem?.remove();
    this._usernameLabel?.remove();
    this._usernameInput?.remove();
    this._passwordLabel?.remove();
    this._passwordInput?.remove();
  }
>>>>>>> 29be27ba

  /**
   * Creates the login form and adds it to the DOM in the default slot.
   * This is done to avoid having to deal with the shadow DOM, which is not supported in Google Chrome for autocomplete/autofill.
   *
   * @see Track this intent-to-ship for Chrome https://groups.google.com/a/chromium.org/g/blink-dev/c/RY9leYMu5hI?pli=1
   * @private
   */
<<<<<<< HEAD
	async #initializeForm() {
=======
  async #initializeForm() {
>>>>>>> 29be27ba
    const labelUsername =
      this.usernameIsEmail
        ? await umbLocalizationContext.localize('general_username', undefined, 'Username')
        : await umbLocalizationContext.localize('general_email', undefined, 'Email');
    const labelPassword = await umbLocalizationContext.localize('general_password', undefined, 'Password');
<<<<<<< HEAD
		const requiredMessage = await umbLocalizationContext.localize('general_required', undefined, 'Required');

		this._usernameInput = createInput(
			'username-input',
			this.usernameIsEmail ? 'email' : 'text',
			'username',
			'username',
			requiredMessage,
      labelUsername
		);
		this._passwordInput = createInput('password-input', 'password', 'password', 'current-password', requiredMessage, labelPassword);
		this._usernameLabel = createLabel('username-input', this.usernameIsEmail ? 'general_email' : 'user_username');
		this._passwordLabel = createLabel('password-input', 'user_password');

		this._usernameLayoutItem = createFormLayoutItem(this._usernameLabel, this._usernameInput);
		this._passwordLayoutItem = createFormLayoutItem(this._passwordLabel, this._passwordInput);

		this._form = createForm([this._usernameLayoutItem, this._passwordLayoutItem]);

		this.insertAdjacentElement('beforeend', this._form);
	}

	render() {
		return html`
			<umb-auth-layout
				background-image=${ifDefined(this.backgroundImage)}
				logo-light=${ifDefined(this.logoLight)}
				logo-dark=${ifDefined(this.logoDark)}>
				${this._renderFlowAndStatus()}
			</umb-auth-layout>
		`;
	}

	private _renderFlowAndStatus() {
		const searchParams = new URLSearchParams(window.location.search);
		let flow = this.flow || searchParams.get('flow')?.toLowerCase();
		const status = searchParams.get('status');

		if (status === 'resetCodeExpired') {
			return html` <umb-error-layout
				header="Hi there"
				message=${until(
					umbLocalizationContext.localize('login_resetCodeExpired', undefined, 'The link you have clicked on is invalid or has expired')
				)}>
			</umb-error-layout>`;
		}

		if (flow === 'invite-user' && status === 'false') {
			return html` <umb-error-layout
				header="Hi there"
				message=${until(
					umbLocalizationContext.localize('user_userinviteExpiredMessage', undefined, 'Welcome to Umbraco! Unfortunately your invite has expired. Please contact your administrator and ask them to resend it.'),
				)}>
			</umb-error-layout>`;
		}

		// validate
		if (flow) {
			if (flow === 'mfa' && !umbAuthContext.isMfaEnabled) {
				flow = undefined;
			}
		}

		switch (flow) {
			case 'mfa':
				return html`<umb-mfa-page></umb-mfa-page>`;
			case 'reset':
				return html`<umb-reset-password-page></umb-reset-password-page>`;
			case 'reset-password':
				return html`<umb-new-password-page></umb-new-password-page>`;
			case 'invite-user':
				return html`<umb-invite-page></umb-invite-page>`;

			default:
				return html`<umb-login-page
=======
    const requiredMessage = await umbLocalizationContext.localize('general_required', undefined, 'Required');

    this._usernameInput = createInput({
      id: 'username-input',
      type: 'text',
      name: 'username',
      autocomplete: 'username',
      requiredMessage,
      label: labelUsername,
      inputmode: this.usernameIsEmail ? 'email' : ''
    });
    this._passwordInput = createInput({
      id: 'password-input',
      type: 'password',
      name: 'password',
      autocomplete: 'current-password',
      requiredMessage,
      label: labelPassword,
      inputmode: ''
    });
    this._usernameLabel = createLabel({ forId: 'username-input', localizeAlias: this.usernameIsEmail ? 'general_email' : 'user_username' });
    this._passwordLabel = createLabel({ forId: 'password-input', localizeAlias: 'user_password' });

    this._usernameLayoutItem = createFormLayoutItem(this._usernameLabel, this._usernameInput);
    this._passwordLayoutItem = createFormLayoutItem(this._passwordLabel, this._passwordInput);

    this._form = createForm([this._usernameLayoutItem, this._passwordLayoutItem]);

    this.insertAdjacentElement('beforeend', this._form);
  }

  render() {
    return html`
			<umb-auth-layout
				background-image=${ifDefined(this.backgroundImage)}
				logo-image=${ifDefined(this.logoImage)}>
				${this._renderFlowAndStatus()}
			</umb-auth-layout>
		`;
  }

  private _renderFlowAndStatus() {
    const searchParams = new URLSearchParams(window.location.search);
    let flow = this.flow || searchParams.get('flow')?.toLowerCase();
    const status = searchParams.get('status');

    if (status === 'resetCodeExpired') {
      return html` <umb-error-layout
				header="Hi there"
				message=${until(
        umbLocalizationContext.localize('login_resetCodeExpired', undefined, 'The link you have clicked on is invalid or has expired')
      )}>
			</umb-error-layout>`;
    }

    if (flow === 'invite-user' && status === 'false') {
      return html` <umb-error-layout
				header="Hi there"
				message=${until(
        umbLocalizationContext.localize('user_userinviteExpiredMessage', undefined, 'Welcome to Umbraco! Unfortunately your invite has expired. Please contact your administrator and ask them to resend it.'),
      )}>
			</umb-error-layout>`;
    }

    // validate
    if (flow) {
      if (flow === 'mfa' && !umbAuthContext.isMfaEnabled) {
        flow = undefined;
      }
    }

    switch (flow) {
      case 'mfa':
        return html`<umb-mfa-page></umb-mfa-page>`;
      case 'reset':
        return html`<umb-reset-password-page></umb-reset-password-page>`;
      case 'reset-password':
        return html`<umb-new-password-page></umb-new-password-page>`;
      case 'invite-user':
        return html`<umb-invite-page></umb-invite-page>`;

      default:
        return html`<umb-login-page
>>>>>>> 29be27ba
					?allow-password-reset=${this.allowPasswordReset}
					?username-is-email=${this.usernameIsEmail}>
					<slot></slot>
					<slot name="subheadline" slot="subheadline"></slot>
					<slot name="external" slot="external"></slot>
				</umb-login-page>`;
<<<<<<< HEAD
		}
	}
=======
    }
  }
>>>>>>> 29be27ba
}

declare global {
  interface HTMLElementTagNameMap {
    'umb-auth': UmbAuthElement;
  }
}<|MERGE_RESOLUTION|>--- conflicted
+++ resolved
@@ -6,63 +6,11 @@
 import { umbAuthContext } from './context/auth.context.js';
 import { umbLocalizationContext } from './external/localization/localization-context.js';
 import { UmbLocalizeElement } from './external/localization/localize.element.js';
-<<<<<<< HEAD
-import { UMBLoginInputElement } from './components/logIn-input.element.js';
-=======
 import type { UmbLoginInputElement } from './components/login-input.element.js';
->>>>>>> 29be27ba
 import { InputType, UUIFormLayoutItemElement, UUILabelElement } from '@umbraco-ui/uui';
 
 import authStyles from './auth-styles.css?inline';
 
-<<<<<<< HEAD
-const createInput = (id: string, type: InputType, name: string, autocomplete: AutoFill, requiredMessage: string, label: string) => {
-	const input = document.createElement('umb-login-input');
-	input.type = type;
-	input.name = name;
-	input.autocomplete = autocomplete;
-	input.id = id;
-	input.required = true;
-	input.requiredMessage = requiredMessage;
-  input.label = label;
-
-	return input;
-};
-
-const createLabel = (forId: string, localizeAlias: string) => {
-	const label = document.createElement('uui-label');
-	const umbLocalize = document.createElement('umb-localize') as UmbLocalizeElement;
-	umbLocalize.key = localizeAlias;
-	label.for = forId;
-	label.appendChild(umbLocalize);
-
-	return label;
-};
-
-const createFormLayoutItem = (label: UUILabelElement, input: UMBLoginInputElement) => {
-	const formLayoutItem = document.createElement('uui-form-layout-item') as UUIFormLayoutItemElement;
-	formLayoutItem.appendChild(label);
-	formLayoutItem.appendChild(input);
-
-	return formLayoutItem;
-};
-
-const createForm = (elements: HTMLElement[]) => {
-	const styles = document.createElement('style');
-	styles.innerHTML = authStyles;
-	const form = document.createElement('form');
-	form.id = 'umb-login-form';
-	const submitButton = document.createElement('input');
-	submitButton.type = 'submit';
-	submitButton.ariaHidden = 'true';
-	submitButton.style.display = 'none';
-
-	elements.push(styles);
-	elements.push(submitButton);
-	elements.forEach((element) => form.appendChild(element));
-
-	return form;
-=======
 const createInput = (opts: {id: string, type: InputType, name: string, autocomplete: AutoFill, requiredMessage: string, label: string, inputmode: string}) => {
   const input = document.createElement('umb-login-input');
   input.type = opts.type;
@@ -107,95 +55,10 @@
   elements.forEach((element) => form.appendChild(element));
 
   return form;
->>>>>>> 29be27ba
 };
 
 @customElement('umb-auth')
 export default class UmbAuthElement extends LitElement {
-<<<<<<< HEAD
-	#returnPath = '';
-
-	/**
-	 * Disables the local login form and only allows external login providers.
-	 *
-	 * @attr disable-local-login
-	 */
-	@property({ type: Boolean, attribute: 'disable-local-login' })
-	set disableLocalLogin(value: boolean) {
-		umbAuthContext.disableLocalLogin = value;
-	}
-
-	@property({ attribute: 'background-image' })
-	backgroundImage?: string;
-
-	@property({ attribute: 'logo-light' })
-	logoLight?: string;
-
-	@property({ attribute: 'logo-dark' })
-	logoDark?: string;
-
-	@property({ type: Boolean, attribute: 'username-is-email' })
-	usernameIsEmail = false;
-
-	@property({ type: Boolean, attribute: 'allow-password-reset' })
-	allowPasswordReset = false;
-
-	@property({ type: Boolean, attribute: 'allow-user-invite' })
-	allowUserInvite = false;
-
-	@property({ type: String, attribute: 'return-url' })
-	set returnPath(value: string) {
-		this.#returnPath = value;
-		umbAuthContext.returnPath = this.returnPath;
-	}
-	get returnPath() {
-		// Check if there is a ?redir querystring or else return the returnUrl attribute
-		return new URLSearchParams(window.location.search).get('returnPath') || this.#returnPath;
-	}
-
-	/**
-	 * Override the default flow.
-	 */
-	protected flow?: 'mfa' | 'reset-password' | 'invite-user';
-
-	//TODO We could probably just save the form. everything inside should be cleaned up when it's removed
-	_form?: HTMLFormElement;
-	_usernameLayoutItem?: UUIFormLayoutItemElement;
-	_passwordLayoutItem?: UUIFormLayoutItemElement;
-	_usernameInput?: UMBLoginInputElement;
-	_passwordInput?: UMBLoginInputElement;
-	_usernameLabel?: UUILabelElement;
-	_passwordLabel?: UUILabelElement;
-
-	constructor() {
-		super();
-		this.classList.add('uui-text');
-		this.classList.add('uui-font');
-
-		(this as unknown as EventTarget).addEventListener('umb-login-flow', (e) => {
-			if (e instanceof CustomEvent) {
-				this.flow = e.detail.flow || undefined;
-			}
-			this.requestUpdate();
-		});
-	}
-
-	connectedCallback() {
-		super.connectedCallback();
-
-		this.#initializeForm();
-	}
-
-	disconnectedCallback() {
-		super.disconnectedCallback();
-		this._usernameLayoutItem?.remove();
-		this._passwordLayoutItem?.remove();
-		this._usernameLabel?.remove();
-		this._usernameInput?.remove();
-		this._passwordLabel?.remove();
-		this._passwordInput?.remove();
-	}
-=======
   #returnPath = '';
 
   /**
@@ -211,8 +74,11 @@
   @property({ attribute: 'background-image' })
   backgroundImage?: string;
 
-  @property({ attribute: 'logo-image' })
-  logoImage?: string;
+	@property({ attribute: 'logo-light' })
+	logoLight?: string;
+
+	@property({ attribute: 'logo-dark' })
+	logoDark?: string;
 
   @property({ type: Boolean, attribute: 'username-is-email' })
   usernameIsEmail = false;
@@ -223,7 +89,7 @@
   @property({ type: Boolean, attribute: 'allow-user-invite' })
   allowUserInvite = false;
 
-  @property({ type: String, attribute: 'return-url' })
+  @property({ attribute: 'return-url' })
   set returnPath(value: string) {
     this.#returnPath = value;
     umbAuthContext.returnPath = this.returnPath;
@@ -274,7 +140,6 @@
     this._passwordLabel?.remove();
     this._passwordInput?.remove();
   }
->>>>>>> 29be27ba
 
   /**
    * Creates the login form and adds it to the DOM in the default slot.
@@ -283,93 +148,12 @@
    * @see Track this intent-to-ship for Chrome https://groups.google.com/a/chromium.org/g/blink-dev/c/RY9leYMu5hI?pli=1
    * @private
    */
-<<<<<<< HEAD
-	async #initializeForm() {
-=======
   async #initializeForm() {
->>>>>>> 29be27ba
     const labelUsername =
       this.usernameIsEmail
         ? await umbLocalizationContext.localize('general_username', undefined, 'Username')
         : await umbLocalizationContext.localize('general_email', undefined, 'Email');
     const labelPassword = await umbLocalizationContext.localize('general_password', undefined, 'Password');
-<<<<<<< HEAD
-		const requiredMessage = await umbLocalizationContext.localize('general_required', undefined, 'Required');
-
-		this._usernameInput = createInput(
-			'username-input',
-			this.usernameIsEmail ? 'email' : 'text',
-			'username',
-			'username',
-			requiredMessage,
-      labelUsername
-		);
-		this._passwordInput = createInput('password-input', 'password', 'password', 'current-password', requiredMessage, labelPassword);
-		this._usernameLabel = createLabel('username-input', this.usernameIsEmail ? 'general_email' : 'user_username');
-		this._passwordLabel = createLabel('password-input', 'user_password');
-
-		this._usernameLayoutItem = createFormLayoutItem(this._usernameLabel, this._usernameInput);
-		this._passwordLayoutItem = createFormLayoutItem(this._passwordLabel, this._passwordInput);
-
-		this._form = createForm([this._usernameLayoutItem, this._passwordLayoutItem]);
-
-		this.insertAdjacentElement('beforeend', this._form);
-	}
-
-	render() {
-		return html`
-			<umb-auth-layout
-				background-image=${ifDefined(this.backgroundImage)}
-				logo-light=${ifDefined(this.logoLight)}
-				logo-dark=${ifDefined(this.logoDark)}>
-				${this._renderFlowAndStatus()}
-			</umb-auth-layout>
-		`;
-	}
-
-	private _renderFlowAndStatus() {
-		const searchParams = new URLSearchParams(window.location.search);
-		let flow = this.flow || searchParams.get('flow')?.toLowerCase();
-		const status = searchParams.get('status');
-
-		if (status === 'resetCodeExpired') {
-			return html` <umb-error-layout
-				header="Hi there"
-				message=${until(
-					umbLocalizationContext.localize('login_resetCodeExpired', undefined, 'The link you have clicked on is invalid or has expired')
-				)}>
-			</umb-error-layout>`;
-		}
-
-		if (flow === 'invite-user' && status === 'false') {
-			return html` <umb-error-layout
-				header="Hi there"
-				message=${until(
-					umbLocalizationContext.localize('user_userinviteExpiredMessage', undefined, 'Welcome to Umbraco! Unfortunately your invite has expired. Please contact your administrator and ask them to resend it.'),
-				)}>
-			</umb-error-layout>`;
-		}
-
-		// validate
-		if (flow) {
-			if (flow === 'mfa' && !umbAuthContext.isMfaEnabled) {
-				flow = undefined;
-			}
-		}
-
-		switch (flow) {
-			case 'mfa':
-				return html`<umb-mfa-page></umb-mfa-page>`;
-			case 'reset':
-				return html`<umb-reset-password-page></umb-reset-password-page>`;
-			case 'reset-password':
-				return html`<umb-new-password-page></umb-new-password-page>`;
-			case 'invite-user':
-				return html`<umb-invite-page></umb-invite-page>`;
-
-			default:
-				return html`<umb-login-page
-=======
     const requiredMessage = await umbLocalizationContext.localize('general_required', undefined, 'Required');
 
     this._usernameInput = createInput({
@@ -405,7 +189,8 @@
     return html`
 			<umb-auth-layout
 				background-image=${ifDefined(this.backgroundImage)}
-				logo-image=${ifDefined(this.logoImage)}>
+        logo-light=${ifDefined(this.logoLight)}
+        logo-dark=${ifDefined(this.logoDark)}>
 				${this._renderFlowAndStatus()}
 			</umb-auth-layout>
 		`;
@@ -453,20 +238,14 @@
 
       default:
         return html`<umb-login-page
->>>>>>> 29be27ba
 					?allow-password-reset=${this.allowPasswordReset}
 					?username-is-email=${this.usernameIsEmail}>
 					<slot></slot>
 					<slot name="subheadline" slot="subheadline"></slot>
 					<slot name="external" slot="external"></slot>
 				</umb-login-page>`;
-<<<<<<< HEAD
-		}
-	}
-=======
-    }
-  }
->>>>>>> 29be27ba
+    }
+  }
 }
 
 declare global {
