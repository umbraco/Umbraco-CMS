--- conflicted
+++ resolved
@@ -18,8 +18,6 @@
     </ItemGroup>
 
     <ItemGroup>
-<<<<<<< HEAD
-=======
       <Folder Include="Views" />
       <Folder Include="wwwroot\Media" />
       <Folder Include="wwwroot\Umbraco\views\install" />
@@ -87,7 +85,6 @@
     </ItemGroup>
 
     <ItemGroup>
->>>>>>> 498f01fa
       <PackageReference Include="Microsoft.AspNetCore.Mvc.NewtonsoftJson" Version="3.1.3" />
         <!-- TODO: remove the reference to System.Configuration.ConfigurationManager when Examine/lucene dont need it-->
         <PackageReference Include="System.Configuration.ConfigurationManager" Version="4.7.0" />
