--- conflicted
+++ resolved
@@ -4,11 +4,6 @@
 using Microsoft.Extensions.Configuration;
 using Microsoft.Extensions.DependencyInjection;
 using Umbraco.Cms.Core.DependencyInjection;
-<<<<<<< HEAD
-using Umbraco.Cms.Infrastructure.DependencyInjection;
-using Umbraco.Cms.Web.BackOffice.ModelsBuilder;
-=======
->>>>>>> afb80225
 using Umbraco.Extensions;
 using Microsoft.Extensions.Hosting;
 
@@ -46,11 +41,7 @@
         {
 #pragma warning disable IDE0022 // Use expression body for methods
             services.AddUmbraco(_env, _config)
-<<<<<<< HEAD
-                .AddBackOffice()
-=======
                 .AddBackOffice()             
->>>>>>> afb80225
                 .AddWebsite()
                 .AddComposers()
                 .Build();
