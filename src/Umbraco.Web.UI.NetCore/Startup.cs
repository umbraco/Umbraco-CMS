using System;
using Microsoft.AspNetCore.Builder;
using Microsoft.AspNetCore.Hosting;
using Microsoft.Extensions.Configuration;
using Microsoft.Extensions.DependencyInjection;
using Umbraco.Cms.Core.DependencyInjection;
using Umbraco.Extensions;
using Microsoft.Extensions.Hosting;

namespace Umbraco.Cms.Web.UI.NetCore
{
    public class Startup
    {
        private readonly IWebHostEnvironment _env;
        private readonly IConfiguration _config;

        /// <summary>
        /// Initializes a new instance of the <see cref="Startup"/> class.
        /// </summary>
        /// <param name="webHostEnvironment">The Web Host Environment</param>
        /// <param name="config">The Configuration</param>
        /// <remarks>
        /// Only a few services are possible to be injected here https://github.com/dotnet/aspnetcore/issues/9337
        /// </remarks>
        public Startup(IWebHostEnvironment webHostEnvironment, IConfiguration config)
        {
            _env = webHostEnvironment ?? throw new ArgumentNullException(nameof(webHostEnvironment));
            _config = config ?? throw new ArgumentNullException(nameof(config));
        }



        /// <summary>
        /// Configures the services
        /// </summary>
        /// <remarks>
        /// This method gets called by the runtime. Use this method to add services to the container.
        /// For more information on how to configure your application, visit https://go.microsoft.com/fwlink/?LinkID=398940
        /// </remarks>
        public void ConfigureServices(IServiceCollection services)
        {
#pragma warning disable IDE0022 // Use expression body for methods
            services.AddUmbraco(_env, _config)
<<<<<<< HEAD
                .AddBackOffice()               
=======
                .AddBackOffice()             
>>>>>>> 25a5fb93
                .AddWebsite()
                .AddComposers()
                .Build();
#pragma warning restore IDE0022 // Use expression body for methods

        }

        /// <summary>
        /// Configures the application
        /// </summary>
        public void Configure(IApplicationBuilder app, IWebHostEnvironment env)
        {
            if (env.IsDevelopment())
            {
                app.UseDeveloperExceptionPage();
            }

            app.UseUmbraco()
                .WithBackOffice()
                .WithWebsite()
                .WithEndpoints(u =>
                {
                    u.UseInstallerEndpoints();
                    u.UseBackOfficeEndpoints();
                    u.UseWebsiteEndpoints();
                });
        }
    }
}<|MERGE_RESOLUTION|>--- conflicted
+++ resolved
@@ -41,11 +41,7 @@
         {
 #pragma warning disable IDE0022 // Use expression body for methods
             services.AddUmbraco(_env, _config)
-<<<<<<< HEAD
-                .AddBackOffice()               
-=======
                 .AddBackOffice()             
->>>>>>> 25a5fb93
                 .AddWebsite()
                 .AddComposers()
                 .Build();
