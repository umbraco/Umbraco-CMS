using System;
using Microsoft.AspNetCore.Builder;
using Microsoft.AspNetCore.Hosting;
using Microsoft.Extensions.Configuration;
using Microsoft.Extensions.DependencyInjection;
using Umbraco.Cms.Core.DependencyInjection;
using Umbraco.Cms.Infrastructure.DependencyInjection;
using Umbraco.Cms.Web.BackOffice.ModelsBuilder;
using Microsoft.Identity.Web;
using Umbraco.Extensions;
using Umbraco.Cms.Web.BackOffice.Security;
using Microsoft.AspNetCore.Identity;
using Microsoft.Extensions.Hosting;

namespace Umbraco.Cms.Web.UI.NetCore
{
    public class Startup
    {
        private readonly IWebHostEnvironment _env;
        private readonly IConfiguration _config;

        /// <summary>
        /// Initializes a new instance of the <see cref="Startup"/> class.
        /// </summary>
        /// <param name="webHostEnvironment">The Web Host Environment</param>
        /// <param name="config">The Configuration</param>
        /// <remarks>
        /// Only a few services are possible to be injected here https://github.com/dotnet/aspnetcore/issues/9337
        /// </remarks>
        public Startup(IWebHostEnvironment webHostEnvironment, IConfiguration config)
        {
            _env = webHostEnvironment ?? throw new ArgumentNullException(nameof(webHostEnvironment));
            _config = config ?? throw new ArgumentNullException(nameof(config));
        }



        /// <summary>
        /// Configures the services
        /// </summary>
        /// <remarks>
        /// This method gets called by the runtime. Use this method to add services to the container.
        /// For more information on how to configure your application, visit https://go.microsoft.com/fwlink/?LinkID=398940
        /// </remarks>
        public void ConfigureServices(IServiceCollection services)
        {
#pragma warning disable IDE0022 // Use expression body for methods
            services.AddUmbraco(_env, _config)
                .AddBackOffice()
                .AddBackOfficeExternalLogins(logins =>
                {
                    var loginProviderOptions = new BackOfficeExternalLoginProviderOptions(
                        "btn-google",
                        "fa-google",
                        new ExternalSignInAutoLinkOptions(true)
                        {
                            OnAutoLinking = (user, login) =>
                            {
                            },
                            OnExternalLogin = (user, login) =>
                            {
                                user.Claims.Add(new IdentityUserClaim<string>
                                {
                                    ClaimType = "hello",
                                    ClaimValue = "world"
                                });
                                return true;
                            }
                        },
                        denyLocalLogin: false,
                        autoRedirectLoginToExternalProvider: false);

                    logins.AddBackOfficeLogin(
                        loginProviderOptions,
                        auth =>
                        {
                            auth.AddGoogle(
                                auth.SchemeForBackOffice("Google"), // The scheme must be set with this method to work for the back office
                                options =>
                                {
                                    // By default this is '/signin-google' but it needs to be changed to this
                                    options.CallbackPath = "/umbraco-google-signin";
                                    options.ClientId = "1072120697051-p41pro11srud3o3n90j7m00geq426jqt.apps.googleusercontent.com";
                                    options.ClientSecret = "cs_LJTXh2rtI01C5OIt9WFkt";
                                });

                            // NOTE: Adding additional providers here is possible via the API but
                            // it will mean that the same BackOfficeExternalLoginProviderOptions will be registered
                            // for them. In some weird cases maybe people would want that?
                        });

                    //logins.AddBackOfficeLogin(
                    //    new BackOfficeExternalLoginProviderOptions("btn-microsoft", "fa-windows"),
                    //    auth =>
                    //    {
                    //        auth.AddMicrosoftIdentityWebApp(
                    //            options =>
                    //            {
                    //                options.SaveTokens = true;

                    //                // By default this is '/signin-oidc' but it needs to be changed to this
                    //                options.CallbackPath = "/umbraco-signin-oidc";
                    //                options.Instance = "https://login.microsoftonline.com/";
                    //                options.TenantId = "3bb0b4c5-364f-4394-ad36-0f29f95e5ddd";
                    //                options.ClientId = "56e98cad-ed2d-4f1b-8f85-bef11adc163f";
                    //                options.ClientSecret = "-1E9_fdPHi_ZkSQOb2.O5LG025sv6-NQ3h";
                    //            },
                    //            openIdConnectScheme: auth.SchemeForBackOffice("AzureAD"), // The scheme must be set with this method to work for the back office
                    //            cookieScheme: "Fake");
                    //    });
                })
                .AddWebsite()
                .AddComposers()
                .Build();
#pragma warning restore IDE0022 // Use expression body for methods

        }

        /// <summary>
        /// Configures the application
        /// </summary>
        public void Configure(IApplicationBuilder app, IWebHostEnvironment env)
        {
            if (env.IsDevelopment())
            {
                app.UseDeveloperExceptionPage();
            }

<<<<<<< HEAD
            app.UseUmbraco(u =>
            {
                u.UseInstallerEndpoints();
                u.UseBackOfficeEndpoints();
                u.UseWebsiteEndpoints();
            });
=======
            app.UseUmbraco()
                .WithBackOffice()
                .WithWebsite()
                .WithEndpoints(u =>
                {
                    u.UseInstallerEndpoints();
                    u.UseBackOfficeEndpoints();
                    u.UseWebsiteEndpoints();
                });
>>>>>>> cae7c1cc
        }
    }
}<|MERGE_RESOLUTION|>--- conflicted
+++ resolved
@@ -6,10 +6,7 @@
 using Umbraco.Cms.Core.DependencyInjection;
 using Umbraco.Cms.Infrastructure.DependencyInjection;
 using Umbraco.Cms.Web.BackOffice.ModelsBuilder;
-using Microsoft.Identity.Web;
 using Umbraco.Extensions;
-using Umbraco.Cms.Web.BackOffice.Security;
-using Microsoft.AspNetCore.Identity;
 using Microsoft.Extensions.Hosting;
 
 namespace Umbraco.Cms.Web.UI.NetCore
@@ -46,69 +43,7 @@
         {
 #pragma warning disable IDE0022 // Use expression body for methods
             services.AddUmbraco(_env, _config)
-                .AddBackOffice()
-                .AddBackOfficeExternalLogins(logins =>
-                {
-                    var loginProviderOptions = new BackOfficeExternalLoginProviderOptions(
-                        "btn-google",
-                        "fa-google",
-                        new ExternalSignInAutoLinkOptions(true)
-                        {
-                            OnAutoLinking = (user, login) =>
-                            {
-                            },
-                            OnExternalLogin = (user, login) =>
-                            {
-                                user.Claims.Add(new IdentityUserClaim<string>
-                                {
-                                    ClaimType = "hello",
-                                    ClaimValue = "world"
-                                });
-                                return true;
-                            }
-                        },
-                        denyLocalLogin: false,
-                        autoRedirectLoginToExternalProvider: false);
-
-                    logins.AddBackOfficeLogin(
-                        loginProviderOptions,
-                        auth =>
-                        {
-                            auth.AddGoogle(
-                                auth.SchemeForBackOffice("Google"), // The scheme must be set with this method to work for the back office
-                                options =>
-                                {
-                                    // By default this is '/signin-google' but it needs to be changed to this
-                                    options.CallbackPath = "/umbraco-google-signin";
-                                    options.ClientId = "1072120697051-p41pro11srud3o3n90j7m00geq426jqt.apps.googleusercontent.com";
-                                    options.ClientSecret = "cs_LJTXh2rtI01C5OIt9WFkt";
-                                });
-
-                            // NOTE: Adding additional providers here is possible via the API but
-                            // it will mean that the same BackOfficeExternalLoginProviderOptions will be registered
-                            // for them. In some weird cases maybe people would want that?
-                        });
-
-                    //logins.AddBackOfficeLogin(
-                    //    new BackOfficeExternalLoginProviderOptions("btn-microsoft", "fa-windows"),
-                    //    auth =>
-                    //    {
-                    //        auth.AddMicrosoftIdentityWebApp(
-                    //            options =>
-                    //            {
-                    //                options.SaveTokens = true;
-
-                    //                // By default this is '/signin-oidc' but it needs to be changed to this
-                    //                options.CallbackPath = "/umbraco-signin-oidc";
-                    //                options.Instance = "https://login.microsoftonline.com/";
-                    //                options.TenantId = "3bb0b4c5-364f-4394-ad36-0f29f95e5ddd";
-                    //                options.ClientId = "56e98cad-ed2d-4f1b-8f85-bef11adc163f";
-                    //                options.ClientSecret = "-1E9_fdPHi_ZkSQOb2.O5LG025sv6-NQ3h";
-                    //            },
-                    //            openIdConnectScheme: auth.SchemeForBackOffice("AzureAD"), // The scheme must be set with this method to work for the back office
-                    //            cookieScheme: "Fake");
-                    //    });
-                })
+                .AddBackOffice()               
                 .AddWebsite()
                 .AddComposers()
                 .Build();
@@ -126,14 +61,6 @@
                 app.UseDeveloperExceptionPage();
             }
 
-<<<<<<< HEAD
-            app.UseUmbraco(u =>
-            {
-                u.UseInstallerEndpoints();
-                u.UseBackOfficeEndpoints();
-                u.UseWebsiteEndpoints();
-            });
-=======
             app.UseUmbraco()
                 .WithBackOffice()
                 .WithWebsite()
@@ -143,7 +70,6 @@
                     u.UseBackOfficeEndpoints();
                     u.UseWebsiteEndpoints();
                 });
->>>>>>> cae7c1cc
         }
     }
 }