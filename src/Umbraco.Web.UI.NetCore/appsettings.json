{
<<<<<<< HEAD
    "ConnectionStrings": {
        "umbracoDbDSN": ""
    },
    "Umbraco": {
        "CMS": {
            "Content": {
                "Notifications": {
                    "Email": "your@email.here"
                },
                "MacroErrors": "throw"
            },
            "Global": {
                "DefaultUILanguage": "en-us",
                "HideTopLevelNodeFromPath": true,
                "Path": "~/umbraco",
                "TimeOutInMinutes": 20,
                "UseHttps": false
            },
            "Hosting": {
                "Debug": false
            },
            "KeepAlive": {
                "DisableKeepAliveTask": false,
                "KeepAlivePingUrl": "{umbracoApplicationUrl}/api/keepalive/ping"
            },
            "RequestHandler": {
                "ConvertUrlsToAscii": "try"
            },
            "RuntimeMinification": {
                "dataFolder": "App_Data/TEMP/Smidge",
                "version": "1"
            },
            "Security": {
                "KeepUserLoggedIn": false,
                "UsernameIsEmail": true,
                "HideDisabledUsersInBackoffice": false,
                "UserPassword": {
                    "RequiredLength": 10,
                    "RequireNonLetterOrDigit": false,
                    "RequireDigit": false,
                    "RequireLowercase": false,
                    "RequireUppercase": false,
                    "MaxFailedAccessAttemptsBeforeLockout": 0
                },
                "MemberPassword": {
                    "RequiredLength": 10,
                    "RequireNonLetterOrDigit": false,
                    "RequireDigit": false,
                    "RequireLowercase": false,
                    "RequireUppercase": false,
                    "MaxFailedAccessAttemptsBeforeLockout": 0
                }
            },
            "Tours": {
                "EnableTours": true
            }
=======
  "ConnectionStrings": {
    "umbracoDbDSN": ""
  },
  "Serilog": {
    "MinimumLevel": {
      "Default": "Information",
      "Override": {
        "Microsoft": "Warning",
        "Microsoft.Hosting.Lifetime": "Information",
        "System": "Warning"
      }
    }
  },
  "Umbraco": {
    "CMS": {
      "Content": {
        "Notifications": {
          "Email": "your@email.here"
        },
        "MacroErrors": "throw"
      },
      "Global": {
        "DefaultUILanguage": "en-us",
        "HideTopLevelNodeFromPath": true,
        "UmbracoPath": "~/umbraco",
        "TimeOutInMinutes": 20,
        "UseHttps": false
      },
      "Hosting": {
        "Debug": false
      },
      "KeepAlive": {
        "DisableKeepAliveTask": false,
        "KeepAlivePingUrl": "{umbracoApplicationUrl}/api/keepalive/ping"
      },
      "RequestHandler": {
        "ConvertUrlsToAscii": "try"
      },
      "RuntimeMinification": {
        "dataFolder": "App_Data\\Smidge",
        "version": "1"
      },
      "Security": {
        "KeepUserLoggedIn": false,
        "UsernameIsEmail": true,
        "HideDisabledUsersInBackoffice": false,
        "UserPassword": {
          "RequiredLength": 10,
          "RequireNonLetterOrDigit": false,
          "RequireDigit": false,
          "RequireLowercase": false,
          "RequireUppercase": false,
          "MaxFailedAccessAttemptsBeforeLockout": 5
        },
        "MemberPassword": {
          "RequiredLength": 10,
          "RequireNonLetterOrDigit": false,
          "RequireDigit": false,
          "RequireLowercase": false,
          "RequireUppercase": false,
          "MaxFailedAccessAttemptsBeforeLockout": 5
>>>>>>> 29276acf
        }
      },
      "Tours": {
        "EnableTours": true
      },
      "ModelsBuilder": {
        "ModelsMode": "PureLive",
        "Enable": false
      }
    }
  }
}<|MERGE_RESOLUTION|>--- conflicted
+++ resolved
@@ -1,62 +1,4 @@
 {
-<<<<<<< HEAD
-    "ConnectionStrings": {
-        "umbracoDbDSN": ""
-    },
-    "Umbraco": {
-        "CMS": {
-            "Content": {
-                "Notifications": {
-                    "Email": "your@email.here"
-                },
-                "MacroErrors": "throw"
-            },
-            "Global": {
-                "DefaultUILanguage": "en-us",
-                "HideTopLevelNodeFromPath": true,
-                "Path": "~/umbraco",
-                "TimeOutInMinutes": 20,
-                "UseHttps": false
-            },
-            "Hosting": {
-                "Debug": false
-            },
-            "KeepAlive": {
-                "DisableKeepAliveTask": false,
-                "KeepAlivePingUrl": "{umbracoApplicationUrl}/api/keepalive/ping"
-            },
-            "RequestHandler": {
-                "ConvertUrlsToAscii": "try"
-            },
-            "RuntimeMinification": {
-                "dataFolder": "App_Data/TEMP/Smidge",
-                "version": "1"
-            },
-            "Security": {
-                "KeepUserLoggedIn": false,
-                "UsernameIsEmail": true,
-                "HideDisabledUsersInBackoffice": false,
-                "UserPassword": {
-                    "RequiredLength": 10,
-                    "RequireNonLetterOrDigit": false,
-                    "RequireDigit": false,
-                    "RequireLowercase": false,
-                    "RequireUppercase": false,
-                    "MaxFailedAccessAttemptsBeforeLockout": 0
-                },
-                "MemberPassword": {
-                    "RequiredLength": 10,
-                    "RequireNonLetterOrDigit": false,
-                    "RequireDigit": false,
-                    "RequireLowercase": false,
-                    "RequireUppercase": false,
-                    "MaxFailedAccessAttemptsBeforeLockout": 0
-                }
-            },
-            "Tours": {
-                "EnableTours": true
-            }
-=======
   "ConnectionStrings": {
     "umbracoDbDSN": ""
   },
@@ -96,7 +38,7 @@
         "ConvertUrlsToAscii": "try"
       },
       "RuntimeMinification": {
-        "dataFolder": "App_Data\\Smidge",
+                "dataFolder": "App_Data/TEMP/Smidge",
         "version": "1"
       },
       "Security": {
@@ -118,7 +60,6 @@
           "RequireLowercase": false,
           "RequireUppercase": false,
           "MaxFailedAccessAttemptsBeforeLockout": 5
->>>>>>> 29276acf
         }
       },
       "Tours": {
