--- conflicted
+++ resolved
@@ -1,10 +1,6 @@
 {
   "ConnectionStrings": {
-<<<<<<< HEAD
-    "umbracoDbDSN": "Data Source=|DataDirectory|\\Umbraco.sdf;Flush Interval=1;"
-=======
     "umbracoDbDSN": ""
->>>>>>> 49188411
   },
   "Umbraco": {
     "CMS": {
