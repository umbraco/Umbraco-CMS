--- conflicted
+++ resolved
@@ -48,9 +48,6 @@
     [ProducesResponseType(StatusCodes.Status404NotFound)]
     public async Task<IActionResult> ByRoute(string path = "")
     {
-<<<<<<< HEAD
-        IPublishedContent? contentItem = GetContent(path);
-=======
         // OpenAPI does not allow reserved chars as "in:path" parameters, so clients based on the Swagger JSON will URL
         // encode the path. Normally, ASP.NET Core handles that encoding with an automatic decoding - apparently just not
         // for forward slashes, for whatever reason... so we need to deal with those. Hopefully this will be addressed in
@@ -63,10 +60,7 @@
 
         path = path.EnsureStartsWith("/");
 
-        var contentRoute = _requestRoutingService.GetContentRoute(path);
-
-        IPublishedContent? contentItem = ApiPublishedContentCache.GetByRoute(contentRoute);
->>>>>>> 184cf9f2
+        IPublishedContent? contentItem = GetContent(path);
         if (contentItem is not null)
         {
             if (IsProtected(contentItem))
