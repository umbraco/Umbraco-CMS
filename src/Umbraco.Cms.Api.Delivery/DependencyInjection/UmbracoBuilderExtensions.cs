using System.Text.Json;
using System.Text.Json.Serialization;
using Microsoft.Extensions.DependencyInjection;
using Umbraco.Cms.Api.Common.DependencyInjection;
using Umbraco.Cms.Api.Delivery.Accessors;
using Umbraco.Cms.Api.Delivery.Configuration;
using Umbraco.Cms.Api.Delivery.Handlers;
using Umbraco.Cms.Api.Delivery.Json;
using Umbraco.Cms.Api.Delivery.Rendering;
using Umbraco.Cms.Api.Delivery.Security;
using Umbraco.Cms.Api.Delivery.Services;
using Umbraco.Cms.Core;
using Umbraco.Cms.Core.DeliveryApi;
using Umbraco.Cms.Core.DependencyInjection;
using Umbraco.Cms.Core.Notifications;
using Umbraco.Cms.Infrastructure.Security;

namespace Umbraco.Extensions;

public static class UmbracoBuilderExtensions
{
    public static IUmbracoBuilder AddDeliveryApi(this IUmbracoBuilder builder)
    {
        builder.Services.AddScoped<IRequestStartItemProvider, RequestStartItemProvider>();
        builder.Services.AddScoped<IOutputExpansionStrategy, RequestContextOutputExpansionStrategy>();
        builder.Services.AddSingleton<IRequestCultureService, RequestCultureService>();
        builder.Services.AddSingleton<IRequestRoutingService, RequestRoutingService>();
        builder.Services.AddSingleton<IRequestRedirectService, RequestRedirectService>();
        builder.Services.AddSingleton<IRequestPreviewService, RequestPreviewService>();
        builder.Services.AddSingleton<IOutputExpansionStrategyAccessor, RequestContextOutputExpansionStrategyAccessor>();
        builder.Services.AddSingleton<IRequestStartItemProviderAccessor, RequestContextRequestStartItemProviderAccessor>();
        builder.Services.AddSingleton<IApiAccessService, ApiAccessService>();
        builder.Services.AddSingleton<IApiContentQueryService, ApiContentQueryService>();
        builder.Services.AddSingleton<IApiContentQueryProvider, ApiContentQueryProvider>();
<<<<<<< HEAD
        builder.Services.AddTransient<IMemberApplicationManager, MemberApplicationManager>();
        builder.Services.AddTransient<IRequestMemberService, RequestMemberService>();
=======
        builder.Services.AddSingleton<IApiMediaQueryService, ApiMediaQueryService>();
>>>>>>> e4cc2a05

        builder.Services.ConfigureOptions<ConfigureUmbracoDeliveryApiSwaggerGenOptions>();
        builder.AddUmbracoApiOpenApiUI();

        builder
            .Services
            .AddControllers()
            .AddJsonOptions(Constants.JsonOptionsNames.DeliveryApi, options =>
            {
                // all Delivery API specific JSON options go here
                options.JsonSerializerOptions.PropertyNamingPolicy = JsonNamingPolicy.CamelCase;
                options.JsonSerializerOptions.TypeInfoResolver = new DeliveryApiJsonTypeResolver();
                options.JsonSerializerOptions.Converters.Add(new JsonStringEnumConverter());
            });

        builder.Services.AddAuthentication();
        builder.AddUmbracoOpenIddict();
        builder.AddNotificationAsyncHandler<UmbracoApplicationStartingNotification, InitializeMemberApplicationNotificationHandler>();
        builder.AddNotificationAsyncHandler<MemberSavedNotification, RevokeMemberAuthenticationTokensNotificationHandler>();
        builder.AddNotificationAsyncHandler<MemberDeletedNotification, RevokeMemberAuthenticationTokensNotificationHandler>();
        builder.AddNotificationAsyncHandler<AssignedMemberRolesNotification, RevokeMemberAuthenticationTokensNotificationHandler>();
        builder.AddNotificationAsyncHandler<RemovedMemberRolesNotification, RevokeMemberAuthenticationTokensNotificationHandler>();
        return builder;
    }
}
<|MERGE_RESOLUTION|>--- conflicted
+++ resolved
@@ -32,12 +32,9 @@
         builder.Services.AddSingleton<IApiAccessService, ApiAccessService>();
         builder.Services.AddSingleton<IApiContentQueryService, ApiContentQueryService>();
         builder.Services.AddSingleton<IApiContentQueryProvider, ApiContentQueryProvider>();
-<<<<<<< HEAD
+        builder.Services.AddSingleton<IApiMediaQueryService, ApiMediaQueryService>();
         builder.Services.AddTransient<IMemberApplicationManager, MemberApplicationManager>();
         builder.Services.AddTransient<IRequestMemberService, RequestMemberService>();
-=======
-        builder.Services.AddSingleton<IApiMediaQueryService, ApiMediaQueryService>();
->>>>>>> e4cc2a05
 
         builder.Services.ConfigureOptions<ConfigureUmbracoDeliveryApiSwaggerGenOptions>();
         builder.AddUmbracoApiOpenApiUI();
