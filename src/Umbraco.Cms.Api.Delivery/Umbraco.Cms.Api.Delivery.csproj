<Project Sdk="Microsoft.NET.Sdk">
  <PropertyGroup>
    <Title>Umbraco CMS - Delivery API</Title>
    <Description>Contains the presentation layer for the Umbraco CMS Delivery API.</Description>
  </PropertyGroup>
<<<<<<< HEAD

  <PropertyGroup>
    <!--
      TODO: Fix the following warnings and remove overrides:
      [ASP0019] use IHeaderDictionary.Append or the indexer to append or set headers
      [CS0612]/CS0618] obsolete
    -->
    <WarningsNotAsErrors>$(WarningsNotAsErrors),ASP0019,CS0612,CS0618</WarningsNotAsErrors>
  </PropertyGroup>

=======
  
  <PropertyGroup>
    <!--
      TODO: Fix and remove overrides:
      [ASP0019] use IHeaderDictionary.Append or the indexer to append or set headers
      [CS0618/CS0612] update obsolete references
    -->
    <WarningsNotAsErrors>$(WarningsNotAsErrors),ASP0019,CS0618,CS0612</WarningsNotAsErrors>
  </PropertyGroup>
  
>>>>>>> e6791246
  <ItemGroup>
    <ProjectReference Include="..\Umbraco.Cms.Api.Common\Umbraco.Cms.Api.Common.csproj" />
    <ProjectReference Include="..\Umbraco.Web.Common\Umbraco.Web.Common.csproj" />
  </ItemGroup>

  <ItemGroup>
    <AssemblyAttribute Include="System.Runtime.CompilerServices.InternalsVisibleTo">
      <_Parameter1>Umbraco.Tests.UnitTests</_Parameter1>
    </AssemblyAttribute>
    <AssemblyAttribute Include="System.Runtime.CompilerServices.InternalsVisibleTo">
      <_Parameter1>Umbraco.Tests.Integration</_Parameter1>
    </AssemblyAttribute>
    <AssemblyAttribute Include="System.Runtime.CompilerServices.InternalsVisibleTo">
      <_Parameter1>DynamicProxyGenAssembly2</_Parameter1>
    </AssemblyAttribute>
  </ItemGroup>
</Project><|MERGE_RESOLUTION|>--- conflicted
+++ resolved
@@ -3,7 +3,6 @@
     <Title>Umbraco CMS - Delivery API</Title>
     <Description>Contains the presentation layer for the Umbraco CMS Delivery API.</Description>
   </PropertyGroup>
-<<<<<<< HEAD
 
   <PropertyGroup>
     <!--
@@ -14,7 +13,6 @@
     <WarningsNotAsErrors>$(WarningsNotAsErrors),ASP0019,CS0612,CS0618</WarningsNotAsErrors>
   </PropertyGroup>
 
-=======
   
   <PropertyGroup>
     <!--
@@ -25,7 +23,6 @@
     <WarningsNotAsErrors>$(WarningsNotAsErrors),ASP0019,CS0618,CS0612</WarningsNotAsErrors>
   </PropertyGroup>
   
->>>>>>> e6791246
   <ItemGroup>
     <ProjectReference Include="..\Umbraco.Cms.Api.Common\Umbraco.Cms.Api.Common.csproj" />
     <ProjectReference Include="..\Umbraco.Web.Common\Umbraco.Web.Common.csproj" />
