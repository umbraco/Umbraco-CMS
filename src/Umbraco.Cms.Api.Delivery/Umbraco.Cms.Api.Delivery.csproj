﻿<Project Sdk="Microsoft.NET.Sdk">
  <PropertyGroup>
    <Title>Umbraco CMS - Delivery API</Title>
    <Description>Contains the presentation layer for the Umbraco CMS Delivery API.</Description>
  </PropertyGroup>
<<<<<<< HEAD
=======

>>>>>>> 81f29be5
  <PropertyGroup>
    <!--
      TODO: Fix and remove overrides:
      [ASP0019] use IHeaderDictionary.Append or the indexer to append or set headers
      [CS0618/CS0612] update obsolete references
    -->
    <WarningsNotAsErrors>$(WarningsNotAsErrors),ASP0019,CS0618,CS0612</WarningsNotAsErrors>
  </PropertyGroup>
<<<<<<< HEAD
=======

>>>>>>> 81f29be5
  <ItemGroup>
    <ProjectReference Include="..\Umbraco.Cms.Api.Common\Umbraco.Cms.Api.Common.csproj" />
    <ProjectReference Include="..\Umbraco.Web.Common\Umbraco.Web.Common.csproj" />
  </ItemGroup>

  <ItemGroup>
    <PackageReference Include="System.Linq.Async">
      <ExcludeAssets>compile</ExcludeAssets>
    </PackageReference>
  </ItemGroup>

  <ItemGroup>
    <AssemblyAttribute Include="System.Runtime.CompilerServices.InternalsVisibleTo">
      <_Parameter1>Umbraco.Tests.UnitTests</_Parameter1>
    </AssemblyAttribute>
    <AssemblyAttribute Include="System.Runtime.CompilerServices.InternalsVisibleTo">
      <_Parameter1>Umbraco.Tests.Integration</_Parameter1>
    </AssemblyAttribute>
    <AssemblyAttribute Include="System.Runtime.CompilerServices.InternalsVisibleTo">
      <_Parameter1>DynamicProxyGenAssembly2</_Parameter1>
    </AssemblyAttribute>
  </ItemGroup>
</Project><|MERGE_RESOLUTION|>--- conflicted
+++ resolved
@@ -3,10 +3,7 @@
     <Title>Umbraco CMS - Delivery API</Title>
     <Description>Contains the presentation layer for the Umbraco CMS Delivery API.</Description>
   </PropertyGroup>
-<<<<<<< HEAD
-=======
 
->>>>>>> 81f29be5
   <PropertyGroup>
     <!--
       TODO: Fix and remove overrides:
@@ -15,10 +12,7 @@
     -->
     <WarningsNotAsErrors>$(WarningsNotAsErrors),ASP0019,CS0618,CS0612</WarningsNotAsErrors>
   </PropertyGroup>
-<<<<<<< HEAD
-=======
 
->>>>>>> 81f29be5
   <ItemGroup>
     <ProjectReference Include="..\Umbraco.Cms.Api.Common\Umbraco.Cms.Api.Common.csproj" />
     <ProjectReference Include="..\Umbraco.Web.Common\Umbraco.Web.Common.csproj" />
