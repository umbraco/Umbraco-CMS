--- conflicted
+++ resolved
@@ -66,16 +66,7 @@
     private IPublishedContent? TryGetByPath(string path, IPublishedMediaCache mediaCache)
     {
         var segments = path.Split(Constants.CharArrays.ForwardSlash, StringSplitOptions.RemoveEmptyEntries);
-<<<<<<< HEAD
         IEnumerable<IPublishedContent> currentChildren = GetRootContent(mediaCache);
-=======
-        if (_mediaNavigationQueryService.TryGetRootKeys(out IEnumerable<Guid> rootKeys) is false)
-        {
-            return null;
-        }
-
-        IEnumerable<IPublishedContent> currentChildren = rootKeys.Select(x => mediaCache.GetById(false, x)).WhereNotNull();
->>>>>>> 2a6bb64c
         IPublishedContent? resolvedMedia = null;
 
         foreach (var segment in segments)
@@ -110,13 +101,9 @@
         }
 
         IPublishedMediaCache mediaCache = GetRequiredPublishedMediaCache();
-        if (childrenOf.Trim(Constants.CharArrays.ForwardSlash).Length == 0 && _mediaNavigationQueryService.TryGetRootKeys(out IEnumerable<Guid> rootKeys))
-        {
-<<<<<<< HEAD
+        if (childrenOf.Trim(Constants.CharArrays.ForwardSlash).Length == 0)
+        {
             return GetRootContent(mediaCache);
-=======
-            return rootKeys.Select(x => mediaCache.GetById(false, x)).WhereNotNull();
->>>>>>> 2a6bb64c
         }
 
         IPublishedContent? parent = Guid.TryParse(childrenOf, out Guid parentKey)
@@ -211,8 +198,6 @@
     }
 
     private IEnumerable<IPublishedContent> GetRootContent(IPublishedMediaCache mediaCache)
-    {
-        _mediaNavigationQueryService.TryGetRootKeys(out IEnumerable<Guid> rootKeys);
-        return rootKeys.Select(x => mediaCache.GetById(false, x)).WhereNotNull();
-    }
+        => _mediaNavigationQueryService.TryGetRootKeys(out IEnumerable<Guid> rootKeys) is false ? []
+            : rootKeys.Select(x => mediaCache.GetById(false, x)).WhereNotNull();
 }