﻿using System.Text.Json;
using System.Text.Json.Serialization;
using System.Text.Json.Serialization.Metadata;
using Umbraco.Cms.Core.Models.DeliveryApi;

namespace Umbraco.Cms.Api.Delivery.Json;

// see https://learn.microsoft.com/en-us/dotnet/standard/serialization/system-text-json/polymorphism?pivots=dotnet-7-0
// TODO: if this type resolver is to be used for extendable content models (custom IApiContent implementations) we need to work out an extension model for known derived types
internal sealed class DeliveryApiJsonTypeResolver : DefaultJsonTypeInfoResolver
{
    public override JsonTypeInfo GetTypeInfo(Type type, JsonSerializerOptions options)
    {
        JsonTypeInfo jsonTypeInfo = base.GetTypeInfo(type, options);

        if (jsonTypeInfo.Type == typeof(IApiContent))
        {
            ConfigureJsonPolymorphismOptions(jsonTypeInfo, typeof(ApiContent));
        }
        else if (jsonTypeInfo.Type == typeof(IApiContentResponse))
        {
            ConfigureJsonPolymorphismOptions(jsonTypeInfo, typeof(ApiContentResponse));
<<<<<<< HEAD
        }
        else if (jsonTypeInfo.Type == typeof(IRichTextElement))
        {
            ConfigureJsonPolymorphismOptions(jsonTypeInfo, typeof(RichTextGenericElement), typeof(RichTextTextElement));
=======
>>>>>>> 7ca6cb97
        }

        return jsonTypeInfo;
    }

    private void ConfigureJsonPolymorphismOptions(JsonTypeInfo jsonTypeInfo, params Type[] derivedTypes)
    {
        // var jsonDerivedTypes = derivedTypes.Select(type => new JsonDerivedType(type)).ToList();
        jsonTypeInfo.PolymorphismOptions = new JsonPolymorphismOptions
        {
            UnknownDerivedTypeHandling = JsonUnknownDerivedTypeHandling.FailSerialization,
        };
        foreach (Type derivedType in derivedTypes)
        {
            jsonTypeInfo.PolymorphismOptions.DerivedTypes.Add(new JsonDerivedType(derivedType));
        }
    }
}<|MERGE_RESOLUTION|>--- conflicted
+++ resolved
@@ -20,13 +20,10 @@
         else if (jsonTypeInfo.Type == typeof(IApiContentResponse))
         {
             ConfigureJsonPolymorphismOptions(jsonTypeInfo, typeof(ApiContentResponse));
-<<<<<<< HEAD
         }
         else if (jsonTypeInfo.Type == typeof(IRichTextElement))
         {
             ConfigureJsonPolymorphismOptions(jsonTypeInfo, typeof(RichTextGenericElement), typeof(RichTextTextElement));
-=======
->>>>>>> 7ca6cb97
         }
 
         return jsonTypeInfo;
