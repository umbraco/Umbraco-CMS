using Microsoft.Extensions.DependencyInjection;
using Microsoft.Extensions.Options;
using Microsoft.OpenApi.Models;
using Swashbuckle.AspNetCore.SwaggerGen;
<<<<<<< HEAD
using Umbraco.Cms.Api.Delivery.Filters;
=======
using Umbraco.Cms.Api.Common.OpenApi;
>>>>>>> 9a5e1c43

namespace Umbraco.Cms.Api.Delivery.Configuration;

public class ConfigureUmbracoDeliveryApiSwaggerGenOptions: IConfigureOptions<SwaggerGenOptions>
{
    public void Configure(SwaggerGenOptions swaggerGenOptions)
    {
        swaggerGenOptions.SwaggerDoc(
            DeliveryApiConfiguration.ApiName,
            new OpenApiInfo
            {
                Title = DeliveryApiConfiguration.ApiTitle,
                Version = "Latest",
                Description = $"You can find out more about the {DeliveryApiConfiguration.ApiTitle} in [the documentation]({DeliveryApiConfiguration.ApiDocumentationArticleLink})."
            });

<<<<<<< HEAD
        swaggerGenOptions.OperationFilter<SwaggerDocumentationFilter>();
        swaggerGenOptions.ParameterFilter<SwaggerDocumentationFilter>();
=======
        swaggerGenOptions.DocumentFilter<MimeTypeDocumentFilter>(DeliveryApiConfiguration.ApiName);
>>>>>>> 9a5e1c43
    }
}<|MERGE_RESOLUTION|>--- conflicted
+++ resolved
@@ -2,11 +2,8 @@
 using Microsoft.Extensions.Options;
 using Microsoft.OpenApi.Models;
 using Swashbuckle.AspNetCore.SwaggerGen;
-<<<<<<< HEAD
+using Umbraco.Cms.Api.Common.OpenApi;
 using Umbraco.Cms.Api.Delivery.Filters;
-=======
-using Umbraco.Cms.Api.Common.OpenApi;
->>>>>>> 9a5e1c43
 
 namespace Umbraco.Cms.Api.Delivery.Configuration;
 
@@ -23,11 +20,9 @@
                 Description = $"You can find out more about the {DeliveryApiConfiguration.ApiTitle} in [the documentation]({DeliveryApiConfiguration.ApiDocumentationArticleLink})."
             });
 
-<<<<<<< HEAD
+        swaggerGenOptions.DocumentFilter<MimeTypeDocumentFilter>(DeliveryApiConfiguration.ApiName);
+
         swaggerGenOptions.OperationFilter<SwaggerDocumentationFilter>();
         swaggerGenOptions.ParameterFilter<SwaggerDocumentationFilter>();
-=======
-        swaggerGenOptions.DocumentFilter<MimeTypeDocumentFilter>(DeliveryApiConfiguration.ApiName);
->>>>>>> 9a5e1c43
     }
 }