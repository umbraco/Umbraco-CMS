--- conflicted
+++ resolved
@@ -126,26 +126,15 @@
                     //can delete data type
                     menu.Items.Add<ActionDelete>(Services.TextService.Localize($"actions/{ActionDelete.Instance.Alias}"));
                 }
-<<<<<<< HEAD
                 menu.Items.Add<RefreshNode, ActionRefresh>(Services.TextService.Localize(
                     $"actions/{ActionRefresh.Instance.Alias}"), hasSeparator: true);
-=======
-                menu.Items.Add<RefreshNode, ActionRefresh>(Services.TextService.Localize($"actions/{ActionRefresh.Instance.Alias}"), hasSeparator: true);
->>>>>>> b6679551
             }
             else
             {
                 var nonDeletableSystemDataTypeIds = GetNonDeletableSystemDataTypeIds();
 
-<<<<<<< HEAD
-                if (sysIds.Contains(int.Parse(id)) == false)
-                {
-                    menu.Items.Add<ActionDelete>(Services.TextService.Localize($"actions/{ActionDelete.Instance.Alias}"));
-                }
-=======
                 if (nonDeletableSystemDataTypeIds.Contains(int.Parse(id)) == false)
                     menu.Items.Add<ActionDelete>(Services.TextService.Localize($"actions/{ActionDelete.Instance.Alias}"));
->>>>>>> b6679551
 
                 menu.Items.Add<ActionMove>(Services.TextService.Localize($"actions/{ActionMove.Instance.Alias}"), hasSeparator: true);
             }
