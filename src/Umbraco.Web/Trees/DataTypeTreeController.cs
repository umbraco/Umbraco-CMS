﻿using System;
using System.Collections.Generic;
using System.Linq;
using System.Net.Http.Formatting;
using Umbraco.Core;
using Umbraco.Core.Models;
using Umbraco.Core.Models.Entities;
using Umbraco.Web.Models.Trees;
using Umbraco.Web.Mvc;
using Umbraco.Web.WebApi.Filters;
using Umbraco.Core.Services;
using Umbraco.Web.Actions;
using Umbraco.Web.Models.ContentEditing;
using Constants = Umbraco.Core.Constants;
using Umbraco.Core.Cache;
using Umbraco.Core.Configuration;
using Umbraco.Core.Logging;
using Umbraco.Core.Persistence;
using Umbraco.Web.Search;

namespace Umbraco.Web.Trees
{
    [UmbracoTreeAuthorize(Constants.Trees.DataTypes)]
    [Tree(Constants.Applications.Settings, Constants.Trees.DataTypes, SortOrder = 3, TreeGroup = Constants.Trees.Groups.Settings)]
    [PluginController("UmbracoTrees")]
    [CoreTree]
    public class DataTypeTreeController : TreeController, ISearchableTree
    {
        private readonly UmbracoTreeSearcher _treeSearcher;

        public DataTypeTreeController(UmbracoTreeSearcher treeSearcher, IGlobalSettings globalSettings, IUmbracoContextAccessor umbracoContextAccessor, ISqlContext sqlContext, ServiceContext services, AppCaches appCaches, IProfilingLogger logger, IRuntimeState runtimeState, UmbracoHelper umbracoHelper) : base(globalSettings, umbracoContextAccessor, sqlContext, services, appCaches, logger, runtimeState, umbracoHelper)
        {
            _treeSearcher = treeSearcher;
        }

        protected override TreeNodeCollection GetTreeNodes(string id, FormDataCollection queryStrings)
        {
            var intId = id.TryConvertTo<int>();
            if (intId == false) throw new InvalidOperationException("Id must be an integer");

            var nodes = new TreeNodeCollection();

            //Folders first
            nodes.AddRange(
               Services.EntityService.GetChildren(intId.Result, UmbracoObjectTypes.DataTypeContainer)
                   .OrderBy(entity => entity.Name)
                   .Select(dt =>
                   {
                       var node = CreateTreeNode(dt, Constants.ObjectTypes.DataType, id, queryStrings, "icon-folder", dt.HasChildren);
                       node.Path = dt.Path;
                       node.NodeType = "container";
                       // TODO: This isn't the best way to ensure a no operation process for clicking a node but it works for now.
                       node.AdditionalData["jsClickCallback"] = "javascript:void(0);";
                       return node;
                   }));

            //if the request is for folders only then just return
            if (queryStrings["foldersonly"].IsNullOrWhiteSpace() == false && queryStrings["foldersonly"] == "1") return nodes;

            //System ListView nodes
            var systemListViewDataTypeIds = GetNonDeletableSystemListViewDataTypeIds();

            nodes.AddRange(
                Services.EntityService.GetChildren(intId.Result, UmbracoObjectTypes.DataType)
                    .OrderBy(entity => entity.Name)
                    .Select(dt =>
                    {
                        var node = CreateTreeNode(dt.Id.ToInvariantString(), id, queryStrings, dt.Name, Constants.Icons.DataType, false);
                        node.Path = dt.Path;
                        if (systemListViewDataTypeIds.Contains(dt.Id))
                        {
                            node.Icon = Constants.Icons.ListView;
                        }
                        return node;
                    }));

            return nodes;
        }

        /// <summary>
        /// Get all integer identifiers for the non-deletable system datatypes.
        /// </summary>
        private static IEnumerable<int> GetNonDeletableSystemDataTypeIds()
        {
            var systemIds = new[]
            {
                Constants.DataTypes.Boolean, // Used by the Member Type: "Member"
                Constants.DataTypes.Textarea, // Used by the Member Type: "Member"
                Constants.DataTypes.LabelBigint, // Used by the Media Type: "Image"; Used by the Media Type: "File"
                Constants.DataTypes.LabelDateTime, // Used by the Member Type: "Member"
                Constants.DataTypes.LabelDecimal, // Used by the Member Type: "Member"
                Constants.DataTypes.LabelInt, // Used by the Media Type: "Image"; Used by the Member Type: "Member"
                Constants.DataTypes.LabelString, // Used by the Media Type: "Image"; Used by the Media Type: "File"
                Constants.DataTypes.ImageCropper, // Used by the Media Type: "Image"
                Constants.DataTypes.Upload, // Used by the Media Type: "File"
            };

            return systemIds.Concat(GetNonDeletableSystemListViewDataTypeIds());
        }

        /// <summary>
        /// Get all integer identifiers for the non-deletable system listviews.
        /// </summary>
        private static IEnumerable<int> GetNonDeletableSystemListViewDataTypeIds()
        {
            return new[]
            {
                Constants.DataTypes.DefaultContentListView,
                Constants.DataTypes.DefaultMediaListView,
                Constants.DataTypes.DefaultMembersListView
            };
        }

        protected override MenuItemCollection GetMenuForNode(string id, FormDataCollection queryStrings)
        {
            var menu = new MenuItemCollection();

            if (id == Constants.System.RootString)
            {
                //set the default to create
                menu.DefaultMenuAlias = ActionNew.ActionAlias;

                // root actions
                menu.Items.Add<ActionNew>(Services.TextService, opensDialog: true);
                menu.Items.Add(new RefreshNode(Services.TextService, true));
                return menu;
            }

            var container = Services.EntityService.Get(int.Parse(id), UmbracoObjectTypes.DataTypeContainer);
            if (container != null)
            {
                //set the default to create
                menu.DefaultMenuAlias = ActionNew.ActionAlias;

                menu.Items.Add<ActionNew>(Services.TextService, opensDialog: true);

                menu.Items.Add(new MenuItem("rename", Services.TextService.Localize("actions/rename"))
                {
                    Icon = "icon icon-edit"
                });

                if (container.HasChildren == false)
                {
                    //can delete data type
                    menu.Items.Add<ActionDelete>(Services.TextService, opensDialog: true);
                }
                menu.Items.Add(new RefreshNode(Services.TextService, true));
            }
            else
            {
                var nonDeletableSystemDataTypeIds = GetNonDeletableSystemDataTypeIds();

                if (nonDeletableSystemDataTypeIds.Contains(int.Parse(id)) == false)
                    menu.Items.Add<ActionDelete>(Services.TextService, opensDialog: true);

                menu.Items.Add<ActionMove>(Services.TextService, hasSeparator: true, opensDialog: true);
            }

            return menu;
        }

        public IEnumerable<SearchResultEntity> Search(string query, int pageSize, long pageIndex, out long totalFound, string searchFrom = null)
<<<<<<< HEAD
            => Search(UmbracoObjectTypes.DataType, query, pageSize, pageIndex, out totalFound, searchFrom, result => result.Icon = Constants.Icons.DataType);
=======
            => _treeSearcher.EntitySearch(UmbracoObjectTypes.DataType, query, pageSize, pageIndex, out totalFound, searchFrom);
>>>>>>> d2c43d6f
    }
}<|MERGE_RESOLUTION|>--- conflicted
+++ resolved
@@ -160,10 +160,6 @@
         }
 
         public IEnumerable<SearchResultEntity> Search(string query, int pageSize, long pageIndex, out long totalFound, string searchFrom = null)
-<<<<<<< HEAD
-            => Search(UmbracoObjectTypes.DataType, query, pageSize, pageIndex, out totalFound, searchFrom, result => result.Icon = Constants.Icons.DataType);
-=======
-            => _treeSearcher.EntitySearch(UmbracoObjectTypes.DataType, query, pageSize, pageIndex, out totalFound, searchFrom);
->>>>>>> d2c43d6f
+            => Search(_treeSearcher, UmbracoObjectTypes.DataType, query, pageSize, pageIndex, out totalFound, searchFrom, result => result.Icon = Constants.Icons.DataType);
     }
 }