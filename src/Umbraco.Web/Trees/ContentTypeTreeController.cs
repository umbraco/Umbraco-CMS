--- conflicted
+++ resolved
@@ -148,11 +148,7 @@
         }
 
         public IEnumerable<SearchResultEntity> Search(string query, int pageSize, long pageIndex, out long totalFound, string searchFrom = null)
-<<<<<<< HEAD
-            => Search(UmbracoObjectTypes.DocumentType, query, pageSize, pageIndex, out totalFound, searchFrom, result => result.Icon = Constants.Icons.ContentType);
-=======
-            => _treeSearcher.EntitySearch(UmbracoObjectTypes.DocumentType, query, pageSize, pageIndex, out totalFound, searchFrom);
+            => Search(_treeSearcher, UmbracoObjectTypes.DocumentType, query, pageSize, pageIndex, out totalFound, searchFrom, result => result.Icon = Constants.Icons.ContentType);
 
->>>>>>> d2c43d6f
     }
 }