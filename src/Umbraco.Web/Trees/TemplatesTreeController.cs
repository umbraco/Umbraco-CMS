using System.Collections.Generic;
using System.Globalization;
using System.Linq;
using System.Net.Http.Formatting;
using Umbraco.Core;
using Umbraco.Core.Cache;
using Umbraco.Core.Configuration;
using Umbraco.Core.Logging;
using Umbraco.Core.Models;
using Umbraco.Core.Models.Entities;
using Umbraco.Core.Persistence;
using Umbraco.Core.Services;
using Umbraco.Web.Actions;
using Umbraco.Web.Models.ContentEditing;
using Umbraco.Web.Models.Trees;
using Umbraco.Web.Mvc;
using Umbraco.Web.Search;
using Umbraco.Web.WebApi.Filters;
using Constants = Umbraco.Core.Constants;

namespace Umbraco.Web.Trees
{
    [UmbracoTreeAuthorize(Constants.Trees.Templates)]
    [Tree(Constants.Applications.Settings, Constants.Trees.Templates, SortOrder = 6, TreeGroup = Constants.Trees.Groups.Templating)]
    [PluginController("UmbracoTrees")]
    [CoreTree]
    public class TemplatesTreeController : TreeController, ISearchableTree
    {
        private readonly UmbracoTreeSearcher _treeSearcher;

        public TemplatesTreeController(UmbracoTreeSearcher treeSearcher, IGlobalSettings globalSettings, IUmbracoContextAccessor umbracoContextAccessor, ISqlContext sqlContext, ServiceContext services, AppCaches appCaches, IProfilingLogger logger, IRuntimeState runtimeState, UmbracoHelper umbracoHelper) : base(globalSettings, umbracoContextAccessor, sqlContext, services, appCaches, logger, runtimeState, umbracoHelper)
        {
            _treeSearcher = treeSearcher;
        }

        protected override TreeNode CreateRootNode(FormDataCollection queryStrings)
        {
            var root = base.CreateRootNode(queryStrings);
            //check if there are any templates
            root.HasChildren = Services.FileService.GetTemplates(-1).Any();
            return root;
        }

        /// <summary>
        /// The method called to render the contents of the tree structure
        /// </summary>
        /// <param name="id"></param>
        /// <param name="queryStrings">
        /// All of the query string parameters passed from jsTree
        /// </param>
        /// <remarks>
        /// We are allowing an arbitrary number of query strings to be pased in so that developers are able to persist custom data from the front-end
        /// to the back end to be used in the query for model data.
        /// </remarks>
        protected override TreeNodeCollection GetTreeNodes(string id, FormDataCollection queryStrings)
        {
            var nodes = new TreeNodeCollection();

            var found = id == Constants.System.RootString
                ? Services.FileService.GetTemplates(-1)
                : Services.FileService.GetTemplates(int.Parse(id));

            nodes.AddRange(found.Select(template => CreateTreeNode(
                template.Id.ToString(CultureInfo.InvariantCulture),
                // TODO: Fix parent ID stuff for templates
                "-1",
                queryStrings,
                template.Name,
                template.IsMasterTemplate ? "icon-newspaper" : "icon-newspaper-alt",
                template.IsMasterTemplate,
                null,
                Udi.Create(ObjectTypes.GetUdiType(Constants.ObjectTypes.TemplateType), template.Key)
            )));

            return nodes;
        }

        /// <summary>
        /// Returns the menu structure for the node
        /// </summary>
        /// <param name="id"></param>
        /// <param name="queryStrings"></param>
        /// <returns></returns>
        protected override MenuItemCollection GetMenuForNode(string id, FormDataCollection queryStrings)
        {
            var menu = new MenuItemCollection();

            //Create the normal create action
            var item = menu.Items.Add<ActionNew>(Services.TextService, opensDialog: true);
            item.NavigateToRoute($"{queryStrings.GetRequiredValue<string>("application")}/templates/edit/{id}?create=true");

            if (id == Constants.System.RootString)
            {
                //refresh action
                menu.Items.Add(new RefreshNode(Services.TextService, true));

                return menu;
            }

            var template = Services.FileService.GetTemplate(int.Parse(id));
            if (template == null) return new MenuItemCollection();
            var entity = FromTemplate(template);

            //don't allow delete if it has child layouts
            if (template.IsMasterTemplate == false)
            {
                //add delete option if it doesn't have children
                menu.Items.Add<ActionDelete>(Services.TextService, true, opensDialog: true);
            }

            //add refresh
            menu.Items.Add(new RefreshNode(Services.TextService, true));


            return menu;
        }

        private EntitySlim FromTemplate(ITemplate template)
        {
            return new EntitySlim
            {
                CreateDate = template.CreateDate,
                Id = template.Id,
                Key = template.Key,
                Name = template.Name,
                NodeObjectType = Constants.ObjectTypes.Template,
                // TODO: Fix parent/paths on templates
                ParentId = -1,
                Path = template.Path,
                UpdateDate = template.UpdateDate
            };
        }

        public IEnumerable<SearchResultEntity> Search(string query, int pageSize, long pageIndex, out long totalFound, string searchFrom = null)
<<<<<<< HEAD
            => Search(UmbracoObjectTypes.Template, query, pageSize, pageIndex, out totalFound, searchFrom, result => result.Icon = Constants.Icons.Template);
=======
            => _treeSearcher.EntitySearch(UmbracoObjectTypes.Template, query, pageSize, pageIndex, out totalFound, searchFrom);
>>>>>>> d2c43d6f
    }
}<|MERGE_RESOLUTION|>--- conflicted
+++ resolved
@@ -132,10 +132,6 @@
         }
 
         public IEnumerable<SearchResultEntity> Search(string query, int pageSize, long pageIndex, out long totalFound, string searchFrom = null)
-<<<<<<< HEAD
-            => Search(UmbracoObjectTypes.Template, query, pageSize, pageIndex, out totalFound, searchFrom, result => result.Icon = Constants.Icons.Template);
-=======
-            => _treeSearcher.EntitySearch(UmbracoObjectTypes.Template, query, pageSize, pageIndex, out totalFound, searchFrom);
->>>>>>> d2c43d6f
+            => Search(_treeSearcher, UmbracoObjectTypes.Template, query, pageSize, pageIndex, out totalFound, searchFrom, result => result.Icon = Constants.Icons.Template);
     }
 }