--- conflicted
+++ resolved
@@ -1,184 +1,181 @@
-﻿using System;
-using System.Globalization;
-using System.Linq;
-using System.Net.Http.Formatting;
-using System.Web.Security;
-using Umbraco.Core;
-using Umbraco.Core.Persistence.Querying;
-<<<<<<< HEAD
-=======
-using Umbraco.Core.Security;
->>>>>>> 8391c328
-using Umbraco.Web.Models.Trees;
-using Umbraco.Web.Mvc;
-using Umbraco.Web.WebApi.Filters;
-using umbraco;
-using umbraco.BusinessLogic.Actions;
-using umbraco.cms.businesslogic.member;
-using Constants = Umbraco.Core.Constants;
-
-namespace Umbraco.Web.Trees
-{
-    //TODO: Upgrade thsi to use the new Member Service!
-
-    //We will not allow the tree to render unless the user has access to any of the sections that the tree gets rendered
-    // this is not ideal but until we change permissions to be tree based (not section) there's not much else we can do here.
-    [UmbracoApplicationAuthorize(
-        Constants.Applications.Content,
-        Constants.Applications.Media,
-        Constants.Applications.Members)]
-    [LegacyBaseTree(typeof (loadMembers))]
-    [Tree(Constants.Applications.Members, Constants.Trees.Members, "Members")]
-    [PluginController("UmbracoTrees")]
-    [CoreTree]
-    public class MemberTreeController : TreeController
-    {
-        public MemberTreeController()
-        {
-            _provider = Core.Security.MembershipProviderExtensions.GetMembersMembershipProvider();
-        }
-
-        private MembershipProvider _provider;
-
-        protected override TreeNodeCollection GetTreeNodes(string id, FormDataCollection queryStrings)
-        {
-            var nodes = new TreeNodeCollection();
-
-            if (id == Constants.System.Root.ToInvariantString())
-            {
-                //list out all the letters
-                for (var i = 97; i < 123; i++)
-                {
-                    var charString = ((char) i).ToString(CultureInfo.InvariantCulture);
-                    var folder = CreateTreeNode(charString, id, queryStrings, charString, "icon-folder-close", true);
-                    folder.NodeType = "member-folder";
-                    nodes.Add(folder);
-                }
-                //list out 'Others' if the membership provider is umbraco
-                if (_provider.IsUmbracoMembershipProvider())
-                {
-                    var folder = CreateTreeNode("others", id, queryStrings, "Others", "icon-folder-close", true);
-                    folder.NodeType = "member-folder";
-                    nodes.Add(folder);
-                }
-            }
-            else
-            {
-                //if it is a letter
-                if (id.Length == 1 && char.IsLower(id, 0))
-                {
-                    if (_provider.IsUmbracoMembershipProvider())
-                    {
-                        int totalRecs;
-                        var foundMembers = Services.MemberService.FindMembersByDisplayName(
-                            id.ToCharArray()[0].ToString(CultureInfo.InvariantCulture), 0, int.MaxValue, out totalRecs, StringPropertyMatchType.StartsWith)
-                            .ToArray();
-
-                        //get the members from our member data layer
-                        nodes.AddRange(
-                            foundMembers
-                                .Select(m => CreateTreeNode(m.Key.ToString("N"), id, queryStrings, m.Name, "icon-user")));
-                    }
-                    else
-                    {
-                        //get the members from the provider
-                        int total;
-                        nodes.AddRange(
-                            FindUsersByName(char.Parse(id)).Cast<MembershipUser>()
-                                      .Select(m => CreateTreeNode(GetNodeIdForCustomProvider(m.ProviderUserKey), id, queryStrings, m.UserName, "icon-user")));
-                    }
-                }
-                else if (id == "others")
-                {
-                    //others will only show up when in umbraco membership mode
-                    //TODO: We don't have a new API for this because we want to get rid of how this is displayed
-                    nodes.AddRange(
-                        Member.getAllOtherMembers()
-                                    .Select(m => CreateTreeNode(m.UniqueId.ToString("N"), id, queryStrings, m.Text, "icon-user")));
-                }
-            }
-            return nodes;
-        }
-
-        /// <summary>
-        /// Allows for developers to override this in case their provider does some funky stuff to search
-        /// </summary>
-        /// <param name="letter"></param>
-        /// <returns></returns>
-        /// <remarks>
-        /// We're going to do a special check here - for active dir provider or sql provider
-        /// </remarks>
-        protected virtual MembershipUserCollection FindUsersByName(char letter)
-        {
-            int total;
-            if (_provider is SqlMembershipProvider)
-            {
-                //this provider uses the % syntax
-                return _provider.FindUsersByName(letter + "%", 0, 9999, out total);
-            }
-            else
-            {
-                //the AD provider - and potentiall all other providers will use the asterisk syntax.
-                return _provider.FindUsersByName(letter + "*", 0, 9999, out total);
-            }
-            
-        }
-
-        /// <summary>
-        /// We'll see if it is a GUID, if so we'll ensure to format it without hyphens
-        /// </summary>
-        /// <param name="providerUserKey"></param>
-        /// <returns></returns>
-        private string GetNodeIdForCustomProvider(object providerUserKey)
-        {
-            if (providerUserKey == null) throw new ArgumentNullException("providerUserKey");
-            var guidAttempt = providerUserKey.TryConvertTo<Guid>();
-            if (guidAttempt.Success)
-            {
-                return guidAttempt.Result.ToString("N");
-            }
-            return providerUserKey.ToString();
-        }
-
-        protected override MenuItemCollection GetMenuForNode(string id, FormDataCollection queryStrings)
-        {
-            var menu = new MenuItemCollection();
-
-            if (id == Constants.System.Root.ToInvariantString())
-            {
-                // root actions      
-                if (_provider.IsUmbracoMembershipProvider())
-                {
-                    //set default
-                    menu.DefaultMenuAlias = ActionNew.Instance.Alias;
-
-                    //Create the normal create action
-                    menu.Items.Add<ActionNew>(ui.Text("actions", ActionNew.Instance.Alias));
-                }
-                else
-                {
-                    //Create a custom create action - this does not launch a dialog, it just navigates to the create screen
-                    // we'll create it baesd on the ActionNew so it maintains the same icon properties, name, etc...
-                    var createMenuItem = new MenuItem(ActionNew.Instance);
-                    //we want to go to this route: /member/member/edit/-1?create=true
-                    createMenuItem.NavigateToRoute("/member/member/edit/-1?create=true");
-                    menu.Items.Add(createMenuItem);
-                }
-                
-                menu.Items.Add<RefreshNode, ActionRefresh>(ui.Text("actions", ActionRefresh.Instance.Alias), true);
-                return menu;
-            }
-
-            Guid guid;
-            if (Guid.TryParse(id, out guid))
-            {
-                menu.Items.Add<ActionDelete>(ui.Text("actions", ActionDelete.Instance.Alias));
-            }
-            else
-            {
-                menu.Items.Add<RefreshNode, ActionRefresh>(ui.Text("actions", ActionRefresh.Instance.Alias), false);    
-            }
-            return menu;
-        }
-    }
+﻿using System;
+using System.Globalization;
+using System.Linq;
+using System.Net.Http.Formatting;
+using System.Web.Security;
+using Umbraco.Core;
+using Umbraco.Core.Persistence.Querying;
+using Umbraco.Core.Security;
+using Umbraco.Web.Models.Trees;
+using Umbraco.Web.Mvc;
+using Umbraco.Web.WebApi.Filters;
+using umbraco;
+using umbraco.BusinessLogic.Actions;
+using umbraco.cms.businesslogic.member;
+using Constants = Umbraco.Core.Constants;
+
+namespace Umbraco.Web.Trees
+{
+    //TODO: Upgrade thsi to use the new Member Service!
+
+    //We will not allow the tree to render unless the user has access to any of the sections that the tree gets rendered
+    // this is not ideal but until we change permissions to be tree based (not section) there's not much else we can do here.
+    [UmbracoApplicationAuthorize(
+        Constants.Applications.Content,
+        Constants.Applications.Media,
+        Constants.Applications.Members)]
+    [LegacyBaseTree(typeof (loadMembers))]
+    [Tree(Constants.Applications.Members, Constants.Trees.Members, "Members")]
+    [PluginController("UmbracoTrees")]
+    [CoreTree]
+    public class MemberTreeController : TreeController
+    {
+        public MemberTreeController()
+        {
+            _provider = Core.Security.MembershipProviderExtensions.GetMembersMembershipProvider();
+        }
+
+        private MembershipProvider _provider;
+
+        protected override TreeNodeCollection GetTreeNodes(string id, FormDataCollection queryStrings)
+        {
+            var nodes = new TreeNodeCollection();
+
+            if (id == Constants.System.Root.ToInvariantString())
+            {
+                //list out all the letters
+                for (var i = 97; i < 123; i++)
+                {
+                    var charString = ((char) i).ToString(CultureInfo.InvariantCulture);
+                    var folder = CreateTreeNode(charString, id, queryStrings, charString, "icon-folder-close", true);
+                    folder.NodeType = "member-folder";
+                    nodes.Add(folder);
+                }
+                //list out 'Others' if the membership provider is umbraco
+                if (_provider.IsUmbracoMembershipProvider())
+                {
+                    var folder = CreateTreeNode("others", id, queryStrings, "Others", "icon-folder-close", true);
+                    folder.NodeType = "member-folder";
+                    nodes.Add(folder);
+                }
+            }
+            else
+            {
+                //if it is a letter
+                if (id.Length == 1 && char.IsLower(id, 0))
+                {
+                    if (_provider.IsUmbracoMembershipProvider())
+                    {
+                        int totalRecs;
+                        var foundMembers = Services.MemberService.FindMembersByDisplayName(
+                            id.ToCharArray()[0].ToString(CultureInfo.InvariantCulture), 0, int.MaxValue, out totalRecs, StringPropertyMatchType.StartsWith)
+                            .ToArray();
+
+                        //get the members from our member data layer
+                        nodes.AddRange(
+                            foundMembers
+                                .Select(m => CreateTreeNode(m.Key.ToString("N"), id, queryStrings, m.Name, "icon-user")));
+                    }
+                    else
+                    {
+                        //get the members from the provider
+                        int total;
+                        nodes.AddRange(
+                            FindUsersByName(char.Parse(id)).Cast<MembershipUser>()
+                                      .Select(m => CreateTreeNode(GetNodeIdForCustomProvider(m.ProviderUserKey), id, queryStrings, m.UserName, "icon-user")));
+                    }
+                }
+                else if (id == "others")
+                {
+                    //others will only show up when in umbraco membership mode
+                    //TODO: We don't have a new API for this because we want to get rid of how this is displayed
+                    nodes.AddRange(
+                        Member.getAllOtherMembers()
+                                    .Select(m => CreateTreeNode(m.UniqueId.ToString("N"), id, queryStrings, m.Text, "icon-user")));
+                }
+            }
+            return nodes;
+        }
+
+        /// <summary>
+        /// Allows for developers to override this in case their provider does some funky stuff to search
+        /// </summary>
+        /// <param name="letter"></param>
+        /// <returns></returns>
+        /// <remarks>
+        /// We're going to do a special check here - for active dir provider or sql provider
+        /// </remarks>
+        protected virtual MembershipUserCollection FindUsersByName(char letter)
+        {
+            int total;
+            if (_provider is SqlMembershipProvider)
+            {
+                //this provider uses the % syntax
+                return _provider.FindUsersByName(letter + "%", 0, 9999, out total);
+            }
+            else
+            {
+                //the AD provider - and potentiall all other providers will use the asterisk syntax.
+                return _provider.FindUsersByName(letter + "*", 0, 9999, out total);
+            }
+            
+        }
+
+        /// <summary>
+        /// We'll see if it is a GUID, if so we'll ensure to format it without hyphens
+        /// </summary>
+        /// <param name="providerUserKey"></param>
+        /// <returns></returns>
+        private string GetNodeIdForCustomProvider(object providerUserKey)
+        {
+            if (providerUserKey == null) throw new ArgumentNullException("providerUserKey");
+            var guidAttempt = providerUserKey.TryConvertTo<Guid>();
+            if (guidAttempt.Success)
+            {
+                return guidAttempt.Result.ToString("N");
+            }
+            return providerUserKey.ToString();
+        }
+
+        protected override MenuItemCollection GetMenuForNode(string id, FormDataCollection queryStrings)
+        {
+            var menu = new MenuItemCollection();
+
+            if (id == Constants.System.Root.ToInvariantString())
+            {
+                // root actions      
+                if (_provider.IsUmbracoMembershipProvider())
+                {
+                    //set default
+                    menu.DefaultMenuAlias = ActionNew.Instance.Alias;
+
+                    //Create the normal create action
+                    menu.Items.Add<ActionNew>(ui.Text("actions", ActionNew.Instance.Alias));
+                }
+                else
+                {
+                    //Create a custom create action - this does not launch a dialog, it just navigates to the create screen
+                    // we'll create it baesd on the ActionNew so it maintains the same icon properties, name, etc...
+                    var createMenuItem = new MenuItem(ActionNew.Instance);
+                    //we want to go to this route: /member/member/edit/-1?create=true
+                    createMenuItem.NavigateToRoute("/member/member/edit/-1?create=true");
+                    menu.Items.Add(createMenuItem);
+                }
+                
+                menu.Items.Add<RefreshNode, ActionRefresh>(ui.Text("actions", ActionRefresh.Instance.Alias), true);
+                return menu;
+            }
+
+            Guid guid;
+            if (Guid.TryParse(id, out guid))
+            {
+                menu.Items.Add<ActionDelete>(ui.Text("actions", ActionDelete.Instance.Alias));
+            }
+            else
+            {
+                menu.Items.Add<RefreshNode, ActionRefresh>(ui.Text("actions", ActionRefresh.Instance.Alias), false);    
+            }
+            return menu;
+        }
+    }
 }