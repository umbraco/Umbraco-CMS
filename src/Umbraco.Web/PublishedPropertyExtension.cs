using Umbraco.Core;
using Umbraco.Core.Composing;
using Umbraco.Core.Models.PublishedContent;

namespace Umbraco.Web
{
    /// <summary>
    /// Provides extension methods for <c>IPublishedProperty</c>.
    /// </summary>
    public static class PublishedPropertyExtension
    {
        // see notes in PublishedElementExtensions
        //
        private static IPublishedValueFallback PublishedValueFallback => Current.PublishedValueFallback;

        #region Value

        public static object Value(this IPublishedProperty property, string culture = null, string segment = null, Fallback fallback = default, object defaultValue = default)
        {
            if (property.HasValue(culture, segment))
                return property.GetValue(culture, segment);

            return PublishedValueFallback.TryGetValue(property, culture, segment, fallback, defaultValue, out var value)
                ? value
                : property.GetValue(culture, segment); // give converter a chance to return it's own vision of "no value"
        }

        #endregion

        #region Value<T>

        public static T Value<T>(this IPublishedProperty property, string culture = null, string segment = null, Fallback fallback = default, T defaultValue = default)
        {
            if (property.HasValue(culture, segment))
            {
                // we have a value
                // try to cast or convert it
                var value =  property.GetValue(culture, segment);
                if (value is T valueAsT)
                {
                    return valueAsT;
                }

                var valueConverted = value.TryConvertTo<T>();
                if (valueConverted)
                {
                    return valueConverted.Result;
                }

                // cannot cast nor convert the value, nothing we can return but 'defaultValue'
                // note: we don't want to fallback in that case - would make little sense
                return defaultValue;
            }

            // we don't have a value, try fallback
            if (PublishedValueFallback.TryGetValue(property, culture, segment, fallback, defaultValue, out var fallbackValue))
            {
                return fallbackValue;
            }

            // we don't have a value - neither direct nor fallback
            // give a chance to the converter to return something (eg empty enumerable)
            var noValue = property.GetValue(culture, segment);
            if (noValue == null)
            {
<<<<<<< HEAD
                return defaultValue;
            }
            if (noValue is T noValueAsT) return noValueAsT;
=======
                return default;
            }

            if (noValue is T noValueAsT)
            {
                return noValueAsT;
            }
>>>>>>> c8b6841e

            var noValueConverted = noValue.TryConvertTo<T>();
            if (noValueConverted)
            {
                return noValueConverted.Result;
            }

            // cannot cast noValue nor convert it, nothing we can return but 'defaultValue'
            return defaultValue;
        }

        #endregion
    }
}<|MERGE_RESOLUTION|>--- conflicted
+++ resolved
@@ -47,9 +47,9 @@
                     return valueConverted.Result;
                 }
 
-                // cannot cast nor convert the value, nothing we can return but 'defaultValue'
+                // cannot cast nor convert the value, nothing we can return but 'default'
                 // note: we don't want to fallback in that case - would make little sense
-                return defaultValue;
+                return default;
             }
 
             // we don't have a value, try fallback
@@ -63,11 +63,6 @@
             var noValue = property.GetValue(culture, segment);
             if (noValue == null)
             {
-<<<<<<< HEAD
-                return defaultValue;
-            }
-            if (noValue is T noValueAsT) return noValueAsT;
-=======
                 return default;
             }
 
@@ -75,7 +70,6 @@
             {
                 return noValueAsT;
             }
->>>>>>> c8b6841e
 
             var noValueConverted = noValue.TryConvertTo<T>();
             if (noValueConverted)
@@ -83,8 +77,8 @@
                 return noValueConverted.Result;
             }
 
-            // cannot cast noValue nor convert it, nothing we can return but 'defaultValue'
-            return defaultValue;
+            // cannot cast noValue nor convert it, nothing we can return but 'default'
+            return default;
         }
 
         #endregion
