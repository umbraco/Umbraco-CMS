--- conflicted
+++ resolved
@@ -70,12 +70,7 @@
             // see: http://issues.umbraco.org/issue/U4-1890
             //
             OriginalRequestUrl = GetRequestFromContext()?.Url ?? new Uri("http://localhost");
-<<<<<<< HEAD
-            CleanedUmbracoUrl = UriUtility.UriToUmbraco(OriginalRequestUrl);
-=======
             CleanedUmbracoUrl = _uriUtility.UriToUmbraco(OriginalRequestUrl);
-            UrlProvider = new UrlProvider(this, umbracoSettings.WebRouting, urlProviders, mediaUrlProviders, variationContextAccessor);
->>>>>>> 2b8be2cf
         }
 
         /// <summary>
