using System;
using System.Web;
using Umbraco.Core;
using Umbraco.Core.Configuration.Models;
using Umbraco.Core.Hosting;
using Umbraco.Core.Models.PublishedContent;
using Umbraco.Web.Composing;
using Umbraco.Web.PublishedCache;
using Umbraco.Web.Routing;
using Umbraco.Web.Security;

namespace Umbraco.Web
{
    /// <summary>
    /// Class that encapsulates Umbraco information of a specific HTTP request
    /// </summary>
    public class UmbracoContext : DisposableObjectSlim, IDisposeOnRequestEnd, IUmbracoContext
    {
        private readonly IHttpContextAccessor _httpContextAccessor;
        private readonly GlobalSettings _globalSettings;
        private readonly IHostingEnvironment _hostingEnvironment;
        private readonly ICookieManager _cookieManager;
        private readonly Lazy<IPublishedSnapshot> _publishedSnapshot;
        private string _previewToken;
        private bool? _previewing;

        // initializes a new instance of the UmbracoContext class
        // internal for unit tests
        // otherwise it's used by EnsureContext above
        // warn: does *not* manage setting any IUmbracoContextAccessor
        internal UmbracoContext(IHttpContextAccessor httpContextAccessor,
            IPublishedSnapshotService publishedSnapshotService,
<<<<<<< HEAD
            IBackofficeSecurity backofficeSecurity,
            IGlobalSettings globalSettings,
=======
            IWebSecurity webSecurity,
            GlobalSettings globalSettings,
>>>>>>> d7ab7d3d
            IHostingEnvironment hostingEnvironment,
            IVariationContextAccessor variationContextAccessor,
            UriUtility uriUtility,
            ICookieManager cookieManager)
        {
            if (httpContextAccessor == null) throw new ArgumentNullException(nameof(httpContextAccessor));
            if (publishedSnapshotService == null) throw new ArgumentNullException(nameof(publishedSnapshotService));
            if (backofficeSecurity == null) throw new ArgumentNullException(nameof(backofficeSecurity));
            VariationContextAccessor = variationContextAccessor ??  throw new ArgumentNullException(nameof(variationContextAccessor));
            _httpContextAccessor = httpContextAccessor;
            _globalSettings = globalSettings ?? throw new ArgumentNullException(nameof(globalSettings));
            _hostingEnvironment = hostingEnvironment;
            _cookieManager = cookieManager;

            // ensure that this instance is disposed when the request terminates, though we *also* ensure
            // this happens in the Umbraco module since the UmbracoCOntext is added to the HttpContext items.
            //
            // also, it *can* be returned by the container with a PerRequest lifetime, meaning that the
            // container *could* also try to dispose it.
            //
            // all in all, this context may be disposed more than once, but DisposableObject ensures that
            // it is ok and it will be actually disposed only once.
            httpContextAccessor.HttpContext?.DisposeOnPipelineCompleted(this);

            ObjectCreated = DateTime.Now;
            UmbracoRequestId = Guid.NewGuid();
            Security = backofficeSecurity;

            // beware - we cannot expect a current user here, so detecting preview mode must be a lazy thing
            _publishedSnapshot = new Lazy<IPublishedSnapshot>(() => publishedSnapshotService.CreatePublishedSnapshot(PreviewToken));

            // set the urls...
            // NOTE: The request will not be available during app startup so we can only set this to an absolute URL of localhost, this
            // is a work around to being able to access the UmbracoContext during application startup and this will also ensure that people
            // 'could' still generate URLs during startup BUT any domain driven URL generation will not work because it is NOT possible to get
            // the current domain during application startup.
            // see: http://issues.umbraco.org/issue/U4-1890
            //
            OriginalRequestUrl = GetRequestFromContext()?.Url ?? new Uri("http://localhost");
            CleanedUmbracoUrl = uriUtility.UriToUmbraco(OriginalRequestUrl);
        }

        /// <summary>
        /// This is used internally for performance calculations, the ObjectCreated DateTime is set as soon as this
        /// object is instantiated which in the web site is created during the BeginRequest phase.
        /// We can then determine complete rendering time from that.
        /// </summary>
        public DateTime ObjectCreated { get; }

        /// <summary>
        /// This is used internally for debugging and also used to define anything required to distinguish this request from another.
        /// </summary>
        public Guid UmbracoRequestId { get; }

        /// <summary>
        /// Gets the BackofficeSecurity class
        /// </summary>
        public IBackofficeSecurity Security { get; }

        /// <summary>
        /// Gets the uri that is handled by ASP.NET after server-side rewriting took place.
        /// </summary>
        public Uri OriginalRequestUrl { get; }

        /// <summary>
        /// Gets the cleaned up url that is handled by Umbraco.
        /// </summary>
        /// <remarks>That is, lowercase, no trailing slash after path, no .aspx...</remarks>
        public Uri CleanedUmbracoUrl { get; }

        /// <summary>
        /// Gets the published snapshot.
        /// </summary>
        public IPublishedSnapshot PublishedSnapshot => _publishedSnapshot.Value;

        /// <summary>
        /// Gets the published content cache.
        /// </summary>
        public IPublishedContentCache Content => PublishedSnapshot.Content;

        /// <summary>
        /// Gets the published media cache.
        /// </summary>
        public IPublishedMediaCache Media => PublishedSnapshot.Media;

        /// <summary>
        /// Gets the domains cache.
        /// </summary>
        public IDomainCache Domains => PublishedSnapshot.Domains;

        /// <summary>
        /// Boolean value indicating whether the current request is a front-end umbraco request
        /// </summary>
        public bool IsFrontEndUmbracoRequest => PublishedRequest != null;

        /// <summary>
        /// Gets/sets the PublishedRequest object
        /// </summary>
        public IPublishedRequest PublishedRequest { get; set; }

        /// <summary>
        /// Gets the variation context accessor.
        /// </summary>
        public IVariationContextAccessor VariationContextAccessor { get; }

        /// <summary>
        /// Gets a value indicating whether the request has debugging enabled
        /// </summary>
        /// <value><c>true</c> if this instance is debug; otherwise, <c>false</c>.</value>
        public bool IsDebug
        {
            get
            {
                var request = GetRequestFromContext();
                //NOTE: the request can be null during app startup!
                return Current.HostingEnvironment.IsDebugMode
                       && request != null
                       && (string.IsNullOrEmpty(request["umbdebugshowtrace"]) == false
                           || string.IsNullOrEmpty(request["umbdebug"]) == false
                           || string.IsNullOrEmpty(request.Cookies["UMB-DEBUG"]?.Value) == false);
            }
        }

        /// <summary>
        /// Determines whether the current user is in a preview mode and browsing the site (ie. not in the admin UI)
        /// </summary>
        public bool InPreviewMode
        {
            get
            {
                if (_previewing.HasValue == false) DetectPreviewMode();
                return _previewing ?? false;
            }
            private set => _previewing = value;
        }

        public string PreviewToken
        {
            get
            {
                if (_previewing.HasValue == false) DetectPreviewMode();
                return _previewToken;
            }
        }

        private void DetectPreviewMode()
        {
            var request = GetRequestFromContext();
            if (request?.Url != null
                && request.Url.IsBackOfficeRequest(_globalSettings, _hostingEnvironment) == false
                && Security.CurrentUser != null)
            {
                var previewToken = _cookieManager.GetPreviewCookieValue(); // may be null or empty
                _previewToken = previewToken.IsNullOrWhiteSpace() ? null : previewToken;
            }

            _previewing = _previewToken.IsNullOrWhiteSpace() == false;
        }

        // say we render a macro or RTE in a give 'preview' mode that might not be the 'current' one,
        // then due to the way it all works at the moment, the 'current' published snapshot need to be in the proper
        // default 'preview' mode - somehow we have to force it. and that could be recursive.
        public IDisposable ForcedPreview(bool preview)
        {
            InPreviewMode = preview;
            return PublishedSnapshot.ForcedPreview(preview, orig => InPreviewMode = orig);
        }

        private HttpRequestBase GetRequestFromContext()
        {
            try
            {
                return _httpContextAccessor.HttpContext?.Request;
            }
            catch (HttpException)
            {
                return null;
            }
        }

        protected override void DisposeResources()
        {
            // DisposableObject ensures that this runs only once

            Security.DisposeIfDisposable();

            // help caches release resources
            // (but don't create caches just to dispose them)
            // context is not multi-threaded
            if (_publishedSnapshot.IsValueCreated)
                _publishedSnapshot.Value.Dispose();
        }
    }
}<|MERGE_RESOLUTION|>--- conflicted
+++ resolved
@@ -30,13 +30,8 @@
         // warn: does *not* manage setting any IUmbracoContextAccessor
         internal UmbracoContext(IHttpContextAccessor httpContextAccessor,
             IPublishedSnapshotService publishedSnapshotService,
-<<<<<<< HEAD
             IBackofficeSecurity backofficeSecurity,
-            IGlobalSettings globalSettings,
-=======
-            IWebSecurity webSecurity,
             GlobalSettings globalSettings,
->>>>>>> d7ab7d3d
             IHostingEnvironment hostingEnvironment,
             IVariationContextAccessor variationContextAccessor,
             UriUtility uriUtility,
