﻿using System;
using System.Web.Mvc;
using Umbraco.Web.Routing;
using Umbraco.Core;
using Umbraco.Core.Composing;
using Umbraco.Core.Models.PublishedContent;
using Current = Umbraco.Web.Composing.Current;

namespace Umbraco.Web.Mvc
{
    /// <summary>
    /// Used for custom routed pages that are being integrated with the Umbraco data but are not
    /// part of the umbraco request pipeline. This allows umbraco macros to be able to execute in this scenario.
    /// </summary>
    /// <remarks>
    /// This is inspired from this discussion:
    /// https://our.umbraco.com/forum/developers/extending-umbraco/41367-Umbraco-6-MVC-Custom-MVC-Route?p=3
    ///
    /// which is based on custom routing found here:
    /// http://shazwazza.com/post/Custom-MVC-routing-in-Umbraco
    /// </remarks>
    public class EnsurePublishedContentRequestAttribute : ActionFilterAttribute
    {
        private readonly string _dataTokenName;
        private IUmbracoContextAccessor _umbracoContextAccessor;
        private readonly int? _contentId;
        private UmbracoHelper _helper;

        /// <summary>
        /// Constructor - can be used for testing
        /// </summary>
        /// <param name="umbracoContextAccessor"></param>
        /// <param name="contentId"></param>
        public EnsurePublishedContentRequestAttribute(IUmbracoContextAccessor umbracoContextAccessor, int contentId)
        {
            _umbracoContextAccessor = umbracoContextAccessor ?? throw new ArgumentNullException(nameof(umbracoContextAccessor));
            _contentId = contentId;
        }

        /// <summary>
        /// A constructor used to set an explicit content Id to the PublishedContentRequest that will be created
        /// </summary>
        /// <param name="contentId"></param>
        public EnsurePublishedContentRequestAttribute(int contentId)
        {
            _contentId = contentId;
        }

        /// <summary>
        /// A constructor used to set the data token key name that contains a reference to a PublishedContent instance
        /// </summary>
        /// <param name="dataTokenName"></param>
        public EnsurePublishedContentRequestAttribute(string dataTokenName)
        {
            _dataTokenName = dataTokenName;
        }

        /// <summary>
        /// Constructor - can be used for testing
        /// </summary>
        /// <param name="umbracoContextAccessor"></param>
        /// <param name="dataTokenName"></param>
        public EnsurePublishedContentRequestAttribute(IUmbracoContextAccessor umbracoContextAccessor, string dataTokenName)
        {
            _umbracoContextAccessor = umbracoContextAccessor ?? throw new ArgumentNullException(nameof(umbracoContextAccessor));
            _dataTokenName = dataTokenName;
        }

        /// <summary>
        /// Exposes the UmbracoContext
        /// </summary>
<<<<<<< HEAD
        protected UmbracoContext UmbracoContext => _umbracoContextAccessor.UmbracoContext ?? UmbracoContext.Current;
=======
        protected UmbracoContext UmbracoContext => _umbracoContext ?? (_umbracoContext = Current.UmbracoContext);
>>>>>>> 4879e716

        // TODO: try lazy property injection?
        private IPublishedRouter PublishedRouter => Core.Composing.Current.Factory.GetInstance<IPublishedRouter>();

        /// <summary>
        /// Exposes an UmbracoHelper
        /// </summary>
        protected UmbracoHelper Umbraco => _helper ?? (_helper = Current.Factory.GetInstance<UmbracoHelper>());

        public override void OnActionExecuted(ActionExecutedContext filterContext)
        {
            base.OnActionExecuted(filterContext);

            // First we need to check if the published content request has been set, if it has we're going to ignore this and not actually do anything
            if (Current.UmbracoContext.PublishedRequest != null)
            {
                return;
            }

            Current.UmbracoContext.PublishedRequest = PublishedRouter.CreateRequest(Current.UmbracoContext);
            ConfigurePublishedContentRequest(Current.UmbracoContext.PublishedRequest, filterContext);
        }

        /// <summary>
        /// This assigns the published content to the request, developers can override this to specify
        /// any other custom attributes required.
        /// </summary>
        /// <param name="request"></param>
        /// <param name="filterContext"></param>
        protected virtual void ConfigurePublishedContentRequest(PublishedRequest request, ActionExecutedContext filterContext)
        {
            if (_contentId.HasValue)
            {
                var content = Umbraco.Content(_contentId);
                if (content == null)
                {
                    throw new InvalidOperationException("Could not resolve content with id " + _contentId);
                }
                request.PublishedContent = content;
            }
            else if (_dataTokenName.IsNullOrWhiteSpace() == false)
            {
                var result = filterContext.RouteData.DataTokens[_dataTokenName];
                if (result == null)
                {
                    throw new InvalidOperationException("No data token could be found with the name " + _dataTokenName);
                }
                if (result is IPublishedContent == false)
                {
                    throw new InvalidOperationException("The data token resolved with name " + _dataTokenName + " was not an instance of " + typeof(IPublishedContent));
                }
                request.PublishedContent = (IPublishedContent) result;
            }

            PublishedRouter.PrepareRequest(request);
        }
    }
}<|MERGE_RESOLUTION|>--- conflicted
+++ resolved
@@ -69,11 +69,7 @@
         /// <summary>
         /// Exposes the UmbracoContext
         /// </summary>
-<<<<<<< HEAD
-        protected UmbracoContext UmbracoContext => _umbracoContextAccessor.UmbracoContext ?? UmbracoContext.Current;
-=======
-        protected UmbracoContext UmbracoContext => _umbracoContext ?? (_umbracoContext = Current.UmbracoContext);
->>>>>>> 4879e716
+        protected UmbracoContext UmbracoContext => _umbracoContextAccessor.UmbracoContext ?? Current.UmbracoContext;
 
         // TODO: try lazy property injection?
         private IPublishedRouter PublishedRouter => Core.Composing.Current.Factory.GetInstance<IPublishedRouter>();
