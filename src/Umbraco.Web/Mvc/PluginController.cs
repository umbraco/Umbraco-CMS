--- conflicted
+++ resolved
@@ -1,153 +1,130 @@
-using System;
-using System.Collections.Concurrent;
-using System.Web.Mvc;
-using Umbraco.Core;
-using Umbraco.Core.Logging;
-using Umbraco.Core.Services;
-using Umbraco.Web.WebApi;
-
-namespace Umbraco.Web.Mvc
-{
-    /// <summary>
-    /// A base class for all plugin controllers to inherit from
-    /// </summary>
-    public abstract class PluginController : Controller
-    {
-        /// <summary>
-        /// stores the metadata about plugin controllers
-        /// </summary>
-        private static readonly ConcurrentDictionary<Type, PluginControllerMetadata> MetadataStorage = new ConcurrentDictionary<Type, PluginControllerMetadata>();
-
-<<<<<<< HEAD
-=======
-        private UmbracoHelper _umbracoHelper;        
-
->>>>>>> 0ae1453f
-        /// <summary>
-        /// Default constructor
-        /// </summary>
-        /// <param name="umbracoContext"></param>
-        protected PluginController(UmbracoContext umbracoContext)
-        {
-            if (umbracoContext == null) throw new ArgumentNullException("umbracoContext");
-            UmbracoContext = umbracoContext;
-            InstanceId = Guid.NewGuid();
-<<<<<<< HEAD
-            Umbraco = new UmbracoHelper(umbracoContext);
-=======
->>>>>>> 0ae1453f
-        }
-
-        /// <summary>
-        /// Useful for debugging
-        /// </summary>
-        internal Guid InstanceId { get; private set; }
-
-        /// <summary>
-        /// Returns an UmbracoHelper object
-        /// </summary>
-<<<<<<< HEAD
-        public UmbracoHelper Umbraco { get; private set; }
-=======
-        public virtual UmbracoHelper Umbraco
-        {
-            get { return _umbracoHelper ?? (_umbracoHelper = new UmbracoHelper(UmbracoContext)); }
-        }
->>>>>>> 0ae1453f
-
-        /// <summary>
-        /// Returns an ILogger
-        /// </summary>
-        public ILogger Logger
-        {
-            get { return ProfilingLogger.Logger; }
-        }
-
-        /// <summary>
-        /// Returns a ProfilingLogger
-        /// </summary>
-<<<<<<< HEAD
-        public ProfilingLogger ProfilingLogger
-=======
-        public virtual ProfilingLogger ProfilingLogger
->>>>>>> 0ae1453f
-        {
-            get { return UmbracoContext.Application.ProfilingLogger; }
-        }
-
-        /// <summary>
-        /// Returns the current UmbracoContext
-        /// </summary>
-<<<<<<< HEAD
-        public UmbracoContext UmbracoContext { get; private set; }
-=======
-        public virtual UmbracoContext UmbracoContext { get; private set; }
->>>>>>> 0ae1453f
-
-        /// <summary>
-        /// Returns the current ApplicationContext
-        /// </summary>
-<<<<<<< HEAD
-        public ApplicationContext ApplicationContext
-=======
-        public virtual ApplicationContext ApplicationContext
->>>>>>> 0ae1453f
-        {
-            get { return UmbracoContext.Application; }
-        }
-
-        /// <summary>
-        /// Returns a ServiceContext
-        /// </summary>
-        public ServiceContext Services
-        {
-            get { return ApplicationContext.Services; }
-        }
-
-        /// <summary>
-        /// Returns a DatabaseContext
-        /// </summary>
-        public DatabaseContext DatabaseContext
-        {
-            get { return ApplicationContext.DatabaseContext; }
-        }
-
-        /// <summary>
-        /// Returns the metadata for this instance
-        /// </summary>
-        internal PluginControllerMetadata Metadata
-        {
-            get { return GetMetadata(this.GetType()); }
-        }
-
-        /// <summary>
-        /// Returns the metadata for a PluginController
-        /// </summary>
-        /// <param name="type"></param>
-        /// <returns></returns>
-        internal static PluginControllerMetadata GetMetadata(Type type)
-        {
-
-            return MetadataStorage.GetOrAdd(type, type1 =>
-                {
-                    var pluginAttribute = type.GetCustomAttribute<PluginControllerAttribute>(false);
-                    //check if any inherited class of this type contains the IsBackOffice attribute
-                    var backOfficeAttribute = type.GetCustomAttribute<IsBackOfficeAttribute>(true);
-
-                    var meta = new PluginControllerMetadata()
-                    {
-                        AreaName = pluginAttribute == null ? null : pluginAttribute.AreaName,
-                        ControllerName = ControllerExtensions.GetControllerName(type),
-                        ControllerNamespace = type.Namespace,
-                        ControllerType = type,
-                        IsBackOffice = backOfficeAttribute != null
-                    };
-
-                    MetadataStorage.TryAdd(type, meta);
-
-                    return meta;
-                });
-
-        }
-    }
+using System;
+using System.Collections.Concurrent;
+using System.Web.Mvc;
+using Umbraco.Core;
+using Umbraco.Core.Logging;
+using Umbraco.Core.Services;
+using Umbraco.Web.WebApi;
+
+namespace Umbraco.Web.Mvc
+{
+    /// <summary>
+    /// A base class for all plugin controllers to inherit from
+    /// </summary>
+    public abstract class PluginController : Controller
+    {
+        /// <summary>
+        /// stores the metadata about plugin controllers
+        /// </summary>
+        private static readonly ConcurrentDictionary<Type, PluginControllerMetadata> MetadataStorage = new ConcurrentDictionary<Type, PluginControllerMetadata>();
+
+        private UmbracoHelper _umbracoHelper;        
+
+        /// <summary>
+        /// Default constructor
+        /// </summary>
+        /// <param name="umbracoContext"></param>
+        protected PluginController(UmbracoContext umbracoContext)
+        {
+            if (umbracoContext == null) throw new ArgumentNullException("umbracoContext");
+            UmbracoContext = umbracoContext;
+            InstanceId = Guid.NewGuid();
+        }
+
+        /// <summary>
+        /// Useful for debugging
+        /// </summary>
+        internal Guid InstanceId { get; private set; }
+
+        /// <summary>
+        /// Returns an UmbracoHelper object
+        /// </summary>
+        public virtual UmbracoHelper Umbraco
+        {
+            get { return _umbracoHelper ?? (_umbracoHelper = new UmbracoHelper(UmbracoContext)); }
+        }
+
+        /// <summary>
+        /// Returns an ILogger
+        /// </summary>
+        public ILogger Logger
+        {
+            get { return ProfilingLogger.Logger; }
+        }
+
+        /// <summary>
+        /// Returns a ProfilingLogger
+        /// </summary>
+        public virtual ProfilingLogger ProfilingLogger
+        {
+            get { return UmbracoContext.Application.ProfilingLogger; }
+        }
+
+        /// <summary>
+        /// Returns the current UmbracoContext
+        /// </summary>
+        public virtual UmbracoContext UmbracoContext { get; private set; }
+
+        /// <summary>
+        /// Returns the current ApplicationContext
+        /// </summary>
+        public virtual ApplicationContext ApplicationContext
+        {
+            get { return UmbracoContext.Application; }
+        }
+
+        /// <summary>
+        /// Returns a ServiceContext
+        /// </summary>
+        public ServiceContext Services
+        {
+            get { return ApplicationContext.Services; }
+        }
+
+        /// <summary>
+        /// Returns a DatabaseContext
+        /// </summary>
+        public DatabaseContext DatabaseContext
+        {
+            get { return ApplicationContext.DatabaseContext; }
+        }
+
+        /// <summary>
+        /// Returns the metadata for this instance
+        /// </summary>
+        internal PluginControllerMetadata Metadata
+        {
+            get { return GetMetadata(this.GetType()); }
+        }
+
+        /// <summary>
+        /// Returns the metadata for a PluginController
+        /// </summary>
+        /// <param name="type"></param>
+        /// <returns></returns>
+        internal static PluginControllerMetadata GetMetadata(Type type)
+        {
+
+            return MetadataStorage.GetOrAdd(type, type1 =>
+                {
+                    var pluginAttribute = type.GetCustomAttribute<PluginControllerAttribute>(false);
+                    //check if any inherited class of this type contains the IsBackOffice attribute
+                    var backOfficeAttribute = type.GetCustomAttribute<IsBackOfficeAttribute>(true);
+
+                    var meta = new PluginControllerMetadata()
+                    {
+                        AreaName = pluginAttribute == null ? null : pluginAttribute.AreaName,
+                        ControllerName = ControllerExtensions.GetControllerName(type),
+                        ControllerNamespace = type.Namespace,
+                        ControllerType = type,
+                        IsBackOffice = backOfficeAttribute != null
+                    };
+
+                    MetadataStorage.TryAdd(type, meta);
+
+                    return meta;
+                });
+
+        }
+    }
 }