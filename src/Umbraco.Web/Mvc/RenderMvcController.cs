--- conflicted
+++ resolved
@@ -1,4 +1,3 @@
-<<<<<<< HEAD
 ﻿using System;
 using System.Web.Mvc;
 using Umbraco.Core;
@@ -99,99 +98,4 @@
             return CurrentTemplate(model);
         }
     }
-}
-=======
-﻿using System;
-using System.Web.Mvc;
-using Umbraco.Core;
-using Umbraco.Core.Cache;
-using Umbraco.Core.Logging;
-using Umbraco.Core.Models.PublishedContent;
-using Umbraco.Core.Services;
-using Umbraco.Web.Models;
-using Umbraco.Web.Routing;
-
-namespace Umbraco.Web.Mvc
-{
-    /// <summary>
-    /// Represents the default front-end rendering controller.
-    /// </summary>
-    [PreRenderViewActionFilter]
-    public class RenderMvcController : UmbracoController, IRenderMvcController
-    {
-        private PublishedRequest _publishedRequest;
-
-        public RenderMvcController()
-        {
-            ActionInvoker = new RenderActionInvoker();
-        }
-
-        /// <summary>
-        /// Gets the Umbraco context.
-        /// </summary>
-        public override UmbracoContext UmbracoContext => PublishedRequest.UmbracoContext;
-
-        /// <summary>
-        /// Gets the current content item.
-        /// </summary>
-        protected IPublishedContent CurrentPage => PublishedRequest.PublishedContent;
-
-        /// <summary>
-        /// Gets the current published content request.
-        /// </summary>
-        protected internal virtual PublishedRequest PublishedRequest
-        {
-            get
-            {
-                if (_publishedRequest != null)
-                    return _publishedRequest;
-                if (RouteData.DataTokens.ContainsKey(Core.Constants.Web.PublishedDocumentRequestDataToken) == false)
-                {
-                    throw new InvalidOperationException("DataTokens must contain an 'umbraco-doc-request' key with a PublishedContentRequest object");
-                }
-                _publishedRequest = (PublishedRequest)RouteData.DataTokens[Core.Constants.Web.PublishedDocumentRequestDataToken];
-                return _publishedRequest;
-            }
-        }
-
-        /// <summary>
-        /// Ensures that a physical view file exists on disk.
-        /// </summary>
-        /// <param name="template">The view name.</param>
-        protected bool EnsurePhsyicalViewExists(string template)
-        {
-            var result = ViewEngines.Engines.FindView(ControllerContext, template, null);
-            if (result.View != null) return true;
-
-            Logger.Warn<RenderMvcController>("No physical template file was found for template " + template);
-            return false;
-        }
-
-        /// <summary>
-        /// Gets an action result based on the template name found in the route values and a model.
-        /// </summary>
-        /// <typeparam name="T">The type of the model.</typeparam>
-        /// <param name="model">The model.</param>
-        /// <returns>The action result.</returns>
-        /// <remarks>If the template found in the route values doesn't physically exist, then an empty ContentResult will be returned.</remarks>
-        protected ActionResult CurrentTemplate<T>(T model)
-        {
-            var template = ControllerContext.RouteData.Values["action"].ToString();
-            if (EnsurePhsyicalViewExists(template) == false)
-                throw new Exception("No physical template file was found for template " + template);
-            return View(template, model);
-        }
-
-        /// <summary>
-        /// The default action to render the front-end view.
-        /// </summary>
-        /// <param name="model"></param>
-        /// <returns></returns>
-        [RenderIndexActionSelector]
-        public virtual ActionResult Index(ContentModel model)
-        {
-            return CurrentTemplate(model);
-        }
-    }
-}
->>>>>>> 2bae3e2e
+}