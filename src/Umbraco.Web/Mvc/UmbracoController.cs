--- conflicted
+++ resolved
@@ -1,4 +1,3 @@
-<<<<<<< HEAD
 ﻿using System;
 using System.Web;
 using System.Web.Mvc;
@@ -107,99 +106,4 @@
             ProfilingLogger = profilingLogger;
         }
     }
-}
-=======
-﻿using System;
-using System.Web;
-using System.Web.Mvc;
-using LightInject;
-using Microsoft.Owin;
-using Umbraco.Core;
-using Umbraco.Core.Cache;
-using Umbraco.Core.Configuration;
-using Umbraco.Core.Logging;
-using Umbraco.Core.Persistence;
-using Umbraco.Core.Services;
-using Umbraco.Web.Security;
-
-namespace Umbraco.Web.Mvc
-{
-    /// <summary>
-    /// Provides a base class for Umbraco controllers.
-    /// </summary>
-    public abstract class UmbracoController : Controller
-    {
-        private UmbracoHelper _umbracoHelper;
-
-        // for debugging purposes
-        internal Guid InstanceId { get; } = Guid.NewGuid();
-
-        // note
-        // properties marked as [Inject] below will be property-injected (vs constructor-injected) in
-        // order to keep the constuctor as light as possible, so that ppl implementing eg a SurfaceController
-        // don't need to implement complex constructors + need to refactor them each time we change ours.
-        // this means that these properties have a setter.
-        // what can go wrong?
-
-        /// <summary>
-        /// Gets or sets the Umbraco context.
-        /// </summary>
-        [Inject]
-        public virtual IGlobalSettings GlobalSettings { get; set; }
-
-        /// <summary>
-        /// Gets or sets the Umbraco context.
-        /// </summary>
-        [Inject]
-        public virtual UmbracoContext UmbracoContext { get; set; }
-
-        /// <summary>
-        /// Gets or sets the database context.
-        /// </summary>
-        [Inject]
-        public IUmbracoDatabaseFactory DatabaseFactory { get; set; }
-
-        /// <summary>
-        /// Gets or sets the services context.
-        /// </summary>
-        [Inject]
-        public ServiceContext Services { get; set; }
-
-        /// <summary>
-        /// Gets or sets the application cache.
-        /// </summary>
-        [Inject]
-        public CacheHelper ApplicationCache { get; set; }
-
-        /// <summary>
-        /// Gets or sets the logger.
-        /// </summary>
-        [Inject]
-        public ILogger Logger { get; set; }
-
-        /// <summary>
-        /// Gets or sets the profiling logger.
-        /// </summary>
-        [Inject]
-        public ProfilingLogger ProfilingLogger { get; set; }
-
-        protected IOwinContext OwinContext => Request.GetOwinContext();
-
-        /// <summary>
-        /// Gets the membership helper.
-        /// </summary>
-        public MembershipHelper Members => Umbraco.MembershipHelper;
-
-        /// <summary>
-        /// Gets the Umbraco helper.
-        /// </summary>
-        public UmbracoHelper Umbraco => _umbracoHelper
-            ?? (_umbracoHelper = new UmbracoHelper(UmbracoContext, Services, ApplicationCache));
-
-        /// <summary>
-        /// Gets the web security helper.
-        /// </summary>
-        public virtual WebSecurity Security => UmbracoContext.Security;
-    }
-}
->>>>>>> 2bae3e2e
+}