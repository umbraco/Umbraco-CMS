--- conflicted
+++ resolved
@@ -1,57 +1,48 @@
-﻿using System;
-using Umbraco.Core;
-using Umbraco.Core.Cache;
-using Umbraco.Core.Models.Membership;
-using Umbraco.Core.Persistence.Caching;
-
-namespace Umbraco.Web.Cache
-{
-    /// <summary>
-    /// Handles User type cache invalidation/refreshing
-    /// </summary>
-    public sealed class UserTypeCacheRefresher : CacheRefresherBase<UserTypeCacheRefresher>
-    {
-        protected override UserTypeCacheRefresher Instance
-        {
-            get { return this; }
-        }
-
-        public override Guid UniqueIdentifier
-        {
-            get { return Guid.Parse(DistributedCache.UserTypeCacheRefresherId); }
-        }
-
-        public override string Name
-        {
-            get { return "User type cache refresher"; }
-        }
-
-        public override void RefreshAll()
-        {
-            RuntimeCacheProvider.Current.Clear(typeof (IUserType));
-<<<<<<< HEAD
-=======
-            base.RefreshAll();
->>>>>>> 8391c328
-        }
-
-        public override void Refresh(int id)
-        {
-            RuntimeCacheProvider.Current.Delete(typeof(IUserType), id);
-<<<<<<< HEAD
-=======
-            base.Refresh(id);
->>>>>>> 8391c328
-        }
-
-        public override void Remove(int id)
-        {
-            RuntimeCacheProvider.Current.Delete(typeof(IUserType), id);
-<<<<<<< HEAD
-=======
-            base.Remove(id);
->>>>>>> 8391c328
-        }
-
-    }
+﻿using System;
+using Umbraco.Core;
+using Umbraco.Core.Cache;
+using Umbraco.Core.Models.Membership;
+using Umbraco.Core.Persistence.Caching;
+
+namespace Umbraco.Web.Cache
+{
+    /// <summary>
+    /// Handles User type cache invalidation/refreshing
+    /// </summary>
+    public sealed class UserTypeCacheRefresher : CacheRefresherBase<UserTypeCacheRefresher>
+    {
+        protected override UserTypeCacheRefresher Instance
+        {
+            get { return this; }
+        }
+
+        public override Guid UniqueIdentifier
+        {
+            get { return Guid.Parse(DistributedCache.UserTypeCacheRefresherId); }
+        }
+
+        public override string Name
+        {
+            get { return "User type cache refresher"; }
+        }
+
+        public override void RefreshAll()
+        {
+            RuntimeCacheProvider.Current.Clear(typeof (IUserType));
+            base.RefreshAll();
+        }
+
+        public override void Refresh(int id)
+        {
+            RuntimeCacheProvider.Current.Delete(typeof(IUserType), id);
+            base.Refresh(id);
+        }
+
+        public override void Remove(int id)
+        {
+            RuntimeCacheProvider.Current.Delete(typeof(IUserType), id);
+            base.Remove(id);
+        }
+
+    }
 }