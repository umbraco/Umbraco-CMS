﻿using System;
using Umbraco.Core;
using Umbraco.Core.Cache;
using Umbraco.Core.Persistence.Repositories;
using Umbraco.Web.PublishedCache;
using Umbraco.Web.PublishedCache.XmlPublishedCache;

namespace Umbraco.Web.Cache
{
    /// <summary>
    /// A cache refresher to ensure language cache is refreshed when languages change
    /// </summary>
    public sealed class DomainCacheRefresher : CacheRefresherBase<DomainCacheRefresher>
    {
        protected override DomainCacheRefresher Instance
        {
            get { return this; }
        }

        public override Guid UniqueIdentifier
        {
            get { return new Guid(DistributedCache.DomainCacheRefresherId); }
        }

        public override string Name
        {
            get { return "Domain cache refresher"; }
        }

        public override void Refresh(int id)
        {
            ClearCache();
            base.Refresh(id);
        }

        public override void Remove(int id)
        {
            ClearCache();
            base.Remove(id);
        }

        private void ClearCache()
        {
<<<<<<< HEAD
=======
            ApplicationContext.Current.ApplicationCache.RuntimeCache.ClearCacheObjectTypes<DomainRepository.CacheableDomain>();

>>>>>>> 0ae1453f
            // SD: we need to clear the routes cache here!             
            //
            // zpqrtbnk: no, not here, in fact the caches should subsribe to refresh events else we
            // are creating a nasty dependency - but keep it like that for the time being while
            // SD is cleaning cache refreshers up.
            if (UmbracoContext.Current != null)
            {
                var contentCache = UmbracoContext.Current.ContentCache.InnerCache as PublishedContentCache;
                if (contentCache != null)
                    contentCache.RoutesCache.Clear();    
            }
        }
    }
}<|MERGE_RESOLUTION|>--- conflicted
+++ resolved
@@ -1,62 +1,59 @@
-﻿using System;
-using Umbraco.Core;
-using Umbraco.Core.Cache;
-using Umbraco.Core.Persistence.Repositories;
-using Umbraco.Web.PublishedCache;
-using Umbraco.Web.PublishedCache.XmlPublishedCache;
-
-namespace Umbraco.Web.Cache
-{
-    /// <summary>
-    /// A cache refresher to ensure language cache is refreshed when languages change
-    /// </summary>
-    public sealed class DomainCacheRefresher : CacheRefresherBase<DomainCacheRefresher>
-    {
-        protected override DomainCacheRefresher Instance
-        {
-            get { return this; }
-        }
-
-        public override Guid UniqueIdentifier
-        {
-            get { return new Guid(DistributedCache.DomainCacheRefresherId); }
-        }
-
-        public override string Name
-        {
-            get { return "Domain cache refresher"; }
-        }
-
-        public override void Refresh(int id)
-        {
-            ClearCache();
-            base.Refresh(id);
-        }
-
-        public override void Remove(int id)
-        {
-            ClearCache();
-            base.Remove(id);
-        }
-
-        private void ClearCache()
-        {
-<<<<<<< HEAD
-=======
-            ApplicationContext.Current.ApplicationCache.RuntimeCache.ClearCacheObjectTypes<DomainRepository.CacheableDomain>();
-
->>>>>>> 0ae1453f
-            // SD: we need to clear the routes cache here!             
-            //
-            // zpqrtbnk: no, not here, in fact the caches should subsribe to refresh events else we
-            // are creating a nasty dependency - but keep it like that for the time being while
-            // SD is cleaning cache refreshers up.
-            if (UmbracoContext.Current != null)
-            {
-                var contentCache = UmbracoContext.Current.ContentCache.InnerCache as PublishedContentCache;
-                if (contentCache != null)
-                    contentCache.RoutesCache.Clear();    
-            }
-        }
-    }
+﻿using System;
+using Umbraco.Core;
+using Umbraco.Core.Cache;
+using Umbraco.Core.Persistence.Repositories;
+using Umbraco.Web.PublishedCache;
+using Umbraco.Web.PublishedCache.XmlPublishedCache;
+
+namespace Umbraco.Web.Cache
+{
+    /// <summary>
+    /// A cache refresher to ensure language cache is refreshed when languages change
+    /// </summary>
+    public sealed class DomainCacheRefresher : CacheRefresherBase<DomainCacheRefresher>
+    {
+        protected override DomainCacheRefresher Instance
+        {
+            get { return this; }
+        }
+
+        public override Guid UniqueIdentifier
+        {
+            get { return new Guid(DistributedCache.DomainCacheRefresherId); }
+        }
+
+        public override string Name
+        {
+            get { return "Domain cache refresher"; }
+        }
+
+        public override void Refresh(int id)
+        {
+            ClearCache();
+            base.Refresh(id);
+        }
+
+        public override void Remove(int id)
+        {
+            ClearCache();
+            base.Remove(id);
+        }
+
+        private void ClearCache()
+        {
+            ApplicationContext.Current.ApplicationCache.RuntimeCache.ClearCacheObjectTypes<DomainRepository.CacheableDomain>();
+
+            // SD: we need to clear the routes cache here!             
+            //
+            // zpqrtbnk: no, not here, in fact the caches should subsribe to refresh events else we
+            // are creating a nasty dependency - but keep it like that for the time being while
+            // SD is cleaning cache refreshers up.
+            if (UmbracoContext.Current != null)
+            {
+                var contentCache = UmbracoContext.Current.ContentCache.InnerCache as PublishedContentCache;
+                if (contentCache != null)
+                    contentCache.RoutesCache.Clear();    
+            }
+        }
+    }
 }