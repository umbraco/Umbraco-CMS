--- conflicted
+++ resolved
@@ -4,12 +4,9 @@
 using System.Net;
 using System.Net.Http;
 using System.Web.Http;
-<<<<<<< HEAD
-=======
 using System.Web.Http.Controllers;
-using System.Web.Security;
+using Org.BouncyCastle.Asn1.Ocsp;
 using Umbraco.Core;
->>>>>>> 2ac0ff9f
 using Umbraco.Core.Models;
 using Umbraco.Core.Services;
 using Umbraco.Web.Models.ContentEditing;
@@ -28,10 +25,6 @@
     [MemberGroupControllerConfiguration]
     public class MemberGroupController : UmbracoAuthorizedJsonController
     {
-<<<<<<< HEAD
-=======
-        private readonly MembershipProvider _provider = Core.Security.MembershipProviderExtensions.GetMembersMembershipProvider();
-
         /// <summary>
         /// Configures this controller with a custom action selector
         /// </summary>
@@ -50,7 +43,6 @@
         /// </summary>
         /// <param name="id"></param>
         /// <returns></returns>
->>>>>>> 2ac0ff9f
         public MemberGroupDisplay GetById(int id)
         {
             var memberGroup = Services.MemberGroupService.GetById(id);
@@ -59,7 +51,8 @@
                 throw new HttpResponseException(HttpStatusCode.NotFound);
             }
 
-            return Mapper.Map<IMemberGroup, MemberGroupDisplay>(memberGroup);
+            var dto = Mapper.Map<IMemberGroup, MemberGroupDisplay>(memberGroup);
+            return dto;
         }
 
         /// <summary>
