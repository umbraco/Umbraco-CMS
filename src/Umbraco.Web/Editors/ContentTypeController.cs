--- conflicted
+++ resolved
@@ -237,21 +237,10 @@
             var parentCt = Services.ContentTypeService.Get(parentId);
             if (parentCt != null)
             {
-<<<<<<< HEAD
-                var parentCt = Services.ContentTypeService.Get(allowUnderDocType);
-                if (parentCt != null)
-                {
-                    var allowedCts = parentCt.AllowedContentTypes.ToList();
-                    allowedCts.Add(new ContentTypeSort(collectionDocType.Id, allowedCts.Count()));
-                    parentCt.AllowedContentTypes = allowedCts;
-                    Services.ContentTypeService.Save(parentCt);
-                }
-=======
                 var allowedCts = parentCt.AllowedContentTypes.ToList();
                 allowedCts.Add(new ContentTypeSort(collectionDocType.Id, allowedCts.Count()));
                 parentCt.AllowedContentTypes = allowedCts;
                 Services.ContentTypeService.Save(parentCt);
->>>>>>> 57074d35
             }
 
             return new CreatedContentTypeCollectionResult
