﻿using System;
using System.Collections;
using System.Collections.Generic;
using System.Configuration;
using System.Linq;
using System.Runtime.Serialization;
using System.Web;
using System.Web.Configuration;
using System.Web.Mvc;
using ClientDependency.Core.Config;
using Microsoft.Owin;
using Microsoft.Owin.Security;
using Umbraco.Core;
using Umbraco.Core.Composing;
using Umbraco.Core.Configuration;
using Umbraco.Core.Configuration.UmbracoSettings;
using Umbraco.Core.IO;
using Umbraco.Web.Controllers;
using Umbraco.Web.Features;
using Umbraco.Web.HealthCheck;
using Umbraco.Web.Models.ContentEditing;
using Umbraco.Web.Mvc;
using Umbraco.Web.PropertyEditors;
using Umbraco.Web.Trees;
using Constants = Umbraco.Core.Constants;

namespace Umbraco.Web.Editors
{
    /// <summary>
    /// Used to collect the server variables for use in the back office angular app
    /// </summary>
    internal class BackOfficeServerVariables
    {
        private readonly UrlHelper _urlHelper;
        private readonly IRuntimeState _runtimeState;
        private readonly UmbracoFeatures _features;
        private readonly IGlobalSettings _globalSettings;
        private readonly HttpContextBase _httpContext;
        private readonly IOwinContext _owinContext;

        internal BackOfficeServerVariables(UrlHelper urlHelper, IRuntimeState runtimeState, UmbracoFeatures features, IGlobalSettings globalSettings)
        {
            _urlHelper = urlHelper;
            _runtimeState = runtimeState;
            _features = features;
            _globalSettings = globalSettings;
            _httpContext = _urlHelper.RequestContext.HttpContext;
            _owinContext = _httpContext.GetOwinContext();
        }

        /// <summary>
        /// Returns the server variables for non-authenticated users
        /// </summary>
        /// <returns></returns>
        internal Dictionary<string, object> BareMinimumServerVariables()
        {
            //this is the filter for the keys that we'll keep based on the full version of the server vars
            var keepOnlyKeys = new Dictionary<string, string[]>
            {
<<<<<<< HEAD
                {"umbracoUrls", new[] {"authenticationApiBaseUrl", "serverVarsJs", "externalLoginsUrl", "currentUserApiBaseUrl", "iconApiBaseUrl"}},
                {"umbracoSettings", new[] {"allowPasswordReset", "imageFileTypes", "maxFileSize", "loginBackgroundImage", "canSendRequiredEmail"}},
=======
                {"umbracoUrls", new[] {"authenticationApiBaseUrl", "serverVarsJs", "externalLoginsUrl", "currentUserApiBaseUrl"}},
                {"umbracoSettings", new[] {"allowPasswordReset", "imageFileTypes", "maxFileSize", "loginBackgroundImage", "canSendRequiredEmail", "usernameIsEmail"}},
>>>>>>> 7641e7a5
                {"application", new[] {"applicationPath", "cacheBuster"}},
                {"isDebuggingEnabled", new string[] { }},
                {"features", new [] {"disabledFeatures"}}
            };
            //now do the filtering...
            var defaults = GetServerVariables();
            foreach (var key in defaults.Keys.ToArray())
            {
                if (keepOnlyKeys.ContainsKey(key) == false)
                {
                    defaults.Remove(key);
                }
                else
                {
                    var asDictionary = defaults[key] as IDictionary;
                    if (asDictionary != null)
                    {
                        var toKeep = keepOnlyKeys[key];
                        foreach (var k in asDictionary.Keys.Cast<string>().ToArray())
                        {
                            if (toKeep.Contains(k) == false)
                            {
                                asDictionary.Remove(k);
                            }
                        }
                    }
                }
            }

            // TODO: This is ultra confusing! this same key is used for different things, when returning the full app when authenticated it is this URL but when not auth'd it's actually the ServerVariables address
            // so based on compat and how things are currently working we need to replace the serverVarsJs one
            ((Dictionary<string, object>)defaults["umbracoUrls"])["serverVarsJs"] = _urlHelper.Action("ServerVariables", "BackOffice");

            return defaults;
        }

        /// <summary>
        /// Returns the server variables for authenticated users
        /// </summary>
        /// <returns></returns>
        internal Dictionary<string, object> GetServerVariables()
        {
            var defaultVals = new Dictionary<string, object>
            {
                {
                    "umbracoUrls", new Dictionary<string, object>
                    {
                        // TODO: Add 'umbracoApiControllerBaseUrl' which people can use in JS
                        // to prepend their URL. We could then also use this in our own resources instead of
                        // having each url defined here explicitly - we can do that in v8! for now
                        // for umbraco services we'll stick to explicitly defining the endpoints.

                        {"externalLoginsUrl", _urlHelper.Action("ExternalLogin", "BackOffice")},
                        {"externalLinkLoginsUrl", _urlHelper.Action("LinkLogin", "BackOffice")},
                        {"manifestAssetList", _urlHelper.Action("GetManifestAssetList", "BackOffice")},
                        {"gridConfig", _urlHelper.Action("GetGridConfig", "BackOffice")},
                        // TODO: This is ultra confusing! this same key is used for different things, when returning the full app when authenticated it is this URL but when not auth'd it's actually the ServerVariables address
                        {"serverVarsJs", _urlHelper.Action("Application", "BackOffice")},
                        //API URLs
                        {
                            "packagesRestApiBaseUrl", Constants.PackageRepository.RestApiBaseUrl
                        },
                        {
                            "redirectUrlManagementApiBaseUrl", _urlHelper.GetUmbracoApiServiceBaseUrl<RedirectUrlManagementController>(
                                controller => controller.GetEnableState())
                        },
                        {
                            "tourApiBaseUrl", _urlHelper.GetUmbracoApiServiceBaseUrl<TourController>(
                                controller => controller.GetTours())
                        },
                        {
                            "embedApiBaseUrl", _urlHelper.GetUmbracoApiServiceBaseUrl<RteEmbedController>(
                                controller => controller.GetEmbed("", 0, 0))
                        },
                        {
                            "userApiBaseUrl", _urlHelper.GetUmbracoApiServiceBaseUrl<UsersController>(
                                controller => controller.PostSaveUser(null))
                        },
                        {
                            "userGroupsApiBaseUrl", _urlHelper.GetUmbracoApiServiceBaseUrl<UserGroupsController>(
                                controller => controller.PostSaveUserGroup(null))
                        },
                        {
                            "contentApiBaseUrl", _urlHelper.GetUmbracoApiServiceBaseUrl<ContentController>(
                                controller => controller.PostSave(null))
                        },
                        {
                            "mediaApiBaseUrl", _urlHelper.GetUmbracoApiServiceBaseUrl<MediaController>(
                                controller => controller.GetRootMedia())
                        },
                        {
                            "imagesApiBaseUrl", _urlHelper.GetUmbracoApiServiceBaseUrl<ImagesController>(
                                controller => controller.GetBigThumbnail(""))
                        },
                        {
                            "sectionApiBaseUrl", _urlHelper.GetUmbracoApiServiceBaseUrl<SectionController>(
                                controller => controller.GetSections())
                        },
                        {
                            "treeApplicationApiBaseUrl", _urlHelper.GetUmbracoApiServiceBaseUrl<ApplicationTreeController>(
                                controller => controller.GetApplicationTrees(null, null, null, TreeUse.None))
                        },
                        {
                            "contentTypeApiBaseUrl", _urlHelper.GetUmbracoApiServiceBaseUrl<ContentTypeController>(
                                controller => controller.GetAllowedChildren(0))
                        },
                        {
                            "mediaTypeApiBaseUrl", _urlHelper.GetUmbracoApiServiceBaseUrl<MediaTypeController>(
                                controller => controller.GetAllowedChildren(0))
                        },
                        {
                            "macroRenderingApiBaseUrl", _urlHelper.GetUmbracoApiServiceBaseUrl<MacroRenderingController>(
                                controller => controller.GetMacroParameters(0))
                        },
                        {
                            "macroApiBaseUrl", _urlHelper.GetUmbracoApiServiceBaseUrl<MacrosController>(
                                controller => controller.Create(null))
                        },
                        {
                            "authenticationApiBaseUrl", _urlHelper.GetUmbracoApiServiceBaseUrl<AuthenticationController>(
                                controller => controller.PostLogin(null))
                        },
                        {
                            "currentUserApiBaseUrl", _urlHelper.GetUmbracoApiServiceBaseUrl<CurrentUserController>(
                                controller => controller.PostChangePassword(null))
                        },                        
                        {
                            "entityApiBaseUrl", _urlHelper.GetUmbracoApiServiceBaseUrl<EntityController>(
                                controller => controller.GetById(0, UmbracoEntityTypes.Media))
                        },
                        {
                            "dataTypeApiBaseUrl", _urlHelper.GetUmbracoApiServiceBaseUrl<DataTypeController>(
                                controller => controller.GetById(0))
                        },
                        {
                            "dashboardApiBaseUrl", _urlHelper.GetUmbracoApiServiceBaseUrl<DashboardController>(
                                controller => controller.GetDashboard(null))
                        },
                        {
                            "logApiBaseUrl", _urlHelper.GetUmbracoApiServiceBaseUrl<LogController>(
                                controller => controller.GetPagedEntityLog(0, 0, 0, Core.Persistence.DatabaseModelDefinitions.Direction.Ascending, null))
                        },
                        {
                            "memberApiBaseUrl", _urlHelper.GetUmbracoApiServiceBaseUrl<MemberController>(
                                controller => controller.GetByKey(Guid.Empty))
                        },
                        {
                            "packageInstallApiBaseUrl", _urlHelper.GetUmbracoApiServiceBaseUrl<PackageInstallController>(
                                controller => controller.Fetch(string.Empty))
                        },
                        {
                            "packageApiBaseUrl", _urlHelper.GetUmbracoApiServiceBaseUrl<PackageController>(
                                controller => controller.GetCreatedPackages())
                        },
                        {
                            "relationApiBaseUrl", _urlHelper.GetUmbracoApiServiceBaseUrl<RelationController>(
                                controller => controller.GetById(0))
                        },
                        {
                            "rteApiBaseUrl", _urlHelper.GetUmbracoApiServiceBaseUrl<RichTextPreValueController>(
                                controller => controller.GetConfiguration())
                        },
                        {
                            "stylesheetApiBaseUrl", _urlHelper.GetUmbracoApiServiceBaseUrl<StylesheetController>(
                                controller => controller.GetAll())
                        },
                        {
                            "memberTypeApiBaseUrl", _urlHelper.GetUmbracoApiServiceBaseUrl<MemberTypeController>(
                                controller => controller.GetAllTypes())
                        },
                        {
                            "memberGroupApiBaseUrl", _urlHelper.GetUmbracoApiServiceBaseUrl<MemberGroupController>(
                                controller => controller.GetAllGroups())
                        },
                        {
                            "updateCheckApiBaseUrl", _urlHelper.GetUmbracoApiServiceBaseUrl<UpdateCheckController>(
                                controller => controller.GetCheck())
                        },
                        {
                            "tagApiBaseUrl", _urlHelper.GetUmbracoApiServiceBaseUrl<TagsController>(
                                controller => controller.GetAllTags(null))
                        },
                        {
                            "templateApiBaseUrl", _urlHelper.GetUmbracoApiServiceBaseUrl<TemplateController>(
                                controller => controller.GetById(0))
                        },
                        {
                            "memberTreeBaseUrl", _urlHelper.GetUmbracoApiServiceBaseUrl<MemberTreeController>(
                                controller => controller.GetNodes("-1", null))
                        },
                        {
                            "mediaTreeBaseUrl", _urlHelper.GetUmbracoApiServiceBaseUrl<MediaTreeController>(
                                controller => controller.GetNodes("-1", null))
                        },
                        {
                            "contentTreeBaseUrl", _urlHelper.GetUmbracoApiServiceBaseUrl<ContentTreeController>(
                                controller => controller.GetNodes("-1", null))
                        },
                        {
                            "tagsDataBaseUrl", _urlHelper.GetUmbracoApiServiceBaseUrl<TagsDataController>(
                                controller => controller.GetTags("", "", null))
                        },
                        {
                            "examineMgmtBaseUrl", _urlHelper.GetUmbracoApiServiceBaseUrl<ExamineManagementController>(
                                controller => controller.GetIndexerDetails())
                        },
                        {
                            "healthCheckBaseUrl", _urlHelper.GetUmbracoApiServiceBaseUrl<HealthCheckController>(
                                controller => controller.GetAllHealthChecks())
                        },
                        {
                            "templateQueryApiBaseUrl", _urlHelper.GetUmbracoApiServiceBaseUrl<TemplateQueryController>(
                                controller => controller.PostTemplateQuery(null))
                        },
                        {
                            "codeFileApiBaseUrl", _urlHelper.GetUmbracoApiServiceBaseUrl<CodeFileController>(
                                controller => controller.GetByPath("", ""))
                        },
                        {
                            "publishedStatusBaseUrl", _urlHelper.GetUmbracoApiServiceBaseUrl<PublishedStatusController>(
                                controller => controller.GetPublishedStatusUrl())
                        },
                        {
                            "dictionaryApiBaseUrl", _urlHelper.GetUmbracoApiServiceBaseUrl<DictionaryController>(
                                controller => controller.DeleteById(int.MaxValue))
						},
                        {
                            "nuCacheStatusBaseUrl", _urlHelper.GetUmbracoApiServiceBaseUrl<NuCacheStatusController>(
                                controller => controller.GetStatus())
                        },
                        {
                            "helpApiBaseUrl", _urlHelper.GetUmbracoApiServiceBaseUrl<HelpController>(
                                controller => controller.GetContextHelpForPage("","",""))
                        },
                        {
                            "backOfficeAssetsApiBaseUrl", _urlHelper.GetUmbracoApiServiceBaseUrl<BackOfficeAssetsController>(
                                controller => controller.GetSupportedLocales())
                        },
                        {
                            "languageApiBaseUrl", _urlHelper.GetUmbracoApiServiceBaseUrl<LanguageController>(
                                controller => controller.GetAllLanguages())
                        },
                        {
						    "relationTypeApiBaseUrl", _urlHelper.GetUmbracoApiServiceBaseUrl<RelationTypeController>(
                                controller => controller.GetById(1))
                        },
						{
                            "logViewerApiBaseUrl", _urlHelper.GetUmbracoApiServiceBaseUrl<LogViewerController>(
                                controller => controller.GetNumberOfErrors())
                        },
                        {
                            "iconApiBaseUrl", _urlHelper.GetUmbracoApiServiceBaseUrl<IconController>(
                                controller => controller.GetIcon(""))
                        }
                    }
                },
                {
                    "umbracoSettings", new Dictionary<string, object>
                    {
                        {"umbracoPath", _globalSettings.Path},
                        {"mediaPath", IOHelper.ResolveUrl(SystemDirectories.Media).TrimEnd('/')},
                        {"appPluginsPath", IOHelper.ResolveUrl(SystemDirectories.AppPlugins).TrimEnd('/')},
                        {
                            "imageFileTypes",
                            string.Join(",", Current.Configs.Settings().Content.ImageFileTypes)
                        },
                        {
                            "disallowedUploadFiles",
                            string.Join(",", Current.Configs.Settings().Content.DisallowedUploadFiles)
                        },
                        {
                            "allowedUploadFiles",
                            string.Join(",", Current.Configs.Settings().Content.AllowedUploadFiles)
                        },
                        {
                            "maxFileSize",
                            GetMaxRequestLength()
                        },
                        {"keepUserLoggedIn", Current.Configs.Settings().Security.KeepUserLoggedIn},
                        {"usernameIsEmail", Current.Configs.Settings().Security.UsernameIsEmail},
                        {"cssPath", IOHelper.ResolveUrl(SystemDirectories.Css).TrimEnd('/')},
                        {"allowPasswordReset", Current.Configs.Settings().Security.AllowPasswordReset},
                        {"loginBackgroundImage",  Current.Configs.Settings().Content.LoginBackgroundImage},
                        {"showUserInvite", EmailSender.CanSendRequiredEmail},
                        {"canSendRequiredEmail", EmailSender.CanSendRequiredEmail},
                    }
                },
                {
                    "umbracoPlugins", new Dictionary<string, object>
                    {
                        // for each tree that is [PluginController], get
                        // alias -> areaName
                        // so that routing (route.js) can look for views
                        { "trees", GetPluginTrees().ToArray() }
                    }
                },
                {
                    "isDebuggingEnabled", _httpContext.IsDebuggingEnabled
                },
                {
                    "application", GetApplicationState()
                },
                {
                    "externalLogins", new Dictionary<string, object>
                    {
                        {
                            "providers", _owinContext.Authentication.GetExternalAuthenticationTypes()
                                .Where(p => p.Properties.ContainsKey("UmbracoBackOffice"))
                                .Select(p => new
                                {
                                    authType = p.AuthenticationType, caption = p.Caption,
                                    // TODO: Need to see if this exposes any sensitive data!
                                    properties = p.Properties
                                })
                                .ToArray()
                        }
                    }
                },
                {
                    "features", new Dictionary<string,object>
                    {
                        {
                            "disabledFeatures", new Dictionary<string,object>
                            {
                                { "disableTemplates", _features.Disabled.DisableTemplates}
                            }
                        }

                    }
                }
            };
            return defaultVals;
        }

        [DataContract]
        private class PluginTree
        {
            [DataMember(Name = "alias")]
            public string Alias { get; set; }

            [DataMember(Name = "packageFolder")]
            public string PackageFolder { get; set; }
        }

        private IEnumerable<PluginTree> GetPluginTrees()
        {
            // used to be (cached)
            //var treeTypes = Current.TypeLoader.GetAttributedTreeControllers();
            //
            // ie inheriting from TreeController and marked with TreeAttribute
            //
            // do this instead
            // inheriting from TreeControllerBase and marked with TreeAttribute
            var trees = Current.Factory.GetInstance<TreeCollection>();

            foreach (var tree in trees)
            {
                var treeType = tree.TreeControllerType;

                // exclude anything marked with CoreTreeAttribute
                var coreTree = treeType.GetCustomAttribute<CoreTreeAttribute>(false);
                if (coreTree != null) continue;

                // exclude anything not marked with PluginControllerAttribute
                var pluginController = treeType.GetCustomAttribute<PluginControllerAttribute>(false);
                if (pluginController == null) continue;

                yield return new PluginTree { Alias = tree.TreeAlias, PackageFolder = pluginController.AreaName };
            }
        }

        /// <summary>
        /// Returns the server variables regarding the application state
        /// </summary>
        /// <returns></returns>
        private Dictionary<string, object> GetApplicationState()
        {
            var app = new Dictionary<string, object>
            {
                // add versions - see UmbracoVersion for details & differences

                // the complete application version (eg "8.1.2-alpha.25")
                { "version", UmbracoVersion.SemanticVersion.ToSemanticString() },

                // the assembly version (eg "8.0.0")
                { "assemblyVersion", UmbracoVersion.AssemblyVersion.ToString() }
            };

            var version = _runtimeState.SemanticVersion.ToSemanticString();

            //the value is the hash of the version, cdf version and the configured state
            app.Add("cacheBuster", $"{version}.{_runtimeState.Level}.{ClientDependencySettings.Instance.Version}".GenerateHash());

            //useful for dealing with virtual paths on the client side when hosted in virtual directories especially
            app.Add("applicationPath", _httpContext.Request.ApplicationPath.EnsureEndsWith('/'));

            //add the server's GMT time offset in minutes
            app.Add("serverTimeOffset", Convert.ToInt32(DateTimeOffset.Now.Offset.TotalMinutes));

            return app;
        }

        private static string GetMaxRequestLength()
        {
            return ConfigurationManager.GetSection("system.web/httpRuntime") is HttpRuntimeSection section
                ? section.MaxRequestLength.ToString()
                : string.Empty;
        }
    }
}<|MERGE_RESOLUTION|>--- conflicted
+++ resolved
@@ -57,13 +57,8 @@
             //this is the filter for the keys that we'll keep based on the full version of the server vars
             var keepOnlyKeys = new Dictionary<string, string[]>
             {
-<<<<<<< HEAD
                 {"umbracoUrls", new[] {"authenticationApiBaseUrl", "serverVarsJs", "externalLoginsUrl", "currentUserApiBaseUrl", "iconApiBaseUrl"}},
-                {"umbracoSettings", new[] {"allowPasswordReset", "imageFileTypes", "maxFileSize", "loginBackgroundImage", "canSendRequiredEmail"}},
-=======
-                {"umbracoUrls", new[] {"authenticationApiBaseUrl", "serverVarsJs", "externalLoginsUrl", "currentUserApiBaseUrl"}},
                 {"umbracoSettings", new[] {"allowPasswordReset", "imageFileTypes", "maxFileSize", "loginBackgroundImage", "canSendRequiredEmail", "usernameIsEmail"}},
->>>>>>> 7641e7a5
                 {"application", new[] {"applicationPath", "cacheBuster"}},
                 {"isDebuggingEnabled", new string[] { }},
                 {"features", new [] {"disabledFeatures"}}
