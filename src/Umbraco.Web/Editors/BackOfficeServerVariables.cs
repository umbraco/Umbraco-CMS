--- conflicted
+++ resolved
@@ -281,7 +281,7 @@
                         {
                             "dictionaryApiBaseUrl", _urlHelper.GetUmbracoApiServiceBaseUrl<DictionaryController>(
                                 controller => controller.DeleteById(int.MaxValue))
-						},
+                        },
                         {
                             "nuCacheStatusBaseUrl", _urlHelper.GetUmbracoApiServiceBaseUrl<NuCacheStatusController>(
                                 controller => controller.GetStatus())
@@ -299,20 +299,16 @@
                                 controller => controller.GetAllLanguages())
                         },
                         {
-						    "relationTypeApiBaseUrl", _urlHelper.GetUmbracoApiServiceBaseUrl<RelationTypeController>(
+                            "relationTypeApiBaseUrl", _urlHelper.GetUmbracoApiServiceBaseUrl<RelationTypeController>(
                                 controller => controller.GetById(1))
                         },
-						{
+                        {
                             "logViewerApiBaseUrl", _urlHelper.GetUmbracoApiServiceBaseUrl<LogViewerController>(
-<<<<<<< HEAD
-                                controller => controller.GetNumberOfErrors())
+                                controller => controller.GetNumberOfErrors(null, null))
                         },
                         {
                             "iconApiBaseUrl", _urlHelper.GetUmbracoApiServiceBaseUrl<IconController>(
                                 controller => controller.GetIcon(""))
-                        }
-=======
-                                controller => controller.GetNumberOfErrors(null, null))
                         },
                         {
                             "webProfilingBaseUrl", _urlHelper.GetUmbracoApiServiceBaseUrl<WebProfilingController>(
@@ -322,7 +318,6 @@
                             "tinyMceApiBaseUrl", _urlHelper.GetUmbracoApiServiceBaseUrl<TinyMceController>(
                                 controller => controller.UploadImage())
                         },
->>>>>>> a83b72ed
                     }
                 },
                 {
