﻿using System;
using System.Collections;
using System.Collections.Generic;
using System.Configuration;
using System.Linq;
using System.Runtime.Serialization;
using System.Web;
using System.Web.Configuration;
using System.Web.Mvc;
using ClientDependency.Core.Config;
using Microsoft.Owin;
using Microsoft.Owin.Security;
using Umbraco.Core;
using Umbraco.Core.Composing;
using Umbraco.Core.Configuration;
using Umbraco.Core.Configuration.UmbracoSettings;
using Umbraco.Core.IO;
using Umbraco.Web.Controllers;
using Umbraco.Web.Features;
using Umbraco.Web.HealthCheck;
using Umbraco.Web.Models.ContentEditing;
using Umbraco.Web.Mvc;
using Umbraco.Web.Profiling;
using Umbraco.Web.PropertyEditors;
using Umbraco.Web.Trees;
using Constants = Umbraco.Core.Constants;

namespace Umbraco.Web.Editors
{
    /// <summary>
    /// Used to collect the server variables for use in the back office angular app
    /// </summary>
    internal class BackOfficeServerVariables
    {
        private readonly UrlHelper _urlHelper;
        private readonly IRuntimeState _runtimeState;
        private readonly UmbracoFeatures _features;
        private readonly IGlobalSettings _globalSettings;
        private readonly HttpContextBase _httpContext;
        private readonly IOwinContext _owinContext;

        internal BackOfficeServerVariables(UrlHelper urlHelper, IRuntimeState runtimeState, UmbracoFeatures features, IGlobalSettings globalSettings)
        {
            _urlHelper = urlHelper;
            _runtimeState = runtimeState;
            _features = features;
            _globalSettings = globalSettings;
            _httpContext = _urlHelper.RequestContext.HttpContext;
            _owinContext = _httpContext.GetOwinContext();
        }

        /// <summary>
        /// Returns the server variables for non-authenticated users
        /// </summary>
        /// <returns></returns>
        internal Dictionary<string, object> BareMinimumServerVariables()
        {
            //this is the filter for the keys that we'll keep based on the full version of the server vars
            var keepOnlyKeys = new Dictionary<string, string[]>
            {
                {"umbracoUrls", new[] {"authenticationApiBaseUrl", "serverVarsJs", "externalLoginsUrl", "currentUserApiBaseUrl"}},
                {"umbracoSettings", new[] {"allowPasswordReset", "imageFileTypes", "maxFileSize", "loginBackgroundImage", "canSendRequiredEmail", "usernameIsEmail"}},
                {"application", new[] {"applicationPath", "cacheBuster"}},
                {"isDebuggingEnabled", new string[] { }},
                {"features", new [] {"disabledFeatures"}}
            };
            //now do the filtering...
            var defaults = GetServerVariables();
            foreach (var key in defaults.Keys.ToArray())
            {
                if (keepOnlyKeys.ContainsKey(key) == false)
                {
                    defaults.Remove(key);
                }
                else
                {
                    var asDictionary = defaults[key] as IDictionary;
                    if (asDictionary != null)
                    {
                        var toKeep = keepOnlyKeys[key];
                        foreach (var k in asDictionary.Keys.Cast<string>().ToArray())
                        {
                            if (toKeep.Contains(k) == false)
                            {
                                asDictionary.Remove(k);
                            }
                        }
                    }
                }
            }

            // TODO: This is ultra confusing! this same key is used for different things, when returning the full app when authenticated it is this URL but when not auth'd it's actually the ServerVariables address
            // so based on compat and how things are currently working we need to replace the serverVarsJs one
            ((Dictionary<string, object>)defaults["umbracoUrls"])["serverVarsJs"] = _urlHelper.Action("ServerVariables", "BackOffice");

            return defaults;
        }

        /// <summary>
        /// Returns the server variables for authenticated users
        /// </summary>
        /// <returns></returns>
        internal Dictionary<string, object> GetServerVariables()
        {
            var defaultVals = new Dictionary<string, object>
            {
                {
                    "umbracoUrls", new Dictionary<string, object>
                    {
                        // TODO: Add 'umbracoApiControllerBaseUrl' which people can use in JS
                        // to prepend their URL. We could then also use this in our own resources instead of
                        // having each url defined here explicitly - we can do that in v8! for now
                        // for umbraco services we'll stick to explicitly defining the endpoints.

                        {"externalLoginsUrl", _urlHelper.Action("ExternalLogin", "BackOffice")},
                        {"externalLinkLoginsUrl", _urlHelper.Action("LinkLogin", "BackOffice")},
                        {"manifestAssetList", _urlHelper.Action("GetManifestAssetList", "BackOffice")},
                        {"gridConfig", _urlHelper.Action("GetGridConfig", "BackOffice")},
                        // TODO: This is ultra confusing! this same key is used for different things, when returning the full app when authenticated it is this URL but when not auth'd it's actually the ServerVariables address
                        {"serverVarsJs", _urlHelper.Action("Application", "BackOffice")},
                        //API URLs
                        {
                            "packagesRestApiBaseUrl", Constants.PackageRepository.RestApiBaseUrl
                        },
                        {
                            "redirectUrlManagementApiBaseUrl", _urlHelper.GetUmbracoApiServiceBaseUrl<RedirectUrlManagementController>(
                                controller => controller.GetEnableState())
                        },
                        {
                            "tourApiBaseUrl", _urlHelper.GetUmbracoApiServiceBaseUrl<TourController>(
                                controller => controller.GetTours())
                        },
                        {
                            "embedApiBaseUrl", _urlHelper.GetUmbracoApiServiceBaseUrl<RteEmbedController>(
                                controller => controller.GetEmbed("", 0, 0))
                        },
                        {
                            "userApiBaseUrl", _urlHelper.GetUmbracoApiServiceBaseUrl<UsersController>(
                                controller => controller.PostSaveUser(null))
                        },
                        {
                            "userGroupsApiBaseUrl", _urlHelper.GetUmbracoApiServiceBaseUrl<UserGroupsController>(
                                controller => controller.PostSaveUserGroup(null))
                        },
                        {
                            "contentApiBaseUrl", _urlHelper.GetUmbracoApiServiceBaseUrl<ContentController>(
                                controller => controller.PostSave(null))
                        },
                        {
                            "mediaApiBaseUrl", _urlHelper.GetUmbracoApiServiceBaseUrl<MediaController>(
                                controller => controller.GetRootMedia())
                        },
                        {
                            "imagesApiBaseUrl", _urlHelper.GetUmbracoApiServiceBaseUrl<ImagesController>(
                                controller => controller.GetBigThumbnail(""))
                        },
                        {
                            "sectionApiBaseUrl", _urlHelper.GetUmbracoApiServiceBaseUrl<SectionController>(
                                controller => controller.GetSections())
                        },
                        {
                            "treeApplicationApiBaseUrl", _urlHelper.GetUmbracoApiServiceBaseUrl<ApplicationTreeController>(
                                controller => controller.GetApplicationTrees(null, null, null, TreeUse.None))
                        },
                        {
                            "contentTypeApiBaseUrl", _urlHelper.GetUmbracoApiServiceBaseUrl<ContentTypeController>(
                                controller => controller.GetAllowedChildren(0))
                        },
                        {
                            "mediaTypeApiBaseUrl", _urlHelper.GetUmbracoApiServiceBaseUrl<MediaTypeController>(
                                controller => controller.GetAllowedChildren(0))
                        },
                        {
                            "macroRenderingApiBaseUrl", _urlHelper.GetUmbracoApiServiceBaseUrl<MacroRenderingController>(
                                controller => controller.GetMacroParameters(0))
                        },
                        {
                            "macroApiBaseUrl", _urlHelper.GetUmbracoApiServiceBaseUrl<MacrosController>(
                                controller => controller.Create(null))
                        },
                        {
                            "authenticationApiBaseUrl", _urlHelper.GetUmbracoApiServiceBaseUrl<AuthenticationController>(
                                controller => controller.PostLogin(null))
                        },
                        {
                            "currentUserApiBaseUrl", _urlHelper.GetUmbracoApiServiceBaseUrl<CurrentUserController>(
                                controller => controller.PostChangePassword(null))
                        },
                        {
                            "entityApiBaseUrl", _urlHelper.GetUmbracoApiServiceBaseUrl<EntityController>(
                                controller => controller.GetById(0, UmbracoEntityTypes.Media))
                        },
                        {
                            "dataTypeApiBaseUrl", _urlHelper.GetUmbracoApiServiceBaseUrl<DataTypeController>(
                                controller => controller.GetById(0))
                        },
                        {
                            "dashboardApiBaseUrl", _urlHelper.GetUmbracoApiServiceBaseUrl<DashboardController>(
                                controller => controller.GetDashboard(null))
                        },
                        {
                            "logApiBaseUrl", _urlHelper.GetUmbracoApiServiceBaseUrl<LogController>(
                                controller => controller.GetPagedEntityLog(0, 0, 0, Core.Persistence.DatabaseModelDefinitions.Direction.Ascending, null))
                        },
                        {
                            "memberApiBaseUrl", _urlHelper.GetUmbracoApiServiceBaseUrl<MemberController>(
                                controller => controller.GetByKey(Guid.Empty))
                        },
                        {
                            "packageInstallApiBaseUrl", _urlHelper.GetUmbracoApiServiceBaseUrl<PackageInstallController>(
                                controller => controller.Fetch(string.Empty))
                        },
                        {
                            "packageApiBaseUrl", _urlHelper.GetUmbracoApiServiceBaseUrl<PackageController>(
                                controller => controller.GetCreatedPackages())
                        },
                        {
                            "relationApiBaseUrl", _urlHelper.GetUmbracoApiServiceBaseUrl<RelationController>(
                                controller => controller.GetById(0))
                        },
                        {
                            "rteApiBaseUrl", _urlHelper.GetUmbracoApiServiceBaseUrl<RichTextPreValueController>(
                                controller => controller.GetConfiguration())
                        },
                        {
                            "stylesheetApiBaseUrl", _urlHelper.GetUmbracoApiServiceBaseUrl<StylesheetController>(
                                controller => controller.GetAll())
                        },
                        {
                            "memberTypeApiBaseUrl", _urlHelper.GetUmbracoApiServiceBaseUrl<MemberTypeController>(
                                controller => controller.GetAllTypes())
                        },
                        {
                            "memberGroupApiBaseUrl", _urlHelper.GetUmbracoApiServiceBaseUrl<MemberGroupController>(
                                controller => controller.GetAllGroups())
                        },
                        {
                            "updateCheckApiBaseUrl", _urlHelper.GetUmbracoApiServiceBaseUrl<UpdateCheckController>(
                                controller => controller.GetCheck())
                        },
                        {
                            "tagApiBaseUrl", _urlHelper.GetUmbracoApiServiceBaseUrl<TagsController>(
                                controller => controller.GetAllTags(null))
                        },
                        {
                            "templateApiBaseUrl", _urlHelper.GetUmbracoApiServiceBaseUrl<TemplateController>(
                                controller => controller.GetById(0))
                        },
                        {
                            "memberTreeBaseUrl", _urlHelper.GetUmbracoApiServiceBaseUrl<MemberTreeController>(
                                controller => controller.GetNodes("-1", null))
                        },
                        {
                            "mediaTreeBaseUrl", _urlHelper.GetUmbracoApiServiceBaseUrl<MediaTreeController>(
                                controller => controller.GetNodes("-1", null))
                        },
                        {
                            "contentTreeBaseUrl", _urlHelper.GetUmbracoApiServiceBaseUrl<ContentTreeController>(
                                controller => controller.GetNodes("-1", null))
                        },
                        {
                            "tagsDataBaseUrl", _urlHelper.GetUmbracoApiServiceBaseUrl<TagsDataController>(
                                controller => controller.GetTags("", "", null))
                        },
                        {
                            "examineMgmtBaseUrl", _urlHelper.GetUmbracoApiServiceBaseUrl<ExamineManagementController>(
                                controller => controller.GetIndexerDetails())
                        },
                        {
                            "healthCheckBaseUrl", _urlHelper.GetUmbracoApiServiceBaseUrl<HealthCheckController>(
                                controller => controller.GetAllHealthChecks())
                        },
                        {
                            "templateQueryApiBaseUrl", _urlHelper.GetUmbracoApiServiceBaseUrl<TemplateQueryController>(
                                controller => controller.PostTemplateQuery(null))
                        },
                        {
                            "codeFileApiBaseUrl", _urlHelper.GetUmbracoApiServiceBaseUrl<CodeFileController>(
                                controller => controller.GetByPath("", ""))
                        },
                        {
                            "publishedStatusBaseUrl", _urlHelper.GetUmbracoApiServiceBaseUrl<PublishedStatusController>(
                                controller => controller.GetPublishedStatusUrl())
                        },
                        {
                            "dictionaryApiBaseUrl", _urlHelper.GetUmbracoApiServiceBaseUrl<DictionaryController>(
                                controller => controller.DeleteById(int.MaxValue))
						},
                        {
                            "nuCacheStatusBaseUrl", _urlHelper.GetUmbracoApiServiceBaseUrl<NuCacheStatusController>(
                                controller => controller.GetStatus())
                        },
                        {
                            "helpApiBaseUrl", _urlHelper.GetUmbracoApiServiceBaseUrl<HelpController>(
                                controller => controller.GetContextHelpForPage("","",""))
                        },
                        {
                            "backOfficeAssetsApiBaseUrl", _urlHelper.GetUmbracoApiServiceBaseUrl<BackOfficeAssetsController>(
                                controller => controller.GetSupportedLocales())
                        },
                        {
                            "languageApiBaseUrl", _urlHelper.GetUmbracoApiServiceBaseUrl<LanguageController>(
                                controller => controller.GetAllLanguages())
                        },
                        {
						    "relationTypeApiBaseUrl", _urlHelper.GetUmbracoApiServiceBaseUrl<RelationTypeController>(
                                controller => controller.GetById(1))
                        },
						{
                            "logViewerApiBaseUrl", _urlHelper.GetUmbracoApiServiceBaseUrl<LogViewerController>(
<<<<<<< HEAD
                                controller => controller.GetNumberOfErrors())
                        },
                        {
                            "webProfilingBaseUrl", _urlHelper.GetUmbracoApiServiceBaseUrl<WebProfilingController>(
                                controller => controller.GetStatus())
=======
                                controller => controller.GetNumberOfErrors(null, null))
>>>>>>> a7da3d74
                        }
                    }
                },
                {
                    "umbracoSettings", new Dictionary<string, object>
                    {
                        {"umbracoPath", _globalSettings.Path},
                        {"mediaPath", IOHelper.ResolveUrl(SystemDirectories.Media).TrimEnd('/')},
                        {"appPluginsPath", IOHelper.ResolveUrl(SystemDirectories.AppPlugins).TrimEnd('/')},
                        {
                            "imageFileTypes",
                            string.Join(",", Current.Configs.Settings().Content.ImageFileTypes)
                        },
                        {
                            "disallowedUploadFiles",
                            string.Join(",", Current.Configs.Settings().Content.DisallowedUploadFiles)
                        },
                        {
                            "allowedUploadFiles",
                            string.Join(",", Current.Configs.Settings().Content.AllowedUploadFiles)
                        },
                        {
                            "maxFileSize",
                            GetMaxRequestLength()
                        },
                        {"keepUserLoggedIn", Current.Configs.Settings().Security.KeepUserLoggedIn},
                        {"usernameIsEmail", Current.Configs.Settings().Security.UsernameIsEmail},
                        {"cssPath", IOHelper.ResolveUrl(SystemDirectories.Css).TrimEnd('/')},
                        {"allowPasswordReset", Current.Configs.Settings().Security.AllowPasswordReset},
                        {"loginBackgroundImage",  Current.Configs.Settings().Content.LoginBackgroundImage},
                        {"showUserInvite", EmailSender.CanSendRequiredEmail},
                        {"canSendRequiredEmail", EmailSender.CanSendRequiredEmail},
                    }
                },
                {
                    "umbracoPlugins", new Dictionary<string, object>
                    {
                        // for each tree that is [PluginController], get
                        // alias -> areaName
                        // so that routing (route.js) can look for views
                        { "trees", GetPluginTrees().ToArray() }
                    }
                },
                {
                    "isDebuggingEnabled", _httpContext.IsDebuggingEnabled
                },
                {
                    "application", GetApplicationState()
                },
                {
                    "externalLogins", new Dictionary<string, object>
                    {
                        {
                            "providers", _owinContext.Authentication.GetExternalAuthenticationTypes()
                                .Where(p => p.Properties.ContainsKey("UmbracoBackOffice"))
                                .Select(p => new
                                {
                                    authType = p.AuthenticationType, caption = p.Caption,
                                    // TODO: Need to see if this exposes any sensitive data!
                                    properties = p.Properties
                                })
                                .ToArray()
                        }
                    }
                },
                {
                    "features", new Dictionary<string,object>
                    {
                        {
                            "disabledFeatures", new Dictionary<string,object>
                            {
                                { "disableTemplates", _features.Disabled.DisableTemplates}
                            }
                        }

                    }
                }
            };
            return defaultVals;
        }

        [DataContract]
        private class PluginTree
        {
            [DataMember(Name = "alias")]
            public string Alias { get; set; }

            [DataMember(Name = "packageFolder")]
            public string PackageFolder { get; set; }
        }

        private IEnumerable<PluginTree> GetPluginTrees()
        {
            // used to be (cached)
            //var treeTypes = Current.TypeLoader.GetAttributedTreeControllers();
            //
            // ie inheriting from TreeController and marked with TreeAttribute
            //
            // do this instead
            // inheriting from TreeControllerBase and marked with TreeAttribute
            var trees = Current.Factory.GetInstance<TreeCollection>();

            foreach (var tree in trees)
            {
                var treeType = tree.TreeControllerType;

                // exclude anything marked with CoreTreeAttribute
                var coreTree = treeType.GetCustomAttribute<CoreTreeAttribute>(false);
                if (coreTree != null) continue;

                // exclude anything not marked with PluginControllerAttribute
                var pluginController = treeType.GetCustomAttribute<PluginControllerAttribute>(false);
                if (pluginController == null) continue;

                yield return new PluginTree { Alias = tree.TreeAlias, PackageFolder = pluginController.AreaName };
            }
        }

        /// <summary>
        /// Returns the server variables regarding the application state
        /// </summary>
        /// <returns></returns>
        private Dictionary<string, object> GetApplicationState()
        {
            var app = new Dictionary<string, object>
            {
                // add versions - see UmbracoVersion for details & differences

                // the complete application version (eg "8.1.2-alpha.25")
                { "version", UmbracoVersion.SemanticVersion.ToSemanticString() },

                // the assembly version (eg "8.0.0")
                { "assemblyVersion", UmbracoVersion.AssemblyVersion.ToString() }
            };

            var version = _runtimeState.SemanticVersion.ToSemanticString();

            //the value is the hash of the version, cdf version and the configured state
            app.Add("cacheBuster", $"{version}.{_runtimeState.Level}.{ClientDependencySettings.Instance.Version}".GenerateHash());

            //useful for dealing with virtual paths on the client side when hosted in virtual directories especially
            app.Add("applicationPath", _httpContext.Request.ApplicationPath.EnsureEndsWith('/'));

            //add the server's GMT time offset in minutes
            app.Add("serverTimeOffset", Convert.ToInt32(DateTimeOffset.Now.Offset.TotalMinutes));

            return app;
        }

        private static string GetMaxRequestLength()
        {
            return ConfigurationManager.GetSection("system.web/httpRuntime") is HttpRuntimeSection section
                ? section.MaxRequestLength.ToString()
                : string.Empty;
        }
    }
}<|MERGE_RESOLUTION|>--- conflicted
+++ resolved
@@ -308,15 +308,11 @@
                         },
 						{
                             "logViewerApiBaseUrl", _urlHelper.GetUmbracoApiServiceBaseUrl<LogViewerController>(
-<<<<<<< HEAD
-                                controller => controller.GetNumberOfErrors())
+                                controller => controller.GetNumberOfErrors(null, null))
                         },
                         {
                             "webProfilingBaseUrl", _urlHelper.GetUmbracoApiServiceBaseUrl<WebProfilingController>(
                                 controller => controller.GetStatus())
-=======
-                                controller => controller.GetNumberOfErrors(null, null))
->>>>>>> a7da3d74
                         }
                     }
                 },
