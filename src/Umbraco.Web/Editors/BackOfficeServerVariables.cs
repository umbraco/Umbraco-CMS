using System;
using System.Collections;
using System.Collections.Generic;
using System.Configuration;
using System.Linq;
using System.Web;
using System.Web.Configuration;
using System.Web.Mvc;
using ClientDependency.Core.Config;
using Microsoft.Owin;
using Microsoft.Owin.Security;
using Umbraco.Core;
using Umbraco.Core.Configuration;
using Umbraco.Core.Configuration.UmbracoSettings;
using Umbraco.Core.IO;
using Umbraco.Web.HealthCheck;
using Umbraco.Web.Models.ContentEditing;
using Umbraco.Web.Mvc;
using Umbraco.Web.PropertyEditors;
using Umbraco.Web.Trees;
using Umbraco.Web.WebServices;

namespace Umbraco.Web.Editors
{
    /// <summary>
    /// Used to collect the server variables for use in the back office angular app
    /// </summary>
    internal class BackOfficeServerVariables
    {
        private readonly UrlHelper _urlHelper;
        private readonly ApplicationContext _applicationContext;
        private readonly HttpContextBase _httpContext;
        private readonly IOwinContext _owinContext;

        public BackOfficeServerVariables(UrlHelper urlHelper, ApplicationContext applicationContext, IUmbracoSettingsSection umbracoSettings)
        {
            _urlHelper = urlHelper;
            _applicationContext = applicationContext;
            _httpContext = _urlHelper.RequestContext.HttpContext;
            _owinContext = _httpContext.GetOwinContext();
        }

        /// <summary>
        /// Returns the server variables for non-authenticated users
        /// </summary>
        /// <returns></returns>
        internal Dictionary<string, object> BareMinimumServerVariables()
        {
            //this is the filter for the keys that we'll keep based on the full version of the server vars
            var keepOnlyKeys = new Dictionary<string, string[]>
            {
                {"umbracoUrls", new[] {"authenticationApiBaseUrl", "serverVarsJs", "externalLoginsUrl", "currentUserApiBaseUrl"}},
                {"umbracoSettings", new[] {"allowPasswordReset", "imageFileTypes", "maxFileSize", "loginBackgroundImage"}},
                {"application", new[] {"applicationPath", "cacheBuster"}},
                {"isDebuggingEnabled", new string[] { }}
            };
            //now do the filtering...
            var defaults = GetServerVariables();
            foreach (var key in defaults.Keys.ToArray())
            {
                if (keepOnlyKeys.ContainsKey(key) == false)
                {
                    defaults.Remove(key);
                }
                else
                {
                    var asDictionary = defaults[key] as IDictionary;
                    if (asDictionary != null)
                    {
                        var toKeep = keepOnlyKeys[key];
                        foreach (var k in asDictionary.Keys.Cast<string>().ToArray())
                        {
                            if (toKeep.Contains(k) == false)
                            {
                                asDictionary.Remove(k);
                            }
                        }
                    }
                }
            }

            //TODO: This is ultra confusing! this same key is used for different things, when returning the full app when authenticated it is this URL but when not auth'd it's actually the ServerVariables address
            // so based on compat and how things are currently working we need to replace the serverVarsJs one
            ((Dictionary<string, object>) defaults["umbracoUrls"])["serverVarsJs"] = _urlHelper.Action("ServerVariables", "BackOffice");

            return defaults;
        }

        /// <summary>
        /// Returns the server variables for authenticated users
        /// </summary>
        /// <returns></returns>
        internal Dictionary<string, object> GetServerVariables()
        {
            var defaultVals = new Dictionary<string, object>
            {
                {
                    "umbracoUrls", new Dictionary<string, object>
                    {
                        //TODO: Add 'umbracoApiControllerBaseUrl' which people can use in JS
                        // to prepend their URL. We could then also use this in our own resources instead of
                        // having each url defined here explicitly - we can do that in v8! for now
                        // for umbraco services we'll stick to explicitly defining the endpoints.

                        {"externalLoginsUrl", _urlHelper.Action("ExternalLogin", "BackOffice")},
                        {"externalLinkLoginsUrl", _urlHelper.Action("LinkLogin", "BackOffice")},
                        {"legacyTreeJs", _urlHelper.Action("LegacyTreeJs", "BackOffice")},
                        {"manifestAssetList", _urlHelper.Action("GetManifestAssetList", "BackOffice")},
                        {"gridConfig", _urlHelper.Action("GetGridConfig", "BackOffice")},
                        //TODO: This is ultra confusing! this same key is used for different things, when returning the full app when authenticated it is this URL but when not auth'd it's actually the ServerVariables address
                        {"serverVarsJs", _urlHelper.Action("Application", "BackOffice")},
                        //API URLs
                        {
                            "packagesRestApiBaseUrl", UmbracoConfig.For.UmbracoSettings().PackageRepositories.GetDefault().RestApiUrl
                        },
                        {
                            "redirectUrlManagementApiBaseUrl", _urlHelper.GetUmbracoApiServiceBaseUrl<RedirectUrlManagementController>(
                                controller => controller.GetEnableState())
                        },
                        {
                            "tourApiBaseUrl", _urlHelper.GetUmbracoApiServiceBaseUrl<TourController>(
                                controller => controller.GetTours())
                        },
                        {
                            "embedApiBaseUrl", _urlHelper.GetUmbracoApiServiceBaseUrl<RteEmbedController>(
                                controller => controller.GetEmbed("", 0, 0))
                        },
                        {
                            "userApiBaseUrl", _urlHelper.GetUmbracoApiServiceBaseUrl<UsersController>(
                                controller => controller.PostSaveUser(null))
                        },
                        {
                            "userGroupsApiBaseUrl", _urlHelper.GetUmbracoApiServiceBaseUrl<UserGroupsController>(
                                controller => controller.PostSaveUserGroup(null))
                        },
                        {
                            "contentApiBaseUrl", _urlHelper.GetUmbracoApiServiceBaseUrl<ContentController>(
                                controller => controller.PostSave(null))
                        },
                        {
                            "mediaApiBaseUrl", _urlHelper.GetUmbracoApiServiceBaseUrl<MediaController>(
                                controller => controller.GetRootMedia())
                        },
                        {
                            "imagesApiBaseUrl", _urlHelper.GetUmbracoApiServiceBaseUrl<ImagesController>(
                                controller => controller.GetBigThumbnail(0))
                        },
                        {
                            "sectionApiBaseUrl", _urlHelper.GetUmbracoApiServiceBaseUrl<SectionController>(
                                controller => controller.GetSections())
                        },
                        {
                            "treeApplicationApiBaseUrl", _urlHelper.GetUmbracoApiServiceBaseUrl<ApplicationTreeController>(
                                controller => controller.GetApplicationTrees(null, null, null, true))
                        },
                        {
                            "contentTypeApiBaseUrl", _urlHelper.GetUmbracoApiServiceBaseUrl<ContentTypeController>(
                                controller => controller.GetAllowedChildren(0))
                        },
                        {
                            "mediaTypeApiBaseUrl", _urlHelper.GetUmbracoApiServiceBaseUrl<MediaTypeController>(
                                controller => controller.GetAllowedChildren(0))
                        },
                        {
                            "macroApiBaseUrl", _urlHelper.GetUmbracoApiServiceBaseUrl<MacroController>(
                                controller => controller.GetMacroParameters(0))
                        },
                        {
                            "authenticationApiBaseUrl", _urlHelper.GetUmbracoApiServiceBaseUrl<AuthenticationController>(
                                controller => controller.PostLogin(null))
                        },
                        {
                            "currentUserApiBaseUrl", _urlHelper.GetUmbracoApiServiceBaseUrl<CurrentUserController>(
                                controller => controller.PostChangePassword(null))
                        },
                        {
                            "legacyApiBaseUrl", _urlHelper.GetUmbracoApiServiceBaseUrl<LegacyController>(
                                controller => controller.DeleteLegacyItem(null, null, null))
                        },
                        {
                            "entityApiBaseUrl", _urlHelper.GetUmbracoApiServiceBaseUrl<EntityController>(
                                controller => controller.GetById(0, UmbracoEntityTypes.Media))
                        },
                        {
                            "dataTypeApiBaseUrl", _urlHelper.GetUmbracoApiServiceBaseUrl<DataTypeController>(
                                controller => controller.GetById(0))
                        },
                        {
                            "dashboardApiBaseUrl", _urlHelper.GetUmbracoApiServiceBaseUrl<DashboardController>(
                                controller => controller.GetDashboard(null))
                        },
                        {
                            "logApiBaseUrl", _urlHelper.GetUmbracoApiServiceBaseUrl<LogController>(
                                controller => controller.GetEntityLog(0))
                        },
                        {
                            "memberApiBaseUrl", _urlHelper.GetUmbracoApiServiceBaseUrl<MemberController>(
                                controller => controller.GetByKey(Guid.Empty))
                        },
                        {
                            "packageInstallApiBaseUrl", _urlHelper.GetUmbracoApiServiceBaseUrl<PackageInstallController>(
                                controller => controller.Fetch(string.Empty))
                        },
                        {
                            "relationApiBaseUrl", _urlHelper.GetUmbracoApiServiceBaseUrl<RelationController>(
                                controller => controller.GetById(0))
                        },
                        {
                            "rteApiBaseUrl", _urlHelper.GetUmbracoApiServiceBaseUrl<RichTextPreValueController>(
                                controller => controller.GetConfiguration())
                        },
                        {
                            "stylesheetApiBaseUrl", _urlHelper.GetUmbracoApiServiceBaseUrl<StylesheetController>(
                                controller => controller.GetAll())
                        },
                        {
                            "memberTypeApiBaseUrl", _urlHelper.GetUmbracoApiServiceBaseUrl<MemberTypeController>(
                                controller => controller.GetAllTypes())
                        },
                        {
                            "updateCheckApiBaseUrl", _urlHelper.GetUmbracoApiServiceBaseUrl<UpdateCheckController>(
                                controller => controller.GetCheck())
                        },
                        {
                            "tagApiBaseUrl", _urlHelper.GetUmbracoApiServiceBaseUrl<TagsController>(
                                controller => controller.GetAllTags(null))
                        },
                        {
                            "templateApiBaseUrl", _urlHelper.GetUmbracoApiServiceBaseUrl<TemplateController>(
                                controller => controller.GetById(0))
                        },
                        {
                            "memberTreeBaseUrl", _urlHelper.GetUmbracoApiServiceBaseUrl<MemberTreeController>(
                                controller => controller.GetNodes("-1", null))
                        },
                        {
                            "mediaTreeBaseUrl", _urlHelper.GetUmbracoApiServiceBaseUrl<MediaTreeController>(
                                controller => controller.GetNodes("-1", null))
                        },
                        {
                            "contentTreeBaseUrl", _urlHelper.GetUmbracoApiServiceBaseUrl<ContentTreeController>(
                                controller => controller.GetNodes("-1", null))
                        },
                        {
                            "tagsDataBaseUrl", _urlHelper.GetUmbracoApiServiceBaseUrl<TagsDataController>(
                                controller => controller.GetTags(""))
                        },
                        {
                            "examineMgmtBaseUrl", _urlHelper.GetUmbracoApiServiceBaseUrl<ExamineManagementApiController>(
                                controller => controller.GetIndexerDetails())
                        },
                        {
                            "xmlDataIntegrityBaseUrl", _urlHelper.GetUmbracoApiServiceBaseUrl<XmlDataIntegrityController>(
                                controller => controller.CheckContentXmlTable())
                        },
                        {
                            "healthCheckBaseUrl", _urlHelper.GetUmbracoApiServiceBaseUrl<HealthCheckController>(
                                controller => controller.GetAllHealthChecks())
                        },
                        {
                            "templateQueryApiBaseUrl", _urlHelper.GetUmbracoApiServiceBaseUrl<TemplateQueryController>(
                                controller => controller.PostTemplateQuery(null))
                        },
                        {
                            "codeFileApiBaseUrl", _urlHelper.GetUmbracoApiServiceBaseUrl<CodeFileController>(
                                controller => controller.GetByPath("", ""))
                        },
                        {
<<<<<<< HEAD
                            "dictionaryApiBaseUrl", _urlHelper.GetUmbracoApiServiceBaseUrl<DictionaryController>(
                                controller => controller.DeleteById(int.MaxValue))
=======
                            "helpApiBaseUrl", _urlHelper.GetUmbracoApiServiceBaseUrl<HelpController>(
                                controller => controller.GetContextHelpForPage("","",""))
>>>>>>> 304e574b
                        }

                    }
                },
                {
                    "umbracoSettings", new Dictionary<string, object>
                    {
                        {"umbracoPath", GlobalSettings.Path},
                        {"mediaPath", IOHelper.ResolveUrl(SystemDirectories.Media).TrimEnd('/')},
                        {"appPluginsPath", IOHelper.ResolveUrl(SystemDirectories.AppPlugins).TrimEnd('/')},
                        {
                            "imageFileTypes",
                            string.Join(",", UmbracoConfig.For.UmbracoSettings().Content.ImageFileTypes)
                        },
                        {
                            "disallowedUploadFiles",
                            string.Join(",", UmbracoConfig.For.UmbracoSettings().Content.DisallowedUploadFiles)
                        },
                        {
                            "allowedUploadFiles",
                            string.Join(",", UmbracoConfig.For.UmbracoSettings().Content.AllowedUploadFiles)
                        },
                        {
                            "maxFileSize",
                            GetMaxRequestLength()
                        },
                        {"keepUserLoggedIn", UmbracoConfig.For.UmbracoSettings().Security.KeepUserLoggedIn},
                        {"usernameIsEmail", UmbracoConfig.For.UmbracoSettings().Security.UsernameIsEmail},
                        {"cssPath", IOHelper.ResolveUrl(SystemDirectories.Css).TrimEnd('/')},
                        {"allowPasswordReset", UmbracoConfig.For.UmbracoSettings().Security.AllowPasswordReset},
                        {"loginBackgroundImage",  UmbracoConfig.For.UmbracoSettings().Content.LoginBackgroundImage},
                        {"showUserInvite", EmailSender.CanSendRequiredEmail},
                    }
                },
                {
                    "umbracoPlugins", new Dictionary<string, object>
                    {
                        {"trees", GetTreePluginsMetaData()}
                    }
                },
                {
                    "isDebuggingEnabled", _httpContext.IsDebuggingEnabled
                },
                {
                    "application", GetApplicationState()
                },
                {
                    "externalLogins", new Dictionary<string, object>
                    {
                        {
                            "providers", _owinContext.Authentication.GetExternalAuthenticationTypes()
                                .Where(p => p.Properties.ContainsKey("UmbracoBackOffice"))
                                .Select(p => new
                                {
                                    authType = p.AuthenticationType, caption = p.Caption,
                                    //TODO: Need to see if this exposes any sensitive data!
                                    properties = p.Properties
                                })
                                .ToArray()
                        }
                    }
                }
            };
            return defaultVals;
        }

        private IEnumerable<Dictionary<string, string>> GetTreePluginsMetaData()
        {
            var treeTypes = TreeControllerTypes.Value;
            //get all plugin trees with their attributes
            var treesWithAttributes = treeTypes.Select(x => new
            {
                tree = x,
                attributes =
                x.GetCustomAttributes(false)
            }).ToArray();

            var pluginTreesWithAttributes = treesWithAttributes
                //don't resolve any tree decorated with CoreTreeAttribute
                .Where(x => x.attributes.All(a => (a is CoreTreeAttribute) == false))
                //we only care about trees with the PluginControllerAttribute
                .Where(x => x.attributes.Any(a => a is PluginControllerAttribute))
                .ToArray();

            return (from p in pluginTreesWithAttributes
                let treeAttr = p.attributes.OfType<TreeAttribute>().Single()
                let pluginAttr = p.attributes.OfType<PluginControllerAttribute>().Single()
                select new Dictionary<string, string>
                {
                    {"alias", treeAttr.Alias}, {"packageFolder", pluginAttr.AreaName}
                }).ToArray();

        }

        /// <summary>
        /// A lazy reference to all tree controller types
        /// </summary>
        /// <remarks>
        /// We are doing this because if we constantly resolve the tree controller types from the PluginManager it will re-scan and also re-log that
        /// it's resolving which is unecessary and annoying. 
        /// </remarks>
        private static readonly Lazy<IEnumerable<Type>> TreeControllerTypes = new Lazy<IEnumerable<Type>>(() => PluginManager.Current.ResolveAttributedTreeControllers().ToArray());

        /// <summary>
        /// Returns the server variables regarding the application state
        /// </summary>
        /// <returns></returns>
        private Dictionary<string, object> GetApplicationState()
        {
            var app = new Dictionary<string, object>
            {
                {"assemblyVersion", UmbracoVersion.AssemblyVersion}
            };

            var version = UmbracoVersion.GetSemanticVersion().ToSemanticString();

            //the value is the hash of the version, cdf version and the configured state
            app.Add("cacheBuster", $"{version}.{_applicationContext.IsConfigured}.{ClientDependencySettings.Instance.Version}".GenerateHash());

            app.Add("version", version);

            //useful for dealing with virtual paths on the client side when hosted in virtual directories especially
            app.Add("applicationPath", _httpContext.Request.ApplicationPath.EnsureEndsWith('/'));

            //add the server's GMT time offset in minutes
            app.Add("serverTimeOffset", Convert.ToInt32(DateTimeOffset.Now.Offset.TotalMinutes));

            return app;
        }

        private string GetMaxRequestLength()
        {
            var section = ConfigurationManager.GetSection("system.web/httpRuntime") as HttpRuntimeSection;
            if (section == null) return string.Empty;
            return section.MaxRequestLength.ToString();
        }
    }
}<|MERGE_RESOLUTION|>--- conflicted
+++ resolved
@@ -266,13 +266,12 @@
                                 controller => controller.GetByPath("", ""))
                         },
                         {
-<<<<<<< HEAD
                             "dictionaryApiBaseUrl", _urlHelper.GetUmbracoApiServiceBaseUrl<DictionaryController>(
                                 controller => controller.DeleteById(int.MaxValue))
-=======
+						},
+                        {
                             "helpApiBaseUrl", _urlHelper.GetUmbracoApiServiceBaseUrl<HelpController>(
                                 controller => controller.GetContextHelpForPage("","",""))
->>>>>>> 304e574b
                         }
 
                     }
