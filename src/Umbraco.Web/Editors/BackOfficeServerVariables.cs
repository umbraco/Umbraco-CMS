--- conflicted
+++ resolved
@@ -60,11 +60,7 @@
             var keepOnlyKeys = new Dictionary<string, string[]>
             {
                 {"umbracoUrls", new[] {"authenticationApiBaseUrl", "serverVarsJs", "externalLoginsUrl", "currentUserApiBaseUrl", "iconApiBaseUrl"}},
-<<<<<<< HEAD
                 {"umbracoSettings", new[] {"allowPasswordReset", "imageFileTypes", "maxFileSize", "loginBackgroundImage", "canSendRequiredEmail", "usernameIsEmail", "minimumPasswordLength", "minimumPasswordNonAlphaNum"}},
-=======
-                {"umbracoSettings", new[] {"allowPasswordReset", "imageFileTypes", "maxFileSize", "loginBackgroundImage", "loginLogoImage", "canSendRequiredEmail", "usernameIsEmail"}},
->>>>>>> 00a5df7a
                 {"application", new[] {"applicationPath", "cacheBuster"}},
                 {"isDebuggingEnabled", new string[] { }},
                 {"features", new [] {"disabledFeatures"}}
