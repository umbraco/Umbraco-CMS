--- conflicted
+++ resolved
@@ -13,13 +13,7 @@
 
         public IconController(IIconService iconService)
         {
-<<<<<<< HEAD
-            return string.IsNullOrWhiteSpace(iconName)
-                ? null
-                : CreateIconModel(iconName.StripFileExtension());
-=======
             _iconService = iconService;
->>>>>>> 9e48e8aa
         }
 
         /// <summary>
@@ -36,92 +30,9 @@
         /// Gets a list of all svg icons found at at the global icons path.
         /// </summary>
         /// <returns></returns>
-<<<<<<< HEAD
-        public List<IconModel> GetAllIcons()
-        {
-            var icons = new List<IconModel>();
-
-            var iconNames = GetAllIconNames();
-
-            iconNames.OrderBy(f => f.Name).ToList().ForEach(iconInfo =>
-            {
-                var icon = GetIcon(iconInfo);
-
-                if (icon != null)
-                {
-                    icons.Add(icon);
-                }
-            });
-
-            return icons;
-        }
-
-        /// <summary>
-        /// Gets an IconModel containing the icon name and SvgString
-        /// </summary>
-        /// <param name="iconName"></param>
-        /// <param name="iconPath"></param>
-        /// <returns></returns>
-        private IconModel CreateIconModel(string iconName, string iconPath = "")
-        {
-            var sanitizer = new HtmlSanitizer();
-            sanitizer.AllowedAttributes.UnionWith(Core.Constants.SvgSanitizer.Attributes);
-            sanitizer.AllowedCssProperties.UnionWith(Core.Constants.SvgSanitizer.Attributes);
-            sanitizer.AllowedTags.UnionWith(Core.Constants.SvgSanitizer.Tags);
-
-            if (iconPath.IsNullOrWhiteSpace())
-            {
-                var iconNames = GetAllIconNames();
-                iconPath = iconNames.FirstOrDefault(x => x.Name.InvariantEquals($"{iconName}.svg"))?.FullName;
-            }
-
-            if (!File.Exists(iconPath))
-            {
-                return null;
-            }
-
-            try
-            {
-                var svgContent = File.ReadAllText(iconPath);
-                var sanitizedString = sanitizer.Sanitize(svgContent);
-
-                var svg = new IconModel
-                {
-                    Name = iconName,
-                    SvgString = sanitizedString
-                };
-
-                return svg;
-            }
-            catch
-            {
-                return null;
-            }
-=======
         public IList<IconModel> GetAllIcons()
         {
             return _iconService.GetAllIcons();
->>>>>>> 9e48e8aa
-        }
-
-        private List<FileInfo> GetAllIconNames()
-        {
-
-            // add icons from plugins
-            var appPlugins = new DirectoryInfo(IOHelper.MapPath(SystemDirectories.AppPlugins));
-            var pluginIcons = appPlugins.Exists == false
-                ? new List<FileInfo>()
-                : appPlugins.GetDirectories()
-                    .SelectMany(x => x.GetDirectories("Icons", SearchOption.AllDirectories))
-                    .SelectMany(x => x.GetFiles("*.svg", SearchOption.TopDirectoryOnly)).ToList();
-
-            // add icons from IconsPath if not already added from plugins
-            var directory = new DirectoryInfo(IOHelper.MapPath($"{GlobalSettings.IconsPath}/"));
-            var iconNames = directory.GetFiles("*.svg").Where(x => !pluginIcons.Any(i => i.Name == x.Name)).ToList();
-
-            iconNames = iconNames.Concat(pluginIcons).ToList();
-
-            return iconNames;
         }
     }
 }