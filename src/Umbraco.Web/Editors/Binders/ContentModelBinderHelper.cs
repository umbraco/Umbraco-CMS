﻿using System.Collections.Generic;
using System.Linq;
using System.Net;
using System.Net.Http;
using System.Text;
using System.Text.RegularExpressions;
using System.Web.Http;
using System.Web.Http.Controllers;
using Umbraco.Core;
using Umbraco.Core.IO;
using Umbraco.Core.Models;
using Umbraco.Core.Models.Editors;
using Umbraco.Web.Models.ContentEditing;
using Umbraco.Web.WebApi;
using ModelBindingContext = System.Web.Http.ModelBinding.ModelBindingContext;

namespace Umbraco.Web.Editors.Binders
{
    /// <summary>
    /// Helper methods to bind media/member models
    /// </summary>
    internal static class ContentModelBinderHelper
    {
        private const char _escapeChar = '\\';

        public static TModelSave BindModelFromMultipartRequest<TModelSave>(HttpActionContext actionContext, ModelBindingContext bindingContext)
            where TModelSave : IHaveUploadedFiles
        {
            var result = actionContext.ReadAsMultipart(SystemDirectories.TempFileUploads);

            var model = actionContext.GetModelFromMultipartRequest<TModelSave>(result, "contentItem");

            //get the files
            foreach (var file in result.FileData)
            {
                //The name that has been assigned in JS has 2 or more parts. The second part indicates the property id
                // for which the file belongs, the remaining parts are just metadata that can be used by the property editor.
<<<<<<< HEAD
                var parts = file.Headers.ContentDisposition.Name.Trim('\"').EscapedSplit('_').ToArray();
=======
                var parts = file.Headers.ContentDisposition.Name.Trim(Constants.CharArrays.DoubleQuote).Split(Constants.CharArrays.Underscore);
>>>>>>> 45de0a10
                if (parts.Length < 2)
                {
                    var response = actionContext.Request.CreateResponse(HttpStatusCode.BadRequest);
                    response.ReasonPhrase = "The request was not formatted correctly the file name's must be underscore delimited";
                    throw new HttpResponseException(response);
                }
                var propAlias = parts[1];

                //if there are 3 parts part 3 is always culture
                string culture = null;
                if (parts.Length > 2)
                {
                    culture = parts[2];
                    //normalize to null if empty
                    if (culture.IsNullOrWhiteSpace())
                    {
                        culture = null;
                    }
                }

                //if there are 4 parts part 4 is always segment
                string segment = null;
                if (parts.Length > 3)
                {
                    segment = parts[3];
                    //normalize to null if empty
                    if (segment.IsNullOrWhiteSpace())
                    {
                        segment = null;
                    }
                }

                // TODO: anything after 4 parts we can put in metadata

                var fileName = file.Headers.ContentDisposition.FileName.Trim(Constants.CharArrays.DoubleQuote);

                model.UploadedFiles.Add(new ContentPropertyFile
                {
                    TempFilePath = file.LocalFileName,
                    PropertyAlias = propAlias,
                    Culture = culture,
                    Segment = segment,
                    FileName = fileName
                });
            }

            bindingContext.Model = model;

            return model;
        }

        /// <summary>
        /// we will now assign all of the values in the 'save' model to the DTO object
        /// </summary>
        /// <param name="saveModel"></param>
        /// <param name="dto"></param>
        public static void MapPropertyValuesFromSaved(IContentProperties<ContentPropertyBasic> saveModel, ContentPropertyCollectionDto dto)
        {
            //NOTE: Don't convert this to linq, this is much quicker
            foreach (var p in saveModel.Properties)
            {
                foreach (var propertyDto in dto.Properties)
                {
                    if (propertyDto.Alias != p.Alias) continue;
                    propertyDto.Value = p.Value;
                    break;
                }
            }
        }
    }
}<|MERGE_RESOLUTION|>--- conflicted
+++ resolved
@@ -35,11 +35,8 @@
             {
                 //The name that has been assigned in JS has 2 or more parts. The second part indicates the property id
                 // for which the file belongs, the remaining parts are just metadata that can be used by the property editor.
-<<<<<<< HEAD
-                var parts = file.Headers.ContentDisposition.Name.Trim('\"').EscapedSplit('_').ToArray();
-=======
                 var parts = file.Headers.ContentDisposition.Name.Trim(Constants.CharArrays.DoubleQuote).Split(Constants.CharArrays.Underscore);
->>>>>>> 45de0a10
+
                 if (parts.Length < 2)
                 {
                     var response = actionContext.Request.CreateResponse(HttpStatusCode.BadRequest);
