--- conflicted
+++ resolved
@@ -1,259 +1,126 @@
-<<<<<<< HEAD
-﻿using System.Collections.Generic;
-using Umbraco.Core;
-using Umbraco.Core.Configuration;
-using Umbraco.Web.Models.ContentEditing;
-using Umbraco.Web.Mvc;
-using System.Linq;
-using Umbraco.Core.IO;
-using Newtonsoft.Json.Linq;
-using System.Threading.Tasks;
-using System.Net.Http;
-using System.Web.Http;
-using System;
-using System.Net;
-using System.Text;
-using Umbraco.Core.Cache;
-using Umbraco.Web.WebApi;
-using Umbraco.Web.WebApi.Filters;
-using Umbraco.Core.Logging;
-
-namespace Umbraco.Web.Editors
-{
-    //we need to fire up the controller like this to enable loading of remote css directly from this controller
-    [PluginController("UmbracoApi")]
-    [ValidationFilter]
-    [AngularJsonOnlyConfiguration]
-    [IsBackOffice]
-    [WebApi.UmbracoAuthorize]
-    public class DashboardController : UmbracoApiController
-    {
-        //we have baseurl as a param to make previewing easier, so we can test with a dev domain from client side
-        [ValidateAngularAntiForgeryToken]
-        public async Task<JObject> GetRemoteDashboardContent(string section, string baseUrl = "https://dashboard.umbraco.org/")
-        {
-            var context = UmbracoContext.Current;
-            if (context == null)
-                throw new HttpResponseException(HttpStatusCode.InternalServerError);
-
-            var user = Security.CurrentUser;
-            var allowedSections = string.Join(",", user.AllowedSections);
-            var language = user.Language;
-            var version = UmbracoVersion.GetSemanticVersion().ToSemanticString();
-
-            var url = string.Format(baseUrl + "{0}?section={0}&allowed={1}&lang={2}&version={3}", section, allowedSections, language, version);
-            var key = "umbraco-dynamic-dashboard-" + language + allowedSections.Replace(",", "-") + section;
-
-            var content = ApplicationContext.ApplicationCache.RuntimeCache.GetCacheItem<JObject>(key);
-            var result = new JObject();
-            if (content != null)
-            {
-                result = content;
-            }
-            else
-            {
-                //content is null, go get it
-                try
-                {
-                    using (var web = new HttpClient())
-                    {
-                        //fetch dashboard json and parse to JObject
-                        var json = await web.GetStringAsync(url);
-                        content = JObject.Parse(json);
-                        result = content;
-                    }
-
-                    ApplicationContext.ApplicationCache.RuntimeCache.InsertCacheItem<JObject>(key, () => result, new TimeSpan(0, 30, 0));
-                }
-                catch (HttpRequestException ex)
-                {
-                    LogHelper.Debug<DashboardController>(string.Format("Error getting dashboard content from '{0}': {1}\n{2}", url, ex.Message, ex.InnerException));
-
-                    //it's still new JObject() - we return it like this to avoid error codes which triggers UI warnings
-                    ApplicationContext.ApplicationCache.RuntimeCache.InsertCacheItem<JObject>(key, () => result, new TimeSpan(0, 5, 0));
-                }
-            }
-
-            return result;
-        }
-
-        public async Task<HttpResponseMessage> GetRemoteDashboardCss(string section, string baseUrl = "https://dashboard.umbraco.org/")
-        {
-            var url = string.Format(baseUrl + "css/dashboard.css?section={0}", section);
-            var key = "umbraco-dynamic-dashboard-css-" + section;
-
-            var content = ApplicationContext.ApplicationCache.RuntimeCache.GetCacheItem<string>(key);
-            var result = string.Empty;
-
-            if (content != null)
-            {
-                result = content;
-            }
-            else
-            {
-                //content is null, go get it
-                try
-                {
-                    using (var web = new HttpClient())
-                    {
-                        //fetch remote css
-                        content = await web.GetStringAsync(url);
-
-                        //can't use content directly, modified closure problem
-                        result = content;
-
-                        //save server content for 30 mins
-                        ApplicationContext.ApplicationCache.RuntimeCache.InsertCacheItem<string>(key, () => result, new TimeSpan(0, 30, 0));
-                    }
-                }
-                catch (HttpRequestException ex)
-                {
-                    LogHelper.Debug<DashboardController>(string.Format("Error getting dashboard CSS from '{0}': {1}\n{2}", url, ex.Message, ex.InnerException));
-
-                    //it's still string.Empty - we return it like this to avoid error codes which triggers UI warnings
-                    ApplicationContext.ApplicationCache.RuntimeCache.InsertCacheItem<string>(key, () => result, new TimeSpan(0, 5, 0));
-                }
-            }
-
-            return new HttpResponseMessage(HttpStatusCode.OK)
-            {
-                Content = new StringContent(result, Encoding.UTF8, "text/css")
-            };
-        }
-        
-        [ValidateAngularAntiForgeryToken]
-        public IEnumerable<Tab<DashboardControl>> GetDashboard(string section)
-        {
-            var dashboardHelper = new DashboardHelper(ApplicationContext);
-            return dashboardHelper.GetDashboard(section, Security.CurrentUser);
-        }
-    }
-}
-=======
-﻿using System.Collections.Generic;
-using Umbraco.Core;
-using Umbraco.Core.Configuration;
-using Umbraco.Web.Models.ContentEditing;
-using Umbraco.Web.Mvc;
-using System.Linq;
-using Umbraco.Core.IO;
-using Newtonsoft.Json.Linq;
-using System.Threading.Tasks;
-using System.Net.Http;
-using System.Web.Http;
-using System;
-using System.Net;
-using System.Text;
-using Umbraco.Core.Cache;
-using Umbraco.Web.WebApi;
-using Umbraco.Web.WebApi.Filters;
-using Umbraco.Core.Logging;
-
-namespace Umbraco.Web.Editors
-{
-    //we need to fire up the controller like this to enable loading of remote css directly from this controller
-    [PluginController("UmbracoApi")]
-    [ValidationFilter]
-    [AngularJsonOnlyConfiguration]
-    [IsBackOffice]
-    [WebApi.UmbracoAuthorize]
-    public class DashboardController : UmbracoApiController
-    {
-        //we have just one instance of HttpClient shared for the entire application
-        private static readonly HttpClient HttpClient = new HttpClient();
-        //we have baseurl as a param to make previewing easier, so we can test with a dev domain from client side
-        [ValidateAngularAntiForgeryToken]
-        public async Task<JObject> GetRemoteDashboardContent(string section, string baseUrl = "https://dashboard.umbraco.org/")
-        {
-            var context = UmbracoContext.Current;
-            if (context == null)
-                throw new HttpResponseException(HttpStatusCode.InternalServerError);
-
-            var user = Security.CurrentUser;
-            var allowedSections = string.Join(",", user.AllowedSections);
-            var language = user.Language;
-            var version = UmbracoVersion.SemanticVersion.ToSemanticString();
-
-            var url = string.Format(baseUrl + "{0}?section={0}&allowed={1}&lang={2}&version={3}", section, allowedSections, language, version);
-            var key = "umbraco-dynamic-dashboard-" + language + allowedSections.Replace(",", "-") + section;
-
-            var content = ApplicationCache.RuntimeCache.GetCacheItem<JObject>(key);
-            var result = new JObject();
-            if (content != null)
-            {
-                result = content;
-            }
-            else
-            {
-                //content is null, go get it
-                try
-                {
-                    //fetch dashboard json and parse to JObject
-                    var json = await HttpClient.GetStringAsync(url);
-                    content = JObject.Parse(json);
-                    result = content;
-
-                    ApplicationCache.RuntimeCache.InsertCacheItem<JObject>(key, () => result, new TimeSpan(0, 30, 0));
-                }
-                catch (HttpRequestException ex)
-                {
-                    Logger.Error<DashboardController>(ex.InnerException ?? ex, "Error getting dashboard content from '{Url}'", url);
-
-                    //it's still new JObject() - we return it like this to avoid error codes which triggers UI warnings
-                    ApplicationCache.RuntimeCache.InsertCacheItem<JObject>(key, () => result, new TimeSpan(0, 5, 0));
-                }
-            }
-
-            return result;
-        }
-
-        public async Task<HttpResponseMessage> GetRemoteDashboardCss(string section, string baseUrl = "https://dashboard.umbraco.org/")
-        {
-            var url = string.Format(baseUrl + "css/dashboard.css?section={0}", section);
-            var key = "umbraco-dynamic-dashboard-css-" + section;
-
-            var content = ApplicationCache.RuntimeCache.GetCacheItem<string>(key);
-            var result = string.Empty;
-
-            if (content != null)
-            {
-                result = content;
-            }
-            else
-            {
-                //content is null, go get it
-                try
-                {
-                    //fetch remote css
-                    content = await HttpClient.GetStringAsync(url);
-
-                    //can't use content directly, modified closure problem
-                    result = content;
-
-                    //save server content for 30 mins
-                        ApplicationCache.RuntimeCache.InsertCacheItem<string>(key, () => result, new TimeSpan(0, 30, 0));
-                }
-                catch (HttpRequestException ex)
-                {
-                    Logger.Error<DashboardController>(ex.InnerException ?? ex, "Error getting dashboard CSS from '{Url}'", url);
-
-                    //it's still string.Empty - we return it like this to avoid error codes which triggers UI warnings
-                    ApplicationCache.RuntimeCache.InsertCacheItem<string>(key, () => result, new TimeSpan(0, 5, 0));
-                }
-            }
-
-            return new HttpResponseMessage(HttpStatusCode.OK)
-            {
-                Content = new StringContent(result, Encoding.UTF8, "text/css")
-            };
-        }
-
-        [ValidateAngularAntiForgeryToken]
-        public IEnumerable<Tab<DashboardControl>> GetDashboard(string section)
-        {
-            var dashboardHelper = new DashboardHelper(Services.SectionService);
-            return dashboardHelper.GetDashboard(section, Security.CurrentUser);
-        }
-    }
-}
->>>>>>> ec3fd890
+﻿using System.Collections.Generic;
+using Umbraco.Core;
+using Umbraco.Core.Configuration;
+using Umbraco.Web.Models.ContentEditing;
+using Umbraco.Web.Mvc;
+using System.Linq;
+using Umbraco.Core.IO;
+using Newtonsoft.Json.Linq;
+using System.Threading.Tasks;
+using System.Net.Http;
+using System.Web.Http;
+using System;
+using System.Net;
+using System.Text;
+using Umbraco.Core.Cache;
+using Umbraco.Web.WebApi;
+using Umbraco.Web.WebApi.Filters;
+using Umbraco.Core.Logging;
+
+namespace Umbraco.Web.Editors
+{
+    //we need to fire up the controller like this to enable loading of remote css directly from this controller
+    [PluginController("UmbracoApi")]
+    [ValidationFilter]
+    [AngularJsonOnlyConfiguration]
+    [IsBackOffice]
+    [WebApi.UmbracoAuthorize]
+    public class DashboardController : UmbracoApiController
+    {
+        //we have just one instance of HttpClient shared for the entire application
+        private static readonly HttpClient HttpClient = new HttpClient();
+        //we have baseurl as a param to make previewing easier, so we can test with a dev domain from client side
+        [ValidateAngularAntiForgeryToken]
+        public async Task<JObject> GetRemoteDashboardContent(string section, string baseUrl = "https://dashboard.umbraco.org/")
+        {
+            var context = UmbracoContext.Current;
+            if (context == null)
+                throw new HttpResponseException(HttpStatusCode.InternalServerError);
+
+            var user = Security.CurrentUser;
+            var allowedSections = string.Join(",", user.AllowedSections);
+            var language = user.Language;
+            var version = UmbracoVersion.SemanticVersion.ToSemanticString();
+
+            var url = string.Format(baseUrl + "{0}?section={0}&allowed={1}&lang={2}&version={3}", section, allowedSections, language, version);
+            var key = "umbraco-dynamic-dashboard-" + language + allowedSections.Replace(",", "-") + section;
+
+            var content = ApplicationCache.RuntimeCache.GetCacheItem<JObject>(key);
+            var result = new JObject();
+            if (content != null)
+            {
+                result = content;
+            }
+            else
+            {
+                //content is null, go get it
+                try
+                {
+                    //fetch dashboard json and parse to JObject
+                    var json = await HttpClient.GetStringAsync(url);
+                    content = JObject.Parse(json);
+                    result = content;
+
+                    ApplicationCache.RuntimeCache.InsertCacheItem<JObject>(key, () => result, new TimeSpan(0, 30, 0));
+                }
+                catch (HttpRequestException ex)
+                {
+                    Logger.Error<DashboardController>(ex.InnerException ?? ex, "Error getting dashboard content from '{Url}'", url);
+
+                    //it's still new JObject() - we return it like this to avoid error codes which triggers UI warnings
+                    ApplicationCache.RuntimeCache.InsertCacheItem<JObject>(key, () => result, new TimeSpan(0, 5, 0));
+                }
+            }
+
+            return result;
+        }
+
+        public async Task<HttpResponseMessage> GetRemoteDashboardCss(string section, string baseUrl = "https://dashboard.umbraco.org/")
+        {
+            var url = string.Format(baseUrl + "css/dashboard.css?section={0}", section);
+            var key = "umbraco-dynamic-dashboard-css-" + section;
+
+            var content = ApplicationCache.RuntimeCache.GetCacheItem<string>(key);
+            var result = string.Empty;
+
+            if (content != null)
+            {
+                result = content;
+            }
+            else
+            {
+                //content is null, go get it
+                try
+                {
+                    //fetch remote css
+                    content = await HttpClient.GetStringAsync(url);
+
+                    //can't use content directly, modified closure problem
+                    result = content;
+
+                    //save server content for 30 mins
+                        ApplicationCache.RuntimeCache.InsertCacheItem<string>(key, () => result, new TimeSpan(0, 30, 0));
+                }
+                catch (HttpRequestException ex)
+                {
+                    Logger.Error<DashboardController>(ex.InnerException ?? ex, "Error getting dashboard CSS from '{Url}'", url);
+
+                    //it's still string.Empty - we return it like this to avoid error codes which triggers UI warnings
+                    ApplicationCache.RuntimeCache.InsertCacheItem<string>(key, () => result, new TimeSpan(0, 5, 0));
+                }
+            }
+
+            return new HttpResponseMessage(HttpStatusCode.OK)
+            {
+                Content = new StringContent(result, Encoding.UTF8, "text/css")
+            };
+        }
+
+        [ValidateAngularAntiForgeryToken]
+        public IEnumerable<Tab<DashboardControl>> GetDashboard(string section)
+        {
+            var dashboardHelper = new DashboardHelper(ApplicationContext);
+            return dashboardHelper.GetDashboard(section, Security.CurrentUser);
+        }
+    }
+}