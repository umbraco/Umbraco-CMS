﻿using System;
using System.Collections.Generic;
using System.IO;
using System.Linq;
using System.Net;
using System.Net.Http;
using System.Runtime.Serialization;
using System.Security.Cryptography;
using System.Threading.Tasks;
using System.Web;
using System.Web.Http;
using System.Web.Mvc;
using Microsoft.AspNet.Identity;
using Umbraco.Core;
using Umbraco.Core.Cache;
using Umbraco.Core.Composing;
using Umbraco.Core.Configuration;
using Umbraco.Core.IO;
using Umbraco.Core.Logging;
using Umbraco.Core.Models;
using Umbraco.Core.Models.Editors;
using Umbraco.Core.Models.Identity;
using Umbraco.Core.Models.Membership;
using Umbraco.Core.Persistence;
using Umbraco.Core.Security;
using Umbraco.Core.Services;
using Umbraco.Core.Strings;
using Umbraco.Web.Editors.Filters;
using Umbraco.Web.Models.ContentEditing;
using Umbraco.Web.Mvc;
using Umbraco.Web.WebApi;
using Umbraco.Web.WebApi.Filters;
using Constants = Umbraco.Core.Constants;
using IUser = Umbraco.Core.Models.Membership.IUser;
using Task = System.Threading.Tasks.Task;

namespace Umbraco.Web.Editors
{
    [PluginController("UmbracoApi")]
    [UmbracoApplicationAuthorize(Constants.Applications.Users)]
    [PrefixlessBodyModelValidator]
    [IsCurrentUserModelFilter]
    public class UsersController : UmbracoAuthorizedJsonController
    {
<<<<<<< HEAD
        public UsersController(IGlobalSettings globalSettings, IUmbracoContextAccessor umbracoContextAccessor, ISqlContext sqlContext, ServiceContext services, AppCaches appCaches, IProfilingLogger logger, IRuntimeState runtimeState, UmbracoHelper umbracoHelper, IShortStringHelper shortStringHelper)
            : base(globalSettings, umbracoContextAccessor, sqlContext, services, appCaches, logger, runtimeState, umbracoHelper, shortStringHelper)
=======
        private readonly IMediaFileSystem _mediaFileSystem;
        private readonly IShortStringHelper _shortStringHelper;

        public UsersController(
            IGlobalSettings globalSettings,
            IUmbracoContextAccessor umbracoContextAccessor,
            ISqlContext sqlContext,
            ServiceContext services,
            AppCaches appCaches,
            IProfilingLogger logger,
            IRuntimeState runtimeState,
            UmbracoHelper umbracoHelper,
            IMediaFileSystem mediaFileSystem,
            IShortStringHelper shortStringHelper)
            : base(globalSettings, umbracoContextAccessor, sqlContext, services, appCaches, logger, runtimeState, umbracoHelper)
>>>>>>> 8aa6fff8
        {
            _mediaFileSystem = mediaFileSystem;
            _shortStringHelper = shortStringHelper;
        }

        /// <summary>
        /// Returns a list of the sizes of gravatar urls for the user or null if the gravatar server cannot be reached
        /// </summary>
        /// <returns></returns>
        public string[] GetCurrentUserAvatarUrls()
        {
            var urls = UmbracoContext.Security.CurrentUser.GetUserAvatarUrls(AppCaches.RuntimeCache, _mediaFileSystem);
            if (urls == null)
                throw new HttpResponseException(Request.CreateErrorResponse(HttpStatusCode.BadRequest, "Could not access Gravatar endpoint"));

            return urls;
        }

        [AppendUserModifiedHeader("id")]
        [FileUploadCleanupFilter(false)]
        [AdminUsersAuthorize]
        public async Task<HttpResponseMessage> PostSetAvatar(int id)
        {
<<<<<<< HEAD
            return await PostSetAvatarInternal(Request, Services.UserService, AppCaches.RuntimeCache, ShortStringHelper, id);
        }

        internal async static Task<HttpResponseMessage> PostSetAvatarInternal(HttpRequestMessage request, IUserService userService, IAppCache cache, IShortStringHelper shortStringHelper, int id)
=======
            return await PostSetAvatarInternal(Request, Services.UserService, AppCaches.RuntimeCache, _mediaFileSystem, _shortStringHelper, id);
        }

        internal static async Task<HttpResponseMessage> PostSetAvatarInternal(HttpRequestMessage request, IUserService userService, IAppCache cache, IMediaFileSystem mediaFileSystem, IShortStringHelper shortStringHelper, int id)
>>>>>>> 8aa6fff8
        {
            if (request.Content.IsMimeMultipartContent() == false)
            {
                throw new HttpResponseException(HttpStatusCode.UnsupportedMediaType);
            }

            var root = Current.IOHelper.MapPath(Constants.SystemDirectories.TempFileUploads);
            //ensure it exists
            Directory.CreateDirectory(root);
            var provider = new MultipartFormDataStreamProvider(root);

            var result = await request.Content.ReadAsMultipartAsync(provider);

            //must have a file
            if (result.FileData.Count == 0)
            {
                return request.CreateResponse(HttpStatusCode.NotFound);
            }

            var user = userService.GetUserById(id);
            if (user == null)
                return request.CreateResponse(HttpStatusCode.NotFound);

            var tempFiles = new PostedFiles();

            if (result.FileData.Count > 1)
                return request.CreateValidationErrorResponse("The request was not formatted correctly, only one file can be attached to the request");

            //get the file info
            var file = result.FileData[0];
            var fileName = file.Headers.ContentDisposition.FileName.Trim(new[] { '\"' }).TrimEnd();
            var safeFileName = fileName.ToSafeFileName(shortStringHelper);
            var ext = safeFileName.Substring(safeFileName.LastIndexOf('.') + 1).ToLower();

            if (Current.Configs.Settings().Content.DisallowedUploadFiles.Contains(ext) == false)
            {
                //generate a path of known data, we don't want this path to be guessable
                user.Avatar = "UserAvatars/" + (user.Id + safeFileName).GenerateHash<SHA1>() + "." + ext;

                using (var fs = System.IO.File.OpenRead(file.LocalFileName))
                {
                    Current.MediaFileSystem.AddFile(user.Avatar, fs, true);
                }

                userService.Save(user);

                //track the temp file so the cleanup filter removes it
                tempFiles.UploadedFiles.Add(new ContentPropertyFile
                {
                    TempFilePath = file.LocalFileName
                });
            }

            return request.CreateResponse(HttpStatusCode.OK, user.GetUserAvatarUrls(cache, mediaFileSystem));
        }

        [AppendUserModifiedHeader("id")]
        [AdminUsersAuthorize]
        public HttpResponseMessage PostClearAvatar(int id)
        {
            var found = Services.UserService.GetUserById(id);
            if (found == null)
                return Request.CreateResponse(HttpStatusCode.NotFound);

            var filePath = found.Avatar;

            //if the filePath is already null it will mean that the user doesn't have a custom avatar and their gravatar is currently
            //being used (if they have one). This means they want to remove their gravatar too which we can do by setting a special value
            //for the avatar.
            if (filePath.IsNullOrWhiteSpace() == false)
            {
                found.Avatar = null;
            }
            else
            {
                //set a special value to indicate to not have any avatar
                found.Avatar = "none";
            }

            Services.UserService.Save(found);

            if (filePath.IsNullOrWhiteSpace() == false)
            {
                if (Current.MediaFileSystem.FileExists(filePath))
                    Current.MediaFileSystem.DeleteFile(filePath);
            }

            return Request.CreateResponse(HttpStatusCode.OK, found.GetUserAvatarUrls(AppCaches.RuntimeCache, _mediaFileSystem));
        }

        /// <summary>
        /// Gets a user by Id
        /// </summary>
        /// <param name="id"></param>
        /// <returns></returns>
        [OutgoingEditorModelEvent]
        [AdminUsersAuthorize]
        public UserDisplay GetById(int id)
        {
            var user = Services.UserService.GetUserById(id);
            if (user == null)
            {
                throw new HttpResponseException(HttpStatusCode.NotFound);
            }
            var result = Mapper.Map<IUser, UserDisplay>(user);
            return result;
        }

        /// <summary>
        /// Returns a paged users collection
        /// </summary>
        /// <param name="pageNumber"></param>
        /// <param name="pageSize"></param>
        /// <param name="orderBy"></param>
        /// <param name="orderDirection"></param>
        /// <param name="userGroups"></param>
        /// <param name="userStates"></param>
        /// <param name="filter"></param>
        /// <returns></returns>
        public PagedUserResult GetPagedUsers(
            int pageNumber = 1,
            int pageSize = 10,
            string orderBy = "username",
            Direction orderDirection = Direction.Ascending,
            [FromUri]string[] userGroups = null,
            [FromUri]UserState[] userStates = null,
            string filter = "")
        {
            //following the same principle we had in previous versions, we would only show admins to admins, see
            // https://github.com/umbraco/Umbraco-CMS/blob/dev-v7/src/Umbraco.Web/umbraco.presentation/umbraco/Trees/loadUsers.cs#L91
            // so to do that here, we'll need to check if this current user is an admin and if not we should exclude all user who are
            // also admins

            var hideDisabledUsers = Current.Configs.Settings().Security.HideDisabledUsersInBackoffice;
            var excludeUserGroups = new string[0];
            var isAdmin = Security.CurrentUser.IsAdmin();
            if (isAdmin == false)
            {
                //this user is not an admin so in that case we need to exclude all admin users
                excludeUserGroups = new[] {Constants.Security.AdminGroupAlias};
            }

            var filterQuery = Current.SqlContext.Query<IUser>();

            if (!Security.CurrentUser.IsSuper())
            {
                // only super can see super - but don't use IsSuper, cannot be mapped to SQL
                //filterQuery.Where(x => !x.IsSuper());
                filterQuery.Where(x => x.Id != Constants.Security.SuperUserId);
            }

            if (filter.IsNullOrWhiteSpace() == false)
            {
                filterQuery.Where(x => x.Name.Contains(filter) || x.Username.Contains(filter));
            }

            if (hideDisabledUsers)
            {
                if (userStates == null || userStates.Any() == false)
                {
                    userStates = new[] { UserState.Active, UserState.Invited, UserState.LockedOut, UserState.Inactive };
                }
            }

            long pageIndex = pageNumber - 1;
            long total;
            var result = Services.UserService.GetAll(pageIndex, pageSize, out total, orderBy, orderDirection, userStates, userGroups, excludeUserGroups, filterQuery);

            var paged = new PagedUserResult(total, pageNumber, pageSize)
            {
                Items = Mapper.MapEnumerable<IUser, UserBasic>(result),
                UserStates = Services.UserService.GetUserStates()
            };

            return paged;
        }

        /// <summary>
        /// Creates a new user
        /// </summary>
        /// <param name="userSave"></param>
        /// <returns></returns>
        public async Task<UserDisplay> PostCreateUser(UserInvite userSave)
        {
            if (userSave == null) throw new ArgumentNullException("userSave");

            if (ModelState.IsValid == false)
            {
                throw new HttpResponseException(Request.CreateErrorResponse(HttpStatusCode.BadRequest, ModelState));
            }

            if (Current.Configs.Settings().Security.UsernameIsEmail)
            {
                //ensure they are the same if we're using it
                userSave.Username = userSave.Email;
            }
            else
            {
                //first validate the username if were showing it
                CheckUniqueUsername(userSave.Username, null);
            }
            CheckUniqueEmail(userSave.Email, null);

            //Perform authorization here to see if the current user can actually save this user with the info being requested
            var authHelper = new UserEditorAuthorizationHelper(Services.ContentService, Services.MediaService, Services.UserService, Services.EntityService);
            var canSaveUser = authHelper.IsAuthorized(Security.CurrentUser, null, null, null, userSave.UserGroups);
            if (canSaveUser == false)
            {
                throw new HttpResponseException(Request.CreateResponse(HttpStatusCode.Unauthorized, canSaveUser.Result));
            }

            //we want to create the user with the UserManager, this ensures the 'empty' (special) password
            //format is applied without us having to duplicate that logic
            var identityUser = BackOfficeIdentityUser.CreateNew(userSave.Username, userSave.Email, GlobalSettings.DefaultUILanguage);
            identityUser.Name = userSave.Name;

            var created = await UserManager.CreateAsync(identityUser);
            if (created.Succeeded == false)
            {
                throw new HttpResponseException(
                    Request.CreateNotificationValidationErrorResponse(string.Join(", ", created.Errors)));
            }

            //we need to generate a password, however we can only do that if the user manager has a password validator that
            //we can read values from
            var passwordValidator = UserManager.PasswordValidator as PasswordValidator;
            var resetPassword = string.Empty;
            if (passwordValidator != null)
            {
                var password = UserManager.GeneratePassword();

                var result = await UserManager.AddPasswordAsync(identityUser.Id, password);
                if (result.Succeeded == false)
                {
                    throw new HttpResponseException(
                        Request.CreateNotificationValidationErrorResponse(string.Join(", ", created.Errors)));
                }
                resetPassword = password;
            }

            //now re-look the user back up which will now exist
            var user = Services.UserService.GetByEmail(userSave.Email);

            //map the save info over onto the user
            user = Mapper.Map(userSave, user);

            //since the back office user is creating this user, they will be set to approved
            user.IsApproved = true;

            Services.UserService.Save(user);

            var display = Mapper.Map<UserDisplay>(user);
            display.ResetPasswordValue = resetPassword;
            return display;
        }

        /// <summary>
        /// Invites a user
        /// </summary>
        /// <param name="userSave"></param>
        /// <returns></returns>
        /// <remarks>
        /// This will email the user an invite and generate a token that will be validated in the email
        /// </remarks>
        public async Task<UserDisplay> PostInviteUser(UserInvite userSave)
        {
            if (userSave == null) throw new ArgumentNullException("userSave");

            if (userSave.Message.IsNullOrWhiteSpace())
                ModelState.AddModelError("Message", "Message cannot be empty");

            if (ModelState.IsValid == false)
            {
                throw new HttpResponseException(Request.CreateErrorResponse(HttpStatusCode.BadRequest, ModelState));
            }

            if (EmailSender.CanSendRequiredEmail(GlobalSettings) == false)
            {
                throw new HttpResponseException(
                    Request.CreateNotificationValidationErrorResponse("No Email server is configured"));
            }

            IUser user;
            if (Current.Configs.Settings().Security.UsernameIsEmail)
            {
                //ensure it's the same
                userSave.Username = userSave.Email;
            }
            else
            {
                //first validate the username if we're showing it
                user = CheckUniqueUsername(userSave.Username, u => u.LastLoginDate != default(DateTime) || u.EmailConfirmedDate.HasValue);
            }
            user = CheckUniqueEmail(userSave.Email, u => u.LastLoginDate != default(DateTime) || u.EmailConfirmedDate.HasValue);

            //Perform authorization here to see if the current user can actually save this user with the info being requested
            var authHelper = new UserEditorAuthorizationHelper(Services.ContentService, Services.MediaService, Services.UserService, Services.EntityService);
            var canSaveUser = authHelper.IsAuthorized(Security.CurrentUser, user, null, null, userSave.UserGroups);
            if (canSaveUser == false)
            {
                throw new HttpResponseException(Request.CreateResponse(HttpStatusCode.Unauthorized, canSaveUser.Result));
            }

            if (user == null)
            {
                //we want to create the user with the UserManager, this ensures the 'empty' (special) password
                //format is applied without us having to duplicate that logic
                var identityUser = BackOfficeIdentityUser.CreateNew(userSave.Username, userSave.Email, GlobalSettings.DefaultUILanguage);
                identityUser.Name = userSave.Name;

                var created = await UserManager.CreateAsync(identityUser);
                if (created.Succeeded == false)
                {
                    throw new HttpResponseException(
                        Request.CreateNotificationValidationErrorResponse(string.Join(", ", created.Errors)));
                }

                //now re-look the user back up
                user = Services.UserService.GetByEmail(userSave.Email);
            }

            //map the save info over onto the user
            user = Mapper.Map(userSave, user);

            //ensure the invited date is set
            user.InvitedDate = DateTime.Now;

            //Save the updated user
            Services.UserService.Save(user);
            var display = Mapper.Map<UserDisplay>(user);

            //send the email

            await SendUserInviteEmailAsync(display, Security.CurrentUser.Name, Security.CurrentUser.Email, user, userSave.Message);

            display.AddSuccessNotification(Services.TextService.Localize("speechBubbles/resendInviteHeader"), Services.TextService.Localize("speechBubbles/resendInviteSuccess", new[] { user.Name }));

            return display;
        }

        private IUser CheckUniqueEmail(string email, Func<IUser, bool> extraCheck)
        {
            var user = Services.UserService.GetByEmail(email);
            if (user != null && (extraCheck == null || extraCheck(user)))
            {
                ModelState.AddModelError("Email", "A user with the email already exists");
                throw new HttpResponseException(Request.CreateErrorResponse(HttpStatusCode.BadRequest, ModelState));
            }
            return user;
        }

        private IUser CheckUniqueUsername(string username, Func<IUser, bool> extraCheck)
        {
            var user = Services.UserService.GetByUsername(username);
            if (user != null && (extraCheck == null || extraCheck(user)))
            {
                ModelState.AddModelError(
                    Current.Configs.Settings().Security.UsernameIsEmail ? "Email" : "Username",
                    "A user with the username already exists");
                throw new HttpResponseException(Request.CreateErrorResponse(HttpStatusCode.BadRequest, ModelState));
            }
            return user;
        }

        private HttpContextBase EnsureHttpContext()
        {
            var attempt = this.TryGetHttpContext();
            if (attempt.Success == false)
                throw new InvalidOperationException("This method requires that an HttpContext be active");
            return attempt.Result;
        }

        private async Task SendUserInviteEmailAsync(UserBasic userDisplay, string from, string fromEmail, IUser to, string message)
        {
            var token = await UserManager.GenerateEmailConfirmationTokenAsync((int)userDisplay.Id);

            var inviteToken = string.Format("{0}{1}{2}",
                (int)userDisplay.Id,
                WebUtility.UrlEncode("|"),
                token.ToUrlBase64());

            // Get an mvc helper to get the url
            var http = EnsureHttpContext();
            var urlHelper = new UrlHelper(http.Request.RequestContext);
            var action = urlHelper.Action("VerifyInvite", "BackOffice",
                new
                {
                    area = GlobalSettings.GetUmbracoMvcArea(Current.IOHelper),
                    invite = inviteToken
                });

            // Construct full URL using configured application URL (which will fall back to request)
            var applicationUri = RuntimeState.ApplicationUrl;
            var inviteUri = new Uri(applicationUri, action);

            var emailSubject = Services.TextService.Localize("user/inviteEmailCopySubject",
                //Ensure the culture of the found user is used for the email!
                UmbracoUserExtensions.GetUserCulture(to.Language, Services.TextService, GlobalSettings));
            var emailBody = Services.TextService.Localize("user/inviteEmailCopyFormat",
                //Ensure the culture of the found user is used for the email!
                UmbracoUserExtensions.GetUserCulture(to.Language, Services.TextService, GlobalSettings),
                new[] { userDisplay.Name, from, message, inviteUri.ToString(), fromEmail });

            await UserManager.EmailService.SendAsync(
                //send the special UmbracoEmailMessage which configures it's own sender
                //to allow for events to handle sending the message if no smtp is configured
                new UmbracoEmailMessage(new EmailSender(GlobalSettings, true))
                {
                    Body = emailBody,
                    Destination = userDisplay.Email,
                    Subject = emailSubject
                });

        }

        /// <summary>
        /// Saves a user
        /// </summary>
        /// <param name="userSave"></param>
        /// <returns></returns>
        [OutgoingEditorModelEvent]
        public async Task<UserDisplay> PostSaveUser(UserSave userSave)
        {
            if (userSave == null) throw new ArgumentNullException("userSave");

            if (ModelState.IsValid == false)
            {
                throw new HttpResponseException(Request.CreateErrorResponse(HttpStatusCode.BadRequest, ModelState));
            }

            var intId = userSave.Id.TryConvertTo<int>();
            if (intId.Success == false)
                throw new HttpResponseException(HttpStatusCode.NotFound);

            var found = Services.UserService.GetUserById(intId.Result);
            if (found == null)
                throw new HttpResponseException(HttpStatusCode.NotFound);

            //Perform authorization here to see if the current user can actually save this user with the info being requested
            var authHelper = new UserEditorAuthorizationHelper(Services.ContentService, Services.MediaService, Services.UserService, Services.EntityService);
            var canSaveUser = authHelper.IsAuthorized(Security.CurrentUser, found, userSave.StartContentIds, userSave.StartMediaIds, userSave.UserGroups);
            if (canSaveUser == false)
            {
                throw new HttpResponseException(Request.CreateResponse(HttpStatusCode.Unauthorized, canSaveUser.Result));
            }

            var hasErrors = false;

            var existing = Services.UserService.GetByEmail(userSave.Email);
            if (existing != null && existing.Id != userSave.Id)
            {
                ModelState.AddModelError("Email", "A user with the email already exists");
                hasErrors = true;
            }
            existing = Services.UserService.GetByUsername(userSave.Username);
            if (existing != null && existing.Id != userSave.Id)
            {
                ModelState.AddModelError("Username", "A user with the username already exists");
                hasErrors = true;
            }
            // going forward we prefer to align usernames with email, so we should cross-check to make sure
            // the email or username isn't somehow being used by anyone.
            existing = Services.UserService.GetByEmail(userSave.Username);
            if (existing != null && existing.Id != userSave.Id)
            {
                ModelState.AddModelError("Username", "A user using this as their email already exists");
                hasErrors = true;
            }
            existing = Services.UserService.GetByUsername(userSave.Email);
            if (existing != null && existing.Id != userSave.Id)
            {
                ModelState.AddModelError("Email", "A user using this as their username already exists");
                hasErrors = true;
            }

            // if the found user has their email for username, we want to keep this synced when changing the email.
            // we have already cross-checked above that the email isn't colliding with anything, so we can safely assign it here.
            if (Current.Configs.Settings().Security.UsernameIsEmail && found.Username == found.Email && userSave.Username != userSave.Email)
            {
                userSave.Username = userSave.Email;
            }

            if (userSave.ChangePassword != null)
            {
                var passwordChanger = new PasswordChanger(Logger);

                //this will change the password and raise appropriate events
                var passwordChangeResult = await passwordChanger.ChangePasswordWithIdentityAsync(Security.CurrentUser, found, userSave.ChangePassword, UserManager);
                if (passwordChangeResult.Success)
                {
                    //need to re-get the user
                    found = Services.UserService.GetUserById(intId.Result);
                }
                else
                {
                    hasErrors = true;

                    foreach (var memberName in passwordChangeResult.Result.ChangeError.MemberNames)
                    {
                        ModelState.AddModelError(memberName, passwordChangeResult.Result.ChangeError.ErrorMessage);
                    }
                }
            }

            if (hasErrors)
                throw new HttpResponseException(Request.CreateErrorResponse(HttpStatusCode.BadRequest, ModelState));

            //merge the save data onto the user
            var user = Mapper.Map(userSave, found);

            Services.UserService.Save(user);

            var display = Mapper.Map<UserDisplay>(user);

            display.AddSuccessNotification(Services.TextService.Localize("speechBubbles/operationSavedHeader"), Services.TextService.Localize("speechBubbles/editUserSaved"));
            return display;
        }

        /// <summary>
        /// Disables the users with the given user ids
        /// </summary>
        /// <param name="userIds"></param>
        [AdminUsersAuthorize("userIds")]
        public HttpResponseMessage PostDisableUsers([FromUri]int[] userIds)
        {
            var tryGetCurrentUserId = Security.GetUserId();
            if (tryGetCurrentUserId && userIds.Contains(tryGetCurrentUserId.Result))
            {
                throw new HttpResponseException(
                    Request.CreateNotificationValidationErrorResponse("The current user cannot disable itself"));
            }

            var users = Services.UserService.GetUsersById(userIds).ToArray();
            foreach (var u in users)
            {
                u.IsApproved = false;
                u.InvitedDate = null;
            }
            Services.UserService.Save(users);

            if (users.Length > 1)
            {
                return Request.CreateNotificationSuccessResponse(
                    Services.TextService.Localize("speechBubbles/disableUsersSuccess", new[] {userIds.Length.ToString()}));
            }

            return Request.CreateNotificationSuccessResponse(
                Services.TextService.Localize("speechBubbles/disableUserSuccess", new[] { users[0].Name }));
        }

        /// <summary>
        /// Enables the users with the given user ids
        /// </summary>
        /// <param name="userIds"></param>
        [AdminUsersAuthorize("userIds")]
        public HttpResponseMessage PostEnableUsers([FromUri]int[] userIds)
        {
            var users = Services.UserService.GetUsersById(userIds).ToArray();
            foreach (var u in users)
            {
                u.IsApproved = true;
            }
            Services.UserService.Save(users);

            if (users.Length > 1)
            {
                return Request.CreateNotificationSuccessResponse(
                    Services.TextService.Localize("speechBubbles/enableUsersSuccess", new[] { userIds.Length.ToString() }));
            }

            return Request.CreateNotificationSuccessResponse(
                Services.TextService.Localize("speechBubbles/enableUserSuccess", new[] { users[0].Name }));
        }

        /// <summary>
        /// Unlocks the users with the given user ids
        /// </summary>
        /// <param name="userIds"></param>
        [AdminUsersAuthorize("userIds")]
        public async Task<HttpResponseMessage> PostUnlockUsers([FromUri]int[] userIds)
        {
            if (userIds.Length <= 0)
                return Request.CreateResponse(HttpStatusCode.OK);

            if (userIds.Length == 1)
            {
                var unlockResult = await UserManager.SetLockoutEndDateAsync(userIds[0], DateTimeOffset.Now);
                if (unlockResult.Succeeded == false)
                {
                    return Request.CreateValidationErrorResponse(
                        string.Format("Could not unlock for user {0} - error {1}", userIds[0], unlockResult.Errors.First()));
                }
                var user = await UserManager.FindByIdAsync(userIds[0]);
                return Request.CreateNotificationSuccessResponse(
                    Services.TextService.Localize("speechBubbles/unlockUserSuccess", new[] { user.Name }));
            }

            foreach (var u in userIds)
            {
                var unlockResult = await UserManager.SetLockoutEndDateAsync(u, DateTimeOffset.Now);
                if (unlockResult.Succeeded == false)
                {
                    return Request.CreateValidationErrorResponse(
                        string.Format("Could not unlock for user {0} - error {1}", u, unlockResult.Errors.First()));
                }
            }

            return Request.CreateNotificationSuccessResponse(
                Services.TextService.Localize("speechBubbles/unlockUsersSuccess", new[] { userIds.Length.ToString() }));
        }

        [AdminUsersAuthorize("userIds")]
        public HttpResponseMessage PostSetUserGroupsOnUsers([FromUri]string[] userGroupAliases, [FromUri]int[] userIds)
        {
            var users = Services.UserService.GetUsersById(userIds).ToArray();
            var userGroups = Services.UserService.GetUserGroupsByAlias(userGroupAliases).Select(x => x.ToReadOnlyGroup()).ToArray();
            foreach (var u in users)
            {
                u.ClearGroups();
                foreach (var userGroup in userGroups)
                {
                    u.AddGroup(userGroup);
                }
            }
            Services.UserService.Save(users);
            return Request.CreateNotificationSuccessResponse(
                Services.TextService.Localize("speechBubbles/setUserGroupOnUsersSuccess"));
        }

        /// <summary>
        /// Deletes the non-logged in user provided id
        /// </summary>
        /// <param name="id">User Id</param>
        /// <remarks>
        /// Limited to users that haven't logged in to avoid issues with related records constrained
        /// with a foreign key on the user Id
        /// </remarks>
        [AdminUsersAuthorize]
        public HttpResponseMessage PostDeleteNonLoggedInUser(int id)
        {
            var user = Services.UserService.GetUserById(id);
            if (user == null)
            {
                throw new HttpResponseException(HttpStatusCode.NotFound);
            }

            // Check user hasn't logged in.  If they have they may have made content changes which will mean
            // the Id is associated with audit trails, versions etc. and can't be removed.
            if (user.LastLoginDate != default(DateTime))
            {
                throw new HttpResponseException(HttpStatusCode.BadRequest);
            }

            var userName = user.Name;
            Services.UserService.Delete(user, true);

            return Request.CreateNotificationSuccessResponse(
                Services.TextService.Localize("speechBubbles/deleteUserSuccess", new[] { userName }));
        }

        public class PagedUserResult : PagedResult<UserBasic>
        {
            public PagedUserResult(long totalItems, long pageNumber, long pageSize) : base(totalItems, pageNumber, pageSize)
            {
                UserStates = new Dictionary<UserState, int>();
            }

            /// <summary>
            /// This is basically facets of UserStates key = state, value = count
            /// </summary>
            [DataMember(Name = "userStates")]
            public IDictionary<UserState, int> UserStates { get; set; }
        }

    }
}<|MERGE_RESOLUTION|>--- conflicted
+++ resolved
@@ -42,12 +42,7 @@
     [IsCurrentUserModelFilter]
     public class UsersController : UmbracoAuthorizedJsonController
     {
-<<<<<<< HEAD
-        public UsersController(IGlobalSettings globalSettings, IUmbracoContextAccessor umbracoContextAccessor, ISqlContext sqlContext, ServiceContext services, AppCaches appCaches, IProfilingLogger logger, IRuntimeState runtimeState, UmbracoHelper umbracoHelper, IShortStringHelper shortStringHelper)
-            : base(globalSettings, umbracoContextAccessor, sqlContext, services, appCaches, logger, runtimeState, umbracoHelper, shortStringHelper)
-=======
         private readonly IMediaFileSystem _mediaFileSystem;
-        private readonly IShortStringHelper _shortStringHelper;
 
         public UsersController(
             IGlobalSettings globalSettings,
@@ -60,11 +55,9 @@
             UmbracoHelper umbracoHelper,
             IMediaFileSystem mediaFileSystem,
             IShortStringHelper shortStringHelper)
-            : base(globalSettings, umbracoContextAccessor, sqlContext, services, appCaches, logger, runtimeState, umbracoHelper)
->>>>>>> 8aa6fff8
+            : base(globalSettings, umbracoContextAccessor, sqlContext, services, appCaches, logger, runtimeState, umbracoHelper, shortStringHelper)
         {
             _mediaFileSystem = mediaFileSystem;
-            _shortStringHelper = shortStringHelper;
         }
 
         /// <summary>
@@ -85,17 +78,10 @@
         [AdminUsersAuthorize]
         public async Task<HttpResponseMessage> PostSetAvatar(int id)
         {
-<<<<<<< HEAD
-            return await PostSetAvatarInternal(Request, Services.UserService, AppCaches.RuntimeCache, ShortStringHelper, id);
-        }
-
-        internal async static Task<HttpResponseMessage> PostSetAvatarInternal(HttpRequestMessage request, IUserService userService, IAppCache cache, IShortStringHelper shortStringHelper, int id)
-=======
-            return await PostSetAvatarInternal(Request, Services.UserService, AppCaches.RuntimeCache, _mediaFileSystem, _shortStringHelper, id);
+            return await PostSetAvatarInternal(Request, Services.UserService, AppCaches.RuntimeCache, _mediaFileSystem, ShortStringHelper, id);
         }
 
         internal static async Task<HttpResponseMessage> PostSetAvatarInternal(HttpRequestMessage request, IUserService userService, IAppCache cache, IMediaFileSystem mediaFileSystem, IShortStringHelper shortStringHelper, int id)
->>>>>>> 8aa6fff8
         {
             if (request.Content.IsMimeMultipartContent() == false)
             {
