﻿using System;
using System.ComponentModel.DataAnnotations;
using System.Threading.Tasks;
using System.Web;
using System.Web.Http.ModelBinding;
using System.Web.Security;
using Umbraco.Core;
using Umbraco.Core.Logging;
using Umbraco.Core.Models;
using Umbraco.Core.Models.Identity;
using Umbraco.Core.Security;
using Umbraco.Core.Services;
using Umbraco.Web.Models;
using Umbraco.Web.Security;
using IUser = Umbraco.Core.Models.Membership.IUser;

namespace Umbraco.Web.Editors
{
    internal class PasswordChanger
    {
        private readonly ILogger _logger;
        private readonly IUserService _userService;
        private readonly HttpContextBase _httpContext;

        public PasswordChanger(ILogger logger, IUserService userService, HttpContextBase httpContext)
        {
            _logger = logger;
            _userService = userService;
            _httpContext = httpContext;
        }

        /// <summary>
        /// Changes the password for a user based on the many different rules and config options
        /// </summary>
        /// <param name="currentUser">The user performing the password save action</param>
        /// <param name="savingUser">The user who's password is being changed</param>
        /// <param name="passwordModel"></param>
        /// <param name="userMgr"></param>
        /// <returns></returns>
        public async Task<Attempt<PasswordChangedModel>> ChangePasswordWithIdentityAsync(
            IUser currentUser,
            IUser savingUser,
            ChangingPasswordModel passwordModel,
            BackOfficeUserManager<BackOfficeIdentityUser> userMgr)
        {
            if (passwordModel == null) throw new ArgumentNullException(nameof(passwordModel));
            if (userMgr == null) throw new ArgumentNullException(nameof(userMgr));

            //check if this identity implementation is powered by an underlying membership provider (it will be in most cases)
            var membershipPasswordHasher = userMgr.PasswordHasher as IMembershipProviderPasswordHasher;

            //check if this identity implementation is powered by an IUserAwarePasswordHasher (it will be by default in 7.7+ but not for upgrades)

            if (membershipPasswordHasher != null && !(userMgr.PasswordHasher is IUserAwarePasswordHasher<BackOfficeIdentityUser, int>))
            {
                //if this isn't using an IUserAwarePasswordHasher, then fallback to the old way
                if (membershipPasswordHasher.MembershipProvider.RequiresQuestionAndAnswer)
                    throw new NotSupportedException("Currently the user editor does not support providers that have RequiresQuestionAndAnswer specified");
                return ChangePasswordWithMembershipProvider(savingUser.Username, passwordModel, membershipPasswordHasher.MembershipProvider);
            }

            //if we are here, then a IUserAwarePasswordHasher is available, however we cannot proceed in that case if for some odd reason
            //the user has configured the membership provider to not be hashed. This will actually never occur because the BackOfficeUserManager
            //will throw if it's not hashed, but we should make sure to check anyways (i.e. in case we want to unit test!)
            if (membershipPasswordHasher != null && membershipPasswordHasher.MembershipProvider.PasswordFormat != MembershipPasswordFormat.Hashed)
            {
                throw new InvalidOperationException("The membership provider cannot have a password format of " + membershipPasswordHasher.MembershipProvider.PasswordFormat + " and be configured with secured hashed passwords");
            }

            //Are we resetting the password?
            //This flag indicates that either an admin user is changing another user's password without knowing the original password
            // or that the password needs to be reset to an auto-generated one.
            if (passwordModel.Reset.HasValue && passwordModel.Reset.Value)
            {
                //if it's the current user, the current user cannot reset their own password
                if (currentUser.Username == savingUser.Username)
                {
                    return Attempt.Fail(new PasswordChangedModel { ChangeError = new ValidationResult("Password reset is not allowed", new[] { "resetPassword" }) });
                }

                //if the current user has access to reset/manually change the password
                if (currentUser.HasSectionAccess(Umbraco.Core.Constants.Applications.Users) == false)
                {
                    return Attempt.Fail(new PasswordChangedModel { ChangeError = new ValidationResult("The current user is not authorized", new[] { "resetPassword" }) });
                }

                //ok, we should be able to reset it
                var resetToken = await userMgr.GeneratePasswordResetTokenAsync(savingUser.Id);
                var newPass = passwordModel.NewPassword.IsNullOrWhiteSpace()
                    ? userMgr.GeneratePassword()
                    : passwordModel.NewPassword;

                var resetResult = await userMgr.ChangePasswordWithResetAsync(savingUser.Id, resetToken, newPass);

                if (resetResult.Succeeded == false)
                {
                    var errors = string.Join(". ", resetResult.Errors);
                    _logger.Warn<PasswordChanger>("Could not reset user password {PasswordErrors}", errors);
                    return Attempt.Fail(new PasswordChangedModel { ChangeError = new ValidationResult("Could not reset password, errors: " + errors, new[] { "resetPassword" }) });
                }

                return Attempt.Succeed(new PasswordChangedModel());
            }

            //we're not resetting it so we need to try to change it.

            if (passwordModel.NewPassword.IsNullOrWhiteSpace())
            {
                return Attempt.Fail(new PasswordChangedModel { ChangeError = new ValidationResult("Cannot set an empty password", new[] { "value" }) });
            }

            //we cannot arbitrarily change the password without knowing the old one and no old password was supplied - need to return an error
            if (passwordModel.OldPassword.IsNullOrWhiteSpace())
            {
                //if password retrieval is not enabled but there is no old password we cannot continue
                return Attempt.Fail(new PasswordChangedModel { ChangeError = new ValidationResult("Password cannot be changed without the old password", new[] { "oldPassword" }) });
            }

            if (passwordModel.OldPassword.IsNullOrWhiteSpace() == false)
            {
                //if an old password is suplied try to change it
                var changeResult = await userMgr.ChangePasswordAsync(savingUser.Id, passwordModel.OldPassword, passwordModel.NewPassword);
                if (changeResult.Succeeded == false)
                {
                    var errors = string.Join(". ", changeResult.Errors);
                    _logger.Warn<PasswordChanger>("Could not change user password {PasswordErrors}", errors);
                    return Attempt.Fail(new PasswordChangedModel { ChangeError = new ValidationResult("Could not change password, errors: " + errors, new[] { "oldPassword" }) });
                }
                return Attempt.Succeed(new PasswordChangedModel());
            }

            //We shouldn't really get here
            return Attempt.Fail(new PasswordChangedModel { ChangeError = new ValidationResult("Could not change password, invalid information supplied", new[] { "value" }) });
        }

        /// <summary>
        /// Changes password for a member/user given the membership provider and the password change model
        /// </summary>
        /// <param name="username">The username of the user having their password changed</param>
        /// <param name="passwordModel"></param>
        /// <param name="membershipProvider"></param>
        /// <returns></returns>
        public Attempt<PasswordChangedModel> ChangePasswordWithMembershipProvider(string username, ChangingPasswordModel passwordModel, MembershipProvider membershipProvider)
        {
            // YES! It is completely insane how many options you have to take into account based on the membership provider. yikes!

            if (passwordModel == null) throw new ArgumentNullException(nameof(passwordModel));
            if (membershipProvider == null) throw new ArgumentNullException(nameof(membershipProvider));

            BackOfficeUserManager<BackOfficeIdentityUser> backofficeUserManager = null;
            var userId = -1;

            if (membershipProvider.IsUmbracoUsersProvider())
            {
                backofficeUserManager = _httpContext.GetOwinContext().GetBackOfficeUserManager();
                if (backofficeUserManager != null)
                {
                    var profile = _userService.GetProfileByUserName(username);
                    if (profile != null)
                        int.TryParse(profile.Id.ToString(), out userId);
                }
            }

            //Are we resetting the password?
            //This flag indicates that either an admin user is changing another user's password without knowing the original password
            // or that the password needs to be reset to an auto-generated one.
            if (passwordModel.Reset.HasValue && passwordModel.Reset.Value)
            {
                //if a new password is supplied then it's an admin user trying to change another user's password without knowing the original password
                //this is only possible when using a membership provider if the membership provider supports AllowManuallyChangingPassword
                if (passwordModel.NewPassword.IsNullOrWhiteSpace() == false)
                {
                    if (membershipProvider is MembershipProviderBase umbracoBaseProvider && umbracoBaseProvider.AllowManuallyChangingPassword)
                    {
                        //this provider allows manually changing the password without the old password, so we can just do it
                        try
                        {
                            var result = umbracoBaseProvider.ChangePassword(username, string.Empty, passwordModel.NewPassword);

                            if (result && backofficeUserManager != null && userId >= 0)
                                backofficeUserManager.RaisePasswordChangedEvent(userId);

                            return result == false
                                ? Attempt.Fail(new PasswordChangedModel { ChangeError = new ValidationResult("Could not change password, invalid username or password", new[] { "value" }) })
                                : Attempt.Succeed(new PasswordChangedModel());
                        }
                        catch (Exception ex)
                        {
                            _logger.WarnWithException<PasswordChanger>("Could not change member password", ex);
                            return Attempt.Fail(new PasswordChangedModel { ChangeError = new ValidationResult("Could not change password, error: " + ex.Message + " (see log for full details)", new[] { "value" }) });
                        }
                    }
                    else
                    {
                        return Attempt.Fail(new PasswordChangedModel { ChangeError = new ValidationResult("Provider does not support manually changing passwords", new[] { "value" }) });
                    }
                }

                //we've made it here which means we need to generate a new password

                var canReset = membershipProvider.CanResetPassword(_userService);
                if (canReset == false)
                {
                    return Attempt.Fail(new PasswordChangedModel { ChangeError = new ValidationResult("Password reset is not enabled", new[] { "resetPassword" }) });
                }
                if (membershipProvider.RequiresQuestionAndAnswer && passwordModel.Answer.IsNullOrWhiteSpace())
                {
                    return Attempt.Fail(new PasswordChangedModel { ChangeError = new ValidationResult("Password reset requires a password answer", new[] { "resetPassword" }) });
                }

                //ok, we should be able to reset it
                try
                {
                    var newPass = membershipProvider.ResetPassword(
                            username,
                            membershipProvider.RequiresQuestionAndAnswer ? passwordModel.Answer : null);

                    if (membershipProvider.IsUmbracoUsersProvider() && backofficeUserManager != null && userId >= 0)
                        backofficeUserManager.RaisePasswordResetEvent(userId);

                    //return the generated pword
                    return Attempt.Succeed(new PasswordChangedModel { ResetPassword = newPass });
                }
                catch (Exception ex)
                {
                    _logger.Warn<PasswordChanger>(ex, "Could not reset member password");
                    return Attempt.Fail(new PasswordChangedModel { ChangeError = new ValidationResult("Could not reset password, error: " + ex.Message + " (see log for full details)", new[] { "resetPassword" }) });
                }
            }

            //we're not resetting it so we need to try to change it.

            if (passwordModel.NewPassword.IsNullOrWhiteSpace())
            {
                return Attempt.Fail(new PasswordChangedModel { ChangeError = new ValidationResult("Cannot set an empty password", new[] { "value" }) });
            }

<<<<<<< HEAD
            //This is an edge case and is only necessary for backwards compatibility:
            if (membershipProvider is MembershipProviderBase umbracoBaseProvider && umbracoBaseProvider.AllowManuallyChangingPassword)
            {
                //this provider allows manually changing the password without the old password, so we can just do it
                try
                {
                    var result = umbracoBaseProvider.ChangePassword(username, "", passwordModel.NewPassword);
                    return result == false
                        ? Attempt.Fail(new PasswordChangedModel { ChangeError = new ValidationResult("Could not change password, invalid username or password", new[] { "value" }) })
                        : Attempt.Succeed(new PasswordChangedModel());
                }
                catch (Exception ex)
                {
                    _logger.Warn<PasswordChanger>(ex, "Could not change member password");
                    return Attempt.Fail(new PasswordChangedModel { ChangeError = new ValidationResult("Could not change password, error: " + ex.Message + " (see log for full details)", new[] { "value" }) });
                }
            }

            //The provider does not support manually chaning the password but no old password supplied - need to return an error
=======
            //without being able to retrieve the original password, 
            //we cannot arbitrarily change the password without knowing the old one and no old password was supplied - need to return an error
>>>>>>> 06db9d22
            if (passwordModel.OldPassword.IsNullOrWhiteSpace() && membershipProvider.EnablePasswordRetrieval == false)
            {
                //if password retrieval is not enabled but there is no old password we cannot continue
                return Attempt.Fail(new PasswordChangedModel { ChangeError = new ValidationResult("Password cannot be changed without the old password", new[] { "oldPassword" }) });
            }

            if (passwordModel.OldPassword.IsNullOrWhiteSpace() == false)
            {
                //if an old password is suplied try to change it

                try
                {
                    var result = membershipProvider.ChangePassword(username, passwordModel.OldPassword, passwordModel.NewPassword);

                    if (result && backofficeUserManager != null && userId >= 0)
                        backofficeUserManager.RaisePasswordChangedEvent(userId);

                    return result == false
                        ? Attempt.Fail(new PasswordChangedModel { ChangeError = new ValidationResult("Could not change password, invalid username or password", new[] { "oldPassword" }) })
                        : Attempt.Succeed(new PasswordChangedModel());
                }
                catch (Exception ex)
                {
                    _logger.Warn<PasswordChanger>(ex, "Could not change member password");
                    return Attempt.Fail(new PasswordChangedModel { ChangeError = new ValidationResult("Could not change password, error: " + ex.Message + " (see log for full details)", new[] { "value" }) });
                }
            }

            if (membershipProvider.EnablePasswordRetrieval == false)
            {
                //we cannot continue if we cannot get the current password
                return Attempt.Fail(new PasswordChangedModel { ChangeError = new ValidationResult("Password cannot be changed without the old password", new[] { "oldPassword" }) });
            }
            if (membershipProvider.RequiresQuestionAndAnswer && passwordModel.Answer.IsNullOrWhiteSpace())
            {
                //if the question answer is required but there isn't one, we cannot continue
                return Attempt.Fail(new PasswordChangedModel { ChangeError = new ValidationResult("Password cannot be changed without the password answer", new[] { "value" }) });
            }

            //lets try to get the old one so we can change it
            try
            {
                var oldPassword = membershipProvider.GetPassword(
                    username,
                    membershipProvider.RequiresQuestionAndAnswer ? passwordModel.Answer : null);

                try
                {
                    var result = membershipProvider.ChangePassword(username, oldPassword, passwordModel.NewPassword);
                    return result == false
                        ? Attempt.Fail(new PasswordChangedModel { ChangeError = new ValidationResult("Could not change password", new[] { "value" }) })
                        : Attempt.Succeed(new PasswordChangedModel());
                }
                catch (Exception ex1)
                {
                    _logger.Warn<PasswordChanger>(ex1, "Could not change member password");
                    return Attempt.Fail(new PasswordChangedModel { ChangeError = new ValidationResult("Could not change password, error: " + ex1.Message + " (see log for full details)", new[] { "value" }) });
                }

            }
            catch (Exception ex2)
            {
                _logger.Warn<PasswordChanger>(ex2, "Could not retrieve member password");
                return Attempt.Fail(new PasswordChangedModel { ChangeError = new ValidationResult("Could not change password, error: " + ex2.Message + " (see log for full details)", new[] { "value" }) });
            }
        }
    }
}<|MERGE_RESOLUTION|>--- conflicted
+++ resolved
@@ -235,30 +235,8 @@
                 return Attempt.Fail(new PasswordChangedModel { ChangeError = new ValidationResult("Cannot set an empty password", new[] { "value" }) });
             }
 
-<<<<<<< HEAD
-            //This is an edge case and is only necessary for backwards compatibility:
-            if (membershipProvider is MembershipProviderBase umbracoBaseProvider && umbracoBaseProvider.AllowManuallyChangingPassword)
-            {
-                //this provider allows manually changing the password without the old password, so we can just do it
-                try
-                {
-                    var result = umbracoBaseProvider.ChangePassword(username, "", passwordModel.NewPassword);
-                    return result == false
-                        ? Attempt.Fail(new PasswordChangedModel { ChangeError = new ValidationResult("Could not change password, invalid username or password", new[] { "value" }) })
-                        : Attempt.Succeed(new PasswordChangedModel());
-                }
-                catch (Exception ex)
-                {
-                    _logger.Warn<PasswordChanger>(ex, "Could not change member password");
-                    return Attempt.Fail(new PasswordChangedModel { ChangeError = new ValidationResult("Could not change password, error: " + ex.Message + " (see log for full details)", new[] { "value" }) });
-                }
-            }
-
-            //The provider does not support manually chaning the password but no old password supplied - need to return an error
-=======
             //without being able to retrieve the original password, 
             //we cannot arbitrarily change the password without knowing the old one and no old password was supplied - need to return an error
->>>>>>> 06db9d22
             if (passwordModel.OldPassword.IsNullOrWhiteSpace() && membershipProvider.EnablePasswordRetrieval == false)
             {
                 //if password retrieval is not enabled but there is no old password we cannot continue
