﻿using System;
using System.Collections.Generic;
using System.Globalization;
using System.IO;
using System.Linq;
using System.Net;
using System.Net.Http;
using System.Text;
using System.Web.Http;
using System.Web.Http.Controllers;
using System.Web.Http.ModelBinding;
using System.Web.Http.ValueProviders;
using AutoMapper;
using Umbraco.Core;
using Umbraco.Core.Logging;
using Umbraco.Core.Models;
using Umbraco.Core.Models.Membership;
using Umbraco.Core.Persistence.DatabaseModelDefinitions;
using Umbraco.Core.Services;
using Umbraco.Web.Models.ContentEditing;
using Umbraco.Web.Models.Mapping;
using Umbraco.Web.Mvc;
using Umbraco.Web.WebApi;
using Umbraco.Web.WebApi.Filters;
using Umbraco.Core.Persistence.Querying;
using Umbraco.Web.PublishedCache;
using Umbraco.Core.Events;
using Umbraco.Core.Models.ContentEditing;
using Umbraco.Core.Models.Validation;
using Umbraco.Web.Composing;
using Umbraco.Web.Models;
using Umbraco.Web.WebServices;

using Constants = Umbraco.Core.Constants;
using Language = Umbraco.Web.Models.ContentEditing.Language;
using Umbraco.Core.PropertyEditors;
using Umbraco.Web.Actions;
using Umbraco.Web.ContentApps;
using Umbraco.Web.Editors.Binders;
using Umbraco.Web.Editors.Filters;
using Umbraco.Core.Models.Entities;
using Umbraco.Core.Security;

namespace Umbraco.Web.Editors
{
    /// <summary>
    /// The API controller used for editing content
    /// </summary>
    /// <remarks>
    /// This controller is decorated with the UmbracoApplicationAuthorizeAttribute which means that any user requesting
    /// access to ALL of the methods on this controller will need access to the content application.
    /// </remarks>
    [PluginController("UmbracoApi")]
    [UmbracoApplicationAuthorize(Constants.Applications.Content)]
    [ContentControllerConfiguration]
    public class ContentController : ContentControllerBase
    {
        private readonly IPublishedSnapshotService _publishedSnapshotService;
        private readonly IContentTypeService _contentTypeService;
        private readonly IContentPublishingService _contentPublishingService;
        private readonly PropertyEditorCollection _propertyEditors;
        private readonly Lazy<IDictionary<string, ILanguage>> _allLangs;

        public object Domains { get; private set; }

        public ContentController(IPublishedSnapshotService publishedSnapshotService, IContentTypeService contentTypeService, IContentPublishingService contentPublishingService, PropertyEditorCollection propertyEditors)
        {
            if (publishedSnapshotService == null) throw new ArgumentNullException(nameof(publishedSnapshotService));
            _publishedSnapshotService = publishedSnapshotService;
            _contentTypeService = contentTypeService;
            _contentPublishingService = contentPublishingService;
            _propertyEditors = propertyEditors ?? throw new ArgumentNullException(nameof(propertyEditors));
            _allLangs = new Lazy<IDictionary<string, ILanguage>>(() => Services.LocalizationService.GetAllLanguages().ToDictionary(x => x.IsoCode, x => x, StringComparer.InvariantCultureIgnoreCase));
        }

        /// <summary>
        /// Configures this controller with a custom action selector
        /// </summary>
        private class ContentControllerConfigurationAttribute : Attribute, IControllerConfiguration
        {
            public void Initialize(HttpControllerSettings controllerSettings, HttpControllerDescriptor controllerDescriptor)
            {
                controllerSettings.Services.Replace(typeof(IHttpActionSelector), new ParameterSwapControllerActionSelector(
                    new ParameterSwapControllerActionSelector.ParameterSwapInfo("GetNiceUrl", "id", typeof(int), typeof(Guid), typeof(Udi)),
                    new ParameterSwapControllerActionSelector.ParameterSwapInfo("GetById", "id", typeof(int), typeof(Guid), typeof(Udi))
                ));
            }
        }

        /// <summary>
        /// Returns true if any content types have culture variation enabled
        /// </summary>
        /// <returns></returns>
        [HttpGet]
        [WebApi.UmbracoAuthorize, OverrideAuthorization]
        public bool AllowsCultureVariation()
        {
            var contentTypes = Services.ContentTypeService.GetAll();
            return contentTypes.Any(contentType => contentType.VariesByCulture());
        }

        /// <summary>
        /// Return content for the specified ids
        /// </summary>
        /// <param name="ids"></param>
        /// <returns></returns>
        [FilterAllowedOutgoingContent(typeof(IEnumerable<ContentItemDisplay>))]
        public IEnumerable<ContentItemDisplay> GetByIds([FromUri]int[] ids)
        {
            //fixme what about cultures?

            var foundContent = Services.ContentService.GetByIds(ids);
            return foundContent.Select(x => MapToDisplay(x));
        }

        /// <summary>
        /// Updates the permissions for a content item for a particular user group
        /// </summary>
        /// <param name="saveModel"></param>
        /// <returns></returns>
        /// <remarks>
        /// Permission check is done for letter 'R' which is for <see cref="ActionRights"/> which the user must have access to to update
        /// </remarks>
        [EnsureUserPermissionForContent("saveModel.ContentId", 'R')]
        public IEnumerable<AssignedUserGroupPermissions> PostSaveUserGroupPermissions(UserGroupPermissionsSave saveModel)
        {
            if (saveModel.ContentId <= 0) throw new HttpResponseException(Request.CreateResponse(HttpStatusCode.NotFound));

            //TODO: Should non-admins be alowed to set granular permissions?

            var content = Services.ContentService.GetById(saveModel.ContentId);
            if (content == null) throw new HttpResponseException(Request.CreateResponse(HttpStatusCode.NotFound));

            //current permissions explicitly assigned to this content item
            var contentPermissions = Services.ContentService.GetPermissions(content)
                .ToDictionary(x => x.UserGroupId, x => x);

            var allUserGroups = Services.UserService.GetAllUserGroups().ToArray();

            //loop through each user group
            foreach (var userGroup in allUserGroups)
            {
                //check if there's a permission set posted up for this user group
                IEnumerable<string> groupPermissions;
                if (saveModel.AssignedPermissions.TryGetValue(userGroup.Id, out groupPermissions))
                {
                    //create a string collection of the assigned letters
                    var groupPermissionCodes = groupPermissions.ToArray();

                    //check if there are no permissions assigned for this group save model, if that is the case we want to reset the permissions
                    //for this group/node which will go back to the defaults
                    if (groupPermissionCodes.Length == 0)
                    {
                        Services.UserService.RemoveUserGroupPermissions(userGroup.Id, content.Id);
                    }
                    //check if they are the defaults, if so we should just remove them if they exist since it's more overhead having them stored
                    else if (userGroup.Permissions.UnsortedSequenceEqual(groupPermissionCodes))
                    {
                        //only remove them if they are actually currently assigned
                        if (contentPermissions.ContainsKey(userGroup.Id))
                        {
                            //remove these permissions from this node for this group since the ones being assigned are the same as the defaults
                            Services.UserService.RemoveUserGroupPermissions(userGroup.Id, content.Id);
                        }
                    }
                    //if they are different we need to update, otherwise there's nothing to update
                    else if (contentPermissions.ContainsKey(userGroup.Id) == false || contentPermissions[userGroup.Id].AssignedPermissions.UnsortedSequenceEqual(groupPermissionCodes) == false)
                    {

                        Services.UserService.ReplaceUserGroupPermissions(userGroup.Id, groupPermissionCodes.Select(x => x[0]), content.Id);
                    }
                }
            }

            return GetDetailedPermissions(content, allUserGroups);
        }

        /// <summary>
        /// Returns the user group permissions for user groups assigned to this node
        /// </summary>
        /// <param name="contentId"></param>
        /// <returns></returns>
        /// <remarks>
        /// Permission check is done for letter 'R' which is for <see cref="ActionRights"/> which the user must have access to to view
        /// </remarks>
        [EnsureUserPermissionForContent("contentId", 'R')]
        public IEnumerable<AssignedUserGroupPermissions> GetDetailedPermissions(int contentId)
        {
            if (contentId <= 0) throw new HttpResponseException(Request.CreateResponse(HttpStatusCode.NotFound));
            var content = Services.ContentService.GetById(contentId);
            if (content == null) throw new HttpResponseException(Request.CreateResponse(HttpStatusCode.NotFound));

            //TODO: Should non-admins be able to see detailed permissions?

            var allUserGroups = Services.UserService.GetAllUserGroups();

            return GetDetailedPermissions(content, allUserGroups);
        }

        private IEnumerable<AssignedUserGroupPermissions> GetDetailedPermissions(IContent content, IEnumerable<IUserGroup> allUserGroups)
        {
            //get all user groups and map their default permissions to the AssignedUserGroupPermissions model.
            //we do this because not all groups will have true assigned permissions for this node so if they don't have assigned permissions, we need to show the defaults.

            var defaultPermissionsByGroup = Mapper.Map<IEnumerable<AssignedUserGroupPermissions>>(allUserGroups).ToArray();

            var defaultPermissionsAsDictionary = defaultPermissionsByGroup
                .ToDictionary(x => Convert.ToInt32(x.Id), x => x);

            //get the actual assigned permissions
            var assignedPermissionsByGroup = Services.ContentService.GetPermissions(content).ToArray();

            //iterate over assigned and update the defaults with the real values
            foreach (var assignedGroupPermission in assignedPermissionsByGroup)
            {
                var defaultUserGroupPermissions = defaultPermissionsAsDictionary[assignedGroupPermission.UserGroupId];

                //clone the default permissions model to the assigned ones
                defaultUserGroupPermissions.AssignedPermissions = AssignedUserGroupPermissions.ClonePermissions(defaultUserGroupPermissions.DefaultPermissions);

                //since there is custom permissions assigned to this node for this group, we need to clear all of the default permissions
                //and we'll re-check it if it's one of the explicitly assigned ones
                foreach (var permission in defaultUserGroupPermissions.AssignedPermissions.SelectMany(x => x.Value))
                {
                    permission.Checked = false;
                    permission.Checked = assignedGroupPermission.AssignedPermissions.Contains(permission.PermissionCode, StringComparer.InvariantCulture);
                }

            }

            return defaultPermissionsByGroup;
        }

        /// <summary>
        /// Returns an item to be used to display the recycle bin for content
        /// </summary>
        /// <returns></returns>
        public ContentItemDisplay GetRecycleBin()
        {
            var apps = new List<ContentApp>();
            apps.Add(ListViewContentAppDefinition.CreateContentApp(Services.DataTypeService, _propertyEditors, "recycleBin", "content", Core.Constants.DataTypes.DefaultMembersListView));
            apps[0].Active = true;
            var display = new ContentItemDisplay
            {
                Id = Constants.System.RecycleBinContent,
                ParentId = -1,
                ContentTypeAlias = "recycleBin",
                IsContainer = true,
                Path = "-1," + Constants.System.RecycleBinContent,
                Variants = new List<ContentVariantDisplay>
                {
                    new ContentVariantDisplay
                    {
                        CreateDate = DateTime.Now,
                        Name = Services.TextService.Localize("general/recycleBin")
                    }
                },
                ContentApps = apps
            };

            return display;
        }

        //fixme what about cultures?
        public ContentItemDisplay GetBlueprintById(int id)
        {
            var foundContent = Services.ContentService.GetBlueprintById(id);
            if (foundContent == null)
            {
                HandleContentNotFound(id);
            }

            var content = MapToDisplay(foundContent);

            SetupBlueprint(content, foundContent);

            return content;
        }

        private static void SetupBlueprint(ContentItemDisplay content, IContent persistedContent)
        {
            content.AllowPreview = false;

            //set a custom path since the tree that renders this has the content type id as the parent
            content.Path = string.Format("-1,{0},{1}", persistedContent.ContentTypeId, content.Id);

            content.AllowedActions = new[] { "A" };
            content.IsBlueprint = true;

            //fixme - exclude the content apps here
            //var excludeProps = new[] { "_umb_urls", "_umb_releasedate", "_umb_expiredate", "_umb_template" };
            //var propsTab = content.Tabs.Last();
            //propsTab.Properties = propsTab.Properties
            //    .Where(p => excludeProps.Contains(p.Alias) == false);
        }

        /// <summary>
        /// Gets the content json for the content id
        /// </summary>
        /// <param name="id"></param>
        /// <param name="culture"></param>
        /// <returns></returns>
        [OutgoingEditorModelEvent]
        [EnsureUserPermissionForContent("id")]
        public ContentItemDisplay GetById(int id)
        {
            var foundContent = GetObjectFromRequest(() => Services.ContentService.GetById(id));
            if (foundContent == null)
            {
                HandleContentNotFound(id);
                return null;//irrelevant since the above throws
            }
            var content = MapToDisplay(foundContent);
            return content;
        }

        /// <summary>
        /// Gets the content json for the content id
        /// </summary>
        /// <param name="id"></param>
        /// <returns></returns>
        [OutgoingEditorModelEvent]
        [EnsureUserPermissionForContent("id")]
        public ContentItemDisplay GetById(Guid id)
        {
            var foundContent = GetObjectFromRequest(() => Services.ContentService.GetById(id));
            if (foundContent == null)
            {
                HandleContentNotFound(id);
                return null;//irrelevant since the above throws
            }

            var content = MapToDisplay(foundContent);
            return content;
        }

        /// <summary>
        /// Gets the content json for the content id
        /// </summary>
        /// <param name="id"></param>
        /// <returns></returns>
        [OutgoingEditorModelEvent]
        [EnsureUserPermissionForContent("id")]
        public ContentItemDisplay GetById(Udi id)
        {
            var guidUdi = id as GuidUdi;
            if (guidUdi != null)
            {
                return GetById(guidUdi.Guid);
            }

            throw new HttpResponseException(HttpStatusCode.NotFound);
        }

        /// <summary>
        /// Gets an empty content item for the
        /// </summary>
        /// <param name="contentTypeAlias"></param>
        /// <param name="parentId"></param>
        [OutgoingEditorModelEvent]
        public ContentItemDisplay GetEmpty(string contentTypeAlias, int parentId)
        {
            var contentType = Services.ContentTypeService.Get(contentTypeAlias);
            if (contentType == null)
            {
                throw new HttpResponseException(HttpStatusCode.NotFound);
            }

            var emptyContent = Services.ContentService.Create("", parentId, contentType.Alias, Security.GetUserId().ResultOr(0));
            var mapped = MapToDisplay(emptyContent);

            //remove the listview app if it exists
            mapped.ContentApps = mapped.ContentApps.Where(x => x.Alias != "umbListView").ToList();

            return mapped;
        }

        [OutgoingEditorModelEvent]
        public ContentItemDisplay GetEmpty(int blueprintId, int parentId)
        {
            var blueprint = Services.ContentService.GetBlueprintById(blueprintId);
            if (blueprint == null)
            {
                throw new HttpResponseException(HttpStatusCode.NotFound);
            }

            blueprint.Id = 0;
            blueprint.Name = string.Empty;
            blueprint.ParentId = parentId;

            var mapped = Mapper.Map<ContentItemDisplay>(blueprint);

            //remove the listview app if it exists
            mapped.ContentApps = mapped.ContentApps.Where(x => x.Alias != "umbListView").ToList();

            return mapped;
        }

        /// <summary>
        /// Gets the Url for a given node ID
        /// </summary>
        /// <param name="id"></param>
        /// <returns></returns>
        public HttpResponseMessage GetNiceUrl(int id)
        {
            var url = Umbraco.Url(id);
            var response = Request.CreateResponse(HttpStatusCode.OK);
            response.Content = new StringContent(url, Encoding.UTF8, "text/plain");
            return response;
        }

        /// <summary>
        /// Gets the Url for a given node ID
        /// </summary>
        /// <param name="id"></param>
        /// <returns></returns>
        public HttpResponseMessage GetNiceUrl(Guid id)
        {
            var url = Umbraco.UrlProvider.GetUrl(id);
            var response = Request.CreateResponse(HttpStatusCode.OK);
            response.Content = new StringContent(url, Encoding.UTF8, "text/plain");
            return response;
        }

        /// <summary>
        /// Gets the Url for a given node ID
        /// </summary>
        /// <param name="id"></param>
        /// <returns></returns>
        public HttpResponseMessage GetNiceUrl(Udi id)
        {
            var guidUdi = id as GuidUdi;
            if (guidUdi != null)
            {
                return GetNiceUrl(guidUdi.Guid);
            }
            throw new HttpResponseException(HttpStatusCode.NotFound);
        }

        /// <summary>
        /// Gets the children for the content id passed in
        /// </summary>
        /// <returns></returns>
        [FilterAllowedOutgoingContent(typeof(IEnumerable<ContentItemBasic<ContentPropertyBasic>>), "Items")]
        public PagedResult<ContentItemBasic<ContentPropertyBasic>> GetChildren(
                int id,
                int pageNumber = 0,  //TODO: This should be '1' as it's not the index
                int pageSize = 0,
                string orderBy = "SortOrder",
                Direction orderDirection = Direction.Ascending,
                bool orderBySystemField = true,
                string filter = "")
        {
            return GetChildren(id, null, pageNumber, pageSize, orderBy, orderDirection, orderBySystemField, filter);
        }

        /// <summary>
        /// Gets the children for the content id passed in
        /// </summary>
        /// <returns></returns>
        [FilterAllowedOutgoingContent(typeof(IEnumerable<ContentItemBasic<ContentPropertyBasic>>), "Items")]
        public PagedResult<ContentItemBasic<ContentPropertyBasic>> GetChildren(
                int id,
                string includeProperties,
                int pageNumber = 0,
                int pageSize = 0,
                string orderBy = "SortOrder",
                Direction orderDirection = Direction.Ascending,
                bool orderBySystemField = true,
                string filter = "",
                string cultureName = "") // TODO it's not a NAME it's the ISO CODE
        {
            long totalChildren;
            List<IContent> children;
            if (pageNumber > 0 && pageSize > 0)
            {
                IQuery<IContent> queryFilter = null;
                if (filter.IsNullOrWhiteSpace() == false)
                {
                    //add the default text filter
                    queryFilter = SqlContext.Query<IContent>()
                        .Where(x => x.Name.Contains(filter));
                }

                children = Services.ContentService
                    .GetPagedChildren(id, pageNumber - 1, pageSize, out totalChildren,
                        queryFilter,
                        Ordering.By(orderBy, orderDirection, cultureName, !orderBySystemField)).ToList();
            }
            else
            {
                //better to not use this without paging where possible, currently only the sort dialog does
                children = Services.ContentService.GetPagedChildren(id, 0, int.MaxValue, out var total).ToList();
                totalChildren = children.Count;
            }

            if (totalChildren == 0)
            {
                return new PagedResult<ContentItemBasic<ContentPropertyBasic>>(0, 0, 0);
            }

            var pagedResult = new PagedResult<ContentItemBasic<ContentPropertyBasic>>(totalChildren, pageNumber, pageSize);
            pagedResult.Items = children.Select(content =>
                Mapper.Map<IContent, ContentItemBasic<ContentPropertyBasic>>(content,
                    opts =>
                    {

                        opts.SetCulture(cultureName);

                        // if there's a list of property aliases to map - we will make sure to store this in the mapping context.
                        if (!includeProperties.IsNullOrWhiteSpace())
                            opts.SetIncludedProperties(includeProperties.Split(new[] { ", ", "," }, StringSplitOptions.RemoveEmptyEntries));
                    }))
                .ToList(); // evaluate now

            return pagedResult;
        }

        /// <summary>
        /// Creates a blueprint from a content item
        /// </summary>
        /// <param name="contentId">The content id to copy</param>
        /// <param name="name">The name of the blueprint</param>
        /// <returns></returns>
        [HttpPost]
        public SimpleNotificationModel CreateBlueprintFromContent([FromUri]int contentId, [FromUri]string name)
        {
            if (string.IsNullOrWhiteSpace(name)) throw new ArgumentException("Value cannot be null or whitespace.", "name");

            var content = Services.ContentService.GetById(contentId);
            if (content == null)
                throw new HttpResponseException(Request.CreateResponse(HttpStatusCode.NotFound));

            EnsureUniqueName(name, content, "name");

            var blueprint = Services.ContentService.CreateContentFromBlueprint(content, name, Security.GetUserId().ResultOr(0));

            Services.ContentService.SaveBlueprint(blueprint, Security.GetUserId().ResultOr(0));

            var notificationModel = new SimpleNotificationModel();
            notificationModel.AddSuccessNotification(
                Services.TextService.Localize("blueprints/createdBlueprintHeading"),
                Services.TextService.Localize("blueprints/createdBlueprintMessage", new[] { content.Name })
            );

            return notificationModel;
        }

        private void EnsureUniqueName(string name, IContent content, string modelName)
        {
            var existing = Services.ContentService.GetBlueprintsForContentTypes(content.ContentTypeId);
            if (existing.Any(x => x.Name == name && x.Id != content.Id))
            {
                ModelState.AddModelError(modelName, Services.TextService.Localize("blueprints/duplicateBlueprintMessage"));
                throw new HttpResponseException(Request.CreateValidationErrorResponse(ModelState));
            }
        }

        /// <summary>
        /// Saves content
        /// </summary>
        /// <returns></returns>
        [FileUploadCleanupFilter]
        [ContentSaveValidation]
        public ContentItemDisplay PostSaveBlueprint([ModelBinder(typeof(BlueprintItemBinder))] ContentItemSave contentItem)
        {
            var contentItemDisplay = PostSaveInternal(contentItem,
                content =>
                {
                    EnsureUniqueName(content.Name, content, "Name");

                    Services.ContentService.SaveBlueprint(contentItem.PersistedContent, Security.CurrentUser.Id);
                    //we need to reuse the underlying logic so return the result that it wants
                    return OperationResult.Succeed(new EventMessages());
                });
            SetupBlueprint(contentItemDisplay, contentItemDisplay.PersistedContent);

            return contentItemDisplay;
        }

        /// <summary>
        /// Saves content
        /// </summary>
        /// <returns></returns>
        [FileUploadCleanupFilter]
        [ContentSaveValidation]
        [OutgoingEditorModelEvent]
        public ContentItemDisplay PostSave([ModelBinder(typeof(ContentItemBinder))] ContentItemSave contentItem)
        {
            var contentItemDisplay = PostSaveInternal(contentItem, content => Services.ContentService.Save(contentItem.PersistedContent, Security.CurrentUser.Id));
            return contentItemDisplay;
        }

        private ContentItemDisplay PostSaveInternal(ContentItemSave contentItem, Func<IContent, OperationResult> saveMethod)
        {
            //Recent versions of IE/Edge may send in the full clientside file path instead of just the file name.
            //To ensure similar behavior across all browsers no matter what they do - we strip the FileName property of all
            //uploaded files to being *only* the actual file name (as it should be).
            if (contentItem.UploadedFiles != null && contentItem.UploadedFiles.Any())
            {
                foreach (var file in contentItem.UploadedFiles)
                {
                    file.FileName = Path.GetFileName(file.FileName);
                }
            }

            //If we've reached here it means:
            // * Our model has been bound
            // * and validated
            // * any file attachments have been saved to their temporary location for us to use
            // * we have a reference to the DTO object and the persisted object
            // * Permissions are valid
            MapValuesForPersistence(contentItem);

            //This a custom check for any variants not being flagged for Saving since we'll need to manually
            //remove the ModelState validation for the Name.
            //We are also tracking which cultures have an invalid Name
            var variantCount = 0;
            var variantNameErrors = new List<string>();
            foreach (var variant in contentItem.Variants)
            {
                var msKey = $"Variants[{variantCount}].Name";
                if (ModelState.ContainsKey(msKey))
                {
                    if (!variant.Save)
                        ModelState.Remove(msKey);
                    else
                        variantNameErrors.Add(variant.Culture);
                }
                variantCount++;
            }

            //We need to manually check the validation results here because:
            // * We still need to save the entity even if there are validation value errors
            // * Depending on if the entity is new, and if there are non property validation errors (i.e. the name is null)
            //      then we cannot continue saving, we can only display errors
            // * If there are validation errors and they were attempting to publish, we can only save, NOT publish and display
            //      a message indicating this
            if (ModelState.IsValid == false)
            {
                //another special case, if there's more than 1 variant, then we need to add the culture specific error
                //messages based on the variants in error so that the messages show in the publish/save dialog
                if (variantCount > 1)
                {
                    foreach (var c in variantNameErrors)
                    {
                        AddCultureValidationError(c, "speechBubbles/contentCultureValidationError");
                    }
                }

                if (IsCreatingAction(contentItem.Action))
                {
                    if (!RequiredForPersistenceAttribute.HasRequiredValuesForPersistence(contentItem)
                        || contentItem.Variants
                            .Where(x => x.Save)
                            .Select(RequiredForPersistenceAttribute.HasRequiredValuesForPersistence)
                            .Any(x => x == false))
                    {
                        //ok, so the absolute mandatory data is invalid and it's new, we cannot actually continue!
                        // add the modelstate to the outgoing object and throw a validation message
                        var forDisplay = MapToDisplay(contentItem.PersistedContent);
                        forDisplay.Errors = ModelState.ToErrorDictionary();
                        throw new HttpResponseException(Request.CreateValidationErrorResponse(forDisplay));
                    }
                }

                //if there's only one variant and the model state is not valid we cannot publish so change it to save
                if (variantCount == 1)
                {
                    switch (contentItem.Action)
                    {
                        case ContentSaveAction.Publish:
                        case ContentSaveAction.PublishWithDescendants:
                        case ContentSaveAction.PublishWithDescendantsForce:
                        case ContentSaveAction.SendPublish:
                        case ContentSaveAction.Schedule:
                            contentItem.Action = ContentSaveAction.Save;
                            break;
                        case ContentSaveAction.PublishNew:
                        case ContentSaveAction.PublishWithDescendantsNew:
                        case ContentSaveAction.PublishWithDescendantsForceNew:
                        case ContentSaveAction.SendPublishNew:
                        case ContentSaveAction.ScheduleNew:
                            contentItem.Action = ContentSaveAction.SaveNew;
                            break;
                    }
                }

            }

            bool wasCancelled;

            //used to track successful notifications
            var globalNotifications = new SimpleNotificationModel();
            var notifications = new Dictionary<string, SimpleNotificationModel>
            {
                //global (non variant specific) notifications
                [string.Empty] = globalNotifications
            };

            switch (contentItem.Action)
            {
                case ContentSaveAction.Save:
                case ContentSaveAction.SaveNew:
                    SaveAndNotify(contentItem, saveMethod, variantCount, notifications, globalNotifications, "editContentSavedText", "editVariantSavedText", out wasCancelled);
                    break;
                case ContentSaveAction.Schedule:
                case ContentSaveAction.ScheduleNew:

                    if (!SaveSchedule(contentItem, globalNotifications))
                    {
                        wasCancelled = false;
                        break;
                    }
                    SaveAndNotify(contentItem, saveMethod, variantCount, notifications, globalNotifications, "editContentScheduledSavedText", "editVariantSavedText", out wasCancelled);
                    break;

                case ContentSaveAction.SendPublish:
                case ContentSaveAction.SendPublishNew:
                    var sendResult = Services.ContentService.SendToPublication(contentItem.PersistedContent, Security.CurrentUser.Id);
                    wasCancelled = sendResult == false;
                    if (sendResult)
                    {
                        if (variantCount > 1)
                        {
                            var cultureErrors = ModelState.GetCulturesWithPropertyErrors();
                            foreach (var c in contentItem.Variants.Where(x => x.Save && !cultureErrors.Contains(x.Culture)).Select(x => x.Culture).ToArray())
                            {
                                AddSuccessNotification(notifications, c,
                                    Services.TextService.Localize("speechBubbles/editContentSendToPublish"),
                                    Services.TextService.Localize("speechBubbles/editVariantSendToPublishText", new[] { _allLangs.Value[c].CultureName }));
                            }
                        }
                        else if (ModelState.IsValid)
                        {
                            globalNotifications.AddSuccessNotification(
                                Services.TextService.Localize("speechBubbles/editContentSendToPublish"),
                                Services.TextService.Localize("speechBubbles/editContentSendToPublishText"));
                        }
                    }
                    break;
                case ContentSaveAction.Publish:
                case ContentSaveAction.PublishNew:
                    {
                        var publishStatus = PublishInternal(contentItem, out wasCancelled, out var successfulCultures);
                        //global notifications
                        AddMessageForPublishStatus(new[] { publishStatus }, globalNotifications, successfulCultures);
                        //variant specific notifications
                        foreach (var c in successfulCultures)
                            AddMessageForPublishStatus(new[] { publishStatus }, notifications.GetOrCreate(c), successfulCultures);
                    }
                    break;
                case ContentSaveAction.PublishWithDescendants:
                case ContentSaveAction.PublishWithDescendantsNew:
                    {
                        if (!ValidatePublishBranchPermissions(contentItem, out var noAccess))
                        {
                            globalNotifications.AddErrorNotification(
                                Services.TextService.Localize("publish"),
                                Services.TextService.Localize("publish/invalidPublishBranchPermissions"));
                            wasCancelled = false;
                            break;
                        }

                        var publishStatus = PublishBranchInternal(contentItem, false, out wasCancelled, out var successfulCultures);

                        //global notifications
                        AddMessageForPublishStatus(publishStatus, globalNotifications, successfulCultures);
                        //variant specific notifications
                        foreach (var c in successfulCultures)
                            AddMessageForPublishStatus(publishStatus, notifications.GetOrCreate(c), successfulCultures);
                    }
                    break;
                case ContentSaveAction.PublishWithDescendantsForce:
                case ContentSaveAction.PublishWithDescendantsForceNew:
                    {
                        if (!ValidatePublishBranchPermissions(contentItem, out var noAccess))
                        {
                            globalNotifications.AddErrorNotification(
                                Services.TextService.Localize("publish"),
                                Services.TextService.Localize("publish/invalidPublishBranchPermissions"));
                            wasCancelled = false;
                            break;
                        }

                        var publishStatus = PublishBranchInternal(contentItem, true, out wasCancelled, out var successfulCultures);

                        //global notifications
                        AddMessageForPublishStatus(publishStatus, globalNotifications, successfulCultures);
                        //variant specific notifications
                        foreach (var c in successfulCultures)
                            AddMessageForPublishStatus(publishStatus, notifications.GetOrCreate(c), successfulCultures);
                    }
                    break;
                default:
                    throw new ArgumentOutOfRangeException();
            }

            //get the updated model
            var display = MapToDisplay(contentItem.PersistedContent);

            //merge the tracked success messages with the outgoing model
            display.Notifications.AddRange(globalNotifications.Notifications);
            foreach (var v in display.Variants.Where(x => x.Language != null))
            {
                if (notifications.TryGetValue(v.Language.IsoCode, out var n))
                    v.Notifications.AddRange(n.Notifications);
            }

            //lasty, if it is not valid, add the modelstate to the outgoing object and throw a 403
            HandleInvalidModelState(display);

            if (wasCancelled)
            {
                AddCancelMessage(display);
                if (IsCreatingAction(contentItem.Action))
                {
                    //If the item is new and the operation was cancelled, we need to return a different
                    // status code so the UI can handle it since it won't be able to redirect since there
                    // is no Id to redirect to!
                    throw new HttpResponseException(Request.CreateValidationErrorResponse(display));
                }
            }

            display.PersistedContent = contentItem.PersistedContent;

            return display;
        }

        /// <summary>
        /// Helper method to perform the saving of the content and add the notifications to the result
        /// </summary>
        /// <param name="contentItem"></param>
        /// <param name="saveMethod"></param>
        /// <param name="variantCount"></param>
        /// <param name="notifications"></param>
        /// <param name="globalNotifications"></param>
        /// <param name="invariantSavedLocalizationKey"></param>
        /// <param name="variantSavedLocalizationKey"></param>
        /// <param name="wasCancelled"></param>
        /// <remarks>
        /// Method is used for normal Saving and Scheduled Publishing
        /// </remarks>
        private void SaveAndNotify(ContentItemSave contentItem, Func<IContent, OperationResult> saveMethod, int variantCount,
            Dictionary<string, SimpleNotificationModel> notifications, SimpleNotificationModel globalNotifications,
            string invariantSavedLocalizationKey, string variantSavedLocalizationKey,
            out bool wasCancelled)
        {
            var saveResult = saveMethod(contentItem.PersistedContent);
            wasCancelled = saveResult.Success == false && saveResult.Result == OperationResultType.FailedCancelledByEvent;
            if (saveResult.Success)
            {
                if (variantCount > 1)
                {
                    var cultureErrors = ModelState.GetCulturesWithPropertyErrors();
                    foreach (var c in contentItem.Variants.Where(x => x.Save && !cultureErrors.Contains(x.Culture)).Select(x => x.Culture).ToArray())
                    {
                        AddSuccessNotification(notifications, c,
                            Services.TextService.Localize("speechBubbles/editContentSavedHeader"),
                            Services.TextService.Localize(variantSavedLocalizationKey, new[] { _allLangs.Value[c].CultureName }));
                    }
                }
                else if (ModelState.IsValid)
                {
                    globalNotifications.AddSuccessNotification(
                        Services.TextService.Localize("speechBubbles/editContentSavedHeader"),
                        Services.TextService.Localize(invariantSavedLocalizationKey));
                }
            }
        }

        /// <summary>
        /// Validates the incoming schedule and update the model
        /// </summary>
        /// <param name="contentItem"></param>
        /// <param name="globalNotifications"></param>
        private bool SaveSchedule(ContentItemSave contentItem, SimpleNotificationModel globalNotifications)
        {
            if (!contentItem.PersistedContent.ContentType.VariesByCulture())
                return SaveScheduleInvariant(contentItem, globalNotifications);
            else
                return SaveScheduleVariant(contentItem);
        }

        private bool SaveScheduleInvariant(ContentItemSave contentItem, SimpleNotificationModel globalNotifications)
        {
            var variant = contentItem.Variants.First();

            var currRelease = contentItem.PersistedContent.ContentSchedule.GetSchedule(ContentScheduleAction.Release).ToList();
            var currExpire = contentItem.PersistedContent.ContentSchedule.GetSchedule(ContentScheduleAction.Expire).ToList();

            //Do all validation of data first

            //1) release date cannot be less than now
            if (variant.ReleaseDate.HasValue && variant.ReleaseDate < DateTime.Now)
            {
                globalNotifications.AddErrorNotification(
                        Services.TextService.Localize("speechBubbles", "validationFailedHeader"),
                        Services.TextService.Localize("speechBubbles", "scheduleErrReleaseDate1"));
                return false;
            }

            //2) expire date cannot be less than now
            if (variant.ExpireDate.HasValue && variant.ExpireDate < DateTime.Now)
            {
                globalNotifications.AddErrorNotification(
                        Services.TextService.Localize("speechBubbles", "validationFailedHeader"),
                        Services.TextService.Localize("speechBubbles", "scheduleErrExpireDate1"));
                return false;
            }

            //3) expire date cannot be less than release date
            if (variant.ExpireDate.HasValue && variant.ReleaseDate.HasValue && variant.ExpireDate <= variant.ReleaseDate)
            {
                globalNotifications.AddErrorNotification(
                    Services.TextService.Localize("speechBubbles", "validationFailedHeader"),
                    Services.TextService.Localize("speechBubbles", "scheduleErrExpireDate2"));
                return false;
            }


            //Now we can do the data updates

            //remove any existing release dates so we can replace it
            //if there is a release date in the request or if there was previously a release and the request value is null then we are clearing the schedule
            if (variant.ReleaseDate.HasValue || currRelease.Count > 0)
                contentItem.PersistedContent.ContentSchedule.Clear(ContentScheduleAction.Release);

            //remove any existing expire dates so we can replace it
            //if there is an expiry date in the request or if there was a previous expiry and the request value is null then we are clearing the schedule
            if (variant.ExpireDate.HasValue || currExpire.Count > 0)
                contentItem.PersistedContent.ContentSchedule.Clear(ContentScheduleAction.Expire);

            //add the new schedule
            contentItem.PersistedContent.ContentSchedule.Add(variant.ReleaseDate, variant.ExpireDate);
            return true;
        }

        private bool SaveScheduleVariant(ContentItemSave contentItem)
        {
            //All variants in this collection should have a culture if we get here but we'll double check and filter here)
            var cultureVariants = contentItem.Variants.Where(x => !x.Culture.IsNullOrWhiteSpace()).ToList();
            var mandatoryCultures = _allLangs.Value.Values.Where(x => x.IsMandatory).Select(x => x.IsoCode).ToList();

            //Make a copy of the current schedule and apply updates to it

            var schedCopy = (ContentScheduleCollection)contentItem.PersistedContent.ContentSchedule.DeepClone();

            foreach (var variant in cultureVariants.Where(x => x.Save))
            {
                var currRelease = schedCopy.GetSchedule(variant.Culture, ContentScheduleAction.Release).ToList();
                var currExpire = schedCopy.GetSchedule(variant.Culture, ContentScheduleAction.Expire).ToList();

                //remove any existing release dates so we can replace it
                //if there is a release date in the request or if there was previously a release and the request value is null then we are clearing the schedule
                if (variant.ReleaseDate.HasValue || currRelease.Count > 0)
                    schedCopy.Clear(variant.Culture, ContentScheduleAction.Release);

                //remove any existing expire dates so we can replace it
                //if there is an expiry date in the request or if there was a previous expiry and the request value is null then we are clearing the schedule
                if (variant.ExpireDate.HasValue || currExpire.Count > 0)
                    schedCopy.Clear(variant.Culture, ContentScheduleAction.Expire);

                //add the new schedule
                schedCopy.Add(variant.Culture, variant.ReleaseDate, variant.ExpireDate);
            }

            //now validate the new schedule to make sure it passes all of the rules

            var isValid = true;

            //create lists of mandatory/non-mandatory states
            var mandatoryVariants = new List<(string culture, bool isPublished, List<DateTime> releaseDates)>();
            var nonMandatoryVariants = new List<(string culture, bool isPublished, List<DateTime> releaseDates)>();
            foreach (var groupedSched in schedCopy.FullSchedule.GroupBy(x => x.Culture))
            {
                var isPublished = contentItem.PersistedContent.Published && contentItem.PersistedContent.IsCulturePublished(groupedSched.Key);
                var releaseDates = groupedSched.Where(x => x.Action == ContentScheduleAction.Release).Select(x => x.Date).ToList();
                if (mandatoryCultures.Contains(groupedSched.Key, StringComparer.InvariantCultureIgnoreCase))
                    mandatoryVariants.Add((groupedSched.Key, isPublished, releaseDates));
                else
                    nonMandatoryVariants.Add((groupedSched.Key, isPublished, releaseDates));
            }

            var nonMandatoryVariantReleaseDates = nonMandatoryVariants.SelectMany(x => x.releaseDates).ToList();

            //validate that the mandatory languages have the right data
            foreach (var (culture, isPublished, releaseDates) in mandatoryVariants)
            {
                if (!isPublished && releaseDates.Count == 0)
                {
                    //can't continue, a mandatory variant is not published and not scheduled for publishing
                    AddCultureValidationError(culture, "speechBubbles/scheduleErrReleaseDate2");
                    isValid = false;
                    continue;
                }
                if (!isPublished && releaseDates.Any(x => nonMandatoryVariantReleaseDates.Any(r => x.Date > r.Date)))
                {
                    //can't continue, a mandatory variant is not published and it's scheduled for publishing after a non-mandatory
                    AddCultureValidationError(culture, "speechBubbles/scheduleErrReleaseDate3");
                    isValid = false;
                    continue;
                }
            }

            if (!isValid) return false;

            //now we can validate the more basic rules for individual variants
            foreach (var variant in cultureVariants.Where(x => x.ReleaseDate.HasValue || x.ExpireDate.HasValue))
            {
                //1) release date cannot be less than now
                if (variant.ReleaseDate.HasValue && variant.ReleaseDate < DateTime.Now)
                {
                    AddCultureValidationError(variant.Culture, "speechBubbles/scheduleErrReleaseDate1");
                    isValid = false;
                    continue;
                }

                //2) expire date cannot be less than now
                if (variant.ExpireDate.HasValue && variant.ExpireDate < DateTime.Now)
                {
                    AddCultureValidationError(variant.Culture, "speechBubbles/scheduleErrExpireDate1");
                    isValid = false;
                    continue;
                }

                //3) expire date cannot be less than release date
                if (variant.ExpireDate.HasValue && variant.ReleaseDate.HasValue && variant.ExpireDate <= variant.ReleaseDate)
                {
                    AddCultureValidationError(variant.Culture, "speechBubbles/scheduleErrExpireDate2");
                    isValid = false;
                    continue;
                }
            }

            if (!isValid) return false;


            //now that we are validated, we can assign the copied schedule back to the model
            contentItem.PersistedContent.ContentSchedule = schedCopy;
            return true;
        }

        /// <summary>
        /// Used to add success notifications globally and for the culture
        /// </summary>
        /// <param name="notifications"></param>
        /// <param name="culture"></param>
        /// <param name="header"></param>
        /// <param name="msg"></param>
        /// <remarks>
        /// global notifications will be shown if all variant processing is successful and the save/publish dialog is closed, otherwise
        /// variant specific notifications are used to show success messagse in the save/publish dialog.
        /// </remarks>
        private static void AddSuccessNotification(IDictionary<string, SimpleNotificationModel> notifications, string culture, string header, string msg)
        {
            //add the global notification (which will display globally if all variants are successfully processed)
            notifications[string.Empty].AddSuccessNotification(header, msg);
            //add the variant specific notification (which will display in the dialog if all variants are not successfully processed)
            notifications.GetOrCreate(culture).AddSuccessNotification(header, msg);
        }

        /// <summary>
        /// The user must have publish access to all descendant nodes of the content item in order to continue
        /// </summary>
        /// <param name="contentItem"></param>
        /// <returns></returns>
        private bool ValidatePublishBranchPermissions(ContentItemSave contentItem, out IReadOnlyList<IUmbracoEntity> noAccess)
        {
            var denied = new List<IUmbracoEntity>();
            var page = 0;
            const int pageSize = 500;
            var total = long.MaxValue;
            while (page * pageSize < total)
            {
                var descendants = Services.EntityService.GetPagedDescendants(contentItem.Id, UmbracoObjectTypes.Document, page++, pageSize, out total,
                                //order by shallowest to deepest, this allows us to check permissions from top to bottom so we can exit
                                //early if a permission higher up fails
                                "path", Direction.Ascending);

                foreach (var c in descendants)
                {
                    //if this item's path has already been denied or if the user doesn't have access to it, add to the deny list
                    if (denied.Any(x => c.Path.StartsWith($"{x.Path},"))
                        || (ContentPermissionsHelper.CheckPermissions(c,
                            Security.CurrentUser, Services.UserService, Services.EntityService,
                            ActionPublish.ActionLetter) == ContentPermissionsHelper.ContentAccess.Denied))
                    {
                        denied.Add(c);
                    }   
                }
            }
            noAccess = denied;
            return denied.Count == 0;
        }

        private IEnumerable<PublishResult> PublishBranchInternal(ContentItemSave contentItem, bool force,
                out bool wasCancelled, out string[] successfulCultures)
        {
            if (!contentItem.PersistedContent.ContentType.VariesByCulture())
            {
                //its invariant, proceed normally
                var publishStatus = Services.ContentService.SaveAndPublishBranch(contentItem.PersistedContent, force, userId: Security.CurrentUser.Id);
                //TODO: Deal with multiple cancelations
                wasCancelled = publishStatus.Any(x => x.Result == PublishResultType.FailedPublishCancelledByEvent);
                successfulCultures = Array.Empty<string>();
            }

            //All variants in this collection should have a culture if we get here! but we'll double check and filter here
            var cultureVariants = contentItem.Variants.Where(x => !x.Culture.IsNullOrWhiteSpace()).ToList();

            var mandatoryCultures = _allLangs.Value.Values.Where(x => x.IsMandatory).Select(x => x.IsoCode).ToList();

            //validate if we can publish based on the mandatory language requirements
            var canPublish = ValidatePublishingMandatoryLanguages(
                contentItem, cultureVariants, mandatoryCultures, "speechBubbles/contentReqCulturePublishError",
                mandatoryVariant => mandatoryVariant.Publish, out var _);

            //Now check if there are validation errors on each variant.
            //If validation errors are detected on a variant and it's state is set to 'publish', then we
            //need to change it to 'save'.
            //It is a requirement that this is performed AFTER ValidatePublishingMandatoryLanguages.
            var cultureErrors = ModelState.GetCulturesWithPropertyErrors();
            foreach (var variant in contentItem.Variants)
            {
                if (cultureErrors.Contains(variant.Culture))
                    variant.Publish = false;
            }

            var culturesToPublish = cultureVariants.Where(x => x.Publish).Select(x => x.Culture).ToArray();

            if (canPublish)
            {
                //proceed to publish if all validation still succeeds
                var publishStatus = Services.ContentService.SaveAndPublishBranch(contentItem.PersistedContent, force, culturesToPublish, Security.CurrentUser.Id);
                //TODO: Deal with multiple cancelations
                wasCancelled = publishStatus.Any(x => x.Result == PublishResultType.FailedPublishCancelledByEvent);
                successfulCultures = contentItem.Variants.Where(x => x.Publish).Select(x => x.Culture).ToArray();
                return publishStatus;
            }
            else
            {
                //can only save
                var saveResult = Services.ContentService.Save(contentItem.PersistedContent, Security.CurrentUser.Id);
                var publishStatus = new[]
                {
                    new PublishResult(PublishResultType.FailedPublishMandatoryCultureMissing, null, contentItem.PersistedContent)
                };
                wasCancelled = saveResult.Result == OperationResultType.FailedCancelledByEvent;
                successfulCultures = Array.Empty<string>();
                return publishStatus;
            }

        }

        /// <summary>
        /// Performs the publishing operation for a content item
        /// </summary>
        /// <param name="contentItem"></param>
        /// <param name="publishStatus"></param>
        /// <param name="wasCancelled"></param>
        /// <param name="successfulCultures">
        /// if the content is variant this will return an array of cultures that will be published (passed validation rules)
        /// </param>
        /// <remarks>
        /// If this is a culture variant than we need to do some validation, if it's not we'll publish as normal
        /// </remarks>
        private PublishResult PublishInternal(ContentItemSave contentItem, out bool wasCancelled, out string[] successfulCultures)
        {
<<<<<<< HEAD
            if (publishStatus == null) throw new ArgumentNullException(nameof(publishStatus));

            var contentType = _contentTypeService.Get(contentItem.PersistedContent.ContentTypeId);
            if (!contentType.VariesByCulture())
=======
            if (!contentItem.PersistedContent.ContentType.VariesByCulture())
>>>>>>> 57074d35
            {
                //its invariant, proceed normally
                var publishStatus = Services.ContentService.SaveAndPublish(contentItem.PersistedContent, userId: Security.CurrentUser.Id);
                wasCancelled = publishStatus.Result == PublishResultType.FailedPublishCancelledByEvent;
                successfulCultures = Array.Empty<string>();
                return publishStatus;
            }

            //All variants in this collection should have a culture if we get here! but we'll double check and filter here
            var cultureVariants = contentItem.Variants.Where(x => !x.Culture.IsNullOrWhiteSpace()).ToList();

            var mandatoryCultures = _allLangs.Value.Values.Where(x => x.IsMandatory).Select(x => x.IsoCode).ToList();

            //validate if we can publish based on the mandatory language requirements
            var canPublish = ValidatePublishingMandatoryLanguages(
                contentItem, cultureVariants, mandatoryCultures, "speechBubbles/contentReqCulturePublishError",
                mandatoryVariant => mandatoryVariant.Publish, out var _);

            //Now check if there are validation errors on each variant.
            //If validation errors are detected on a variant and it's state is set to 'publish', then we
            //need to change it to 'save'.
            //It is a requirement that this is performed AFTER ValidatePublishingMandatoryLanguages.
            var cultureErrors = ModelState.GetCulturesWithPropertyErrors();
            foreach (var variant in contentItem.Variants)
            {
                if (cultureErrors.Contains(variant.Culture))
                    variant.Publish = false;
            }

            if (canPublish)
            {
                //try to publish all the values on the model - this will generally only fail if someone is tampering with the request
                //since there's no reason variant rules would be violated in normal cases.
                canPublish = PublishCulture(contentItem.PersistedContent, cultureVariants);
            }

            if (canPublish)
            {
                //proceed to publish if all validation still succeeds
                var publishStatus = Services.ContentService.SavePublishing(contentItem.PersistedContent, Security.CurrentUser.Id);
                wasCancelled = publishStatus.Result == PublishResultType.FailedPublishCancelledByEvent;
                successfulCultures = contentItem.Variants.Where(x => x.Publish).Select(x => x.Culture).ToArray();
                return publishStatus;
            }
            else
            {
                //can only save
                var saveResult = Services.ContentService.Save(contentItem.PersistedContent, Security.CurrentUser.Id);
                var publishStatus = new PublishResult(PublishResultType.FailedPublishMandatoryCultureMissing, null, contentItem.PersistedContent);
                wasCancelled = saveResult.Result == OperationResultType.FailedCancelledByEvent;
                successfulCultures = Array.Empty<string>();
                return publishStatus;
            }
        }

        /// <summary>
        /// Validate if publishing is possible based on the mandatory language requirements
        /// </summary>
        /// <param name="contentItem"></param>
        /// <param name="cultureVariants"></param>
        /// <returns></returns>
        private bool ValidatePublishingMandatoryLanguages(
            ContentItemSave contentItem,
            IReadOnlyCollection<ContentVariantSave> cultureVariants,
            IReadOnlyList<string> mandatoryCultures,
            string localizationKey,
            Func<ContentVariantSave, bool> publishingCheck,
            out IReadOnlyList<(ContentVariantSave mandatoryVariant, bool isPublished)> mandatoryVariants)
        {
            var canPublish = true;
            var result = new List<(ContentVariantSave, bool)>();

            foreach (var culture in mandatoryCultures)
            {
                //Check if a mandatory language is missing from being published

                var mandatoryVariant = cultureVariants.First(x => x.Culture.InvariantEquals(culture));
                
                var isPublished = contentItem.PersistedContent.Published && contentItem.PersistedContent.IsCulturePublished(culture);
                result.Add((mandatoryVariant, isPublished));

                var isPublishing = isPublished ? true : publishingCheck(mandatoryVariant); 

                if (isPublished || isPublishing) continue;

                //cannot continue publishing since a required language that is not currently being published isn't published
                AddCultureValidationError(culture, localizationKey);
                canPublish = false;
            }

            mandatoryVariants = result;
            return canPublish;
        }

        /// <summary>
        /// This will call PublishCulture on the content item for each culture that needs to be published including the invariant culture
        /// </summary>
        /// <param name="persistentContent"></param>
        /// <param name="cultureVariants"></param>
        /// <returns></returns>
        /// <remarks>
        /// This would generally never fail unless someone is tampering with the request
        /// </remarks>
        private bool PublishCulture(IContent persistentContent, IEnumerable<ContentVariantSave> cultureVariants)
        {
            foreach (var variant in cultureVariants.Where(x => x.Publish))
            {
                // publishing any culture, implies the invariant culture
                var valid = _contentPublishingService.PublishCulture(persistentContent, variant.Culture);
                if (!valid)
                {
                    AddCultureValidationError(variant.Culture, "speechBubbles/contentCultureValidationError");
                    return false;
                }
            }

            return true;
        }

        /// <summary>
        /// Adds a generic culture error for use in displaying the culture validation error in the save/publish/etc... dialogs
        /// </summary>
        /// <param name="culture"></param>
        /// <param name="localizationKey"></param>
        private void AddCultureValidationError(string culture, string localizationKey)
        {
            var key = "_content_variant_" + culture + "_";
            if (ModelState.ContainsKey(key)) return;
            var errMsg = Services.TextService.Localize(localizationKey, new[] { _allLangs.Value[culture].CultureName });
            ModelState.AddModelError(key, errMsg);
        }

        /// <summary>
        /// Publishes a document with a given ID
        /// </summary>
        /// <param name="id"></param>
        /// <returns></returns>
        /// <remarks>
        /// The EnsureUserPermissionForContent attribute will deny access to this method if the current user
        /// does not have Publish access to this node.
        /// </remarks>
        ///
        [EnsureUserPermissionForContent("id", 'U')]
        public HttpResponseMessage PostPublishById(int id)
        {
            var foundContent = GetObjectFromRequest(() => Services.ContentService.GetById(id));

            if (foundContent == null)
            {
                return HandleContentNotFound(id, false);
            }

            var publishResult = Services.ContentService.SavePublishing(foundContent, Security.GetUserId().ResultOr(0));
            if (publishResult.Success == false)
            {
                var notificationModel = new SimpleNotificationModel();
                AddMessageForPublishStatus(new [] { publishResult }, notificationModel);
                return Request.CreateValidationErrorResponse(notificationModel);
            }

            //return ok
            return Request.CreateResponse(HttpStatusCode.OK);

        }

        [HttpDelete]
        [HttpPost]
        public HttpResponseMessage DeleteBlueprint(int id)
        {
            var found = Services.ContentService.GetBlueprintById(id);

            if (found == null)
            {
                return HandleContentNotFound(id, false);
            }

            Services.ContentService.DeleteBlueprint(found);

            return Request.CreateResponse(HttpStatusCode.OK);
        }

        /// <summary>
        /// Moves an item to the recycle bin, if it is already there then it will permanently delete it
        /// </summary>
        /// <param name="id"></param>
        /// <returns></returns>
        /// <remarks>
        /// The CanAccessContentAuthorize attribute will deny access to this method if the current user
        /// does not have Delete access to this node.
        /// </remarks>
        [EnsureUserPermissionForContent("id", 'D')]
        [HttpDelete]
        [HttpPost]
        public HttpResponseMessage DeleteById(int id)
        {
            var foundContent = GetObjectFromRequest(() => Services.ContentService.GetById(id));

            if (foundContent == null)
            {
                return HandleContentNotFound(id, false);
            }

            //if the current item is in the recycle bin
            if (foundContent.Trashed == false)
            {
                var moveResult = Services.ContentService.MoveToRecycleBin(foundContent, Security.GetUserId().ResultOr(0));
                if (moveResult.Success == false)
                {
                    //returning an object of INotificationModel will ensure that any pending
                    // notification messages are added to the response.
                    return Request.CreateValidationErrorResponse(new SimpleNotificationModel());
                }
            }
            else
            {
                var deleteResult = Services.ContentService.Delete(foundContent, Security.GetUserId().ResultOr(0));
                if (deleteResult.Success == false)
                {
                    //returning an object of INotificationModel will ensure that any pending
                    // notification messages are added to the response.
                    return Request.CreateValidationErrorResponse(new SimpleNotificationModel());
                }
            }

            return Request.CreateResponse(HttpStatusCode.OK);
        }

        /// <summary>
        /// Empties the recycle bin
        /// </summary>
        /// <returns></returns>
        /// <remarks>
        /// attributed with EnsureUserPermissionForContent to verify the user has access to the recycle bin
        /// </remarks>
        [HttpDelete]
        [HttpPost]
        [EnsureUserPermissionForContent(Constants.System.RecycleBinContent)]
        public HttpResponseMessage EmptyRecycleBin()
        {
            Services.ContentService.EmptyRecycleBin();

            return Request.CreateNotificationSuccessResponse(Services.TextService.Localize("defaultdialogs/recycleBinIsEmpty"));
        }

        /// <summary>
        /// Change the sort order for content
        /// </summary>
        /// <param name="sorted"></param>
        /// <returns></returns>
        [EnsureUserPermissionForContent("sorted.ParentId", 'S')]
        public HttpResponseMessage PostSort(ContentSortOrder sorted)
        {
            if (sorted == null)
            {
                return Request.CreateResponse(HttpStatusCode.NotFound);
            }

            //if there's nothing to sort just return ok
            if (sorted.IdSortOrder.Length == 0)
            {
                return Request.CreateResponse(HttpStatusCode.OK);
            }

            try
            {
                var contentService = Services.ContentService;

                // Save content with new sort order and update content xml in db accordingly
                var sortResult = contentService.Sort(sorted.IdSortOrder, Security.CurrentUser.Id);
                if (!sortResult.Success)
                {
                    Logger.Warn<ContentController>("Content sorting failed, this was probably caused by an event being cancelled");
                    //TODO: Now you can cancel sorting, does the event messages bubble up automatically?
                    return Request.CreateValidationErrorResponse("Content sorting failed, this was probably caused by an event being cancelled");
                }

                return Request.CreateResponse(HttpStatusCode.OK);
            }
            catch (Exception ex)
            {
                Logger.Error<ContentController>(ex, "Could not update content sort order");
                throw;
            }
        }

        /// <summary>
        /// Change the sort order for media
        /// </summary>
        /// <param name="move"></param>
        /// <returns></returns>
        [EnsureUserPermissionForContent("move.ParentId", 'M')]
        public HttpResponseMessage PostMove(MoveOrCopy move)
        {
            var toMove = ValidateMoveOrCopy(move);

            Services.ContentService.Move(toMove, move.ParentId, Security.GetUserId().ResultOr(0));

            var response = Request.CreateResponse(HttpStatusCode.OK);
            response.Content = new StringContent(toMove.Path, Encoding.UTF8, "text/plain");
            return response;
        }

        /// <summary>
        /// Copies a content item and places the copy as a child of a given parent Id
        /// </summary>
        /// <param name="copy"></param>
        /// <returns></returns>
        [EnsureUserPermissionForContent("copy.ParentId", 'C')]
        public HttpResponseMessage PostCopy(MoveOrCopy copy)
        {
            var toCopy = ValidateMoveOrCopy(copy);

            var c = Services.ContentService.Copy(toCopy, copy.ParentId, copy.RelateToOriginal, copy.Recursive, Security.GetUserId().ResultOr(0));

            var response = Request.CreateResponse(HttpStatusCode.OK);
            response.Content = new StringContent(c.Path, Encoding.UTF8, "text/plain");
            return response;
        }

        /// <summary>
        /// Unpublishes a node with a given Id and returns the unpublished entity
        /// </summary>
        /// <param name="model">The content and variants to unpublish</param>
        /// <returns></returns>
        [EnsureUserPermissionForContent("model.Id", 'Z')]
        [OutgoingEditorModelEvent]
        public ContentItemDisplay PostUnpublish(UnpublishContent model)
        {
            var foundContent = GetObjectFromRequest(() => Services.ContentService.GetById(model.Id));

            if (foundContent == null)
                HandleContentNotFound(model.Id);

            var languageCount = _allLangs.Value.Count();
            if (model.Cultures.Length == 0 || model.Cultures.Length == languageCount)
            {
                //this means that the entire content item will be unpublished
                var unpublishResult = Services.ContentService.Unpublish(foundContent, userId: Security.GetUserId().ResultOr(0));

                var content = MapToDisplay(foundContent);

                if (!unpublishResult.Success)
                {
                    AddCancelMessage(content);
                    throw new HttpResponseException(Request.CreateValidationErrorResponse(content));
                }
                else
                {
                    content.AddSuccessNotification(
                        Services.TextService.Localize("content/unpublish"),
                        Services.TextService.Localize("speechBubbles/contentUnpublished"));
                    return content;
                }
            }
            else
            {
                //we only want to unpublish some of the variants
                var results = new Dictionary<string, PublishResult>();
                foreach (var c in model.Cultures)
                {
                    var result = Services.ContentService.Unpublish(foundContent, culture: c, userId: Security.GetUserId().ResultOr(0));
                    results[c] = result;
                    if (result.Result == PublishResultType.SuccessUnpublishMandatoryCulture)
                    {
                        //if this happens, it means they are all unpublished, we don't need to continue
                        break;
                    }
                }

                var content = MapToDisplay(foundContent);

                //check for this status and return the correct message
                if (results.Any(x => x.Value.Result == PublishResultType.SuccessUnpublishMandatoryCulture))
                {
                    content.AddSuccessNotification(
                           Services.TextService.Localize("content/unpublish"),
                           Services.TextService.Localize("speechBubbles/contentMandatoryCultureUnpublished"));
                    return content;
                }

                //otherwise add a message for each one unpublished
                foreach (var r in results)
                {
                    content.AddSuccessNotification(
                           Services.TextService.Localize("content/unpublish"),
                           Services.TextService.Localize("speechBubbles/contentCultureUnpublished", new[] { _allLangs.Value[r.Key].CultureName }));
                }
                return content;

            }

        }

        public ContentDomainsAndCulture GetCultureAndDomains(int id)
        {
            var nodeDomains = Services.DomainService.GetAssignedDomains(id, true).ToArray();
            var wildcard = nodeDomains.FirstOrDefault(d => d.IsWildcard);
            var domains = nodeDomains.Where(d => !d.IsWildcard).Select(d => new DomainDisplay(d.DomainName, d.LanguageId.GetValueOrDefault(0)));
            return new ContentDomainsAndCulture
            {
                Domains = domains,
                Language = wildcard == null || !wildcard.LanguageId.HasValue ? "undefined" : wildcard.LanguageId.ToString()
            };
        }

        [HttpPost]
        public DomainSave PostSaveLanguageAndDomains(DomainSave model)
        {
            var node = Services.ContentService.GetById(model.NodeId);

            if (node == null)
            {
                var response = Request.CreateResponse(HttpStatusCode.BadRequest);
                response.Content = new StringContent($"There is no content node with id {model.NodeId}.");
                response.ReasonPhrase = "Node Not Found.";
                throw new HttpResponseException(response);
            }

            var permission = Services.UserService.GetPermissions(Security.CurrentUser, node.Path);

            if (permission.AssignedPermissions.Contains(ActionAssignDomain.ActionLetter.ToString(), StringComparer.Ordinal) == false)
            {
                var response = Request.CreateResponse(HttpStatusCode.BadRequest);
                response.Content = new StringContent("You do not have permission to assign domains on that node.");
                response.ReasonPhrase = "Permission Denied.";
                throw new HttpResponseException(response);
            }

            model.Valid = true;
            var domains = Services.DomainService.GetAssignedDomains(model.NodeId, true).ToArray();
            var languages = Services.LocalizationService.GetAllLanguages().ToArray();
            var language = model.Language > 0 ? languages.FirstOrDefault(l => l.Id == model.Language) : null;

            // process wildcard
            if (language != null)
            {
                // yet there is a race condition here...
                var wildcard = domains.FirstOrDefault(d => d.IsWildcard);
                if (wildcard != null)
                {
                    wildcard.LanguageId = language.Id;
                }
                else
                {
                    wildcard = new UmbracoDomain("*" + model.NodeId)
                    {
                        LanguageId = model.Language,
                        RootContentId = model.NodeId
                    };
                }

                var saveAttempt = Services.DomainService.Save(wildcard);
                if (saveAttempt == false)
                {
                    var response = Request.CreateResponse(HttpStatusCode.BadRequest);
                    response.Content = new StringContent("Saving domain failed");
                    response.ReasonPhrase = saveAttempt.Result.Result.ToString();
                    throw new HttpResponseException(response);
                }
            }
            else
            {
                var wildcard = domains.FirstOrDefault(d => d.IsWildcard);
                if (wildcard != null)
                {
                    Services.DomainService.Delete(wildcard);
                }
            }

            // process domains
            // delete every (non-wildcard) domain, that exists in the DB yet is not in the model
            foreach (var domain in domains.Where(d => d.IsWildcard == false && model.Domains.All(m => m.Name.InvariantEquals(d.DomainName) == false)))
            {
                Services.DomainService.Delete(domain);
            }

            var names = new List<string>();

            // create or update domains in the model
            foreach (var domainModel in model.Domains.Where(m => string.IsNullOrWhiteSpace(m.Name) == false))
            {
                language = languages.FirstOrDefault(l => l.Id == domainModel.Lang);
                if (language == null)
                {
                    continue;
                }

                var name = domainModel.Name.ToLowerInvariant();
                if (names.Contains(name))
                {
                    domainModel.Duplicate = true;
                    continue;
                }
                names.Add(name);
                var domain = domains.FirstOrDefault(d => d.DomainName.InvariantEquals(domainModel.Name));
                if (domain != null)
                {
                    domain.LanguageId = language.Id;
                    Services.DomainService.Save(domain);
                }
                else if (Services.DomainService.Exists(domainModel.Name))
                {
                    domainModel.Duplicate = true;
                    var xdomain = Services.DomainService.GetByName(domainModel.Name);
                    var xrcid = xdomain.RootContentId;
                    if (xrcid.HasValue)
                    {
                        var xcontent = Services.ContentService.GetById(xrcid.Value);
                        var xnames = new List<string>();
                        while (xcontent != null)
                        {
                            xnames.Add(xcontent.Name);
                            if (xcontent.ParentId < -1)
                                xnames.Add("Recycle Bin");
                            xcontent = Services.ContentService.GetParent(xcontent);
                        }
                        xnames.Reverse();
                        domainModel.Other = "/" + string.Join("/", xnames);
                    }
                }
                else
                {
                    // yet there is a race condition here...
                    var newDomain = new UmbracoDomain(name)
                    {
                        LanguageId = domainModel.Lang,
                        RootContentId = model.NodeId
                    };
                    var saveAttempt = Services.DomainService.Save(newDomain);
                    if (saveAttempt == false)
                    {
                        var response = Request.CreateResponse(HttpStatusCode.BadRequest);
                        response.Content = new StringContent("Saving new domain failed");
                        response.ReasonPhrase = saveAttempt.Result.Result.ToString();
                        throw new HttpResponseException(response);
                    }
                }
            }

            model.Valid = model.Domains.All(m => m.Duplicate == false);

            return model;
        }

        /// <summary>
        /// Override to ensure there is culture specific errors in the result if any errors are for culture properties
        /// </summary>
        /// <param name="display"></param>
        /// <remarks>
        /// This is required to wire up the validation in the save/publish dialog
        /// </remarks>
        protected override void HandleInvalidModelState(IErrorModel display)
        {
            if (!ModelState.IsValid)
            {
                //Add any culture specific errors here
                var cultureErrors = ModelState.GetCulturesWithPropertyErrors();

                foreach (var cultureError in cultureErrors)
                {
                    AddCultureValidationError(cultureError, "speechBubbles/contentCultureValidationError");
                }
            }

            base.HandleInvalidModelState(display);
        }

        /// <summary>
        /// Maps the dto property values and names to the persisted model
        /// </summary>
        /// <param name="contentSave"></param>
        private void MapValuesForPersistence(ContentItemSave contentSave)
        {
            //inline method to determine if a property type varies
            bool Varies(Property property) => property.PropertyType.VariesByCulture();

            var variantIndex = 0;

            //loop through each variant, set the correct name and property values
            foreach (var variant in contentSave.Variants)
            {
                //Don't update anything for this variant if Save is not true
                if (!variant.Save) continue;

                //Don't update the name if it is empty
                if (!variant.Name.IsNullOrWhiteSpace())
                {
                    var contentType = _contentTypeService.Get(contentSave.PersistedContent.ContentTypeId);
                    if (contentType != null && contentType.VariesByCulture())
                    {
                        if (variant.Culture.IsNullOrWhiteSpace())
                            throw new InvalidOperationException($"Cannot set culture name without a culture.");
                        contentSave.PersistedContent.SetCultureName(variant.Name, variant.Culture);
                    }
                    else
                    {
                        contentSave.PersistedContent.Name = variant.Name;
                    }
                }

                //This is important! We only want to process invariant properties with the first variant, for any other variant
                // we need to exclude invariant properties from being processed, otherwise they will be double processed for the
                // same value which can cause some problems with things such as file uploads.
                var propertyCollection = variantIndex == 0
                    ? variant.PropertyCollectionDto
                    : new ContentPropertyCollectionDto
                    {
                        Properties = variant.PropertyCollectionDto.Properties.Where(x => !x.Culture.IsNullOrWhiteSpace())
                    };

                //for each variant, map the property values
                MapPropertyValuesForPersistence<IContent, ContentItemSave>(
                    contentSave,
                    propertyCollection,
                    (save, property) => Varies(property) ? property.GetValue(variant.Culture) : property.GetValue(),         //get prop val
                    (save, property, v) => { if (Varies(property)) property.SetValue(v, variant.Culture); else property.SetValue(v); });  //set prop val

                variantIndex++;
            }

<<<<<<< HEAD
            //TODO: We need to support 'send to publish'

            contentSave.PersistedContent.ExpireDate = contentSave.ExpireDate;
            contentSave.PersistedContent.ReleaseDate = contentSave.ReleaseDate;

            // If the template was set.
            if (contentSave.TemplateAlias != null)
=======
            //only set the template if it didn't change
            var templateChanged = (contentSave.PersistedContent.Template == null && contentSave.TemplateAlias.IsNullOrWhiteSpace() == false)
                                                        || (contentSave.PersistedContent.Template != null && contentSave.PersistedContent.Template.Alias != contentSave.TemplateAlias)
                                                        || (contentSave.PersistedContent.Template != null && contentSave.TemplateAlias.IsNullOrWhiteSpace());
            if (templateChanged)
>>>>>>> 57074d35
            {
                //only set the template if it didn't change
                var template = Services.FileService.GetTemplate(contentSave.TemplateAlias);
                if (contentSave.PersistedContent.TemplateId != template.Id)
                {
                    if (template == null && contentSave.TemplateAlias.IsNullOrWhiteSpace() == false)
                    {
                        //ModelState.AddModelError("Template", "No template exists with the specified alias: " + contentItem.TemplateAlias);
                        Logger.Warn<ContentController>("No template exists with the specified alias: {TemplateAlias}", contentSave.TemplateAlias);
                    }
                    else
                    {
                        //NOTE: this could be null if there was a template and the posted template is null, this should remove the assigned template
                        contentSave.PersistedContent.TemplateId = template.Id;
                    }
                }
            }
        }

        /// <summary>
        /// Ensures the item can be moved/copied to the new location
        /// </summary>
        /// <param name="model"></param>
        /// <returns></returns>
        private IContent ValidateMoveOrCopy(MoveOrCopy model)
        {
            if (model == null)
            {
                throw new HttpResponseException(HttpStatusCode.NotFound);
            }

            var contentService = Services.ContentService;
            var toMove = contentService.GetById(model.Id);
           if (toMove == null)
            {
                throw new HttpResponseException(HttpStatusCode.NotFound);
            }
            var toMoveContentType = _contentTypeService.Get(toMove.ContentTypeId);
            if (model.ParentId < 0)
            {

                //cannot move if the content item is not allowed at the root
                if (toMoveContentType.AllowedAsRoot == false)
                {
                    throw new HttpResponseException(
                            Request.CreateNotificationValidationErrorResponse(
                                    Services.TextService.Localize("moveOrCopy/notAllowedAtRoot")));
                }
            }
            else
            {
                var parent = contentService.GetById(model.ParentId);

                if (parent == null)
                {
                    throw new HttpResponseException(HttpStatusCode.NotFound);
                }
                var parentContentType = _contentTypeService.Get(parent.ContentTypeId);

                //check if the item is allowed under this one
                if (parentContentType.AllowedContentTypes.Select(x => x.Id).ToArray()
                        .Any(x => x.Value == toMove.ContentTypeId) == false)
                {
                    throw new HttpResponseException(
                            Request.CreateNotificationValidationErrorResponse(
                                    Services.TextService.Localize("moveOrCopy/notAllowedByContentType")));
                }

                // Check on paths
                if ((string.Format(",{0},", parent.Path)).IndexOf(string.Format(",{0},", toMove.Id), StringComparison.Ordinal) > -1)
                {
                    throw new HttpResponseException(
                            Request.CreateNotificationValidationErrorResponse(
                                    Services.TextService.Localize("moveOrCopy/notAllowedByPath")));
                }
            }

            return toMove;
        }

        /// <summary>
        /// Adds notification messages to the outbound display model for a given published status
        /// </summary>
        /// <param name="status"></param>
        /// <param name="display"></param>
        /// <param name="successfulCultures">
        /// This is null when dealing with invariant content, else it's the cultures that were succesfully published
        /// </param>
        private void AddMessageForPublishStatus(IEnumerable<PublishResult> statuses, INotificationModel display, string[] successfulCultures = null)
        {
            var totalStatusCount = statuses.Count();

            //Put the statuses into groups, each group results in a different message
            var statusGroup = statuses.GroupBy(x =>
            {
                switch (x.Result)
                {
                    case PublishResultType.SuccessPublish:
                    case PublishResultType.SuccessPublishCulture:
                        //these 2 belong to a single group
                        return PublishResultType.SuccessPublish;                    
                    case PublishResultType.FailedPublishAwaitingRelease:
                    case PublishResultType.FailedPublishCultureAwaitingRelease:
                        //these 2 belong to a single group
                        return PublishResultType.FailedPublishAwaitingRelease;
                    case PublishResultType.FailedPublishHasExpired:
                    case PublishResultType.FailedPublishCultureHasExpired:
                        //these 2 belong to a single group
                        return PublishResultType.FailedPublishHasExpired;
                    case PublishResultType.SuccessPublishAlready:
                    case PublishResultType.FailedPublishPathNotPublished:
                    case PublishResultType.FailedPublishCancelledByEvent:
                    case PublishResultType.FailedPublishIsTrashed:
                    case PublishResultType.FailedPublishContentInvalid:
                    case PublishResultType.FailedPublishMandatoryCultureMissing:
                        //the rest that we are looking for each belong in their own group
                        return x.Result;
                    default:
                        throw new IndexOutOfRangeException($"{x.Result}\" was not expected.");
                }
            });

            foreach (var status in statusGroup)
            {   
                switch (status.Key)
                {
                    case PublishResultType.SuccessPublishAlready:
                        {
                            //special case, we will only show messages for this if:
                            // * it's not a bulk publish operation
                            // * it's a bulk publish operation and all successful statuses are this one
                            var itemCount = status.Count();
                            if (totalStatusCount == 1 || totalStatusCount == itemCount)
                            {
                                if (successfulCultures == null || totalStatusCount == itemCount)
                                {
                                    //either invariant single publish, or bulk publish where all statuses are already published
                                    display.AddSuccessNotification(
                                        Services.TextService.Localize("speechBubbles/editContentPublishedHeader"),
                                        Services.TextService.Localize("speechBubbles/editContentPublishedText"));
                                }
                                else
                                {
                                    foreach (var c in successfulCultures)
                                    {
                                        display.AddSuccessNotification(
                                            Services.TextService.Localize("speechBubbles/editContentPublishedHeader"),
                                            Services.TextService.Localize("speechBubbles/editVariantPublishedText", new[] { _allLangs.Value[c].CultureName }));
                                    }
                                }
                            }
                        }
                        break;
                    case PublishResultType.SuccessPublish:
                        {
                            var itemCount = status.Count();
                            if (successfulCultures == null)
                            {
                                display.AddSuccessNotification(
                                    Services.TextService.Localize("speechBubbles/editContentPublishedHeader"),
                                    totalStatusCount > 1
                                        ? Services.TextService.Localize("speechBubbles/editMultiContentPublishedText", new[] { itemCount.ToInvariantString() })
                                        : Services.TextService.Localize("speechBubbles/editContentPublishedText"));
                            }
                            else
                            {
                                foreach (var c in successfulCultures)
                                {
                                    display.AddSuccessNotification(
                                        Services.TextService.Localize("speechBubbles/editContentPublishedHeader"),
                                        totalStatusCount > 1
                                            ? Services.TextService.Localize("speechBubbles/editMultiVariantPublishedText", new[] { itemCount.ToInvariantString(), _allLangs.Value[c].CultureName })
                                            : Services.TextService.Localize("speechBubbles/editVariantPublishedText", new[] { _allLangs.Value[c].CultureName }));
                                }
                            }
                        }
                        break;
                    case PublishResultType.FailedPublishPathNotPublished:
                        {
                            var names = string.Join(", ", status.Select(x => $"{x.Content.Name} ({x.Content.Id})"));
                            display.AddWarningNotification(
                                Services.TextService.Localize("publish"),
                                Services.TextService.Localize("publish/contentPublishedFailedByParent",
                                    new[] { names }).Trim());
                        }
                        break;
                    case PublishResultType.FailedPublishCancelledByEvent:
                        {
                            var names = string.Join(", ", status.Select(x => $"{x.Content.Name} ({x.Content.Id})"));
                            AddCancelMessage(display, message: "publish/contentPublishedFailedByEvent", messageParams: new[] { names });
                        }
                        break;
                    case PublishResultType.FailedPublishAwaitingRelease:
                        {
                            var names = string.Join(", ", status.Select(x => $"{x.Content.Name} ({x.Content.Id})"));
                            display.AddWarningNotification(
                                    Services.TextService.Localize("publish"),
                                    Services.TextService.Localize("publish/contentPublishedFailedAwaitingRelease",
                                        new[] { names }).Trim());
                        }
                        break;
                    case PublishResultType.FailedPublishHasExpired:
                        {
                            var names = string.Join(", ", status.Select(x => $"{x.Content.Name} ({x.Content.Id})"));
                            display.AddWarningNotification(
                                Services.TextService.Localize("publish"),
                                Services.TextService.Localize("publish/contentPublishedFailedExpired",
                                    new[] { names }).Trim());
                        }
                        break;
                    case PublishResultType.FailedPublishIsTrashed:
                        {
                            var names = string.Join(", ", status.Select(x => $"{x.Content.Name} ({x.Content.Id})"));
                            display.AddWarningNotification(
                                Services.TextService.Localize("publish"),
                                Services.TextService.Localize("publish/contentPublishedFailedIsTrashed",
                                    new[] { names }).Trim());
                        }
                        break;
                    case PublishResultType.FailedPublishContentInvalid:
                        {
                            var names = string.Join(", ", status.Select(x => $"{x.Content.Name} ({x.Content.Id})"));
                            display.AddWarningNotification(
                                Services.TextService.Localize("publish"),
                                Services.TextService.Localize("publish/contentPublishedFailedInvalid",
                                    new[] { names }).Trim());
                        }
                        break;
                    case PublishResultType.FailedPublishMandatoryCultureMissing:
                        display.AddWarningNotification(
                            Services.TextService.Localize("publish"),
                            "publish/contentPublishedFailedByCulture"); // fixme properly localize, these keys are missing from lang files!
                        break;
                    default:
                        throw new IndexOutOfRangeException($"PublishedResultType \"{status.Key}\" was not expected.");
                }
            }
        }

        /// <summary>
        /// Used to map an <see cref="IContent"/> instance to a <see cref="ContentItemDisplay"/> and ensuring a language is present if required
        /// </summary>
        /// <param name="content"></param>
        /// <returns></returns>
        private ContentItemDisplay MapToDisplay(IContent content)
        {
            var display = Mapper.Map<ContentItemDisplay>(content);
            return display;
        }

        [EnsureUserPermissionForContent("contentId", 'R')]
        public IEnumerable<NotifySetting> GetNotificationOptions(int contentId)
        {
            var notifications = new List<NotifySetting>();
            if (contentId <= 0) throw new HttpResponseException(Request.CreateResponse(HttpStatusCode.NotFound));

            var content = Services.ContentService.GetById(contentId);
            if (content == null) throw new HttpResponseException(Request.CreateResponse(HttpStatusCode.NotFound));

            var userNotifications = Services.NotificationService.GetUserNotifications(Security.CurrentUser, content.Path).ToList();

            foreach (var a in Current.Actions.Where(x => x.ShowInNotifier))
            {
                var n = new NotifySetting
                {
                    Name = Services.TextService.Localize("actions", a.Alias),
                    Checked = userNotifications.FirstOrDefault(x => x.Action == a.Letter.ToString()) != null,
                    NotifyCode = a.Letter.ToString()
                };
                notifications.Add(n);
            }

            return notifications;
        }

        public void PostNotificationOptions(int contentId, [FromUri] string[] notifyOptions)
        {
            if (contentId <= 0) throw new HttpResponseException(Request.CreateResponse(HttpStatusCode.NotFound));
            var content = Services.ContentService.GetById(contentId);
            if (content == null) throw new HttpResponseException(Request.CreateResponse(HttpStatusCode.NotFound));

            Services.NotificationService.SetNotifications(Security.CurrentUser, content, notifyOptions);
        }

        [HttpGet]
        public IEnumerable<RollbackVersion> GetRollbackVersions(int contentId, string culture = null)
        {
            var rollbackVersions = new List<RollbackVersion>();
            var writerIds = new HashSet<int>();

            //Return a list of all versions of a specific content node
            // fixme - cap at 50 versions for now?
            var versions = Services.ContentService.GetVersionsSlim(contentId, 0, 50);

            //Not all nodes are variants & thus culture can be null
            if (culture != null)
            {
                //Get cultures that were published with the version = their update date is equal to the version's
                versions = versions.Where(x => x.UpdateDate == x.GetUpdateDate(culture));
            }

            //First item is our current item/state (cant rollback to ourselves)
            versions = versions.Skip(1);

            foreach (var version in versions)
            {
                var rollbackVersion = new RollbackVersion
                {
                    VersionId = version.VersionId,
                    VersionDate = version.UpdateDate,
                    VersionAuthorId = version.WriterId
                };

                rollbackVersions.Add(rollbackVersion);

                writerIds.Add(version.WriterId);
            }

            var users = Services.UserService
                .GetUsersById(writerIds.ToArray())
                .ToDictionary(x => x.Id, x => x.Name);

            foreach (var rollbackVersion in rollbackVersions)
            {
                if (users.TryGetValue(rollbackVersion.VersionAuthorId, out var userName))
                    rollbackVersion.VersionAuthorName = userName;
            }

            return rollbackVersions;
        }

        [HttpGet]
        public ContentVariantDisplay GetRollbackVersion(int versionId, string culture = null)
        {
            var version = Services.ContentService.GetVersion(versionId);
            var content = MapToDisplay(version);

<<<<<<< HEAD
			return culture == null
				? content.Variants.FirstOrDefault()  //No culture set - so this is an invariant node - so just list me the first item in here
=======
            return culture == null
                ? content.Variants.FirstOrDefault()  //No culture set - so this is an invariant node - so just list me the first item in here
>>>>>>> 57074d35
                : content.Variants.FirstOrDefault(x => x.Language.IsoCode == culture);
        }

        [EnsureUserPermissionForContent("contentId", ActionRollback.ActionLetter)]
        [HttpPost]
        public HttpResponseMessage PostRollbackContent(int contentId, int versionId, string culture = "*")
        {
            var rollbackResult = Services.ContentService.Rollback(contentId, versionId, culture, Security.GetUserId().ResultOr(0));

            if (rollbackResult.Success)
                return Request.CreateResponse(HttpStatusCode.OK);

            var notificationModel = new SimpleNotificationModel();

            switch (rollbackResult.Result)
            {
                case OperationResultType.Failed:
                case OperationResultType.FailedCannot:
                case OperationResultType.FailedExceptionThrown:
                case OperationResultType.NoOperation:
                default:
                    notificationModel.AddErrorNotification(
                                    Services.TextService.Localize("speechBubbles/operationFailedHeader"),
                                    null); //TODO: There is no specific failed to save error message AFAIK
                    break;
                case OperationResultType.FailedCancelledByEvent:
                    notificationModel.AddErrorNotification(
                                    Services.TextService.Localize("speechBubbles/operationCancelledHeader"),
                                    Services.TextService.Localize("speechBubbles/operationCancelledText"));
                    break;
            }

            return Request.CreateValidationErrorResponse(notificationModel);
        }
    }
}<|MERGE_RESOLUTION|>--- conflicted
+++ resolved
@@ -1087,7 +1087,7 @@
                             ActionPublish.ActionLetter) == ContentPermissionsHelper.ContentAccess.Denied))
                     {
                         denied.Add(c);
-                    }   
+                    }
                 }
             }
             noAccess = denied;
@@ -1167,14 +1167,9 @@
         /// </remarks>
         private PublishResult PublishInternal(ContentItemSave contentItem, out bool wasCancelled, out string[] successfulCultures)
         {
-<<<<<<< HEAD
-            if (publishStatus == null) throw new ArgumentNullException(nameof(publishStatus));
 
             var contentType = _contentTypeService.Get(contentItem.PersistedContent.ContentTypeId);
             if (!contentType.VariesByCulture())
-=======
-            if (!contentItem.PersistedContent.ContentType.VariesByCulture())
->>>>>>> 57074d35
             {
                 //its invariant, proceed normally
                 var publishStatus = Services.ContentService.SaveAndPublish(contentItem.PersistedContent, userId: Security.CurrentUser.Id);
@@ -1252,11 +1247,11 @@
                 //Check if a mandatory language is missing from being published
 
                 var mandatoryVariant = cultureVariants.First(x => x.Culture.InvariantEquals(culture));
-                
+
                 var isPublished = contentItem.PersistedContent.Published && contentItem.PersistedContent.IsCulturePublished(culture);
                 result.Add((mandatoryVariant, isPublished));
 
-                var isPublishing = isPublished ? true : publishingCheck(mandatoryVariant); 
+                var isPublishing = isPublished ? true : publishingCheck(mandatoryVariant);
 
                 if (isPublished || isPublishing) continue;
 
@@ -1795,23 +1790,12 @@
                 variantIndex++;
             }
 
-<<<<<<< HEAD
-            //TODO: We need to support 'send to publish'
-
-            contentSave.PersistedContent.ExpireDate = contentSave.ExpireDate;
-            contentSave.PersistedContent.ReleaseDate = contentSave.ReleaseDate;
-
-            // If the template was set.
-            if (contentSave.TemplateAlias != null)
-=======
             //only set the template if it didn't change
-            var templateChanged = (contentSave.PersistedContent.Template == null && contentSave.TemplateAlias.IsNullOrWhiteSpace() == false)
-                                                        || (contentSave.PersistedContent.Template != null && contentSave.PersistedContent.Template.Alias != contentSave.TemplateAlias)
-                                                        || (contentSave.PersistedContent.Template != null && contentSave.TemplateAlias.IsNullOrWhiteSpace());
+            var templateChanged = (contentSave.PersistedContent.TemplateId == null && contentSave.TemplateAlias.IsNullOrWhiteSpace() == false)
+                                                        || (contentSave.PersistedContent.TemplateId != null && contentSave.PersistedContent.TemplateId != contentSave.TemplateId)
+                                                        || (contentSave.PersistedContent.TemplateId != null && contentSave.TemplateAlias.IsNullOrWhiteSpace());
             if (templateChanged)
->>>>>>> 57074d35
-            {
-                //only set the template if it didn't change
+            {
                 var template = Services.FileService.GetTemplate(contentSave.TemplateAlias);
                 if (contentSave.PersistedContent.TemplateId != template.Id)
                 {
@@ -1910,7 +1894,7 @@
                     case PublishResultType.SuccessPublish:
                     case PublishResultType.SuccessPublishCulture:
                         //these 2 belong to a single group
-                        return PublishResultType.SuccessPublish;                    
+                        return PublishResultType.SuccessPublish;
                     case PublishResultType.FailedPublishAwaitingRelease:
                     case PublishResultType.FailedPublishCultureAwaitingRelease:
                         //these 2 belong to a single group
@@ -1933,7 +1917,7 @@
             });
 
             foreach (var status in statusGroup)
-            {   
+            {
                 switch (status.Key)
                 {
                     case PublishResultType.SuccessPublishAlready:
@@ -2147,13 +2131,8 @@
             var version = Services.ContentService.GetVersion(versionId);
             var content = MapToDisplay(version);
 
-<<<<<<< HEAD
-			return culture == null
-				? content.Variants.FirstOrDefault()  //No culture set - so this is an invariant node - so just list me the first item in here
-=======
             return culture == null
                 ? content.Variants.FirstOrDefault()  //No culture set - so this is an invariant node - so just list me the first item in here
->>>>>>> 57074d35
                 : content.Variants.FirstOrDefault(x => x.Language.IsoCode == culture);
         }
 
