﻿using System;
using System.Collections.Generic;
using System.Globalization;
using System.Net.Http;
using System.Threading.Tasks;
using System.Web.Http;
using Umbraco.Core.Services;
using Umbraco.Web.Models;
using Umbraco.Web.Models.ContentEditing;
using Umbraco.Web.Mvc;
using Umbraco.Web.WebApi;
using System.Linq;
using Newtonsoft.Json;
using Umbraco.Core;
using Umbraco.Core.Cache;
using Umbraco.Core.Configuration;
using Umbraco.Core.IO;
using Umbraco.Core.Logging;
using Umbraco.Core.Persistence;
using Umbraco.Core.Strings;
using Umbraco.Web.Security;
using Umbraco.Web.WebApi.Filters;


namespace Umbraco.Web.Editors
{
    /// <summary>
    /// Controller to back the User.Resource service, used for fetching user data when already authenticated. user.service is currently used for handling authentication
    /// </summary>
    [PluginController("UmbracoApi")]
    public class CurrentUserController : UmbracoAuthorizedJsonController
    {
        private readonly IMediaFileSystem _mediaFileSystem;
        private readonly IShortStringHelper _shortStringHelper;

        public CurrentUserController(
            IGlobalSettings globalSettings,
            IUmbracoContextAccessor umbracoContextAccessor,
            ISqlContext sqlContext,
            ServiceContext services,
            AppCaches appCaches,
            IProfilingLogger logger,
            IRuntimeState runtimeState,
            UmbracoHelper umbracoHelper,
            IMediaFileSystem mediaFileSystem,
            IShortStringHelper shortStringHelper)
            : base(globalSettings, umbracoContextAccessor, sqlContext, services, appCaches, logger, runtimeState, umbracoHelper)
        {
            _mediaFileSystem = mediaFileSystem;
            _shortStringHelper = shortStringHelper;
        }

        /// <summary>
        /// Returns permissions for all nodes passed in for the current user
        /// </summary>
        /// <param name="nodeIds"></param>
        /// <returns></returns>
        [HttpPost]
        public Dictionary<int, string[]> GetPermissions(int[] nodeIds)
        {
            var permissions = Services.UserService
                .GetPermissions(Security.CurrentUser, nodeIds);

            var permissionsDictionary = new Dictionary<int, string[]>();
            foreach (var nodeId in nodeIds)
            {
                var aggregatePerms = permissions.GetAllPermissions(nodeId).ToArray();
                permissionsDictionary.Add(nodeId, aggregatePerms);
            }

            return permissionsDictionary;
        }

        /// <summary>
        /// Checks a nodes permission for the current user
        /// </summary>
        /// <param name="permissionToCheck"></param>
        /// <param name="nodeId"></param>
        /// <returns></returns>
        [HttpGet]
        public bool HasPermission(string permissionToCheck, int nodeId)
        {
            var p = Services.UserService.GetPermissions(Security.CurrentUser, nodeId).GetAllPermissions();
            if (p.Contains(permissionToCheck.ToString(CultureInfo.InvariantCulture)))
            {
                return true;
            }

            return false;
        }

        /// <summary>
        /// Saves a tour status for the current user
        /// </summary>
        /// <param name="status"></param>
        /// <returns></returns>
        public IEnumerable<UserTourStatus> PostSetUserTour(UserTourStatus status)
        {
            if (status == null) throw new ArgumentNullException(nameof(status));

            List<UserTourStatus> userTours;
            if (Security.CurrentUser.TourData.IsNullOrWhiteSpace())
            {
                userTours = new List<UserTourStatus> { status };
                Security.CurrentUser.TourData = JsonConvert.SerializeObject(userTours);
                Services.UserService.Save(Security.CurrentUser);
                return userTours;
            }

            userTours = JsonConvert.DeserializeObject<IEnumerable<UserTourStatus>>(Security.CurrentUser.TourData).ToList();
            var found = userTours.FirstOrDefault(x => x.Alias == status.Alias);
            if (found != null)
            {
                //remove it and we'll replace it next
                userTours.Remove(found);
            }
            userTours.Add(status);
            Security.CurrentUser.TourData = JsonConvert.SerializeObject(userTours);
            Services.UserService.Save(Security.CurrentUser);
            return userTours;
        }

        /// <summary>
        /// Returns the user's tours
        /// </summary>
        /// <returns></returns>
        public IEnumerable<UserTourStatus> GetUserTours()
        {
            if (Security.CurrentUser.TourData.IsNullOrWhiteSpace())
                return Enumerable.Empty<UserTourStatus>();

            var userTours = JsonConvert.DeserializeObject<IEnumerable<UserTourStatus>>(Security.CurrentUser.TourData);
            return userTours;
        }

        /// <summary>
        /// When a user is invited and they click on the invitation link, they will be partially logged in
        /// where they can set their username/password
        /// </summary>
        /// <param name="newPassword"></param>
        /// <returns></returns>
        /// <remarks>
        /// This only works when the user is logged in (partially)
        /// </remarks>
        [WebApi.UmbracoAuthorize(requireApproval: false)]
        [OverrideAuthorization]
        public async Task<UserDetail> PostSetInvitedUserPassword([FromBody]string newPassword)
        {
            var result = await UserManager.AddPasswordAsync(Security.GetUserId().ResultOr(0), newPassword);

            if (result.Succeeded == false)
            {
                //it wasn't successful, so add the change error to the model state, we've name the property alias _umb_password on the form
                // so that is why it is being used here.
                ModelState.AddModelError(
                    "value",
                    string.Join(", ", result.Errors));

                throw new HttpResponseException(Request.CreateValidationErrorResponse(ModelState));
            }

            //They've successfully set their password, we can now update their user account to be approved
            Security.CurrentUser.IsApproved = true;
            //They've successfully set their password, and will now get fully logged into the back office, so the lastlogindate is set so the backoffice shows they have logged in
            Security.CurrentUser.LastLoginDate = DateTime.UtcNow;
            Services.UserService.Save(Security.CurrentUser);

            //now we can return their full object since they are now really logged into the back office
            var userDisplay = Mapper.Map<UserDetail>(Security.CurrentUser);
            var httpContextAttempt = TryGetHttpContext();
            if (httpContextAttempt.Success)
            {
                //set their remaining seconds
                userDisplay.SecondsUntilTimeout = httpContextAttempt.Result.GetRemainingAuthSeconds();
            }
            return userDisplay;
        }

        [AppendUserModifiedHeader]
        [FileUploadCleanupFilter(false)]
        public async Task<HttpResponseMessage> PostSetAvatar()
        {
            //borrow the logic from the user controller
<<<<<<< HEAD
            return await UsersController.PostSetAvatarInternal(Request, Services.UserService, AppCaches.RuntimeCache, ShortStringHelper, Security.GetUserId().ResultOr(0));
=======
            return await UsersController.PostSetAvatarInternal(Request, Services.UserService, AppCaches.RuntimeCache,  _mediaFileSystem, _shortStringHelper, Security.GetUserId().ResultOr(0));
>>>>>>> 8aa6fff8
        }

        /// <summary>
        /// Changes the users password
        /// </summary>
        /// <param name="data"></param>
        /// <returns>
        /// If the password is being reset it will return the newly reset password, otherwise will return an empty value
        /// </returns>
        public async Task<ModelWithNotifications<string>> PostChangePassword(ChangingPasswordModel data)
        {
            var passwordChanger = new PasswordChanger(Logger);
            var passwordChangeResult = await passwordChanger.ChangePasswordWithIdentityAsync(Security.CurrentUser, Security.CurrentUser, data, UserManager);

            if (passwordChangeResult.Success)
            {
                var userMgr = this.TryGetOwinContext().Result.GetBackOfficeUserManager();

                //even if we weren't resetting this, it is the correct value (null), otherwise if we were resetting then it will contain the new pword
                var result = new ModelWithNotifications<string>(passwordChangeResult.Result.ResetPassword);
                result.AddSuccessNotification(Services.TextService.Localize("user/password"), Services.TextService.Localize("user/passwordChanged"));
                return result;
            }

            foreach (var memberName in passwordChangeResult.Result.ChangeError.MemberNames)
            {
                ModelState.AddModelError(memberName, passwordChangeResult.Result.ChangeError.ErrorMessage);
            }

            throw new HttpResponseException(Request.CreateValidationErrorResponse(ModelState));
        }

    }
}<|MERGE_RESOLUTION|>--- conflicted
+++ resolved
@@ -31,7 +31,6 @@
     public class CurrentUserController : UmbracoAuthorizedJsonController
     {
         private readonly IMediaFileSystem _mediaFileSystem;
-        private readonly IShortStringHelper _shortStringHelper;
 
         public CurrentUserController(
             IGlobalSettings globalSettings,
@@ -44,10 +43,9 @@
             UmbracoHelper umbracoHelper,
             IMediaFileSystem mediaFileSystem,
             IShortStringHelper shortStringHelper)
-            : base(globalSettings, umbracoContextAccessor, sqlContext, services, appCaches, logger, runtimeState, umbracoHelper)
+            : base(globalSettings, umbracoContextAccessor, sqlContext, services, appCaches, logger, runtimeState, umbracoHelper, shortStringHelper)
         {
             _mediaFileSystem = mediaFileSystem;
-            _shortStringHelper = shortStringHelper;
         }
 
         /// <summary>
@@ -181,11 +179,7 @@
         public async Task<HttpResponseMessage> PostSetAvatar()
         {
             //borrow the logic from the user controller
-<<<<<<< HEAD
-            return await UsersController.PostSetAvatarInternal(Request, Services.UserService, AppCaches.RuntimeCache, ShortStringHelper, Security.GetUserId().ResultOr(0));
-=======
-            return await UsersController.PostSetAvatarInternal(Request, Services.UserService, AppCaches.RuntimeCache,  _mediaFileSystem, _shortStringHelper, Security.GetUserId().ResultOr(0));
->>>>>>> 8aa6fff8
+            return await UsersController.PostSetAvatarInternal(Request, Services.UserService, AppCaches.RuntimeCache,  _mediaFileSystem, ShortStringHelper, Security.GetUserId().ResultOr(0));
         }
 
         /// <summary>
