using System;
using System.Linq;
using System.Net;
using System.Net.Http;
using System.Collections.Generic;
using System.Net.Mail;
using System.Security.Principal;
using System.Threading.Tasks;
using System.Web;
using System.Web.Http;
using System.Web.Mvc;
using Microsoft.AspNetCore.Identity;
using Umbraco.Core;
using Umbraco.Core.Cache;
using Umbraco.Core.Models;
using Umbraco.Core.Services;
using Umbraco.Web.Models;
using Umbraco.Web.Models.ContentEditing;
using Umbraco.Web.Mvc;
using Umbraco.Web.Security;
using Umbraco.Web.WebApi;
using Umbraco.Web.WebApi.Filters;
using Umbraco.Core.Configuration;
using Umbraco.Core.Logging;
using Umbraco.Core.Persistence;
using IUser = Umbraco.Core.Models.Membership.IUser;
using Umbraco.Core.Mapping;
using Umbraco.Core.Configuration.UmbracoSettings;
using Umbraco.Core.Hosting;
using Umbraco.Extensions;
using Umbraco.Web.Routing;

namespace Umbraco.Web.Editors
{
    /// <summary>
    /// The API controller used for editing content
    /// </summary>
    [PluginController("UmbracoApi")]
    [ValidationFilter]
    [AngularJsonOnlyConfiguration]
    [IsBackOffice]
    public class AuthenticationController : UmbracoApiController
    {
        private BackOfficeOwinUserManager _userManager;
        private BackOfficeSignInManager _signInManager;
        private readonly IUserPasswordConfiguration _passwordConfiguration;
        private readonly IHostingEnvironment _hostingEnvironment;
        private readonly IRuntimeState _runtimeState;
        private readonly ISecuritySettings _securitySettings;
        private readonly IRequestAccessor _requestAccessor;
        private readonly IEmailSender _emailSender;

        public AuthenticationController(
            IUserPasswordConfiguration passwordConfiguration,
            IGlobalSettings globalSettings,
            IHostingEnvironment hostingEnvironment,
            IUmbracoContextAccessor umbracoContextAccessor,
            ISqlContext sqlContext,
            ServiceContext services,
            AppCaches appCaches,
            IProfilingLogger logger,
            IRuntimeState runtimeState,
            UmbracoMapper umbracoMapper,
            ISecuritySettings securitySettings,
            IPublishedUrlProvider publishedUrlProvider,
            IRequestAccessor requestAccessor,
            IEmailSender emailSender)
            : base(globalSettings, umbracoContextAccessor, sqlContext, services, appCaches, logger, runtimeState, umbracoMapper, publishedUrlProvider)
        {
            _passwordConfiguration = passwordConfiguration ?? throw new ArgumentNullException(nameof(passwordConfiguration));
            _hostingEnvironment = hostingEnvironment ?? throw new ArgumentNullException(nameof(hostingEnvironment));
            _runtimeState = runtimeState ?? throw new ArgumentNullException(nameof(runtimeState));
            _securitySettings = securitySettings ?? throw new ArgumentNullException(nameof(securitySettings));
            _requestAccessor = requestAccessor ?? throw new ArgumentNullException(nameof(securitySettings));
            _emailSender = emailSender;
        }

        protected BackOfficeOwinUserManager UserManager => _userManager
                                                           ?? (_userManager = TryGetOwinContext().Result.GetBackOfficeUserManager());

        protected BackOfficeSignInManager SignInManager => _signInManager
            ?? (_signInManager = TryGetOwinContext().Result.GetBackOfficeSignInManager());

        /// <summary>
        /// Returns the configuration for the backoffice user membership provider - used to configure the change password dialog
        /// </summary>
        /// <returns></returns>
        [WebApi.UmbracoAuthorize(requireApproval: false)]
        public IDictionary<string, object> GetPasswordConfig(int userId)
        {
            return _passwordConfiguration.GetConfiguration(userId != Security.CurrentUser.Id);
        }

        /// <summary>
        /// Checks if a valid token is specified for an invited user and if so logs the user in and returns the user object
        /// </summary>
        /// <param name="id"></param>
        /// <param name="token"></param>
        /// <returns></returns>
        /// <remarks>
        /// This will also update the security stamp for the user so it can only be used once
        /// </remarks>
        [ValidateAngularAntiForgeryToken]
        public async Task<UserDisplay> PostVerifyInvite([FromUri]int id, [FromUri]string token)
        {
            if (string.IsNullOrWhiteSpace(token))
                throw new HttpResponseException(Request.CreateResponse(HttpStatusCode.NotFound));

            var decoded = token.FromUrlBase64();
            if (decoded.IsNullOrWhiteSpace())
                throw new HttpResponseException(Request.CreateResponse(HttpStatusCode.NotFound));

            var identityUser = await UserManager.FindByIdAsync(id.ToString());
            if (identityUser == null)
                throw new HttpResponseException(Request.CreateResponse(HttpStatusCode.NotFound));

            var result = await UserManager.ConfirmEmailAsync(identityUser, decoded);

            if (result.Succeeded == false)
            {
                throw new HttpResponseException(Request.CreateNotificationValidationErrorResponse(result.Errors.ToErrorMessage()));
            }

            Request.TryGetOwinContext().Result.Authentication.SignOut(
                Core.Constants.Security.BackOfficeAuthenticationType,
                Core.Constants.Security.BackOfficeExternalAuthenticationType);

            await SignInManager.SignInAsync(identityUser, false, false);

            var user = Services.UserService.GetUserById(id);

            return Mapper.Map<UserDisplay>(user);
        }

        [WebApi.UmbracoAuthorize]
        [ValidateAngularAntiForgeryToken]
        public async Task<HttpResponseMessage> PostUnLinkLogin(UnLinkLoginModel unlinkLoginModel)
        {
            var user = await UserManager.FindByIdAsync(User.Identity.GetUserId());
            if (user == null) throw new InvalidOperationException("Could not find user");

            var result = await UserManager.RemoveLoginAsync(
                user,
                unlinkLoginModel.LoginProvider,
                unlinkLoginModel.ProviderKey);

            if (result.Succeeded)
            {
                await SignInManager.SignInAsync(user, isPersistent: true, rememberBrowser: false);
                return Request.CreateResponse(HttpStatusCode.OK);
            }
            else
            {
                AddModelErrors(result);
                return Request.CreateValidationErrorResponse(ModelState);
            }
        }


        /// <summary>
<<<<<<< HEAD
        /// Returns the currently logged in Umbraco user
        /// </summary>
        /// <returns></returns>
        /// <remarks>
        /// We have the attribute [SetAngularAntiForgeryTokens] applied because this method is called initially to determine if the user
        /// is valid before the login screen is displayed. The Auth cookie can be persisted for up to a day but the csrf cookies are only session
        /// cookies which means that the auth cookie could be valid but the csrf cookies are no longer there, in that case we need to re-set the csrf cookies.
        /// </remarks>
        [WebApi.UmbracoAuthorize]
        [SetAngularAntiForgeryTokens]
        [CheckIfUserTicketDataIsStale]
        public UserDetail GetCurrentUser()
        {
            var user = Security.CurrentUser;
            var result = Mapper.Map<UserDetail>(user);
            var httpContextAttempt = TryGetHttpContext();
            if (httpContextAttempt.Success)
            {
                //set their remaining seconds
                result.SecondsUntilTimeout = httpContextAttempt.Result.GetRemainingAuthSeconds();
            }

            return result;
        }

        /// <summary>
=======
>>>>>>> 0d4fc88c
        /// When a user is invited they are not approved but we need to resolve the partially logged on (non approved)
        /// user.
        /// </summary>
        /// <returns></returns>
        /// <remarks>
        /// We cannot user GetCurrentUser since that requires they are approved, this is the same as GetCurrentUser but doesn't require them to be approved
        /// </remarks>
        [WebApi.UmbracoAuthorize(requireApproval: false)]
        [SetAngularAntiForgeryTokens]
        public UserDetail GetCurrentInvitedUser()
        {
            var user = Security.CurrentUser;

            if (user.IsApproved)
            {
                // if they are approved, than they are no longer invited and we can return an error
                throw new HttpResponseException(Request.CreateUserNoAccessResponse());
            }

            var result = Mapper.Map<UserDetail>(user);
            var httpContextAttempt = TryGetHttpContext();
            if (httpContextAttempt.Success)
            {
                // set their remaining seconds
                result.SecondsUntilTimeout = httpContextAttempt.Result.GetRemainingAuthSeconds();
            }

            return result;
        }

        // TODO: This should be on the CurrentUserController?
        [WebApi.UmbracoAuthorize]
        [ValidateAngularAntiForgeryToken]
        public async Task<Dictionary<string, string>> GetCurrentUserLinkedLogins()
        {
            var identityUser = await UserManager.FindByIdAsync(Security.GetUserId().ResultOr(0).ToString());
            return identityUser.Logins.ToDictionary(x => x.LoginProvider, x => x.ProviderKey);
        }


        /// <summary>
        /// Processes a password reset request.  Looks for a match on the provided email address
        /// and if found sends an email with a link to reset it
        /// </summary>
        /// <returns></returns>
        [SetAngularAntiForgeryTokens]
        public async Task<HttpResponseMessage> PostRequestPasswordReset(RequestPasswordResetModel model)
        {
            // If this feature is switched off in configuration the UI will be amended to not make the request to reset password available.
            // So this is just a server-side secondary check.
            if (_securitySettings.AllowPasswordReset == false)
            {
                throw new HttpResponseException(HttpStatusCode.BadRequest);
            }
            var identityUser = await UserManager.FindByEmailAsync(model.Email);
            if (identityUser != null)
            {
                var user = Services.UserService.GetByEmail(model.Email);
                if (user != null)
                {
                    var code = await UserManager.GeneratePasswordResetTokenAsync(identityUser);
                    var callbackUrl = ConstructCallbackUrl(identityUser.Id, code);

                    var message = Services.TextService.Localize("resetPasswordEmailCopyFormat",
                        // Ensure the culture of the found user is used for the email!
                        UmbracoUserExtensions.GetUserCulture(identityUser.Culture, Services.TextService, GlobalSettings),
                        new[] { identityUser.UserName, callbackUrl });

                    var subject = Services.TextService.Localize("login/resetPasswordEmailCopySubject",
                        // Ensure the culture of the found user is used for the email!
                        UmbracoUserExtensions.GetUserCulture(identityUser.Culture, Services.TextService, GlobalSettings));

                    var mailMessage = new MailMessage()
                    {
                        Subject = subject,
                        Body = message,
                        IsBodyHtml = true,
                        To = { user.Email}
                    };

                    await _emailSender.SendAsync(mailMessage);

                    UserManager.RaiseForgotPasswordRequestedEvent(User, user.Id);
                }
            }

            return Request.CreateResponse(HttpStatusCode.OK);
        }

        /// <summary>
        /// Used to retrieve the 2FA providers for code submission
        /// </summary>
        /// <returns></returns>
        [SetAngularAntiForgeryTokens]
        public async Task<IEnumerable<string>> Get2FAProviders()
        {
            var userId = await SignInManager.GetVerifiedUserIdAsync();
            if (string.IsNullOrWhiteSpace(userId))
            {
                Logger.Warn<AuthenticationController>("Get2FAProviders :: No verified user found, returning 404");
                throw new HttpResponseException(HttpStatusCode.NotFound);
            }

            var user = await UserManager.FindByIdAsync(userId);
            var userFactors = await UserManager.GetValidTwoFactorProvidersAsync(user);

            return userFactors;
        }

        [SetAngularAntiForgeryTokens]
        public async Task<IHttpActionResult> PostSend2FACode([FromBody]string provider)
        {
            if (provider.IsNullOrWhiteSpace())
                throw new HttpResponseException(HttpStatusCode.NotFound);

            var userId = await SignInManager.GetVerifiedUserIdAsync();
            if (string.IsNullOrWhiteSpace(userId))
            {
                Logger.Warn<AuthenticationController>("Get2FAProviders :: No verified user found, returning 404");
                throw new HttpResponseException(HttpStatusCode.NotFound);
            }

            // Generate the token and send it
            if (await SignInManager.SendTwoFactorCodeAsync(provider) == false)
            {
                return BadRequest("Invalid code");
            }
            return Ok();
        }

        [SetAngularAntiForgeryTokens]
        public async Task<HttpResponseMessage> PostVerify2FACode(Verify2FACodeModel model)
        {
            if (ModelState.IsValid == false)
            {
                return Request.CreateValidationErrorResponse(ModelState);
            }

            var userName = await SignInManager.GetVerifiedUserNameAsync();
            if (userName == null)
            {
                Logger.Warn<AuthenticationController>("Get2FAProviders :: No verified user found, returning 404");
                throw new HttpResponseException(HttpStatusCode.NotFound);
            }

            var result = await SignInManager.TwoFactorSignInAsync(model.Provider, model.Code, isPersistent: true, rememberBrowser: false);
            var owinContext = TryGetOwinContext().Result;

            var user = Services.UserService.GetByUsername(userName);
            if (result.Succeeded)
            {
                return SetPrincipalAndReturnUserDetail(user, owinContext.Request.User);
            }

            if (result.IsLockedOut)
            {
                UserManager.RaiseAccountLockedEvent(User, user.Id);
                return Request.CreateValidationErrorResponse("User is locked out");
            }

            return Request.CreateValidationErrorResponse("Invalid code");
        }

        /// <summary>
        /// Processes a set password request.  Validates the request and sets a new password.
        /// </summary>
        /// <returns></returns>
        [SetAngularAntiForgeryTokens]
        public async Task<HttpResponseMessage> PostSetPassword(SetPasswordModel model)
        {
            var identityUser = await UserManager.FindByIdAsync(model.UserId.ToString());

            var result = await UserManager.ResetPasswordAsync(identityUser, model.ResetCode, model.Password);
            if (result.Succeeded)
            {
                var lockedOut = await UserManager.IsLockedOutAsync(identityUser);
                if (lockedOut)
                {
                    Logger.Info<AuthenticationController>("User {UserId} is currently locked out, unlocking and resetting AccessFailedCount", model.UserId);

                    //// var user = await UserManager.FindByIdAsync(model.UserId);
                    var unlockResult = await UserManager.SetLockoutEndDateAsync(identityUser, DateTimeOffset.Now);
                    if (unlockResult.Succeeded == false)
                    {
                        Logger.Warn<AuthenticationController>("Could not unlock for user {UserId} - error {UnlockError}", model.UserId, unlockResult.Errors.First().Description);
                    }

                    var resetAccessFailedCountResult = await UserManager.ResetAccessFailedCountAsync(identityUser);
                    if (resetAccessFailedCountResult.Succeeded == false)
                    {
                        Logger.Warn<AuthenticationController>("Could not reset access failed count {UserId} - error {UnlockError}", model.UserId, unlockResult.Errors.First().Description);
                    }
                }

                // They've successfully set their password, we can now update their user account to be confirmed
                // if user was only invited, then they have not been approved
                // but a successful forgot password flow (e.g. if their token had expired and they did a forgot password instead of request new invite)
                // means we have verified their email
                if (!await UserManager.IsEmailConfirmedAsync(identityUser))
                {
                    await UserManager.ConfirmEmailAsync(identityUser, model.ResetCode);
                }

                // invited is not approved, never logged in, invited date present
                /*
                if (LastLoginDate == default && IsApproved == false && InvitedDate != null)
                    return UserState.Invited;
                */
                if (identityUser != null && !identityUser.IsApproved)
                {
                    var user = Services.UserService.GetByUsername(identityUser.UserName);
                    // also check InvitedDate and never logged in, otherwise this would allow a disabled user to reactivate their account with a forgot password
                    if (user.LastLoginDate == default && user.InvitedDate != null)
                    {
                        user.IsApproved = true;
                        user.InvitedDate = null;
                        Services.UserService.Save(user);
                    }
                }

                UserManager.RaiseForgotPasswordChangedSuccessEvent(User, model.UserId);
                return Request.CreateResponse(HttpStatusCode.OK);
            }
            return Request.CreateValidationErrorResponse(
                result.Errors.Any() ? result.Errors.First().Description : "Set password failed");
        }


        /// <summary>
        /// Logs the current user out
        /// </summary>
        /// <returns></returns>
        [ClearAngularAntiForgeryToken]
        [ValidateAngularAntiForgeryToken]
        public HttpResponseMessage PostLogout()
        {
            var owinContext = Request.TryGetOwinContext().Result;

            owinContext.Authentication.SignOut(
                Core.Constants.Security.BackOfficeAuthenticationType,
                Core.Constants.Security.BackOfficeExternalAuthenticationType);

            Logger.Info<AuthenticationController>("User {UserName} from IP address {RemoteIpAddress} has logged out", User.Identity == null ? "UNKNOWN" : User.Identity.Name, owinContext.Request.RemoteIpAddress);

            if (UserManager != null)
            {
                int.TryParse(User.Identity.GetUserId(), out var userId);
                UserManager.RaiseLogoutSuccessEvent(User, userId);
            }

            return Request.CreateResponse(HttpStatusCode.OK);
        }

        // NOTE: This has been migrated to netcore, but in netcore we don't explicitly set the principal in this method, that's done in ConfigureUmbracoBackOfficeCookieOptions so don't worry about that
        private HttpResponseMessage SetPrincipalAndReturnUserDetail(IUser user, IPrincipal principal)
        {
            throw new NotImplementedException();
        }

        private string ConstructCallbackUrl(int userId, string code)
        {
            // Get an mvc helper to get the url
            var http = EnsureHttpContext();
            var urlHelper = new UrlHelper(http.Request.RequestContext);
            var action = urlHelper.Action("ValidatePasswordResetCode", "BackOffice",
                new
                {
                    area = GlobalSettings.GetUmbracoMvcArea(_hostingEnvironment),
                    u = userId,
                    r = code
                });

            // Construct full URL using configured application URL (which will fall back to request)
            var applicationUri = _requestAccessor.GetApplicationUrl();
            var callbackUri = new Uri(applicationUri, action);
            return callbackUri.ToString();
        }


        private HttpContextBase EnsureHttpContext()
        {
            var attempt = this.TryGetHttpContext();
            if (attempt.Success == false)
                throw new InvalidOperationException("This method requires that an HttpContext be active");
            return attempt.Result;
        }



        private void AddModelErrors(IdentityResult result, string prefix = "")
        {
            foreach (var error in result.Errors)
            {
                ModelState.AddModelError(prefix, error.Description);
            }
        }
    }
}<|MERGE_RESOLUTION|>--- conflicted
+++ resolved
@@ -158,7 +158,6 @@
 
 
         /// <summary>
-<<<<<<< HEAD
         /// Returns the currently logged in Umbraco user
         /// </summary>
         /// <returns></returns>
@@ -185,8 +184,6 @@
         }
 
         /// <summary>
-=======
->>>>>>> 0d4fc88c
         /// When a user is invited they are not approved but we need to resolve the partially logged on (non approved)
         /// user.
         /// </summary>
