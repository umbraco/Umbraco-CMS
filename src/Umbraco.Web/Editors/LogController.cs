﻿using System;
using System.Collections.Generic;
using System.Linq;
using Umbraco.Core;
using Umbraco.Core.Cache;
using Umbraco.Core.Configuration;
using Umbraco.Core.IO;
using Umbraco.Core.Logging;
using Umbraco.Core.Models;
using Umbraco.Core.Persistence;
using Umbraco.Core.Services;
using Umbraco.Core.Strings;
using Umbraco.Web.Models.ContentEditing;
using Umbraco.Web.Mvc;
using Umbraco.Web.WebApi.Filters;

namespace Umbraco.Web.Editors
{
    /// <summary>
    /// The API controller used for getting log history
    /// </summary>
    [PluginController("UmbracoApi")]
    public class LogController : UmbracoAuthorizedJsonController
    {
        private readonly IMediaFileSystem _mediaFileSystem;
        private readonly IAuditService _auditService;

        public LogController(
            IGlobalSettings globalSettings,
            IUmbracoContextAccessor umbracoContextAccessor,
            ISqlContext sqlContext,
            ServiceContext services,
            AppCaches appCaches,
            IProfilingLogger logger,
            IRuntimeState runtimeState,
            UmbracoHelper umbracoHelper,
            IMediaFileSystem mediaFileSystem,
<<<<<<< HEAD
            IAuditService auditService)
            : base(globalSettings, umbracoContextAccessor, sqlContext, services, appCaches, logger, runtimeState, umbracoHelper)
=======
            IShortStringHelper shortStringHelper)
            : base(globalSettings, umbracoContextAccessor, sqlContext, services, appCaches, logger, runtimeState, umbracoHelper, shortStringHelper)
>>>>>>> c8277222
        {
            _mediaFileSystem = mediaFileSystem;
            _auditService = auditService;
        }

        [UmbracoApplicationAuthorize(Core.Constants.Applications.Content, Core.Constants.Applications.Media)]
        public PagedResult<AuditLog> GetPagedEntityLog(int id,
            int pageNumber = 1,
            int pageSize = 10,
            Direction orderDirection = Direction.Descending,
            DateTime? sinceDate = null)
        {
            if (pageSize <= 0 || pageNumber <= 0)
            {
                return new PagedResult<AuditLog>(0, pageNumber, pageSize);
            }

            long totalRecords;
            var dateQuery = sinceDate.HasValue ? SqlContext.Query<IAuditItem>().Where(x => x.CreateDate >= sinceDate) : null;
            var result = _auditService.GetPagedItemsByEntity(id, pageNumber - 1, pageSize, out totalRecords, orderDirection, customFilter: dateQuery);
            var mapped = result.Select(item => Mapper.Map<AuditLog>(item));

            var page = new PagedResult<AuditLog>(totalRecords, pageNumber, pageSize)
            {
                Items = MapAvatarsAndNames(mapped)
            };

            return page;
        }

        public PagedResult<AuditLog> GetPagedCurrentUserLog(
            int pageNumber = 1,
            int pageSize = 10,
            Direction orderDirection = Direction.Descending,
            DateTime? sinceDate = null)
        {
            if (pageSize <= 0 || pageNumber <= 0)
            {
                return new PagedResult<AuditLog>(0, pageNumber, pageSize);
            }

            long totalRecords;
            var dateQuery = sinceDate.HasValue ? SqlContext.Query<IAuditItem>().Where(x => x.CreateDate >= sinceDate) : null;
            var userId = Security.GetUserId().ResultOr(0);
            var result = _auditService.GetPagedItemsByUser(userId, pageNumber - 1, pageSize, out totalRecords, orderDirection, customFilter:dateQuery);
            var mapped = Mapper.MapEnumerable<IAuditItem, AuditLog>(result);
            return new PagedResult<AuditLog>(totalRecords, pageNumber, pageSize)
            {
                Items = MapAvatarsAndNames(mapped)
            };
        }

        private IEnumerable<AuditLog> MapAvatarsAndNames(IEnumerable<AuditLog> items)
        {
            var mappedItems = items.ToList();
            var userIds = mappedItems.Select(x => x.UserId).ToArray();
            var userAvatars = Services.UserService.GetUsersById(userIds)
                .ToDictionary(x => x.Id, x => x.GetUserAvatarUrls(AppCaches.RuntimeCache, _mediaFileSystem));
            var userNames = Services.UserService.GetUsersById(userIds).ToDictionary(x => x.Id, x => x.Name);
            foreach (var item in mappedItems)
            {
                if (userAvatars.TryGetValue(item.UserId, out var avatars))
                {
                    item.UserAvatars = avatars;
                }
                if (userNames.TryGetValue(item.UserId, out var name))
                {
                    item.UserName = name;
                }


            }
            return mappedItems;
        }
    }
}<|MERGE_RESOLUTION|>--- conflicted
+++ resolved
@@ -35,13 +35,9 @@
             IRuntimeState runtimeState,
             UmbracoHelper umbracoHelper,
             IMediaFileSystem mediaFileSystem,
-<<<<<<< HEAD
+            IShortStringHelper shortStringHelper,
             IAuditService auditService)
-            : base(globalSettings, umbracoContextAccessor, sqlContext, services, appCaches, logger, runtimeState, umbracoHelper)
-=======
-            IShortStringHelper shortStringHelper)
             : base(globalSettings, umbracoContextAccessor, sqlContext, services, appCaches, logger, runtimeState, umbracoHelper, shortStringHelper)
->>>>>>> c8277222
         {
             _mediaFileSystem = mediaFileSystem;
             _auditService = auditService;
