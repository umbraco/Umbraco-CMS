--- conflicted
+++ resolved
@@ -1,472 +1,469 @@
-﻿using System;
-using System.Collections.Generic;
-using System.Linq;
-using System.Linq.Expressions;
-using AutoMapper;
-using Umbraco.Core;
-using Umbraco.Core.Models.Mapping;
-using Umbraco.Core.Models.Membership;
-using Umbraco.Web.Models.ContentEditing;
-using umbraco;
-using umbraco.BusinessLogic.Actions;
-using Umbraco.Core.IO;
-using Umbraco.Core.Models;
-using Umbraco.Core.Models.EntityBase;
-using Umbraco.Core.Models.Identity;
-using Umbraco.Core.Security;
-using Umbraco.Core.Services;
-using UserProfile = Umbraco.Web.Models.ContentEditing.UserProfile;
-
-namespace Umbraco.Web.Models.Mapping
-{
-    internal class UserModelMapper : MapperConfiguration
-    {
-        public override void ConfigureMappings(IConfiguration config, ApplicationContext applicationContext)
-        {
-            
-            config.CreateMap<UserGroupSave, IUserGroup>()
-                .ConstructUsing((UserGroupSave save) => new UserGroup() { CreateDate = DateTime.Now })
-                .IgnoreDeletableEntityCommonProperties()
-                .ForMember(dest => dest.Id, map => map.Condition(source => GetIntId(source.Id) > 0))
-                .ForMember(dest => dest.Id, map => map.MapFrom(source => GetIntId(source.Id)))                
-                .ForMember(dest => dest.Permissions, map => map.MapFrom(source => source.DefaultPermissions))
-                .AfterMap((save, userGroup) =>
-                {
-                    userGroup.ClearAllowedSections();
-                    foreach (var section in save.Sections)
-                    {
-                        userGroup.AddAllowedSection(section);
-                    }
-                });
-
-            //Used for merging existing UserSave to an existing IUser instance - this will not create an IUser instance!
-            config.CreateMap<UserSave, IUser>()
-                .IgnoreDeletableEntityCommonProperties()
-                .ForMember(dest => dest.Id, map => map.Condition(source => GetIntId(source.Id) > 0))
-                .ForMember(detail => detail.TourData, opt => opt.Ignore())
-                .ForMember(detail => detail.SessionTimeout, opt => opt.Ignore())
-                .ForMember(detail => detail.EmailConfirmedDate, opt => opt.Ignore())
-                .ForMember(detail => detail.UserType, opt => opt.Ignore())
-                .ForMember(detail => detail.StartContentId, opt => opt.Ignore())
-                .ForMember(detail => detail.StartMediaId, opt => opt.Ignore())
-                .ForMember(detail => detail.InvitedDate, opt => opt.Ignore())                
-                .ForMember(detail => detail.SecurityStamp, opt => opt.Ignore())
-                .ForMember(detail => detail.Avatar, opt => opt.Ignore())
-                .ForMember(detail => detail.ProviderUserKey, opt => opt.Ignore())
-                .ForMember(detail => detail.RawPasswordValue, opt => opt.Ignore())
-                .ForMember(detail => detail.RawPasswordAnswerValue, opt => opt.Ignore())
-                .ForMember(detail => detail.PasswordQuestion, opt => opt.Ignore())
-                .ForMember(detail => detail.Comments, opt => opt.Ignore())
-                .ForMember(detail => detail.IsApproved, opt => opt.Ignore())
-                .ForMember(detail => detail.IsLockedOut, opt => opt.Ignore())
-                .ForMember(detail => detail.LastLoginDate, opt => opt.Ignore())
-                .ForMember(detail => detail.LastPasswordChangeDate, opt => opt.Ignore())
-                .ForMember(detail => detail.LastLockoutDate, opt => opt.Ignore())
-                .ForMember(detail => detail.FailedPasswordAttempts, opt => opt.Ignore())                
-                .ForMember(user => user.Language, expression => expression.MapFrom(save => save.Culture))                
-                .AfterMap((save, user) =>
-                {
-                    user.ClearGroups();
-                    var foundGroups = applicationContext.Services.UserService.GetUserGroupsByAlias(save.UserGroups.ToArray());
-                    foreach (var group in foundGroups)
-                    {
-                        user.AddGroup(group.ToReadOnlyGroup());
-                    }
-                });
-
-            config.CreateMap<UserInvite, IUser>()
-                .IgnoreDeletableEntityCommonProperties()
-                .ForMember(detail => detail.Id, opt => opt.Ignore())
-                .ForMember(detail => detail.TourData, opt => opt.Ignore())
-                .ForMember(detail => detail.StartContentIds, opt => opt.Ignore())
-                .ForMember(detail => detail.StartMediaIds, opt => opt.Ignore())
-                .ForMember(detail => detail.UserType, opt => opt.Ignore())
-                .ForMember(detail => detail.StartContentId, opt => opt.Ignore())
-                .ForMember(detail => detail.StartMediaId, opt => opt.Ignore())
-                .ForMember(detail => detail.Language, opt => opt.Ignore())
-                .ForMember(detail => detail.Username, opt => opt.Ignore())
-                .ForMember(detail => detail.PasswordQuestion, opt => opt.Ignore())
-                .ForMember(detail => detail.SessionTimeout, opt => opt.Ignore())
-                .ForMember(detail => detail.EmailConfirmedDate, opt => opt.Ignore())
-                .ForMember(detail => detail.InvitedDate, opt => opt.Ignore())
-                .ForMember(detail => detail.SecurityStamp, opt => opt.Ignore())
-                .ForMember(detail => detail.Avatar, opt => opt.Ignore())
-                .ForMember(detail => detail.ProviderUserKey, opt => opt.Ignore())
-                .ForMember(detail => detail.RawPasswordValue, opt => opt.Ignore())
-                .ForMember(detail => detail.RawPasswordAnswerValue, opt => opt.Ignore())
-                .ForMember(detail => detail.Comments, opt => opt.Ignore())
-                .ForMember(detail => detail.IsApproved, opt => opt.Ignore())
-                .ForMember(detail => detail.IsLockedOut, opt => opt.Ignore())
-                .ForMember(detail => detail.LastLoginDate, opt => opt.Ignore())
-                .ForMember(detail => detail.LastPasswordChangeDate, opt => opt.Ignore())
-                .ForMember(detail => detail.LastLockoutDate, opt => opt.Ignore())
-                .ForMember(detail => detail.FailedPasswordAttempts, opt => opt.Ignore())                
-                //all invited users will not be approved, completing the invite will approve the user
-                .ForMember(user => user.IsApproved, expression => expression.UseValue(false))                
-                .AfterMap((invite, user) =>
-                {
-                    user.ClearGroups();
-                    var foundGroups = applicationContext.Services.UserService.GetUserGroupsByAlias(invite.UserGroups.ToArray());
-                    foreach (var group in foundGroups)
-                    {
-                        user.AddGroup(group.ToReadOnlyGroup());
-                    }
-                });
-
-            config.CreateMap<IReadOnlyUserGroup, UserGroupBasic>()
-                .ForMember(detail => detail.ContentStartNode, opt => opt.Ignore())
-                .ForMember(detail => detail.UserCount, opt => opt.Ignore())
-                .ForMember(detail => detail.MediaStartNode, opt => opt.Ignore())
-                .ForMember(detail => detail.Key, opt => opt.Ignore())
-                .ForMember(detail => detail.Sections, opt => opt.Ignore())
-                .ForMember(detail => detail.Notifications, opt => opt.Ignore())
-                .ForMember(detail => detail.Udi, opt => opt.Ignore())
-                .ForMember(detail => detail.Trashed, opt => opt.Ignore())
-                .ForMember(detail => detail.ParentId, opt => opt.UseValue(-1))
-                .ForMember(detail => detail.Path, opt => opt.MapFrom(userGroup => "-1," + userGroup.Id))
-                .ForMember(detail => detail.AdditionalData, opt => opt.Ignore())
-                .AfterMap((group, display) =>
-                {
-                    MapUserGroupBasic(applicationContext.Services, group, display);
-                });
-
-            config.CreateMap<IUserGroup, UserGroupBasic>()
-                .ForMember(detail => detail.ContentStartNode, opt => opt.Ignore())
-                .ForMember(detail => detail.MediaStartNode, opt => opt.Ignore())
-                .ForMember(detail => detail.Sections, opt => opt.Ignore())
-                .ForMember(detail => detail.Notifications, opt => opt.Ignore())
-                .ForMember(detail => detail.Udi, opt => opt.Ignore())
-                .ForMember(detail => detail.Trashed, opt => opt.Ignore())
-                .ForMember(detail => detail.ParentId, opt => opt.UseValue(-1))
-                .ForMember(detail => detail.Path, opt => opt.MapFrom(userGroup => "-1," + userGroup.Id))
-                .ForMember(detail => detail.AdditionalData, opt => opt.Ignore())
-                .AfterMap((group, display) =>
-                {
-                    MapUserGroupBasic(applicationContext.Services, group, display);
-                });
-
-            //create a map to assign a user group's default permissions to the AssignedUserGroupPermissions instance
-            config.CreateMap<IUserGroup, AssignedUserGroupPermissions>()
-                .ForMember(detail => detail.Udi, opt => opt.Ignore())
-                .ForMember(detail => detail.Trashed, opt => opt.Ignore())                
-                .ForMember(detail => detail.AdditionalData, opt => opt.Ignore())
-                .ForMember(detail => detail.Id, opt => opt.MapFrom(group => group.Id))
-                .ForMember(detail => detail.ParentId, opt => opt.UseValue(-1))
-                .ForMember(detail => detail.Path, opt => opt.MapFrom(userGroup => "-1," + userGroup.Id))
-                .ForMember(detail => detail.DefaultPermissions, expression => expression.ResolveUsing(new UserGroupDefaultPermissionsResolver(applicationContext.Services.TextService)))
-                //these will be manually mapped and by default they are null
-                .ForMember(detail => detail.AssignedPermissions, opt => opt.Ignore())
-                .AfterMap((group, display) =>
-                {
-                    if (display.Icon.IsNullOrWhiteSpace())
-                    {
-                        display.Icon = "icon-users";
-                    }
-                });
-
-            config.CreateMap<UmbracoEntity, AssignedContentPermissions>()
-                .ForMember(x => x.Udi, expression => expression.MapFrom(x => Udi.Create(UmbracoObjectTypesExtensions.GetUdiType(x.NodeObjectTypeId), x.Key)))
-                .ForMember(basic => basic.Icon, expression => expression.MapFrom(entity => entity.ContentTypeIcon))
-                .ForMember(dto => dto.Trashed, expression => expression.Ignore())
-                .ForMember(x => x.Alias, expression => expression.Ignore())
-                .ForMember(x => x.AssignedPermissions, expression => expression.Ignore())
-                .AfterMap((entity, basic) =>
-                {
-                    if (entity.NodeObjectTypeId == Constants.ObjectTypes.MemberGuid && basic.Icon.IsNullOrWhiteSpace())
-                    {
-                        basic.Icon = "icon-user";
-                    }
-                });
-
-            config.CreateMap<IUserGroup, UserGroupDisplay>()
-                .ForMember(detail => detail.ContentStartNode, opt => opt.Ignore())
-                .ForMember(detail => detail.MediaStartNode, opt => opt.Ignore())
-                .ForMember(detail => detail.Sections, opt => opt.Ignore())
-                .ForMember(detail => detail.Notifications, opt => opt.Ignore())
-                .ForMember(detail => detail.Udi, opt => opt.Ignore())
-                .ForMember(detail => detail.Trashed, opt => opt.Ignore())
-                .ForMember(detail => detail.ParentId, opt => opt.UseValue(-1))
-                .ForMember(detail => detail.Path, opt => opt.MapFrom(userGroup => "-1," + userGroup.Id))
-                .ForMember(detail => detail.AdditionalData, opt => opt.Ignore())
-                .ForMember(detail => detail.Users, opt => opt.Ignore())
-                .ForMember(detail => detail.DefaultPermissions, expression => expression.ResolveUsing(new UserGroupDefaultPermissionsResolver(applicationContext.Services.TextService)))
-                .ForMember(detail => detail.AssignedPermissions, opt => opt.Ignore())
-                .AfterMap((group, display) =>
-                {
-                    MapUserGroupBasic(applicationContext.Services, group, display);
-
-                    //Important! Currently we are never mapping to multiple UserGroupDisplay objects but if we start doing that
-                    // this will cause an N+1 and we'll need to change how this works.
-                    var users = applicationContext.Services.UserService.GetAllInGroup(group.Id);
-                    display.Users = Mapper.Map<IEnumerable<UserBasic>>(users);
-
-                    //Deal with assigned permissions:
-
-                    var allContentPermissions = applicationContext.Services.UserService.GetPermissions(@group, true)
-                        .ToDictionary(x => x.EntityId, x => x);
-
-                    IEnumerable<IUmbracoEntity> contentEntities;
-                    if (allContentPermissions.Keys.Count == 0)
-                    {
-                        contentEntities = new IUmbracoEntity[0];
-                    }
-                    else
-                    {
-                        // a group can end up with way more than 2000 assigned permissions,
-                        // so we need to break them into groups in order to avoid breaking
-                        // the entity service due to too many Sql parameters.
-
-                        var list = new List<IUmbracoEntity>();
-                        contentEntities = list;
-                        var entityService = applicationContext.Services.EntityService;
-                        foreach (var idGroup in allContentPermissions.Keys.InGroupsOf(2000))
-                            list.AddRange(entityService.GetAll(UmbracoObjectTypes.Document, idGroup.ToArray()));
-                    }
-
-                    var allAssignedPermissions = new List<AssignedContentPermissions>();
-                    foreach (var entity in contentEntities)
-                    {
-                        var contentPermissions = allContentPermissions[entity.Id];
-
-                        var assignedContentPermissions = Mapper.Map<AssignedContentPermissions>(entity);
-                        assignedContentPermissions.AssignedPermissions = AssignedUserGroupPermissions.ClonePermissions(display.DefaultPermissions);
-
-                        //since there is custom permissions assigned to this node for this group, we need to clear all of the default permissions
-                        //and we'll re-check it if it's one of the explicitly assigned ones
-                        foreach (var permission in assignedContentPermissions.AssignedPermissions.SelectMany(x => x.Value))
-                        {
-                            permission.Checked = false;
-                            permission.Checked = contentPermissions.AssignedPermissions.Contains(permission.PermissionCode, StringComparer.InvariantCulture);
-                        }
-
-                        allAssignedPermissions.Add(assignedContentPermissions);
-                    }
-
-                    display.AssignedPermissions = allAssignedPermissions;
-                });
-
-            //Important! Currently we are never mapping to multiple UserDisplay objects but if we start doing that
-            // this will cause an N+1 and we'll need to change how this works.
-<<<<<<< HEAD
-            
-=======
->>>>>>> d104525a
-            config.CreateMap<IUser, UserDisplay>()
-                .ForMember(detail => detail.Avatars, opt => opt.MapFrom(user => user.GetUserAvatarUrls(applicationContext.ApplicationCache.RuntimeCache)))
-                .ForMember(detail => detail.Username, opt => opt.MapFrom(user => user.Username))
-                .ForMember(detail => detail.LastLoginDate, opt => opt.MapFrom(user => user.LastLoginDate == default(DateTime) ? null : (DateTime?) user.LastLoginDate))
-                .ForMember(detail => detail.UserGroups, opt => opt.MapFrom(user => user.Groups))
-                .ForMember(detail => detail.Navigation, opt => opt.MapFrom(user => CreateUserEditorNavigation(applicationContext.Services.TextService)))
-                .ForMember(
-                    detail => detail.CalculatedStartContentIds,
-                    opt => opt.MapFrom(user => GetStartNodeValues(
-                        user.CalculateContentStartNodeIds(applicationContext.Services.EntityService),
-                        applicationContext.Services.TextService,
-                        applicationContext.Services.EntityService,
-                        UmbracoObjectTypes.Document,
-                        "content/contentRoot")))
-                .ForMember(
-                    detail => detail.CalculatedStartMediaIds,
-                    opt => opt.MapFrom(user => GetStartNodeValues(
-                        user.CalculateMediaStartNodeIds(applicationContext.Services.EntityService),
-                        applicationContext.Services.TextService,
-                        applicationContext.Services.EntityService,
-                        UmbracoObjectTypes.Media,
-                        "media/mediaRoot")))
-                .ForMember(
-                    detail => detail.StartContentIds,
-                    opt => opt.MapFrom(user => GetStartNodeValues(
-                        user.StartContentIds.ToArray(),
-                        applicationContext.Services.TextService,
-                        applicationContext.Services.EntityService,
-                        UmbracoObjectTypes.Document,
-                        "content/contentRoot")))
-                .ForMember(
-                    detail => detail.StartMediaIds,
-                    opt => opt.MapFrom(user => GetStartNodeValues(
-                        user.StartMediaIds.ToArray(),
-                        applicationContext.Services.TextService,
-                        applicationContext.Services.EntityService,
-                        UmbracoObjectTypes.Media,
-                        "media/mediaRoot")))
-                .ForMember(detail => detail.Culture, opt => opt.MapFrom(user => user.GetUserCulture(applicationContext.Services.TextService)))                
-                .ForMember(
-                    detail => detail.AvailableCultures,
-                    opt => opt.MapFrom(user => applicationContext.Services.TextService.GetSupportedCultures().ToDictionary(x => x.Name, x => x.DisplayName)))
-                .ForMember(
-                    detail => detail.EmailHash,
-                    opt => opt.MapFrom(user => user.Email.ToLowerInvariant().Trim().GenerateHash()))
-                .ForMember(detail => detail.ParentId, opt => opt.UseValue(-1))
-                .ForMember(detail => detail.Path, opt => opt.MapFrom(user => "-1," + user.Id))
-                .ForMember(detail => detail.Notifications, opt => opt.Ignore())
-                .ForMember(detail => detail.Udi, opt => opt.Ignore())
-                .ForMember(detail => detail.Icon, opt => opt.Ignore())
-                .ForMember(detail => detail.IsCurrentUser, opt => opt.Ignore())
-                .ForMember(detail => detail.Trashed, opt => opt.Ignore())
-                .ForMember(detail => detail.ResetPasswordValue, opt => opt.Ignore())
-                .ForMember(detail => detail.Alias, opt => opt.Ignore())
-                .ForMember(detail => detail.Trashed, opt => opt.Ignore())
-                .ForMember(detail => detail.AdditionalData, opt => opt.Ignore());
-
-            config.CreateMap<IUser, UserBasic>()
-                //Loading in the user avatar's requires an external request if they don't have a local file avatar, this means that initial load of paging may incur a cost
-                //Alternatively, if this is annoying the back office UI would need to be updated to request the avatars for the list of users separately so it doesn't look
-                //like the load time is waiting.
-                .ForMember(detail => 
-                    detail.Avatars, 
-                    opt => opt.MapFrom(user => user.GetUserAvatarUrls(applicationContext.ApplicationCache.RuntimeCache)))
-                .ForMember(detail => detail.Username, opt => opt.MapFrom(user => user.Username))
-                .ForMember(detail => detail.UserGroups, opt => opt.MapFrom(user => user.Groups))
-                .ForMember(detail => detail.LastLoginDate, opt => opt.MapFrom(user => user.LastLoginDate == default(DateTime) ? null : (DateTime?) user.LastLoginDate))
-                .ForMember(detail => detail.Culture, opt => opt.MapFrom(user => user.GetUserCulture(applicationContext.Services.TextService)))
-                .ForMember(
-                    detail => detail.EmailHash,
-                    opt => opt.MapFrom(user => user.Email.ToLowerInvariant().Trim().ToMd5()))
-                .ForMember(detail => detail.ParentId, opt => opt.UseValue(-1))
-                .ForMember(detail => detail.Path, opt => opt.MapFrom(user => "-1," + user.Id))
-                .ForMember(detail => detail.Notifications, opt => opt.Ignore())
-                .ForMember(detail => detail.IsCurrentUser, opt => opt.Ignore())
-                .ForMember(detail => detail.Udi, opt => opt.Ignore())
-                .ForMember(detail => detail.Icon, opt => opt.Ignore())
-                .ForMember(detail => detail.Trashed, opt => opt.Ignore())
-                .ForMember(detail => detail.Alias, opt => opt.Ignore())
-                .ForMember(detail => detail.Trashed, opt => opt.Ignore())
-                .ForMember(detail => detail.AdditionalData, opt => opt.Ignore());
-
-            config.CreateMap<IUser, UserDetail>()
-                .ForMember(detail => detail.Avatars, opt => opt.MapFrom(user => user.GetUserAvatarUrls(applicationContext.ApplicationCache.RuntimeCache)))
-                .ForMember(detail => detail.UserId, opt => opt.MapFrom(user => GetIntId(user.Id)))
-                .ForMember(detail => detail.StartContentIds, opt => opt.MapFrom(user => user.CalculateContentStartNodeIds(applicationContext.Services.EntityService)))
-                .ForMember(detail => detail.StartMediaIds, opt => opt.MapFrom(user => user.CalculateMediaStartNodeIds(applicationContext.Services.EntityService)))
-                .ForMember(detail => detail.Culture, opt => opt.MapFrom(user => user.GetUserCulture(applicationContext.Services.TextService)))
-                .ForMember(
-                    detail => detail.EmailHash,
-                    opt => opt.MapFrom(user => user.Email.ToLowerInvariant().Trim().GenerateHash()))
-                .ForMember(detail => detail.SecondsUntilTimeout, opt => opt.Ignore())
-                .ForMember(detail => detail.UserGroups, opt => opt.Ignore())
-                .AfterMap((user, detail) =>
-                {
-                    //we need to map the legacy UserType
-                    //the best we can do here is to return the user's first user group as a IUserType object
-                    //but we should attempt to return any group that is the built in ones first
-                    var groups = user.Groups.ToArray();
-                    detail.UserGroups = user.Groups.Select(x => x.Alias).ToArray();
-
-                    if (groups.Length == 0)
-                    {
-                        //In backwards compatibility land, a user type cannot be null! so we need to return a fake one. 
-                        detail.UserType = "temp";
-                    }
-                    else
-                    {
-                        var builtIns = new[] { Constants.Security.AdminGroupAlias, "writer", "editor", Constants.Security.TranslatorGroupAlias };
-                        var foundBuiltIn = groups.FirstOrDefault(x => builtIns.Contains(x.Alias));
-                        if (foundBuiltIn != null)
-                        {
-                            detail.UserType = foundBuiltIn.Alias;
-                        }
-                        else
-                        {
-                            //otherwise return the first
-                            detail.UserType = groups[0].Alias;
-                        }
-                    }
-                    
-                });
-
-            config.CreateMap<IProfile, UserProfile>()
-                  .ForMember(detail => detail.UserId, opt => opt.MapFrom(profile => GetIntId(profile.Id)));
-        }
-
-        private IEnumerable<EditorNavigation> CreateUserEditorNavigation(ILocalizedTextService textService)
-        {
-            return new[]
-            {
-                new EditorNavigation
-                {
-                    Active = true,
-                    Alias = "details",
-                    Icon = "icon-umb-users",
-                    Name = textService.Localize("general/user"),
-                    View = "views/users/views/user/details.html"
-                }
-            };
-        }
-
-        private IEnumerable<EntityBasic> GetStartNodeValues(int[] startNodeIds,
-            ILocalizedTextService textService, IEntityService entityService, UmbracoObjectTypes objectType,
-            string localizedKey)
-        {
-            if (startNodeIds.Length > 0)
-            {
-                var startNodes = new List<EntityBasic>();
-                if (startNodeIds.Contains(-1))
-                {
-                    startNodes.Add(RootNode(textService.Localize(localizedKey)));
-                }
-                var mediaItems = entityService.GetAll(objectType, startNodeIds);
-                startNodes.AddRange(Mapper.Map<IEnumerable<IUmbracoEntity>, IEnumerable<EntityBasic>>(mediaItems));
-                return startNodes;
-            }
-            return Enumerable.Empty<EntityBasic>();
-        }
-
-        private void MapUserGroupBasic(ServiceContext services, dynamic group, UserGroupBasic display)
-        {
-            var allSections = services.SectionService.GetSections();
-            display.Sections = allSections.Where(x => Enumerable.Contains(group.AllowedSections, x.Alias)).Select(Mapper.Map<ContentEditing.Section>);
-
-            if (group.StartMediaId > 0)
-            {
-                display.MediaStartNode = Mapper.Map<EntityBasic>(
-                    services.EntityService.Get(group.StartMediaId, UmbracoObjectTypes.Media));
-            }
-            else if (group.StartMediaId == -1)
-            {
-                //create the root node
-                display.MediaStartNode = RootNode(services.TextService.Localize("media/mediaRoot"));
-            }
-
-            if (group.StartContentId > 0)
-            {
-                display.ContentStartNode = Mapper.Map<EntityBasic>(
-                    services.EntityService.Get(group.StartContentId, UmbracoObjectTypes.Document));
-            }
-            else if (group.StartContentId == -1)
-            {
-                //create the root node
-                display.ContentStartNode = RootNode(services.TextService.Localize("content/contentRoot"));
-            }
-
-            if (display.Icon.IsNullOrWhiteSpace())
-            {
-                display.Icon = "icon-users";
-            }
-        }
-
-        private EntityBasic RootNode(string name)
-        {
-            return new EntityBasic
-            {               
-                Name = name,
-                Path = "-1",
-                Icon = "icon-folder",
-                Id = -1,
-                Trashed = false,
-                ParentId = -1
-            };
-        }
-
-        private static int GetIntId(object id)
-        {
-            var result = id.TryConvertTo<int>();
-            if (result.Success == false)
-            {
-                throw new InvalidOperationException(
-                    "Cannot convert the profile to a " + typeof(UserDetail).Name + " object since the id is not an integer");
-            }
-            return result.Result;
-        } 
- 
-    }
+﻿using System;
+using System.Collections.Generic;
+using System.Linq;
+using System.Linq.Expressions;
+using AutoMapper;
+using Umbraco.Core;
+using Umbraco.Core.Models.Mapping;
+using Umbraco.Core.Models.Membership;
+using Umbraco.Web.Models.ContentEditing;
+using umbraco;
+using umbraco.BusinessLogic.Actions;
+using Umbraco.Core.IO;
+using Umbraco.Core.Models;
+using Umbraco.Core.Models.EntityBase;
+using Umbraco.Core.Models.Identity;
+using Umbraco.Core.Security;
+using Umbraco.Core.Services;
+using UserProfile = Umbraco.Web.Models.ContentEditing.UserProfile;
+
+namespace Umbraco.Web.Models.Mapping
+{
+    internal class UserModelMapper : MapperConfiguration
+    {
+        public override void ConfigureMappings(IConfiguration config, ApplicationContext applicationContext)
+        {
+            
+            config.CreateMap<UserGroupSave, IUserGroup>()
+                .ConstructUsing((UserGroupSave save) => new UserGroup() { CreateDate = DateTime.Now })
+                .IgnoreDeletableEntityCommonProperties()
+                .ForMember(dest => dest.Id, map => map.Condition(source => GetIntId(source.Id) > 0))
+                .ForMember(dest => dest.Id, map => map.MapFrom(source => GetIntId(source.Id)))                
+                .ForMember(dest => dest.Permissions, map => map.MapFrom(source => source.DefaultPermissions))
+                .AfterMap((save, userGroup) =>
+                {
+                    userGroup.ClearAllowedSections();
+                    foreach (var section in save.Sections)
+                    {
+                        userGroup.AddAllowedSection(section);
+                    }
+                });
+
+            //Used for merging existing UserSave to an existing IUser instance - this will not create an IUser instance!
+            config.CreateMap<UserSave, IUser>()
+                .IgnoreDeletableEntityCommonProperties()
+                .ForMember(dest => dest.Id, map => map.Condition(source => GetIntId(source.Id) > 0))
+                .ForMember(detail => detail.TourData, opt => opt.Ignore())
+                .ForMember(detail => detail.SessionTimeout, opt => opt.Ignore())
+                .ForMember(detail => detail.EmailConfirmedDate, opt => opt.Ignore())
+                .ForMember(detail => detail.UserType, opt => opt.Ignore())
+                .ForMember(detail => detail.StartContentId, opt => opt.Ignore())
+                .ForMember(detail => detail.StartMediaId, opt => opt.Ignore())
+                .ForMember(detail => detail.InvitedDate, opt => opt.Ignore())                
+                .ForMember(detail => detail.SecurityStamp, opt => opt.Ignore())
+                .ForMember(detail => detail.Avatar, opt => opt.Ignore())
+                .ForMember(detail => detail.ProviderUserKey, opt => opt.Ignore())
+                .ForMember(detail => detail.RawPasswordValue, opt => opt.Ignore())
+                .ForMember(detail => detail.RawPasswordAnswerValue, opt => opt.Ignore())
+                .ForMember(detail => detail.PasswordQuestion, opt => opt.Ignore())
+                .ForMember(detail => detail.Comments, opt => opt.Ignore())
+                .ForMember(detail => detail.IsApproved, opt => opt.Ignore())
+                .ForMember(detail => detail.IsLockedOut, opt => opt.Ignore())
+                .ForMember(detail => detail.LastLoginDate, opt => opt.Ignore())
+                .ForMember(detail => detail.LastPasswordChangeDate, opt => opt.Ignore())
+                .ForMember(detail => detail.LastLockoutDate, opt => opt.Ignore())
+                .ForMember(detail => detail.FailedPasswordAttempts, opt => opt.Ignore())                
+                .ForMember(user => user.Language, expression => expression.MapFrom(save => save.Culture))                
+                .AfterMap((save, user) =>
+                {
+                    user.ClearGroups();
+                    var foundGroups = applicationContext.Services.UserService.GetUserGroupsByAlias(save.UserGroups.ToArray());
+                    foreach (var group in foundGroups)
+                    {
+                        user.AddGroup(group.ToReadOnlyGroup());
+                    }
+                });
+
+            config.CreateMap<UserInvite, IUser>()
+                .IgnoreDeletableEntityCommonProperties()
+                .ForMember(detail => detail.Id, opt => opt.Ignore())
+                .ForMember(detail => detail.TourData, opt => opt.Ignore())
+                .ForMember(detail => detail.StartContentIds, opt => opt.Ignore())
+                .ForMember(detail => detail.StartMediaIds, opt => opt.Ignore())
+                .ForMember(detail => detail.UserType, opt => opt.Ignore())
+                .ForMember(detail => detail.StartContentId, opt => opt.Ignore())
+                .ForMember(detail => detail.StartMediaId, opt => opt.Ignore())
+                .ForMember(detail => detail.Language, opt => opt.Ignore())
+                .ForMember(detail => detail.Username, opt => opt.Ignore())
+                .ForMember(detail => detail.PasswordQuestion, opt => opt.Ignore())
+                .ForMember(detail => detail.SessionTimeout, opt => opt.Ignore())
+                .ForMember(detail => detail.EmailConfirmedDate, opt => opt.Ignore())
+                .ForMember(detail => detail.InvitedDate, opt => opt.Ignore())
+                .ForMember(detail => detail.SecurityStamp, opt => opt.Ignore())
+                .ForMember(detail => detail.Avatar, opt => opt.Ignore())
+                .ForMember(detail => detail.ProviderUserKey, opt => opt.Ignore())
+                .ForMember(detail => detail.RawPasswordValue, opt => opt.Ignore())
+                .ForMember(detail => detail.RawPasswordAnswerValue, opt => opt.Ignore())
+                .ForMember(detail => detail.Comments, opt => opt.Ignore())
+                .ForMember(detail => detail.IsApproved, opt => opt.Ignore())
+                .ForMember(detail => detail.IsLockedOut, opt => opt.Ignore())
+                .ForMember(detail => detail.LastLoginDate, opt => opt.Ignore())
+                .ForMember(detail => detail.LastPasswordChangeDate, opt => opt.Ignore())
+                .ForMember(detail => detail.LastLockoutDate, opt => opt.Ignore())
+                .ForMember(detail => detail.FailedPasswordAttempts, opt => opt.Ignore())                
+                //all invited users will not be approved, completing the invite will approve the user
+                .ForMember(user => user.IsApproved, expression => expression.UseValue(false))                
+                .AfterMap((invite, user) =>
+                {
+                    user.ClearGroups();
+                    var foundGroups = applicationContext.Services.UserService.GetUserGroupsByAlias(invite.UserGroups.ToArray());
+                    foreach (var group in foundGroups)
+                    {
+                        user.AddGroup(group.ToReadOnlyGroup());
+                    }
+                });
+
+            config.CreateMap<IReadOnlyUserGroup, UserGroupBasic>()
+                .ForMember(detail => detail.ContentStartNode, opt => opt.Ignore())
+                .ForMember(detail => detail.UserCount, opt => opt.Ignore())
+                .ForMember(detail => detail.MediaStartNode, opt => opt.Ignore())
+                .ForMember(detail => detail.Key, opt => opt.Ignore())
+                .ForMember(detail => detail.Sections, opt => opt.Ignore())
+                .ForMember(detail => detail.Notifications, opt => opt.Ignore())
+                .ForMember(detail => detail.Udi, opt => opt.Ignore())
+                .ForMember(detail => detail.Trashed, opt => opt.Ignore())
+                .ForMember(detail => detail.ParentId, opt => opt.UseValue(-1))
+                .ForMember(detail => detail.Path, opt => opt.MapFrom(userGroup => "-1," + userGroup.Id))
+                .ForMember(detail => detail.AdditionalData, opt => opt.Ignore())
+                .AfterMap((group, display) =>
+                {
+                    MapUserGroupBasic(applicationContext.Services, group, display);
+                });
+
+            config.CreateMap<IUserGroup, UserGroupBasic>()
+                .ForMember(detail => detail.ContentStartNode, opt => opt.Ignore())
+                .ForMember(detail => detail.MediaStartNode, opt => opt.Ignore())
+                .ForMember(detail => detail.Sections, opt => opt.Ignore())
+                .ForMember(detail => detail.Notifications, opt => opt.Ignore())
+                .ForMember(detail => detail.Udi, opt => opt.Ignore())
+                .ForMember(detail => detail.Trashed, opt => opt.Ignore())
+                .ForMember(detail => detail.ParentId, opt => opt.UseValue(-1))
+                .ForMember(detail => detail.Path, opt => opt.MapFrom(userGroup => "-1," + userGroup.Id))
+                .ForMember(detail => detail.AdditionalData, opt => opt.Ignore())
+                .AfterMap((group, display) =>
+                {
+                    MapUserGroupBasic(applicationContext.Services, group, display);
+                });
+
+            //create a map to assign a user group's default permissions to the AssignedUserGroupPermissions instance
+            config.CreateMap<IUserGroup, AssignedUserGroupPermissions>()
+                .ForMember(detail => detail.Udi, opt => opt.Ignore())
+                .ForMember(detail => detail.Trashed, opt => opt.Ignore())                
+                .ForMember(detail => detail.AdditionalData, opt => opt.Ignore())
+                .ForMember(detail => detail.Id, opt => opt.MapFrom(group => group.Id))
+                .ForMember(detail => detail.ParentId, opt => opt.UseValue(-1))
+                .ForMember(detail => detail.Path, opt => opt.MapFrom(userGroup => "-1," + userGroup.Id))
+                .ForMember(detail => detail.DefaultPermissions, expression => expression.ResolveUsing(new UserGroupDefaultPermissionsResolver(applicationContext.Services.TextService)))
+                //these will be manually mapped and by default they are null
+                .ForMember(detail => detail.AssignedPermissions, opt => opt.Ignore())
+                .AfterMap((group, display) =>
+                {
+                    if (display.Icon.IsNullOrWhiteSpace())
+                    {
+                        display.Icon = "icon-users";
+                    }
+                });
+
+            config.CreateMap<UmbracoEntity, AssignedContentPermissions>()
+                .ForMember(x => x.Udi, expression => expression.MapFrom(x => Udi.Create(UmbracoObjectTypesExtensions.GetUdiType(x.NodeObjectTypeId), x.Key)))
+                .ForMember(basic => basic.Icon, expression => expression.MapFrom(entity => entity.ContentTypeIcon))
+                .ForMember(dto => dto.Trashed, expression => expression.Ignore())
+                .ForMember(x => x.Alias, expression => expression.Ignore())
+                .ForMember(x => x.AssignedPermissions, expression => expression.Ignore())
+                .AfterMap((entity, basic) =>
+                {
+                    if (entity.NodeObjectTypeId == Constants.ObjectTypes.MemberGuid && basic.Icon.IsNullOrWhiteSpace())
+                    {
+                        basic.Icon = "icon-user";
+                    }
+                });
+
+            config.CreateMap<IUserGroup, UserGroupDisplay>()
+                .ForMember(detail => detail.ContentStartNode, opt => opt.Ignore())
+                .ForMember(detail => detail.MediaStartNode, opt => opt.Ignore())
+                .ForMember(detail => detail.Sections, opt => opt.Ignore())
+                .ForMember(detail => detail.Notifications, opt => opt.Ignore())
+                .ForMember(detail => detail.Udi, opt => opt.Ignore())
+                .ForMember(detail => detail.Trashed, opt => opt.Ignore())
+                .ForMember(detail => detail.ParentId, opt => opt.UseValue(-1))
+                .ForMember(detail => detail.Path, opt => opt.MapFrom(userGroup => "-1," + userGroup.Id))
+                .ForMember(detail => detail.AdditionalData, opt => opt.Ignore())
+                .ForMember(detail => detail.Users, opt => opt.Ignore())
+                .ForMember(detail => detail.DefaultPermissions, expression => expression.ResolveUsing(new UserGroupDefaultPermissionsResolver(applicationContext.Services.TextService)))
+                .ForMember(detail => detail.AssignedPermissions, opt => opt.Ignore())
+                .AfterMap((group, display) =>
+                {
+                    MapUserGroupBasic(applicationContext.Services, group, display);
+
+                    //Important! Currently we are never mapping to multiple UserGroupDisplay objects but if we start doing that
+                    // this will cause an N+1 and we'll need to change how this works.
+                    var users = applicationContext.Services.UserService.GetAllInGroup(group.Id);
+                    display.Users = Mapper.Map<IEnumerable<UserBasic>>(users);
+
+                    //Deal with assigned permissions:
+
+                    var allContentPermissions = applicationContext.Services.UserService.GetPermissions(@group, true)
+                        .ToDictionary(x => x.EntityId, x => x);
+
+                    IEnumerable<IUmbracoEntity> contentEntities;
+                    if (allContentPermissions.Keys.Count == 0)
+                    {
+                        contentEntities = new IUmbracoEntity[0];
+                    }
+                    else
+                    {
+                        // a group can end up with way more than 2000 assigned permissions,
+                        // so we need to break them into groups in order to avoid breaking
+                        // the entity service due to too many Sql parameters.
+
+                        var list = new List<IUmbracoEntity>();
+                        contentEntities = list;
+                        var entityService = applicationContext.Services.EntityService;
+                        foreach (var idGroup in allContentPermissions.Keys.InGroupsOf(2000))
+                            list.AddRange(entityService.GetAll(UmbracoObjectTypes.Document, idGroup.ToArray()));
+                    }
+
+                    var allAssignedPermissions = new List<AssignedContentPermissions>();
+                    foreach (var entity in contentEntities)
+                    {
+                        var contentPermissions = allContentPermissions[entity.Id];
+
+                        var assignedContentPermissions = Mapper.Map<AssignedContentPermissions>(entity);
+                        assignedContentPermissions.AssignedPermissions = AssignedUserGroupPermissions.ClonePermissions(display.DefaultPermissions);
+
+                        //since there is custom permissions assigned to this node for this group, we need to clear all of the default permissions
+                        //and we'll re-check it if it's one of the explicitly assigned ones
+                        foreach (var permission in assignedContentPermissions.AssignedPermissions.SelectMany(x => x.Value))
+                        {
+                            permission.Checked = false;
+                            permission.Checked = contentPermissions.AssignedPermissions.Contains(permission.PermissionCode, StringComparer.InvariantCulture);
+                        }
+
+                        allAssignedPermissions.Add(assignedContentPermissions);
+                    }
+
+                    display.AssignedPermissions = allAssignedPermissions;
+                });
+
+            //Important! Currently we are never mapping to multiple UserDisplay objects but if we start doing that
+            // this will cause an N+1 and we'll need to change how this works.
+            
+            config.CreateMap<IUser, UserDisplay>()
+                .ForMember(detail => detail.Avatars, opt => opt.MapFrom(user => user.GetUserAvatarUrls(applicationContext.ApplicationCache.RuntimeCache)))
+                .ForMember(detail => detail.Username, opt => opt.MapFrom(user => user.Username))
+                .ForMember(detail => detail.LastLoginDate, opt => opt.MapFrom(user => user.LastLoginDate == default(DateTime) ? null : (DateTime?) user.LastLoginDate))
+                .ForMember(detail => detail.UserGroups, opt => opt.MapFrom(user => user.Groups))
+                .ForMember(detail => detail.Navigation, opt => opt.MapFrom(user => CreateUserEditorNavigation(applicationContext.Services.TextService)))
+                .ForMember(
+                    detail => detail.CalculatedStartContentIds,
+                    opt => opt.MapFrom(user => GetStartNodeValues(
+                        user.CalculateContentStartNodeIds(applicationContext.Services.EntityService),
+                        applicationContext.Services.TextService,
+                        applicationContext.Services.EntityService,
+                        UmbracoObjectTypes.Document,
+                        "content/contentRoot")))
+                .ForMember(
+                    detail => detail.CalculatedStartMediaIds,
+                    opt => opt.MapFrom(user => GetStartNodeValues(
+                        user.CalculateMediaStartNodeIds(applicationContext.Services.EntityService),
+                        applicationContext.Services.TextService,
+                        applicationContext.Services.EntityService,
+                        UmbracoObjectTypes.Media,
+                        "media/mediaRoot")))
+                .ForMember(
+                    detail => detail.StartContentIds,
+                    opt => opt.MapFrom(user => GetStartNodeValues(
+                        user.StartContentIds.ToArray(),
+                        applicationContext.Services.TextService,
+                        applicationContext.Services.EntityService,
+                        UmbracoObjectTypes.Document,
+                        "content/contentRoot")))
+                .ForMember(
+                    detail => detail.StartMediaIds,
+                    opt => opt.MapFrom(user => GetStartNodeValues(
+                        user.StartMediaIds.ToArray(),
+                        applicationContext.Services.TextService,
+                        applicationContext.Services.EntityService,
+                        UmbracoObjectTypes.Media,
+                        "media/mediaRoot")))
+                .ForMember(detail => detail.Culture, opt => opt.MapFrom(user => user.GetUserCulture(applicationContext.Services.TextService)))                
+                .ForMember(
+                    detail => detail.AvailableCultures,
+                    opt => opt.MapFrom(user => applicationContext.Services.TextService.GetSupportedCultures().ToDictionary(x => x.Name, x => x.DisplayName)))
+                .ForMember(
+                    detail => detail.EmailHash,
+                    opt => opt.MapFrom(user => user.Email.ToLowerInvariant().Trim().GenerateHash()))
+                .ForMember(detail => detail.ParentId, opt => opt.UseValue(-1))
+                .ForMember(detail => detail.Path, opt => opt.MapFrom(user => "-1," + user.Id))
+                .ForMember(detail => detail.Notifications, opt => opt.Ignore())
+                .ForMember(detail => detail.Udi, opt => opt.Ignore())
+                .ForMember(detail => detail.Icon, opt => opt.Ignore())
+                .ForMember(detail => detail.IsCurrentUser, opt => opt.Ignore())
+                .ForMember(detail => detail.Trashed, opt => opt.Ignore())
+                .ForMember(detail => detail.ResetPasswordValue, opt => opt.Ignore())
+                .ForMember(detail => detail.Alias, opt => opt.Ignore())
+                .ForMember(detail => detail.Trashed, opt => opt.Ignore())
+                .ForMember(detail => detail.AdditionalData, opt => opt.Ignore());
+
+            config.CreateMap<IUser, UserBasic>()
+                //Loading in the user avatar's requires an external request if they don't have a local file avatar, this means that initial load of paging may incur a cost
+                //Alternatively, if this is annoying the back office UI would need to be updated to request the avatars for the list of users separately so it doesn't look
+                //like the load time is waiting.
+                .ForMember(detail => 
+                    detail.Avatars, 
+                    opt => opt.MapFrom(user => user.GetUserAvatarUrls(applicationContext.ApplicationCache.RuntimeCache)))
+                .ForMember(detail => detail.Username, opt => opt.MapFrom(user => user.Username))
+                .ForMember(detail => detail.UserGroups, opt => opt.MapFrom(user => user.Groups))
+                .ForMember(detail => detail.LastLoginDate, opt => opt.MapFrom(user => user.LastLoginDate == default(DateTime) ? null : (DateTime?) user.LastLoginDate))
+                .ForMember(detail => detail.Culture, opt => opt.MapFrom(user => user.GetUserCulture(applicationContext.Services.TextService)))
+                .ForMember(
+                    detail => detail.EmailHash,
+                    opt => opt.MapFrom(user => user.Email.ToLowerInvariant().Trim().ToMd5()))
+                .ForMember(detail => detail.ParentId, opt => opt.UseValue(-1))
+                .ForMember(detail => detail.Path, opt => opt.MapFrom(user => "-1," + user.Id))
+                .ForMember(detail => detail.Notifications, opt => opt.Ignore())
+                .ForMember(detail => detail.IsCurrentUser, opt => opt.Ignore())
+                .ForMember(detail => detail.Udi, opt => opt.Ignore())
+                .ForMember(detail => detail.Icon, opt => opt.Ignore())
+                .ForMember(detail => detail.Trashed, opt => opt.Ignore())
+                .ForMember(detail => detail.Alias, opt => opt.Ignore())
+                .ForMember(detail => detail.Trashed, opt => opt.Ignore())
+                .ForMember(detail => detail.AdditionalData, opt => opt.Ignore());
+
+            config.CreateMap<IUser, UserDetail>()
+                .ForMember(detail => detail.Avatars, opt => opt.MapFrom(user => user.GetUserAvatarUrls(applicationContext.ApplicationCache.RuntimeCache)))
+                .ForMember(detail => detail.UserId, opt => opt.MapFrom(user => GetIntId(user.Id)))
+                .ForMember(detail => detail.StartContentIds, opt => opt.MapFrom(user => user.CalculateContentStartNodeIds(applicationContext.Services.EntityService)))
+                .ForMember(detail => detail.StartMediaIds, opt => opt.MapFrom(user => user.CalculateMediaStartNodeIds(applicationContext.Services.EntityService)))
+                .ForMember(detail => detail.Culture, opt => opt.MapFrom(user => user.GetUserCulture(applicationContext.Services.TextService)))
+                .ForMember(
+                    detail => detail.EmailHash,
+                    opt => opt.MapFrom(user => user.Email.ToLowerInvariant().Trim().GenerateHash()))
+                .ForMember(detail => detail.SecondsUntilTimeout, opt => opt.Ignore())
+                .ForMember(detail => detail.UserGroups, opt => opt.Ignore())
+                .AfterMap((user, detail) =>
+                {
+                    //we need to map the legacy UserType
+                    //the best we can do here is to return the user's first user group as a IUserType object
+                    //but we should attempt to return any group that is the built in ones first
+                    var groups = user.Groups.ToArray();
+                    detail.UserGroups = user.Groups.Select(x => x.Alias).ToArray();
+
+                    if (groups.Length == 0)
+                    {
+                        //In backwards compatibility land, a user type cannot be null! so we need to return a fake one. 
+                        detail.UserType = "temp";
+                    }
+                    else
+                    {
+                        var builtIns = new[] { Constants.Security.AdminGroupAlias, "writer", "editor", Constants.Security.TranslatorGroupAlias };
+                        var foundBuiltIn = groups.FirstOrDefault(x => builtIns.Contains(x.Alias));
+                        if (foundBuiltIn != null)
+                        {
+                            detail.UserType = foundBuiltIn.Alias;
+                        }
+                        else
+                        {
+                            //otherwise return the first
+                            detail.UserType = groups[0].Alias;
+                        }
+                    }
+                    
+                });
+
+            config.CreateMap<IProfile, UserProfile>()
+                  .ForMember(detail => detail.UserId, opt => opt.MapFrom(profile => GetIntId(profile.Id)));
+        }
+
+        private IEnumerable<EditorNavigation> CreateUserEditorNavigation(ILocalizedTextService textService)
+        {
+            return new[]
+            {
+                new EditorNavigation
+                {
+                    Active = true,
+                    Alias = "details",
+                    Icon = "icon-umb-users",
+                    Name = textService.Localize("general/user"),
+                    View = "views/users/views/user/details.html"
+                }
+            };
+        }
+
+        private IEnumerable<EntityBasic> GetStartNodeValues(int[] startNodeIds,
+            ILocalizedTextService textService, IEntityService entityService, UmbracoObjectTypes objectType,
+            string localizedKey)
+        {
+            if (startNodeIds.Length > 0)
+            {
+                var startNodes = new List<EntityBasic>();
+                if (startNodeIds.Contains(-1))
+                {
+                    startNodes.Add(RootNode(textService.Localize(localizedKey)));
+                }
+                var mediaItems = entityService.GetAll(objectType, startNodeIds);
+                startNodes.AddRange(Mapper.Map<IEnumerable<IUmbracoEntity>, IEnumerable<EntityBasic>>(mediaItems));
+                return startNodes;
+            }
+            return Enumerable.Empty<EntityBasic>();
+        }
+
+        private void MapUserGroupBasic(ServiceContext services, dynamic group, UserGroupBasic display)
+        {
+            var allSections = services.SectionService.GetSections();
+            display.Sections = allSections.Where(x => Enumerable.Contains(group.AllowedSections, x.Alias)).Select(Mapper.Map<ContentEditing.Section>);
+
+            if (group.StartMediaId > 0)
+            {
+                display.MediaStartNode = Mapper.Map<EntityBasic>(
+                    services.EntityService.Get(group.StartMediaId, UmbracoObjectTypes.Media));
+            }
+            else if (group.StartMediaId == -1)
+            {
+                //create the root node
+                display.MediaStartNode = RootNode(services.TextService.Localize("media/mediaRoot"));
+            }
+
+            if (group.StartContentId > 0)
+            {
+                display.ContentStartNode = Mapper.Map<EntityBasic>(
+                    services.EntityService.Get(group.StartContentId, UmbracoObjectTypes.Document));
+            }
+            else if (group.StartContentId == -1)
+            {
+                //create the root node
+                display.ContentStartNode = RootNode(services.TextService.Localize("content/contentRoot"));
+            }
+
+            if (display.Icon.IsNullOrWhiteSpace())
+            {
+                display.Icon = "icon-users";
+            }
+        }
+
+        private EntityBasic RootNode(string name)
+        {
+            return new EntityBasic
+            {               
+                Name = name,
+                Path = "-1",
+                Icon = "icon-folder",
+                Id = -1,
+                Trashed = false,
+                ParentId = -1
+            };
+        }
+
+        private static int GetIntId(object id)
+        {
+            var result = id.TryConvertTo<int>();
+            if (result.Success == false)
+            {
+                throw new InvalidOperationException(
+                    "Cannot convert the profile to a " + typeof(UserDetail).Name + " object since the id is not an integer");
+            }
+            return result.Result;
+        } 
+ 
+    }
 }