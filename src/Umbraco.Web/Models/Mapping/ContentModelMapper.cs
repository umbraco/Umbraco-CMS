﻿using System;
using System.Collections.Generic;
using System.Globalization;
using System.Linq;
using System.Web;
using System.Web.Mvc;
using System.Web.Routing;
using AutoMapper;
using Umbraco.Core;
using Umbraco.Core.Models;
using Umbraco.Core.Models.Mapping;
using Umbraco.Core.Services;
using Umbraco.Web.Models.ContentEditing;
using Umbraco.Web.Trees;
using Umbraco.Web.Routing;
using Umbraco.Web._Legacy.Actions;

namespace Umbraco.Web.Models.Mapping
{
    /// <summary>
    /// Declares how model mappings for content
    /// </summary>
    internal class ContentModelMapper : ModelMapperConfiguration
    {
        private readonly IUserService _userService;
        private readonly ILocalizedTextService _textService;
        private readonly IContentService _contentService;
        private readonly IContentTypeService _contentTypeService;
        private readonly IDataTypeService _dataTypeService;

        public ContentModelMapper(IUserService userService, ILocalizedTextService textService, IContentService contentService, IContentTypeService contentTypeService, IDataTypeService dataTypeService)
        {
            _userService = userService;
            _textService = textService;
            _contentService = contentService;
            _contentTypeService = contentTypeService;
            _dataTypeService = dataTypeService;
        }

        public override void ConfigureMappings(IMapperConfiguration config)
        {

            //FROM IContent TO ContentItemDisplay
            config.CreateMap<IContent, ContentItemDisplay>()
<<<<<<< HEAD
                .ForMember(
                    dto => dto.Owner,
                    expression => expression.ResolveUsing(new OwnerResolver<IContent>(_userService)))
                .ForMember(
                    dto => dto.Updater,
                    expression => expression.ResolveUsing(new CreatorResolver(_userService)))
                .ForMember(
                    dto => dto.Icon,
                    expression => expression.MapFrom(content => content.ContentType.Icon))
                .ForMember(
                    dto => dto.ContentTypeAlias,
                    expression => expression.MapFrom(content => content.ContentType.Alias))
                .ForMember(
                    dto => dto.ContentTypeName,
                    expression => expression.MapFrom(content => content.ContentType.Name))
                .ForMember(
                    dto => dto.IsContainer,
                    expression => expression.MapFrom(content => content.ContentType.IsContainer))
                .ForMember(display => display.IsChildOfListView, expression => expression.Ignore())                
                .ForMember(
                    dto => dto.Trashed,
                    expression => expression.MapFrom(content => content.Trashed))
                .ForMember(
                    dto => dto.PublishDate,
                    expression => expression.MapFrom(content => GetPublishedDate(_contentService, content)))
                .ForMember(
                    dto => dto.TemplateAlias, expression => expression.MapFrom(content => content.Template.Alias))
                .ForMember(
                    dto => dto.HasPublishedVersion,
                    expression => expression.MapFrom(content => content.HasPublishedVersion))
                .ForMember(
                    dto => dto.Urls,
=======
                .ForMember(display => display.Owner, expression => expression.ResolveUsing(new OwnerResolver<IContent>()))
                .ForMember(display => display.Updater, expression => expression.ResolveUsing(new CreatorResolver()))
                .ForMember(display => display.Icon, expression => expression.MapFrom(content => content.ContentType.Icon))
                .ForMember(display => display.ContentTypeAlias, expression => expression.MapFrom(content => content.ContentType.Alias))
                .ForMember(display => display.ContentTypeName, expression => expression.MapFrom(content => content.ContentType.Name))
                .ForMember(display => display.IsContainer, expression => expression.MapFrom(content => content.ContentType.IsContainer))
                .ForMember(display => display.IsChildOfListView, expression => expression.Ignore())
                .ForMember(display => display.Trashed, expression => expression.MapFrom(content => content.Trashed))
                .ForMember(display => display.PublishDate, expression => expression.MapFrom(content => GetPublishedDate(content, applicationContext)))
                .ForMember(display => display.TemplateAlias, expression => expression.MapFrom(content => content.Template.Alias))
                .ForMember(display => display.HasPublishedVersion, expression => expression.MapFrom(content => content.HasPublishedVersion))
                .ForMember(display => display.Urls,
>>>>>>> 35aac2cd
                    expression => expression.MapFrom(content =>
                        UmbracoContext.Current == null
                            ? new[] {"Cannot generate urls without a current Umbraco Context"}
                            : content.GetContentUrls(UmbracoContext.Current)))
                .ForMember(display => display.Properties, expression => expression.Ignore())
                .ForMember(display => display.AllowPreview, expression => expression.Ignore())
                .ForMember(display => display.TreeNodeUrl, expression => expression.Ignore())
                .ForMember(display => display.Notifications, expression => expression.Ignore())
                .ForMember(display => display.Errors, expression => expression.Ignore())
                .ForMember(display => display.Alias, expression => expression.Ignore())
                .ForMember(display => display.Tabs, expression => expression.ResolveUsing(new TabsAndPropertiesResolver(_textService)))
                .ForMember(display => display.AllowedActions, expression => expression.ResolveUsing(
<<<<<<< HEAD
                    new ActionButtonsResolver(new Lazy<IUserService>(() => _userService))))
                .AfterMap((media, display) => AfterMap(media, display, _dataTypeService, _textService,
                    _contentTypeService, _contentService));

            //FROM IContent TO ContentItemBasic<ContentPropertyBasic, IContent>
            config.CreateMap<IContent, ContentItemBasic<ContentPropertyBasic, IContent>>()
                .ForMember(
                    dto => dto.Owner,
                    expression => expression.ResolveUsing(new OwnerResolver<IContent>(_userService)))
                .ForMember(
                    dto => dto.Updater,
                    expression => expression.ResolveUsing(new CreatorResolver(_userService)))
                .ForMember(
                    dto => dto.Icon,
                    expression => expression.MapFrom(content => content.ContentType.Icon))
                .ForMember(
                    dto => dto.Trashed,
                    expression => expression.MapFrom(content => content.Trashed))
                .ForMember(
                    dto => dto.HasPublishedVersion,
                    expression => expression.MapFrom(content => content.HasPublishedVersion))
                .ForMember(
                    dto => dto.ContentTypeAlias,
                    expression => expression.MapFrom(content => content.ContentType.Alias))
                .ForMember(display => display.Alias, expression => expression.Ignore());

            //FROM IContent TO ContentItemDto<IContent>
            config.CreateMap<IContent, ContentItemDto<IContent>>()
                .ForMember(
                    dto => dto.Owner,
                    expression => expression.ResolveUsing(new OwnerResolver<IContent>(_userService)))
                .ForMember(
                    dto => dto.HasPublishedVersion,
                    expression => expression.MapFrom(content => content.HasPublishedVersion))
                .ForMember(display => display.Updater, expression => expression.Ignore())
                .ForMember(display => display.Icon, expression => expression.Ignore())
                .ForMember(display => display.Alias, expression => expression.Ignore());


=======
                    new ActionButtonsResolver(new Lazy<IUserService>(() => applicationContext.Services.UserService))))
                .AfterMap((content, display) => AfterMap(content, display, applicationContext.Services.DataTypeService, applicationContext.Services.TextService,
                    applicationContext.Services.ContentTypeService));

            //FROM IContent TO ContentItemBasic<ContentPropertyBasic, IContent>
            config.CreateMap<IContent, ContentItemBasic<ContentPropertyBasic, IContent>>()
                .ForMember(dto => dto.Owner, expression => expression.ResolveUsing(new OwnerResolver<IContent>()))
                .ForMember(dto => dto.Updater, expression => expression.ResolveUsing(new CreatorResolver()))
                .ForMember(dto => dto.Icon, expression => expression.MapFrom(content => content.ContentType.Icon))
                .ForMember(dto => dto.Trashed, expression => expression.MapFrom(content => content.Trashed))
                .ForMember(dto => dto.HasPublishedVersion, expression => expression.MapFrom(content => content.HasPublishedVersion))
                .ForMember(dto => dto.ContentTypeAlias, expression => expression.MapFrom(content => content.ContentType.Alias))
                .ForMember(dto => dto.Alias, expression => expression.Ignore());

            //FROM IContent TO ContentItemDto<IContent>
            config.CreateMap<IContent, ContentItemDto<IContent>>()
                .ForMember(dto => dto.Owner, expression => expression.ResolveUsing(new OwnerResolver<IContent>()))
                .ForMember(dto => dto.HasPublishedVersion, expression => expression.MapFrom(content => content.HasPublishedVersion))
                .ForMember(dto => dto.Updater, expression => expression.Ignore())
                .ForMember(dto => dto.Icon, expression => expression.Ignore())
                .ForMember(dto => dto.Alias, expression => expression.Ignore());
>>>>>>> 35aac2cd
        }

        /// <summary>
        /// Maps the generic tab with custom properties for content
        /// </summary>
        /// <param name="content"></param>
        /// <param name="display"></param>
        /// <param name="dataTypeService"></param>
        /// <param name="localizedText"></param>
        /// <param name="contentTypeService"></param>
<<<<<<< HEAD
        /// <param name="contentService"></param>
        private static void AfterMap(IContent content, ContentItemDisplay display, IDataTypeService dataTypeService, 
            ILocalizedTextService localizedText, IContentTypeService contentTypeService, IContentService contentService)
=======
        private static void AfterMap(IContent content, ContentItemDisplay display, IDataTypeService dataTypeService,
            ILocalizedTextService localizedText, IContentTypeService contentTypeService)
>>>>>>> 35aac2cd
        {
            //map the IsChildOfListView (this is actually if it is a descendant of a list view!)
            //TODO: Fix this shorthand .Ancestors() lookup, at least have an overload to use the current
            if (content.HasIdentity)
            {
                var ancesctorListView = content.Ancestors(contentService).FirstOrDefault(x => x.ContentType.IsContainer);
                display.IsChildOfListView = ancesctorListView != null;
            }
            else
            {
                //it's new so it doesn't have a path, so we need to look this up by it's parent + ancestors
                var parent = content.Parent(contentService);
                if (parent == null)
                {
                    display.IsChildOfListView = false;
                }
                else if (parent.ContentType.IsContainer)
                {
                    display.IsChildOfListView = true;
                }
                else
                {
                    var ancesctorListView = parent.Ancestors().FirstOrDefault(x => x.ContentType.IsContainer);
                    display.IsChildOfListView = ancesctorListView != null;
                }
            }

            //map the tree node url
            if (HttpContext.Current != null)
            {
                var urlHelper = new UrlHelper(new RequestContext(new HttpContextWrapper(HttpContext.Current), new RouteData()));
                var url = urlHelper.GetUmbracoApiService<ContentTreeController>(controller => controller.GetTreeNode(display.Id.ToString(), null));
                display.TreeNodeUrl = url;
            }

            //fill in the template config to be passed to the template drop down.
            var templateItemConfig = new Dictionary<string, string> {{"", "Choose..."}};
            foreach (var t in content.ContentType.AllowedTemplates
                .Where(t => t.Alias.IsNullOrWhiteSpace() == false && t.Name.IsNullOrWhiteSpace() == false))
            {
                templateItemConfig.Add(t.Alias, t.Name);
            }

            if (content.ContentType.IsContainer)
            {
                TabsAndPropertiesResolver.AddListView(display, "content", dataTypeService, localizedText);
            }

            var properties = new List<ContentPropertyDisplay>
            {
                new ContentPropertyDisplay
                {
                    Alias = string.Format("{0}doctype", Constants.PropertyEditors.InternalGenericPropertiesPrefix),
                    Label = localizedText.Localize("content/documentType"),
                    Value = localizedText.UmbracoDictionaryTranslate(display.ContentTypeName),
                    View = Current.PropertyEditors[Constants.PropertyEditors.NoEditAlias].ValueEditor.View
                },
                new ContentPropertyDisplay
                {
                    Alias = string.Format("{0}releasedate", Constants.PropertyEditors.InternalGenericPropertiesPrefix),
                    Label = localizedText.Localize("content/releaseDate"),
                    Value = display.ReleaseDate.HasValue ? display.ReleaseDate.Value.ToIsoString() : null,
                    //Not editible for people without publish permission (U4-287)
<<<<<<< HEAD
                    View =  display.AllowedActions.Contains(ActionPublish.Instance.Letter) ? "datepicker"  : Current.PropertyEditors[Constants.PropertyEditors.NoEditAlias].ValueEditor.View,
=======
                    View = display.AllowedActions.Contains(ActionPublish.Instance.Letter) ? "datepicker" : PropertyEditorResolver.Current.GetByAlias(Constants.PropertyEditors.NoEditAlias).ValueEditor.View,
>>>>>>> 35aac2cd
                    Config = new Dictionary<string, object>
                    {
                        {"offsetTime", "1"}
                    }
                    //TODO: Fix up hard coded datepicker
                },
                new ContentPropertyDisplay
                {
                    Alias = string.Format("{0}expiredate", Constants.PropertyEditors.InternalGenericPropertiesPrefix),
                    Label = localizedText.Localize("content/unpublishDate"),
                    Value = display.ExpireDate.HasValue ? display.ExpireDate.Value.ToIsoString() : null,
                    //Not editible for people without publish permission (U4-287)
<<<<<<< HEAD
                    View = display.AllowedActions.Contains(ActionPublish.Instance.Letter) ? "datepicker"  : Current.PropertyEditors[Constants.PropertyEditors.NoEditAlias].ValueEditor.View,
=======
                    View = display.AllowedActions.Contains(ActionPublish.Instance.Letter) ? "datepicker" : PropertyEditorResolver.Current.GetByAlias(Constants.PropertyEditors.NoEditAlias).ValueEditor.View,
>>>>>>> 35aac2cd
                    Config = new Dictionary<string, object>
                    {
                        {"offsetTime", "1"}
                    }
                    //TODO: Fix up hard coded datepicker
                },
                new ContentPropertyDisplay
                {
                    Alias = string.Format("{0}template", Constants.PropertyEditors.InternalGenericPropertiesPrefix),
                    Label = localizedText.Localize("template/template"),
                    Value = display.TemplateAlias,
                    View = "dropdown", //TODO: Hard coding until we make a real dropdown property editor to lookup
                    Config = new Dictionary<string, object>
                    {
                        {"items", templateItemConfig}
                    }
                },
                new ContentPropertyDisplay
                {
                    Alias = string.Format("{0}urls", Constants.PropertyEditors.InternalGenericPropertiesPrefix),
                    Label = localizedText.Localize("content/urls"),
                    Value = string.Join(",", display.Urls),
                    View = "urllist" //TODO: Hard coding this because the templatepicker doesn't necessarily need to be a resolvable (real) property editor
                }
            };

            TabsAndPropertiesResolver.MapGenericProperties(content, display, localizedText, properties.ToArray(),
                genericProperties =>
                {
                    //TODO: This would be much nicer with the IUmbracoContextAccessor so we don't use singletons
                    //If this is a web request and there's a user signed in and the 
                    // user has access to the settings section, we will 
                    if (HttpContext.Current != null && UmbracoContext.Current != null && UmbracoContext.Current.Security.CurrentUser != null
                        && UmbracoContext.Current.Security.CurrentUser.AllowedSections.Any(x => x.Equals(Constants.Applications.Settings)))
                    {
                        var currentDocumentType = contentTypeService.Get(display.ContentTypeAlias);
                        var currentDocumentTypeName = currentDocumentType == null ? string.Empty : localizedText.UmbracoDictionaryTranslate(currentDocumentType.Name);

                        var currentDocumentTypeId = currentDocumentType == null ? string.Empty : currentDocumentType.Id.ToString(CultureInfo.InvariantCulture);
                        //TODO: Hard coding this is not good
                        var docTypeLink = string.Format("#/settings/documenttypes/edit/{0}", currentDocumentTypeId);

                        //Replace the doc type property
                        var docTypeProperty = genericProperties.First(x => x.Alias == string.Format("{0}doctype", Constants.PropertyEditors.InternalGenericPropertiesPrefix));
                        docTypeProperty.Value = new List<object>
                        {
                            new
                            {
                                linkText = currentDocumentTypeName,
                                url = docTypeLink,
                                target = "_self",
                                icon = "icon-item-arrangement"
                            }
                        };
                        //TODO: Hard coding this because the templatepicker doesn't necessarily need to be a resolvable (real) property editor
                        docTypeProperty.View = "urllist";
                    }
                });
        }

        /// <summary>
        /// Gets the published date value for the IContent object
        /// </summary>
        /// <param name="contentService"></param>
        /// <param name="content"></param>
        /// <returns></returns>
        private static DateTime? GetPublishedDate(IContentService contentService, IContent content)
        {
            if (content.Published)
            {
                return content.UpdateDate;
            }
            if (content.HasPublishedVersion)
            {
                var published = contentService.GetPublishedVersion(content.Id);
                return published.UpdateDate;
            }
            return null;
        }

        /// <summary>
        /// Creates the list of action buttons allowed for this user - Publish, Send to publish, save, unpublish returned as the button's 'letter'
        /// </summary>
        private class ActionButtonsResolver : ValueResolver<IContent, IEnumerable<char>>
        {
            private readonly Lazy<IUserService> _userService;

            public ActionButtonsResolver(Lazy<IUserService> userService)
            {
                _userService = userService;
            }

            protected override IEnumerable<char> ResolveCore(IContent source)
            {
                if (UmbracoContext.Current == null)
                {
                    //cannot check permissions without a context
                    return Enumerable.Empty<char>();
                }
                var svc = _userService.Value;

                var permissions = svc.GetPermissions(
                        //TODO: This is certainly not ideal usage here - perhaps the best way to deal with this in the future is
                        // with the IUmbracoContextAccessor. In the meantime, if used outside of a web app this will throw a null
                        // refrence exception :(
                        UmbracoContext.Current.Security.CurrentUser,
                        // Here we need to do a special check since this could be new content, in which case we need to get the permissions
                        // from the parent, not the existing one otherwise permissions would be coming from the root since Id is 0.
                        source.HasIdentity ? source.Id : source.ParentId)
                    .FirstOrDefault();

                return permissions == null
                    ? Enumerable.Empty<char>()
                    : permissions.AssignedPermissions.Where(x => x.Length == 1).Select(x => x.ToUpperInvariant()[0]);
            }
        }
    }
}<|MERGE_RESOLUTION|>--- conflicted
+++ resolved
@@ -1,387 +1,296 @@
-﻿using System;
-using System.Collections.Generic;
-using System.Globalization;
-using System.Linq;
-using System.Web;
-using System.Web.Mvc;
-using System.Web.Routing;
-using AutoMapper;
-using Umbraco.Core;
-using Umbraco.Core.Models;
-using Umbraco.Core.Models.Mapping;
-using Umbraco.Core.Services;
-using Umbraco.Web.Models.ContentEditing;
-using Umbraco.Web.Trees;
-using Umbraco.Web.Routing;
-using Umbraco.Web._Legacy.Actions;
-
-namespace Umbraco.Web.Models.Mapping
-{
-    /// <summary>
-    /// Declares how model mappings for content
-    /// </summary>
-    internal class ContentModelMapper : ModelMapperConfiguration
-    {
-        private readonly IUserService _userService;
-        private readonly ILocalizedTextService _textService;
-        private readonly IContentService _contentService;
-        private readonly IContentTypeService _contentTypeService;
-        private readonly IDataTypeService _dataTypeService;
-
-        public ContentModelMapper(IUserService userService, ILocalizedTextService textService, IContentService contentService, IContentTypeService contentTypeService, IDataTypeService dataTypeService)
-        {
-            _userService = userService;
-            _textService = textService;
-            _contentService = contentService;
-            _contentTypeService = contentTypeService;
-            _dataTypeService = dataTypeService;
-        }
-
-        public override void ConfigureMappings(IMapperConfiguration config)
-        {
-
-            //FROM IContent TO ContentItemDisplay
-            config.CreateMap<IContent, ContentItemDisplay>()
-<<<<<<< HEAD
-                .ForMember(
-                    dto => dto.Owner,
-                    expression => expression.ResolveUsing(new OwnerResolver<IContent>(_userService)))
-                .ForMember(
-                    dto => dto.Updater,
-                    expression => expression.ResolveUsing(new CreatorResolver(_userService)))
-                .ForMember(
-                    dto => dto.Icon,
-                    expression => expression.MapFrom(content => content.ContentType.Icon))
-                .ForMember(
-                    dto => dto.ContentTypeAlias,
-                    expression => expression.MapFrom(content => content.ContentType.Alias))
-                .ForMember(
-                    dto => dto.ContentTypeName,
-                    expression => expression.MapFrom(content => content.ContentType.Name))
-                .ForMember(
-                    dto => dto.IsContainer,
-                    expression => expression.MapFrom(content => content.ContentType.IsContainer))
-                .ForMember(display => display.IsChildOfListView, expression => expression.Ignore())                
-                .ForMember(
-                    dto => dto.Trashed,
-                    expression => expression.MapFrom(content => content.Trashed))
-                .ForMember(
-                    dto => dto.PublishDate,
-                    expression => expression.MapFrom(content => GetPublishedDate(_contentService, content)))
-                .ForMember(
-                    dto => dto.TemplateAlias, expression => expression.MapFrom(content => content.Template.Alias))
-                .ForMember(
-                    dto => dto.HasPublishedVersion,
-                    expression => expression.MapFrom(content => content.HasPublishedVersion))
-                .ForMember(
-                    dto => dto.Urls,
-=======
-                .ForMember(display => display.Owner, expression => expression.ResolveUsing(new OwnerResolver<IContent>()))
-                .ForMember(display => display.Updater, expression => expression.ResolveUsing(new CreatorResolver()))
-                .ForMember(display => display.Icon, expression => expression.MapFrom(content => content.ContentType.Icon))
-                .ForMember(display => display.ContentTypeAlias, expression => expression.MapFrom(content => content.ContentType.Alias))
-                .ForMember(display => display.ContentTypeName, expression => expression.MapFrom(content => content.ContentType.Name))
-                .ForMember(display => display.IsContainer, expression => expression.MapFrom(content => content.ContentType.IsContainer))
-                .ForMember(display => display.IsChildOfListView, expression => expression.Ignore())
-                .ForMember(display => display.Trashed, expression => expression.MapFrom(content => content.Trashed))
-                .ForMember(display => display.PublishDate, expression => expression.MapFrom(content => GetPublishedDate(content, applicationContext)))
-                .ForMember(display => display.TemplateAlias, expression => expression.MapFrom(content => content.Template.Alias))
-                .ForMember(display => display.HasPublishedVersion, expression => expression.MapFrom(content => content.HasPublishedVersion))
-                .ForMember(display => display.Urls,
->>>>>>> 35aac2cd
-                    expression => expression.MapFrom(content =>
-                        UmbracoContext.Current == null
-                            ? new[] {"Cannot generate urls without a current Umbraco Context"}
-                            : content.GetContentUrls(UmbracoContext.Current)))
-                .ForMember(display => display.Properties, expression => expression.Ignore())
-                .ForMember(display => display.AllowPreview, expression => expression.Ignore())
-                .ForMember(display => display.TreeNodeUrl, expression => expression.Ignore())
-                .ForMember(display => display.Notifications, expression => expression.Ignore())
-                .ForMember(display => display.Errors, expression => expression.Ignore())
-                .ForMember(display => display.Alias, expression => expression.Ignore())
-                .ForMember(display => display.Tabs, expression => expression.ResolveUsing(new TabsAndPropertiesResolver(_textService)))
-                .ForMember(display => display.AllowedActions, expression => expression.ResolveUsing(
-<<<<<<< HEAD
-                    new ActionButtonsResolver(new Lazy<IUserService>(() => _userService))))
-                .AfterMap((media, display) => AfterMap(media, display, _dataTypeService, _textService,
-                    _contentTypeService, _contentService));
-
-            //FROM IContent TO ContentItemBasic<ContentPropertyBasic, IContent>
-            config.CreateMap<IContent, ContentItemBasic<ContentPropertyBasic, IContent>>()
-                .ForMember(
-                    dto => dto.Owner,
-                    expression => expression.ResolveUsing(new OwnerResolver<IContent>(_userService)))
-                .ForMember(
-                    dto => dto.Updater,
-                    expression => expression.ResolveUsing(new CreatorResolver(_userService)))
-                .ForMember(
-                    dto => dto.Icon,
-                    expression => expression.MapFrom(content => content.ContentType.Icon))
-                .ForMember(
-                    dto => dto.Trashed,
-                    expression => expression.MapFrom(content => content.Trashed))
-                .ForMember(
-                    dto => dto.HasPublishedVersion,
-                    expression => expression.MapFrom(content => content.HasPublishedVersion))
-                .ForMember(
-                    dto => dto.ContentTypeAlias,
-                    expression => expression.MapFrom(content => content.ContentType.Alias))
-                .ForMember(display => display.Alias, expression => expression.Ignore());
-
-            //FROM IContent TO ContentItemDto<IContent>
-            config.CreateMap<IContent, ContentItemDto<IContent>>()
-                .ForMember(
-                    dto => dto.Owner,
-                    expression => expression.ResolveUsing(new OwnerResolver<IContent>(_userService)))
-                .ForMember(
-                    dto => dto.HasPublishedVersion,
-                    expression => expression.MapFrom(content => content.HasPublishedVersion))
-                .ForMember(display => display.Updater, expression => expression.Ignore())
-                .ForMember(display => display.Icon, expression => expression.Ignore())
-                .ForMember(display => display.Alias, expression => expression.Ignore());
-
-
-=======
-                    new ActionButtonsResolver(new Lazy<IUserService>(() => applicationContext.Services.UserService))))
-                .AfterMap((content, display) => AfterMap(content, display, applicationContext.Services.DataTypeService, applicationContext.Services.TextService,
-                    applicationContext.Services.ContentTypeService));
-
-            //FROM IContent TO ContentItemBasic<ContentPropertyBasic, IContent>
-            config.CreateMap<IContent, ContentItemBasic<ContentPropertyBasic, IContent>>()
-                .ForMember(dto => dto.Owner, expression => expression.ResolveUsing(new OwnerResolver<IContent>()))
-                .ForMember(dto => dto.Updater, expression => expression.ResolveUsing(new CreatorResolver()))
-                .ForMember(dto => dto.Icon, expression => expression.MapFrom(content => content.ContentType.Icon))
-                .ForMember(dto => dto.Trashed, expression => expression.MapFrom(content => content.Trashed))
-                .ForMember(dto => dto.HasPublishedVersion, expression => expression.MapFrom(content => content.HasPublishedVersion))
-                .ForMember(dto => dto.ContentTypeAlias, expression => expression.MapFrom(content => content.ContentType.Alias))
-                .ForMember(dto => dto.Alias, expression => expression.Ignore());
-
-            //FROM IContent TO ContentItemDto<IContent>
-            config.CreateMap<IContent, ContentItemDto<IContent>>()
-                .ForMember(dto => dto.Owner, expression => expression.ResolveUsing(new OwnerResolver<IContent>()))
-                .ForMember(dto => dto.HasPublishedVersion, expression => expression.MapFrom(content => content.HasPublishedVersion))
-                .ForMember(dto => dto.Updater, expression => expression.Ignore())
-                .ForMember(dto => dto.Icon, expression => expression.Ignore())
-                .ForMember(dto => dto.Alias, expression => expression.Ignore());
->>>>>>> 35aac2cd
-        }
-
-        /// <summary>
-        /// Maps the generic tab with custom properties for content
-        /// </summary>
-        /// <param name="content"></param>
-        /// <param name="display"></param>
-        /// <param name="dataTypeService"></param>
-        /// <param name="localizedText"></param>
-        /// <param name="contentTypeService"></param>
-<<<<<<< HEAD
-        /// <param name="contentService"></param>
-        private static void AfterMap(IContent content, ContentItemDisplay display, IDataTypeService dataTypeService, 
-            ILocalizedTextService localizedText, IContentTypeService contentTypeService, IContentService contentService)
-=======
-        private static void AfterMap(IContent content, ContentItemDisplay display, IDataTypeService dataTypeService,
-            ILocalizedTextService localizedText, IContentTypeService contentTypeService)
->>>>>>> 35aac2cd
-        {
-            //map the IsChildOfListView (this is actually if it is a descendant of a list view!)
-            //TODO: Fix this shorthand .Ancestors() lookup, at least have an overload to use the current
-            if (content.HasIdentity)
-            {
-                var ancesctorListView = content.Ancestors(contentService).FirstOrDefault(x => x.ContentType.IsContainer);
-                display.IsChildOfListView = ancesctorListView != null;
-            }
-            else
-            {
-                //it's new so it doesn't have a path, so we need to look this up by it's parent + ancestors
-                var parent = content.Parent(contentService);
-                if (parent == null)
-                {
-                    display.IsChildOfListView = false;
-                }
-                else if (parent.ContentType.IsContainer)
-                {
-                    display.IsChildOfListView = true;
-                }
-                else
-                {
-                    var ancesctorListView = parent.Ancestors().FirstOrDefault(x => x.ContentType.IsContainer);
-                    display.IsChildOfListView = ancesctorListView != null;
-                }
-            }
-
-            //map the tree node url
-            if (HttpContext.Current != null)
-            {
-                var urlHelper = new UrlHelper(new RequestContext(new HttpContextWrapper(HttpContext.Current), new RouteData()));
-                var url = urlHelper.GetUmbracoApiService<ContentTreeController>(controller => controller.GetTreeNode(display.Id.ToString(), null));
-                display.TreeNodeUrl = url;
-            }
-
-            //fill in the template config to be passed to the template drop down.
-            var templateItemConfig = new Dictionary<string, string> {{"", "Choose..."}};
-            foreach (var t in content.ContentType.AllowedTemplates
-                .Where(t => t.Alias.IsNullOrWhiteSpace() == false && t.Name.IsNullOrWhiteSpace() == false))
-            {
-                templateItemConfig.Add(t.Alias, t.Name);
-            }
-
-            if (content.ContentType.IsContainer)
-            {
-                TabsAndPropertiesResolver.AddListView(display, "content", dataTypeService, localizedText);
-            }
-
-            var properties = new List<ContentPropertyDisplay>
-            {
-                new ContentPropertyDisplay
-                {
-                    Alias = string.Format("{0}doctype", Constants.PropertyEditors.InternalGenericPropertiesPrefix),
-                    Label = localizedText.Localize("content/documentType"),
-                    Value = localizedText.UmbracoDictionaryTranslate(display.ContentTypeName),
-                    View = Current.PropertyEditors[Constants.PropertyEditors.NoEditAlias].ValueEditor.View
-                },
-                new ContentPropertyDisplay
-                {
-                    Alias = string.Format("{0}releasedate", Constants.PropertyEditors.InternalGenericPropertiesPrefix),
-                    Label = localizedText.Localize("content/releaseDate"),
-                    Value = display.ReleaseDate.HasValue ? display.ReleaseDate.Value.ToIsoString() : null,
-                    //Not editible for people without publish permission (U4-287)
-<<<<<<< HEAD
-                    View =  display.AllowedActions.Contains(ActionPublish.Instance.Letter) ? "datepicker"  : Current.PropertyEditors[Constants.PropertyEditors.NoEditAlias].ValueEditor.View,
-=======
-                    View = display.AllowedActions.Contains(ActionPublish.Instance.Letter) ? "datepicker" : PropertyEditorResolver.Current.GetByAlias(Constants.PropertyEditors.NoEditAlias).ValueEditor.View,
->>>>>>> 35aac2cd
-                    Config = new Dictionary<string, object>
-                    {
-                        {"offsetTime", "1"}
-                    }
-                    //TODO: Fix up hard coded datepicker
-                },
-                new ContentPropertyDisplay
-                {
-                    Alias = string.Format("{0}expiredate", Constants.PropertyEditors.InternalGenericPropertiesPrefix),
-                    Label = localizedText.Localize("content/unpublishDate"),
-                    Value = display.ExpireDate.HasValue ? display.ExpireDate.Value.ToIsoString() : null,
-                    //Not editible for people without publish permission (U4-287)
-<<<<<<< HEAD
-                    View = display.AllowedActions.Contains(ActionPublish.Instance.Letter) ? "datepicker"  : Current.PropertyEditors[Constants.PropertyEditors.NoEditAlias].ValueEditor.View,
-=======
-                    View = display.AllowedActions.Contains(ActionPublish.Instance.Letter) ? "datepicker" : PropertyEditorResolver.Current.GetByAlias(Constants.PropertyEditors.NoEditAlias).ValueEditor.View,
->>>>>>> 35aac2cd
-                    Config = new Dictionary<string, object>
-                    {
-                        {"offsetTime", "1"}
-                    }
-                    //TODO: Fix up hard coded datepicker
-                },
-                new ContentPropertyDisplay
-                {
-                    Alias = string.Format("{0}template", Constants.PropertyEditors.InternalGenericPropertiesPrefix),
-                    Label = localizedText.Localize("template/template"),
-                    Value = display.TemplateAlias,
-                    View = "dropdown", //TODO: Hard coding until we make a real dropdown property editor to lookup
-                    Config = new Dictionary<string, object>
-                    {
-                        {"items", templateItemConfig}
-                    }
-                },
-                new ContentPropertyDisplay
-                {
-                    Alias = string.Format("{0}urls", Constants.PropertyEditors.InternalGenericPropertiesPrefix),
-                    Label = localizedText.Localize("content/urls"),
-                    Value = string.Join(",", display.Urls),
-                    View = "urllist" //TODO: Hard coding this because the templatepicker doesn't necessarily need to be a resolvable (real) property editor
-                }
-            };
-
-            TabsAndPropertiesResolver.MapGenericProperties(content, display, localizedText, properties.ToArray(),
-                genericProperties =>
-                {
-                    //TODO: This would be much nicer with the IUmbracoContextAccessor so we don't use singletons
-                    //If this is a web request and there's a user signed in and the 
-                    // user has access to the settings section, we will 
-                    if (HttpContext.Current != null && UmbracoContext.Current != null && UmbracoContext.Current.Security.CurrentUser != null
-                        && UmbracoContext.Current.Security.CurrentUser.AllowedSections.Any(x => x.Equals(Constants.Applications.Settings)))
-                    {
-                        var currentDocumentType = contentTypeService.Get(display.ContentTypeAlias);
-                        var currentDocumentTypeName = currentDocumentType == null ? string.Empty : localizedText.UmbracoDictionaryTranslate(currentDocumentType.Name);
-
-                        var currentDocumentTypeId = currentDocumentType == null ? string.Empty : currentDocumentType.Id.ToString(CultureInfo.InvariantCulture);
-                        //TODO: Hard coding this is not good
-                        var docTypeLink = string.Format("#/settings/documenttypes/edit/{0}", currentDocumentTypeId);
-
-                        //Replace the doc type property
-                        var docTypeProperty = genericProperties.First(x => x.Alias == string.Format("{0}doctype", Constants.PropertyEditors.InternalGenericPropertiesPrefix));
-                        docTypeProperty.Value = new List<object>
-                        {
-                            new
-                            {
-                                linkText = currentDocumentTypeName,
-                                url = docTypeLink,
-                                target = "_self",
-                                icon = "icon-item-arrangement"
-                            }
-                        };
-                        //TODO: Hard coding this because the templatepicker doesn't necessarily need to be a resolvable (real) property editor
-                        docTypeProperty.View = "urllist";
-                    }
-                });
-        }
-
-        /// <summary>
-        /// Gets the published date value for the IContent object
-        /// </summary>
-        /// <param name="contentService"></param>
-        /// <param name="content"></param>
-        /// <returns></returns>
-        private static DateTime? GetPublishedDate(IContentService contentService, IContent content)
-        {
-            if (content.Published)
-            {
-                return content.UpdateDate;
-            }
-            if (content.HasPublishedVersion)
-            {
-                var published = contentService.GetPublishedVersion(content.Id);
-                return published.UpdateDate;
-            }
-            return null;
-        }
-
-        /// <summary>
-        /// Creates the list of action buttons allowed for this user - Publish, Send to publish, save, unpublish returned as the button's 'letter'
-        /// </summary>
-        private class ActionButtonsResolver : ValueResolver<IContent, IEnumerable<char>>
-        {
-            private readonly Lazy<IUserService> _userService;
-
-            public ActionButtonsResolver(Lazy<IUserService> userService)
-            {
-                _userService = userService;
-            }
-
-            protected override IEnumerable<char> ResolveCore(IContent source)
-            {
-                if (UmbracoContext.Current == null)
-                {
-                    //cannot check permissions without a context
-                    return Enumerable.Empty<char>();
-                }
-                var svc = _userService.Value;
-
-                var permissions = svc.GetPermissions(
-                        //TODO: This is certainly not ideal usage here - perhaps the best way to deal with this in the future is
-                        // with the IUmbracoContextAccessor. In the meantime, if used outside of a web app this will throw a null
-                        // refrence exception :(
-                        UmbracoContext.Current.Security.CurrentUser,
-                        // Here we need to do a special check since this could be new content, in which case we need to get the permissions
-                        // from the parent, not the existing one otherwise permissions would be coming from the root since Id is 0.
-                        source.HasIdentity ? source.Id : source.ParentId)
-                    .FirstOrDefault();
-
-                return permissions == null
-                    ? Enumerable.Empty<char>()
-                    : permissions.AssignedPermissions.Where(x => x.Length == 1).Select(x => x.ToUpperInvariant()[0]);
-            }
-        }
-    }
+﻿using System;
+using System.Collections.Generic;
+using System.Globalization;
+using System.Linq;
+using System.Web;
+using System.Web.Mvc;
+using System.Web.Routing;
+using AutoMapper;
+using Umbraco.Core;
+using Umbraco.Core.Models;
+using Umbraco.Core.Models.Mapping;
+using Umbraco.Core.Services;
+using Umbraco.Web.Models.ContentEditing;
+using Umbraco.Web.Trees;
+using Umbraco.Web.Routing;
+using Umbraco.Web._Legacy.Actions;
+
+namespace Umbraco.Web.Models.Mapping
+{
+    /// <summary>
+    /// Declares how model mappings for content
+    /// </summary>
+    internal class ContentModelMapper : ModelMapperConfiguration
+    {
+        private readonly IUserService _userService;
+        private readonly ILocalizedTextService _textService;
+        private readonly IContentService _contentService;
+        private readonly IContentTypeService _contentTypeService;
+        private readonly IDataTypeService _dataTypeService;
+
+        public ContentModelMapper(IUserService userService, ILocalizedTextService textService, IContentService contentService, IContentTypeService contentTypeService, IDataTypeService dataTypeService)
+        {
+            _userService = userService;
+            _textService = textService;
+            _contentService = contentService;
+            _contentTypeService = contentTypeService;
+            _dataTypeService = dataTypeService;
+        }
+
+        public override void ConfigureMappings(IMapperConfiguration config)
+        {
+
+            //FROM IContent TO ContentItemDisplay
+            config.CreateMap<IContent, ContentItemDisplay>()
+                .ForMember(display => display.Owner, expression => expression.ResolveUsing(new OwnerResolver<IContent>(_userService)))
+                .ForMember(display => display.Updater, expression => expression.ResolveUsing(new CreatorResolver(_userService)))
+                .ForMember(display => display.Icon, expression => expression.MapFrom(content => content.ContentType.Icon))
+                .ForMember(display => display.ContentTypeAlias, expression => expression.MapFrom(content => content.ContentType.Alias))
+                .ForMember(display => display.ContentTypeName, expression => expression.MapFrom(content => content.ContentType.Name))
+                .ForMember(display => display.IsContainer, expression => expression.MapFrom(content => content.ContentType.IsContainer))
+                .ForMember(display => display.IsChildOfListView, expression => expression.Ignore())
+                .ForMember(display => display.Trashed, expression => expression.MapFrom(content => content.Trashed))
+                .ForMember(display => display.PublishDate, expression => expression.MapFrom(content => GetPublishedDate(_contentService, content)))
+                .ForMember(display => display.TemplateAlias, expression => expression.MapFrom(content => content.Template.Alias))
+                .ForMember(display => display.HasPublishedVersion, expression => expression.MapFrom(content => content.HasPublishedVersion))
+                .ForMember(display => display.Urls,
+                    expression => expression.MapFrom(content =>
+                        UmbracoContext.Current == null
+                            ? new[] {"Cannot generate urls without a current Umbraco Context"}
+                            : content.GetContentUrls(UmbracoContext.Current)))
+                .ForMember(display => display.Properties, expression => expression.Ignore())
+                .ForMember(display => display.AllowPreview, expression => expression.Ignore())
+                .ForMember(display => display.TreeNodeUrl, expression => expression.Ignore())
+                .ForMember(display => display.Notifications, expression => expression.Ignore())
+                .ForMember(display => display.Errors, expression => expression.Ignore())
+                .ForMember(display => display.Alias, expression => expression.Ignore())
+                .ForMember(display => display.Tabs, expression => expression.ResolveUsing(new TabsAndPropertiesResolver(_textService)))
+                .ForMember(display => display.AllowedActions, expression => expression.ResolveUsing(
+                    new ActionButtonsResolver(new Lazy<IUserService>(() => _userService))))
+                .AfterMap((content, display) => AfterMap(content, display, _dataTypeService, _textService, _contentTypeService, _contentService));
+
+            //FROM IContent TO ContentItemBasic<ContentPropertyBasic, IContent>
+            config.CreateMap<IContent, ContentItemBasic<ContentPropertyBasic, IContent>>()
+                .ForMember(dto => dto.Owner, expression => expression.ResolveUsing(new OwnerResolver<IContent>(_userService)))
+                .ForMember(dto => dto.Updater, expression => expression.ResolveUsing(new CreatorResolver(_userService)))
+                .ForMember(dto => dto.Icon, expression => expression.MapFrom(content => content.ContentType.Icon))
+                .ForMember(dto => dto.Trashed, expression => expression.MapFrom(content => content.Trashed))
+                .ForMember(dto => dto.HasPublishedVersion, expression => expression.MapFrom(content => content.HasPublishedVersion))
+                .ForMember(dto => dto.ContentTypeAlias, expression => expression.MapFrom(content => content.ContentType.Alias))
+                .ForMember(dto => dto.Alias, expression => expression.Ignore());
+
+            //FROM IContent TO ContentItemDto<IContent>
+            config.CreateMap<IContent, ContentItemDto<IContent>>()
+                .ForMember(dto => dto.Owner, expression => expression.ResolveUsing(new OwnerResolver<IContent>(_userService)))
+                .ForMember(dto => dto.HasPublishedVersion, expression => expression.MapFrom(content => content.HasPublishedVersion))
+                .ForMember(dto => dto.Updater, expression => expression.Ignore())
+                .ForMember(dto => dto.Icon, expression => expression.Ignore())
+                .ForMember(dto => dto.Alias, expression => expression.Ignore());
+        }
+
+        /// <summary>
+        /// Maps the generic tab with custom properties for content
+        /// </summary>
+        /// <param name="content"></param>
+        /// <param name="display"></param>
+        /// <param name="dataTypeService"></param>
+        /// <param name="localizedText"></param>
+        /// <param name="contentTypeService"></param>
+        /// <param name="contentService"></param>
+        private static void AfterMap(IContent content, ContentItemDisplay display, IDataTypeService dataTypeService,
+            ILocalizedTextService localizedText, IContentTypeService contentTypeService, IContentService contentService)
+        {
+            //map the IsChildOfListView (this is actually if it is a descendant of a list view!)
+            //TODO: Fix this shorthand .Ancestors() lookup, at least have an overload to use the current
+            if (content.HasIdentity)
+            {
+                var ancesctorListView = content.Ancestors(contentService).FirstOrDefault(x => x.ContentType.IsContainer);
+                display.IsChildOfListView = ancesctorListView != null;
+            }
+            else
+            {
+                //it's new so it doesn't have a path, so we need to look this up by it's parent + ancestors
+                var parent = content.Parent(contentService);
+                if (parent == null)
+                {
+                    display.IsChildOfListView = false;
+                }
+                else if (parent.ContentType.IsContainer)
+                {
+                    display.IsChildOfListView = true;
+                }
+                else
+                {
+                    var ancesctorListView = parent.Ancestors().FirstOrDefault(x => x.ContentType.IsContainer);
+                    display.IsChildOfListView = ancesctorListView != null;
+                }
+            }
+
+            //map the tree node url
+            if (HttpContext.Current != null)
+            {
+                var urlHelper = new UrlHelper(new RequestContext(new HttpContextWrapper(HttpContext.Current), new RouteData()));
+                var url = urlHelper.GetUmbracoApiService<ContentTreeController>(controller => controller.GetTreeNode(display.Id.ToString(), null));
+                display.TreeNodeUrl = url;
+            }
+
+            //fill in the template config to be passed to the template drop down.
+            var templateItemConfig = new Dictionary<string, string> {{"", "Choose..."}};
+            foreach (var t in content.ContentType.AllowedTemplates
+                .Where(t => t.Alias.IsNullOrWhiteSpace() == false && t.Name.IsNullOrWhiteSpace() == false))
+            {
+                templateItemConfig.Add(t.Alias, t.Name);
+            }
+
+            if (content.ContentType.IsContainer)
+            {
+                TabsAndPropertiesResolver.AddListView(display, "content", dataTypeService, localizedText);
+            }
+
+            var properties = new List<ContentPropertyDisplay>
+            {
+                new ContentPropertyDisplay
+                {
+                    Alias = string.Format("{0}doctype", Constants.PropertyEditors.InternalGenericPropertiesPrefix),
+                    Label = localizedText.Localize("content/documentType"),
+                    Value = localizedText.UmbracoDictionaryTranslate(display.ContentTypeName),
+                    View = Current.PropertyEditors[Constants.PropertyEditors.NoEditAlias].ValueEditor.View
+                },
+                new ContentPropertyDisplay
+                {
+                    Alias = string.Format("{0}releasedate", Constants.PropertyEditors.InternalGenericPropertiesPrefix),
+                    Label = localizedText.Localize("content/releaseDate"),
+                    Value = display.ReleaseDate.HasValue ? display.ReleaseDate.Value.ToIsoString() : null,
+                    //Not editible for people without publish permission (U4-287)
+                    View =  display.AllowedActions.Contains(ActionPublish.Instance.Letter) ? "datepicker"  : Current.PropertyEditors[Constants.PropertyEditors.NoEditAlias].ValueEditor.View,
+                    Config = new Dictionary<string, object>
+                    {
+                        {"offsetTime", "1"}
+                    }
+                    //TODO: Fix up hard coded datepicker
+                },
+                new ContentPropertyDisplay
+                {
+                    Alias = string.Format("{0}expiredate", Constants.PropertyEditors.InternalGenericPropertiesPrefix),
+                    Label = localizedText.Localize("content/unpublishDate"),
+                    Value = display.ExpireDate.HasValue ? display.ExpireDate.Value.ToIsoString() : null,
+                    //Not editible for people without publish permission (U4-287)
+                    View = display.AllowedActions.Contains(ActionPublish.Instance.Letter) ? "datepicker"  : Current.PropertyEditors[Constants.PropertyEditors.NoEditAlias].ValueEditor.View,
+                    Config = new Dictionary<string, object>
+                    {
+                        {"offsetTime", "1"}
+                    }
+                    //TODO: Fix up hard coded datepicker
+                },
+                new ContentPropertyDisplay
+                {
+                    Alias = string.Format("{0}template", Constants.PropertyEditors.InternalGenericPropertiesPrefix),
+                    Label = localizedText.Localize("template/template"),
+                    Value = display.TemplateAlias,
+                    View = "dropdown", //TODO: Hard coding until we make a real dropdown property editor to lookup
+                    Config = new Dictionary<string, object>
+                    {
+                        {"items", templateItemConfig}
+                    }
+                },
+                new ContentPropertyDisplay
+                {
+                    Alias = string.Format("{0}urls", Constants.PropertyEditors.InternalGenericPropertiesPrefix),
+                    Label = localizedText.Localize("content/urls"),
+                    Value = string.Join(",", display.Urls),
+                    View = "urllist" //TODO: Hard coding this because the templatepicker doesn't necessarily need to be a resolvable (real) property editor
+                }
+            };
+
+            TabsAndPropertiesResolver.MapGenericProperties(content, display, localizedText, properties.ToArray(),
+                genericProperties =>
+                {
+                    //TODO: This would be much nicer with the IUmbracoContextAccessor so we don't use singletons
+                    //If this is a web request and there's a user signed in and the 
+                    // user has access to the settings section, we will 
+                    if (HttpContext.Current != null && UmbracoContext.Current != null && UmbracoContext.Current.Security.CurrentUser != null
+                        && UmbracoContext.Current.Security.CurrentUser.AllowedSections.Any(x => x.Equals(Constants.Applications.Settings)))
+                    {
+                        var currentDocumentType = contentTypeService.Get(display.ContentTypeAlias);
+                        var currentDocumentTypeName = currentDocumentType == null ? string.Empty : localizedText.UmbracoDictionaryTranslate(currentDocumentType.Name);
+
+                        var currentDocumentTypeId = currentDocumentType == null ? string.Empty : currentDocumentType.Id.ToString(CultureInfo.InvariantCulture);
+                        //TODO: Hard coding this is not good
+                        var docTypeLink = string.Format("#/settings/documenttypes/edit/{0}", currentDocumentTypeId);
+
+                        //Replace the doc type property
+                        var docTypeProperty = genericProperties.First(x => x.Alias == string.Format("{0}doctype", Constants.PropertyEditors.InternalGenericPropertiesPrefix));
+                        docTypeProperty.Value = new List<object>
+                        {
+                            new
+                            {
+                                linkText = currentDocumentTypeName,
+                                url = docTypeLink,
+                                target = "_self",
+                                icon = "icon-item-arrangement"
+                            }
+                        };
+                        //TODO: Hard coding this because the templatepicker doesn't necessarily need to be a resolvable (real) property editor
+                        docTypeProperty.View = "urllist";
+                    }
+                });
+        }
+
+        /// <summary>
+        /// Gets the published date value for the IContent object
+        /// </summary>
+        /// <param name="contentService"></param>
+        /// <param name="content"></param>
+        /// <returns></returns>
+        private static DateTime? GetPublishedDate(IContentService contentService, IContent content)
+        {
+            if (content.Published)
+            {
+                return content.UpdateDate;
+            }
+            if (content.HasPublishedVersion)
+            {
+                var published = contentService.GetPublishedVersion(content.Id);
+                return published.UpdateDate;
+            }
+            return null;
+        }
+
+        /// <summary>
+        /// Creates the list of action buttons allowed for this user - Publish, Send to publish, save, unpublish returned as the button's 'letter'
+        /// </summary>
+        private class ActionButtonsResolver : ValueResolver<IContent, IEnumerable<char>>
+        {
+            private readonly Lazy<IUserService> _userService;
+
+            public ActionButtonsResolver(Lazy<IUserService> userService)
+            {
+                _userService = userService;
+            }
+
+            protected override IEnumerable<char> ResolveCore(IContent source)
+            {
+                if (UmbracoContext.Current == null)
+                {
+                    //cannot check permissions without a context
+                    return Enumerable.Empty<char>();
+                }
+                var svc = _userService.Value;
+
+                var permissions = svc.GetPermissions(
+                        //TODO: This is certainly not ideal usage here - perhaps the best way to deal with this in the future is
+                        // with the IUmbracoContextAccessor. In the meantime, if used outside of a web app this will throw a null
+                        // refrence exception :(
+                        UmbracoContext.Current.Security.CurrentUser,
+                        // Here we need to do a special check since this could be new content, in which case we need to get the permissions
+                        // from the parent, not the existing one otherwise permissions would be coming from the root since Id is 0.
+                        source.HasIdentity ? source.Id : source.ParentId)
+                    .FirstOrDefault();
+
+                return permissions == null
+                    ? Enumerable.Empty<char>()
+                    : permissions.AssignedPermissions.Where(x => x.Length == 1).Select(x => x.ToUpperInvariant()[0]);
+            }
+        }
+    }
 }