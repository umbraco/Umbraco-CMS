﻿using System;
using System.Collections.Generic;
using System.Linq;
using Umbraco.Core;
using Umbraco.Core.Dictionary;
using Umbraco.Core.Logging;
using Umbraco.Core.Mapping;
using Umbraco.Core.Models;
<<<<<<< HEAD
using Umbraco.Core.Models.PublishedContent;
=======
using Umbraco.Core.Models.Membership;
>>>>>>> 4ed69d21
using Umbraco.Core.Services;
using Umbraco.Web.Models.ContentEditing;
using Umbraco.Web.Routing;
using Umbraco.Web.Trees;

namespace Umbraco.Web.Models.Mapping
{
    /// <summary>
    /// Declares how model mappings for content
    /// </summary>
    internal class ContentMapDefinition : IMapDefinition
    {
        private readonly CommonMapper _commonMapper;
        private readonly ICultureDictionary _cultureDictionary;
        private readonly ILocalizedTextService _localizedTextService;
        private readonly IContentService _contentService;
        private readonly IContentTypeService _contentTypeService;
        private readonly IFileService _fileService;
        private readonly IUmbracoContextAccessor _umbracoContextAccessor;
        private readonly IPublishedRouter _publishedRouter;
        private readonly ILocalizationService _localizationService;
        private readonly ILogger _logger;
        private readonly IUserService _userService;
<<<<<<< HEAD
        private readonly IVariationContextAccessor _variationContextAccessor;
        private readonly IPublishedUrlProvider _publishedUrlProvider;
        private readonly UriUtility _uriUtility;
=======
        private readonly IEntityService _entityService;
>>>>>>> 4ed69d21
        private readonly TabsAndPropertiesMapper<IContent> _tabsAndPropertiesMapper;
        private readonly ContentSavedStateMapper<ContentPropertyDisplay> _stateMapper;
        private readonly ContentBasicSavedStateMapper<ContentPropertyBasic> _basicStateMapper;
        private readonly ContentVariantMapper _contentVariantMapper;

        public ContentMapDefinition(CommonMapper commonMapper, ICultureDictionary cultureDictionary, ILocalizedTextService localizedTextService, IContentService contentService, IContentTypeService contentTypeService,
            IFileService fileService, IUmbracoContextAccessor umbracoContextAccessor, IPublishedRouter publishedRouter, ILocalizationService localizationService, ILogger logger,
<<<<<<< HEAD
            IUserService userService, IVariationContextAccessor variationContextAccessor, IContentTypeBaseServiceProvider contentTypeBaseServiceProvider, UriUtility uriUtility, IPublishedUrlProvider publishedUrlProvider)
=======
            IUserService userService, IEntityService entityService)
>>>>>>> 4ed69d21
        {
            _commonMapper = commonMapper;
            _cultureDictionary = cultureDictionary;
            _localizedTextService = localizedTextService;
            _contentService = contentService;
            _contentTypeService = contentTypeService;
            _fileService = fileService;
            _umbracoContextAccessor = umbracoContextAccessor;
            _publishedRouter = publishedRouter;
            _localizationService = localizationService;
            _logger = logger;
            _userService = userService;
<<<<<<< HEAD
            _variationContextAccessor = variationContextAccessor;
            _uriUtility = uriUtility;
            _publishedUrlProvider = publishedUrlProvider;

            _tabsAndPropertiesMapper = new TabsAndPropertiesMapper<IContent>(cultureDictionary, localizedTextService, contentTypeBaseServiceProvider);
=======
            _entityService = entityService;
            _tabsAndPropertiesMapper = new TabsAndPropertiesMapper<IContent>(localizedTextService);
>>>>>>> 4ed69d21
            _stateMapper = new ContentSavedStateMapper<ContentPropertyDisplay>();
            _basicStateMapper = new ContentBasicSavedStateMapper<ContentPropertyBasic>();
            _contentVariantMapper = new ContentVariantMapper(_localizationService);
        }

        public void DefineMaps(UmbracoMapper mapper)
        {
            mapper.Define<IContent, ContentPropertyCollectionDto>((source, context) => new ContentPropertyCollectionDto(), Map);
            mapper.Define<IContent, ContentItemDisplay>((source, context) => new ContentItemDisplay(), Map);
            mapper.Define<IContent, ContentVariantDisplay>((source, context) => new ContentVariantDisplay(), Map);
            mapper.Define<IContent, ContentItemBasic<ContentPropertyBasic>>((source, context) => new ContentItemBasic<ContentPropertyBasic>(), Map);
        }

        // Umbraco.Code.MapAll
        private static void Map(IContent source, ContentPropertyCollectionDto target, MapperContext context)
        {
            target.Properties = context.MapEnumerable<IProperty, ContentPropertyDto>(source.Properties);
        }

        // Umbraco.Code.MapAll -AllowPreview -Errors -PersistedContent
        private void Map(IContent source, ContentItemDisplay target, MapperContext context)
        {
            target.AllowedActions = GetActions(source);
            target.AllowedTemplates = GetAllowedTemplates(source);
            target.ContentApps = _commonMapper.GetContentApps(source);
            target.ContentTypeId = source.ContentType.Id;
            target.ContentTypeAlias = source.ContentType.Alias;
            target.ContentTypeName = _localizedTextService.UmbracoDictionaryTranslate(_cultureDictionary, source.ContentType.Name);
            target.DocumentType = _commonMapper.GetContentType(source, context);
            target.Icon = source.ContentType.Icon;
            target.Id = source.Id;
            target.IsBlueprint = source.Blueprint;
            target.IsChildOfListView = DetermineIsChildOfListView(source, context);
            target.IsContainer = source.ContentType.IsContainer;
            target.IsElement = source.ContentType.IsElement;
            target.Key = source.Key;
            target.Owner = _commonMapper.GetOwner(source, context);
            target.ParentId = source.ParentId;
            target.Path = source.Path;
            target.SortOrder = source.SortOrder;
            target.TemplateAlias = GetDefaultTemplate(source);
            target.TemplateId = source.TemplateId ?? default;
            target.Trashed = source.Trashed;
            target.TreeNodeUrl = _commonMapper.GetTreeNodeUrl<ContentTreeController>(source);
            target.Udi = Udi.Create(source.Blueprint ? Constants.UdiEntityType.DocumentBlueprint : Constants.UdiEntityType.Document, source.Key);
            target.UpdateDate = source.UpdateDate;
            target.Updater = _commonMapper.GetCreator(source, context);
            target.Urls = GetUrls(source);
            target.Variants = _contentVariantMapper.Map(source, context);

            target.ContentDto = new ContentPropertyCollectionDto();
            target.ContentDto.Properties = context.MapEnumerable<IProperty, ContentPropertyDto>(source.Properties);
        }

        // Umbraco.Code.MapAll -Segment -Language
        private void Map(IContent source, ContentVariantDisplay target, MapperContext context)
        {
            target.CreateDate = source.CreateDate;
            target.ExpireDate = GetScheduledDate(source, ContentScheduleAction.Expire, context);
            target.Name = source.Name;
            target.PublishDate = source.PublishDate;
            target.ReleaseDate = GetScheduledDate(source, ContentScheduleAction.Release, context);
            target.State = _stateMapper.Map(source, context);
            target.Tabs = _tabsAndPropertiesMapper.Map(source, context);
            target.UpdateDate = source.UpdateDate;
        }

        // Umbraco.Code.MapAll -Alias
        private void Map(IContent source, ContentItemBasic<ContentPropertyBasic> target, MapperContext context)
        {
            target.ContentTypeId = source.ContentType.Id;
            target.ContentTypeAlias = source.ContentType.Alias;
            target.CreateDate = source.CreateDate;
            target.Edited = source.Edited;
            target.Icon = source.ContentType.Icon;
            target.Id = source.Id;
            target.Key = source.Key;
            target.Name = GetName(source, context);
            target.Owner = _commonMapper.GetOwner(source, context);
            target.ParentId = source.ParentId;
            target.Path = source.Path;
            target.Properties = context.MapEnumerable<IProperty, ContentPropertyBasic>(source.Properties);
            target.SortOrder = source.SortOrder;
            target.State = _basicStateMapper.Map(source, context);
            target.Trashed = source.Trashed;
            target.Udi = Udi.Create(source.Blueprint ? Constants.UdiEntityType.DocumentBlueprint : Constants.UdiEntityType.Document, source.Key);
            target.UpdateDate = GetUpdateDate(source, context);
            target.Updater = _commonMapper.GetCreator(source, context);
            target.VariesByCulture = source.ContentType.VariesByCulture();
        }

        private IEnumerable<string> GetActions(IContent source)
        {
            var umbracoContext = _umbracoContextAccessor.UmbracoContext;

            //cannot check permissions without a context
            if (umbracoContext == null)
                return Enumerable.Empty<string>();

            string path;
            if (source.HasIdentity)
                path = source.Path;
            else
            {
                var parent = _contentService.GetById(source.ParentId);
                path = parent == null ? "-1" : parent.Path;
            }

            // TODO: This is certainly not ideal usage here - perhaps the best way to deal with this in the future is
            // with the IUmbracoContextAccessor. In the meantime, if used outside of a web app this will throw a null
            // reference exception :(
            return _userService.GetPermissionsForPath(umbracoContext.Security.CurrentUser, path).GetAllPermissions();
        }

        private UrlInfo[] GetUrls(IContent source)
        {
            if (source.ContentType.IsElement)
                return Array.Empty<UrlInfo>();

            var umbracoContext = _umbracoContextAccessor.UmbracoContext;

            var urls = umbracoContext == null
                ? new[] { UrlInfo.Message("Cannot generate urls without a current Umbraco Context") }
                : source.GetContentUrls(_publishedRouter, umbracoContext, _localizationService, _localizedTextService, _contentService, _variationContextAccessor, _logger, _uriUtility, _publishedUrlProvider).ToArray();

            return urls;
        }

        private DateTime GetUpdateDate(IContent source, MapperContext context)
        {
            // invariant = global date
            if (!source.ContentType.VariesByCulture()) return source.UpdateDate;

            // variant = depends on culture
            var culture = context.GetCulture();

            // if there's no culture here, the issue is somewhere else (UI, whatever) - throw!
            if (culture == null)
                throw new InvalidOperationException("Missing culture in mapping options.");

            // if we don't have a date for a culture, it means the culture is not available, and
            // hey we should probably not be mapping it, but it's too late, return a fallback date
            var date = source.GetUpdateDate(culture);
            return date ?? source.UpdateDate;
        }

        private string GetName(IContent source, MapperContext context)
        {
            // invariant = only 1 name
            if (!source.ContentType.VariesByCulture()) return source.Name;

            // variant = depends on culture
            var culture = context.GetCulture();

            // if there's no culture here, the issue is somewhere else (UI, whatever) - throw!
            if (culture == null)
                throw new InvalidOperationException("Missing culture in mapping options.");

            // if we don't have a name for a culture, it means the culture is not available, and
            // hey we should probably not be mapping it, but it's too late, return a fallback name
            return source.CultureInfos.TryGetValue(culture, out var name) && !name.Name.IsNullOrWhiteSpace() ? name.Name : $"({source.Name})";
        }

        /// <summary>
        /// Checks if the content item is a descendant of a list view
        /// </summary>
        /// <param name="source"></param>
        /// <param name="context"></param>
        /// <returns>
        /// Returns true if the content item is a descendant of a list view and where the content is
        /// not a current user's start node.
        /// </returns>
        /// <remarks>
        /// We must check if it's the current user's start node because in that case we will actually be
        /// rendering the tree node underneath the list view to visually show context. In this case we return
        /// false because the item is technically not being rendered as part of a list view but instead as a
        /// real tree node. If we didn't perform this check then tree syncing wouldn't work correctly.
        /// </remarks>
        private bool DetermineIsChildOfListView(IContent source, MapperContext context)
        {
            var userStartNodes = Array.Empty<int>();

            // In cases where a user's start node is below a list view, we will actually render
            // out the tree to that start node and in that case for that start node, we want to return
            // false here.
            if (context.HasItems && context.Items.TryGetValue("CurrentUser", out var usr) && usr is IUser currentUser)
            {
                userStartNodes = currentUser.CalculateContentStartNodeIds(_entityService);
                if (!userStartNodes.Contains(Constants.System.Root))
                {
                    // return false if this is the user's actual start node, the node will be rendered in the tree
                    // regardless of if it's a list view or not
                    if (userStartNodes.Contains(source.Id))
                        return false;                    
                }
            }

            var parent = _contentService.GetParent(source);

            if (parent == null)
                return false;

            var pathParts = parent.Path.Split(',').Select(x => int.TryParse(x, out var i) ? i : 0).ToList();

            // reduce the path parts so we exclude top level content items that
            // are higher up than a user's start nodes
            foreach (var n in userStartNodes)
            {
                var index = pathParts.IndexOf(n);
                if (index != -1)
                {
                    // now trim all top level start nodes to the found index
                    for (var i = 0; i < index; i++)
                    {
                        pathParts.RemoveAt(0);
                    }
                }
            }

            return parent.ContentType.IsContainer || _contentTypeService.HasContainerInPath(pathParts.ToArray());
        }


        private DateTime? GetScheduledDate(IContent source, ContentScheduleAction action, MapperContext context)
        {
            var culture = context.GetCulture() ?? string.Empty;
            var schedule = source.ContentSchedule.GetSchedule(culture, action);
            return schedule.FirstOrDefault()?.Date; // take the first, it's ordered by date
        }

        private IDictionary<string, string> GetAllowedTemplates(IContent source)
        {
            var contentType = _contentTypeService.Get(source.ContentTypeId);

            return contentType.AllowedTemplates
                .Where(t => t.Alias.IsNullOrWhiteSpace() == false && t.Name.IsNullOrWhiteSpace() == false)
                .ToDictionary(t => t.Alias, t => _localizedTextService.UmbracoDictionaryTranslate(_cultureDictionary, t.Name));
        }

        private string GetDefaultTemplate(IContent source)
        {
            if (source == null)
                return null;

            // If no template id was set...
            if (!source.TemplateId.HasValue)
            {
                // ... and no default template is set, return null...
                // ... otherwise return the content type default template alias.
                return string.IsNullOrWhiteSpace(source.ContentType.DefaultTemplate?.Alias)
                    ? null
                    : source.ContentType.DefaultTemplate?.Alias;
            }

            var template = _fileService.GetTemplate(source.TemplateId.Value);
            return template.Alias;
        }
    }
}<|MERGE_RESOLUTION|>--- conflicted
+++ resolved
@@ -6,11 +6,8 @@
 using Umbraco.Core.Logging;
 using Umbraco.Core.Mapping;
 using Umbraco.Core.Models;
-<<<<<<< HEAD
 using Umbraco.Core.Models.PublishedContent;
-=======
 using Umbraco.Core.Models.Membership;
->>>>>>> 4ed69d21
 using Umbraco.Core.Services;
 using Umbraco.Web.Models.ContentEditing;
 using Umbraco.Web.Routing;
@@ -34,25 +31,19 @@
         private readonly ILocalizationService _localizationService;
         private readonly ILogger _logger;
         private readonly IUserService _userService;
-<<<<<<< HEAD
+        private readonly IEntityService _entityService;
         private readonly IVariationContextAccessor _variationContextAccessor;
         private readonly IPublishedUrlProvider _publishedUrlProvider;
         private readonly UriUtility _uriUtility;
-=======
-        private readonly IEntityService _entityService;
->>>>>>> 4ed69d21
         private readonly TabsAndPropertiesMapper<IContent> _tabsAndPropertiesMapper;
         private readonly ContentSavedStateMapper<ContentPropertyDisplay> _stateMapper;
         private readonly ContentBasicSavedStateMapper<ContentPropertyBasic> _basicStateMapper;
         private readonly ContentVariantMapper _contentVariantMapper;
 
+
         public ContentMapDefinition(CommonMapper commonMapper, ICultureDictionary cultureDictionary, ILocalizedTextService localizedTextService, IContentService contentService, IContentTypeService contentTypeService,
             IFileService fileService, IUmbracoContextAccessor umbracoContextAccessor, IPublishedRouter publishedRouter, ILocalizationService localizationService, ILogger logger,
-<<<<<<< HEAD
-            IUserService userService, IVariationContextAccessor variationContextAccessor, IContentTypeBaseServiceProvider contentTypeBaseServiceProvider, UriUtility uriUtility, IPublishedUrlProvider publishedUrlProvider)
-=======
-            IUserService userService, IEntityService entityService)
->>>>>>> 4ed69d21
+            IUserService userService, IVariationContextAccessor variationContextAccessor, IContentTypeBaseServiceProvider contentTypeBaseServiceProvider, UriUtility uriUtility, IPublishedUrlProvider publishedUrlProvider, IEntityService entityService)
         {
             _commonMapper = commonMapper;
             _cultureDictionary = cultureDictionary;
@@ -65,16 +56,12 @@
             _localizationService = localizationService;
             _logger = logger;
             _userService = userService;
-<<<<<<< HEAD
+            _entityService = entityService;
             _variationContextAccessor = variationContextAccessor;
             _uriUtility = uriUtility;
             _publishedUrlProvider = publishedUrlProvider;
 
             _tabsAndPropertiesMapper = new TabsAndPropertiesMapper<IContent>(cultureDictionary, localizedTextService, contentTypeBaseServiceProvider);
-=======
-            _entityService = entityService;
-            _tabsAndPropertiesMapper = new TabsAndPropertiesMapper<IContent>(localizedTextService);
->>>>>>> 4ed69d21
             _stateMapper = new ContentSavedStateMapper<ContentPropertyDisplay>();
             _basicStateMapper = new ContentBasicSavedStateMapper<ContentPropertyBasic>();
             _contentVariantMapper = new ContentVariantMapper(_localizationService);
@@ -268,7 +255,7 @@
                     // return false if this is the user's actual start node, the node will be rendered in the tree
                     // regardless of if it's a list view or not
                     if (userStartNodes.Contains(source.Id))
-                        return false;                    
+                        return false;
                 }
             }
 
