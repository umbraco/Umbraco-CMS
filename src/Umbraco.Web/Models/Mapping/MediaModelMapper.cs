﻿using System.Collections.Generic;
using System.Linq;
using System.Web;
using System.Web.Mvc;
using System.Web.Routing;
using AutoMapper;
using Umbraco.Core;
using Umbraco.Core.Configuration;
using Umbraco.Core.Logging;
using Umbraco.Core.Models;
using Umbraco.Core.Models.Mapping;
using Umbraco.Core.PropertyEditors;
using Umbraco.Core.Services;
using Umbraco.Web.Models.ContentEditing;
using Umbraco.Web.Trees;

namespace Umbraco.Web.Models.Mapping
{
    /// <summary>
    /// Declares model mappings for media.
    /// </summary>
    internal class MediaModelMapper : MapperConfiguration
    {
        public override void ConfigureMappings(IConfiguration config, ApplicationContext applicationContext)
        {
            //FROM IMedia TO MediaItemDisplay
            config.CreateMap<IMedia, MediaItemDisplay>()
                .ForMember(display => display.Udi, expression => expression.MapFrom(content => Udi.Create(Constants.UdiEntityType.Media, content.Key)))
                .ForMember(display => display.Owner, expression => expression.ResolveUsing(new OwnerResolver<IMedia>()))
                .ForMember(display => display.Icon, expression => expression.MapFrom(content => content.ContentType.Icon))
                .ForMember(display => display.ContentTypeAlias, expression => expression.MapFrom(content => content.ContentType.Alias))
                .ForMember(display => display.IsChildOfListView, expression => expression.Ignore())
                .ForMember(display => display.Trashed, expression => expression.MapFrom(content => content.Trashed))
                .ForMember(display => display.ContentTypeName, expression => expression.MapFrom(content => content.ContentType.Name))
                .ForMember(display => display.Properties, expression => expression.Ignore())
                .ForMember(display => display.TreeNodeUrl, expression => expression.Ignore())
                .ForMember(display => display.Notifications, expression => expression.Ignore())
                .ForMember(display => display.Errors, expression => expression.Ignore())
                .ForMember(display => display.Published, expression => expression.Ignore())
                .ForMember(display => display.Updater, expression => expression.Ignore())
                .ForMember(display => display.Alias, expression => expression.Ignore())
                .ForMember(display => display.IsContainer, expression => expression.Ignore())
                .ForMember(display => display.HasPublishedVersion, expression => expression.Ignore())
                .ForMember(display => display.Tabs, expression => expression.ResolveUsing(new TabsAndPropertiesResolver(applicationContext.Services.TextService)))
                .AfterMap((media, display) => AfterMap(media, display, applicationContext.Services.DataTypeService, applicationContext.Services.TextService, applicationContext.Services.ContentTypeService, applicationContext.ProfilingLogger.Logger));

            //FROM IMedia TO ContentItemBasic<ContentPropertyBasic, IMedia>
            config.CreateMap<IMedia, ContentItemBasic<ContentPropertyBasic, IMedia>>()
                .ForMember(display => display.Udi, expression => expression.MapFrom(content => Udi.Create(Constants.UdiEntityType.Media, content.Key)))
                .ForMember(dto => dto.Owner, expression => expression.ResolveUsing(new OwnerResolver<IMedia>()))
                .ForMember(dto => dto.Icon, expression => expression.MapFrom(content => content.ContentType.Icon))
                .ForMember(dto => dto.Trashed, expression => expression.MapFrom(content => content.Trashed))
                .ForMember(dto => dto.ContentTypeAlias, expression => expression.MapFrom(content => content.ContentType.Alias))
                .ForMember(dto => dto.Published, expression => expression.Ignore())
                .ForMember(dto => dto.Updater, expression => expression.Ignore())
                .ForMember(dto => dto.Alias, expression => expression.Ignore())
                .ForMember(dto => dto.HasPublishedVersion, expression => expression.Ignore());

            //FROM IMedia TO ContentItemDto<IMedia>
            config.CreateMap<IMedia, ContentItemDto<IMedia>>()
                .ForMember(display => display.Udi, expression => expression.MapFrom(content => Udi.Create(Constants.UdiEntityType.Media, content.Key)))
                .ForMember(dto => dto.Owner, expression => expression.ResolveUsing(new OwnerResolver<IMedia>()))
                .ForMember(dto => dto.Published, expression => expression.Ignore())
                .ForMember(dto => dto.Updater, expression => expression.Ignore())
                .ForMember(dto => dto.Icon, expression => expression.Ignore())
                .ForMember(dto => dto.Alias, expression => expression.Ignore())
                .ForMember(dto => dto.HasPublishedVersion, expression => expression.Ignore());
        }

        private static void AfterMap(IMedia media, MediaItemDisplay display, IDataTypeService dataTypeService, ILocalizedTextService localizedText, IContentTypeService contentTypeService, ILogger logger)
        {
            // Adapted from ContentModelMapper
            //map the IsChildOfListView (this is actually if it is a descendant of a list view!)
<<<<<<< HEAD
            //TODO: Fix this shorthand .Ancestors() lookup, at least have an overload to use the current
            if (media.HasIdentity)
            {
                var ancesctorListView = media.Ancestors().FirstOrDefault(x => x.ContentType.IsContainer);
                display.IsChildOfListView = ancesctorListView != null;
            }
            else
            {
                //it's new so it doesn't have a path, so we need to look this up by it's parent + ancestors
                var parent = media.Parent();
                if (parent == null)
                {
                    display.IsChildOfListView = false;
                }
                else if (parent.ContentType.IsContainer)
                {
                    display.IsChildOfListView = true;
                }
                else
                {
                    var ancesctorListView = parent.Ancestors().FirstOrDefault(x => x.ContentType.IsContainer);
                    display.IsChildOfListView = ancesctorListView != null;
                }
            }

=======
            var parent = media.Parent();
            display.IsChildOfListView = parent != null && (parent.ContentType.IsContainer || contentTypeService.HasContainerInPath(parent.Path));
			
>>>>>>> 7cdb48b6
            //map the tree node url
            if (HttpContext.Current != null)
            {
                var urlHelper = new UrlHelper(HttpContext.Current.Request.RequestContext);
                var url = urlHelper.GetUmbracoApiService<MediaTreeController>(controller => controller.GetTreeNode(display.Id.ToString(), null));
                display.TreeNodeUrl = url;
            }

            if (media.ContentType.IsContainer)
            {
                TabsAndPropertiesResolver.AddListView(display, "media", dataTypeService, localizedText);
            }

            var genericProperties = new List<ContentPropertyDisplay>
            {
                new ContentPropertyDisplay
                {
                    Alias = string.Format("{0}doctype", Constants.PropertyEditors.InternalGenericPropertiesPrefix),
                    Label = localizedText.Localize("content/mediatype"),
                    Value = localizedText.UmbracoDictionaryTranslate(display.ContentTypeName),
                    View = PropertyEditorResolver.Current.GetByAlias(Constants.PropertyEditors.NoEditAlias).ValueEditor.View
                }
            };

            TabsAndPropertiesResolver.MapGenericProperties(media, display, localizedText, genericProperties, properties =>
            {
                if (HttpContext.Current != null && UmbracoContext.Current != null && UmbracoContext.Current.Security.CurrentUser != null
                    && UmbracoContext.Current.Security.CurrentUser.AllowedSections.Any(x => x.Equals(Constants.Applications.Settings)))
                {
                    var mediaTypeLink = string.Format("#/settings/mediatypes/edit/{0}", media.ContentTypeId);

                    //Replace the doctype property
                    var docTypeProperty = properties.First(x => x.Alias == string.Format("{0}doctype", Constants.PropertyEditors.InternalGenericPropertiesPrefix));
                    docTypeProperty.Value = new List<object>
                    {
                        new
                        {
                            linkText = media.ContentType.Name,
                            url = mediaTypeLink,
                            target = "_self",
                            icon = "icon-item-arrangement"
                        }
                    };
                    docTypeProperty.View = "urllist";
                }

                // inject 'Link to media' as the first generic property
                var links = media.GetUrls(UmbracoConfig.For.UmbracoSettings().Content, logger);
                if (links.Any())
                {
                    var link = new ContentPropertyDisplay
                    {
                        Alias = string.Format("{0}urls", Constants.PropertyEditors.InternalGenericPropertiesPrefix),
                        Label = localizedText.Localize("media/urls"),
                        Value = string.Join(",", links),
                        View = "urllist"
                    };
                    properties.Insert(0, link);
                }
            });
        }
    }
}
<|MERGE_RESOLUTION|>--- conflicted
+++ resolved
@@ -1,167 +1,139 @@
-﻿using System.Collections.Generic;
-using System.Linq;
-using System.Web;
-using System.Web.Mvc;
-using System.Web.Routing;
-using AutoMapper;
-using Umbraco.Core;
-using Umbraco.Core.Configuration;
-using Umbraco.Core.Logging;
-using Umbraco.Core.Models;
-using Umbraco.Core.Models.Mapping;
-using Umbraco.Core.PropertyEditors;
-using Umbraco.Core.Services;
-using Umbraco.Web.Models.ContentEditing;
-using Umbraco.Web.Trees;
-
-namespace Umbraco.Web.Models.Mapping
-{
-    /// <summary>
-    /// Declares model mappings for media.
-    /// </summary>
-    internal class MediaModelMapper : MapperConfiguration
-    {
-        public override void ConfigureMappings(IConfiguration config, ApplicationContext applicationContext)
-        {
-            //FROM IMedia TO MediaItemDisplay
-            config.CreateMap<IMedia, MediaItemDisplay>()
-                .ForMember(display => display.Udi, expression => expression.MapFrom(content => Udi.Create(Constants.UdiEntityType.Media, content.Key)))
-                .ForMember(display => display.Owner, expression => expression.ResolveUsing(new OwnerResolver<IMedia>()))
-                .ForMember(display => display.Icon, expression => expression.MapFrom(content => content.ContentType.Icon))
-                .ForMember(display => display.ContentTypeAlias, expression => expression.MapFrom(content => content.ContentType.Alias))
-                .ForMember(display => display.IsChildOfListView, expression => expression.Ignore())
-                .ForMember(display => display.Trashed, expression => expression.MapFrom(content => content.Trashed))
-                .ForMember(display => display.ContentTypeName, expression => expression.MapFrom(content => content.ContentType.Name))
-                .ForMember(display => display.Properties, expression => expression.Ignore())
-                .ForMember(display => display.TreeNodeUrl, expression => expression.Ignore())
-                .ForMember(display => display.Notifications, expression => expression.Ignore())
-                .ForMember(display => display.Errors, expression => expression.Ignore())
-                .ForMember(display => display.Published, expression => expression.Ignore())
-                .ForMember(display => display.Updater, expression => expression.Ignore())
-                .ForMember(display => display.Alias, expression => expression.Ignore())
-                .ForMember(display => display.IsContainer, expression => expression.Ignore())
-                .ForMember(display => display.HasPublishedVersion, expression => expression.Ignore())
-                .ForMember(display => display.Tabs, expression => expression.ResolveUsing(new TabsAndPropertiesResolver(applicationContext.Services.TextService)))
-                .AfterMap((media, display) => AfterMap(media, display, applicationContext.Services.DataTypeService, applicationContext.Services.TextService, applicationContext.Services.ContentTypeService, applicationContext.ProfilingLogger.Logger));
-
-            //FROM IMedia TO ContentItemBasic<ContentPropertyBasic, IMedia>
-            config.CreateMap<IMedia, ContentItemBasic<ContentPropertyBasic, IMedia>>()
-                .ForMember(display => display.Udi, expression => expression.MapFrom(content => Udi.Create(Constants.UdiEntityType.Media, content.Key)))
-                .ForMember(dto => dto.Owner, expression => expression.ResolveUsing(new OwnerResolver<IMedia>()))
-                .ForMember(dto => dto.Icon, expression => expression.MapFrom(content => content.ContentType.Icon))
-                .ForMember(dto => dto.Trashed, expression => expression.MapFrom(content => content.Trashed))
-                .ForMember(dto => dto.ContentTypeAlias, expression => expression.MapFrom(content => content.ContentType.Alias))
-                .ForMember(dto => dto.Published, expression => expression.Ignore())
-                .ForMember(dto => dto.Updater, expression => expression.Ignore())
-                .ForMember(dto => dto.Alias, expression => expression.Ignore())
-                .ForMember(dto => dto.HasPublishedVersion, expression => expression.Ignore());
-
-            //FROM IMedia TO ContentItemDto<IMedia>
-            config.CreateMap<IMedia, ContentItemDto<IMedia>>()
-                .ForMember(display => display.Udi, expression => expression.MapFrom(content => Udi.Create(Constants.UdiEntityType.Media, content.Key)))
-                .ForMember(dto => dto.Owner, expression => expression.ResolveUsing(new OwnerResolver<IMedia>()))
-                .ForMember(dto => dto.Published, expression => expression.Ignore())
-                .ForMember(dto => dto.Updater, expression => expression.Ignore())
-                .ForMember(dto => dto.Icon, expression => expression.Ignore())
-                .ForMember(dto => dto.Alias, expression => expression.Ignore())
-                .ForMember(dto => dto.HasPublishedVersion, expression => expression.Ignore());
-        }
-
-        private static void AfterMap(IMedia media, MediaItemDisplay display, IDataTypeService dataTypeService, ILocalizedTextService localizedText, IContentTypeService contentTypeService, ILogger logger)
-        {
-            // Adapted from ContentModelMapper
-            //map the IsChildOfListView (this is actually if it is a descendant of a list view!)
-<<<<<<< HEAD
-            //TODO: Fix this shorthand .Ancestors() lookup, at least have an overload to use the current
-            if (media.HasIdentity)
-            {
-                var ancesctorListView = media.Ancestors().FirstOrDefault(x => x.ContentType.IsContainer);
-                display.IsChildOfListView = ancesctorListView != null;
-            }
-            else
-            {
-                //it's new so it doesn't have a path, so we need to look this up by it's parent + ancestors
-                var parent = media.Parent();
-                if (parent == null)
-                {
-                    display.IsChildOfListView = false;
-                }
-                else if (parent.ContentType.IsContainer)
-                {
-                    display.IsChildOfListView = true;
-                }
-                else
-                {
-                    var ancesctorListView = parent.Ancestors().FirstOrDefault(x => x.ContentType.IsContainer);
-                    display.IsChildOfListView = ancesctorListView != null;
-                }
-            }
-
-=======
-            var parent = media.Parent();
-            display.IsChildOfListView = parent != null && (parent.ContentType.IsContainer || contentTypeService.HasContainerInPath(parent.Path));
-			
->>>>>>> 7cdb48b6
-            //map the tree node url
-            if (HttpContext.Current != null)
-            {
-                var urlHelper = new UrlHelper(HttpContext.Current.Request.RequestContext);
-                var url = urlHelper.GetUmbracoApiService<MediaTreeController>(controller => controller.GetTreeNode(display.Id.ToString(), null));
-                display.TreeNodeUrl = url;
-            }
-
-            if (media.ContentType.IsContainer)
-            {
-                TabsAndPropertiesResolver.AddListView(display, "media", dataTypeService, localizedText);
-            }
-
-            var genericProperties = new List<ContentPropertyDisplay>
-            {
-                new ContentPropertyDisplay
-                {
-                    Alias = string.Format("{0}doctype", Constants.PropertyEditors.InternalGenericPropertiesPrefix),
-                    Label = localizedText.Localize("content/mediatype"),
-                    Value = localizedText.UmbracoDictionaryTranslate(display.ContentTypeName),
-                    View = PropertyEditorResolver.Current.GetByAlias(Constants.PropertyEditors.NoEditAlias).ValueEditor.View
-                }
-            };
-
-            TabsAndPropertiesResolver.MapGenericProperties(media, display, localizedText, genericProperties, properties =>
-            {
-                if (HttpContext.Current != null && UmbracoContext.Current != null && UmbracoContext.Current.Security.CurrentUser != null
-                    && UmbracoContext.Current.Security.CurrentUser.AllowedSections.Any(x => x.Equals(Constants.Applications.Settings)))
-                {
-                    var mediaTypeLink = string.Format("#/settings/mediatypes/edit/{0}", media.ContentTypeId);
-
-                    //Replace the doctype property
-                    var docTypeProperty = properties.First(x => x.Alias == string.Format("{0}doctype", Constants.PropertyEditors.InternalGenericPropertiesPrefix));
-                    docTypeProperty.Value = new List<object>
-                    {
-                        new
-                        {
-                            linkText = media.ContentType.Name,
-                            url = mediaTypeLink,
-                            target = "_self",
-                            icon = "icon-item-arrangement"
-                        }
-                    };
-                    docTypeProperty.View = "urllist";
-                }
-
-                // inject 'Link to media' as the first generic property
-                var links = media.GetUrls(UmbracoConfig.For.UmbracoSettings().Content, logger);
-                if (links.Any())
-                {
-                    var link = new ContentPropertyDisplay
-                    {
-                        Alias = string.Format("{0}urls", Constants.PropertyEditors.InternalGenericPropertiesPrefix),
-                        Label = localizedText.Localize("media/urls"),
-                        Value = string.Join(",", links),
-                        View = "urllist"
-                    };
-                    properties.Insert(0, link);
-                }
-            });
-        }
-    }
-}
+﻿using System.Collections.Generic;
+using System.Linq;
+using System.Web;
+using System.Web.Mvc;
+using System.Web.Routing;
+using AutoMapper;
+using Umbraco.Core;
+using Umbraco.Core.Configuration;
+using Umbraco.Core.Logging;
+using Umbraco.Core.Models;
+using Umbraco.Core.Models.Mapping;
+using Umbraco.Core.PropertyEditors;
+using Umbraco.Core.Services;
+using Umbraco.Web.Models.ContentEditing;
+using Umbraco.Web.Trees;
+
+namespace Umbraco.Web.Models.Mapping
+{
+    /// <summary>
+    /// Declares model mappings for media.
+    /// </summary>
+    internal class MediaModelMapper : MapperConfiguration
+    {
+        public override void ConfigureMappings(IConfiguration config, ApplicationContext applicationContext)
+        {
+            //FROM IMedia TO MediaItemDisplay
+            config.CreateMap<IMedia, MediaItemDisplay>()
+                .ForMember(display => display.Udi, expression => expression.MapFrom(content => Udi.Create(Constants.UdiEntityType.Media, content.Key)))
+                .ForMember(display => display.Owner, expression => expression.ResolveUsing(new OwnerResolver<IMedia>()))
+                .ForMember(display => display.Icon, expression => expression.MapFrom(content => content.ContentType.Icon))
+                .ForMember(display => display.ContentTypeAlias, expression => expression.MapFrom(content => content.ContentType.Alias))
+                .ForMember(display => display.IsChildOfListView, expression => expression.Ignore())
+                .ForMember(display => display.Trashed, expression => expression.MapFrom(content => content.Trashed))
+                .ForMember(display => display.ContentTypeName, expression => expression.MapFrom(content => content.ContentType.Name))
+                .ForMember(display => display.Properties, expression => expression.Ignore())
+                .ForMember(display => display.TreeNodeUrl, expression => expression.Ignore())
+                .ForMember(display => display.Notifications, expression => expression.Ignore())
+                .ForMember(display => display.Errors, expression => expression.Ignore())
+                .ForMember(display => display.Published, expression => expression.Ignore())
+                .ForMember(display => display.Updater, expression => expression.Ignore())
+                .ForMember(display => display.Alias, expression => expression.Ignore())
+                .ForMember(display => display.IsContainer, expression => expression.Ignore())
+                .ForMember(display => display.HasPublishedVersion, expression => expression.Ignore())
+                .ForMember(display => display.Tabs, expression => expression.ResolveUsing(new TabsAndPropertiesResolver(applicationContext.Services.TextService)))
+                .AfterMap((media, display) => AfterMap(media, display, applicationContext.Services.DataTypeService, applicationContext.Services.TextService, applicationContext.Services.ContentTypeService, applicationContext.ProfilingLogger.Logger));
+
+            //FROM IMedia TO ContentItemBasic<ContentPropertyBasic, IMedia>
+            config.CreateMap<IMedia, ContentItemBasic<ContentPropertyBasic, IMedia>>()
+                .ForMember(display => display.Udi, expression => expression.MapFrom(content => Udi.Create(Constants.UdiEntityType.Media, content.Key)))
+                .ForMember(dto => dto.Owner, expression => expression.ResolveUsing(new OwnerResolver<IMedia>()))
+                .ForMember(dto => dto.Icon, expression => expression.MapFrom(content => content.ContentType.Icon))
+                .ForMember(dto => dto.Trashed, expression => expression.MapFrom(content => content.Trashed))
+                .ForMember(dto => dto.ContentTypeAlias, expression => expression.MapFrom(content => content.ContentType.Alias))
+                .ForMember(dto => dto.Published, expression => expression.Ignore())
+                .ForMember(dto => dto.Updater, expression => expression.Ignore())
+                .ForMember(dto => dto.Alias, expression => expression.Ignore())
+                .ForMember(dto => dto.HasPublishedVersion, expression => expression.Ignore());
+
+            //FROM IMedia TO ContentItemDto<IMedia>
+            config.CreateMap<IMedia, ContentItemDto<IMedia>>()
+                .ForMember(display => display.Udi, expression => expression.MapFrom(content => Udi.Create(Constants.UdiEntityType.Media, content.Key)))
+                .ForMember(dto => dto.Owner, expression => expression.ResolveUsing(new OwnerResolver<IMedia>()))
+                .ForMember(dto => dto.Published, expression => expression.Ignore())
+                .ForMember(dto => dto.Updater, expression => expression.Ignore())
+                .ForMember(dto => dto.Icon, expression => expression.Ignore())
+                .ForMember(dto => dto.Alias, expression => expression.Ignore())
+                .ForMember(dto => dto.HasPublishedVersion, expression => expression.Ignore());
+        }
+
+        private static void AfterMap(IMedia media, MediaItemDisplay display, IDataTypeService dataTypeService, ILocalizedTextService localizedText, IContentTypeService contentTypeService, ILogger logger)
+        {
+            // Adapted from ContentModelMapper
+            //map the IsChildOfListView (this is actually if it is a descendant of a list view!)
+            var parent = media.Parent();
+            display.IsChildOfListView = parent != null && (parent.ContentType.IsContainer || contentTypeService.HasContainerInPath(parent.Path));
+
+            //map the tree node url
+            if (HttpContext.Current != null)
+            {
+                var urlHelper = new UrlHelper(HttpContext.Current.Request.RequestContext);
+                var url = urlHelper.GetUmbracoApiService<MediaTreeController>(controller => controller.GetTreeNode(display.Id.ToString(), null));
+                display.TreeNodeUrl = url;
+            }
+
+            if (media.ContentType.IsContainer)
+            {
+                TabsAndPropertiesResolver.AddListView(display, "media", dataTypeService, localizedText);
+            }
+
+            var genericProperties = new List<ContentPropertyDisplay>
+            {
+                new ContentPropertyDisplay
+                {
+                    Alias = string.Format("{0}doctype", Constants.PropertyEditors.InternalGenericPropertiesPrefix),
+                    Label = localizedText.Localize("content/mediatype"),
+                    Value = localizedText.UmbracoDictionaryTranslate(display.ContentTypeName),
+                    View = PropertyEditorResolver.Current.GetByAlias(Constants.PropertyEditors.NoEditAlias).ValueEditor.View
+                }
+            };
+
+            TabsAndPropertiesResolver.MapGenericProperties(media, display, localizedText, genericProperties, properties =>
+            {
+                if (HttpContext.Current != null && UmbracoContext.Current != null && UmbracoContext.Current.Security.CurrentUser != null
+                    && UmbracoContext.Current.Security.CurrentUser.AllowedSections.Any(x => x.Equals(Constants.Applications.Settings)))
+                {
+                    var mediaTypeLink = string.Format("#/settings/mediatypes/edit/{0}", media.ContentTypeId);
+
+                    //Replace the doctype property
+                    var docTypeProperty = properties.First(x => x.Alias == string.Format("{0}doctype", Constants.PropertyEditors.InternalGenericPropertiesPrefix));
+                    docTypeProperty.Value = new List<object>
+                    {
+                        new
+                        {
+                            linkText = media.ContentType.Name,
+                            url = mediaTypeLink,
+                            target = "_self",
+                            icon = "icon-item-arrangement"
+                        }
+                    };
+                    docTypeProperty.View = "urllist";
+                }
+
+                // inject 'Link to media' as the first generic property
+                var links = media.GetUrls(UmbracoConfig.For.UmbracoSettings().Content, logger);
+                if (links.Any())
+                {
+                    var link = new ContentPropertyDisplay
+                    {
+                        Alias = string.Format("{0}urls", Constants.PropertyEditors.InternalGenericPropertiesPrefix),
+                        Label = localizedText.Localize("media/urls"),
+                        Value = string.Join(",", links),
+                        View = "urllist"
+                    };
+                    properties.Insert(0, link);
+                }
+            });
+        }
+    }
+}