﻿using System;
using System.Collections.Generic;
using System.Linq;
using AutoMapper;
using Umbraco.Core;
using Umbraco.Core.Models;
using Umbraco.Core.Services;
using Umbraco.Web.Models.ContentEditing;
using Umbraco.Web.Trees;

namespace Umbraco.Web.Models.Mapping
{
    /// <summary>
    /// Declares how model mappings for content
    /// </summary>
    internal class ContentMapperProfile : Profile
    {
        public ContentMapperProfile(
            ContentUrlResolver contentUrlResolver,
            ContentTreeNodeUrlResolver<IContent, ContentTreeController> contentTreeNodeUrlResolver,
            TabsAndPropertiesResolver<IContent, ContentVariantDisplay> tabsAndPropertiesResolver,
            ContentAppResolver contentAppResolver,
            IUserService userService,
            IContentService contentService,
            IContentTypeService contentTypeService,
            ILocalizationService localizationService)
        {
            // create, capture, cache
            var contentOwnerResolver = new OwnerResolver<IContent>(userService);
            var creatorResolver = new CreatorResolver(userService);
            var actionButtonsResolver = new ActionButtonsResolver(userService, contentService);
            var childOfListViewResolver = new ContentChildOfListViewResolver(contentService, contentTypeService);
            var contentTypeBasicResolver = new ContentTypeBasicResolver<IContent, ContentItemDisplay>(contentTypeService);
            var allowedTemplatesResolver = new AllowedTemplatesResolver(contentTypeService);
            var defaultTemplateResolver = new DefaultTemplateResolver();
            var variantResolver = new ContentVariantResolver(localizationService);
            var schedPublishReleaseDateResolver = new ScheduledPublishDateResolver(ContentScheduleAction.Release);
            var schedPublishExpireDateResolver = new ScheduledPublishDateResolver(ContentScheduleAction.Expire);

            //FROM IContent TO ContentItemDisplay
            CreateMap<IContent, ContentItemDisplay>()
                .ForMember(dest => dest.Udi, opt => opt.MapFrom(src => Udi.Create(src.Blueprint ? Constants.UdiEntityType.DocumentBlueprint : Constants.UdiEntityType.Document, src.Key)))
                .ForMember(dest => dest.Owner, opt => opt.ResolveUsing(src => contentOwnerResolver.Resolve(src)))
                .ForMember(dest => dest.Updater, opt => opt.ResolveUsing(src => creatorResolver.Resolve(src)))
                .ForMember(dest => dest.Variants, opt => opt.ResolveUsing(variantResolver))
                .ForMember(dest => dest.ContentApps, opt => opt.ResolveUsing(contentAppResolver))
                .ForMember(dest => dest.Icon, opt => opt.MapFrom(src => src.ContentType.Icon))
                .ForMember(dest => dest.ContentTypeAlias, opt => opt.MapFrom(src => src.ContentType.Alias))
                .ForMember(dest => dest.ContentTypeName, opt => opt.MapFrom(src => src.ContentType.Name))
                .ForMember(dest => dest.IsContainer, opt => opt.MapFrom(src => src.ContentType.IsContainer))
                .ForMember(dest => dest.IsElement, opt => opt.MapFrom(src => src.ContentType.IsElement))
                .ForMember(dest => dest.IsBlueprint, opt => opt.MapFrom(src => src.Blueprint))
                .ForMember(dest => dest.IsChildOfListView, opt => opt.ResolveUsing(childOfListViewResolver))
                .ForMember(dest => dest.Trashed, opt => opt.MapFrom(src => src.Trashed))
                .ForMember(dest => dest.TemplateAlias, opt => opt.ResolveUsing(defaultTemplateResolver))
                .ForMember(dest => dest.Urls, opt => opt.ResolveUsing(contentUrlResolver))
                .ForMember(dest => dest.AllowPreview, opt => opt.Ignore())
                .ForMember(dest => dest.TreeNodeUrl, opt => opt.ResolveUsing(contentTreeNodeUrlResolver))
                .ForMember(dest => dest.Notifications, opt => opt.Ignore())
                .ForMember(dest => dest.Errors, opt => opt.Ignore())
                .ForMember(dest => dest.DocumentType, opt => opt.ResolveUsing(contentTypeBasicResolver))
<<<<<<< HEAD
                .ForMember(dest => dest.AllowedTemplates, opt => opt.ResolveUsing(allowedTemplatesResolver))
=======
                .ForMember(dest => dest.AllowedTemplates, opt =>
                    opt.MapFrom(content => content.ContentType.AllowedTemplates
                        .Where(t => t.Alias.IsNullOrWhiteSpace() == false && t.Name.IsNullOrWhiteSpace() == false)
                        .ToDictionary(t => t.Alias, t => t.Name)))
>>>>>>> d0016d6a
                .ForMember(dest => dest.AllowedActions, opt => opt.ResolveUsing(src => actionButtonsResolver.Resolve(src)))
                .ForMember(dest => dest.AdditionalData, opt => opt.Ignore());

            CreateMap<IContent, ContentVariantDisplay>()
                .ForMember(dest => dest.PublishDate, opt => opt.MapFrom(src => src.PublishDate))
                .ForMember(dest => dest.ReleaseDate, opt => opt.ResolveUsing(schedPublishReleaseDateResolver))
                .ForMember(dest => dest.ExpireDate, opt => opt.ResolveUsing(schedPublishExpireDateResolver))
                .ForMember(dest => dest.Segment, opt => opt.Ignore())
                .ForMember(dest => dest.Language, opt => opt.Ignore())
                .ForMember(dest => dest.Notifications, opt => opt.Ignore())
                .ForMember(dest => dest.State, opt => opt.ResolveUsing<ContentSavedStateResolver<ContentPropertyDisplay>>())
                .ForMember(dest => dest.Tabs, opt => opt.ResolveUsing(tabsAndPropertiesResolver));

            //FROM IContent TO ContentItemBasic<ContentPropertyBasic, IContent>
            CreateMap<IContent, ContentItemBasic<ContentPropertyBasic>>()
                .ForMember(dest => dest.Udi, opt => opt.MapFrom(src =>
                    Udi.Create(src.Blueprint ? Constants.UdiEntityType.DocumentBlueprint : Constants.UdiEntityType.Document, src.Key)))
                .ForMember(dest => dest.Owner, opt => opt.ResolveUsing(src => contentOwnerResolver.Resolve(src)))
                .ForMember(dest => dest.Updater, opt => opt.ResolveUsing(src => creatorResolver.Resolve(src)))
                .ForMember(dest => dest.Icon, opt => opt.MapFrom(src => src.ContentType.Icon))
                .ForMember(dest => dest.Trashed, opt => opt.MapFrom(src => src.Trashed))
                .ForMember(dest => dest.ContentTypeAlias, opt => opt.MapFrom(src => src.ContentType.Alias))
                .ForMember(dest => dest.Alias, opt => opt.Ignore())
                .ForMember(dest => dest.AdditionalData, opt => opt.Ignore())
                .ForMember(dest => dest.UpdateDate, opt => opt.ResolveUsing<UpdateDateResolver>())
                .ForMember(dest => dest.Name, opt => opt.ResolveUsing<NameResolver>())
                .ForMember(dest => dest.State, opt => opt.ResolveUsing<ContentBasicSavedStateResolver<ContentPropertyBasic>>())
                .ForMember(dest => dest.VariesByCulture, opt => opt.MapFrom(src => src.ContentType.VariesByCulture()));

            //FROM IContent TO ContentPropertyCollectionDto
            //NOTE: the property mapping for cultures relies on a culture being set in the mapping context
            CreateMap<IContent, ContentPropertyCollectionDto>();
        }

        /// <summary>
        /// Resolves the update date for a content item/content variant
        /// </summary>
        private class UpdateDateResolver : IValueResolver<IContent, ContentItemBasic<ContentPropertyBasic>, DateTime>
        {
            public DateTime Resolve(IContent source, ContentItemBasic<ContentPropertyBasic> destination, DateTime destMember, ResolutionContext context)
            {
                // invariant = global date
                if (!source.ContentType.VariesByCulture()) return source.UpdateDate;

                // variant = depends on culture
                var culture = context.Options.GetCulture();

                // if there's no culture here, the issue is somewhere else (UI, whatever) - throw!
                if (culture == null)
                    throw new InvalidOperationException("Missing culture in mapping options.");

                // if we don't have a date for a culture, it means the culture is not available, and
                // hey we should probably not be mapping it, but it's too late, return a fallback date
                var date = source.GetUpdateDate(culture);
                return date ?? source.UpdateDate;
            }
        }

        /// <summary>
        /// Resolves the name for a content item/content variant
        /// </summary>
        private class NameResolver : IValueResolver<IContent, ContentItemBasic<ContentPropertyBasic>, string>
        {
            public string Resolve(IContent source, ContentItemBasic<ContentPropertyBasic> destination, string destMember, ResolutionContext context)
            {
                // invariant = only 1 name
                if (!source.ContentType.VariesByCulture()) return source.Name;

                // variant = depends on culture
                var culture = context.Options.GetCulture();

                // if there's no culture here, the issue is somewhere else (UI, whatever) - throw!
                if (culture == null)
                    throw new InvalidOperationException("Missing culture in mapping options.");

                // if we don't have a name for a culture, it means the culture is not available, and
                // hey we should probably not be mapping it, but it's too late, return a fallback name
                return source.CultureInfos.TryGetValue(culture, out var name) && !name.Name.IsNullOrWhiteSpace() ? name.Name : $"(({source.Name}))";
            }
        }
<<<<<<< HEAD


        private class AllowedTemplatesResolver : IValueResolver<IContent, ContentItemDisplay, IDictionary<string, string>>
        {
            private readonly IContentTypeService _contentTypeService;

            public AllowedTemplatesResolver(IContentTypeService contentTypeService)
            {
                _contentTypeService = contentTypeService;
            }

            public IDictionary<string, string> Resolve(IContent source, ContentItemDisplay destination, IDictionary<string, string> destMember, ResolutionContext context)
            {
                var contentType = _contentTypeService.Get(source.ContentTypeId);

                return contentType.AllowedTemplates
                    .Where(t => t.Alias.IsNullOrWhiteSpace() == false && t.Name.IsNullOrWhiteSpace() == false)
                    .ToDictionary(t => t.Alias, t => t.Name);
            }
        }
    }


=======
    }
>>>>>>> d0016d6a
}<|MERGE_RESOLUTION|>--- conflicted
+++ resolved
@@ -59,14 +59,7 @@
                 .ForMember(dest => dest.Notifications, opt => opt.Ignore())
                 .ForMember(dest => dest.Errors, opt => opt.Ignore())
                 .ForMember(dest => dest.DocumentType, opt => opt.ResolveUsing(contentTypeBasicResolver))
-<<<<<<< HEAD
                 .ForMember(dest => dest.AllowedTemplates, opt => opt.ResolveUsing(allowedTemplatesResolver))
-=======
-                .ForMember(dest => dest.AllowedTemplates, opt =>
-                    opt.MapFrom(content => content.ContentType.AllowedTemplates
-                        .Where(t => t.Alias.IsNullOrWhiteSpace() == false && t.Name.IsNullOrWhiteSpace() == false)
-                        .ToDictionary(t => t.Alias, t => t.Name)))
->>>>>>> d0016d6a
                 .ForMember(dest => dest.AllowedActions, opt => opt.ResolveUsing(src => actionButtonsResolver.Resolve(src)))
                 .ForMember(dest => dest.AdditionalData, opt => opt.Ignore());
 
@@ -147,7 +140,6 @@
                 return source.CultureInfos.TryGetValue(culture, out var name) && !name.Name.IsNullOrWhiteSpace() ? name.Name : $"(({source.Name}))";
             }
         }
-<<<<<<< HEAD
 
 
         private class AllowedTemplatesResolver : IValueResolver<IContent, ContentItemDisplay, IDictionary<string, string>>
@@ -170,8 +162,4 @@
         }
     }
 
-
-=======
-    }
->>>>>>> d0016d6a
 }