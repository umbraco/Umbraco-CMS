--- conflicted
+++ resolved
@@ -1,13 +1,8 @@
-<<<<<<< HEAD
-﻿using System.Runtime.Serialization;
-=======
-﻿using System;
 using System.Collections.Generic;
 using System.Runtime.Serialization;
 using Umbraco.Core.Models;
 using Umbraco.Core.Models.ContentEditing;
 using Umbraco.Core.Models.Membership;
->>>>>>> 8b51b7f7
 
 namespace Umbraco.Web.Models.ContentEditing
 {
@@ -17,36 +12,30 @@
     [DataContract(Name = "content", Namespace = "")]
     public class MemberDisplay : ListViewAwareContentItemDisplayBase<ContentPropertyDisplay>
     {
-<<<<<<< HEAD
-=======
         public MemberDisplay()
         {
-            MemberProviderFieldMapping = new Dictionary<string, string>();
+        //    MemberProviderFieldMapping = new Dictionary<string, string>();
             ContentApps = new List<ContentApp>();
         }
 
->>>>>>> 8b51b7f7
         [DataMember(Name = "username")]
         public string Username { get; set; }
 
         [DataMember(Name = "email")]
         public string Email { get; set; }
 
-<<<<<<< HEAD
-=======
-        [DataMember(Name = "membershipScenario")]
-        public MembershipScenario MembershipScenario { get; set; }
+        //[DataMember(Name = "membershipScenario")]
+        //public MembershipScenario MembershipScenario { get; set; }
 
-        /// <summary>
-        /// This is used to indicate how to map the membership provider properties to the save model, this mapping
-        /// will change if a developer has opted to have custom member property aliases specified in their membership provider config,
-        /// or if we are editing a member that is not an Umbraco member (custom provider)
-        /// </summary>
-        [DataMember(Name = "fieldConfig")]
-        public IDictionary<string, string> MemberProviderFieldMapping { get; set; }
+        // /// <summary>
+        // /// This is used to indicate how to map the membership provider properties to the save model, this mapping
+        // /// will change if a developer has opted to have custom member property aliases specified in their membership provider config,
+        // /// or if we are editing a member that is not an Umbraco member (custom provider)
+        // /// </summary>
+        // [DataMember(Name = "fieldConfig")]
+        // public IDictionary<string, string> MemberProviderFieldMapping { get; set; }
 
         [DataMember(Name = "apps")]
         public IEnumerable<ContentApp> ContentApps { get; set; }
->>>>>>> 8b51b7f7
     }
 }