﻿using System;
using System.Collections.Generic;
using System.ComponentModel.DataAnnotations;
using System.Linq;
using System.Web;
using System.Web.Security;
using Newtonsoft.Json.Linq;
using Umbraco.Core;
using Umbraco.Core.Cache;
using Umbraco.Core.Configuration;
using Umbraco.Core.Logging;
using Umbraco.Core.Models.Membership;
using Umbraco.Core.Security;
using Umbraco.Web.Models;
<<<<<<< HEAD
using Umbraco.Web.Models.ContentEditing;
=======
>>>>>>> a87e699f
using umbraco;
using umbraco.DataLayer;
using umbraco.businesslogic.Exceptions;
using GlobalSettings = Umbraco.Core.Configuration.GlobalSettings;
using Member = umbraco.cms.businesslogic.member.Member;
using User = umbraco.BusinessLogic.User;

namespace Umbraco.Web.Security
{
    /// <summary>
    /// A utility class used for dealing with security in Umbraco
    /// </summary>
    public class WebSecurity : DisposableObject
    {
        private HttpContextBase _httpContext;
        private ApplicationContext _applicationContext;

        public WebSecurity(HttpContextBase httpContext, ApplicationContext applicationContext)
        {
            _httpContext = httpContext;
            _applicationContext = applicationContext;
            //This ensures the dispose method is called when the request terminates, though
            // we also ensure this happens in the Umbraco module because the UmbracoContext is added to the
            // http context items.
            _httpContext.DisposeOnPipelineCompleted(this);
        }
        
        /// <summary>
        /// Returns true or false if the currently logged in member is authorized based on the parameters provided
        /// </summary>
        /// <param name="allowAll"></param>
        /// <param name="allowTypes"></param>
        /// <param name="allowGroups"></param>
        /// <param name="allowMembers"></param>
        /// <returns></returns>
        public bool IsMemberAuthorized(
            bool allowAll = false,
            IEnumerable<string> allowTypes = null,
            IEnumerable<string> allowGroups = null,
            IEnumerable<int> allowMembers = null)
        {
            if (allowAll)
                return true;

            if (allowTypes == null)
                allowTypes = Enumerable.Empty<string>();
            if (allowGroups == null)
                allowGroups = Enumerable.Empty<string>();
            if (allowMembers == null)
                allowMembers = Enumerable.Empty<int>();
            
            // Allow by default
            var allowAction = true;
            
            // Get member details
            var member = Member.GetCurrentMember();
            if (member == null)
            {
                // If not logged on, not allowed
                allowAction = false;
            }
            else
            {
                // If types defined, check member is of one of those types
                var allowTypesList = allowTypes as IList<string> ?? allowTypes.ToList();
                if (allowTypesList.Any(allowType => allowType != string.Empty))
                {
                    // Allow only if member's type is in list
                    allowAction = allowTypesList.Select(x => x.ToLowerInvariant()).Contains(member.ContentType.Alias.ToLowerInvariant());
                }

                // If groups defined, check member is of one of those groups
                var allowGroupsList = allowGroups as IList<string> ?? allowGroups.ToList();
                if (allowAction && allowGroupsList.Any(allowGroup => allowGroup != string.Empty))
                {
                    // Allow only if member is assigned to a group in the list
                    var groups = Roles.GetRolesForUser(member.LoginName);
                    allowAction = allowGroupsList.Select(s => s.ToLowerInvariant()).Intersect(groups.Select(myGroup => myGroup.ToLowerInvariant())).Any();
                }

                // If specific members defined, check member is of one of those
                if (allowAction && allowMembers.Any())
                {
                    // Allow only if member's Id is in the list
                    allowAction = allowMembers.Contains(member.Id);
                }
            }

            return allowAction;
        }

        private static readonly int UmbracoTimeOutInMinutes = GlobalSettings.TimeOutInMinutes;

        private IUser _currentUser;

        /// <summary>
        /// Gets the current user.
        /// </summary>
        /// <value>The current user.</value>
        internal IUser CurrentUser
        {
            get
            {
                //only load it once per instance!
                if (_currentUser == null)
                {
                    var id = GetUserId();
                    if (id == -1)
                    {
                        return null;
                    }
                    _currentUser = _applicationContext.Services.UserService.GetUserById(id);
                }

                return _currentUser;
            }
        }

        /// <summary>
        /// Logs a user in.
        /// </summary>
        /// <param name="userId">The user Id</param>
        /// <returns>returns the number of seconds until their session times out</returns>
        public double PerformLogin(int userId)
        {
            var user = _applicationContext.Services.UserService.GetUserById(userId);
            return PerformLogin(user);
        }

        /// <summary>
        /// Logs the user in
        /// </summary>
        /// <param name="user"></param>
        /// <returns>returns the number of seconds until their session times out</returns>
        internal double PerformLogin(IUser user)
        {
            var ticket = _httpContext.CreateUmbracoAuthTicket(new UserData
            {
                Id = user.Id,
                AllowedApplications = user.AllowedSections.ToArray(),
                RealName = user.Name,
                //currently we only have one user type!
                Roles = new[] { user.UserType.Alias },
                StartContentNode = user.StartContentId,
                StartMediaNode = user.StartMediaId,
                Username = user.Username,
                Culture = ui.Culture(user.Language)
            });
            
            LogHelper.Info<WebSecurity>("User Id: {0} logged in", () => user.Id);

            return ticket.GetRemainingAuthSeconds();
        }

        /// <summary>
        /// Clears the current login for the currently logged in user
        /// </summary>
        public void ClearCurrentLogin()
        {
            _httpContext.UmbracoLogout();
        }

        public void RenewLoginTimeout()
        {
            _httpContext.RenewUmbracoAuthTicket();
        }

        /// <summary>
        /// Validates credentials for a back office user
        /// </summary>
        /// <param name="username"></param>
        /// <param name="password"></param>
        /// <returns></returns>
        internal bool ValidateBackOfficeCredentials(string username, string password)
        {
            var membershipProvider = Membership.Providers[UmbracoConfig.For.UmbracoSettings().Providers.DefaultBackOfficeUserProvider];
            return membershipProvider != null && membershipProvider.ValidateUser(username, password);
        }

        /// <summary>
        /// Changes password for a member/user given the membership provider and the password change model
        /// </summary>
        /// <param name="username"></param>
        /// <param name="passwordModel"></param>
        /// <param name="membershipProvider"></param>
        /// <returns></returns>
        /// <remarks>
        /// YES! It is completely insane how many options you have to take into account based on the membership provider. yikes!        
        /// </remarks>
        internal Attempt<PasswordChangedModel> ChangePassword(string username, ChangingPasswordModel passwordModel, MembershipProvider membershipProvider)
        {
            if (passwordModel == null) throw new ArgumentNullException("passwordModel");
            if (membershipProvider == null) throw new ArgumentNullException("membershipProvider");
<<<<<<< HEAD
            
=======

>>>>>>> a87e699f
            //Are we resetting the password??
            if (passwordModel.Reset.HasValue && passwordModel.Reset.Value)
            {
                if (membershipProvider.EnablePasswordReset == false)
                {
<<<<<<< HEAD
                    return Attempt.Fail(new PasswordChangedModel {ChangeError = new ValidationResult("Password reset is not enabled", new[] {"resetPassword"})});
                }
                if (membershipProvider.RequiresQuestionAndAnswer && passwordModel.Answer.IsNullOrWhiteSpace())
                {
                    return Attempt.Fail(new PasswordChangedModel {ChangeError = new ValidationResult("Password reset requires a password answer", new[] {"resetPassword"})});                    
=======
                    return Attempt.Fail(new PasswordChangedModel { ChangeError = new ValidationResult("Password reset is not enabled", new[] { "resetPassword" }) });
                }
                if (membershipProvider.RequiresQuestionAndAnswer && passwordModel.Answer.IsNullOrWhiteSpace())
                {
                    return Attempt.Fail(new PasswordChangedModel { ChangeError = new ValidationResult("Password reset requires a password answer", new[] { "resetPassword" }) });
>>>>>>> a87e699f
                }
                //ok, we should be able to reset it
                try
                {
                    var newPass = membershipProvider.ResetPassword(
                        username,
                        membershipProvider.RequiresQuestionAndAnswer ? passwordModel.Answer : null);

                    //return the generated pword
<<<<<<< HEAD
                    return Attempt.Succeed(new PasswordChangedModel {ResetPassword = newPass});
=======
                    return Attempt.Succeed(new PasswordChangedModel { ResetPassword = newPass });
>>>>>>> a87e699f
                }
                catch (Exception ex)
                {
                    LogHelper.WarnWithException<WebSecurity>("Could not reset member password", ex);
                    return Attempt.Fail(new PasswordChangedModel { ChangeError = new ValidationResult("Could not reset password, error: " + ex.Message + " (see log for full details)", new[] { "resetPassword" }) });
                }
            }
            if (passwordModel.NewPassword.IsNullOrWhiteSpace() == false)
            {
                //we're not resetting it so we need to try to change it.

                if (passwordModel.OldPassword.IsNullOrWhiteSpace() && membershipProvider.EnablePasswordRetrieval == false)
                {
                    //if password retrieval is not enabled but there is no old password we cannot continue
                    return Attempt.Fail(new PasswordChangedModel { ChangeError = new ValidationResult("Password cannot be changed without the old password", new[] { "value" }) });
                }
                if (passwordModel.OldPassword.IsNullOrWhiteSpace() == false)
                {
                    //if an old password is suplied try to change it

                    try
                    {
                        var result = membershipProvider.ChangePassword(username, passwordModel.OldPassword, passwordModel.NewPassword);
                        if (result == false)
                        {
                            return Attempt.Fail(new PasswordChangedModel { ChangeError = new ValidationResult("Could not change password, invalid username or password", new[] { "value" }) });
                        }
                    }
                    catch (Exception ex)
                    {
                        LogHelper.WarnWithException<WebSecurity>("Could not change member password", ex);
                        return Attempt.Fail(new PasswordChangedModel { ChangeError = new ValidationResult("Could not change password, error: " + ex.Message + " (see log for full details)", new[] { "value" }) });
                    }
                }
                else if (membershipProvider.EnablePasswordRetrieval == false)
                {
                    //we cannot continue if we cannot get the current password
                    return Attempt.Fail(new PasswordChangedModel { ChangeError = new ValidationResult("Password cannot be changed without the old password", new[] { "value" }) });
                }
                else if (membershipProvider.RequiresQuestionAndAnswer && passwordModel.Answer.IsNullOrWhiteSpace())
                {
                    //if the question answer is required but there isn't one, we cannot continue
                    return Attempt.Fail(new PasswordChangedModel { ChangeError = new ValidationResult("Password cannot be changed without the password answer", new[] { "value" }) });
                }
                else
                {
                    //lets try to get the old one so we can change it

                    try
                    {
                        var oldPassword = membershipProvider.GetPassword(
                            username,
                            membershipProvider.RequiresQuestionAndAnswer ? passwordModel.Answer : null);

                        try
                        {
                            var result = membershipProvider.ChangePassword(username, oldPassword, passwordModel.NewPassword);
                            if (result == false)
                            {
                                return Attempt.Fail(new PasswordChangedModel { ChangeError = new ValidationResult("Could not change password", new[] { "value" }) });
                            }
                        }
                        catch (Exception ex1)
                        {
                            LogHelper.WarnWithException<WebSecurity>("Could not change member password", ex1);
<<<<<<< HEAD
                            return Attempt.Fail(new PasswordChangedModel { ChangeError = new ValidationResult("Could not change password, error: " + ex1.Message + " (see log for full details)", new[] { "value" }) });                            
=======
                            return Attempt.Fail(new PasswordChangedModel { ChangeError = new ValidationResult("Could not change password, error: " + ex1.Message + " (see log for full details)", new[] { "value" }) });
>>>>>>> a87e699f
                        }

                    }
                    catch (Exception ex2)
                    {
                        LogHelper.WarnWithException<WebSecurity>("Could not retrieve member password", ex2);
<<<<<<< HEAD
                        return Attempt.Fail(new PasswordChangedModel { ChangeError = new ValidationResult("Could not change password, error: " + ex2.Message + " (see log for full details)", new[] { "value" }) });                        
=======
                        return Attempt.Fail(new PasswordChangedModel { ChangeError = new ValidationResult("Could not change password, error: " + ex2.Message + " (see log for full details)", new[] { "value" }) });
>>>>>>> a87e699f
                    }
                }
            }

            //woot!
            return Attempt.Succeed(new PasswordChangedModel());
        }

        /// <summary>
        /// Validates the user node tree permissions.
        /// </summary>
        /// <param name="umbracoUser"></param>
        /// <param name="path">The path.</param>
        /// <param name="action">The action.</param>
        /// <returns></returns>
        internal bool ValidateUserNodeTreePermissions(User umbracoUser, string path, string action)
        {
            var permissions = umbracoUser.GetPermissions(path);
            if (permissions.IndexOf(action, StringComparison.Ordinal) > -1 && (path.Contains("-20") || ("," + path + ",").Contains("," + umbracoUser.StartNodeId + ",")))
                return true;

            var user = umbracoUser;
            LogHelper.Info<WebSecurity>("User {0} has insufficient permissions in UmbracoEnsuredPage: '{1}', '{2}', '{3}'", () => user.Name, () => path, () => permissions, () => action);
            return false;
        }

        /// <summary>
        /// Validates the current user to see if they have access to the specified app
        /// </summary>
        /// <param name="app"></param>
        /// <returns></returns>
        internal bool ValidateUserApp(string app)
        {
            //if it is empty, don't validate
            if (app.IsNullOrWhiteSpace())
            {
                return true;
            }
            var userApps = _applicationContext.Services.UserService.GetUserSections(CurrentUser);
            return userApps.Any(uApp => uApp.InvariantEquals(app));
        }

        internal void UpdateLogin()
        {
            _httpContext.RenewUmbracoAuthTicket();
        }

        internal long GetTimeout()
        {
            var ticket = _httpContext.GetUmbracoAuthTicket();
            var ticks = ticket.Expiration.Ticks - DateTime.Now.Ticks;
            return ticks;
        }
        
        /// <summary>
        /// Gets the user id.
        /// </summary>
        /// <param name="umbracoUserContextId">This is not used</param>
        /// <returns></returns>
        [Obsolete("This method is no longer used, use the GetUserId() method without parameters instead")]
        public int GetUserId(string umbracoUserContextId)
        {           
            return GetUserId();
        }

        /// <summary>
        /// Gets the currnet user's id.
        /// </summary>
        /// <returns></returns>
        public int GetUserId()
        {
            var identity = _httpContext.GetCurrentIdentity();
            if (identity == null)
                return -1;
            return Convert.ToInt32(identity.Id);
        }

        /// <summary>
        /// Validates the user context ID.
        /// </summary>
        /// <param name="currentUmbracoUserContextId">This doesn't do anything</param>
        /// <returns></returns>
        [Obsolete("This method is no longer used, use the ValidateCurrentUser() method instead")]
        public bool ValidateUserContextId(string currentUmbracoUserContextId)
        {
            return ValidateCurrentUser();
        }

        /// <summary>
        /// Validates the currently logged in user and ensures they are not timed out
        /// </summary>
        /// <returns></returns>
        public bool ValidateCurrentUser()
        {
            var ticket = _httpContext.GetUmbracoAuthTicket();
            if (ticket != null)
            {
                if (ticket.Expired == false)
                {
                    return true;
                }
            }
            return false;
        }

        /// <summary>
        /// Validates the current user
        /// </summary>
        /// <param name="throwExceptions">set to true if you want exceptions to be thrown if failed</param>
        /// <returns></returns>
        internal ValidateRequestAttempt ValidateCurrentUser(bool throwExceptions)
        {
            var ticket = _httpContext.GetUmbracoAuthTicket();

            if (ticket != null)
            {
                if (ticket.Expired == false)
                {
                    var user = CurrentUser;

                    // Check for console access
                    if (user.IsLockedOut || (user.NoConsole && GlobalSettings.RequestIsInUmbracoApplication(_httpContext)))
                    {
                        if (throwExceptions) throw new ArgumentException("You have no priviledges to the umbraco console. Please contact your administrator");
                        return ValidateRequestAttempt.FailedNoPrivileges;
                    }
                    UpdateLogin();
                    return ValidateRequestAttempt.Success;
                }
                if (throwExceptions) throw new ArgumentException("User has timed out!!");
                return ValidateRequestAttempt.FailedTimedOut;
            }

            if (throwExceptions) throw new InvalidOperationException("The user has no umbraco contextid - try logging in");
            return ValidateRequestAttempt.FailedNoContextId;
        }

        /// <summary>
        /// Authorizes the full request, checks for SSL and validates the current user
        /// </summary>
        /// <param name="throwExceptions">set to true if you want exceptions to be thrown if failed</param>
        /// <returns></returns>
        internal ValidateRequestAttempt AuthorizeRequest(bool throwExceptions = false)
        {
            // check for secure connection
            if (GlobalSettings.UseSSL && _httpContext.Request.IsSecureConnection == false)
            {
                if (throwExceptions) throw new UserAuthorizationException("This installation requires a secure connection (via SSL). Please update the URL to include https://");
                return ValidateRequestAttempt.FailedNoSsl;
            }
            return ValidateCurrentUser(throwExceptions);
        }

        /// <summary>
        /// Checks if the specified user as access to the app
        /// </summary>
        /// <param name="app"></param>
        /// <param name="user"></param>
        /// <returns></returns>
        internal bool UserHasAppAccess(string app, IUser user)
        {
            var apps = _applicationContext.Services.UserService.GetUserSections(user);
            return apps.Any(uApp => uApp.InvariantEquals(app));
        }

        [Obsolete("Do not use this method if you don't have to, use the overload with IUser instead")]
        internal bool UserHasAppAccess(string app, User user)
        {
            return user.Applications.Any(uApp => uApp.alias == app);
        }

        /// <summary>
        /// Checks if the specified user by username as access to the app
        /// </summary>
        /// <param name="app"></param>
        /// <param name="username"></param>
        /// <returns></returns>
        internal bool UserHasAppAccess(string app, string username)
        {
            var user = _applicationContext.Services.UserService.GetUserByUserName(username);
            if (user == null)
            {
                return false;
            }
            return UserHasAppAccess(app, user);
        }

        [Obsolete("This is no longer used at all, it will always return a new GUID though if a user is logged in")]
        public string UmbracoUserContextId
        {
            get
            {
                return _httpContext.GetUmbracoAuthTicket() == null ? "" : Guid.NewGuid().ToString();
            }
            set
            {
            }
        }

        protected override void DisposeResources()
        {
            _httpContext = null;
            _applicationContext = null;
        }
    }
}
<|MERGE_RESOLUTION|>--- conflicted
+++ resolved
@@ -1,535 +1,624 @@
-﻿using System;
-using System.Collections.Generic;
-using System.ComponentModel.DataAnnotations;
-using System.Linq;
-using System.Web;
-using System.Web.Security;
-using Newtonsoft.Json.Linq;
-using Umbraco.Core;
-using Umbraco.Core.Cache;
-using Umbraco.Core.Configuration;
-using Umbraco.Core.Logging;
-using Umbraco.Core.Models.Membership;
-using Umbraco.Core.Security;
-using Umbraco.Web.Models;
-<<<<<<< HEAD
-using Umbraco.Web.Models.ContentEditing;
-=======
->>>>>>> a87e699f
-using umbraco;
-using umbraco.DataLayer;
-using umbraco.businesslogic.Exceptions;
-using GlobalSettings = Umbraco.Core.Configuration.GlobalSettings;
-using Member = umbraco.cms.businesslogic.member.Member;
-using User = umbraco.BusinessLogic.User;
-
-namespace Umbraco.Web.Security
-{
-    /// <summary>
-    /// A utility class used for dealing with security in Umbraco
-    /// </summary>
-    public class WebSecurity : DisposableObject
-    {
-        private HttpContextBase _httpContext;
-        private ApplicationContext _applicationContext;
-
-        public WebSecurity(HttpContextBase httpContext, ApplicationContext applicationContext)
-        {
-            _httpContext = httpContext;
-            _applicationContext = applicationContext;
-            //This ensures the dispose method is called when the request terminates, though
-            // we also ensure this happens in the Umbraco module because the UmbracoContext is added to the
-            // http context items.
-            _httpContext.DisposeOnPipelineCompleted(this);
-        }
-        
-        /// <summary>
-        /// Returns true or false if the currently logged in member is authorized based on the parameters provided
-        /// </summary>
-        /// <param name="allowAll"></param>
-        /// <param name="allowTypes"></param>
-        /// <param name="allowGroups"></param>
-        /// <param name="allowMembers"></param>
-        /// <returns></returns>
-        public bool IsMemberAuthorized(
-            bool allowAll = false,
-            IEnumerable<string> allowTypes = null,
-            IEnumerable<string> allowGroups = null,
-            IEnumerable<int> allowMembers = null)
-        {
-            if (allowAll)
-                return true;
-
-            if (allowTypes == null)
-                allowTypes = Enumerable.Empty<string>();
-            if (allowGroups == null)
-                allowGroups = Enumerable.Empty<string>();
-            if (allowMembers == null)
-                allowMembers = Enumerable.Empty<int>();
-            
-            // Allow by default
-            var allowAction = true;
-            
-            // Get member details
-            var member = Member.GetCurrentMember();
-            if (member == null)
-            {
-                // If not logged on, not allowed
-                allowAction = false;
-            }
-            else
-            {
-                // If types defined, check member is of one of those types
-                var allowTypesList = allowTypes as IList<string> ?? allowTypes.ToList();
-                if (allowTypesList.Any(allowType => allowType != string.Empty))
-                {
-                    // Allow only if member's type is in list
-                    allowAction = allowTypesList.Select(x => x.ToLowerInvariant()).Contains(member.ContentType.Alias.ToLowerInvariant());
-                }
-
-                // If groups defined, check member is of one of those groups
-                var allowGroupsList = allowGroups as IList<string> ?? allowGroups.ToList();
-                if (allowAction && allowGroupsList.Any(allowGroup => allowGroup != string.Empty))
-                {
-                    // Allow only if member is assigned to a group in the list
-                    var groups = Roles.GetRolesForUser(member.LoginName);
-                    allowAction = allowGroupsList.Select(s => s.ToLowerInvariant()).Intersect(groups.Select(myGroup => myGroup.ToLowerInvariant())).Any();
-                }
-
-                // If specific members defined, check member is of one of those
-                if (allowAction && allowMembers.Any())
-                {
-                    // Allow only if member's Id is in the list
-                    allowAction = allowMembers.Contains(member.Id);
-                }
-            }
-
-            return allowAction;
-        }
-
-        private static readonly int UmbracoTimeOutInMinutes = GlobalSettings.TimeOutInMinutes;
-
-        private IUser _currentUser;
-
-        /// <summary>
-        /// Gets the current user.
-        /// </summary>
-        /// <value>The current user.</value>
-        internal IUser CurrentUser
-        {
-            get
-            {
-                //only load it once per instance!
-                if (_currentUser == null)
-                {
-                    var id = GetUserId();
-                    if (id == -1)
-                    {
-                        return null;
-                    }
-                    _currentUser = _applicationContext.Services.UserService.GetUserById(id);
-                }
-
-                return _currentUser;
-            }
-        }
-
-        /// <summary>
-        /// Logs a user in.
-        /// </summary>
-        /// <param name="userId">The user Id</param>
-        /// <returns>returns the number of seconds until their session times out</returns>
-        public double PerformLogin(int userId)
-        {
-            var user = _applicationContext.Services.UserService.GetUserById(userId);
-            return PerformLogin(user);
-        }
-
-        /// <summary>
-        /// Logs the user in
-        /// </summary>
-        /// <param name="user"></param>
-        /// <returns>returns the number of seconds until their session times out</returns>
-        internal double PerformLogin(IUser user)
-        {
-            var ticket = _httpContext.CreateUmbracoAuthTicket(new UserData
-            {
-                Id = user.Id,
-                AllowedApplications = user.AllowedSections.ToArray(),
-                RealName = user.Name,
-                //currently we only have one user type!
-                Roles = new[] { user.UserType.Alias },
-                StartContentNode = user.StartContentId,
-                StartMediaNode = user.StartMediaId,
-                Username = user.Username,
-                Culture = ui.Culture(user.Language)
-            });
-            
-            LogHelper.Info<WebSecurity>("User Id: {0} logged in", () => user.Id);
-
-            return ticket.GetRemainingAuthSeconds();
-        }
-
-        /// <summary>
-        /// Clears the current login for the currently logged in user
-        /// </summary>
-        public void ClearCurrentLogin()
-        {
-            _httpContext.UmbracoLogout();
-        }
-
-        public void RenewLoginTimeout()
-        {
-            _httpContext.RenewUmbracoAuthTicket();
-        }
-
-        /// <summary>
-        /// Validates credentials for a back office user
-        /// </summary>
-        /// <param name="username"></param>
-        /// <param name="password"></param>
-        /// <returns></returns>
-        internal bool ValidateBackOfficeCredentials(string username, string password)
-        {
-            var membershipProvider = Membership.Providers[UmbracoConfig.For.UmbracoSettings().Providers.DefaultBackOfficeUserProvider];
-            return membershipProvider != null && membershipProvider.ValidateUser(username, password);
-        }
-
-        /// <summary>
-        /// Changes password for a member/user given the membership provider and the password change model
-        /// </summary>
-        /// <param name="username"></param>
-        /// <param name="passwordModel"></param>
-        /// <param name="membershipProvider"></param>
-        /// <returns></returns>
-        /// <remarks>
-        /// YES! It is completely insane how many options you have to take into account based on the membership provider. yikes!        
-        /// </remarks>
-        internal Attempt<PasswordChangedModel> ChangePassword(string username, ChangingPasswordModel passwordModel, MembershipProvider membershipProvider)
-        {
-            if (passwordModel == null) throw new ArgumentNullException("passwordModel");
-            if (membershipProvider == null) throw new ArgumentNullException("membershipProvider");
-<<<<<<< HEAD
-            
-=======
-
->>>>>>> a87e699f
-            //Are we resetting the password??
-            if (passwordModel.Reset.HasValue && passwordModel.Reset.Value)
-            {
-                if (membershipProvider.EnablePasswordReset == false)
-                {
-<<<<<<< HEAD
-                    return Attempt.Fail(new PasswordChangedModel {ChangeError = new ValidationResult("Password reset is not enabled", new[] {"resetPassword"})});
-                }
-                if (membershipProvider.RequiresQuestionAndAnswer && passwordModel.Answer.IsNullOrWhiteSpace())
-                {
-                    return Attempt.Fail(new PasswordChangedModel {ChangeError = new ValidationResult("Password reset requires a password answer", new[] {"resetPassword"})});                    
-=======
-                    return Attempt.Fail(new PasswordChangedModel { ChangeError = new ValidationResult("Password reset is not enabled", new[] { "resetPassword" }) });
-                }
-                if (membershipProvider.RequiresQuestionAndAnswer && passwordModel.Answer.IsNullOrWhiteSpace())
-                {
-                    return Attempt.Fail(new PasswordChangedModel { ChangeError = new ValidationResult("Password reset requires a password answer", new[] { "resetPassword" }) });
->>>>>>> a87e699f
-                }
-                //ok, we should be able to reset it
-                try
-                {
-                    var newPass = membershipProvider.ResetPassword(
-                        username,
-                        membershipProvider.RequiresQuestionAndAnswer ? passwordModel.Answer : null);
-
-                    //return the generated pword
-<<<<<<< HEAD
-                    return Attempt.Succeed(new PasswordChangedModel {ResetPassword = newPass});
-=======
-                    return Attempt.Succeed(new PasswordChangedModel { ResetPassword = newPass });
->>>>>>> a87e699f
-                }
-                catch (Exception ex)
-                {
-                    LogHelper.WarnWithException<WebSecurity>("Could not reset member password", ex);
-                    return Attempt.Fail(new PasswordChangedModel { ChangeError = new ValidationResult("Could not reset password, error: " + ex.Message + " (see log for full details)", new[] { "resetPassword" }) });
-                }
-            }
-            if (passwordModel.NewPassword.IsNullOrWhiteSpace() == false)
-            {
-                //we're not resetting it so we need to try to change it.
-
-                if (passwordModel.OldPassword.IsNullOrWhiteSpace() && membershipProvider.EnablePasswordRetrieval == false)
-                {
-                    //if password retrieval is not enabled but there is no old password we cannot continue
-                    return Attempt.Fail(new PasswordChangedModel { ChangeError = new ValidationResult("Password cannot be changed without the old password", new[] { "value" }) });
-                }
-                if (passwordModel.OldPassword.IsNullOrWhiteSpace() == false)
-                {
-                    //if an old password is suplied try to change it
-
-                    try
-                    {
-                        var result = membershipProvider.ChangePassword(username, passwordModel.OldPassword, passwordModel.NewPassword);
-                        if (result == false)
-                        {
-                            return Attempt.Fail(new PasswordChangedModel { ChangeError = new ValidationResult("Could not change password, invalid username or password", new[] { "value" }) });
-                        }
-                    }
-                    catch (Exception ex)
-                    {
-                        LogHelper.WarnWithException<WebSecurity>("Could not change member password", ex);
-                        return Attempt.Fail(new PasswordChangedModel { ChangeError = new ValidationResult("Could not change password, error: " + ex.Message + " (see log for full details)", new[] { "value" }) });
-                    }
-                }
-                else if (membershipProvider.EnablePasswordRetrieval == false)
-                {
-                    //we cannot continue if we cannot get the current password
-                    return Attempt.Fail(new PasswordChangedModel { ChangeError = new ValidationResult("Password cannot be changed without the old password", new[] { "value" }) });
-                }
-                else if (membershipProvider.RequiresQuestionAndAnswer && passwordModel.Answer.IsNullOrWhiteSpace())
-                {
-                    //if the question answer is required but there isn't one, we cannot continue
-                    return Attempt.Fail(new PasswordChangedModel { ChangeError = new ValidationResult("Password cannot be changed without the password answer", new[] { "value" }) });
-                }
-                else
-                {
-                    //lets try to get the old one so we can change it
-
-                    try
-                    {
-                        var oldPassword = membershipProvider.GetPassword(
-                            username,
-                            membershipProvider.RequiresQuestionAndAnswer ? passwordModel.Answer : null);
-
-                        try
-                        {
-                            var result = membershipProvider.ChangePassword(username, oldPassword, passwordModel.NewPassword);
-                            if (result == false)
-                            {
-                                return Attempt.Fail(new PasswordChangedModel { ChangeError = new ValidationResult("Could not change password", new[] { "value" }) });
-                            }
-                        }
-                        catch (Exception ex1)
-                        {
-                            LogHelper.WarnWithException<WebSecurity>("Could not change member password", ex1);
-<<<<<<< HEAD
-                            return Attempt.Fail(new PasswordChangedModel { ChangeError = new ValidationResult("Could not change password, error: " + ex1.Message + " (see log for full details)", new[] { "value" }) });                            
-=======
-                            return Attempt.Fail(new PasswordChangedModel { ChangeError = new ValidationResult("Could not change password, error: " + ex1.Message + " (see log for full details)", new[] { "value" }) });
->>>>>>> a87e699f
-                        }
-
-                    }
-                    catch (Exception ex2)
-                    {
-                        LogHelper.WarnWithException<WebSecurity>("Could not retrieve member password", ex2);
-<<<<<<< HEAD
-                        return Attempt.Fail(new PasswordChangedModel { ChangeError = new ValidationResult("Could not change password, error: " + ex2.Message + " (see log for full details)", new[] { "value" }) });                        
-=======
-                        return Attempt.Fail(new PasswordChangedModel { ChangeError = new ValidationResult("Could not change password, error: " + ex2.Message + " (see log for full details)", new[] { "value" }) });
->>>>>>> a87e699f
-                    }
-                }
-            }
-
-            //woot!
-            return Attempt.Succeed(new PasswordChangedModel());
-        }
-
-        /// <summary>
-        /// Validates the user node tree permissions.
-        /// </summary>
-        /// <param name="umbracoUser"></param>
-        /// <param name="path">The path.</param>
-        /// <param name="action">The action.</param>
-        /// <returns></returns>
-        internal bool ValidateUserNodeTreePermissions(User umbracoUser, string path, string action)
-        {
-            var permissions = umbracoUser.GetPermissions(path);
-            if (permissions.IndexOf(action, StringComparison.Ordinal) > -1 && (path.Contains("-20") || ("," + path + ",").Contains("," + umbracoUser.StartNodeId + ",")))
-                return true;
-
-            var user = umbracoUser;
-            LogHelper.Info<WebSecurity>("User {0} has insufficient permissions in UmbracoEnsuredPage: '{1}', '{2}', '{3}'", () => user.Name, () => path, () => permissions, () => action);
-            return false;
-        }
-
-        /// <summary>
-        /// Validates the current user to see if they have access to the specified app
-        /// </summary>
-        /// <param name="app"></param>
-        /// <returns></returns>
-        internal bool ValidateUserApp(string app)
-        {
-            //if it is empty, don't validate
-            if (app.IsNullOrWhiteSpace())
-            {
-                return true;
-            }
-            var userApps = _applicationContext.Services.UserService.GetUserSections(CurrentUser);
-            return userApps.Any(uApp => uApp.InvariantEquals(app));
-        }
-
-        internal void UpdateLogin()
-        {
-            _httpContext.RenewUmbracoAuthTicket();
-        }
-
-        internal long GetTimeout()
-        {
-            var ticket = _httpContext.GetUmbracoAuthTicket();
-            var ticks = ticket.Expiration.Ticks - DateTime.Now.Ticks;
-            return ticks;
-        }
-        
-        /// <summary>
-        /// Gets the user id.
-        /// </summary>
-        /// <param name="umbracoUserContextId">This is not used</param>
-        /// <returns></returns>
-        [Obsolete("This method is no longer used, use the GetUserId() method without parameters instead")]
-        public int GetUserId(string umbracoUserContextId)
-        {           
-            return GetUserId();
-        }
-
-        /// <summary>
-        /// Gets the currnet user's id.
-        /// </summary>
-        /// <returns></returns>
-        public int GetUserId()
-        {
-            var identity = _httpContext.GetCurrentIdentity();
-            if (identity == null)
-                return -1;
-            return Convert.ToInt32(identity.Id);
-        }
-
-        /// <summary>
-        /// Validates the user context ID.
-        /// </summary>
-        /// <param name="currentUmbracoUserContextId">This doesn't do anything</param>
-        /// <returns></returns>
-        [Obsolete("This method is no longer used, use the ValidateCurrentUser() method instead")]
-        public bool ValidateUserContextId(string currentUmbracoUserContextId)
-        {
-            return ValidateCurrentUser();
-        }
-
-        /// <summary>
-        /// Validates the currently logged in user and ensures they are not timed out
-        /// </summary>
-        /// <returns></returns>
-        public bool ValidateCurrentUser()
-        {
-            var ticket = _httpContext.GetUmbracoAuthTicket();
-            if (ticket != null)
-            {
-                if (ticket.Expired == false)
-                {
-                    return true;
-                }
-            }
-            return false;
-        }
-
-        /// <summary>
-        /// Validates the current user
-        /// </summary>
-        /// <param name="throwExceptions">set to true if you want exceptions to be thrown if failed</param>
-        /// <returns></returns>
-        internal ValidateRequestAttempt ValidateCurrentUser(bool throwExceptions)
-        {
-            var ticket = _httpContext.GetUmbracoAuthTicket();
-
-            if (ticket != null)
-            {
-                if (ticket.Expired == false)
-                {
-                    var user = CurrentUser;
-
-                    // Check for console access
-                    if (user.IsLockedOut || (user.NoConsole && GlobalSettings.RequestIsInUmbracoApplication(_httpContext)))
-                    {
-                        if (throwExceptions) throw new ArgumentException("You have no priviledges to the umbraco console. Please contact your administrator");
-                        return ValidateRequestAttempt.FailedNoPrivileges;
-                    }
-                    UpdateLogin();
-                    return ValidateRequestAttempt.Success;
-                }
-                if (throwExceptions) throw new ArgumentException("User has timed out!!");
-                return ValidateRequestAttempt.FailedTimedOut;
-            }
-
-            if (throwExceptions) throw new InvalidOperationException("The user has no umbraco contextid - try logging in");
-            return ValidateRequestAttempt.FailedNoContextId;
-        }
-
-        /// <summary>
-        /// Authorizes the full request, checks for SSL and validates the current user
-        /// </summary>
-        /// <param name="throwExceptions">set to true if you want exceptions to be thrown if failed</param>
-        /// <returns></returns>
-        internal ValidateRequestAttempt AuthorizeRequest(bool throwExceptions = false)
-        {
-            // check for secure connection
-            if (GlobalSettings.UseSSL && _httpContext.Request.IsSecureConnection == false)
-            {
-                if (throwExceptions) throw new UserAuthorizationException("This installation requires a secure connection (via SSL). Please update the URL to include https://");
-                return ValidateRequestAttempt.FailedNoSsl;
-            }
-            return ValidateCurrentUser(throwExceptions);
-        }
-
-        /// <summary>
-        /// Checks if the specified user as access to the app
-        /// </summary>
-        /// <param name="app"></param>
-        /// <param name="user"></param>
-        /// <returns></returns>
-        internal bool UserHasAppAccess(string app, IUser user)
-        {
-            var apps = _applicationContext.Services.UserService.GetUserSections(user);
-            return apps.Any(uApp => uApp.InvariantEquals(app));
-        }
-
-        [Obsolete("Do not use this method if you don't have to, use the overload with IUser instead")]
-        internal bool UserHasAppAccess(string app, User user)
-        {
-            return user.Applications.Any(uApp => uApp.alias == app);
-        }
-
-        /// <summary>
-        /// Checks if the specified user by username as access to the app
-        /// </summary>
-        /// <param name="app"></param>
-        /// <param name="username"></param>
-        /// <returns></returns>
-        internal bool UserHasAppAccess(string app, string username)
-        {
-            var user = _applicationContext.Services.UserService.GetUserByUserName(username);
-            if (user == null)
-            {
-                return false;
-            }
-            return UserHasAppAccess(app, user);
-        }
-
-        [Obsolete("This is no longer used at all, it will always return a new GUID though if a user is logged in")]
-        public string UmbracoUserContextId
-        {
-            get
-            {
-                return _httpContext.GetUmbracoAuthTicket() == null ? "" : Guid.NewGuid().ToString();
-            }
-            set
-            {
-            }
-        }
-
-        protected override void DisposeResources()
-        {
-            _httpContext = null;
-            _applicationContext = null;
-        }
-    }
-}
+﻿using System;
+using System.Collections.Generic;
+using System.ComponentModel.DataAnnotations;
+using System.Linq;
+using System.Web;
+using System.Web.Security;
+using Newtonsoft.Json.Linq;
+using Umbraco.Core;
+using Umbraco.Core.Cache;
+using Umbraco.Core.Configuration;
+using Umbraco.Core.Logging;
+using Umbraco.Core.Models.Membership;
+using Umbraco.Core.Security;
+using Umbraco.Web.Models;
+using Umbraco.Web.Models.ContentEditing;
+using umbraco;
+using umbraco.DataLayer;
+using umbraco.businesslogic.Exceptions;
+using GlobalSettings = Umbraco.Core.Configuration.GlobalSettings;
+using Member = umbraco.cms.businesslogic.member.Member;
+using User = umbraco.BusinessLogic.User;
+
+namespace Umbraco.Web.Security
+{
+    /// <summary>
+    /// A utility class used for dealing with security in Umbraco
+    /// </summary>
+    public class WebSecurity : DisposableObject
+    {
+        private HttpContextBase _httpContext;
+        private ApplicationContext _applicationContext;
+
+        public WebSecurity(HttpContextBase httpContext, ApplicationContext applicationContext)
+        {
+            _httpContext = httpContext;
+            _applicationContext = applicationContext;
+            //This ensures the dispose method is called when the request terminates, though
+            // we also ensure this happens in the Umbraco module because the UmbracoContext is added to the
+            // http context items.
+            _httpContext.DisposeOnPipelineCompleted(this);
+        }
+        
+        /// <summary>
+        /// Returns true or false if the currently logged in member is authorized based on the parameters provided
+        /// </summary>
+        /// <param name="allowAll"></param>
+        /// <param name="allowTypes"></param>
+        /// <param name="allowGroups"></param>
+        /// <param name="allowMembers"></param>
+        /// <returns></returns>
+        public bool IsMemberAuthorized(
+            bool allowAll = false,
+            IEnumerable<string> allowTypes = null,
+            IEnumerable<string> allowGroups = null,
+            IEnumerable<int> allowMembers = null)
+        {
+            if (allowAll)
+                return true;
+
+            if (allowTypes == null)
+                allowTypes = Enumerable.Empty<string>();
+            if (allowGroups == null)
+                allowGroups = Enumerable.Empty<string>();
+            if (allowMembers == null)
+                allowMembers = Enumerable.Empty<int>();
+            
+            // Allow by default
+            var allowAction = true;
+            
+            // Get member details
+            var member = Member.GetCurrentMember();
+            if (member == null)
+            {
+                // If not logged on, not allowed
+                allowAction = false;
+            }
+            else
+            {
+                // If types defined, check member is of one of those types
+                var allowTypesList = allowTypes as IList<string> ?? allowTypes.ToList();
+                if (allowTypesList.Any(allowType => allowType != string.Empty))
+                {
+                    // Allow only if member's type is in list
+                    allowAction = allowTypesList.Select(x => x.ToLowerInvariant()).Contains(member.ContentType.Alias.ToLowerInvariant());
+                }
+
+                // If groups defined, check member is of one of those groups
+                var allowGroupsList = allowGroups as IList<string> ?? allowGroups.ToList();
+                if (allowAction && allowGroupsList.Any(allowGroup => allowGroup != string.Empty))
+                {
+                    // Allow only if member is assigned to a group in the list
+                    var groups = Roles.GetRolesForUser(member.LoginName);
+                    allowAction = allowGroupsList.Select(s => s.ToLowerInvariant()).Intersect(groups.Select(myGroup => myGroup.ToLowerInvariant())).Any();
+                }
+
+                // If specific members defined, check member is of one of those
+                if (allowAction && allowMembers.Any())
+                {
+                    // Allow only if member's Id is in the list
+                    allowAction = allowMembers.Contains(member.Id);
+                }
+            }
+
+            return allowAction;
+        }
+
+        private static readonly int UmbracoTimeOutInMinutes = GlobalSettings.TimeOutInMinutes;
+
+        private IUser _currentUser;
+
+        /// <summary>
+        /// Gets the current user.
+        /// </summary>
+        /// <value>The current user.</value>
+        internal IUser CurrentUser
+        {
+            get
+            {
+                //only load it once per instance!
+                if (_currentUser == null)
+                {
+                    var id = GetUserId();
+                    if (id == -1)
+                    {
+                        return null;
+                    }
+                    _currentUser = _applicationContext.Services.UserService.GetUserById(id);
+                }
+
+                return _currentUser;
+            }
+        }
+
+        /// <summary>
+        /// Logs a user in.
+        /// </summary>
+        /// <param name="userId">The user Id</param>
+        /// <returns>returns the number of seconds until their session times out</returns>
+        public double PerformLogin(int userId)
+        {
+            var user = _applicationContext.Services.UserService.GetUserById(userId);
+            return PerformLogin(user);
+        }
+
+        /// <summary>
+        /// Logs the user in
+        /// </summary>
+        /// <param name="user"></param>
+        /// <returns>returns the number of seconds until their session times out</returns>
+        internal double PerformLogin(IUser user)
+        {
+            var ticket = _httpContext.CreateUmbracoAuthTicket(new UserData
+            {
+                Id = user.Id,
+                AllowedApplications = user.AllowedSections.ToArray(),
+                RealName = user.Name,
+                //currently we only have one user type!
+                Roles = new[] { user.UserType.Alias },
+                StartContentNode = user.StartContentId,
+                StartMediaNode = user.StartMediaId,
+                Username = user.Username,
+                Culture = ui.Culture(user.Language)
+            });
+            
+            LogHelper.Info<WebSecurity>("User Id: {0} logged in", () => user.Id);
+
+            return ticket.GetRemainingAuthSeconds();
+        }
+
+        /// <summary>
+        /// Clears the current login for the currently logged in user
+        /// </summary>
+        public void ClearCurrentLogin()
+        {
+            _httpContext.UmbracoLogout();
+        }
+
+        public void RenewLoginTimeout()
+        {
+            _httpContext.RenewUmbracoAuthTicket();
+        }
+
+        /// <summary>
+        /// Validates credentials for a back office user
+        /// </summary>
+        /// <param name="username"></param>
+        /// <param name="password"></param>
+        /// <returns></returns>
+        internal bool ValidateBackOfficeCredentials(string username, string password)
+        {
+            var membershipProvider = Membership.Providers[UmbracoConfig.For.UmbracoSettings().Providers.DefaultBackOfficeUserProvider];
+            return membershipProvider != null && membershipProvider.ValidateUser(username, password);
+        }
+
+        /// <summary>
+        /// Changes password for a member/user given the membership provider and the password change model
+        /// </summary>
+        /// <param name="username"></param>
+        /// <param name="passwordModel"></param>
+        /// <param name="membershipProvider"></param>
+        /// <returns></returns>
+        /// <remarks>
+        /// YES! It is completely insane how many options you have to take into account based on the membership provider. yikes!        
+        /// </remarks>
+        internal Attempt<PasswordChangedModel> ChangePassword(string username, ChangingPasswordModel passwordModel, MembershipProvider membershipProvider)
+        {
+            if (passwordModel == null) throw new ArgumentNullException("passwordModel");
+            if (membershipProvider == null) throw new ArgumentNullException("membershipProvider");
+
+            //Are we resetting the password??
+            if (passwordModel.Reset.HasValue && passwordModel.Reset.Value)
+            {
+                if (membershipProvider.EnablePasswordReset == false)
+                {
+                    return Attempt.Fail(new PasswordChangedModel { ChangeError = new ValidationResult("Password reset is not enabled", new[] { "resetPassword" }) });
+                }
+                if (membershipProvider.RequiresQuestionAndAnswer && passwordModel.Answer.IsNullOrWhiteSpace())
+                {
+                    return Attempt.Fail(new PasswordChangedModel { ChangeError = new ValidationResult("Password reset requires a password answer", new[] { "resetPassword" }) });
+                }
+                //ok, we should be able to reset it
+                try
+                {
+                    var newPass = membershipProvider.ResetPassword(
+                        username,
+                        membershipProvider.RequiresQuestionAndAnswer ? passwordModel.Answer : null);
+
+                    //return the generated pword
+                    return Attempt.Succeed(new PasswordChangedModel { ResetPassword = newPass });
+                }
+                catch (Exception ex)
+                {
+                    LogHelper.WarnWithException<WebSecurity>("Could not reset member password", ex);
+                    return Attempt.Fail(new PasswordChangedModel { ChangeError = new ValidationResult("Could not reset password, error: " + ex.Message + " (see log for full details)", new[] { "resetPassword" }) });
+                }
+            }
+            if (passwordModel.NewPassword.IsNullOrWhiteSpace() == false)
+            {
+                //we're not resetting it so we need to try to change it.
+
+                if (passwordModel.OldPassword.IsNullOrWhiteSpace() && membershipProvider.EnablePasswordRetrieval == false)
+                {
+                    //if password retrieval is not enabled but there is no old password we cannot continue
+                    return Attempt.Fail(new PasswordChangedModel { ChangeError = new ValidationResult("Password cannot be changed without the old password", new[] { "value" }) });
+                }
+                if (passwordModel.OldPassword.IsNullOrWhiteSpace() == false)
+                {
+                    //if an old password is suplied try to change it
+
+                    try
+                    {
+                        var result = membershipProvider.ChangePassword(username, passwordModel.OldPassword, passwordModel.NewPassword);
+                        if (result == false)
+                        {
+                            return Attempt.Fail(new PasswordChangedModel { ChangeError = new ValidationResult("Could not change password, invalid username or password", new[] { "value" }) });
+                        }
+                    }
+                    catch (Exception ex)
+                    {
+                        LogHelper.WarnWithException<WebSecurity>("Could not change member password", ex);
+                        return Attempt.Fail(new PasswordChangedModel { ChangeError = new ValidationResult("Could not change password, error: " + ex.Message + " (see log for full details)", new[] { "value" }) });
+                    }
+                }
+                else if (membershipProvider.EnablePasswordRetrieval == false)
+                {
+                    //we cannot continue if we cannot get the current password
+                    return Attempt.Fail(new PasswordChangedModel { ChangeError = new ValidationResult("Password cannot be changed without the old password", new[] { "value" }) });
+                }
+                else if (membershipProvider.RequiresQuestionAndAnswer && passwordModel.Answer.IsNullOrWhiteSpace())
+                {
+                    //if the question answer is required but there isn't one, we cannot continue
+                    return Attempt.Fail(new PasswordChangedModel { ChangeError = new ValidationResult("Password cannot be changed without the password answer", new[] { "value" }) });
+                }
+                else
+                {
+                    //lets try to get the old one so we can change it
+
+                    try
+                    {
+                        var oldPassword = membershipProvider.GetPassword(
+                            username,
+                            membershipProvider.RequiresQuestionAndAnswer ? passwordModel.Answer : null);
+
+                        try
+                        {
+                            var result = membershipProvider.ChangePassword(username, oldPassword, passwordModel.NewPassword);
+                            if (result == false)
+                            {
+                                return Attempt.Fail(new PasswordChangedModel { ChangeError = new ValidationResult("Could not change password", new[] { "value" }) });
+                            }
+                        }
+                        catch (Exception ex1)
+                        {
+                            LogHelper.WarnWithException<WebSecurity>("Could not change member password", ex1);
+                            return Attempt.Fail(new PasswordChangedModel { ChangeError = new ValidationResult("Could not change password, error: " + ex1.Message + " (see log for full details)", new[] { "value" }) });
+                        }
+
+                    }
+                    catch (Exception ex2)
+                    {
+                        LogHelper.WarnWithException<WebSecurity>("Could not retrieve member password", ex2);
+                        return Attempt.Fail(new PasswordChangedModel { ChangeError = new ValidationResult("Could not change password, error: " + ex2.Message + " (see log for full details)", new[] { "value" }) });
+                    }
+                }
+            }
+
+            //woot!
+            return Attempt.Succeed(new PasswordChangedModel());
+        }
+
+        /// <summary>
+        /// Changes password for a member/user given the membership provider and the password change model
+        /// </summary>
+        /// <param name="username"></param>
+        /// <param name="passwordModel"></param>
+        /// <param name="membershipProvider"></param>
+        /// <returns></returns>
+        /// <remarks>
+        /// YES! It is completely insane how many options you have to take into account based on the membership provider. yikes!        
+        /// </remarks>
+        internal Attempt<PasswordChangedModel> ChangePassword(string username, ChangingPasswordModel passwordModel, MembershipProvider membershipProvider)
+        {
+            if (passwordModel == null) throw new ArgumentNullException("passwordModel");
+            if (membershipProvider == null) throw new ArgumentNullException("membershipProvider");
+            
+            //Are we resetting the password??
+            if (passwordModel.Reset.HasValue && passwordModel.Reset.Value)
+            {
+                if (membershipProvider.EnablePasswordReset == false)
+                {
+                    return Attempt.Fail(new PasswordChangedModel {ChangeError = new ValidationResult("Password reset is not enabled", new[] {"resetPassword"})});
+                }
+                if (membershipProvider.RequiresQuestionAndAnswer && passwordModel.Answer.IsNullOrWhiteSpace())
+                {
+                    return Attempt.Fail(new PasswordChangedModel {ChangeError = new ValidationResult("Password reset requires a password answer", new[] {"resetPassword"})});                    
+                }
+                //ok, we should be able to reset it
+                try
+                {
+                    var newPass = membershipProvider.ResetPassword(
+                        username,
+                        membershipProvider.RequiresQuestionAndAnswer ? passwordModel.Answer : null);
+
+                    //return the generated pword
+                    return Attempt.Succeed(new PasswordChangedModel {ResetPassword = newPass});
+                }
+                catch (Exception ex)
+                {
+                    LogHelper.WarnWithException<WebSecurity>("Could not reset member password", ex);
+                    return Attempt.Fail(new PasswordChangedModel { ChangeError = new ValidationResult("Could not reset password, error: " + ex.Message + " (see log for full details)", new[] { "resetPassword" }) });
+                }
+            }
+            if (passwordModel.NewPassword.IsNullOrWhiteSpace() == false)
+            {
+                //we're not resetting it so we need to try to change it.
+
+                if (passwordModel.OldPassword.IsNullOrWhiteSpace() && membershipProvider.EnablePasswordRetrieval == false)
+                {
+                    //if password retrieval is not enabled but there is no old password we cannot continue
+                    return Attempt.Fail(new PasswordChangedModel { ChangeError = new ValidationResult("Password cannot be changed without the old password", new[] { "value" }) });
+                }
+                if (passwordModel.OldPassword.IsNullOrWhiteSpace() == false)
+                {
+                    //if an old password is suplied try to change it
+
+                    try
+                    {
+                        var result = membershipProvider.ChangePassword(username, passwordModel.OldPassword, passwordModel.NewPassword);
+                        if (result == false)
+                        {
+                            return Attempt.Fail(new PasswordChangedModel { ChangeError = new ValidationResult("Could not change password, invalid username or password", new[] { "value" }) });
+                        }
+                    }
+                    catch (Exception ex)
+                    {
+                        LogHelper.WarnWithException<WebSecurity>("Could not change member password", ex);
+                        return Attempt.Fail(new PasswordChangedModel { ChangeError = new ValidationResult("Could not change password, error: " + ex.Message + " (see log for full details)", new[] { "value" }) });
+                    }
+                }
+                else if (membershipProvider.EnablePasswordRetrieval == false)
+                {
+                    //we cannot continue if we cannot get the current password
+                    return Attempt.Fail(new PasswordChangedModel { ChangeError = new ValidationResult("Password cannot be changed without the old password", new[] { "value" }) });
+                }
+                else if (membershipProvider.RequiresQuestionAndAnswer && passwordModel.Answer.IsNullOrWhiteSpace())
+                {
+                    //if the question answer is required but there isn't one, we cannot continue
+                    return Attempt.Fail(new PasswordChangedModel { ChangeError = new ValidationResult("Password cannot be changed without the password answer", new[] { "value" }) });
+                }
+                else
+                {
+                    //lets try to get the old one so we can change it
+
+                    try
+                    {
+                        var oldPassword = membershipProvider.GetPassword(
+                            username,
+                            membershipProvider.RequiresQuestionAndAnswer ? passwordModel.Answer : null);
+
+                        try
+                        {
+                            var result = membershipProvider.ChangePassword(username, oldPassword, passwordModel.NewPassword);
+                            if (result == false)
+                            {
+                                return Attempt.Fail(new PasswordChangedModel { ChangeError = new ValidationResult("Could not change password", new[] { "value" }) });
+                            }
+                        }
+                        catch (Exception ex1)
+                        {
+                            LogHelper.WarnWithException<WebSecurity>("Could not change member password", ex1);
+                            return Attempt.Fail(new PasswordChangedModel { ChangeError = new ValidationResult("Could not change password, error: " + ex1.Message + " (see log for full details)", new[] { "value" }) });                            
+                        }
+
+                    }
+                    catch (Exception ex2)
+                    {
+                        LogHelper.WarnWithException<WebSecurity>("Could not retrieve member password", ex2);
+                        return Attempt.Fail(new PasswordChangedModel { ChangeError = new ValidationResult("Could not change password, error: " + ex2.Message + " (see log for full details)", new[] { "value" }) });                        
+                    }
+                }
+            }
+
+            //woot!
+            return Attempt.Succeed(new PasswordChangedModel());
+        }
+
+        /// <summary>
+        /// Validates the user node tree permissions.
+        /// </summary>
+        /// <param name="umbracoUser"></param>
+        /// <param name="path">The path.</param>
+        /// <param name="action">The action.</param>
+        /// <returns></returns>
+        internal bool ValidateUserNodeTreePermissions(User umbracoUser, string path, string action)
+        {
+            var permissions = umbracoUser.GetPermissions(path);
+            if (permissions.IndexOf(action, StringComparison.Ordinal) > -1 && (path.Contains("-20") || ("," + path + ",").Contains("," + umbracoUser.StartNodeId + ",")))
+                return true;
+
+            var user = umbracoUser;
+            LogHelper.Info<WebSecurity>("User {0} has insufficient permissions in UmbracoEnsuredPage: '{1}', '{2}', '{3}'", () => user.Name, () => path, () => permissions, () => action);
+            return false;
+        }
+
+        /// <summary>
+        /// Validates the current user to see if they have access to the specified app
+        /// </summary>
+        /// <param name="app"></param>
+        /// <returns></returns>
+        internal bool ValidateUserApp(string app)
+        {
+            //if it is empty, don't validate
+            if (app.IsNullOrWhiteSpace())
+            {
+                return true;
+            }
+            var userApps = _applicationContext.Services.UserService.GetUserSections(CurrentUser);
+            return userApps.Any(uApp => uApp.InvariantEquals(app));
+        }
+
+        internal void UpdateLogin()
+        {
+            _httpContext.RenewUmbracoAuthTicket();
+        }
+
+        internal long GetTimeout()
+        {
+            var ticket = _httpContext.GetUmbracoAuthTicket();
+            var ticks = ticket.Expiration.Ticks - DateTime.Now.Ticks;
+            return ticks;
+        }
+        
+        /// <summary>
+        /// Gets the user id.
+        /// </summary>
+        /// <param name="umbracoUserContextId">This is not used</param>
+        /// <returns></returns>
+        [Obsolete("This method is no longer used, use the GetUserId() method without parameters instead")]
+        public int GetUserId(string umbracoUserContextId)
+        {           
+            return GetUserId();
+        }
+
+        /// <summary>
+        /// Gets the currnet user's id.
+        /// </summary>
+        /// <returns></returns>
+        public int GetUserId()
+        {
+            var identity = _httpContext.GetCurrentIdentity();
+            if (identity == null)
+                return -1;
+            return Convert.ToInt32(identity.Id);
+        }
+
+        /// <summary>
+        /// Validates the user context ID.
+        /// </summary>
+        /// <param name="currentUmbracoUserContextId">This doesn't do anything</param>
+        /// <returns></returns>
+        [Obsolete("This method is no longer used, use the ValidateCurrentUser() method instead")]
+        public bool ValidateUserContextId(string currentUmbracoUserContextId)
+        {
+            return ValidateCurrentUser();
+        }
+
+        /// <summary>
+        /// Validates the currently logged in user and ensures they are not timed out
+        /// </summary>
+        /// <returns></returns>
+        public bool ValidateCurrentUser()
+        {
+            var ticket = _httpContext.GetUmbracoAuthTicket();
+            if (ticket != null)
+            {
+                if (ticket.Expired == false)
+                {
+                    return true;
+                }
+            }
+            return false;
+        }
+
+        /// <summary>
+        /// Validates the current user
+        /// </summary>
+        /// <param name="throwExceptions">set to true if you want exceptions to be thrown if failed</param>
+        /// <returns></returns>
+        internal ValidateRequestAttempt ValidateCurrentUser(bool throwExceptions)
+        {
+            var ticket = _httpContext.GetUmbracoAuthTicket();
+
+            if (ticket != null)
+            {
+                if (ticket.Expired == false)
+                {
+                    var user = CurrentUser;
+
+                    // Check for console access
+                    if (user.IsLockedOut || (user.NoConsole && GlobalSettings.RequestIsInUmbracoApplication(_httpContext)))
+                    {
+                        if (throwExceptions) throw new ArgumentException("You have no priviledges to the umbraco console. Please contact your administrator");
+                        return ValidateRequestAttempt.FailedNoPrivileges;
+                    }
+                    UpdateLogin();
+                    return ValidateRequestAttempt.Success;
+                }
+                if (throwExceptions) throw new ArgumentException("User has timed out!!");
+                return ValidateRequestAttempt.FailedTimedOut;
+            }
+
+            if (throwExceptions) throw new InvalidOperationException("The user has no umbraco contextid - try logging in");
+            return ValidateRequestAttempt.FailedNoContextId;
+        }
+
+        /// <summary>
+        /// Authorizes the full request, checks for SSL and validates the current user
+        /// </summary>
+        /// <param name="throwExceptions">set to true if you want exceptions to be thrown if failed</param>
+        /// <returns></returns>
+        internal ValidateRequestAttempt AuthorizeRequest(bool throwExceptions = false)
+        {
+            // check for secure connection
+            if (GlobalSettings.UseSSL && _httpContext.Request.IsSecureConnection == false)
+            {
+                if (throwExceptions) throw new UserAuthorizationException("This installation requires a secure connection (via SSL). Please update the URL to include https://");
+                return ValidateRequestAttempt.FailedNoSsl;
+            }
+            return ValidateCurrentUser(throwExceptions);
+        }
+
+        /// <summary>
+        /// Checks if the specified user as access to the app
+        /// </summary>
+        /// <param name="app"></param>
+        /// <param name="user"></param>
+        /// <returns></returns>
+        internal bool UserHasAppAccess(string app, IUser user)
+        {
+            var apps = _applicationContext.Services.UserService.GetUserSections(user);
+            return apps.Any(uApp => uApp.InvariantEquals(app));
+        }
+
+        [Obsolete("Do not use this method if you don't have to, use the overload with IUser instead")]
+        internal bool UserHasAppAccess(string app, User user)
+        {
+            return user.Applications.Any(uApp => uApp.alias == app);
+        }
+
+        /// <summary>
+        /// Checks if the specified user by username as access to the app
+        /// </summary>
+        /// <param name="app"></param>
+        /// <param name="username"></param>
+        /// <returns></returns>
+        internal bool UserHasAppAccess(string app, string username)
+        {
+            var user = _applicationContext.Services.UserService.GetUserByUserName(username);
+            if (user == null)
+            {
+                return false;
+            }
+            return UserHasAppAccess(app, user);
+        }
+
+        [Obsolete("This is no longer used at all, it will always return a new GUID though if a user is logged in")]
+        public string UmbracoUserContextId
+        {
+            get
+            {
+                return _httpContext.GetUmbracoAuthTicket() == null ? "" : Guid.NewGuid().ToString();
+            }
+            set
+            {
+            }
+        }
+
+        protected override void DisposeResources()
+        {
+            _httpContext = null;
+            _applicationContext = null;
+        }
+    }
+}