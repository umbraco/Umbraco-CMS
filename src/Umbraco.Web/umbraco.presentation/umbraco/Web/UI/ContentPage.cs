--- conflicted
+++ resolved
@@ -1,50 +1,21 @@
-<<<<<<< HEAD
-﻿namespace umbraco.presentation.Web.UI
-{
-    /// <summary>
-    /// Summary description for ContentPage.
-    /// </summary>
-    public class ContentPage : System.Web.UI.Page
-    {
-        private int _id = 0;
-
-        public int UmbracoNodeId
-        {
-            set
-            {
-                _id = value;
-            }
-            get {return _id;}
-        }
-        public ContentPage()
-        {
-        }
-    }
-}
-=======
-﻿using System;
-
-namespace umbraco.presentation.Web.UI
-{
-    /// <summary>
-    /// Summary description for ContentPage.
-    /// </summary>
-    public class ContentPage : System.Web.UI.Page
-    {
-        private int _id = 0;
-
-        public int UmbracoNodeId
-        {
-            set
-            {
-                _id = value;
-                System.Web.HttpContext.Current.Items["pageID"] = _id;
-            }
-            get {return _id;}
-        }
-        public ContentPage()
-        {
-        }
-    }
-}
->>>>>>> b6b44e30
+﻿namespace umbraco.presentation.Web.UI
+{
+    /// <summary>
+    /// Summary description for ContentPage.
+    /// </summary>
+    public class ContentPage : System.Web.UI.Page
+    {
+        private int _id = 0;
+
+        public int UmbracoNodeId {
+            set
+            {
+                _id = value;
+            }
+            get { return _id; }
+        }
+        public ContentPage()
+        {
+        }
+    }
+}