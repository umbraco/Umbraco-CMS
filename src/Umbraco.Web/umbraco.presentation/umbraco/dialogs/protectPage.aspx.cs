<<<<<<< HEAD
﻿using Umbraco.Core.Services;
using System;
using System.Collections.Generic;
using System.Globalization;
using System.Linq;
using System.Web.Security;
using System.Web.UI.WebControls;
using Umbraco.Core;
using Umbraco.Core.Logging;
using umbraco.controls;
using Umbraco.Core.Models;
using Umbraco.Core.Security;
using Umbraco.Web;
using Umbraco.Web.Composing;
using Umbraco.Web.UI.Pages;
using MembershipProviderExtensions = Umbraco.Core.Security.MembershipProviderExtensions;

namespace umbraco.presentation.umbraco.dialogs
{
    /// <summary>
    /// Summary description for protectPage.
    /// </summary>
    public partial class protectPage : UmbracoEnsuredPage
    {
        public protectPage()
        {
            CurrentApp = Constants.Applications.Content.ToString();
        }

        protected Literal jsShowWindow;
        protected DualSelectbox _memberGroups = new DualSelectbox();
        protected ContentPicker loginPagePicker = new ContentPicker();
        protected ContentPicker errorPagePicker = new ContentPicker();

        private const string MemberIdRuleType = "MemberId"; // moved from Constants-Conventions.cs


        override protected void OnInit(EventArgs e)
        {
            base.OnInit(e);
        }

        protected void selectMode(object sender, EventArgs e)
        {
            p_mode.Visible = false;
            p_buttons.Visible = true;

            if (rb_simple.Checked)
            {
                pane_advanced.Visible = false;
                pane_simple.Visible = true;
                bt_protect.CommandName = "simple";
            }
            else
            {
                pane_advanced.Visible = true;
                pane_simple.Visible = false;
                bt_protect.CommandName = "advanced";
            }
        }

        private ProtectionType GetProtectionType(int documentId)
        {
            var content = Services.ContentService.GetById(documentId);
            if (content == null) return ProtectionType.NotProtected;

            var entry = Services.PublicAccessService.GetEntryForContent(content);
            if (entry == null) return ProtectionType.NotProtected;

            //legacy states that if it is protected by a member id then it is 'simple'
            return entry.Rules.Any(x => x.RuleType == MemberIdRuleType)
                ? ProtectionType.Simple
                : ProtectionType.Advanced;
        }

        private enum ProtectionType
        {
            NotProtected,
            Simple,
            Advanced
        }

        private int GetErrorPage(string path)
        {
            var entry = Services.PublicAccessService.GetEntryForContent(path);
            if (entry == null) return -1;
            var entity = Services.EntityService.Get(entry.NoAccessNodeId, UmbracoObjectTypes.Document, false);
            return entity.Id;
        }

        private int GetLoginPage(string path)
        {
            var entry = Services.PublicAccessService.GetEntryForContent(path);
            if (entry == null) return -1;
            var entity = Services.EntityService.Get(entry.LoginNodeId, UmbracoObjectTypes.Document, false);
            return entity.Id;
        }

        private MembershipUser GetAccessingMembershipUser(int documentId)
        {
            var content = Services.ContentService.GetById(documentId);
            if (content == null) return null;
            var entry = Services.PublicAccessService.GetEntryForContent(content);
            if (entry == null) return null;
            //legacy would throw an exception here if it was not 'simple' and simple means based on a username
            if (entry.Rules.All(x => x.RuleType != Constants.Conventions.PublicAccess.MemberUsernameRuleType))
            {
                throw new Exception("Document isn't protected using Simple mechanism. Use GetAccessingMemberGroups instead");
            }
            var provider = MembershipProviderExtensions.GetMembersMembershipProvider();
            var usernameRule = entry.Rules.First(x => x.RuleType == Constants.Conventions.PublicAccess.MemberUsernameRuleType);
            return provider.GetUser(usernameRule.RuleValue, false);
        }

        private bool IsProtectedByMembershipRole(int documentId, string role)
        {
            var content = Services.ContentService.GetById(documentId);
            var entry = Services.PublicAccessService.GetEntryForContent(content);
            if (entry == null) return false;
            return entry.Rules
                .Any(x => x.RuleType == Constants.Conventions.PublicAccess.MemberRoleRuleType
                    && x.RuleValue == role);
        }

        private void ProtectPage(bool Simple, int DocumentId, int LoginDocumentId, int ErrorDocumentId)
        {
            var content = Current.Services.ContentService.GetById(DocumentId);
            var loginContent = Services.ContentService.GetById(LoginDocumentId);
            if (loginContent == null) throw new NullReferenceException("No content item found with id " + LoginDocumentId);
            var noAccessContent = Services.ContentService.GetById(ErrorDocumentId);
            if (noAccessContent == null) throw new NullReferenceException("No content item found with id " + ErrorDocumentId);

            var entry = Services.PublicAccessService.GetEntryForContent(content.Id.ToString());
            if (entry != null)
            {
                if (Simple)
                {
                    // if using simple mode, make sure that all existing groups are removed
                    entry.ClearRules();
                }

                //ensure the correct ids are applied
                entry.LoginNodeId = loginContent.Id;
                entry.NoAccessNodeId = noAccessContent.Id;
            }
            else
            {
                entry = new PublicAccessEntry(content,
                    Services.ContentService.GetById(LoginDocumentId),
                    Services.ContentService.GetById(ErrorDocumentId),
                    new List<PublicAccessRule>());
            }
            Services.PublicAccessService.Save(entry);
        }

        private void AddMembershipRoleToDocument(int documentId, string role)
        {
            //event
            var content = Current.Services.ContentService.GetById(documentId);

            var entry = Services.PublicAccessService.AddRule(
                content,
                Constants.Conventions.PublicAccess.MemberRoleRuleType,
                role);

            if (entry.Success == false && entry.Result.Entity == null)
            {
                throw new Exception("Document is not protected!");
            }
        }

        private void AddMembershipUserToDocument(int documentId, string membershipUserName)
        {
            //event
            var content = Current.Services.ContentService.GetById(documentId);
            var entry = Services.PublicAccessService.AddRule(
                content,
                Constants.Conventions.PublicAccess.MemberUsernameRuleType,
                membershipUserName);

            if (entry.Success == false && entry.Result.Entity == null)
            {
                throw new Exception("Document is not protected!");
            }
        }

        private void RemoveMembershipRoleFromDocument(int documentId, string role)
        {
            var content = Current.Services.ContentService.GetById(documentId);
            Services.PublicAccessService.RemoveRule(
                content,
                Constants.Conventions.PublicAccess.MemberRoleRuleType,
                role);
        }

        private void RemoveProtection(int documentId)
        {
            var content = Current.Services.ContentService.GetById(documentId);
            var entry = Services.PublicAccessService.GetEntryForContent(content);
            if (entry != null)
            {
                Services.PublicAccessService.Delete(entry);
            }
        }

        protected void Page_Load(object sender, EventArgs e)
        {
            // Check for editing
            int documentId = int.Parse(Request.GetItemAsString("nodeId"));
            var content = Current.Services.ContentService.GetById(documentId);
            jsShowWindow.Text = "";

            ph_errorpage.Controls.Add(errorPagePicker);
            ph_loginpage.Controls.Add(loginPagePicker);

            pp_login.Text = Services.TextService.Localize("login");
            pp_pass.Text = Services.TextService.Localize("password");
            pp_loginPage.Text = Services.TextService.Localize("paLoginPage");
            pp_errorPage.Text = Services.TextService.Localize("paErrorPage");

            pane_chooseMode.Text = Services.TextService.Localize("publicAccess/paHowWould");
            pane_pages.Text = Services.TextService.Localize("publicAccess/paSelectPages");
            pane_simple.Text = Services.TextService.Localize("publicAccess/paSimple");
            pane_advanced.Text = Services.TextService.Localize("publicAccess/paAdvanced");

            if (IsPostBack == false)
            {
                if (Services.PublicAccessService.IsProtected(documentId.ToString())
                    && GetProtectionType(documentId) != ProtectionType.NotProtected)
                {
                    bt_buttonRemoveProtection.Visible = true;
                    bt_buttonRemoveProtection.Attributes.Add("onClick", "return confirm('" + Services.TextService.Localize("areyousure") + "')");

                    // Get login and error pages
                    int errorPage = GetErrorPage(content.Path);
                    int loginPage = GetLoginPage(content.Path);
                    try
                    {
                        var loginPageContent = Current.Services.ContentService.GetById(loginPage);
                        if (loginPageContent != null)
                        {
                            loginPagePicker.Value = loginPage.ToString(CultureInfo.InvariantCulture);
                        }
                        var errorPageContent = Current.Services.ContentService.GetById(errorPage);
                        errorPagePicker.Value = errorPage.ToString(CultureInfo.InvariantCulture);
                    }
                    catch (Exception ex)
                    {
                        Current.Logger.Error<protectPage>(ex, "An error occurred initializing the protect page editor");
                    }

                    if (GetProtectionType(documentId) == ProtectionType.Simple)
                    {
                        MembershipUser m = GetAccessingMembershipUser(documentId);
                        if (m != null)
                        {
                            pane_simple.Visible = true;
                            pp_pass.Visible = false;
                            simpleLogin.Visible = false;
                            SimpleLoginLabel.Visible = true;
                            SimpleLoginLabel.Text = m.UserName;
                            pane_advanced.Visible = false;
                            bt_protect.CommandName = "simple";
                        }

                    }
                    else if (GetProtectionType(documentId) == ProtectionType.Advanced)
                    {
                        pane_simple.Visible = false;
                        pane_advanced.Visible = true;
                        bt_protect.CommandName = "advanced";
                    }

                    p_buttons.Visible = true;
                    p_mode.Visible = false;
                }
            }

            // Load up membergrouops
            _memberGroups.ID = "Membergroups";
            _memberGroups.Width = 175;
            var selectedGroups = "";

            // get roles from the membership provider
            var roles = Roles.GetAllRoles().OrderBy(x => x).ToArray();

            if (roles.Length > 0)
            {
                foreach (var role in roles)
                {
                    var listItem = new ListItem(role, role);
                    _memberGroups.Items.Add(listItem);
                    if (IsPostBack) continue;

                    // first time, initialize selected roles
                        if (IsProtectedByMembershipRole(documentId, role))
                        selectedGroups += role + ",";
                }
            }
            else
            {
                p_noGroupsFound.Visible = true;
                rb_advanced.Enabled = false;
            }

            _memberGroups.Value = selectedGroups;
            groupsSelector.Controls.Add(_memberGroups);


            bt_protect.Text = Services.TextService.Localize("update");
            bt_buttonRemoveProtection.Text = Services.TextService.Localize("paRemoveProtection");

            // Put user code to initialize the page here
        }

        protected void ChangeOnClick(object sender, EventArgs e)
        {
            SimpleLoginNameValidator.IsValid = true;
            SimpleLoginLabel.Visible = false;
            simpleLogin.Visible = true;
            pp_pass.Visible = true;
        }

        protected void protect_Click(object sender, CommandEventArgs e)
        {
            if (string.IsNullOrEmpty(errorPagePicker.Value) || errorPagePicker.Value == "-1")
                cv_errorPage.IsValid = false;

            if (string.IsNullOrEmpty(loginPagePicker.Value) || loginPagePicker.Value == "-1")
                cv_loginPage.IsValid = false;

            //reset
            SimpleLoginNameValidator.IsValid = true;

            var provider = Umbraco.Core.Security.MembershipProviderExtensions.GetMembersMembershipProvider();
            var pageId = int.Parse(Request.GetItemAsString("nodeId"));

            if (e.CommandName == "simple")
            {
                var memberLogin = simpleLogin.Visible ? simpleLogin.Text : SimpleLoginLabel.Text;

                var member = provider.GetUser(memberLogin, false);
                if (member == null)
                {
                    var tempEmail = "u" + Guid.NewGuid().ToString("N") + "@example.com";

                    // this needs to work differently depending on umbraco members or external membership provider
                    if (provider.IsUmbracoMembershipProvider() == false)
                    {
                        member = provider.CreateUser(memberLogin, simplePassword.Text, tempEmail);
                    }
                    else
                    {
                        //if it's the umbraco membership provider, then we need to tell it what member type to create it with
                        if (Current.Services.MemberTypeService.Get(Constants.Conventions.MemberTypes.SystemDefaultProtectType) == null)
                        //if (MemberType.GetByAlias(Constants.Conventions.MemberTypes.SystemDefaultProtectType) == null)
                        {
                            var defm = new MemberType(null, Constants.Conventions.MemberTypes.SystemDefaultProtectType);
                            Current.Services.MemberTypeService.Save(defm);
                        }
                        var castedProvider = provider.AsUmbracoMembershipProvider();
                        MembershipCreateStatus status;
                        member = castedProvider.CreateUser(Constants.Conventions.MemberTypes.SystemDefaultProtectType,
                                            memberLogin, simplePassword.Text, tempEmail, null, null, true, null, out status);
                        if (status != MembershipCreateStatus.Success)
                        {
                            SimpleLoginNameValidator.IsValid = false;
                            SimpleLoginNameValidator.ErrorMessage = "Could not create user: " + status;
                            SimpleLoginNameValidator.Text = "Could not create user: " + status;
                            return;
                        }
                    }
                }
                else if (pp_pass.Visible)
                {
                    SimpleLoginNameValidator.IsValid = false;
                    SimpleLoginLabel.Visible = true;
                    SimpleLoginLabel.Text = memberLogin;
                    simpleLogin.Visible = false;
                    pp_pass.Visible = false;
                    return;
                }

                // Create or find a memberGroup
                var simpleRoleName = "__umbracoRole_" + member.UserName;
                if (Roles.RoleExists(simpleRoleName) == false)
                {
                    Roles.CreateRole(simpleRoleName);
                }
                if (Roles.IsUserInRole(member.UserName, simpleRoleName) == false)
                {
                    Roles.AddUserToRole(member.UserName, simpleRoleName);
                }

                    ProtectPage(true, pageId, int.Parse(loginPagePicker.Value), int.Parse(errorPagePicker.Value));
                    AddMembershipRoleToDocument(pageId, simpleRoleName);
                    AddMembershipUserToDocument(pageId, member.UserName);
            }
            else if (e.CommandName == "advanced")
            {
                if (cv_errorPage.IsValid && cv_loginPage.IsValid)
                {
                    ProtectPage(false, pageId, int.Parse(loginPagePicker.Value), int.Parse(errorPagePicker.Value));

                    foreach (ListItem li in _memberGroups.Items)
                        if (("," + _memberGroups.Value + ",").IndexOf("," + li.Value + ",", StringComparison.Ordinal) > -1)
                            AddMembershipRoleToDocument(pageId, li.Value);
                        else
                            RemoveMembershipRoleFromDocument(pageId, li.Value);
                }
                else
                {
                    return;
                }
            }

            var content = Services.ContentService.GetById(pageId);
            var text = content == null ? "" : content.Name;
            feedback.Text = Services.TextService.Localize("publicAccess/paIsProtected", new[] { text }) + "</p><p><a href='#' onclick='" + ClientTools.Scripts.CloseModalWindow() + "'>" + Services.TextService.Localize("closeThisWindow") + "</a>";

            p_buttons.Visible = false;
            pane_advanced.Visible = false;
            pane_simple.Visible = false;

            //reloads the current node in the tree
            ClientTools.SyncTree(content.Path, true);
            //reloads the current node's children in the tree
            ClientTools.ReloadActionNode(false, true);
            feedback.type = global::Umbraco.Web._Legacy.Controls.Feedback.feedbacktype.success;
        }


        protected void buttonRemoveProtection_Click(object sender, System.EventArgs e)
        {
            int pageId = int.Parse(Request.GetItemAsString("nodeId"));
            p_buttons.Visible = false;
            pane_advanced.Visible = false;
            pane_simple.Visible = false;

            RemoveProtection(pageId);

            var content = Services.ContentService.GetById(pageId);
            var text = content == null ? "" : content.Name;
            feedback.Text = Services.TextService.Localize("publicAccess/paIsRemoved", new[] { text }) + "</p><p><a href='#' onclick='" + ClientTools.Scripts.CloseModalWindow() + "'>" + Services.TextService.Localize("closeThisWindow") + "</a>";

            //reloads the current node in the tree
            ClientTools.SyncTree(content.Path, true);
            //reloads the current node's children in the tree
            ClientTools.ReloadActionNode(false, true);
            feedback.type = global::Umbraco.Web._Legacy.Controls.Feedback.feedbacktype.success;
        }

        protected CustomValidator SimpleLoginNameValidator;
        protected Label SimpleLoginLabel;

        /// <summary>
        /// tempFile control.
        /// </summary>
        /// <remarks>
        /// Auto-generated field.
        /// To modify move field declaration from designer file to code-behind file.
        /// </remarks>
        protected global::System.Web.UI.HtmlControls.HtmlInputHidden tempFile;

        /// <summary>
        /// feedback control.
        /// </summary>
        /// <remarks>
        /// Auto-generated field.
        /// To modify move field declaration from designer file to code-behind file.
        /// </remarks>
        protected global::Umbraco.Web._Legacy.Controls.Feedback feedback;

        /// <summary>
        /// p_mode control.
        /// </summary>
        /// <remarks>
        /// Auto-generated field.
        /// To modify move field declaration from designer file to code-behind file.
        /// </remarks>
        protected global::System.Web.UI.WebControls.Panel p_mode;

        /// <summary>
        /// pane_chooseMode control.
        /// </summary>
        /// <remarks>
        /// Auto-generated field.
        /// To modify move field declaration from designer file to code-behind file.
        /// </remarks>
        protected global::Umbraco.Web._Legacy.Controls.Pane pane_chooseMode;

        /// <summary>
        /// rb_simple control.
        /// </summary>
        /// <remarks>
        /// Auto-generated field.
        /// To modify move field declaration from designer file to code-behind file.
        /// </remarks>
        protected global::System.Web.UI.WebControls.RadioButton rb_simple;

        /// <summary>
        /// rb_advanced control.
        /// </summary>
        /// <remarks>
        /// Auto-generated field.
        /// To modify move field declaration from designer file to code-behind file.
        /// </remarks>
        protected global::System.Web.UI.WebControls.RadioButton rb_advanced;

        /// <summary>
        /// p_noGroupsFound control.
        /// </summary>
        /// <remarks>
        /// Auto-generated field.
        /// To modify move field declaration from designer file to code-behind file.
        /// </remarks>
        protected global::System.Web.UI.WebControls.Panel p_noGroupsFound;

        /// <summary>
        /// bt_selectMode control.
        /// </summary>
        /// <remarks>
        /// Auto-generated field.
        /// To modify move field declaration from designer file to code-behind file.
        /// </remarks>
        protected global::System.Web.UI.WebControls.Button bt_selectMode;

        /// <summary>
        /// pane_simple control.
        /// </summary>
        /// <remarks>
        /// Auto-generated field.
        /// To modify move field declaration from designer file to code-behind file.
        /// </remarks>
        protected global::Umbraco.Web._Legacy.Controls.Pane pane_simple;

        /// <summary>
        /// PropertyPanel1 control.
        /// </summary>
        /// <remarks>
        /// Auto-generated field.
        /// To modify move field declaration from designer file to code-behind file.
        /// </remarks>
        protected global::Umbraco.Web._Legacy.Controls.PropertyPanel PropertyPanel1;

        /// <summary>
        /// pp_login control.
        /// </summary>
        /// <remarks>
        /// Auto-generated field.
        /// To modify move field declaration from designer file to code-behind file.
        /// </remarks>
        protected global::Umbraco.Web._Legacy.Controls.PropertyPanel pp_login;

        /// <summary>
        /// simpleLogin control.
        /// </summary>
        /// <remarks>
        /// Auto-generated field.
        /// To modify move field declaration from designer file to code-behind file.
        /// </remarks>
        protected global::System.Web.UI.WebControls.TextBox simpleLogin;

        /// <summary>
        /// pp_pass control.
        /// </summary>
        /// <remarks>
        /// Auto-generated field.
        /// To modify move field declaration from designer file to code-behind file.
        /// </remarks>
        protected global::Umbraco.Web._Legacy.Controls.PropertyPanel pp_pass;

        /// <summary>
        /// simplePassword control.
        /// </summary>
        /// <remarks>
        /// Auto-generated field.
        /// To modify move field declaration from designer file to code-behind file.
        /// </remarks>
        protected global::System.Web.UI.WebControls.TextBox simplePassword;

        /// <summary>
        /// pane_advanced control.
        /// </summary>
        /// <remarks>
        /// Auto-generated field.
        /// To modify move field declaration from designer file to code-behind file.
        /// </remarks>
        protected global::Umbraco.Web._Legacy.Controls.Pane pane_advanced;

        /// <summary>
        /// PropertyPanel3 control.
        /// </summary>
        /// <remarks>
        /// Auto-generated field.
        /// To modify move field declaration from designer file to code-behind file.
        /// </remarks>
        protected global::Umbraco.Web._Legacy.Controls.PropertyPanel PropertyPanel3;

        /// <summary>
        /// PropertyPanel2 control.
        /// </summary>
        /// <remarks>
        /// Auto-generated field.
        /// To modify move field declaration from designer file to code-behind file.
        /// </remarks>
        protected global::Umbraco.Web._Legacy.Controls.PropertyPanel PropertyPanel2;

        /// <summary>
        /// groupsSelector control.
        /// </summary>
        /// <remarks>
        /// Auto-generated field.
        /// To modify move field declaration from designer file to code-behind file.
        /// </remarks>
        protected global::System.Web.UI.WebControls.PlaceHolder groupsSelector;

        /// <summary>
        /// p_buttons control.
        /// </summary>
        /// <remarks>
        /// Auto-generated field.
        /// To modify move field declaration from designer file to code-behind file.
        /// </remarks>
        protected global::System.Web.UI.WebControls.Panel p_buttons;

        /// <summary>
        /// pane_pages control.
        /// </summary>
        /// <remarks>
        /// Auto-generated field.
        /// To modify move field declaration from designer file to code-behind file.
        /// </remarks>
        protected global::Umbraco.Web._Legacy.Controls.Pane pane_pages;

        /// <summary>
        /// pp_loginPage control.
        /// </summary>
        /// <remarks>
        /// Auto-generated field.
        /// To modify move field declaration from designer file to code-behind file.
        /// </remarks>
        protected global::Umbraco.Web._Legacy.Controls.PropertyPanel pp_loginPage;

        /// <summary>
        /// ph_loginpage control.
        /// </summary>
        /// <remarks>
        /// Auto-generated field.
        /// To modify move field declaration from designer file to code-behind file.
        /// </remarks>
        protected global::System.Web.UI.WebControls.PlaceHolder ph_loginpage;

        /// <summary>
        /// cv_loginPage control.
        /// </summary>
        /// <remarks>
        /// Auto-generated field.
        /// To modify move field declaration from designer file to code-behind file.
        /// </remarks>
        protected global::System.Web.UI.WebControls.CustomValidator cv_loginPage;

        /// <summary>
        /// pp_errorPage control.
        /// </summary>
        /// <remarks>
        /// Auto-generated field.
        /// To modify move field declaration from designer file to code-behind file.
        /// </remarks>
        protected global::Umbraco.Web._Legacy.Controls.PropertyPanel pp_errorPage;

        /// <summary>
        /// ph_errorpage control.
        /// </summary>
        /// <remarks>
        /// Auto-generated field.
        /// To modify move field declaration from designer file to code-behind file.
        /// </remarks>
        protected global::System.Web.UI.WebControls.PlaceHolder ph_errorpage;

        /// <summary>
        /// cv_errorPage control.
        /// </summary>
        /// <remarks>
        /// Auto-generated field.
        /// To modify move field declaration from designer file to code-behind file.
        /// </remarks>
        protected global::System.Web.UI.WebControls.CustomValidator cv_errorPage;

        /// <summary>
        /// bt_protect control.
        /// </summary>
        /// <remarks>
        /// Auto-generated field.
        /// To modify move field declaration from designer file to code-behind file.
        /// </remarks>
        protected global::System.Web.UI.WebControls.Button bt_protect;

        /// <summary>
        /// bt_buttonRemoveProtection control.
        /// </summary>
        /// <remarks>
        /// Auto-generated field.
        /// To modify move field declaration from designer file to code-behind file.
        /// </remarks>
        protected global::System.Web.UI.WebControls.Button bt_buttonRemoveProtection;

        /// <summary>
        /// errorId control.
        /// </summary>
        /// <remarks>
        /// Auto-generated field.
        /// To modify move field declaration from designer file to code-behind file.
        /// </remarks>
        protected global::System.Web.UI.HtmlControls.HtmlInputHidden errorId;

        /// <summary>
        /// loginId control.
        /// </summary>
        /// <remarks>
        /// Auto-generated field.
        /// To modify move field declaration from designer file to code-behind file.
        /// </remarks>
        protected global::System.Web.UI.HtmlControls.HtmlInputHidden loginId;

        /// <summary>
        /// js control.
        /// </summary>
        /// <remarks>
        /// Auto-generated field.
        /// To modify move field declaration from designer file to code-behind file.
        /// </remarks>
        protected global::System.Web.UI.WebControls.PlaceHolder js;


    }
}
=======
﻿using System;
using System.Globalization;
using System.Linq;
using System.Web.Security;
using System.Web.UI;
using System.Web.UI.WebControls;
using System.Windows.Forms.VisualStyles;
using Umbraco.Core;
using Umbraco.Core.Logging;
using umbraco.cms.businesslogic.member;
using umbraco.cms.businesslogic.web;
using umbraco.controls;
using umbraco.cms.helpers;
using umbraco.BasePages;
using Umbraco.Core.Persistence;
using Umbraco.Core.Security;

namespace umbraco.presentation.umbraco.dialogs
{
    /// <summary>
    /// Summary description for protectPage.
    /// </summary>
    public partial class protectPage : UmbracoEnsuredPage
    {
        public protectPage()
        {
            CurrentApp = BusinessLogic.DefaultApps.content.ToString();

        }

        protected Literal jsShowWindow;
        protected DualSelectbox _memberGroups = new DualSelectbox();
        protected ContentPicker loginPagePicker = new ContentPicker();
        protected ContentPicker errorPagePicker = new ContentPicker();

        override protected void OnInit(EventArgs e)
        {
            base.OnInit(e);
        }

        protected void selectMode(object sender, EventArgs e)
        {
            p_mode.Visible = false;
            p_setup.Visible = true;

            if (rb_simple.Checked)
            {
                pane_advanced.Visible = false;
                pane_simple.Visible = true;
                bt_protect.CommandName = "simple";
            }
            else
            {
                pane_advanced.Visible = true;
                pane_simple.Visible = false;
                bt_protect.CommandName = "advanced";
            }
        }

        protected void Page_Load(object sender, EventArgs e)
        {
            // Check for editing
            int documentId = int.Parse(helper.Request("nodeId"));
            var documentObject = new Document(documentId);
            jsShowWindow.Text = "";

            ph_errorpage.Controls.Add(errorPagePicker);
            ph_loginpage.Controls.Add(loginPagePicker);

            pp_login.Text = ui.Text("login");
            pp_pass.Text = ui.Text("password");
            pp_loginPage.Text = ui.Text("paLoginPage");
            pp_errorPage.Text = ui.Text("paErrorPage");

            pane_chooseMode.Text = ui.Text("publicAccess", "paHowWould", UmbracoUser);
            pane_pages.Text = ui.Text("publicAccess", "paSelectPages", UmbracoUser);
            pane_simple.Text = ui.Text("publicAccess", "paSimple", UmbracoUser);
            pane_advanced.Text = ui.Text("publicAccess", "paAdvanced", UmbracoUser);

            if (IsPostBack == false)
            {
                if (Access.IsProtected(documentId) && Access.GetProtectionType(documentId) != ProtectionType.NotProtected)
                {
                    bt_buttonRemoveProtection.Visible = true;
                    bt_buttonRemoveProtection.Attributes.Add("onClick", "return confirm('" + ui.Text("areyousure") + "')");

                    // Get login and error pages
                    int errorPage = Access.GetErrorPage(documentObject.Path);
                    int loginPage = Access.GetLoginPage(documentObject.Path);
                    try
                    {
                        var loginPageObj = new Document(loginPage);
                        if (loginPageObj != null)
                        {
                            loginPagePicker.Value = loginPage.ToString(CultureInfo.InvariantCulture);
                        }
                        var errorPageObj = new Document(errorPage);
                        errorPagePicker.Value = errorPage.ToString(CultureInfo.InvariantCulture);
                    }
                    catch (Exception ex)
                    {
                        LogHelper.Error<protectPage>("An error occurred initializing the protect page editor", ex);
                    }

                    if (Access.GetProtectionType(documentId) == ProtectionType.Simple)
                    {
                        MembershipUser m = Access.GetAccessingMembershipUser(documentId);
                        if (m != null)
                        {
                            pane_simple.Visible = true;
                            pp_pass.Visible = false;
                            simpleLogin.Visible = false;
                            SimpleLoginLabel.Visible = true;
                            SimpleLoginLabel.Text = m.UserName;
                            pane_advanced.Visible = false;
                            bt_protect.CommandName = "simple";
                        }

                    }
                    else if (Access.GetProtectionType(documentId) == ProtectionType.Advanced)
                    {
                        pane_simple.Visible = false;
                        pane_advanced.Visible = true;
                        bt_protect.CommandName = "advanced";
                    }

                    p_mode.Visible = false;
                    p_setup.Visible = true;
                }
            }

            // Load up membergrouops
            _memberGroups.ID = "Membergroups";
            _memberGroups.Width = 175;
            _memberGroups.Height = 165;
            var selectedGroups = "";

            // get roles from the membership provider
            var roles = Roles.GetAllRoles().OrderBy(x => x).ToArray();

            if (roles.Length > 0)
            {
                foreach (var role in roles)
                {
                    var listItem = new ListItem(role, role);
                    _memberGroups.Items.Add(listItem);
                    if (IsPostBack) continue;

                    // first time, initialize selected roles
                    if (Access.IsProtectedByMembershipRole(documentId, role))
                        selectedGroups += role + ",";
                }
            }
            else
            {
                p_noGroupsFound.Visible = true;
                rb_advanced.Enabled = false;
            }

            _memberGroups.Value = selectedGroups;
            groupsSelector.Controls.Add(_memberGroups);


            bt_selectMode.Text = ui.Text("buttons", "select");
            bt_protect.Text = ui.Text("save");
            bt_buttonRemoveProtection.Text = ui.Text("paRemoveProtection");

            // Put user code to initialize the page here
        }

        protected void ChangeOnClick(object sender, EventArgs e)
        {
            SimpleLoginNameValidator.IsValid = true;
            SimpleLoginLabel.Visible = false;
            simpleLogin.Visible = true;
            pp_pass.Visible = true;
        }

        protected void protect_Click(object sender, CommandEventArgs e)
        {
            if (string.IsNullOrEmpty(errorPagePicker.Value) || errorPagePicker.Value == "-1")
                cv_errorPage.IsValid = false;

            if (string.IsNullOrEmpty(loginPagePicker.Value) || loginPagePicker.Value == "-1")
                cv_loginPage.IsValid = false;

            //reset
            SimpleLoginNameValidator.IsValid = true;

            var provider = MembershipProviderExtensions.GetMembersMembershipProvider();

            int pageId = int.Parse(helper.Request("nodeId"));

            if (e.CommandName == "simple")
            {
                var memberLogin = simpleLogin.Visible ? simpleLogin.Text : SimpleLoginLabel.Text;

                var member = provider.GetUser(memberLogin, false);
                if (member == null)
                {
                    var tempEmail = "u" + Guid.NewGuid().ToString("N") + "@example.com";

                    // this needs to work differently depending on umbraco members or external membership provider
                    if (provider.IsUmbracoMembershipProvider() == false)
                    {
                        member = provider.CreateUser(memberLogin, simplePassword.Text, tempEmail);
                    }
                    else
                    {
                        //if it's the umbraco membership provider, then we need to tell it what member type to create it with
                        if (MemberType.GetByAlias(Constants.Conventions.MemberTypes.SystemDefaultProtectType) == null)
                        {
                            MemberType.MakeNew(BusinessLogic.User.GetUser(0), Constants.Conventions.MemberTypes.SystemDefaultProtectType);
                        }
                        var castedProvider = provider.AsUmbracoMembershipProvider();
                        MembershipCreateStatus status;
                        member = castedProvider.CreateUser(Constants.Conventions.MemberTypes.SystemDefaultProtectType,
                                            memberLogin, simplePassword.Text, tempEmail, null, null, true, null, out status);
                        if (status != MembershipCreateStatus.Success)
                        {
                            SimpleLoginNameValidator.IsValid = false;
                            SimpleLoginNameValidator.ErrorMessage = "Could not create user: " + status;
                            SimpleLoginNameValidator.Text = "Could not create user: " + status;
                            return;
                        }
                    }
                }
                else if (pp_pass.Visible)
                {
                    SimpleLoginNameValidator.IsValid = false;
                    SimpleLoginLabel.Visible = true;
                    SimpleLoginLabel.Text = memberLogin;
                    simpleLogin.Visible = false;
                    pp_pass.Visible = false;
                    return;
                }

                // Create or find a memberGroup
                var simpleRoleName = "__umbracoRole_" + member.UserName;
                if (Roles.RoleExists(simpleRoleName) == false)
                {
                    Roles.CreateRole(simpleRoleName);
                }
                if (Roles.IsUserInRole(member.UserName, simpleRoleName) == false)
                {
                    Roles.AddUserToRole(member.UserName, simpleRoleName);
                }

                Access.ProtectPage(true, pageId, int.Parse(loginPagePicker.Value), int.Parse(errorPagePicker.Value));
                Access.AddMembershipRoleToDocument(pageId, simpleRoleName);
                Access.AddMembershipUserToDocument(pageId, member.UserName);
            }
            else if (e.CommandName == "advanced")
            {
                if (cv_errorPage.IsValid && cv_loginPage.IsValid)
                {
                    Access.ProtectPage(false, pageId, int.Parse(loginPagePicker.Value), int.Parse(errorPagePicker.Value));

                    foreach (ListItem li in _memberGroups.Items)
                        if (("," + _memberGroups.Value + ",").IndexOf("," + li.Value + ",", StringComparison.Ordinal) > -1)
                            Access.AddMembershipRoleToDocument(pageId, li.Value);
                        else
                            Access.RemoveMembershipRoleFromDocument(pageId, li.Value);
                }
                else
                {
                    return;
                }
            }

            feedback_text.Text = ui.Text("publicAccess", "paIsProtected", new cms.businesslogic.CMSNode(pageId).Text);

            p_setup.Visible = false;
            p_feedback.Visible = true;
            var content = ApplicationContext.Current.Services.ContentService.GetById(pageId);
            //reloads the current node in the tree
            ClientTools.SyncTree(content.Path, true);
            //reloads the current node's children in the tree
            ClientTools.ReloadActionNode(false, true);
        }


        protected void buttonRemoveProtection_Click(object sender, System.EventArgs e)
        {
            int pageId = int.Parse(helper.Request("nodeId"));
            p_setup.Visible = false;

            Access.RemoveProtection(pageId);

            feedback_text.Text = ui.Text("publicAccess", "paIsRemoved", new cms.businesslogic.CMSNode(pageId).Text);
            p_feedback.Visible = true;

            var content = ApplicationContext.Current.Services.ContentService.GetById(pageId);
            //reloads the current node in the tree
            ClientTools.SyncTree(content.Path, true);
            //reloads the current node's children in the tree
            ClientTools.ReloadActionNode(false, true);
        }

        protected CustomValidator SimpleLoginNameValidator;
        protected Label SimpleLoginLabel;

        /// <summary>
        /// tempFile control.
        /// </summary>
        /// <remarks>
        /// Auto-generated field.
        /// To modify move field declaration from designer file to code-behind file.
        /// </remarks>
        protected global::System.Web.UI.HtmlControls.HtmlInputHidden tempFile;

        /// <summary>
        /// p_feedback control.
        /// </summary>
        /// <remarks>
        /// Auto-generated field.
        /// To modify move field declaration from designer file to code-behind file.
        /// </remarks>
        protected global::System.Web.UI.WebControls.Panel p_feedback;

        /// <summary>
        /// p_mode control.
        /// </summary>
        /// <remarks>
        /// Auto-generated field.
        /// To modify move field declaration from designer file to code-behind file.
        /// </remarks>
        protected global::System.Web.UI.WebControls.Panel p_mode;

        /// <summary>
        /// p_setup control.
        /// </summary>
        /// <remarks>
        /// Auto-generated field.
        /// To modify move field declaration from designer file to code-behind file.
        /// </remarks>
        protected global::System.Web.UI.WebControls.Panel p_setup;

        /// <summary>
        /// pane_chooseMode control.
        /// </summary>
        /// <remarks>
        /// Auto-generated field.
        /// To modify move field declaration from designer file to code-behind file.
        /// </remarks>
        protected global::umbraco.uicontrols.Pane pane_chooseMode;

        /// <summary>
        /// rb_simple control.
        /// </summary>
        /// <remarks>
        /// Auto-generated field.
        /// To modify move field declaration from designer file to code-behind file.
        /// </remarks>
        protected global::System.Web.UI.WebControls.RadioButton rb_simple;

        /// <summary>
        /// rb_advanced control.
        /// </summary>
        /// <remarks>
        /// Auto-generated field.
        /// To modify move field declaration from designer file to code-behind file.
        /// </remarks>
        protected global::System.Web.UI.WebControls.RadioButton rb_advanced;

        /// <summary>
        /// p_noGroupsFound control.
        /// </summary>
        /// <remarks>
        /// Auto-generated field.
        /// To modify move field declaration from designer file to code-behind file.
        /// </remarks>
        protected global::System.Web.UI.WebControls.Panel p_noGroupsFound;

        /// <summary>
        /// bt_selectMode control.
        /// </summary>
        /// <remarks>
        /// Auto-generated field.
        /// To modify move field declaration from designer file to code-behind file.
        /// </remarks>
        protected global::System.Web.UI.WebControls.Button bt_selectMode;

        /// <summary>
        /// pane_simple control.
        /// </summary>
        /// <remarks>
        /// Auto-generated field.
        /// To modify move field declaration from designer file to code-behind file.
        /// </remarks>
        protected global::umbraco.uicontrols.Pane pane_simple;

        /// <summary>
        /// PropertyPanel1 control.
        /// </summary>
        /// <remarks>
        /// Auto-generated field.
        /// To modify move field declaration from designer file to code-behind file.
        /// </remarks>
        protected global::umbraco.uicontrols.PropertyPanel PropertyPanel1;

        /// <summary>
        /// pp_login control.
        /// </summary>
        /// <remarks>
        /// Auto-generated field.
        /// To modify move field declaration from designer file to code-behind file.
        /// </remarks>
        protected global::umbraco.uicontrols.PropertyPanel pp_login;

        /// <summary>
        /// simpleLogin control.
        /// </summary>
        /// <remarks>
        /// Auto-generated field.
        /// To modify move field declaration from designer file to code-behind file.
        /// </remarks>
        protected global::System.Web.UI.WebControls.TextBox simpleLogin;

        /// <summary>
        /// pp_pass control.
        /// </summary>
        /// <remarks>
        /// Auto-generated field.
        /// To modify move field declaration from designer file to code-behind file.
        /// </remarks>
        protected global::umbraco.uicontrols.PropertyPanel pp_pass;

        /// <summary>
        /// simplePassword control.
        /// </summary>
        /// <remarks>
        /// Auto-generated field.
        /// To modify move field declaration from designer file to code-behind file.
        /// </remarks>
        protected global::System.Web.UI.WebControls.TextBox simplePassword;

        /// <summary>
        /// pane_advanced control.
        /// </summary>
        /// <remarks>
        /// Auto-generated field.
        /// To modify move field declaration from designer file to code-behind file.
        /// </remarks>
        protected global::umbraco.uicontrols.Pane pane_advanced;

        /// <summary>
        /// PropertyPanel3 control.
        /// </summary>
        /// <remarks>
        /// Auto-generated field.
        /// To modify move field declaration from designer file to code-behind file.
        /// </remarks>
        protected global::umbraco.uicontrols.PropertyPanel PropertyPanel3;

        /// <summary>
        /// PropertyPanel2 control.
        /// </summary>
        /// <remarks>
        /// Auto-generated field.
        /// To modify move field declaration from designer file to code-behind file.
        /// </remarks>
        protected global::umbraco.uicontrols.PropertyPanel PropertyPanel2;

        /// <summary>
        /// groupsSelector control.
        /// </summary>
        /// <remarks>
        /// Auto-generated field.
        /// To modify move field declaration from designer file to code-behind file.
        /// </remarks>
        protected global::System.Web.UI.WebControls.PlaceHolder groupsSelector;

        /// <summary>
        /// pane_pages control.
        /// </summary>
        /// <remarks>
        /// Auto-generated field.
        /// To modify move field declaration from designer file to code-behind file.
        /// </remarks>
        protected global::umbraco.uicontrols.Pane pane_pages;

        /// <summary>
        /// pp_loginPage control.
        /// </summary>
        /// <remarks>
        /// Auto-generated field.
        /// To modify move field declaration from designer file to code-behind file.
        /// </remarks>
        protected global::umbraco.uicontrols.PropertyPanel pp_loginPage;

        /// <summary>
        /// ph_loginpage control.
        /// </summary>
        /// <remarks>
        /// Auto-generated field.
        /// To modify move field declaration from designer file to code-behind file.
        /// </remarks>
        protected global::System.Web.UI.WebControls.PlaceHolder ph_loginpage;

        /// <summary>
        /// cv_loginPage control.
        /// </summary>
        /// <remarks>
        /// Auto-generated field.
        /// To modify move field declaration from designer file to code-behind file.
        /// </remarks>
        protected global::System.Web.UI.WebControls.CustomValidator cv_loginPage;

        /// <summary>
        /// pp_errorPage control.
        /// </summary>
        /// <remarks>
        /// Auto-generated field.
        /// To modify move field declaration from designer file to code-behind file.
        /// </remarks>
        protected global::umbraco.uicontrols.PropertyPanel pp_errorPage;

        /// <summary>
        /// ph_errorpage control.
        /// </summary>
        /// <remarks>
        /// Auto-generated field.
        /// To modify move field declaration from designer file to code-behind file.
        /// </remarks>
        protected global::System.Web.UI.WebControls.PlaceHolder ph_errorpage;

        /// <summary>
        /// cv_errorPage control.
        /// </summary>
        /// <remarks>
        /// Auto-generated field.
        /// To modify move field declaration from designer file to code-behind file.
        /// </remarks>
        protected global::System.Web.UI.WebControls.CustomValidator cv_errorPage;

        /// <summary>
        /// bt_protect control.
        /// </summary>
        /// <remarks>
        /// Auto-generated field.
        /// To modify move field declaration from designer file to code-behind file.
        /// </remarks>
        protected global::System.Web.UI.WebControls.Button bt_protect;

        /// <summary>
        /// bt_buttonRemoveProtection control.
        /// </summary>
        /// <remarks>
        /// Auto-generated field.
        /// To modify move field declaration from designer file to code-behind file.
        /// </remarks>
        protected global::System.Web.UI.WebControls.Button bt_buttonRemoveProtection;

        /// <summary>
        /// errorId control.
        /// </summary>
        /// <remarks>
        /// Auto-generated field.
        /// To modify move field declaration from designer file to code-behind file.
        /// </remarks>
        protected global::System.Web.UI.HtmlControls.HtmlInputHidden errorId;

        /// <summary>
        /// loginId control.
        /// </summary>
        /// <remarks>
        /// Auto-generated field.
        /// To modify move field declaration from designer file to code-behind file.
        /// </remarks>
        protected global::System.Web.UI.HtmlControls.HtmlInputHidden loginId;

        /// <summary>
        /// js control.
        /// </summary>
        /// <remarks>
        /// Auto-generated field.
        /// To modify move field declaration from designer file to code-behind file.
        /// </remarks>
        protected global::System.Web.UI.WebControls.PlaceHolder js;

        /// <summary>
        /// feedback_text control.
        /// </summary>
        /// <remarks>
        /// Auto-generated field.
        /// To modify move field declaration from designer file to code-behind file.
        /// </remarks>
        protected global::System.Web.UI.WebControls.Literal feedback_text;


    }
}
>>>>>>> 2c6fd3af
<|MERGE_RESOLUTION|>--- conflicted
+++ resolved
@@ -1,4 +1,3 @@
-<<<<<<< HEAD
 ﻿using Umbraco.Core.Services;
 using System;
 using System.Collections.Generic;
@@ -44,7 +43,7 @@
         protected void selectMode(object sender, EventArgs e)
         {
             p_mode.Visible = false;
-            p_buttons.Visible = true;
+            p_setup.Visible = true;
 
             if (rb_simple.Checked)
             {
@@ -272,14 +271,15 @@
                         bt_protect.CommandName = "advanced";
                     }
 
-                    p_buttons.Visible = true;
                     p_mode.Visible = false;
+                    p_setup.Visible = true;
                 }
             }
 
             // Load up membergrouops
             _memberGroups.ID = "Membergroups";
             _memberGroups.Width = 175;
+            _memberGroups.Height = 165;
             var selectedGroups = "";
 
             // get roles from the membership provider
@@ -308,7 +308,7 @@
             groupsSelector.Controls.Add(_memberGroups);
 
 
-            bt_protect.Text = Services.TextService.Localize("update");
+            bt_protect.Text = Services.TextService.Localize("buttons", "select");
             bt_buttonRemoveProtection.Text = Services.TextService.Localize("paRemoveProtection");
 
             // Put user code to initialize the page here
@@ -417,38 +417,35 @@
 
             var content = Services.ContentService.GetById(pageId);
             var text = content == null ? "" : content.Name;
-            feedback.Text = Services.TextService.Localize("publicAccess/paIsProtected", new[] { text }) + "</p><p><a href='#' onclick='" + ClientTools.Scripts.CloseModalWindow() + "'>" + Services.TextService.Localize("closeThisWindow") + "</a>";
-
-            p_buttons.Visible = false;
-            pane_advanced.Visible = false;
-            pane_simple.Visible = false;
+            feedback.Text = Services.TextService.Localize("publicAccess/paIsProtected", new[] { text });
+
+            p_setup.Visible = false;
+            p_feedback.Visible = true;
 
             //reloads the current node in the tree
             ClientTools.SyncTree(content.Path, true);
             //reloads the current node's children in the tree
             ClientTools.ReloadActionNode(false, true);
-            feedback.type = global::Umbraco.Web._Legacy.Controls.Feedback.feedbacktype.success;
         }
 
 
         protected void buttonRemoveProtection_Click(object sender, System.EventArgs e)
         {
             int pageId = int.Parse(Request.GetItemAsString("nodeId"));
-            p_buttons.Visible = false;
-            pane_advanced.Visible = false;
-            pane_simple.Visible = false;
+            p_setup.Visible = false;
 
             RemoveProtection(pageId);
 
             var content = Services.ContentService.GetById(pageId);
             var text = content == null ? "" : content.Name;
-            feedback.Text = Services.TextService.Localize("publicAccess/paIsRemoved", new[] { text }) + "</p><p><a href='#' onclick='" + ClientTools.Scripts.CloseModalWindow() + "'>" + Services.TextService.Localize("closeThisWindow") + "</a>";
+            feedback_text.Text = Services.TextService.Localize("publicAccess/paIsRemoved", new[] { text });
+            p_feedback.Visible = true;
+
 
             //reloads the current node in the tree
             ClientTools.SyncTree(content.Path, true);
             //reloads the current node's children in the tree
             ClientTools.ReloadActionNode(false, true);
-            feedback.type = global::Umbraco.Web._Legacy.Controls.Feedback.feedbacktype.success;
         }
 
         protected CustomValidator SimpleLoginNameValidator;
@@ -464,13 +461,13 @@
         protected global::System.Web.UI.HtmlControls.HtmlInputHidden tempFile;
 
         /// <summary>
-        /// feedback control.
-        /// </summary>
-        /// <remarks>
-        /// Auto-generated field.
-        /// To modify move field declaration from designer file to code-behind file.
-        /// </remarks>
-        protected global::Umbraco.Web._Legacy.Controls.Feedback feedback;
+        /// p_feedback control.
+        /// </summary>
+        /// <remarks>
+        /// Auto-generated field.
+        /// To modify move field declaration from designer file to code-behind file.
+        /// </remarks>
+        protected global::System.Web.UI.WebControls.Panel p_feedback;
 
         /// <summary>
         /// p_mode control.
@@ -482,6 +479,15 @@
         protected global::System.Web.UI.WebControls.Panel p_mode;
 
         /// <summary>
+        /// p_setup control.
+        /// </summary>
+        /// <remarks>
+        /// Auto-generated field.
+        /// To modify move field declaration from designer file to code-behind file.
+        /// </remarks>
+        protected global::System.Web.UI.WebControls.Panel p_setup;
+
+        /// <summary>
         /// pane_chooseMode control.
         /// </summary>
         /// <remarks>
@@ -617,15 +623,6 @@
         protected global::System.Web.UI.WebControls.PlaceHolder groupsSelector;
 
         /// <summary>
-        /// p_buttons control.
-        /// </summary>
-        /// <remarks>
-        /// Auto-generated field.
-        /// To modify move field declaration from designer file to code-behind file.
-        /// </remarks>
-        protected global::System.Web.UI.WebControls.Panel p_buttons;
-
-        /// <summary>
         /// pane_pages control.
         /// </summary>
         /// <remarks>
@@ -733,601 +730,15 @@
         /// </remarks>
         protected global::System.Web.UI.WebControls.PlaceHolder js;
 
+        /// <summary>
+        /// feedback_text control.
+        /// </summary>
+        /// <remarks>
+        /// Auto-generated field.
+        /// To modify move field declaration from designer file to code-behind file.
+        /// </remarks>
+        protected global::System.Web.UI.WebControls.Literal feedback_text;
+
 
     }
-}
-=======
-﻿using System;
-using System.Globalization;
-using System.Linq;
-using System.Web.Security;
-using System.Web.UI;
-using System.Web.UI.WebControls;
-using System.Windows.Forms.VisualStyles;
-using Umbraco.Core;
-using Umbraco.Core.Logging;
-using umbraco.cms.businesslogic.member;
-using umbraco.cms.businesslogic.web;
-using umbraco.controls;
-using umbraco.cms.helpers;
-using umbraco.BasePages;
-using Umbraco.Core.Persistence;
-using Umbraco.Core.Security;
-
-namespace umbraco.presentation.umbraco.dialogs
-{
-    /// <summary>
-    /// Summary description for protectPage.
-    /// </summary>
-    public partial class protectPage : UmbracoEnsuredPage
-    {
-        public protectPage()
-        {
-            CurrentApp = BusinessLogic.DefaultApps.content.ToString();
-
-        }
-
-        protected Literal jsShowWindow;
-        protected DualSelectbox _memberGroups = new DualSelectbox();
-        protected ContentPicker loginPagePicker = new ContentPicker();
-        protected ContentPicker errorPagePicker = new ContentPicker();
-
-        override protected void OnInit(EventArgs e)
-        {
-            base.OnInit(e);
-        }
-
-        protected void selectMode(object sender, EventArgs e)
-        {
-            p_mode.Visible = false;
-            p_setup.Visible = true;
-
-            if (rb_simple.Checked)
-            {
-                pane_advanced.Visible = false;
-                pane_simple.Visible = true;
-                bt_protect.CommandName = "simple";
-            }
-            else
-            {
-                pane_advanced.Visible = true;
-                pane_simple.Visible = false;
-                bt_protect.CommandName = "advanced";
-            }
-        }
-
-        protected void Page_Load(object sender, EventArgs e)
-        {
-            // Check for editing
-            int documentId = int.Parse(helper.Request("nodeId"));
-            var documentObject = new Document(documentId);
-            jsShowWindow.Text = "";
-
-            ph_errorpage.Controls.Add(errorPagePicker);
-            ph_loginpage.Controls.Add(loginPagePicker);
-
-            pp_login.Text = ui.Text("login");
-            pp_pass.Text = ui.Text("password");
-            pp_loginPage.Text = ui.Text("paLoginPage");
-            pp_errorPage.Text = ui.Text("paErrorPage");
-
-            pane_chooseMode.Text = ui.Text("publicAccess", "paHowWould", UmbracoUser);
-            pane_pages.Text = ui.Text("publicAccess", "paSelectPages", UmbracoUser);
-            pane_simple.Text = ui.Text("publicAccess", "paSimple", UmbracoUser);
-            pane_advanced.Text = ui.Text("publicAccess", "paAdvanced", UmbracoUser);
-
-            if (IsPostBack == false)
-            {
-                if (Access.IsProtected(documentId) && Access.GetProtectionType(documentId) != ProtectionType.NotProtected)
-                {
-                    bt_buttonRemoveProtection.Visible = true;
-                    bt_buttonRemoveProtection.Attributes.Add("onClick", "return confirm('" + ui.Text("areyousure") + "')");
-
-                    // Get login and error pages
-                    int errorPage = Access.GetErrorPage(documentObject.Path);
-                    int loginPage = Access.GetLoginPage(documentObject.Path);
-                    try
-                    {
-                        var loginPageObj = new Document(loginPage);
-                        if (loginPageObj != null)
-                        {
-                            loginPagePicker.Value = loginPage.ToString(CultureInfo.InvariantCulture);
-                        }
-                        var errorPageObj = new Document(errorPage);
-                        errorPagePicker.Value = errorPage.ToString(CultureInfo.InvariantCulture);
-                    }
-                    catch (Exception ex)
-                    {
-                        LogHelper.Error<protectPage>("An error occurred initializing the protect page editor", ex);
-                    }
-
-                    if (Access.GetProtectionType(documentId) == ProtectionType.Simple)
-                    {
-                        MembershipUser m = Access.GetAccessingMembershipUser(documentId);
-                        if (m != null)
-                        {
-                            pane_simple.Visible = true;
-                            pp_pass.Visible = false;
-                            simpleLogin.Visible = false;
-                            SimpleLoginLabel.Visible = true;
-                            SimpleLoginLabel.Text = m.UserName;
-                            pane_advanced.Visible = false;
-                            bt_protect.CommandName = "simple";
-                        }
-
-                    }
-                    else if (Access.GetProtectionType(documentId) == ProtectionType.Advanced)
-                    {
-                        pane_simple.Visible = false;
-                        pane_advanced.Visible = true;
-                        bt_protect.CommandName = "advanced";
-                    }
-
-                    p_mode.Visible = false;
-                    p_setup.Visible = true;
-                }
-            }
-
-            // Load up membergrouops
-            _memberGroups.ID = "Membergroups";
-            _memberGroups.Width = 175;
-            _memberGroups.Height = 165;
-            var selectedGroups = "";
-
-            // get roles from the membership provider
-            var roles = Roles.GetAllRoles().OrderBy(x => x).ToArray();
-
-            if (roles.Length > 0)
-            {
-                foreach (var role in roles)
-                {
-                    var listItem = new ListItem(role, role);
-                    _memberGroups.Items.Add(listItem);
-                    if (IsPostBack) continue;
-
-                    // first time, initialize selected roles
-                    if (Access.IsProtectedByMembershipRole(documentId, role))
-                        selectedGroups += role + ",";
-                }
-            }
-            else
-            {
-                p_noGroupsFound.Visible = true;
-                rb_advanced.Enabled = false;
-            }
-
-            _memberGroups.Value = selectedGroups;
-            groupsSelector.Controls.Add(_memberGroups);
-
-
-            bt_selectMode.Text = ui.Text("buttons", "select");
-            bt_protect.Text = ui.Text("save");
-            bt_buttonRemoveProtection.Text = ui.Text("paRemoveProtection");
-
-            // Put user code to initialize the page here
-        }
-
-        protected void ChangeOnClick(object sender, EventArgs e)
-        {
-            SimpleLoginNameValidator.IsValid = true;
-            SimpleLoginLabel.Visible = false;
-            simpleLogin.Visible = true;
-            pp_pass.Visible = true;
-        }
-
-        protected void protect_Click(object sender, CommandEventArgs e)
-        {
-            if (string.IsNullOrEmpty(errorPagePicker.Value) || errorPagePicker.Value == "-1")
-                cv_errorPage.IsValid = false;
-
-            if (string.IsNullOrEmpty(loginPagePicker.Value) || loginPagePicker.Value == "-1")
-                cv_loginPage.IsValid = false;
-
-            //reset
-            SimpleLoginNameValidator.IsValid = true;
-
-            var provider = MembershipProviderExtensions.GetMembersMembershipProvider();
-
-            int pageId = int.Parse(helper.Request("nodeId"));
-
-            if (e.CommandName == "simple")
-            {
-                var memberLogin = simpleLogin.Visible ? simpleLogin.Text : SimpleLoginLabel.Text;
-
-                var member = provider.GetUser(memberLogin, false);
-                if (member == null)
-                {
-                    var tempEmail = "u" + Guid.NewGuid().ToString("N") + "@example.com";
-
-                    // this needs to work differently depending on umbraco members or external membership provider
-                    if (provider.IsUmbracoMembershipProvider() == false)
-                    {
-                        member = provider.CreateUser(memberLogin, simplePassword.Text, tempEmail);
-                    }
-                    else
-                    {
-                        //if it's the umbraco membership provider, then we need to tell it what member type to create it with
-                        if (MemberType.GetByAlias(Constants.Conventions.MemberTypes.SystemDefaultProtectType) == null)
-                        {
-                            MemberType.MakeNew(BusinessLogic.User.GetUser(0), Constants.Conventions.MemberTypes.SystemDefaultProtectType);
-                        }
-                        var castedProvider = provider.AsUmbracoMembershipProvider();
-                        MembershipCreateStatus status;
-                        member = castedProvider.CreateUser(Constants.Conventions.MemberTypes.SystemDefaultProtectType,
-                                            memberLogin, simplePassword.Text, tempEmail, null, null, true, null, out status);
-                        if (status != MembershipCreateStatus.Success)
-                        {
-                            SimpleLoginNameValidator.IsValid = false;
-                            SimpleLoginNameValidator.ErrorMessage = "Could not create user: " + status;
-                            SimpleLoginNameValidator.Text = "Could not create user: " + status;
-                            return;
-                        }
-                    }
-                }
-                else if (pp_pass.Visible)
-                {
-                    SimpleLoginNameValidator.IsValid = false;
-                    SimpleLoginLabel.Visible = true;
-                    SimpleLoginLabel.Text = memberLogin;
-                    simpleLogin.Visible = false;
-                    pp_pass.Visible = false;
-                    return;
-                }
-
-                // Create or find a memberGroup
-                var simpleRoleName = "__umbracoRole_" + member.UserName;
-                if (Roles.RoleExists(simpleRoleName) == false)
-                {
-                    Roles.CreateRole(simpleRoleName);
-                }
-                if (Roles.IsUserInRole(member.UserName, simpleRoleName) == false)
-                {
-                    Roles.AddUserToRole(member.UserName, simpleRoleName);
-                }
-
-                Access.ProtectPage(true, pageId, int.Parse(loginPagePicker.Value), int.Parse(errorPagePicker.Value));
-                Access.AddMembershipRoleToDocument(pageId, simpleRoleName);
-                Access.AddMembershipUserToDocument(pageId, member.UserName);
-            }
-            else if (e.CommandName == "advanced")
-            {
-                if (cv_errorPage.IsValid && cv_loginPage.IsValid)
-                {
-                    Access.ProtectPage(false, pageId, int.Parse(loginPagePicker.Value), int.Parse(errorPagePicker.Value));
-
-                    foreach (ListItem li in _memberGroups.Items)
-                        if (("," + _memberGroups.Value + ",").IndexOf("," + li.Value + ",", StringComparison.Ordinal) > -1)
-                            Access.AddMembershipRoleToDocument(pageId, li.Value);
-                        else
-                            Access.RemoveMembershipRoleFromDocument(pageId, li.Value);
-                }
-                else
-                {
-                    return;
-                }
-            }
-
-            feedback_text.Text = ui.Text("publicAccess", "paIsProtected", new cms.businesslogic.CMSNode(pageId).Text);
-
-            p_setup.Visible = false;
-            p_feedback.Visible = true;
-            var content = ApplicationContext.Current.Services.ContentService.GetById(pageId);
-            //reloads the current node in the tree
-            ClientTools.SyncTree(content.Path, true);
-            //reloads the current node's children in the tree
-            ClientTools.ReloadActionNode(false, true);
-        }
-
-
-        protected void buttonRemoveProtection_Click(object sender, System.EventArgs e)
-        {
-            int pageId = int.Parse(helper.Request("nodeId"));
-            p_setup.Visible = false;
-
-            Access.RemoveProtection(pageId);
-
-            feedback_text.Text = ui.Text("publicAccess", "paIsRemoved", new cms.businesslogic.CMSNode(pageId).Text);
-            p_feedback.Visible = true;
-
-            var content = ApplicationContext.Current.Services.ContentService.GetById(pageId);
-            //reloads the current node in the tree
-            ClientTools.SyncTree(content.Path, true);
-            //reloads the current node's children in the tree
-            ClientTools.ReloadActionNode(false, true);
-        }
-
-        protected CustomValidator SimpleLoginNameValidator;
-        protected Label SimpleLoginLabel;
-
-        /// <summary>
-        /// tempFile control.
-        /// </summary>
-        /// <remarks>
-        /// Auto-generated field.
-        /// To modify move field declaration from designer file to code-behind file.
-        /// </remarks>
-        protected global::System.Web.UI.HtmlControls.HtmlInputHidden tempFile;
-
-        /// <summary>
-        /// p_feedback control.
-        /// </summary>
-        /// <remarks>
-        /// Auto-generated field.
-        /// To modify move field declaration from designer file to code-behind file.
-        /// </remarks>
-        protected global::System.Web.UI.WebControls.Panel p_feedback;
-
-        /// <summary>
-        /// p_mode control.
-        /// </summary>
-        /// <remarks>
-        /// Auto-generated field.
-        /// To modify move field declaration from designer file to code-behind file.
-        /// </remarks>
-        protected global::System.Web.UI.WebControls.Panel p_mode;
-
-        /// <summary>
-        /// p_setup control.
-        /// </summary>
-        /// <remarks>
-        /// Auto-generated field.
-        /// To modify move field declaration from designer file to code-behind file.
-        /// </remarks>
-        protected global::System.Web.UI.WebControls.Panel p_setup;
-
-        /// <summary>
-        /// pane_chooseMode control.
-        /// </summary>
-        /// <remarks>
-        /// Auto-generated field.
-        /// To modify move field declaration from designer file to code-behind file.
-        /// </remarks>
-        protected global::umbraco.uicontrols.Pane pane_chooseMode;
-
-        /// <summary>
-        /// rb_simple control.
-        /// </summary>
-        /// <remarks>
-        /// Auto-generated field.
-        /// To modify move field declaration from designer file to code-behind file.
-        /// </remarks>
-        protected global::System.Web.UI.WebControls.RadioButton rb_simple;
-
-        /// <summary>
-        /// rb_advanced control.
-        /// </summary>
-        /// <remarks>
-        /// Auto-generated field.
-        /// To modify move field declaration from designer file to code-behind file.
-        /// </remarks>
-        protected global::System.Web.UI.WebControls.RadioButton rb_advanced;
-
-        /// <summary>
-        /// p_noGroupsFound control.
-        /// </summary>
-        /// <remarks>
-        /// Auto-generated field.
-        /// To modify move field declaration from designer file to code-behind file.
-        /// </remarks>
-        protected global::System.Web.UI.WebControls.Panel p_noGroupsFound;
-
-        /// <summary>
-        /// bt_selectMode control.
-        /// </summary>
-        /// <remarks>
-        /// Auto-generated field.
-        /// To modify move field declaration from designer file to code-behind file.
-        /// </remarks>
-        protected global::System.Web.UI.WebControls.Button bt_selectMode;
-
-        /// <summary>
-        /// pane_simple control.
-        /// </summary>
-        /// <remarks>
-        /// Auto-generated field.
-        /// To modify move field declaration from designer file to code-behind file.
-        /// </remarks>
-        protected global::umbraco.uicontrols.Pane pane_simple;
-
-        /// <summary>
-        /// PropertyPanel1 control.
-        /// </summary>
-        /// <remarks>
-        /// Auto-generated field.
-        /// To modify move field declaration from designer file to code-behind file.
-        /// </remarks>
-        protected global::umbraco.uicontrols.PropertyPanel PropertyPanel1;
-
-        /// <summary>
-        /// pp_login control.
-        /// </summary>
-        /// <remarks>
-        /// Auto-generated field.
-        /// To modify move field declaration from designer file to code-behind file.
-        /// </remarks>
-        protected global::umbraco.uicontrols.PropertyPanel pp_login;
-
-        /// <summary>
-        /// simpleLogin control.
-        /// </summary>
-        /// <remarks>
-        /// Auto-generated field.
-        /// To modify move field declaration from designer file to code-behind file.
-        /// </remarks>
-        protected global::System.Web.UI.WebControls.TextBox simpleLogin;
-
-        /// <summary>
-        /// pp_pass control.
-        /// </summary>
-        /// <remarks>
-        /// Auto-generated field.
-        /// To modify move field declaration from designer file to code-behind file.
-        /// </remarks>
-        protected global::umbraco.uicontrols.PropertyPanel pp_pass;
-
-        /// <summary>
-        /// simplePassword control.
-        /// </summary>
-        /// <remarks>
-        /// Auto-generated field.
-        /// To modify move field declaration from designer file to code-behind file.
-        /// </remarks>
-        protected global::System.Web.UI.WebControls.TextBox simplePassword;
-
-        /// <summary>
-        /// pane_advanced control.
-        /// </summary>
-        /// <remarks>
-        /// Auto-generated field.
-        /// To modify move field declaration from designer file to code-behind file.
-        /// </remarks>
-        protected global::umbraco.uicontrols.Pane pane_advanced;
-
-        /// <summary>
-        /// PropertyPanel3 control.
-        /// </summary>
-        /// <remarks>
-        /// Auto-generated field.
-        /// To modify move field declaration from designer file to code-behind file.
-        /// </remarks>
-        protected global::umbraco.uicontrols.PropertyPanel PropertyPanel3;
-
-        /// <summary>
-        /// PropertyPanel2 control.
-        /// </summary>
-        /// <remarks>
-        /// Auto-generated field.
-        /// To modify move field declaration from designer file to code-behind file.
-        /// </remarks>
-        protected global::umbraco.uicontrols.PropertyPanel PropertyPanel2;
-
-        /// <summary>
-        /// groupsSelector control.
-        /// </summary>
-        /// <remarks>
-        /// Auto-generated field.
-        /// To modify move field declaration from designer file to code-behind file.
-        /// </remarks>
-        protected global::System.Web.UI.WebControls.PlaceHolder groupsSelector;
-
-        /// <summary>
-        /// pane_pages control.
-        /// </summary>
-        /// <remarks>
-        /// Auto-generated field.
-        /// To modify move field declaration from designer file to code-behind file.
-        /// </remarks>
-        protected global::umbraco.uicontrols.Pane pane_pages;
-
-        /// <summary>
-        /// pp_loginPage control.
-        /// </summary>
-        /// <remarks>
-        /// Auto-generated field.
-        /// To modify move field declaration from designer file to code-behind file.
-        /// </remarks>
-        protected global::umbraco.uicontrols.PropertyPanel pp_loginPage;
-
-        /// <summary>
-        /// ph_loginpage control.
-        /// </summary>
-        /// <remarks>
-        /// Auto-generated field.
-        /// To modify move field declaration from designer file to code-behind file.
-        /// </remarks>
-        protected global::System.Web.UI.WebControls.PlaceHolder ph_loginpage;
-
-        /// <summary>
-        /// cv_loginPage control.
-        /// </summary>
-        /// <remarks>
-        /// Auto-generated field.
-        /// To modify move field declaration from designer file to code-behind file.
-        /// </remarks>
-        protected global::System.Web.UI.WebControls.CustomValidator cv_loginPage;
-
-        /// <summary>
-        /// pp_errorPage control.
-        /// </summary>
-        /// <remarks>
-        /// Auto-generated field.
-        /// To modify move field declaration from designer file to code-behind file.
-        /// </remarks>
-        protected global::umbraco.uicontrols.PropertyPanel pp_errorPage;
-
-        /// <summary>
-        /// ph_errorpage control.
-        /// </summary>
-        /// <remarks>
-        /// Auto-generated field.
-        /// To modify move field declaration from designer file to code-behind file.
-        /// </remarks>
-        protected global::System.Web.UI.WebControls.PlaceHolder ph_errorpage;
-
-        /// <summary>
-        /// cv_errorPage control.
-        /// </summary>
-        /// <remarks>
-        /// Auto-generated field.
-        /// To modify move field declaration from designer file to code-behind file.
-        /// </remarks>
-        protected global::System.Web.UI.WebControls.CustomValidator cv_errorPage;
-
-        /// <summary>
-        /// bt_protect control.
-        /// </summary>
-        /// <remarks>
-        /// Auto-generated field.
-        /// To modify move field declaration from designer file to code-behind file.
-        /// </remarks>
-        protected global::System.Web.UI.WebControls.Button bt_protect;
-
-        /// <summary>
-        /// bt_buttonRemoveProtection control.
-        /// </summary>
-        /// <remarks>
-        /// Auto-generated field.
-        /// To modify move field declaration from designer file to code-behind file.
-        /// </remarks>
-        protected global::System.Web.UI.WebControls.Button bt_buttonRemoveProtection;
-
-        /// <summary>
-        /// errorId control.
-        /// </summary>
-        /// <remarks>
-        /// Auto-generated field.
-        /// To modify move field declaration from designer file to code-behind file.
-        /// </remarks>
-        protected global::System.Web.UI.HtmlControls.HtmlInputHidden errorId;
-
-        /// <summary>
-        /// loginId control.
-        /// </summary>
-        /// <remarks>
-        /// Auto-generated field.
-        /// To modify move field declaration from designer file to code-behind file.
-        /// </remarks>
-        protected global::System.Web.UI.HtmlControls.HtmlInputHidden loginId;
-
-        /// <summary>
-        /// js control.
-        /// </summary>
-        /// <remarks>
-        /// Auto-generated field.
-        /// To modify move field declaration from designer file to code-behind file.
-        /// </remarks>
-        protected global::System.Web.UI.WebControls.PlaceHolder js;
-
-        /// <summary>
-        /// feedback_text control.
-        /// </summary>
-        /// <remarks>
-        /// Auto-generated field.
-        /// To modify move field declaration from designer file to code-behind file.
-        /// </remarks>
-        protected global::System.Web.UI.WebControls.Literal feedback_text;
-
-
-    }
-}
->>>>>>> 2c6fd3af
+}