﻿using System;
using System.Collections.Generic;
using System.Linq;
using System.Text;
using System.Text.RegularExpressions;
using Examine;
using Examine.Search;
using Umbraco.Core;
using Umbraco.Core.Mapping;
using Umbraco.Core.Models;
using Umbraco.Core.Models.Entities;
using Umbraco.Core.Persistence;
using Umbraco.Core.Services;
using Umbraco.Examine;
using Umbraco.Web.Models.ContentEditing;
using Umbraco.Web.Models.Mapping;
using Umbraco.Web.Trees;

namespace Umbraco.Web.Search
{

    /// <summary>
    /// Used for internal Umbraco implementations of <see cref="ISearchableTree"/>
    /// </summary>
    public class UmbracoTreeSearcher
    {
        private readonly IExamineManager _examineManager;
        private readonly UmbracoContext _umbracoContext;
        private readonly ILocalizationService _languageService;
        private readonly IEntityService _entityService;
        private readonly UmbracoMapper _mapper;
        private readonly ISqlContext _sqlContext;
        private readonly IUmbracoTreeSearcherFields _umbracoTreeSearcherFields;


        public UmbracoTreeSearcher(IExamineManager examineManager,
            UmbracoContext umbracoContext,
            ILocalizationService languageService,
            IEntityService entityService,
            UmbracoMapper mapper,
            ISqlContext sqlContext,IUmbracoTreeSearcherFields umbracoTreeSearcherFields)
        {
            _examineManager = examineManager ?? throw new ArgumentNullException(nameof(examineManager));
            _umbracoContext = umbracoContext;
            _languageService = languageService;
            _entityService = entityService;
            _mapper = mapper;
            _sqlContext = sqlContext;
            _umbracoTreeSearcherFields = umbracoTreeSearcherFields;
        }

        /// <summary>
        /// Searches Examine for results based on the entity type
        /// </summary>
        /// <param name="query"></param>
        /// <param name="entityType"></param>
        /// <param name="totalFound"></param>
        /// <param name="searchFrom">
        /// A starting point for the search, generally a node id, but for members this is a member type alias
        /// </param>
        /// <param name="pageSize"></param>
        /// <param name="pageIndex"></param>
        /// <param name="ignoreUserStartNodes">If set to true, user and group start node permissions will be ignored.</param>
        /// <returns></returns>
        public IEnumerable<SearchResultEntity> ExamineSearch(
            string query,
            UmbracoEntityTypes entityType,
            int pageSize,
            long pageIndex, out long totalFound, string searchFrom = null, bool ignoreUserStartNodes = false)
        {
            return ExamineSearch(query, entityType, pageSize, pageIndex, culture: null, out totalFound, searchFrom, ignoreUserStartNodes);
        }

        public IEnumerable<SearchResultEntity> ExamineSearch(
            string query,
            UmbracoEntityTypes entityType,
            int pageSize,
            long pageIndex, string culture,
            out long totalFound, string searchFrom = null, bool ignoreUserStartNodes = false)
        {
            var sb = new StringBuilder();

            string type;
            var indexName = Constants.UmbracoIndexes.InternalIndexName;
            var fields = _umbracoTreeSearcherFields.GetBackOfficeFields().ToList();
            ISet<string> fieldsToLoad = null;

            // TODO: WE should try to allow passing in a lucene raw query, however we will still need to do some manual string
            // manipulation for things like start paths, member types, etc...
            //if (Examine.ExamineExtensions.TryParseLuceneQuery(query))
            //{

            //}

            //special GUID check since if a user searches on one specifically we need to escape it
            if (Guid.TryParse(query, out var g))
            {
                query = "\"" + g.ToString() + "\"";
            }

            switch (entityType)
            {
                case UmbracoEntityTypes.Member:
                    indexName = Constants.UmbracoIndexes.MembersIndexName;
                    type = "member";
                    fields.AddRange(_umbracoTreeSearcherFields.GetBackOfficeMembersFields());
                    if(_umbracoTreeSearcherFields is IUmbracoTreeSearcherFields2 umbracoTreeSearcherFieldMember)
                    {
                        fieldsToLoad = umbracoTreeSearcherFieldMember.GetBackOfficeMembersFieldsToLoad();
                    }
                    if (searchFrom != null && searchFrom != Constants.Conventions.MemberTypes.AllMembersListId && searchFrom.Trim() != "-1")
                    {
                        sb.Append("+__NodeTypeAlias:");
                        sb.Append(searchFrom);
                        sb.Append(" ");
                    }
                    break;
                case UmbracoEntityTypes.Media:
                    type = "media";
                    fields.AddRange(_umbracoTreeSearcherFields.GetBackOfficeMediaFields());
                    if (_umbracoTreeSearcherFields is IUmbracoTreeSearcherFields2 umbracoTreeSearcherFieldsMedia)
                    {
                        fieldsToLoad = umbracoTreeSearcherFieldsMedia.GetBackOfficeMediaFieldsToLoad();
                    }
                    var allMediaStartNodes = _umbracoContext.Security.CurrentUser.CalculateMediaStartNodeIds(_entityService);
                    AppendPath(sb, UmbracoObjectTypes.Media, allMediaStartNodes, searchFrom, ignoreUserStartNodes, _entityService);
                    break;
                case UmbracoEntityTypes.Document:
                    type = "content";
                    fields.AddRange(_umbracoTreeSearcherFields.GetBackOfficeDocumentFields());
                    if (_umbracoTreeSearcherFields is IUmbracoTreeSearcherFields2 umbracoTreeSearcherFieldsDocument)
                    {
                        fieldsToLoad = umbracoTreeSearcherFieldsDocument.GetBackOfficeDocumentFieldsToLoad();
                    }
                    var allContentStartNodes = _umbracoContext.Security.CurrentUser.CalculateContentStartNodeIds(_entityService);
                    AppendPath(sb, UmbracoObjectTypes.Document, allContentStartNodes, searchFrom, ignoreUserStartNodes, _entityService);
                    break;
                default:
                    throw new NotSupportedException("The " + typeof(UmbracoTreeSearcher) + " currently does not support searching against object type " + entityType);
            }

            if (!_examineManager.TryGetIndex(indexName, out var index))
                throw new InvalidOperationException("No index found by name " + indexName);

            var internalSearcher = index.GetSearcher();

            if (!BuildQuery(sb, query, searchFrom, fields, type))
            {
                totalFound = 0;
                return Enumerable.Empty<SearchResultEntity>();
            }

<<<<<<< HEAD
            var result = internalSearcher.CreateQuery().NativeQuery(sb.ToString()).SelectFields(fieldsToLoad)
               //only return the number of items specified to read up to the amount of records to fill from 0 -> the number of items on the page requested
               .Execute(Convert.ToInt32(pageSize * (pageIndex + 1)));
=======
            var result = internalSearcher.CreateQuery().NativeQuery(sb.ToString(), fieldsToLoad)
                //only return the number of items specified to read
                .Execute(pageSize,Convert.ToInt32(pageIndex) * pageSize);
>>>>>>> 48605c30

            totalFound = result.TotalItemCount;

            var pagedResult = result.Skip(0);


            switch (entityType)
            {
                case UmbracoEntityTypes.Member:
                    return MemberFromSearchResults(pagedResult.ToArray());
                case UmbracoEntityTypes.Media:
                    return MediaFromSearchResults(pagedResult);
                case UmbracoEntityTypes.Document:
                    return ContentFromSearchResults(pagedResult, culture);
                default:
                    throw new NotSupportedException("The " + typeof(UmbracoTreeSearcher) + " currently does not support searching against object type " + entityType);
            }
        }

        /// <summary>
        /// Searches with the <see cref="IEntityService"/> for results based on the entity type
        /// </summary>
        /// <param name="objectType"></param>
        /// <param name="query"></param>
        /// <param name="pageSize"></param>
        /// <param name="pageIndex"></param>
        /// <param name="totalFound"></param>
        /// <param name="searchFrom"></param>
        /// <returns></returns>
        public IEnumerable<SearchResultEntity> EntitySearch(UmbracoObjectTypes objectType, string query, int pageSize, long pageIndex, out long totalFound, string searchFrom = null)
        {
            //if it's a GUID, match it
            Guid.TryParse(query, out var g);

            var results = _entityService.GetPagedDescendants(objectType, pageIndex, pageSize, out totalFound,
                filter: _sqlContext.Query<IUmbracoEntity>().Where(x => x.Name.Contains(query) || x.Key == g));
            return _mapper.MapEnumerable<IEntitySlim, SearchResultEntity>(results);
        }

        private bool BuildQuery(StringBuilder sb, string query, string searchFrom, List<string> queryFields, string type)
        {
            //build a lucene query:
            // the nodeName will be boosted 10x without wildcards
            // then nodeName will be matched normally with wildcards
            // the rest will be normal without wildcards

            var allLangs = _languageService.GetAllLanguages().Select(x => x.IsoCode.ToLowerInvariant()).ToList();

            // the chars [*-_] in the query will mess everything up so let's remove those
            query = Regex.Replace(query, "[\\*\\-_]", "");

            //check if text is surrounded by single or double quotes, if so, then exact match
            var surroundedByQuotes = Regex.IsMatch(query, "^\".*?\"$")
                                     || Regex.IsMatch(query, "^\'.*?\'$");

            if (surroundedByQuotes)
            {
                //strip quotes, escape string, the replace again
                query = query.Trim(Constants.CharArrays.DoubleQuoteSingleQuote);

                query = Lucene.Net.QueryParsers.QueryParser.Escape(query);

                //nothing to search
                if (searchFrom.IsNullOrWhiteSpace() && query.IsNullOrWhiteSpace())
                {
                    return false;
                }

                //update the query with the query term
                if (query.IsNullOrWhiteSpace() == false)
                {
                    //add back the surrounding quotes
                    query = string.Format("{0}{1}{0}", "\"", query);

                    sb.Append("+(");

                    AppendNodeNamePhraseWithBoost(sb, query, allLangs);

                    foreach (var f in queryFields)
                    {
                        //additional fields normally
                        sb.Append(f);
                        sb.Append(": (");
                        sb.Append(query);
                        sb.Append(") ");
                    }

                    sb.Append(") ");
                }
            }
            else
            {
                var trimmed = query.Trim(Constants.CharArrays.DoubleQuoteSingleQuote);

                //nothing to search
                if (searchFrom.IsNullOrWhiteSpace() && trimmed.IsNullOrWhiteSpace())
                {
                    return false;
                }

                //update the query with the query term
                if (trimmed.IsNullOrWhiteSpace() == false)
                {
                    query = Lucene.Net.QueryParsers.QueryParser.Escape(query);

                    var querywords = query.Split(Constants.CharArrays.Space, StringSplitOptions.RemoveEmptyEntries);

                    sb.Append("+(");

                    AppendNodeNameExactWithBoost(sb, query, allLangs);

                    AppendNodeNameWithWildcards(sb, querywords, allLangs);

                    foreach (var f in queryFields)
                    {
                        var queryWordsReplaced = new string[querywords.Length];

                        // when searching file names containing hyphens we need to replace the hyphens with spaces
                        if (f.Equals(UmbracoExamineIndex.UmbracoFileFieldName))
                        {
                            for (var index = 0; index < querywords.Length; index++)
                            {
                                queryWordsReplaced[index] = querywords[index].Replace("\\-", " ").Replace("_", " ").Trim(" ");
                            }
                        }
                        else
                        {
                            queryWordsReplaced = querywords;
                        }

                        //additional fields normally
                        sb.Append(f);
                        sb.Append(":");
                        sb.Append("(");
                        foreach (var w in queryWordsReplaced)
                        {
                            sb.Append(w.ToLower());
                            sb.Append("* ");
                        }
                        sb.Append(")");
                        sb.Append(" ");
                    }

                    sb.Append(") ");
                }
            }

            //must match index type
            sb.Append("+__IndexType:");
            sb.Append(type);

            return true;
        }

        private void AppendNodeNamePhraseWithBoost(StringBuilder sb, string query, IEnumerable<string> allLangs)
        {
            //node name exactly boost x 10
            sb.Append("nodeName: (");
            sb.Append(query.ToLower());
            sb.Append(")^10.0 ");

            //also search on all variant node names
            foreach (var lang in allLangs)
            {
                //node name exactly boost x 10
                sb.Append($"nodeName_{lang}: (");
                sb.Append(query.ToLower());
                sb.Append(")^10.0 ");
            }
        }

        private void AppendNodeNameExactWithBoost(StringBuilder sb, string query, IEnumerable<string> allLangs)
        {
            //node name exactly boost x 10
            sb.Append("nodeName:");
            sb.Append("\"");
            sb.Append(query.ToLower());
            sb.Append("\"");
            sb.Append("^10.0 ");
            //also search on all variant node names
            foreach (var lang in allLangs)
            {
                //node name exactly boost x 10
                sb.Append($"nodeName_{lang}:");
                sb.Append("\"");
                sb.Append(query.ToLower());
                sb.Append("\"");
                sb.Append("^10.0 ");
            }
        }

        private void AppendNodeNameWithWildcards(StringBuilder sb, string[] querywords, IEnumerable<string> allLangs)
        {
            //node name normally with wildcards
            sb.Append("nodeName:");
            sb.Append("(");
            foreach (var w in querywords)
            {
                sb.Append(w.ToLower());
                sb.Append("* ");
            }
            sb.Append(") ");
            //also search on all variant node names
            foreach (var lang in allLangs)
            {
                //node name normally with wildcards
                sb.Append($"nodeName_{lang}:");
                sb.Append("(");
                foreach (var w in querywords)
                {
                    sb.Append(w.ToLower());
                    sb.Append("* ");
                }
                sb.Append(") ");
            }
        }

        private void AppendPath(StringBuilder sb, UmbracoObjectTypes objectType, int[] startNodeIds, string searchFrom, bool ignoreUserStartNodes, IEntityService entityService)
        {
            if (sb == null) throw new ArgumentNullException(nameof(sb));
            if (entityService == null) throw new ArgumentNullException(nameof(entityService));

            Udi.TryParse(searchFrom, true, out var udi);
            searchFrom = udi == null ? searchFrom : entityService.GetId(udi).Result.ToString();

            var entityPath = int.TryParse(searchFrom, out var searchFromId) && searchFromId > 0
                ? entityService.GetAllPaths(objectType, searchFromId).FirstOrDefault()
                : null;
            if (entityPath != null)
            {
                // find... only what's underneath
                sb.Append("+__Path:");
                AppendPath(sb, entityPath.Path, false);
                sb.Append(" ");
            }
            else if (startNodeIds.Length == 0)
            {
                // make sure we don't find anything
                sb.Append("+__Path:none ");
            }
            else if (startNodeIds.Contains(-1) == false && ignoreUserStartNodes == false) // -1 = no restriction
            {
                var entityPaths = entityService.GetAllPaths(objectType, startNodeIds);

                // for each start node, find the start node, and what's underneath
                // +__Path:(-1*,1234 -1*,1234,* -1*,5678 -1*,5678,* ...)
                sb.Append("+__Path:(");
                var first = true;
                foreach (var ep in entityPaths)
                {
                    if (first)
                        first = false;
                    else
                        sb.Append(" ");
                    AppendPath(sb, ep.Path, true);
                }
                sb.Append(") ");
            }
        }

        private void AppendPath(StringBuilder sb, string path, bool includeThisNode)
        {
            path = path.Replace("-", "\\-").Replace(",", "\\,");
            if (includeThisNode)
            {
                sb.Append(path);
                sb.Append(" ");
            }
            sb.Append(path);
            sb.Append("\\,*");
        }

        /// <summary>
        /// Returns a collection of entities for media based on search results
        /// </summary>
        /// <param name="results"></param>
        /// <returns></returns>
        private IEnumerable<SearchResultEntity> MemberFromSearchResults(IEnumerable<ISearchResult> results)
        {
            //add additional data
            foreach (var result in results)
            {
                var m = _mapper.Map<SearchResultEntity>(result);

                //if no icon could be mapped, it will be set to document, so change it to picture
                if (m.Icon == Constants.Icons.DefaultIcon)
                {
                    m.Icon = Constants.Icons.Member;
                }

                if (result.Values.ContainsKey("email") && result.Values["email"] != null)
                {
                    m.AdditionalData["Email"] = result.Values["email"];
                }
                if (result.Values.ContainsKey(UmbracoExamineIndex.NodeKeyFieldName) && result.Values[UmbracoExamineIndex.NodeKeyFieldName] != null)
                {
                    if (Guid.TryParse(result.Values[UmbracoExamineIndex.NodeKeyFieldName], out var key))
                    {
                        m.Key = key;
                    }
                }

                yield return m;
            }
        }

        /// <summary>
        /// Returns a collection of entities for media based on search results
        /// </summary>
        /// <param name="results"></param>
        /// <returns></returns>
        private IEnumerable<SearchResultEntity> MediaFromSearchResults(IEnumerable<ISearchResult> results)
            => _mapper.Map<IEnumerable<SearchResultEntity>>(results);

        /// <summary>
        /// Returns a collection of entities for content based on search results
        /// </summary>
        /// <param name="results"></param>
        /// <returns></returns>
        private IEnumerable<SearchResultEntity> ContentFromSearchResults(IEnumerable<ISearchResult> results, string culture = null)
        {
            var defaultLang = _languageService.GetDefaultLanguageIsoCode();
            foreach (var result in results)
            {
                var entity = _mapper.Map<SearchResultEntity>(result, context => {
                        if(culture != null) {
                            context.SetCulture(culture);
                        }
                    }
                );

                var intId = entity.Id.TryConvertTo<int>();
                if (intId.Success)
                {
                    //if it varies by culture, return the default language URL
                    if (result.Values.TryGetValue(UmbracoContentIndex.VariesByCultureFieldName, out var varies) && varies == "y")
                    {
                        entity.AdditionalData["Url"] = _umbracoContext.Url(intId.Result, culture ?? defaultLang);
                    }
                    else
                    {
                        entity.AdditionalData["Url"] = _umbracoContext.Url(intId.Result);
                    }
                }

                yield return entity;
            }
        }

    }
}<|MERGE_RESOLUTION|>--- conflicted
+++ resolved
@@ -150,20 +150,13 @@
                 return Enumerable.Empty<SearchResultEntity>();
             }
 
-<<<<<<< HEAD
             var result = internalSearcher.CreateQuery().NativeQuery(sb.ToString()).SelectFields(fieldsToLoad)
                //only return the number of items specified to read up to the amount of records to fill from 0 -> the number of items on the page requested
                .Execute(Convert.ToInt32(pageSize * (pageIndex + 1)));
-=======
-            var result = internalSearcher.CreateQuery().NativeQuery(sb.ToString(), fieldsToLoad)
-                //only return the number of items specified to read
-                .Execute(pageSize,Convert.ToInt32(pageIndex) * pageSize);
->>>>>>> 48605c30
 
             totalFound = result.TotalItemCount;
 
-            var pagedResult = result.Skip(0);
-
+            var pagedResult = result.Skip(Convert.ToInt32(pageIndex));
 
             switch (entityType)
             {
