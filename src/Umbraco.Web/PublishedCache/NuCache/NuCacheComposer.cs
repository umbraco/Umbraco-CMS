--- conflicted
+++ resolved
@@ -27,8 +27,6 @@
             else
             {
                 composition.RegisterUnique<IContentCacheDataSerializerFactory, MsgPackContentNestedDataSerializerFactory>();
-<<<<<<< HEAD
-=======
             }
             var unPublishedContentCompression = ConfigurationManager.AppSettings[NuCacheSerializerComponent.Nucache_UnPublishedContentCompression_Key];
             if (serializer == "MsgPack" && unPublishedContentCompression == "true")
@@ -38,7 +36,6 @@
             else
             {
                 composition.RegisterUnique<IPropertyCacheCompressionOptions, NoopPropertyCacheCompressionOptions>();
->>>>>>> d9135dd4
             }
 
 
