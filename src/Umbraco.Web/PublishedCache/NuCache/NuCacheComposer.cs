<<<<<<< HEAD
﻿using System.Configuration;
=======
﻿using CSharpTest.Net.Serialization;
using System.Collections.Generic;
using System.Configuration;
>>>>>>> 16228d29
using Umbraco.Core;
using Umbraco.Core.Composing;
using Umbraco.Core.PropertyEditors;
using Umbraco.Web.PublishedCache.NuCache.DataSource;

namespace Umbraco.Web.PublishedCache.NuCache
{
    public class NuCacheComposer : ComponentComposer<NuCacheComponent>, ICoreComposer
    {
        public override void Compose(Composition composition)
        {
            base.Compose(composition);

            var serializer = ConfigurationManager.AppSettings["Umbraco.Web.PublishedCache.NuCache.Serializer"];
            if (serializer != "MsgPack")
            {
                // TODO: This allows people to revert to the legacy serializer, by default it will be MessagePack
                composition.RegisterUnique<IContentCacheDataSerializerFactory, JsonContentNestedDataSerializerFactory>();
            }
            else
            {
<<<<<<< HEAD
                composition.RegisterUnique<IContentCacheDataSerializerFactory, MsgPackContentNestedDataSerializerFactory>();                
            }

            composition.RegisterUnique<IPropertyCacheCompressionOptions, NoopPropertyCacheCompressionOptions>();

            composition.RegisterUnique(factory => new ContentDataSerializer(new DictionaryOfPropertyDataSerializer()));
=======
                composition.RegisterUnique<IContentCacheDataSerializerFactory, MsgPackContentNestedDataSerializerFactory>();
            }
            
            composition.RegisterUnique<ISerializer<ContentData>>(factory => new ContentDataSerializer(new DictionaryOfPropertyDataSerializer()));

            composition.RegisterUnique<ITransactableDictionaryFactory,BPlusTreeTransactableDictionaryFactory>();
>>>>>>> 16228d29

            // register the NuCache database data source
            composition.RegisterUnique<IDataSource, DatabaseDataSource>();

            // register the NuCache published snapshot service
            // must register default options, required in the service ctor
            composition.Register(factory => new PublishedSnapshotServiceOptions());
            composition.SetPublishedSnapshotService<PublishedSnapshotService>();

            // add the NuCache health check (hidden from type finder)
            // TODO: no NuCache health check yet
            //composition.HealthChecks().Add<NuCacheIntegrityHealthCheck>();
        }

    }
}<|MERGE_RESOLUTION|>--- conflicted
+++ resolved
@@ -1,10 +1,6 @@
-<<<<<<< HEAD
-﻿using System.Configuration;
-=======
 ﻿using CSharpTest.Net.Serialization;
 using System.Collections.Generic;
 using System.Configuration;
->>>>>>> 16228d29
 using Umbraco.Core;
 using Umbraco.Core.Composing;
 using Umbraco.Core.PropertyEditors;
@@ -26,21 +22,15 @@
             }
             else
             {
-<<<<<<< HEAD
                 composition.RegisterUnique<IContentCacheDataSerializerFactory, MsgPackContentNestedDataSerializerFactory>();                
-            }
-
-            composition.RegisterUnique<IPropertyCacheCompressionOptions, NoopPropertyCacheCompressionOptions>();
-
-            composition.RegisterUnique(factory => new ContentDataSerializer(new DictionaryOfPropertyDataSerializer()));
-=======
-                composition.RegisterUnique<IContentCacheDataSerializerFactory, MsgPackContentNestedDataSerializerFactory>();
             }
             
             composition.RegisterUnique<ISerializer<ContentData>>(factory => new ContentDataSerializer(new DictionaryOfPropertyDataSerializer()));
 
             composition.RegisterUnique<ITransactableDictionaryFactory,BPlusTreeTransactableDictionaryFactory>();
->>>>>>> 16228d29
+
+            composition.RegisterUnique<IPropertyCacheCompressionOptions, NoopPropertyCacheCompressionOptions>();
+
 
             // register the NuCache database data source
             composition.RegisterUnique<IDataSource, DatabaseDataSource>();
