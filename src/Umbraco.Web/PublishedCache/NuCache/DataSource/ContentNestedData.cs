﻿using MessagePack;
using Newtonsoft.Json;
using System.Collections.Generic;
using System.Runtime.Serialization;
using Umbraco.Core.Serialization;

namespace Umbraco.Web.PublishedCache.NuCache.DataSource
{
    /// <summary>
    /// The content item 1:M data that is serialized to JSON
    /// </summary>
    [DataContract] // NOTE: Use DataContract annotations here to control how MessagePack serializes/deserializes the data to use INT keys
    public class ContentNestedData
    {
<<<<<<< HEAD
        //dont serialize empty properties
        [JsonProperty("pd")]
=======
        // TODO: We don't want to allocate empty arrays
        //dont serialize empty properties
        [DataMember(Order = 0)]
        [JsonProperty("pd")]
        [JsonConverter(typeof(AutoInterningStringKeyCaseInsensitiveDictionaryConverter<PropertyData[]>))]
        public Dictionary<string, PropertyData[]> PropertyData { get; set; }

        [DataMember(Order = 1)]
        [JsonProperty("cd")]
        [JsonConverter(typeof(AutoInterningStringKeyCaseInsensitiveDictionaryConverter<CultureVariation>))]
        public Dictionary<string, CultureVariation> CultureData { get; set; }

        [DataMember(Order = 2)]
        [JsonProperty("us")]
        public string UrlSegment { get; set; }

        //Legacy properties used to deserialize existing nucache db entries
        [DataMember(Order = 3)]
        [JsonProperty("properties")]
>>>>>>> 40184c0c
        [JsonConverter(typeof(CaseInsensitiveDictionaryConverter<PropertyData[]>))]
        private Dictionary<string, PropertyData[]> LegacyPropertyData { set { PropertyData = value; } }

<<<<<<< HEAD
        [JsonProperty("cd")]
=======
        [DataMember(Order = 4)]
        [JsonProperty("cultureData")]
>>>>>>> 40184c0c
        [JsonConverter(typeof(CaseInsensitiveDictionaryConverter<CultureVariation>))]
        private Dictionary<string, CultureVariation> LegacyCultureData { set { CultureData = value; } }

<<<<<<< HEAD
        [JsonProperty("us")]
        public string UrlSegment { get; set; }


        [JsonProperty("properties")]
        [JsonConverter(typeof(CaseInsensitiveDictionaryConverter<PropertyData[]>))]
        private Dictionary<string, PropertyData[]> LegacyPropertyData { set { PropertyData = value; } }

        [JsonProperty("cultureData")]
        [JsonConverter(typeof(CaseInsensitiveDictionaryConverter<CultureVariation>))]
        private Dictionary<string, CultureVariation> LegacyCultureData { set { CultureData = value; } }

=======
        [DataMember(Order = 5)]
>>>>>>> 40184c0c
        [JsonProperty("urlSegment")]
        private string LegacyUrlSegment { set { UrlSegment = value; } }
    }
}<|MERGE_RESOLUTION|>--- conflicted
+++ resolved
@@ -12,10 +12,6 @@
     [DataContract] // NOTE: Use DataContract annotations here to control how MessagePack serializes/deserializes the data to use INT keys
     public class ContentNestedData
     {
-<<<<<<< HEAD
-        //dont serialize empty properties
-        [JsonProperty("pd")]
-=======
         // TODO: We don't want to allocate empty arrays
         //dont serialize empty properties
         [DataMember(Order = 0)]
@@ -35,35 +31,15 @@
         //Legacy properties used to deserialize existing nucache db entries
         [DataMember(Order = 3)]
         [JsonProperty("properties")]
->>>>>>> 40184c0c
         [JsonConverter(typeof(CaseInsensitiveDictionaryConverter<PropertyData[]>))]
         private Dictionary<string, PropertyData[]> LegacyPropertyData { set { PropertyData = value; } }
 
-<<<<<<< HEAD
-        [JsonProperty("cd")]
-=======
         [DataMember(Order = 4)]
-        [JsonProperty("cultureData")]
->>>>>>> 40184c0c
-        [JsonConverter(typeof(CaseInsensitiveDictionaryConverter<CultureVariation>))]
-        private Dictionary<string, CultureVariation> LegacyCultureData { set { CultureData = value; } }
-
-<<<<<<< HEAD
-        [JsonProperty("us")]
-        public string UrlSegment { get; set; }
-
-
-        [JsonProperty("properties")]
-        [JsonConverter(typeof(CaseInsensitiveDictionaryConverter<PropertyData[]>))]
-        private Dictionary<string, PropertyData[]> LegacyPropertyData { set { PropertyData = value; } }
-
         [JsonProperty("cultureData")]
         [JsonConverter(typeof(CaseInsensitiveDictionaryConverter<CultureVariation>))]
         private Dictionary<string, CultureVariation> LegacyCultureData { set { CultureData = value; } }
 
-=======
         [DataMember(Order = 5)]
->>>>>>> 40184c0c
         [JsonProperty("urlSegment")]
         private string LegacyUrlSegment { set { UrlSegment = value; } }
     }
