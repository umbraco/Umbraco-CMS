﻿using System;
using System.Collections.Generic;
using System.Diagnostics;
using System.Linq;
using Newtonsoft.Json;
using NPoco;
using Umbraco.Core;
using Umbraco.Core.Logging;
using Umbraco.Core.Persistence;
using Umbraco.Core.Persistence.Dtos;
using Umbraco.Core.Scoping;
using Umbraco.Core.Serialization;
using Umbraco.Web.Composing;
using static Umbraco.Core.Persistence.NPocoSqlExtensions.Statics;

namespace Umbraco.Web.PublishedCache.NuCache.DataSource
{
    // TODO: use SqlTemplate for these queries else it's going to be horribly slow!

    // provides efficient database access for NuCache
    internal class DatabaseDataSource : IDataSource
    {
        private const int PageSize = 500;
        private readonly IContentNestedDataSerializer _contentNestedDataSerializer;

        public DatabaseDataSource(IContentNestedDataSerializer contentNestedDataSerializer)
        {
            _contentNestedDataSerializer = contentNestedDataSerializer;
        }

        // we want arrays, we want them all loaded, not an enumerable

        private Sql<ISqlContext> ContentSourcesSelect(IScope scope, Func<Sql<ISqlContext>, Sql<ISqlContext>> joins = null)
        {
            var sql = scope.SqlContext.Sql()

                .Select<NodeDto>(x => Alias(x.NodeId, "Id"), x => Alias(x.UniqueId, "Uid"),
                    x => Alias(x.Level, "Level"), x => Alias(x.Path, "Path"), x => Alias(x.SortOrder, "SortOrder"), x => Alias(x.ParentId, "ParentId"),
                    x => Alias(x.CreateDate, "CreateDate"), x => Alias(x.UserId, "CreatorId"))
                .AndSelect<ContentDto>(x => Alias(x.ContentTypeId, "ContentTypeId"))
                .AndSelect<DocumentDto>(x => Alias(x.Published, "Published"), x => Alias(x.Edited, "Edited"))

                .AndSelect<ContentVersionDto>(x => Alias(x.Id, "VersionId"), x => Alias(x.Text, "EditName"), x => Alias(x.VersionDate, "EditVersionDate"), x => Alias(x.UserId, "EditWriterId"))
                .AndSelect<DocumentVersionDto>(x => Alias(x.TemplateId, "EditTemplateId"))

                .AndSelect<ContentVersionDto>("pcver", x => Alias(x.Id, "PublishedVersionId"), x => Alias(x.Text, "PubName"), x => Alias(x.VersionDate, "PubVersionDate"), x => Alias(x.UserId, "PubWriterId"))
                .AndSelect<DocumentVersionDto>("pdver", x => Alias(x.TemplateId, "PubTemplateId"))

                .AndSelect<ContentNuDto>("nuEdit", x => Alias(x.Data, "EditData"))
                .AndSelect<ContentNuDto>("nuPub", x => Alias(x.Data, "PubData"))

                .From<NodeDto>();

            if (joins != null)
                sql = joins(sql);

            sql = sql
                .InnerJoin<ContentDto>().On<NodeDto, ContentDto>((left, right) => left.NodeId == right.NodeId)
                .InnerJoin<DocumentDto>().On<NodeDto, DocumentDto>((left, right) => left.NodeId == right.NodeId)

                .InnerJoin<ContentVersionDto>().On<NodeDto, ContentVersionDto>((left, right) => left.NodeId == right.NodeId && right.Current)
                .InnerJoin<DocumentVersionDto>().On<ContentVersionDto, DocumentVersionDto>((left, right) => left.Id == right.Id)

                .LeftJoin<ContentVersionDto>(j =>
                    j.InnerJoin<DocumentVersionDto>("pdver").On<ContentVersionDto, DocumentVersionDto>((left, right) => left.Id == right.Id && right.Published, "pcver", "pdver"), "pcver")
                .On<NodeDto, ContentVersionDto>((left, right) => left.NodeId == right.NodeId, aliasRight: "pcver")

                .LeftJoin<ContentNuDto>("nuEdit").On<NodeDto, ContentNuDto>((left, right) => left.NodeId == right.NodeId && !right.Published, aliasRight: "nuEdit")
                .LeftJoin<ContentNuDto>("nuPub").On<NodeDto, ContentNuDto>((left, right) => left.NodeId == right.NodeId && right.Published, aliasRight: "nuPub");

            return sql;
        }

        public ContentNodeKit GetContentSource(IScope scope, int id)
        {
            var sql = ContentSourcesSelect(scope)
                .Where<NodeDto>(x => x.NodeObjectType == Constants.ObjectTypes.Document && x.NodeId == id && !x.Trashed)
                .OrderBy<NodeDto>(x => x.Level, x => x.ParentId, x => x.SortOrder);

            var dto = scope.Database.Fetch<ContentSourceDto>(sql).FirstOrDefault();
            return dto == null ? new ContentNodeKit() : CreateContentNodeKit(dto);
        }

        public IEnumerable<ContentNodeKit> GetAllContentSources(IScope scope)
        {
            var sql = ContentSourcesSelect(scope)
                .Where<NodeDto>(x => x.NodeObjectType == Constants.ObjectTypes.Document && !x.Trashed)
                .OrderBy<NodeDto>(x => x.Level, x => x.ParentId, x => x.SortOrder);

            // We need to page here. We don't want to iterate over every single row in one connection cuz this can cause an SQL Timeout.
            // We also want to read with a db reader and not load everything into memory, QueryPaged lets us do that.

            foreach (var row in scope.Database.QueryPaged<ContentSourceDto>(PageSize, sql))
                yield return CreateContentNodeKit(row);
        }

        public IEnumerable<ContentNodeKit> GetBranchContentSources(IScope scope, int id)
        {
            var syntax = scope.SqlContext.SqlSyntax;
            var sql = ContentSourcesSelect(scope,
                s => s.InnerJoin<NodeDto>("x").On<NodeDto, NodeDto>((left, right) => left.NodeId == right.NodeId || SqlText<bool>(left.Path, right.Path, (lp, rp) => $"({lp} LIKE {syntax.GetConcat(rp, "',%'")})"), aliasRight: "x"))
                    .Where<NodeDto>(x => x.NodeObjectType == Constants.ObjectTypes.Document && !x.Trashed)
                    .Where<NodeDto>(x => x.NodeId == id, "x")
                    .OrderBy<NodeDto>(x => x.Level, x => x.ParentId, x => x.SortOrder);

            // We need to page here. We don't want to iterate over every single row in one connection cuz this can cause an SQL Timeout.
            // We also want to read with a db reader and not load everything into memory, QueryPaged lets us do that.

            foreach (var row in scope.Database.QueryPaged<ContentSourceDto>(PageSize, sql))
                yield return CreateContentNodeKit(row);
        }

        public IEnumerable<ContentNodeKit> GetTypeContentSources(IScope scope, IEnumerable<int> ids)
        {
            if (!ids.Any()) yield break;

            var sql = ContentSourcesSelect(scope)
                .Where<NodeDto>(x => x.NodeObjectType == Constants.ObjectTypes.Document && !x.Trashed)
                .WhereIn<ContentDto>(x => x.ContentTypeId, ids)
                .OrderBy<NodeDto>(x => x.Level, x => x.ParentId, x => x.SortOrder);

            // We need to page here. We don't want to iterate over every single row in one connection cuz this can cause an SQL Timeout.
            // We also want to read with a db reader and not load everything into memory, QueryPaged lets us do that.

            foreach (var row in scope.Database.QueryPaged<ContentSourceDto>(PageSize, sql))
                yield return CreateContentNodeKit(row);
        }

        private Sql<ISqlContext> MediaSourcesSelect(IScope scope, Func<Sql<ISqlContext>, Sql<ISqlContext>> joins = null)
        {
            var sql = scope.SqlContext.Sql()

                .Select<NodeDto>(x => Alias(x.NodeId, "Id"), x => Alias(x.UniqueId, "Uid"),
                    x => Alias(x.Level, "Level"), x => Alias(x.Path, "Path"), x => Alias(x.SortOrder, "SortOrder"), x => Alias(x.ParentId, "ParentId"),
                    x => Alias(x.CreateDate, "CreateDate"), x => Alias(x.UserId, "CreatorId"))
                .AndSelect<ContentDto>(x => Alias(x.ContentTypeId, "ContentTypeId"))
                .AndSelect<ContentVersionDto>(x => Alias(x.Id, "VersionId"), x => Alias(x.Text, "EditName"), x => Alias(x.VersionDate, "EditVersionDate"), x => Alias(x.UserId, "EditWriterId"))
                .AndSelect<ContentNuDto>("nuEdit", x => Alias(x.Data, "EditData"))
                .From<NodeDto>();

            if (joins != null)
                sql = joins(sql);

            sql = sql
                .InnerJoin<ContentDto>().On<NodeDto, ContentDto>((left, right) => left.NodeId == right.NodeId)
                .InnerJoin<ContentVersionDto>().On<NodeDto, ContentVersionDto>((left, right) => left.NodeId == right.NodeId && right.Current)
                .LeftJoin<ContentNuDto>("nuEdit").On<NodeDto, ContentNuDto>((left, right) => left.NodeId == right.NodeId && !right.Published, aliasRight: "nuEdit");

            return sql;
        }

        public ContentNodeKit GetMediaSource(IScope scope, int id)
        {
            var sql = MediaSourcesSelect(scope)
                .Where<NodeDto>(x => x.NodeObjectType == Constants.ObjectTypes.Media && x.NodeId == id && !x.Trashed)
                .OrderBy<NodeDto>(x => x.Level, x => x.ParentId, x => x.SortOrder);

            var dto = scope.Database.Fetch<ContentSourceDto>(sql).FirstOrDefault();
            return dto == null ? new ContentNodeKit() : CreateMediaNodeKit(dto);
        }

        public IEnumerable<ContentNodeKit> GetAllMediaSources(IScope scope)
        {
            var sql = MediaSourcesSelect(scope)
                .Where<NodeDto>(x => x.NodeObjectType == Constants.ObjectTypes.Media && !x.Trashed)
                .OrderBy<NodeDto>(x => x.Level, x => x.ParentId, x => x.SortOrder);

            // We need to page here. We don't want to iterate over every single row in one connection cuz this can cause an SQL Timeout.
            // We also want to read with a db reader and not load everything into memory, QueryPaged lets us do that.

            foreach (var row in scope.Database.QueryPaged<ContentSourceDto>(PageSize, sql))
                yield return CreateMediaNodeKit(row);
        }

        public IEnumerable<ContentNodeKit> GetBranchMediaSources(IScope scope, int id)
        {
            var syntax = scope.SqlContext.SqlSyntax;
            var sql = MediaSourcesSelect(scope,
                s => s.InnerJoin<NodeDto>("x").On<NodeDto, NodeDto>((left, right) => left.NodeId == right.NodeId || SqlText<bool>(left.Path, right.Path, (lp, rp) => $"({lp} LIKE {syntax.GetConcat(rp, "',%'")})"), aliasRight: "x"))
                .Where<NodeDto>(x => x.NodeObjectType == Constants.ObjectTypes.Media && !x.Trashed)
                .Where<NodeDto>(x => x.NodeId == id, "x")
                .OrderBy<NodeDto>(x => x.Level, x => x.ParentId, x => x.SortOrder);

            // We need to page here. We don't want to iterate over every single row in one connection cuz this can cause an SQL Timeout.
            // We also want to read with a db reader and not load everything into memory, QueryPaged lets us do that.

            foreach (var row in scope.Database.QueryPaged<ContentSourceDto>(PageSize, sql))
                yield return CreateMediaNodeKit(row);
        }

        public IEnumerable<ContentNodeKit> GetTypeMediaSources(IScope scope, IEnumerable<int> ids)
        {
            if (!ids.Any()) yield break;

            var sql = MediaSourcesSelect(scope)
                    .Where<NodeDto>(x => x.NodeObjectType == Constants.ObjectTypes.Media && !x.Trashed)
                    .WhereIn<ContentDto>(x => x.ContentTypeId, ids)
                    .OrderBy<NodeDto>(x => x.Level, x => x.ParentId, x => x.SortOrder);

            // We need to page here. We don't want to iterate over every single row in one connection cuz this can cause an SQL Timeout.
            // We also want to read with a db reader and not load everything into memory, QueryPaged lets us do that.

            foreach (var row in scope.Database.QueryPaged<ContentSourceDto>(PageSize, sql))
                yield return CreateMediaNodeKit(row);
        }

        private ContentNodeKit CreateContentNodeKit(ContentSourceDto dto)
        {
            ContentData d = null;
            ContentData p = null;

            if (dto.Edited)
            {
                if (dto.EditData == null)
                {
                    if (Debugger.IsAttached)
                        throw new InvalidOperationException("Missing cmsContentNu edited content for node " + dto.Id + ", consider rebuilding.");
                    Current.Logger.Warn<DatabaseDataSource>("Missing cmsContentNu edited content for node {NodeId}, consider rebuilding.", dto.Id);
                }
                else
                {
                    var nested = _contentNestedDataSerializer.Deserialize(dto.EditData);

                    d = new ContentData
                    {
                        Name = dto.EditName,
                        Published = false,
                        TemplateId = dto.EditTemplateId,
                        VersionId = dto.VersionId,
                        VersionDate = dto.EditVersionDate,
                        WriterId = dto.EditWriterId,
                        Properties = nested.PropertyData, // TODO: We don't want to allocate empty arrays
                        CultureInfos = nested.CultureData,
                        UrlSegment = nested.UrlSegment
                    };
                }
            }

            if (dto.Published)
            {
                if (dto.PubData == null)
                {
                    if (Debugger.IsAttached)
                        throw new InvalidOperationException("Missing cmsContentNu published content for node " + dto.Id + ", consider rebuilding.");
                    Current.Logger.Warn<DatabaseDataSource>("Missing cmsContentNu published content for node {NodeId}, consider rebuilding.", dto.Id);
                }
                else
                {
                    var nested = _contentNestedDataSerializer.Deserialize(dto.PubData);

                    p = new ContentData
                    {
                        Name = dto.PubName,
                        UrlSegment = nested.UrlSegment,
                        Published = true,
                        TemplateId = dto.PubTemplateId,
                        VersionId = dto.VersionId,
                        VersionDate = dto.PubVersionDate,
                        WriterId = dto.PubWriterId,
                        Properties = nested.PropertyData, // TODO: We don't want to allocate empty arrays
                        CultureInfos = nested.CultureData
                    };
                }
            }

            var n = new ContentNode(dto.Id, dto.Uid,
                dto.Level, dto.Path, dto.SortOrder, dto.ParentId, dto.CreateDate, dto.CreatorId);

            var s = new ContentNodeKit
            {
                Node = n,
                ContentTypeId = dto.ContentTypeId,
                DraftData = d,
                PublishedData = p
            };

            return s;
        }

        private ContentNodeKit CreateMediaNodeKit(ContentSourceDto dto)
        {
            if (dto.EditData == null)
                throw new InvalidOperationException("No data for media " + dto.Id);

            var nested = _contentNestedDataSerializer.Deserialize(dto.EditData);

            var p = new ContentData
            {
                Name = dto.EditName,
                Published = true,
                TemplateId = -1,
                VersionId = dto.VersionId,
                VersionDate = dto.EditVersionDate,
                WriterId = dto.CreatorId, // what-else?
                Properties = nested.PropertyData, // TODO: We don't want to allocate empty arrays
                CultureInfos = nested.CultureData
            };

            var n = new ContentNode(dto.Id, dto.Uid,
                dto.Level, dto.Path, dto.SortOrder, dto.ParentId, dto.CreateDate, dto.CreatorId);

            var s = new ContentNodeKit
            {
                Node = n,
                ContentTypeId = dto.ContentTypeId,
                PublishedData = p
            };

            return s;
        }

<<<<<<< HEAD
        
=======
        private static readonly JsonSerializerSettings NestedContentDataJsonSerializerSettings = new JsonSerializerSettings
            {
                Converters = new List<JsonConverter> { new ForceInt32Converter() }
            };
        private static ContentNestedData DeserializeNestedData(string data)
        {
            // by default JsonConvert will deserialize our numeric values as Int64
            // which is bad, because they were Int32 in the database - take care


            return JsonConvert.DeserializeObject<ContentNestedData>(data, NestedContentDataJsonSerializerSettings);
        }
>>>>>>> 3fd82174
    }
}<|MERGE_RESOLUTION|>--- conflicted
+++ resolved
@@ -309,9 +309,6 @@
             return s;
         }
 
-<<<<<<< HEAD
-        
-=======
         private static readonly JsonSerializerSettings NestedContentDataJsonSerializerSettings = new JsonSerializerSettings
             {
                 Converters = new List<JsonConverter> { new ForceInt32Converter() }
@@ -324,6 +321,5 @@
 
             return JsonConvert.DeserializeObject<ContentNestedData>(data, NestedContentDataJsonSerializerSettings);
         }
->>>>>>> 3fd82174
     }
 }