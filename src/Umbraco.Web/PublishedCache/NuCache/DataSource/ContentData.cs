--- conflicted
+++ resolved
@@ -3,15 +3,10 @@
 
 namespace Umbraco.Web.PublishedCache.NuCache.DataSource
 {
-<<<<<<< HEAD
-    // represents everything that is specific to edited or published version
-    public class ContentData
-=======
     /// <summary>
     /// Represents everything that is specific to an edited or published content version
     /// </summary>
-    internal class ContentData
->>>>>>> 0688de77
+    public class ContentData
     {
         public string Name { get; set; }
         public string UrlSegment { get; set; }
