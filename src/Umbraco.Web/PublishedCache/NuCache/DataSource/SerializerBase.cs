--- conflicted
+++ resolved
@@ -16,8 +16,6 @@
         private const char PrefixDouble = 'B';
         private const char PrefixDateTime = 'D';
         private const char PrefixByte = 'O';
-<<<<<<< HEAD
-=======
         private const char PrefixByteArray = 'A';
         private const char PrefixCompressedStringByteArray = 'C';
         private const char PrefixSignedByte = 'E';
@@ -26,7 +24,6 @@
         private const char PrefixTimeSpan = 'T';
         private const char PrefixInt16 = 'Q';
         private const char PrefixChar = 'R';
->>>>>>> 0688de77
 
         protected string ReadString(Stream stream) => PrimitiveSerializer.String.ReadFrom(stream);
         protected int ReadInt(Stream stream) => PrimitiveSerializer.Int32.ReadFrom(stream);
@@ -51,29 +48,17 @@
             var type = PrimitiveSerializer.Char.ReadFrom(stream);
             if (type == PrefixNull) return null;
             if (type != PrefixString)
-<<<<<<< HEAD
-                throw new NotSupportedException($"Cannot deserialize type '{type}', expected 'S'.");
-=======
                 throw new NotSupportedException($"Cannot deserialize type '{type}', expected '{PrefixString}'.");
->>>>>>> 0688de77
             return intern
                 ? string.Intern(PrimitiveSerializer.String.ReadFrom(stream))
                 : PrimitiveSerializer.String.ReadFrom(stream);
         }
 
-<<<<<<< HEAD
-        protected int? ReadIntObject(Stream stream) => ReadObject(stream, PrefixInt32, ReadInt);
-        protected long? ReadLongObject(Stream stream) => ReadObject(stream, PrefixLong, ReadLong);
-        protected float? ReadFloatObject(Stream stream) => ReadObject(stream, PrefixFloat, ReadFloat);
-        protected double? ReadDoubleObject(Stream stream) => ReadObject(stream, PrefixDouble, ReadDouble);
-        protected DateTime? ReadDateTimeObject(Stream stream) => ReadObject(stream, PrefixDateTime, ReadDateTime);
-=======
         protected int? ReadIntObject(Stream stream) => ReadStruct(stream, PrefixInt32, ReadInt);
         protected long? ReadLongObject(Stream stream) => ReadStruct(stream, PrefixLong, ReadLong);
         protected float? ReadFloatObject(Stream stream) => ReadStruct(stream, PrefixFloat, ReadFloat);
         protected double? ReadDoubleObject(Stream stream) => ReadStruct(stream, PrefixDouble, ReadDouble);
         protected DateTime? ReadDateTimeObject(Stream stream) => ReadStruct(stream, PrefixDateTime, ReadDateTime);
->>>>>>> 0688de77
 
         protected object ReadObject(Stream stream)
             => ReadObject(PrimitiveSerializer.Char.ReadFrom(stream), stream);
@@ -90,9 +75,6 @@
         /// </remarks>
         protected object ReadObject(char type, Stream stream)
         {
-            // NOTE: There is going to be a ton of boxing going on here, but i'm not sure we can avoid that because innevitably with our
-            // current model structure the value will need to end up being 'object' at some point anyways.
-
             switch (type)
             {
                 case PrefixNull:
@@ -196,8 +178,6 @@
                 PrimitiveSerializer.Char.WriteTo(PrefixUInt32, stream);
                 PrimitiveSerializer.UInt32.WriteTo(uInt32Value, stream);
             }
-<<<<<<< HEAD
-=======
             else if (value is byte[] byteArrayValue)
             {
                 PrimitiveSerializer.Char.WriteTo(PrefixByteArray, stream);
@@ -238,7 +218,6 @@
                 PrimitiveSerializer.Char.WriteTo(PrefixChar, stream);
                 PrimitiveSerializer.Char.WriteTo(charValue, stream);
             }
->>>>>>> 0688de77
             else
                 throw new NotSupportedException("Value type " + value.GetType().FullName + " cannot be serialized.");
         }
