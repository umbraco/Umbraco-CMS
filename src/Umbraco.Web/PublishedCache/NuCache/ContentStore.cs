﻿using System;
using System.Collections.Concurrent;
using System.Collections.Generic;
using System.Linq;
using System.Threading;
using System.Threading.Tasks;
using CSharpTest.Net.Collections;
using Umbraco.Core;
using Umbraco.Core.Exceptions;
using Umbraco.Core.Logging;
using Umbraco.Core.Models.PublishedContent;
using Umbraco.Core.Scoping;
using Umbraco.Web.PublishedCache.NuCache.Snap;

namespace Umbraco.Web.PublishedCache.NuCache
{
    // stores content
    internal class ContentStore
    {
        // this class is an extended version of SnapDictionary
        // most of the snapshots management code, etc is an exact copy
        // SnapDictionary has unit tests to ensure it all works correctly

        private readonly IPublishedSnapshotAccessor _publishedSnapshotAccessor;
        private readonly IVariationContextAccessor _variationContextAccessor;
        private readonly ConcurrentDictionary<int, LinkedNode<ContentNode>> _contentNodes;
        private LinkedNode<ContentNode> _root;
        private readonly ConcurrentDictionary<int, LinkedNode<IPublishedContentType>> _contentTypesById;
        private readonly ConcurrentDictionary<string, LinkedNode<IPublishedContentType>> _contentTypesByAlias;
        private readonly ConcurrentDictionary<Guid, int> _xmap;

        private readonly ILogger _logger;
        private BPlusTree<int, ContentNodeKit> _localDb;
        private readonly ConcurrentQueue<GenObj> _genObjs;
        private GenObj _genObj;
        private readonly object _wlocko = new object();
        private readonly object _rlocko = new object();
        private long _liveGen, _floorGen;
        private bool _nextGen, _collectAuto;
        private Task _collectTask;
        private volatile int _wlocked;
        private List<KeyValuePair<int, ContentNodeKit>> _wchanges;

        // TODO: collection trigger (ok for now)
        // see SnapDictionary notes
        private const long CollectMinGenDelta = 8;

        #region Ctor

        public ContentStore(
            IPublishedSnapshotAccessor publishedSnapshotAccessor,
            IVariationContextAccessor variationContextAccessor,
            ILogger logger,
            BPlusTree<int, ContentNodeKit> localDb = null)
        {
            _publishedSnapshotAccessor = publishedSnapshotAccessor;
            _variationContextAccessor = variationContextAccessor;
            _logger = logger;
            _localDb = localDb;

            _contentNodes = new ConcurrentDictionary<int, LinkedNode<ContentNode>>();
            _root = new LinkedNode<ContentNode>(new ContentNode(), 0);
            _contentTypesById = new ConcurrentDictionary<int, LinkedNode<IPublishedContentType>>();
            _contentTypesByAlias = new ConcurrentDictionary<string, LinkedNode<IPublishedContentType>>(StringComparer.InvariantCultureIgnoreCase);
            _xmap = new ConcurrentDictionary<Guid, int>();

            _genObjs = new ConcurrentQueue<GenObj>();
            _genObj = null; // no initial gen exists
            _liveGen = _floorGen = 0;
            _nextGen = false; // first time, must create a snapshot
            _collectAuto = true; // collect automatically by default
        }

        #endregion

        #region Locking

        // see notes on SnapDictionary

        private readonly string _instanceId = Guid.NewGuid().ToString("N");

        private class ReadLockInfo
        {
            public bool Taken;
        }

        private class WriteLockInfo
        {
            public bool Taken;
            public bool Count;
        }

        // a scope contextual that represents a locked writer to the dictionary
        private class ScopedWriteLock : ScopeContextualBase
        {
            private readonly WriteLockInfo _lockinfo = new WriteLockInfo();
            private readonly ContentStore _store;
            private int _released;

            public ScopedWriteLock(ContentStore store, bool scoped)
            {
                _store = store;
                store.Lock(_lockinfo, scoped);
            }

            public override void Release(bool completed)
            {
                if (Interlocked.CompareExchange(ref _released, 1, 0) != 0)
                    return;
                _store.Release(_lockinfo, completed);
            }
        }

        // gets a scope contextual representing a locked writer to the dictionary
        // TODO: GetScopedWriter? should the dict have a ref onto the scope provider?
        public IDisposable GetScopedWriteLock(IScopeProvider scopeProvider)
        {
            return ScopeContextualBase.Get(scopeProvider, _instanceId, scoped => new ScopedWriteLock(this, scoped));
        }

        private void Lock(WriteLockInfo lockInfo, bool forceGen = false)
        {
            Monitor.Enter(_wlocko, ref lockInfo.Taken);

            var rtaken = false;
            try
            {
                Monitor.Enter(_rlocko, ref rtaken);

                // see SnapDictionary
                try { }
                finally
                {
                    _wlocked++;
                    lockInfo.Count = true;
                    if (_nextGen == false || (forceGen && _wlocked == 1))
                    {
                        // because we are changing things, a new generation
                        // is created, which will trigger a new snapshot
                        if (_nextGen)
                            _genObjs.Enqueue(_genObj = new GenObj(_liveGen));
                        _liveGen += 1;
                        _nextGen = true;
                    }
                }
            }
            finally
            {
                if (rtaken) Monitor.Exit(_rlocko);
            }
        }

        private void Lock(ReadLockInfo lockInfo)
        {
            Monitor.Enter(_rlocko, ref lockInfo.Taken);
        }

        private void Release(WriteLockInfo lockInfo, bool commit = true)
        {
            if (commit == false)
            {
                var rtaken = false;
                try
                {
                    Monitor.Enter(_rlocko, ref rtaken);
                    try { }
                    finally
                    {
                        _nextGen = false;
                        _liveGen -= 1;
                    }
                }
                finally
                {
                    if (rtaken) Monitor.Exit(_rlocko);
                }

                Rollback(_contentNodes);
                RollbackRoot();
                Rollback(_contentTypesById);
                Rollback(_contentTypesByAlias);
            }
            else if (_localDb != null && _wchanges != null)
            {
                foreach (var change in _wchanges)
                {
                    if (change.Value.IsNull)
                        _localDb.TryRemove(change.Key, out ContentNodeKit unused);
                    else
                        _localDb[change.Key] = change.Value;
                }
                _wchanges = null;
                _localDb.Commit();
            }

            if (lockInfo.Count) _wlocked--;
            if (lockInfo.Taken) Monitor.Exit(_wlocko);
        }

        private void Release(ReadLockInfo lockInfo)
        {
            if (lockInfo.Taken) Monitor.Exit(_rlocko);
        }

        private void RollbackRoot()
        {
            if (_root.Gen <= _liveGen) return;

            if (_root.Next != null)
                _root = _root.Next;
        }

        private void Rollback<TKey, TValue>(ConcurrentDictionary<TKey, LinkedNode<TValue>> dictionary)
            where TValue : class
        {
            foreach (var item in dictionary)
            {
                var link = item.Value;
                if (link.Gen <= _liveGen) continue;

                var key = item.Key;
                if (link.Next == null)
                    dictionary.TryRemove(key, out link);
                else
                    dictionary.TryUpdate(key, link.Next, link);
            }
        }

        #endregion

        #region LocalDb

        public void ReleaseLocalDb()
        {
            var lockInfo = new WriteLockInfo();
            try
            {
                try
                {
                    // Trying to lock could throw exceptions so always make sure to clean up.
                    Lock(lockInfo);
                }
                finally
                {
                    try
                    {
                        _localDb?.Dispose();
                    }
                    catch { /* TBD: May already be throwing so don't throw again */}
                    finally
                    {
                        _localDb = null;
                    }
                }

            }
            finally
            {
                Release(lockInfo);
            }
        }

        private void RegisterChange(int id, ContentNodeKit kit)
        {
            if (_wchanges == null) _wchanges = new List<KeyValuePair<int, ContentNodeKit>>();
            _wchanges.Add(new KeyValuePair<int, ContentNodeKit>(id, kit));
        }

        #endregion

        #region Content types

        public void NewContentTypes(IEnumerable<IPublishedContentType> types)
        {
            var lockInfo = new WriteLockInfo();
            try
            {
                Lock(lockInfo);

                foreach (var type in types)
                {
                    SetValueLocked(_contentTypesById, type.Id, type);
                    SetValueLocked(_contentTypesByAlias, type.Alias, type);
                }
            }
            finally
            {
                Release(lockInfo);
            }
        }

        public void UpdateContentTypes(IEnumerable<IPublishedContentType> types)
        {
<<<<<<< HEAD
            //nothing to do if this is empty, no need to lock/allocate/iterate/etc...            
=======
            //nothing to do if this is empty, no need to lock/allocate/iterate/etc...
>>>>>>> f02c46bc
            if (!types.Any()) return;

            var lockInfo = new WriteLockInfo();
            try
            {
                Lock(lockInfo);

                var index = types.ToDictionary(x => x.Id, x => x);

                foreach (var type in index.Values)
                {
                    SetValueLocked(_contentTypesById, type.Id, type);
                    SetValueLocked(_contentTypesByAlias, type.Alias, type);
                }

                foreach (var link in _contentNodes.Values)
                {
                    var node = link.Value;
                    if (node == null) continue;
                    var contentTypeId = node.ContentType.Id;
                    if (index.TryGetValue(contentTypeId, out var contentType) == false) continue;
                    SetValueLocked(_contentNodes, node.Id, new ContentNode(node, contentType));
                }
            }
            finally
            {
                Release(lockInfo);
            }
        }

        public void SetAllContentTypes(IEnumerable<IPublishedContentType> types)
        {
            var lockInfo = new WriteLockInfo();
            try
            {
                Lock(lockInfo);

                // clear all existing content types
                ClearLocked(_contentTypesById);
                ClearLocked(_contentTypesByAlias);

                // set all new content types
                foreach (var type in types)
                {
                    SetValueLocked(_contentTypesById, type.Id, type);
                    SetValueLocked(_contentTypesByAlias, type.Alias, type);
                }

                // beware! at that point the cache is inconsistent,
                // assuming we are going to SetAll content items!
            }
            finally
            {
                Release(lockInfo);
            }
        }

        public void UpdateContentTypes(IReadOnlyCollection<int> removedIds, IReadOnlyCollection<IPublishedContentType> refreshedTypes, IReadOnlyCollection<ContentNodeKit> kits)
        {
            var removedIdsA = removedIds ?? Array.Empty<int>();
            var refreshedTypesA = refreshedTypes ?? Array.Empty<IPublishedContentType>();
            var refreshedIdsA = refreshedTypesA.Select(x => x.Id).ToList();
            kits = kits ?? Array.Empty<ContentNodeKit>();

            if (kits.Count == 0 && refreshedIdsA.Count == 0 && removedIdsA.Count == 0)
                return; //exit - there is nothing to do here

            var lockInfo = new WriteLockInfo();
            try
            {
                Lock(lockInfo);

                var removedContentTypeNodes = new List<int>();
                var refreshedContentTypeNodes = new List<int>();

                // find all the nodes that are either refreshed or removed,
                // because of their content type being either refreshed or removed
                foreach (var link in _contentNodes.Values)
                {
                    var node = link.Value;
                    if (node == null) continue;
                    var contentTypeId = node.ContentType.Id;
                    if (removedIdsA.Contains(contentTypeId)) removedContentTypeNodes.Add(node.Id);
                    if (refreshedIdsA.Contains(contentTypeId)) refreshedContentTypeNodes.Add(node.Id);
                }

                // perform deletion of content with removed content type
                // removing content types should have removed their content already
                // but just to be 100% sure, clear again here
                foreach (var node in removedContentTypeNodes)
                    ClearBranchLocked(node);

                // perform deletion of removed content types
                foreach (var id in removedIdsA)
                {
                    if (_contentTypesById.TryGetValue(id, out var link) == false || link.Value == null)
                        continue;
                    SetValueLocked(_contentTypesById, id, null);
                    SetValueLocked(_contentTypesByAlias, link.Value.Alias, null);
                }

                // perform update of refreshed content types
                foreach (var type in refreshedTypesA)
                {
                    SetValueLocked(_contentTypesById, type.Id, type);
                    SetValueLocked(_contentTypesByAlias, type.Alias, type);
                }

                // perform update of content with refreshed content type - from the kits
                // skip missing type, skip missing parents & un-buildable kits - what else could we do?
                // kits are ordered by level, so ParentExists is ok here
                var visited = new List<int>();
                foreach (var kit in kits.Where(x =>
                    refreshedIdsA.Contains(x.ContentTypeId) &&
                    BuildKit(x, out _)))
                {
                    // replacing the node: must preserve the parents
                    var node = GetHead(_contentNodes, kit.Node.Id)?.Value;
                    if (node != null)
                        kit.Node.FirstChildContentId = node.FirstChildContentId;

                    SetValueLocked(_contentNodes, kit.Node.Id, kit.Node);

                    visited.Add(kit.Node.Id);
                    if (_localDb != null) RegisterChange(kit.Node.Id, kit);
                }

                // all content should have been refreshed - but...
                var orphans = refreshedContentTypeNodes.Except(visited);
                foreach (var id in orphans)
                    ClearBranchLocked(id);
            }
            finally
            {
                Release(lockInfo);
            }
        }

        public void UpdateDataTypes(IEnumerable<int> dataTypeIds, Func<int, IPublishedContentType> getContentType)
        {
            var lockInfo = new WriteLockInfo();
            try
            {
                Lock(lockInfo);

                var contentTypes = _contentTypesById
                    .Where(kvp =>
                        kvp.Value.Value != null &&
                        kvp.Value.Value.PropertyTypes.Any(p => dataTypeIds.Contains(p.DataType.Id)))
                    .Select(kvp => kvp.Value.Value)
                    .Select(x => getContentType(x.Id))
                    .Where(x => x != null) // poof, gone, very unlikely and probably an anomaly
                    .ToArray();

                var contentTypeIdsA = contentTypes.Select(x => x.Id).ToArray();
                var contentTypeNodes = new Dictionary<int, List<int>>();
                foreach (var id in contentTypeIdsA)
                    contentTypeNodes[id] = new List<int>();
                foreach (var link in _contentNodes.Values)
                {
                    var node = link.Value;
                    if (node != null && contentTypeIdsA.Contains(node.ContentType.Id))
                        contentTypeNodes[node.ContentType.Id].Add(node.Id);
                }

                foreach (var contentType in contentTypes)
                {
                    // again, weird situation
                    if (contentTypeNodes.ContainsKey(contentType.Id) == false)
                        continue;

                    foreach (var id in contentTypeNodes[contentType.Id])
                    {
                        _contentNodes.TryGetValue(id, out var link);
                        if (link?.Value == null)
                            continue;
                        var node = new ContentNode(link.Value, contentType);
                        SetValueLocked(_contentNodes, id, node);
                        if (_localDb != null) RegisterChange(id, node.ToKit());
                    }
                }
            }
            finally
            {
                Release(lockInfo);
            }
        }

        private bool BuildKit(ContentNodeKit kit, out LinkedNode<ContentNode> parent)
        {
            // make sure parent exists
            parent = GetParentLink(kit.Node, null);
            if (parent == null)
            {
                _logger.Warn<ContentStore>($"Skip item id={kit.Node.Id}, could not find parent id={kit.Node.ParentContentId}.");
                return false;
            }

            // make sure the kit is valid
            if (kit.DraftData == null && kit.PublishedData == null)
            {
                _logger.Warn<ContentStore>($"Skip item id={kit.Node.Id}, both draft and published data are null.");
                return false;
            }

            // unknown = bad
            if (_contentTypesById.TryGetValue(kit.ContentTypeId, out var link) == false || link.Value == null)
            {
                _logger.Warn<ContentStore>($"Skip item id={kit.Node.Id}, could not find content type id={kit.ContentTypeId}.");
                return false;
            }

            // check whether parent is published
            var canBePublished = ParentPublishedLocked(kit);

            // and use
            kit.Build(link.Value, _publishedSnapshotAccessor, _variationContextAccessor, canBePublished);

            return true;
        }

        #endregion

        #region Set, Clear, Get

        public int Count => _contentNodes.Count;

        /// <summary>
        /// Get the most recent version of the LinkedNode stored in the dictionary for the supplied key
        /// </summary>
        /// <typeparam name="TKey"></typeparam>
        /// <typeparam name="TValue"></typeparam>
        /// <param name="dict"></param>
        /// <param name="key"></param>
        /// <returns></returns>
        private static LinkedNode<TValue> GetHead<TKey, TValue>(ConcurrentDictionary<TKey, LinkedNode<TValue>> dict, TKey key)
            where TValue : class
        {
            dict.TryGetValue(key, out var link); // else null
            return link;
        }

        public bool Set(ContentNodeKit kit)
        {
            // ReSharper disable LocalizableElement
            if (kit.IsEmpty)
                throw new ArgumentException("Kit is empty.", nameof(kit));
            if (kit.Node.FirstChildContentId > 0)
                throw new ArgumentException("Kit content cannot have children.", nameof(kit));
            // ReSharper restore LocalizableElement

            _logger.Debug<ContentStore>("Set content ID: {KitNodeId}", kit.Node.Id);

            var lockInfo = new WriteLockInfo();
            try
            {
                Lock(lockInfo);

                // get existing
                _contentNodes.TryGetValue(kit.Node.Id, out var link);
                var existing = link?.Value;

                if (!BuildKit(kit, out var parent))
                    return false;

                // moving?
                var moving = existing != null && existing.ParentContentId != kit.Node.ParentContentId;

                // manage children
                if (existing != null)
                {
                    kit.Node.FirstChildContentId = existing.FirstChildContentId;
                    kit.Node.LastChildContentId = existing.LastChildContentId;
                }   

                // set
                SetValueLocked(_contentNodes, kit.Node.Id, kit.Node);
                if (_localDb != null) RegisterChange(kit.Node.Id, kit);

                // manage the tree
                if (existing == null)
                {
                    // new, add to parent
                    AddTreeNodeLocked(kit.Node, parent);
                }
                else if (moving || existing.SortOrder != kit.Node.SortOrder)
                {
                    // moved, remove existing from its parent, add content to its parent
                    RemoveTreeNodeLocked(existing);
                    AddTreeNodeLocked(kit.Node);
                }
                else
                {
                    // replacing existing, handle siblings
                    kit.Node.NextSiblingContentId = existing.NextSiblingContentId;
                    kit.Node.PreviousSiblingContentId = existing.PreviousSiblingContentId;
                }

                _xmap[kit.Node.Uid] = kit.Node.Id;
            }
            finally
            {
                Release(lockInfo);
            }

            return true;
        }

        private void ClearRootLocked()
        {
            if (_root.Gen < _liveGen)
                _root = new LinkedNode<ContentNode>(new ContentNode(), _liveGen, _root);
            else
                _root.Value.FirstChildContentId = -1;
        }

        /// <summary>
        /// Builds all kits on startup using a fast forward only cursor
        /// </summary>
        /// <param name="kits">
        /// All kits sorted by Level + Parent Id + Sort order
        /// </param>
        /// <param name="fromDb">True if the data is coming from the database (not the local cache db)</param>
        /// <returns></returns>
        /// <remarks>
        /// This requires that the collection is sorted by Level + ParentId + Sort Order. 
        /// This should be used only on a site startup as the first generations.
        /// This CANNOT be used after startup since it bypasses all checks for Generations.
        /// </remarks>
        internal bool SetAllFastSorted(IEnumerable<ContentNodeKit> kits, bool fromDb)
        {
            var lockInfo = new WriteLockInfo();
            var ok = true;
            try
            {
                Lock(lockInfo);

                ClearLocked(_contentNodes);
                ClearRootLocked();

                // The name of the game here is to populate each kit's
                //  FirstChildContentId
                //  LastChildContentId
                //  NextSiblingContentId
                //  PreviousSiblingContentId

                ContentNode previousNode = null;
                ContentNode parent = null;

                foreach (var kit in kits)
                {
                    if (!BuildKit(kit, out var parentLink))
                    {
                        ok = false;
                        continue; // skip that one
                    }

                    var thisNode = kit.Node;

                    if (parent == null)
                    {
                        // first parent
                        parent = parentLink.Value;
                        parent.FirstChildContentId = thisNode.Id; // this node is the first node
                    }
                    else if (parent.Id != parentLink.Value.Id)
                    {
                        // new parent
                        parent = parentLink.Value;
                        parent.FirstChildContentId = thisNode.Id; // this node is the first node
                        previousNode = null; // there is no previous sibling
                    }

                    _logger.Debug<ContentStore>($"Set {thisNode.Id} with parent {thisNode.ParentContentId}");
                    SetValueLocked(_contentNodes, thisNode.Id, thisNode);

                    // if we are initializing from the database source ensure the local db is updated
                    if (fromDb && _localDb != null) RegisterChange(thisNode.Id, kit);

                    // this node is always the last child
                    parent.LastChildContentId = thisNode.Id;

                    // wire previous node as previous sibling
                    if (previousNode != null)
                    {
                        previousNode.NextSiblingContentId = thisNode.Id;
                        thisNode.PreviousSiblingContentId = previousNode.Id;
                    }

                    // this node becomes the previous node
                    previousNode = thisNode;

                    _xmap[kit.Node.Uid] = kit.Node.Id;
                }
            }
            finally
            {
                Release(lockInfo);
            }

            return ok;
        }

        public bool SetAll(IEnumerable<ContentNodeKit> kits)
        {
            var lockInfo = new WriteLockInfo();
            var ok = true;
            try
            {
                Lock(lockInfo);

                ClearLocked(_contentNodes);
                ClearRootLocked();

                // do NOT clear types else they are gone!
                //ClearLocked(_contentTypesById);
                //ClearLocked(_contentTypesByAlias);

                foreach (var kit in kits)
                {
                    if (!BuildKit(kit, out var parent))
                    {
                        ok = false;
                        continue; // skip that one
                    }
                    _logger.Debug<ContentStore>($"Set {kit.Node.Id} with parent {kit.Node.ParentContentId}");
                    SetValueLocked(_contentNodes, kit.Node.Id, kit.Node);

                    if (_localDb != null) RegisterChange(kit.Node.Id, kit);
                    AddTreeNodeLocked(kit.Node, parent);

                    _xmap[kit.Node.Uid] = kit.Node.Id;
                }
            }
            finally
            {
                Release(lockInfo);
            }

            return ok;
        }

        // IMPORTANT kits must be sorted out by LEVEL and by SORT ORDER
        public bool SetBranch(int rootContentId, IEnumerable<ContentNodeKit> kits)
        {
            var lockInfo = new WriteLockInfo();
            var ok = true;
            try
            {
                Lock(lockInfo);

                // get existing
                _contentNodes.TryGetValue(rootContentId, out var link);
                var existing = link?.Value;

                // clear
                if (existing != null)
                {
                    //this zero's out the branch (recursively), if we're in a new gen this will add a NULL placeholder for the gen
                    ClearBranchLocked(existing);
                    //TODO: This removes the current GEN from the tree - do we really want to do that?
                    RemoveTreeNodeLocked(existing);
                }

                // now add them all back
                foreach (var kit in kits)
                {
                    if (!BuildKit(kit, out var parent))
                    {
                        ok = false;
                        continue; // skip that one
                    }
                    SetValueLocked(_contentNodes, kit.Node.Id, kit.Node);
                    if (_localDb != null) RegisterChange(kit.Node.Id, kit);
                    AddTreeNodeLocked(kit.Node, parent);

                    _xmap[kit.Node.Uid] = kit.Node.Id;
                }
            }
            finally
            {
                Release(lockInfo);
            }

            return ok;
        }

        public bool Clear(int id)
        {
            var lockInfo = new WriteLockInfo();
            try
            {
                Lock(lockInfo);

                // try to find the content
                // if it is not there, nothing to do
                _contentNodes.TryGetValue(id, out var link); // else null
                if (link?.Value == null) return false;

                var content = link.Value;
                _logger.Debug<ContentStore>("Clear content ID: {ContentId}", content.Id);

                // clear the entire branch
                ClearBranchLocked(content);

                // manage the tree
                RemoveTreeNodeLocked(content);

                return true;
            }
            finally
            {
                Release(lockInfo);
            }
        }

        private void ClearBranchLocked(int id)
        {
            _contentNodes.TryGetValue(id, out var link);
            if (link?.Value == null)
                return;
            ClearBranchLocked(link.Value);
        }

        private void ClearBranchLocked(ContentNode content)
        {
            SetValueLocked(_contentNodes, content.Id, null);
            if (_localDb != null) RegisterChange(content.Id, ContentNodeKit.Null);

            _xmap.TryRemove(content.Uid, out _);

            var id = content.FirstChildContentId;
            while (id > 0)
            {
                var link = GetRequiredLinkedNode(id, "child", null);
                ClearBranchLocked(link.Value);
                id = link.Value.NextSiblingContentId;
            }
        }

        /// <summary>
        /// Gets the link node and if it doesn't exist throw a <see cref="PanicException"/>
        /// </summary>
        /// <param name="id"></param>
        /// <param name="description"></param>
        /// <param name="gen">the generation requested, null for the latest stored</param>
        /// <returns></returns>
        private LinkedNode<ContentNode> GetRequiredLinkedNode(int id, string description, long? gen)
        {
            if (_contentNodes.TryGetValue(id, out var link))
            {
                link = GetLinkedNodeGen(link, gen);                
                if (link != null && link.Value != null)
                    return link;
            }   

            throw new PanicException($"failed to get {description} with id={id}");
        }

        /// <summary>
        /// Gets the parent link node, may be null or root if ParentContentId is less than 0
        /// </summary>
        /// <param name="gen">the generation requested, null for the latest stored</param>
        private LinkedNode<ContentNode> GetParentLink(ContentNode content, long? gen)
        {
            if (content.ParentContentId < 0)
            {
                var root = GetLinkedNodeGen(_root, gen);                
                return root;
            }

            if (_contentNodes.TryGetValue(content.ParentContentId, out var link))
                link = GetLinkedNodeGen(link, gen);
                
            return link;
        }

        /// <summary>
        /// Gets the linked parent node and if it doesn't exist throw a <see cref="PanicException"/>
        /// </summary>
        /// <param name="content"></param>
        /// <param name="gen">the generation requested, null for the latest stored</param>
        /// <returns></returns>
        private LinkedNode<ContentNode> GetRequiredParentLink(ContentNode content, long? gen)
        {
            return content.ParentContentId < 0 ? _root : GetRequiredLinkedNode(content.ParentContentId, "parent", gen);
        }

        /// <summary>
        /// Iterates over the LinkedNode's generations to find the correct one
        /// </summary>
        /// <param name="link"></param>
        /// <param name="gen">The generation requested, use null to avoid the lookup</param>
        /// <returns></returns>
        private LinkedNode<TValue> GetLinkedNodeGen<TValue>(LinkedNode<TValue> link, long? gen)
            where TValue : class
        {
            if (!gen.HasValue) return link;

            //find the correct snapshot, find the first that is <= the requested gen
            while (link != null && link.Gen > gen)
            {
                link = link.Next;
            }
            return link;
        }

        private void RemoveTreeNodeLocked(ContentNode content)
        {
            var parentLink = content.ParentContentId < 0
                ? _root
                : GetRequiredLinkedNode(content.ParentContentId, "parent", null);

            var parent = parentLink.Value;

            // must have children
            if (parent.FirstChildContentId < 0)
                throw new PanicException("no children");

            // if first/last, clone parent, then remove

            if (parent.FirstChildContentId == content.Id || parent.LastChildContentId == content.Id)
                parent = GenCloneLocked(parentLink);

            if (parent.FirstChildContentId == content.Id)
                parent.FirstChildContentId = content.NextSiblingContentId;

            if (parent.LastChildContentId == content.Id)
                parent.LastChildContentId = content.PreviousSiblingContentId;

            // maintain linked list

            if (content.NextSiblingContentId > 0)
            {
                var nextLink = GetRequiredLinkedNode(content.NextSiblingContentId, "next sibling", null);
                var next = GenCloneLocked(nextLink);
                next.PreviousSiblingContentId = content.PreviousSiblingContentId;
            }

            if (content.PreviousSiblingContentId > 0)
            {
                var prevLink = GetRequiredLinkedNode(content.PreviousSiblingContentId, "previous sibling", null);
                var prev = GenCloneLocked(prevLink);
                prev.NextSiblingContentId = content.NextSiblingContentId;
            }

            content.NextSiblingContentId = -1;
            content.PreviousSiblingContentId = -1;
        }

        private bool ParentPublishedLocked(ContentNodeKit kit)
        {
            if (kit.Node.ParentContentId < 0)
                return true;
            var link = GetParentLink(kit.Node, null);
            var node = link?.Value;
            return node != null && node.HasPublished;
        }

        private ContentNode GenCloneLocked(LinkedNode<ContentNode> link)
        {
            var node = link.Value;

            if (node != null && link.Gen < _liveGen)
            {
                node = new ContentNode(link.Value);
                if (link == _root)
                    SetRootLocked(node);
                else
                    SetValueLocked(_contentNodes, node.Id, node);
            }

            return node;
        }

        /// <summary>
        /// Adds a node to the tree structure.
        /// </summary>
        private void AddTreeNodeLocked(ContentNode content, LinkedNode<ContentNode> parentLink = null)
        {
            parentLink = parentLink ?? GetRequiredParentLink(content, null);

            var parent = parentLink.Value;

            // if parent has no children, clone parent + add as first child
            if (parent.FirstChildContentId < 0)
            {
                parent = GenCloneLocked(parentLink);
                parent.FirstChildContentId = content.Id;
                parent.LastChildContentId = content.Id;
                return;
            }

            // get parent's first child
            var childLink = GetRequiredLinkedNode(parent.FirstChildContentId, "first child", null);
            var child = childLink.Value;

            // if first, clone parent + insert as first child
            // NOTE: Don't perform this check if loading from local DB since we know it's already sorted
            if (child.SortOrder > content.SortOrder)
            {
                content.NextSiblingContentId = parent.FirstChildContentId;
                content.PreviousSiblingContentId = -1;

                parent = GenCloneLocked(parentLink);
                parent.FirstChildContentId = content.Id;

                child = GenCloneLocked(childLink);
                child.PreviousSiblingContentId = content.Id;

                return;
            }

            // get parent's last child
            var lastChildLink = GetRequiredLinkedNode(parent.LastChildContentId, "last child", null);
            var lastChild = lastChildLink.Value;

            // if last, clone parent + append as last child
            if (lastChild.SortOrder <= content.SortOrder)
            {
                content.PreviousSiblingContentId = parent.LastChildContentId;
                content.NextSiblingContentId = -1;

                parent = GenCloneLocked(parentLink);
                parent.LastChildContentId = content.Id;

                lastChild = GenCloneLocked(lastChildLink);
                lastChild.NextSiblingContentId = content.Id;

                return;
            }

            // else it's going somewhere in the middle,
            // TODO: There was a note about performance when this occurs and that this only happens when moving and not very often, but that is not true,
            // this also happens anytime a middle node is unpublished or republished (which causes a branch update), i'm unsure if this has perf impacts,
            // i think this used to but it doesn't seem bad anymore that I can see...
            while (child.NextSiblingContentId > 0)
            {
                // get next child
                var nextChildLink = GetRequiredLinkedNode(child.NextSiblingContentId, "next child", null);
                var nextChild = nextChildLink.Value;

                // if here, clone previous + append/insert
                // NOTE: Don't perform this check if loading from local DB since we know it's already sorted
                if (nextChild.SortOrder > content.SortOrder)
                {
                    content.NextSiblingContentId = nextChild.Id;
                    content.PreviousSiblingContentId = nextChild.PreviousSiblingContentId;

                    child = GenCloneLocked(childLink);
                    child.NextSiblingContentId = content.Id;

                    var nnext = GenCloneLocked(nextChildLink);
                    nnext.PreviousSiblingContentId = content.Id;

                    return;
                }

                childLink = nextChildLink;
                child = nextChild;
            }

            // should never get here
            throw new PanicException("No more children.");
        }

        // replaces the root node
        private void SetRootLocked(ContentNode node)
        {
            if (_root.Gen != _liveGen)
            {
                _root = new LinkedNode<ContentNode>(node, _liveGen, _root);
            }
            else
            {
                _root.Value = node;
            }
        }

        // set a node (just the node, not the tree)
        private void SetValueLocked<TKey, TValue>(ConcurrentDictionary<TKey, LinkedNode<TValue>> dict, TKey key, TValue value)
            where TValue : class
        {
            // this is safe only because we're write-locked
            var link = GetHead(dict, key);
            if (link != null)
            {
                // already in the dict
                if (link.Gen != _liveGen)
                {
                    // for an older gen - if value is different then insert a new
                    // link for the new gen, with the new value
                    if (link.Value != value)
                        dict.TryUpdate(key, new LinkedNode<TValue>(value, _liveGen, link), link);
                }
                else
                {
                    // for the live gen - we can fix the live gen - and remove it
                    // if value is null and there's no next gen
                    if (value == null && link.Next == null)
                        dict.TryRemove(key, out link);
                    else
                        link.Value = value;
                }
            }
            else
            {
                dict.TryAdd(key, new LinkedNode<TValue>(value, _liveGen));
            }
        }

        private void ClearLocked<TKey, TValue>(ConcurrentDictionary<TKey, LinkedNode<TValue>> dict)
            where TValue : class
        {
            // this is safe only because we're write-locked
            foreach (var kvp in dict.Where(x => x.Value != null))
            {
                if (kvp.Value.Gen < _liveGen)
                {
                    var link = new LinkedNode<TValue>(null, _liveGen, kvp.Value);
                    dict.TryUpdate(kvp.Key, link, kvp.Value);
                }
                else
                {
                    kvp.Value.Value = null;
                }
            }
        }

        public ContentNode Get(int id, long gen)
        {
            return GetValue(_contentNodes, id, gen);
        }

        public ContentNode Get(Guid uid, long gen)
        {
            return _xmap.TryGetValue(uid, out var id)
                ? GetValue(_contentNodes, id, gen)
                : null;
        }

        public IEnumerable<ContentNode> GetAtRoot(long gen)
        {
            var root = GetLinkedNodeGen(_root, gen);            
            if (root == null)
                yield break;

            var id = root.Value.FirstChildContentId;

            while (id > 0)
            {
                var link = GetRequiredLinkedNode(id, "root", gen);
                yield return link.Value;
                id = link.Value.NextSiblingContentId;
            }
        }

        private TValue GetValue<TKey, TValue>(ConcurrentDictionary<TKey, LinkedNode<TValue>> dict, TKey key, long gen)
            where TValue : class
        {
            // look ma, no lock!
            var link = GetHead(dict, key);
            link = GetLinkedNodeGen(link, gen);
            return link?.Value; // may be null
        }

        public IEnumerable<ContentNode> GetAll(long gen)
        {
            // enumerating on .Values locks the concurrent dictionary,
            // so better get a shallow clone in an array and release
            var links = _contentNodes.Values.ToArray();
            foreach (var l in links)
            {
                var link = GetLinkedNodeGen(l, gen);
                if (link?.Value != null)
                    yield return link.Value;
            }
        }

        public bool IsEmpty(long gen)
        {
            var has = _contentNodes.Any(x =>
            {
                var link = GetLinkedNodeGen(x.Value, gen);
                return link?.Value != null;
            });
            return has == false;
        }

        public IPublishedContentType GetContentType(int id, long gen)
        {
            return GetValue(_contentTypesById, id, gen);
        }

        public IPublishedContentType GetContentType(string alias, long gen)
        {
            return GetValue(_contentTypesByAlias, alias, gen);
        }

        #endregion

        #region Snapshots

        public Snapshot CreateSnapshot()
        {
            var lockInfo = new ReadLockInfo();
            try
            {
                Lock(lockInfo);

                // if no next generation is required, and we already have one,
                // use it and create a new snapshot
                if (_nextGen == false && _genObj != null)
                    return new Snapshot(this, _genObj.GetGenRef()
#if DEBUG
                        , _logger
#endif
                        );

                // else we need to try to create a new gen ref
                // whether we are wlocked or not, noone can rlock while we do,
                // so _liveGen and _nextGen are safe
                if (_wlocked > 0) // volatile, cannot ++ but could --
                {
                    // write-locked, cannot use latest gen (at least 1) so use previous
                    var snapGen = _nextGen ? _liveGen - 1 : _liveGen;

                    // create a new gen ref unless we already have it
                    if (_genObj == null)
                        _genObjs.Enqueue(_genObj = new GenObj(snapGen));
                    else if (_genObj.Gen != snapGen)
                        throw new PanicException($"The generation {_genObj.Gen} does not equal the snapshot generation {snapGen}");
                }
                else
                {
                    // not write-locked, can use latest gen, create a new gen ref
                    _genObjs.Enqueue(_genObj = new GenObj(_liveGen));
                    _nextGen = false; // this is the ONLY thing that triggers a _liveGen++
                }

                // so...
                // the genRefRef has a weak ref to the genRef, and is queued
                // the snapshot has a ref to the genRef, which has a ref to the genRefRef
                // when the snapshot is disposed, it decreases genRefRef counter
                // so after a while, one of these conditions is going to be true:
                // - the genRefRef counter is zero because all snapshots have properly been disposed
                // - the genRefRef weak ref is dead because all snapshots have been collected
                // in both cases, we will dequeue and collect

                var snapshot = new Snapshot(this, _genObj.GetGenRef()
#if DEBUG
                    , _logger
#endif
                    );

                // reading _floorGen is safe if _collectTask is null
                if (_collectTask == null && _collectAuto && _liveGen - _floorGen > CollectMinGenDelta)
                    CollectAsyncLocked();

                return snapshot;
            }
            finally
            {
                Release(lockInfo);
            }
        }

        public Snapshot LiveSnapshot => new Snapshot(this, _liveGen
#if DEBUG
            , _logger
#endif
        );

        public Task CollectAsync()
        {
            lock (_rlocko)
            {
                return CollectAsyncLocked();
            }
        }

        private Task CollectAsyncLocked()
        {
            if (_collectTask != null)
                return _collectTask;

            // ReSharper disable InconsistentlySynchronizedField
            var task = _collectTask = Task.Run(Collect);
            _collectTask.ContinueWith(_ =>
            {
                lock (_rlocko)
                {
                    _collectTask = null;
                }
            }, TaskContinuationOptions.ExecuteSynchronously);
            // ReSharper restore InconsistentlySynchronizedField

            return task;
        }

        private void Collect()
        {
            // see notes in CreateSnapshot
#if DEBUG
            _logger.Debug<ContentStore>("Collect.");
#endif
            while (_genObjs.TryPeek(out var genObj) && (genObj.Count == 0 || genObj.WeakGenRef.IsAlive == false))
            {
                _genObjs.TryDequeue(out genObj); // cannot fail since TryPeek has succeeded
                _floorGen = genObj.Gen;
#if DEBUG
                //_logger.Debug<ContentStore>("_floorGen=" + _floorGen + ", _liveGen=" + _liveGen);
#endif
            }

            Collect(_contentNodes);
            CollectRoot();
            Collect(_contentTypesById);
            Collect(_contentTypesByAlias);
        }

        private void CollectRoot()
        {
            var link = _root;
            while (link.Next != null && link.Next.Gen > _floorGen)
                link = link.Next;
            link.Next = null;
        }

        private void Collect<TKey, TValue>(ConcurrentDictionary<TKey, LinkedNode<TValue>> dict)
            where TValue : class
        {
            // it is OK to enumerate a concurrent dictionary and it does not lock
            // it - and here it's not an issue if we skip some items, they will be
            // processed next time we collect

            long liveGen;
            lock (_rlocko) // r is good
            {
                liveGen = _liveGen;
                if (_nextGen == false)
                    liveGen += 1;
            }

            foreach (var kvp in dict)
            {
                var link = kvp.Value;

#if DEBUG
                //_logger.Debug<ContentStore>("Collect id:" + kvp.Key + ", gen:" + link.Gen +
                //    ", nxt:" + (link.Next == null ? "null" : "link") +
                //    ", val:" + (link.Value == null ? "null" : "value"));
#endif

                // reasons to collect the head:
                //   gen must be < liveGen (we never collect live gen)
                //   next == null && value == null (we have no data at all)
                //   next != null && value == null BUT gen > floor (noone wants us)
                // not live means .Next and .Value are safe
                if (link.Gen < liveGen && link.Value == null
                    && (link.Next == null || link.Gen <= _floorGen))
                {
                    // not live, null value, no next link = remove that one -- but only if
                    // the dict has not been updated, have to do it via ICollection<> (thanks
                    // Mr Toub) -- and if the dict has been updated there is nothing to collect
                    var idict = dict as ICollection<KeyValuePair<TKey, LinkedNode<TValue>>>;
                    idict.Remove(kvp);
                    continue;
                }

                // in any other case we're not collecting the head, we need to go to Next
                // and if there is no Next, skip
                if (link.Next == null)
                    continue;

                // else go to Next and loop while above floor, and kill everything below
                while (link.Next != null && link.Next.Gen > _floorGen)
                    link = link.Next;
                link.Next = null;
            }
        }

        public async Task WaitForPendingCollect()
        {
            Task task;
            lock (_rlocko)
            {
                task = _collectTask;
            }
            if (task != null)
                await task;
        }

        public long GenCount => _genObjs.Count;

        public long SnapCount => _genObjs.Sum(x => x.Count);

        #endregion

        #region Internals/Unit testing

        private TestHelper _unitTesting;

        // note: nothing here is thread-safe
        internal class TestHelper
        {
            private readonly ContentStore _store;

            public TestHelper(ContentStore store)
            {
                _store = store;
            }

            public long LiveGen => _store._liveGen;
            public long FloorGen => _store._floorGen;
            public bool NextGen => _store._nextGen;
            public bool CollectAuto
            {
                get => _store._collectAuto;
                set => _store._collectAuto = value;
            }

            /// <summary>
            /// Return a list of Gen/ContentNode values
            /// </summary>
            /// <param name="id"></param>
            /// <returns></returns>
            public (long gen, ContentNode contentNode)[] GetValues(int id)
            {
                _store._contentNodes.TryGetValue(id, out LinkedNode<ContentNode> link); // else null

                if (link == null)
                    return Array.Empty<(long, ContentNode)>();

                var tuples = new List<(long, ContentNode)>();
                do
                {
                    tuples.Add((link.Gen, link.Value));
                    link = link.Next;
                } while (link != null);
                return tuples.ToArray();
            }
        }

        internal TestHelper Test => _unitTesting ?? (_unitTesting = new TestHelper(this));

        #endregion

        #region Classes

        public class Snapshot : IDisposable
        {
            private readonly ContentStore _store;
            private readonly GenRef _genRef;
            private long _gen;
#if DEBUG
            private readonly ILogger _logger;
#endif

            //private static int _count;
            //private readonly int _thisCount;

            internal Snapshot(ContentStore store, GenRef genRef
#if DEBUG
                    , ILogger logger
#endif
                )
            {
                _store = store;
                _genRef = genRef;
                _gen = genRef.Gen;
                Interlocked.Increment(ref genRef.GenObj.Count);
                //_thisCount = _count++;

#if DEBUG
                _logger = logger;
                _logger.Debug<Snapshot>("Creating snapshot.");
#endif
            }

            internal Snapshot(ContentStore store, long gen
#if DEBUG
                , ILogger logger
#endif
                )
            {
                _store = store;
                _gen = gen;

#if DEBUG
                _logger = logger;
                _logger.Debug<Snapshot>("Creating live.");
#endif
            }

            public ContentNode Get(int id)
            {
                if (_gen < 0)
                    throw new ObjectDisposedException("snapshot" /*+ " (" + _thisCount + ")"*/);
                return _store.Get(id, _gen);
            }

            public ContentNode Get(Guid id)
            {
                if (_gen < 0)
                    throw new ObjectDisposedException("snapshot" /*+ " (" + _thisCount + ")"*/);
                return _store.Get(id, _gen);
            }

            public IEnumerable<ContentNode> GetAtRoot()
            {
                if (_gen < 0)
                    throw new ObjectDisposedException("snapshot" /*+ " (" + _thisCount + ")"*/);
                return _store.GetAtRoot(_gen);
            }

            public IEnumerable<ContentNode> GetAll()
            {
                if (_gen < 0)
                    throw new ObjectDisposedException("snapshot" /*+ " (" + _thisCount + ")"*/);
                return _store.GetAll(_gen);
            }

            public IPublishedContentType GetContentType(int id)
            {
                if (_gen < 0)
                    throw new ObjectDisposedException("snapshot" /*+ " (" + _thisCount + ")"*/);
                return _store.GetContentType(id, _gen);
            }

            public IPublishedContentType GetContentType(string alias)
            {
                if (_gen < 0)
                    throw new ObjectDisposedException("snapshot" /*+ " (" + _thisCount + ")"*/);
                return _store.GetContentType(alias, _gen);
            }

            // this code is here just so you don't try to implement it
            // the only way we can iterate over "all" without locking the entire cache forever
            // is by shallow cloning the cache, which is quite expensive, so we should probably not do it,
            // and implement cache-level indexes
            //public IEnumerable<ContentNode> GetAll()
            //{
            //    if (_gen < 0)
            //        throw new ObjectDisposedException("snapshot" /*+ " (" + _thisCount + ")"*/);
            //    return _store.GetAll(_gen);
            //}

            public bool IsEmpty
            {
                get
                {
                    if (_gen < 0)
                        throw new ObjectDisposedException("snapshot" /*+ " (" + _thisCount + ")"*/);
                    return _store.IsEmpty(_gen);
                }
            }

            public long Gen
            {
                get
                {
                    if (_gen < 0)
                        throw new ObjectDisposedException("snapshot" /*+ " (" + _thisCount + ")"*/);
                    return _gen;
                }
            }

            public void Dispose()
            {
                if (_gen < 0) return;
#if DEBUG
                _logger.Debug<Snapshot>("Dispose snapshot ({Snapshot})", _genRef?.GenObj.Count.ToString() ?? "live");
#endif
                _gen = -1;
                if (_genRef != null)
                    Interlocked.Decrement(ref _genRef.GenObj.Count);
                GC.SuppressFinalize(this);
            }
        }

        #endregion
    }
}<|MERGE_RESOLUTION|>--- conflicted
+++ resolved
@@ -291,11 +291,7 @@
 
         public void UpdateContentTypes(IEnumerable<IPublishedContentType> types)
         {
-<<<<<<< HEAD
-            //nothing to do if this is empty, no need to lock/allocate/iterate/etc...            
-=======
             //nothing to do if this is empty, no need to lock/allocate/iterate/etc...
->>>>>>> f02c46bc
             if (!types.Any()) return;
 
             var lockInfo = new WriteLockInfo();
