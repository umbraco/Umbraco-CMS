﻿using System;
using System.Collections.Generic;
<<<<<<< HEAD
using System.Globalization;
using System.IO;
using System.Linq;
using CSharpTest.Net.Collections;
=======
using System.Configuration;
using System.Globalization;
using System.IO;
using System.Linq;
>>>>>>> 16228d29
using Umbraco.Core;
using Umbraco.Core.Cache;
using Umbraco.Core.Configuration;
using Umbraco.Core.Logging;
using Umbraco.Core.Models;
using Umbraco.Core.Models.Membership;
using Umbraco.Core.Models.PublishedContent;
using Umbraco.Core.Persistence;
using Umbraco.Core.Persistence.Repositories.Implement;
using Umbraco.Core.Scoping;
using Umbraco.Core.Services;
using Umbraco.Core.Services.Changes;
using Umbraco.Core.Services.Implement;
using Umbraco.Web.Cache;
using Umbraco.Web.Install;
using Umbraco.Web.PublishedCache.NuCache.DataSource;
using Umbraco.Web.Routing;
using File = System.IO.File;

namespace Umbraco.Web.PublishedCache.NuCache
{

    internal class PublishedSnapshotService : PublishedSnapshotServiceBase
    {
        private readonly ServiceContext _serviceContext;
        private readonly IPublishedContentTypeFactory _publishedContentTypeFactory;
        private readonly IScopeProvider _scopeProvider;
        private readonly IDataSource _dataSource;
        private readonly IProfilingLogger _logger;
        private readonly IGlobalSettings _globalSettings;
        private readonly IEntityXmlSerializer _entitySerializer;
        private readonly IPublishedModelFactory _publishedModelFactory;
        private readonly IDefaultCultureAccessor _defaultCultureAccessor;
<<<<<<< HEAD
        private readonly ContentDataSerializer _contentDataSerializer;
=======
        private readonly UrlSegmentProviderCollection _urlSegmentProviders;
        private readonly ITransactableDictionaryFactory _transactableDictionaryFactory;
        private readonly IContentCacheDataSerializerFactory _contentCacheDataSerializerFactory;
>>>>>>> 16228d29

        // volatile because we read it with no lock
        private volatile bool _isReady;

        private readonly ContentStore _contentStore;
        private readonly ContentStore _mediaStore;
        private readonly SnapDictionary<int, Domain> _domainStore;
        private readonly object _storesLock = new object();
        private readonly object _elementsLock = new object();

        private ITransactableDictionary<int,ContentNodeKit> _localContentDb;
        private ITransactableDictionary<int, ContentNodeKit> _localMediaDb;

        // define constant - determines whether to use cache when previewing
        // to store eg routes, property converted values, anything - caching
        // means faster execution, but uses memory - not sure if we want it
        // so making it configurable.
        public static readonly bool FullCacheWhenPreviewing = true;

        #region Constructors

        //private static int _singletonCheck;

        public PublishedSnapshotService(PublishedSnapshotServiceOptions options, IMainDom mainDom, IRuntimeState runtime,
            ServiceContext serviceContext, IPublishedContentTypeFactory publishedContentTypeFactory, IdkMap idkMap,
            IPublishedSnapshotAccessor publishedSnapshotAccessor, IVariationContextAccessor variationContextAccessor, IProfilingLogger logger, IScopeProvider scopeProvider,
            IDefaultCultureAccessor defaultCultureAccessor,
            IDataSource dataSource, IGlobalSettings globalSettings,
            IEntityXmlSerializer entitySerializer,
<<<<<<< HEAD
            IPublishedModelFactory publishedModelFactory, ContentDataSerializer contentDataSerializer = null)
=======
            IPublishedModelFactory publishedModelFactory,
            UrlSegmentProviderCollection urlSegmentProviders,
            ITransactableDictionaryFactory transactableDictionaryFactory, 
            IContentCacheDataSerializerFactory contentCacheDataSerializerFactory)
>>>>>>> 16228d29
            : base(publishedSnapshotAccessor, variationContextAccessor)
        {
            //if (Interlocked.Increment(ref _singletonCheck) > 1)
            //    throw new Exception("Singleton must be instantiated only once!");

            _serviceContext = serviceContext;
            _publishedContentTypeFactory = publishedContentTypeFactory;
            _dataSource = dataSource;
            _logger = logger;
            _scopeProvider = scopeProvider;
            _defaultCultureAccessor = defaultCultureAccessor;
            _globalSettings = globalSettings;
<<<<<<< HEAD
            _contentDataSerializer = contentDataSerializer;
=======
            _urlSegmentProviders = urlSegmentProviders;
            _transactableDictionaryFactory = transactableDictionaryFactory;
            _contentCacheDataSerializerFactory = contentCacheDataSerializerFactory;
>>>>>>> 16228d29

            // we need an Xml serializer here so that the member cache can support XPath,
            // for members this is done by navigating the serialized-to-xml member
            _entitySerializer = entitySerializer;
            _publishedModelFactory = publishedModelFactory;

            // we always want to handle repository events, configured or not
            // assuming no repository event will trigger before the whole db is ready
            // (ideally we'd have Upgrading.App vs Upgrading.Data application states...)
            InitializeRepositoryEvents();

            // however, the cache is NOT available until we are configured, because loading
            // content (and content types) from database cannot be consistent (see notes in "Handle
            // Notifications" region), so
            // - notifications will be ignored
            // - trying to obtain a published snapshot from the service will throw
            if (runtime.Level != RuntimeLevel.Run)
                return;

            // lock this entire call, we only want a single thread to be accessing the stores at once and within
            // the call below to mainDom.Register, a callback may occur on a threadpool thread to MainDomRelease
            // at the same time as we are trying to write to the stores. MainDomRelease also locks on _storesLock so
            // it will not be able to close the stores until we are done populating (if the store is empty)
            lock (_storesLock)
            {
                if (options.IgnoreLocalDb == false)
                {
                    var registered = mainDom.Register(MainDomRegister, MainDomRelease);

                    // stores are created with a db so they can write to it, but they do not read from it,
                    // stores need to be populated, happens in OnResolutionFrozen which uses _localDbExists to
                    // figure out whether it can read the databases or it should populate them from sql

                    _logger.Info<PublishedSnapshotService>("Creating the content store, localContentDbExists? {LocalContentDbExists}", _localContentDb.IsPopulated());
                    _contentStore = new ContentStore(publishedSnapshotAccessor, variationContextAccessor, logger, _localContentDb);
                    _logger.Info<PublishedSnapshotService>("Creating the media store, localMediaDbExists? {LocalMediaDbExists}", _localContentDb.IsPopulated());
                    _mediaStore = new ContentStore(publishedSnapshotAccessor, variationContextAccessor, logger, _localMediaDb);
                }
                else
                {
                    _logger.Info<PublishedSnapshotService>("Creating the content store (local db ignored)");
                    _contentStore = new ContentStore(publishedSnapshotAccessor, variationContextAccessor, logger);
                    _logger.Info<PublishedSnapshotService>("Creating the media store (local db ignored)");
                    _mediaStore = new ContentStore(publishedSnapshotAccessor, variationContextAccessor, logger);
                }

                _domainStore = new SnapDictionary<int, Domain>();

                LoadCachesOnStartup();
            }

            Guid GetUid(ContentStore store, int id) => store.LiveSnapshot.Get(id)?.Uid ?? default;
            int GetId(ContentStore store, Guid uid) => store.LiveSnapshot.Get(uid)?.Id ?? default;

            if (idkMap != null)
            {
                idkMap.SetMapper(UmbracoObjectTypes.Document, id => GetUid(_contentStore, id), uid => GetId(_contentStore, uid));
                idkMap.SetMapper(UmbracoObjectTypes.Media, id => GetUid(_mediaStore, id), uid => GetId(_mediaStore, uid));
            }
        }

        /// <summary>
        /// Install phase of <see cref="IMainDom"/>
        /// </summary>
        /// <remarks>
        /// This is inside of a lock in MainDom so this is guaranteed to run if MainDom was acquired and guaranteed
        /// to not run if MainDom wasn't acquired.
        /// If MainDom was not acquired, then _localContentDb and _localMediaDb will remain null which means this appdomain
        /// will load in published content via the DB and in that case this appdomain will probably not exist long enough to
        /// serve more than a page of content.
        /// </remarks>
        private void MainDomRegister()
        {
            // if both local databases exist then Get will open them, else new databases will be created
            _localContentDb = _transactableDictionaryFactory.Get(ContentCacheEntityType.Document);
            _localMediaDb = _transactableDictionaryFactory.Get(ContentCacheEntityType.Media);

<<<<<<< HEAD
            _localContentDbExists = File.Exists(localContentDbPath);
            _localMediaDbExists = File.Exists(localMediaDbPath);

            // if both local databases exist then GetTree will open them, else new databases will be created
            _localContentDb = BTree.GetTree(localContentDbPath, _localContentDbExists, _contentDataSerializer);
            _localMediaDb = BTree.GetTree(localMediaDbPath, _localMediaDbExists, _contentDataSerializer);

            _logger.Info<PublishedSnapshotService>("Registered with MainDom, localContentDbExists? {LocalContentDbExists}, localMediaDbExists? {LocalMediaDbExists}", _localContentDbExists, _localMediaDbExists);
=======
            _logger.Info<PublishedSnapshotService>("Registered with MainDom, localContentDbExists? {LocalContentDbExists}, localMediaDbExists? {LocalMediaDbExists}", _localContentDb.IsPopulated(), _localMediaDb.IsPopulated());
>>>>>>> 16228d29
        }

        /// <summary>
        /// Release phase of MainDom
        /// </summary>
        /// <remarks>
        /// This will execute on a threadpool thread
        /// </remarks>
        private void MainDomRelease()
        {
            _logger.Debug<PublishedSnapshotService>("Releasing from MainDom...");

            lock (_storesLock)
            {
                _logger.Debug<PublishedSnapshotService>("Releasing content store...");
                _contentStore?.ReleaseLocalDb(); //null check because we could shut down before being assigned
                _localContentDb = null;

                _logger.Debug<PublishedSnapshotService>("Releasing media store...");
                _mediaStore?.ReleaseLocalDb(); //null check because we could shut down before being assigned
                _localMediaDb = null;

                _logger.Info<PublishedSnapshotService>("Released from MainDom");
            }
        }

        /// <summary>
        /// Populates the stores
        /// </summary>
        /// <remarks>This is called inside of a lock for _storesLock</remarks>
        private void LoadCachesOnStartup()
        {
            var okContent = false;
            var okMedia = false;

            try
            {
                if ((_localContentDb != null && _localContentDb.IsPopulated()) || _transactableDictionaryFactory.IsPopulated(ContentCacheEntityType.Document))
                    {
                    okContent = LockAndLoadContent(scope => LoadContentFromLocalDbLocked(true));
                    if (!okContent)
                        _logger.Warn<PublishedSnapshotService>("Loading content from local db raised warnings, will reload from database.");
                }

                if ((_localMediaDb  != null && _localMediaDb.IsPopulated()) || _transactableDictionaryFactory.IsPopulated(ContentCacheEntityType.Media))
                {
                    okMedia = LockAndLoadMedia(scope => LoadMediaFromLocalDbLocked(true));
                    if (!okMedia)
                        _logger.Warn<PublishedSnapshotService>("Loading media from local db raised warnings, will reload from database.");
                }

                if (!okContent)
                    LockAndLoadContent(scope => LoadContentFromDatabaseLocked(scope, true));

                if (!okMedia)
                    LockAndLoadMedia(scope => LoadMediaFromDatabaseLocked(scope, true));

                LockAndLoadDomains();
            }
            catch (Exception ex)
            {
                _logger.Fatal<PublishedSnapshotService>(ex, "Panic, exception while loading cache data.");
                throw;
            }

            // finally, cache is ready!
            _isReady = true;
        }

        private void InitializeRepositoryEvents()
        {
            // TODO: The reason these events are in the repository is for legacy, the events should exist at the service
            // level now since we can fire these events within the transaction... so move the events to service level

            // plug repository event handlers
            // these trigger within the transaction to ensure consistency
            // and are used to maintain the central, database-level XML cache
            DocumentRepository.ScopeEntityRemove += OnContentRemovingEntity;
            //ContentRepository.RemovedVersion += OnContentRemovedVersion;
            DocumentRepository.ScopedEntityRefresh += OnContentRefreshedEntity;
            MediaRepository.ScopeEntityRemove += OnMediaRemovingEntity;
            //MediaRepository.RemovedVersion += OnMediaRemovedVersion;
            MediaRepository.ScopedEntityRefresh += OnMediaRefreshedEntity;
            MemberRepository.ScopeEntityRemove += OnMemberRemovingEntity;
            //MemberRepository.RemovedVersion += OnMemberRemovedVersion;
            MemberRepository.ScopedEntityRefresh += OnMemberRefreshedEntity;

            // plug
            ContentTypeService.ScopedRefreshedEntity += OnContentTypeRefreshedEntity;
            MediaTypeService.ScopedRefreshedEntity += OnMediaTypeRefreshedEntity;
            MemberTypeService.ScopedRefreshedEntity += OnMemberTypeRefreshedEntity;

            LocalizationService.SavedLanguage += OnLanguageSaved;
        }

        private void TearDownRepositoryEvents()
        {
            DocumentRepository.ScopeEntityRemove -= OnContentRemovingEntity;
            //ContentRepository.RemovedVersion -= OnContentRemovedVersion;
            DocumentRepository.ScopedEntityRefresh -= OnContentRefreshedEntity;
            MediaRepository.ScopeEntityRemove -= OnMediaRemovingEntity;
            //MediaRepository.RemovedVersion -= OnMediaRemovedVersion;
            MediaRepository.ScopedEntityRefresh -= OnMediaRefreshedEntity;
            MemberRepository.ScopeEntityRemove -= OnMemberRemovingEntity;
            //MemberRepository.RemovedVersion -= OnMemberRemovedVersion;
            MemberRepository.ScopedEntityRefresh -= OnMemberRefreshedEntity;

            ContentTypeService.ScopedRefreshedEntity -= OnContentTypeRefreshedEntity;
            MediaTypeService.ScopedRefreshedEntity -= OnMediaTypeRefreshedEntity;
            MemberTypeService.ScopedRefreshedEntity -= OnMemberTypeRefreshedEntity;

            LocalizationService.SavedLanguage -= OnLanguageSaved;
        }

        public override void Dispose()
        {
            TearDownRepositoryEvents();
            _localContentDb?.Dispose();
            _localMediaDb?.Dispose();
            base.Dispose();
        }

        #endregion

        #region Local files

        private void DeleteLocalFilesForContent()
        {
            if (_isReady && _localContentDb != null)
                throw new InvalidOperationException("Cannot delete local files while the cache uses them.");
            _localContentDb.Drop();
        }

        private void DeleteLocalFilesForMedia()
        {
            if (_isReady && _localMediaDb != null)
                throw new InvalidOperationException("Cannot delete local files while the cache uses them.");
            _localMediaDb.Drop();
        }

        #endregion

        #region Environment

        public override bool EnsureEnvironment(out IEnumerable<string> errors)
        {
           return _transactableDictionaryFactory.EnsureEnvironment(out errors);
        }

        #endregion

        #region Populate Stores

        // sudden panic... but in RepeatableRead can a content that I haven't already read, be removed
        // before I read it? NO! because the WHOLE content tree is read-locked using WithReadLocked.
        // don't panic.

        private bool LockAndLoadContent(Func<IScope, bool> action)
        {


            // first get a writer, then a scope
            // if there already is a scope, the writer will attach to it
            // otherwise, it will only exist here - cheap
            using (_contentStore.GetScopedWriteLock(_scopeProvider))
            using (var scope = _scopeProvider.CreateScope())
            {
                scope.ReadLock(Constants.Locks.ContentTree);
                var ok = action(scope);
                scope.Complete();
                return ok;
            }
        }

        private bool LoadContentFromDatabaseLocked(IScope scope, bool onStartup)
        {
            // locks:
            // contentStore is wlocked (1 thread)
            // content (and types) are read-locked

            var contentTypes = _serviceContext.ContentTypeService.GetAll().ToList();

            _contentStore.SetAllContentTypesLocked(contentTypes.Select(x => _publishedContentTypeFactory.CreateContentType(x)));

            using (_logger.TraceDuration<PublishedSnapshotService>("Loading content from database"))
            {
                // beware! at that point the cache is inconsistent,
                // assuming we are going to SetAll content items!

                _localContentDb?.Clear();

                // IMPORTANT GetAllContentSources sorts kits by level + parentId + sortOrder
                var kits = _dataSource.GetAllContentSources(scope);
                return onStartup ? _contentStore.SetAllFastSortedLocked(kits, true) : _contentStore.SetAllLocked(kits);
            }
        }

        private bool LoadContentFromLocalDbLocked(bool onStartup)
        {
            var contentTypes = _serviceContext.ContentTypeService.GetAll()
                    .Select(x => _publishedContentTypeFactory.CreateContentType(x));
            _contentStore.SetAllContentTypesLocked(contentTypes);

            using (_logger.TraceDuration<PublishedSnapshotService>("Loading content from local cache file"))
            {
                // beware! at that point the cache is inconsistent,
                // assuming we are going to SetAll content items!

                return LoadEntitiesFromLocalDbLocked(onStartup, _localContentDb, _contentStore, "content");
            }
        }

        // keep these around - might be useful

        //private void LoadContentBranch(IContent content)
        //{
        //    LoadContent(content);

        //    foreach (var child in content.Children())
        //        LoadContentBranch(child);
        //}

        //private void LoadContent(IContent content)
        //{
        //    var contentService = _serviceContext.ContentService as ContentService;
        //    var newest = content;
        //    var published = newest.Published
        //        ? newest
        //        : (newest.HasPublishedVersion ? contentService.GetByVersion(newest.PublishedVersionGuid) : null);

        //    var contentNode = CreateContentNode(newest, published);
        //    _contentStore.Set(contentNode);
        //}

        private bool LockAndLoadMedia(Func<IScope, bool> action)
        {
            // see note in LockAndLoadContent
            using (_mediaStore.GetScopedWriteLock(_scopeProvider))
            using (var scope = _scopeProvider.CreateScope())
            {
                scope.ReadLock(Constants.Locks.MediaTree);
                var ok = action(scope);
                scope.Complete();
                return ok;
            }
        }

        private bool LoadMediaFromDatabaseLocked(IScope scope, bool onStartup)
        {
            // locks & notes: see content

            var mediaTypes = _serviceContext.MediaTypeService.GetAll()
                .Select(x => _publishedContentTypeFactory.CreateContentType(x));
            _mediaStore.SetAllContentTypesLocked(mediaTypes);

            using (_logger.TraceDuration<PublishedSnapshotService>("Loading media from database"))
            {
                // beware! at that point the cache is inconsistent,
                // assuming we are going to SetAll content items!

                _localMediaDb?.Clear();

                _logger.Debug<PublishedSnapshotService>("Loading media from database...");
                // IMPORTANT GetAllMediaSources sorts kits by level + parentId + sortOrder
                var kits = _dataSource.GetAllMediaSources(scope);
                return onStartup ? _mediaStore.SetAllFastSortedLocked(kits, true) : _mediaStore.SetAllLocked(kits);
            }
        }

        private bool LoadMediaFromLocalDbLocked(bool onStartup)
        {
            var mediaTypes = _serviceContext.MediaTypeService.GetAll()
                    .Select(x => _publishedContentTypeFactory.CreateContentType(x));
            _mediaStore.SetAllContentTypesLocked(mediaTypes);

            using (_logger.TraceDuration<PublishedSnapshotService>("Loading media from local cache file"))
            {
                // beware! at that point the cache is inconsistent,
                // assuming we are going to SetAll content items!

                return LoadEntitiesFromLocalDbLocked(onStartup, _localMediaDb, _mediaStore, "media");
            }

        }

        private bool LoadEntitiesFromLocalDbLocked(bool onStartup, ITransactableDictionary<int, ContentNodeKit> localDb, ContentStore store, string entityType)
        {
            var kits = localDb.Select(x => x.Value)
                    .OrderBy(x => x.Node.Level)
                    .ThenBy(x => x.Node.ParentContentId)
                    .ThenBy(x => x.Node.SortOrder) // IMPORTANT sort by level + parentId + sortOrder
                    .ToList();

            if (kits.Count == 0)
            {
                // If there's nothing in the local cache file, we should return false? YES even though the site legitately might be empty.
                // Is it possible that the cache file is empty but the database is not? YES... (well, it used to be possible)
                // * A new file is created when one doesn't exist, this will only be done when MainDom is acquired
                // * The new file will be populated as soon as LoadCachesOnStartup is called
                // * If the appdomain is going down the moment after MainDom was acquired and we've created an empty cache file,
                //      then the MainDom release callback is triggered from on a different thread, which will close the file and
                //      set the cache file reference to null. At this moment, it is possible that the file is closed and the
                //      reference is set to null BEFORE LoadCachesOnStartup which would mean that the current appdomain would load
                //      in the in-mem cache via DB calls, BUT this now means that there is an empty cache file which will be
                //      loaded by the next appdomain and it won't check if it's empty, it just assumes that since the cache
                //      file is there, that is correct.

                // Update: We will still return false here even though the above mentioned race condition has been fixed since we now
                // lock the entire operation of creating/populating the cache file with the same lock as releasing/closing the cache file

                _logger.Info<PublishedSnapshotService>($"Tried to load {entityType} from the local cache file but it was empty.");
                return false;
            }

            return onStartup ? store.SetAllFastSortedLocked(kits, false) : store.SetAllLocked(kits);
        }

        // keep these around - might be useful

        //private void LoadMediaBranch(IMedia media)
        //{
        //    LoadMedia(media);

        //    foreach (var child in media.Children())
        //        LoadMediaBranch(child);
        //}

        //private void LoadMedia(IMedia media)
        //{
        //    var mediaType = _contentTypeCache.Get(PublishedItemType.Media, media.ContentTypeId);

        //    var mediaData = new ContentData
        //    {
        //        Name = media.Name,
        //        Published = true,
        //        Version = media.Version,
        //        VersionDate = media.UpdateDate,
        //        WriterId = media.CreatorId, // what else?
        //        TemplateId = -1, // have none
        //        Properties = GetPropertyValues(media)
        //    };

        //    var mediaNode = new ContentNode(media.Id, mediaType,
        //        media.Level, media.Path, media.SortOrder,
        //        media.ParentId, media.CreateDate, media.CreatorId,
        //        null, mediaData);

        //    _mediaStore.Set(mediaNode);
        //}

        //private Dictionary<string, object> GetPropertyValues(IContentBase content)
        //{
        //    var propertyEditorResolver = PropertyEditorResolver.Current; // should inject

        //    return content
        //        .Properties
        //        .Select(property =>
        //        {
        //            var e = propertyEditorResolver.GetByAlias(property.PropertyType.PropertyEditorAlias);
        //            var v = e == null
        //                ? property.Value
        //                : e.ValueEditor.ConvertDbToString(property, property.PropertyType, _serviceContext.DataTypeService);
        //            return new KeyValuePair<string, object>(property.Alias, v);
        //        })
        //        .ToDictionary(x => x.Key, x => x.Value);
        //}

        //private ContentData CreateContentData(IContent content)
        //{
        //    return new ContentData
        //    {
        //        Name = content.Name,
        //        Published = content.Published,
        //        Version = content.Version,
        //        VersionDate = content.UpdateDate,
        //        WriterId = content.WriterId,
        //        TemplateId = content.Template == null ? -1 : content.Template.Id,
        //        Properties = GetPropertyValues(content)
        //    };
        //}

        //private ContentNode CreateContentNode(IContent newest, IContent published)
        //{
        //    var contentType = _contentTypeCache.Get(PublishedItemType.Content, newest.ContentTypeId);

        //    var draftData = newest.Published
        //        ? null
        //        : CreateContentData(newest);

        //    var publishedData = newest.Published
        //        ? CreateContentData(newest)
        //        : (published == null ? null : CreateContentData(published));

        //    var contentNode = new ContentNode(newest.Id, contentType,
        //        newest.Level, newest.Path, newest.SortOrder,
        //        newest.ParentId, newest.CreateDate, newest.CreatorId,
        //        draftData, publishedData);

        //    return contentNode;
        //}

        private void LockAndLoadDomains()
        {
            // see note in LockAndLoadContent
            using (_domainStore.GetScopedWriteLock(_scopeProvider))
            using (var scope = _scopeProvider.CreateScope())
            {
                scope.ReadLock(Constants.Locks.Domains);
                LoadDomainsLocked();
                scope.Complete();
            }
        }

        private void LoadDomainsLocked()
        {
            var domains = _serviceContext.DomainService.GetAll(true);
            foreach (var domain in domains
                .Where(x => x.RootContentId.HasValue && x.LanguageIsoCode.IsNullOrWhiteSpace() == false)
                .Select(x => new Domain(x.Id, x.DomainName, x.RootContentId.Value, CultureInfo.GetCultureInfo(x.LanguageIsoCode), x.IsWildcard)))
            {
                _domainStore.SetLocked(domain.Id, domain);
            }
        }

        #endregion

        #region Handle Notifications

        // note: if the service is not ready, ie _isReady is false, then notifications are ignored

        // SetUmbracoVersionStep issues a DistributedCache.Instance.RefreshAll...() call which should cause
        // the entire content, media etc caches to reload from database -- and then the app restarts -- however,
        // at the time SetUmbracoVersionStep runs, Umbraco is not fully initialized and therefore some property
        // value converters, etc are not registered, and rebuilding the NuCache may not work properly.
        //
        // More details: ApplicationContext.IsConfigured being false, ApplicationEventHandler.ExecuteWhen... is
        // called and in most cases events are skipped, so property value converters are not registered or
        // removed, so PublishedPropertyType either initializes with the wrong converter, or throws because it
        // detects more than one converter for a property type.
        //
        // It's not an issue for XmlStore - the app restart takes place *after* the install has refreshed the
        // cache, and XmlStore just writes a new umbraco.config file upon RefreshAll, so that's OK.
        //
        // But for NuCache... we cannot rebuild the cache now. So it will NOT work and we are not fixing it,
        // because now we should ALWAYS run with the database server messenger, and then the RefreshAll will
        // be processed as soon as we are configured and the messenger processes instructions.

        // note: notifications for content type and data type changes should be invoked with the
        // pure live model factory, if any, locked and refreshed - see ContentTypeCacheRefresher and
        // DataTypeCacheRefresher

        public override void Notify(ContentCacheRefresher.JsonPayload[] payloads, out bool draftChanged, out bool publishedChanged)
        {
            // no cache, trash everything
            if (_isReady == false)
            {
                DeleteLocalFilesForContent();
                draftChanged = publishedChanged = true;
                return;
            }

            using (_contentStore.GetScopedWriteLock(_scopeProvider))
            {
                NotifyLocked(payloads, out bool draftChanged2, out bool publishedChanged2);
                draftChanged = draftChanged2;
                publishedChanged = publishedChanged2;
            }


            if (draftChanged || publishedChanged)
                ((PublishedSnapshot)CurrentPublishedSnapshot)?.Resync();
        }

        // Calling this method means we have a lock on the contentStore (i.e. GetScopedWriteLock)
        private void NotifyLocked(IEnumerable<ContentCacheRefresher.JsonPayload> payloads, out bool draftChanged, out bool publishedChanged)
        {
            publishedChanged = false;
            draftChanged = false;

            // locks:
            // content (and content types) are read-locked while reading content
            // contentStore is wlocked (so readable, only no new views)
            // and it can be wlocked by 1 thread only at a time
            // contentStore is write-locked during changes - see note above, calls to this method are wrapped in contentStore.GetScopedWriteLock

            foreach (var payload in payloads)
            {
                _logger.Debug<PublishedSnapshotService>("Notified {ChangeTypes} for content {ContentId}", payload.ChangeTypes, payload.Id);

                if (payload.ChangeTypes.HasType(TreeChangeTypes.RefreshAll))
                {
                    using (var scope = _scopeProvider.CreateScope())
                    {
                        scope.ReadLock(Constants.Locks.ContentTree);
                        LoadContentFromDatabaseLocked(scope, false);
                        scope.Complete();
                    }
                    draftChanged = publishedChanged = true;
                    continue;
                }

                if (payload.ChangeTypes.HasType(TreeChangeTypes.Remove))
                {
                    if (_contentStore.ClearLocked(payload.Id))
                        draftChanged = publishedChanged = true;
                    continue;
                }

                if (payload.ChangeTypes.HasTypesNone(TreeChangeTypes.RefreshNode | TreeChangeTypes.RefreshBranch))
                {
                    // ?!
                    continue;
                }

                // TODO: should we do some RV check here? (later)

                var capture = payload;
                using (var scope = _scopeProvider.CreateScope())
                {
                    scope.ReadLock(Constants.Locks.ContentTree);

                    if (capture.ChangeTypes.HasType(TreeChangeTypes.RefreshBranch))
                    {
                        // ?? should we do some RV check here?
                        // IMPORTANT GetbranchContentSources sorts kits by level and by sort order
                        var kits = _dataSource.GetBranchContentSources(scope, capture.Id);
                        _contentStore.SetBranchLocked(capture.Id, kits);
                    }
                    else
                    {
                        // ?? should we do some RV check here?
                        var kit = _dataSource.GetContentSource(scope, capture.Id);
                        if (kit.IsEmpty)
                        {
                            _contentStore.ClearLocked(capture.Id);
                        }
                        else
                        {
                            _contentStore.SetLocked(kit);
                        }
                    }

                    scope.Complete();
                }

                // ?? cannot tell really because we're not doing RV checks
                draftChanged = publishedChanged = true;
            }
        }

        /// <inheritdoc />
        public override void Notify(MediaCacheRefresher.JsonPayload[] payloads, out bool anythingChanged)
        {
            // no cache, trash everything
            if (_isReady == false)
            {
                DeleteLocalFilesForMedia();
                anythingChanged = true;
                return;
            }

            using (_mediaStore.GetScopedWriteLock(_scopeProvider))
            {
                NotifyLocked(payloads, out bool anythingChanged2);
                anythingChanged = anythingChanged2;
            }

            if (anythingChanged)
                ((PublishedSnapshot)CurrentPublishedSnapshot)?.Resync();
        }

        private void NotifyLocked(IEnumerable<MediaCacheRefresher.JsonPayload> payloads, out bool anythingChanged)
        {
            anythingChanged = false;

            // locks:
            // see notes for content cache refresher

            foreach (var payload in payloads)
            {
                _logger.Debug<PublishedSnapshotService>("Notified {ChangeTypes} for media {MediaId}", payload.ChangeTypes, payload.Id);

                if (payload.ChangeTypes.HasType(TreeChangeTypes.RefreshAll))
                {
                    using (var scope = _scopeProvider.CreateScope())
                    {
                        scope.ReadLock(Constants.Locks.MediaTree);
                        LoadMediaFromDatabaseLocked(scope, false);
                        scope.Complete();
                    }
                    anythingChanged = true;
                    continue;
                }

                if (payload.ChangeTypes.HasType(TreeChangeTypes.Remove))
                {
                    if (_mediaStore.ClearLocked(payload.Id))
                        anythingChanged = true;
                    continue;
                }

                if (payload.ChangeTypes.HasTypesNone(TreeChangeTypes.RefreshNode | TreeChangeTypes.RefreshBranch))
                {
                    // ?!
                    continue;
                }

                // TODO: should we do some RV checks here? (later)

                var capture = payload;
                using (var scope = _scopeProvider.CreateScope())
                {
                    scope.ReadLock(Constants.Locks.MediaTree);

                    if (capture.ChangeTypes.HasType(TreeChangeTypes.RefreshBranch))
                    {
                        // ?? should we do some RV check here?
                        // IMPORTANT GetbranchContentSources sorts kits by level and by sort order
                        var kits = _dataSource.GetBranchMediaSources(scope, capture.Id);
                        _mediaStore.SetBranchLocked(capture.Id, kits);
                    }
                    else
                    {
                        // ?? should we do some RV check here?
                        var kit = _dataSource.GetMediaSource(scope, capture.Id);
                        if (kit.IsEmpty)
                        {
                            _mediaStore.ClearLocked(capture.Id);
                        }
                        else
                        {
                            _mediaStore.SetLocked(kit);
                        }
                    }

                    scope.Complete();
                }

                // ?? cannot tell really because we're not doing RV checks
                anythingChanged = true;
            }
        }

        /// <inheritdoc />
        public override void Notify(ContentTypeCacheRefresher.JsonPayload[] payloads)
        {
            // no cache, nothing we can do
            if (_isReady == false)
                return;

            foreach (var payload in payloads)
                _logger.Debug<PublishedSnapshotService>("Notified {ChangeTypes} for {ItemType} {ItemId}", payload.ChangeTypes, payload.ItemType, payload.Id);

            Notify<IContentType>(_contentStore, payloads, RefreshContentTypesLocked);
            Notify<IMediaType>(_mediaStore, payloads, RefreshMediaTypesLocked);

            if (_publishedModelFactory.IsLiveFactoryEnabled())
            {
                //In the case of Pure Live - we actually need to refresh all of the content and the media
                //see https://github.com/umbraco/Umbraco-CMS/issues/5671
                //The underlying issue is that in Pure Live the ILivePublishedModelFactory will re-compile all of the classes/models
                //into a new DLL for the application which includes both content types and media types.
                //Since the models in the cache are based on these actual classes, all of the objects in the cache need to be updated
                //to use the newest version of the class.

                // NOTE: Ideally this can be run on background threads here which would prevent blocking the UI
                // as is the case when saving a content type. Intially one would think that it won't be any different
                // between running this here or in another background thread immediately after with regards to how the
                // UI will respond because we already know between calling `WithSafeLiveFactoryReset` to reset the PureLive models
                // and this code here, that many front-end requests could be attempted to be processed. If that is the case, those pages are going to get a
                // model binding error and our ModelBindingExceptionFilter is going to to its magic to reload those pages so the end user is none the wiser.
                // So whether or not this executes 'here' or on a background thread immediately wouldn't seem to make any difference except that we can return
                // execution to the UI sooner.
                // BUT!... there is a difference IIRC. There is still execution logic that continues after this call on this thread with the cache refreshers
                // and those cache refreshers need to have the up-to-date data since other user cache refreshers will be expecting the data to be 'live'. If
                // we ran this on a background thread then those cache refreshers are going to not get 'live' data when they query the content cache which
                // they require.

                // These can be run side by side in parallel.
                using (_contentStore.GetScopedWriteLock(_scopeProvider))
                {
                    NotifyLocked(new[] { new ContentCacheRefresher.JsonPayload(0, null, TreeChangeTypes.RefreshAll) }, out _, out _);
                }

                using (_mediaStore.GetScopedWriteLock(_scopeProvider))
                {
                    NotifyLocked(new[] { new MediaCacheRefresher.JsonPayload(0, null, TreeChangeTypes.RefreshAll) }, out _);
                }
            }

            ((PublishedSnapshot)CurrentPublishedSnapshot)?.Resync();
        }

        private void Notify<T>(ContentStore store, ContentTypeCacheRefresher.JsonPayload[] payloads, Action<List<int>, List<int>, List<int>, List<int>> action)
            where T : IContentTypeComposition
        {
            if (payloads.Length == 0) return; //nothing to do

            var nameOfT = typeof(T).Name;

            List<int> removedIds = null, refreshedIds = null, otherIds = null, newIds = null;

            foreach (var payload in payloads)
            {
                if (payload.ItemType != nameOfT) continue;

                if (payload.ChangeTypes.HasType(ContentTypeChangeTypes.Remove))
                    AddToList(ref removedIds, payload.Id);
                else if (payload.ChangeTypes.HasType(ContentTypeChangeTypes.RefreshMain))
                    AddToList(ref refreshedIds, payload.Id);
                else if (payload.ChangeTypes.HasType(ContentTypeChangeTypes.RefreshOther))
                    AddToList(ref otherIds, payload.Id);
                else if (payload.ChangeTypes.HasType(ContentTypeChangeTypes.Create))
                    AddToList(ref newIds, payload.Id);
            }

            if (removedIds.IsCollectionEmpty() && refreshedIds.IsCollectionEmpty() && otherIds.IsCollectionEmpty() && newIds.IsCollectionEmpty()) return;

            using (store.GetScopedWriteLock(_scopeProvider))
            {
                // ReSharper disable AccessToModifiedClosure
                action(removedIds, refreshedIds, otherIds, newIds);
                // ReSharper restore AccessToModifiedClosure
            }
        }

        public override void Notify(DataTypeCacheRefresher.JsonPayload[] payloads)
        {
            // no cache, nothing we can do
            if (_isReady == false)
                return;

            var idsA = payloads.Select(x => x.Id).ToArray();

            foreach (var payload in payloads)
                _logger.Debug<PublishedSnapshotService>("Notified {RemovedStatus} for data type {DataTypeId}",
                    payload.Removed ? "Removed" : "Refreshed",
                    payload.Id);

            using (_contentStore.GetScopedWriteLock(_scopeProvider))
            using (_mediaStore.GetScopedWriteLock(_scopeProvider))
            {
                // TODO: need to add a datatype lock
                // this is triggering datatypes reload in the factory, and right after we create some
                // content types by loading them ... there's a race condition here, which would require
                // some locking on datatypes
                _publishedContentTypeFactory.NotifyDataTypeChanges(idsA);

                using (var scope = _scopeProvider.CreateScope())
                {
                    scope.ReadLock(Constants.Locks.ContentTree);
                    _contentStore.UpdateDataTypesLocked(idsA, id => CreateContentType(PublishedItemType.Content, id));
                    scope.Complete();
                }

                using (var scope = _scopeProvider.CreateScope())
                {
                    scope.ReadLock(Constants.Locks.MediaTree);
                    _mediaStore.UpdateDataTypesLocked(idsA, id => CreateContentType(PublishedItemType.Media, id));
                    scope.Complete();
                }
            }

            ((PublishedSnapshot)CurrentPublishedSnapshot)?.Resync();
        }

        public override void Notify(DomainCacheRefresher.JsonPayload[] payloads)
        {
            // no cache, nothing we can do
            if (_isReady == false)
                return;

            // see note in LockAndLoadContent
            using (_domainStore.GetScopedWriteLock(_scopeProvider))
            {
                foreach (var payload in payloads)
                {
                    switch (payload.ChangeType)
                    {
                        case DomainChangeTypes.RefreshAll:
                            using (var scope = _scopeProvider.CreateScope())
                            {
                                scope.ReadLock(Constants.Locks.Domains);
                                LoadDomainsLocked();
                                scope.Complete();
                            }
                            break;
                        case DomainChangeTypes.Remove:
                            _domainStore.ClearLocked(payload.Id);
                            break;
                        case DomainChangeTypes.Refresh:
                            var domain = _serviceContext.DomainService.GetById(payload.Id);
                            if (domain == null) continue;
                            if (domain.RootContentId.HasValue == false) continue; // anomaly
                            if (domain.LanguageIsoCode.IsNullOrWhiteSpace()) continue; // anomaly
                            var culture = CultureInfo.GetCultureInfo(domain.LanguageIsoCode);
                            _domainStore.SetLocked(domain.Id, new Domain(domain.Id, domain.DomainName, domain.RootContentId.Value, culture, domain.IsWildcard));
                            break;
                    }
                }
            }
        }

        //Methods used to prevent allocations of lists
        private void AddToList(ref List<int> list, int val) => GetOrCreateList(ref list).Add(val);
        private List<int> GetOrCreateList(ref List<int> list) => list ?? (list = new List<int>());

        #endregion

        #region Content Types

        private IReadOnlyCollection<IPublishedContentType> CreateContentTypes(PublishedItemType itemType, int[] ids)
        {
            // XxxTypeService.GetAll(empty) returns everything!
            if (ids.Length == 0)
                return Array.Empty<IPublishedContentType>();

            IEnumerable<IContentTypeComposition> contentTypes;
            switch (itemType)
            {
                case PublishedItemType.Content:
                    contentTypes = _serviceContext.ContentTypeService.GetAll(ids);
                    break;
                case PublishedItemType.Media:
                    contentTypes = _serviceContext.MediaTypeService.GetAll(ids);
                    break;
                case PublishedItemType.Member:
                    contentTypes = _serviceContext.MemberTypeService.GetAll(ids);
                    break;
                default:
                    throw new ArgumentOutOfRangeException(nameof(itemType));
            }

            // some may be missing - not checking here

            return contentTypes.Select(x => _publishedContentTypeFactory.CreateContentType(x)).ToList();
        }

        private IPublishedContentType CreateContentType(PublishedItemType itemType, int id)
        {
            IContentTypeComposition contentType;
            switch (itemType)
            {
                case PublishedItemType.Content:
                    contentType = _serviceContext.ContentTypeService.Get(id);
                    break;
                case PublishedItemType.Media:
                    contentType = _serviceContext.MediaTypeService.Get(id);
                    break;
                case PublishedItemType.Member:
                    contentType = _serviceContext.MemberTypeService.Get(id);
                    break;
                default:
                    throw new ArgumentOutOfRangeException(nameof(itemType));
            }

            return contentType == null ? null : _publishedContentTypeFactory.CreateContentType(contentType);
        }

        private void RefreshContentTypesLocked(List<int> removedIds, List<int> refreshedIds, List<int> otherIds, List<int> newIds)
        {
            if (removedIds.IsCollectionEmpty() && refreshedIds.IsCollectionEmpty() && otherIds.IsCollectionEmpty() && newIds.IsCollectionEmpty())
                return;

            // locks:
            // content (and content types) are read-locked while reading content
            // contentStore is wlocked (so readable, only no new views)
            // and it can be wlocked by 1 thread only at a time

            using (var scope = _scopeProvider.CreateScope())
            {
                scope.ReadLock(Constants.Locks.ContentTypes);

                var typesA = refreshedIds.IsCollectionEmpty()
                    ? Array.Empty<IPublishedContentType>()
                    : CreateContentTypes(PublishedItemType.Content, refreshedIds.ToArray()).ToArray();

                var kits = refreshedIds.IsCollectionEmpty()
                    ? Array.Empty<ContentNodeKit>()
                    : _dataSource.GetTypeContentSources(scope, refreshedIds).ToArray();

                _contentStore.UpdateContentTypesLocked(removedIds, typesA, kits);
                if (!otherIds.IsCollectionEmpty())
                    _contentStore.UpdateContentTypesLocked(CreateContentTypes(PublishedItemType.Content, otherIds.ToArray()));
                if (!newIds.IsCollectionEmpty())
                    _contentStore.NewContentTypesLocked(CreateContentTypes(PublishedItemType.Content, newIds.ToArray()));
                scope.Complete();
            }
        }

        private void RefreshMediaTypesLocked(List<int> removedIds, List<int> refreshedIds, List<int> otherIds, List<int> newIds)
        {
            if (removedIds.IsCollectionEmpty() && refreshedIds.IsCollectionEmpty() && otherIds.IsCollectionEmpty() && newIds.IsCollectionEmpty())
                return;

            // locks:
            // media (and content types) are read-locked while reading media
            // mediaStore is wlocked (so readable, only no new views)
            // and it can be wlocked by 1 thread only at a time

            using (var scope = _scopeProvider.CreateScope())
            {
                scope.ReadLock(Constants.Locks.MediaTypes);

                var typesA = refreshedIds == null
                    ? Array.Empty<IPublishedContentType>()
                    : CreateContentTypes(PublishedItemType.Media, refreshedIds.ToArray()).ToArray();

                var kits = refreshedIds == null
                    ? Array.Empty<ContentNodeKit>()
                    : _dataSource.GetTypeMediaSources(scope, refreshedIds).ToArray();

                _mediaStore.UpdateContentTypesLocked(removedIds, typesA, kits);
                if (!otherIds.IsCollectionEmpty())
                    _mediaStore.UpdateContentTypesLocked(CreateContentTypes(PublishedItemType.Media, otherIds.ToArray()).ToArray());
                if (!newIds.IsCollectionEmpty())
                    _mediaStore.NewContentTypesLocked(CreateContentTypes(PublishedItemType.Media, newIds.ToArray()).ToArray());
                scope.Complete();
            }
        }

        #endregion

        #region Create, Get Published Snapshot

        private long _contentGen, _mediaGen, _domainGen;
        private IAppCache _elementsCache;

        public override IPublishedSnapshot CreatePublishedSnapshot(string previewToken)
        {
            // no cache, no joy
            if (_isReady == false)
                throw new InvalidOperationException("The published snapshot service has not properly initialized.");

            var preview = previewToken.IsNullOrWhiteSpace() == false;
            return new PublishedSnapshot(this, preview);
        }

        // gets a new set of elements
        // always creates a new set of elements,
        // even though the underlying elements may not change (store snapshots)
        public PublishedSnapshot.PublishedSnapshotElements GetElements(bool previewDefault)
        {
            // note: using ObjectCacheAppCache for elements and snapshot caches
            // is not recommended because it creates an inner MemoryCache which is a heavy
            // thing - better use a dictionary-based cache which "just" creates a concurrent
            // dictionary

            // for snapshot cache, DictionaryAppCache MAY be OK but it is not thread-safe,
            // nothing like that...
            // for elements cache, DictionaryAppCache is a No-No, use something better.
            // ie FastDictionaryAppCache (thread safe and all)

            ContentStore.Snapshot contentSnap, mediaSnap;
            SnapDictionary<int, Domain>.Snapshot domainSnap;
            IAppCache elementsCache;

            // Here we are reading/writing to shared objects so we need to lock (can't be _storesLock which manages the actual nucache files
            // and would result in a deadlock). Even though we are locking around underlying readlocks (within CreateSnapshot) it's because
            // we need to ensure that the result of contentSnap.Gen (etc) and the re-assignment of these values and _elements cache
            // are done atomically.

            lock (_elementsLock)
            {
                var scopeContext = _scopeProvider.Context;

                if (scopeContext == null)
                {
                    contentSnap = _contentStore.CreateSnapshot();
                    mediaSnap = _mediaStore.CreateSnapshot();
                    domainSnap = _domainStore.CreateSnapshot();
                    elementsCache = _elementsCache;
                }
                else
                {
                    contentSnap = _contentStore.LiveSnapshot;
                    mediaSnap = _mediaStore.LiveSnapshot;
                    domainSnap = _domainStore.Test.LiveSnapshot;
                    elementsCache = _elementsCache;

                    // this is tricky
                    // we are returning elements composed from live snapshots, which we need to replace
                    // with actual snapshots when the context is gone - but when the action runs, there
                    // still is a context - so we cannot get elements - just resync = nulls the current
                    // elements
                    // just need to make sure nothing gets elements in another enlisted action... so using
                    // a MaxValue to make sure this one runs last, and it should be ok

                    scopeContext.Enlist("Umbraco.Web.PublishedCache.NuCache.PublishedSnapshotService.Resync", () => this, (completed, svc) =>
                    {
                        ((PublishedSnapshot)svc.CurrentPublishedSnapshot)?.Resync();
                    }, int.MaxValue);
                }


                // create a new snapshot cache if snapshots are different gens
                if (contentSnap.Gen != _contentGen || mediaSnap.Gen != _mediaGen || domainSnap.Gen != _domainGen || _elementsCache == null)
                {
                    _contentGen = contentSnap.Gen;
                    _mediaGen = mediaSnap.Gen;
                    _domainGen = domainSnap.Gen;
                    elementsCache = _elementsCache = new FastDictionaryAppCache();
                }
            }

            var snapshotCache = new DictionaryAppCache();

            var memberTypeCache = new PublishedContentTypeCache(null, null, _serviceContext.MemberTypeService, _publishedContentTypeFactory, _logger);

            var defaultCulture = _defaultCultureAccessor.DefaultCulture;
            var domainCache = new DomainCache(domainSnap, defaultCulture);

            return new PublishedSnapshot.PublishedSnapshotElements
            {
                ContentCache = new ContentCache(previewDefault, contentSnap, snapshotCache, elementsCache, domainCache, _globalSettings, VariationContextAccessor),
                MediaCache = new MediaCache(previewDefault, mediaSnap, VariationContextAccessor),
                MemberCache = new MemberCache(previewDefault, snapshotCache, _serviceContext.MemberService, memberTypeCache, PublishedSnapshotAccessor, VariationContextAccessor, _entitySerializer),
                DomainCache = domainCache,
                SnapshotCache = snapshotCache,
                ElementsCache = elementsCache
            };
        }

        #endregion

        #region Preview

        public override string EnterPreview(IUser user, int contentId)
        {
            return "preview"; // anything
        }

        public override void RefreshPreview(string previewToken, int contentId)
        {
            // nothing
        }

        public override void ExitPreview(string previewToken)
        {
            // nothing
        }

        #endregion

        #region Handle Repository Events For Database PreCache

        // note: if the service is not ready, ie _isReady is false, then we still handle repository events,
        // because we can, we do not need a working published snapshot to do it - the only reason why it could cause an
        // issue is if the database table is not ready, but that should be prevented by migrations.

        // we need them to be "repository" events ie to trigger from within the repository transaction,
        // because they need to be consistent with the content that is being refreshed/removed - and that
        // should be guaranteed by a DB transaction

        private void OnContentRemovingEntity(DocumentRepository sender, DocumentRepository.ScopedEntityEventArgs args)
        {
            OnRemovedEntity(args.Scope, args.Entity);
        }

        private void OnMediaRemovingEntity(MediaRepository sender, MediaRepository.ScopedEntityEventArgs args)
        {
            OnRemovedEntity(args.Scope, args.Entity);
        }

        private void OnMemberRemovingEntity(MemberRepository sender, MemberRepository.ScopedEntityEventArgs args)
        {
            OnRemovedEntity(args.Scope, args.Entity);
        }

        private void OnRemovedEntity(IScope scope, IContentBase item)
        {
            _dataSource.RemoveEntity(scope, item.Id);
        }

        private void OnContentRefreshedEntity(DocumentRepository sender, DocumentRepository.ScopedEntityEventArgs args)
        {
            var content = (Content)args.Entity;

<<<<<<< HEAD

            // always refresh the edited data
            OnContentRepositoryRefreshed(args.Scope, content, false);
=======
            var serializer = _contentCacheDataSerializerFactory.Create(ContentCacheDataSerializerEntityType.Document);

            // always refresh the edited data
            OnRepositoryRefreshed(serializer, db, content, false);
>>>>>>> 16228d29

            // if unpublishing, remove published data from table
            if (content.PublishedState == PublishedState.Unpublishing)
            {
                _dataSource.RemovePublishedEntity(args.Scope, content.Id);
            }
            // if publishing, refresh the published data
            else if (content.PublishedState == PublishedState.Publishing)
<<<<<<< HEAD
                OnContentRepositoryRefreshed(args.Scope, content, true);
=======
                OnRepositoryRefreshed(serializer, db, content, true);
>>>>>>> 16228d29
        }

        private void OnMediaRefreshedEntity(MediaRepository sender, MediaRepository.ScopedEntityEventArgs args)
        {
<<<<<<< HEAD
            var media = args.Entity;

            // refresh the edited data
            OnMediaRepositoryRefreshed(args.Scope, media, false);
=======
            var serializer = _contentCacheDataSerializerFactory.Create(ContentCacheDataSerializerEntityType.Media);

            var db = args.Scope.Database;
            var media = args.Entity;

            // refresh the edited data
            OnRepositoryRefreshed(serializer, db, media, false);
>>>>>>> 16228d29
        }

        private void OnMemberRefreshedEntity(MemberRepository sender, MemberRepository.ScopedEntityEventArgs args)
        {
<<<<<<< HEAD
            var member = args.Entity;

            // refresh the edited data
            OnMemberRepositoryRefreshed(args.Scope, member, false);
        }
        private void OnContentRepositoryRefreshed(IScope scope, IContentBase content, bool published)
        {
            // use a custom SQL to update row version on each update
            _dataSource.UpsertContentEntity(scope, content, published);
        }
        private void OnMediaRepositoryRefreshed(IScope scope, IContentBase content, bool published)
        {
            // use a custom SQL to update row version on each update
            _dataSource.UpsertMediaEntity(scope, content, published);
        }
        private void OnMemberRepositoryRefreshed(IScope scope, IContentBase content, bool published)
        {
            // use a custom SQL to update row version on each update
            _dataSource.UpsertMemberEntity(scope, content, published);
=======
            var serializer = _contentCacheDataSerializerFactory.Create(ContentCacheDataSerializerEntityType.Member);

            var db = args.Scope.Database;
            var member = args.Entity;

            // refresh the edited data
            OnRepositoryRefreshed(serializer, db, member, false);
        }

        private void OnRepositoryRefreshed(IContentCacheDataSerializer serializer, IUmbracoDatabase db, IContentBase content, bool published)
        {
            // use a custom SQL to update row version on each update
            //db.InsertOrUpdate(dto);

            var dto = GetDto(content, published, serializer);
            db.InsertOrUpdate(dto,
                "SET data=@data, dataRaw=@dataRaw, rv=rv+1 WHERE nodeId=@id AND published=@published",
                new
                {
                    dataRaw = dto.RawData ?? Array.Empty<byte>(),
                    data = dto.Data,
                    id = dto.NodeId,
                    published = dto.Published
                });
>>>>>>> 16228d29
        }

        private void OnContentTypeRefreshedEntity(IContentTypeService sender, ContentTypeChange<IContentType>.EventArgs args)
        {
            const ContentTypeChangeTypes types // only for those that have been refreshed
                = ContentTypeChangeTypes.RefreshMain | ContentTypeChangeTypes.RefreshOther;
            var contentTypeIds = args.Changes.Where(x => x.ChangeTypes.HasTypesAny(types)).Select(x => x.Item.Id).ToArray();
            if (contentTypeIds.Any())
                _dataSource.RebuildContentDbCache(contentTypeIds);
        }

        private void OnMediaTypeRefreshedEntity(IMediaTypeService sender, ContentTypeChange<IMediaType>.EventArgs args)
        {
            const ContentTypeChangeTypes types // only for those that have been refreshed
                = ContentTypeChangeTypes.RefreshMain | ContentTypeChangeTypes.RefreshOther;
            var mediaTypeIds = args.Changes.Where(x => x.ChangeTypes.HasTypesAny(types)).Select(x => x.Item.Id).ToArray();
            if (mediaTypeIds.Any())
                _dataSource.RebuildMediaDbCache(mediaTypeIds);
        }

        private void OnMemberTypeRefreshedEntity(IMemberTypeService sender, ContentTypeChange<IMemberType>.EventArgs args)
        {
            const ContentTypeChangeTypes types // only for those that have been refreshed
                = ContentTypeChangeTypes.RefreshMain | ContentTypeChangeTypes.RefreshOther;
            var memberTypeIds = args.Changes.Where(x => x.ChangeTypes.HasTypesAny(types)).Select(x => x.Item.Id).ToArray();
            if (memberTypeIds.Any())
                _dataSource.RebuildMemberDbCache(memberTypeIds);
        }

        /// <summary>
        /// If a <see cref="ILanguage"/> is ever saved with a different culture, we need to rebuild all of the content nucache table
        /// </summary>
        /// <param name="sender"></param>
        /// <param name="e"></param>
        private void OnLanguageSaved(ILocalizationService sender, Core.Events.SaveEventArgs<ILanguage> e)
        {
            //culture changed on an existing language
            var cultureChanged = e.SavedEntities.Any(x => !x.WasPropertyDirty(nameof(ILanguage.Id)) && x.WasPropertyDirty(nameof(ILanguage.IsoCode)));
            if (cultureChanged)
            {
                _dataSource.RebuildContentDbCache(null);
            }
        }

<<<<<<< HEAD
=======
        private ContentNuDto GetDto(IContentBase content, bool published, IContentCacheDataSerializer serializer)
        {
            // should inject these in ctor
            // BUT for the time being we decide not to support ConvertDbToXml/String
            //var propertyEditorResolver = PropertyEditorResolver.Current;
            //var dataTypeService = ApplicationContext.Current.Services.DataTypeService;

            var propertyData = new Dictionary<string, PropertyData[]>();
            foreach (var prop in content.Properties)
            {
                var pdatas = new List<PropertyData>();
                foreach (var pvalue in prop.Values)
                {
                    // sanitize - properties should be ok but ... never knows
                    if (!prop.PropertyType.SupportsVariation(pvalue.Culture, pvalue.Segment))
                        continue;

                    // note: at service level, invariant is 'null', but here invariant becomes 'string.Empty'
                    var value = published ? pvalue.PublishedValue : pvalue.EditedValue;
                    if (value != null)
                        pdatas.Add(new PropertyData { Culture = pvalue.Culture ?? string.Empty, Segment = pvalue.Segment ?? string.Empty, Value = value });

                    //Core.Composing.Current.Logger.Debug<PublishedSnapshotService>($"{content.Id} {prop.Alias} [{pvalue.LanguageId},{pvalue.Segment}] {value} {(published?"pub":"edit")}");

                    //if (value != null)
                    //{
                    //    var e = propertyEditorResolver.GetByAlias(prop.PropertyType.PropertyEditorAlias);

                    //    // We are converting to string, even for database values which are integer or
                    //    // DateTime, which is not optimum. Doing differently would require that we have a way to tell
                    //    // whether the conversion to XML string changes something or not... which we don't, and we
                    //    // don't want to implement it as PropertyValueEditor.ConvertDbToXml/String should die anyway.

                    //    // Don't think about improving the situation here: this is a corner case and the real
                    //    // thing to do is to get rig of PropertyValueEditor.ConvertDbToXml/String.

                    //    // Use ConvertDbToString to keep it simple, although everywhere we use ConvertDbToXml and
                    //    // nothing ensures that the two methods are consistent.

                    //    if (e != null)
                    //        value = e.ValueEditor.ConvertDbToString(prop, prop.PropertyType, dataTypeService);
                    //}
                }
                propertyData[prop.Alias] = pdatas.ToArray();
            }

            var cultureData = new Dictionary<string, CultureVariation>();

            // sanitize - names should be ok but ... never knows
            if (content.ContentType.VariesByCulture())
            {
                var infos = content is IContent document
                    ? (published
                        ? document.PublishCultureInfos
                        : document.CultureInfos)
                    : content.CultureInfos;

                // ReSharper disable once UseDeconstruction
                foreach (var cultureInfo in infos)
                {
                    var cultureIsDraft = !published && content is IContent d && d.IsCultureEdited(cultureInfo.Culture);
                    cultureData[cultureInfo.Culture] = new CultureVariation
                    {
                        Name = cultureInfo.Name,
                        UrlSegment = content.GetUrlSegment(_urlSegmentProviders, cultureInfo.Culture),
                        Date = content.GetUpdateDate(cultureInfo.Culture) ?? DateTime.MinValue,
                        IsDraft = cultureIsDraft
                    };
                }
            }

            //the dictionary that will be serialized
            var contentCacheData = new ContentCacheDataModel
            {
                PropertyData = propertyData,
                CultureData = cultureData,
                UrlSegment = content.GetUrlSegment(_urlSegmentProviders)
            };

            var serialized = serializer.Serialize(content.ContentTypeId, contentCacheData);

            var dto = new ContentNuDto
            {
                NodeId = content.Id,
                Published = published,
                Data = serialized.StringData,
                RawData = serialized.ByteData
            };

            //Core.Composing.Current.Logger.Debug<PublishedSnapshotService>(dto.Data);

            return dto;
        }
>>>>>>> 16228d29

        #endregion

        #region Rebuild Database PreCache

        private const int DefaultSqlPagingSize = 1000;

        private static int GetSqlPagingSize()
        {
            var appSetting = ConfigurationManager.AppSettings["Umbraco.Web.PublishedCache.NuCache.PublishedSnapshotService.SqlPageSize"];
            return appSetting != null && int.TryParse(appSetting, out var size) ? size : DefaultSqlPagingSize;
        }

        public override void Rebuild()
        {
            _logger.Debug<PublishedSnapshotService>("Rebuilding...");
<<<<<<< HEAD

            _dataSource.RebuildContentDbCache(null);
            _dataSource.RebuildMediaDbCache(null);
            _dataSource.RebuildMemberDbCache(null);
        }

=======
            var serializer = _contentCacheDataSerializerFactory.Create(ContentCacheDataSerializerEntityType.Document | ContentCacheDataSerializerEntityType.Media | ContentCacheDataSerializerEntityType.Member);
            using (var scope = _scopeProvider.CreateScope(repositoryCacheMode: RepositoryCacheMode.Scoped))
            {
                scope.ReadLock(Constants.Locks.ContentTree);
                scope.ReadLock(Constants.Locks.MediaTree);
                scope.ReadLock(Constants.Locks.MemberTree);
                RebuildContentDbCacheLocked(serializer, scope, GetSqlPagingSize(), null);
                RebuildMediaDbCacheLocked(serializer, scope, GetSqlPagingSize(), null);
                RebuildMemberDbCacheLocked(serializer, scope, GetSqlPagingSize(), null);
                scope.Complete();
            }
        }

        public void RebuildContentDbCache(int groupSize = DefaultSqlPagingSize, IEnumerable<int> contentTypeIds = null)
        {
            var serializer = _contentCacheDataSerializerFactory.Create(ContentCacheDataSerializerEntityType.Document);
            using (var scope = _scopeProvider.CreateScope(repositoryCacheMode: RepositoryCacheMode.Scoped))
            {
                scope.ReadLock(Constants.Locks.ContentTree);
                RebuildContentDbCacheLocked(serializer, scope, groupSize, contentTypeIds);
                scope.Complete();
            }
        }

        // assumes content tree lock
        private void RebuildContentDbCacheLocked(IContentCacheDataSerializer serializer, IScope scope, int groupSize, IEnumerable<int> contentTypeIds)
        {
            var contentTypeIdsA = contentTypeIds?.ToArray();
            var contentObjectType = Constants.ObjectTypes.Document;
            var db = scope.Database;

            // remove all - if anything fails the transaction will rollback
            if (contentTypeIds == null || contentTypeIdsA.Length == 0)
            {
                // must support SQL-CE
                db.Execute(@"DELETE FROM cmsContentNu
WHERE cmsContentNu.nodeId IN (
    SELECT id FROM umbracoNode WHERE umbracoNode.nodeObjectType=@objType
)",
                    new { objType = contentObjectType });
            }
            else
            {
                // assume number of ctypes won't blow IN(...)
                // must support SQL-CE
                db.Execute($@"DELETE FROM cmsContentNu
WHERE cmsContentNu.nodeId IN (
    SELECT id FROM umbracoNode
    JOIN {Constants.DatabaseSchema.Tables.Content} ON {Constants.DatabaseSchema.Tables.Content}.nodeId=umbracoNode.id
    WHERE umbracoNode.nodeObjectType=@objType
    AND {Constants.DatabaseSchema.Tables.Content}.contentTypeId IN (@ctypes)
)",
                    new { objType = contentObjectType, ctypes = contentTypeIdsA });
            }

            // insert back - if anything fails the transaction will rollback
            var query = scope.SqlContext.Query<IContent>();
            if (contentTypeIds != null && contentTypeIdsA.Length > 0)
                query = query.WhereIn(x => x.ContentTypeId, contentTypeIdsA); // assume number of ctypes won't blow IN(...)

            long pageIndex = 0;
            long processed = 0;
            long total;
            do
            {
                // the tree is locked, counting and comparing to total is safe
                var descendants = _documentRepository.GetPage(query, pageIndex++, groupSize, out total, null, Ordering.By("Path"));
                var items = new List<ContentNuDto>();
                var count = 0;
                foreach (var c in descendants)
                {
                    // always the edited version
                    items.Add(GetDto(c, false, serializer));

                    // and also the published version if it makes any sense
                    if (c.Published)
                        items.Add(GetDto(c, true, serializer));

                    count++;
                }

                db.BulkInsertRecords(items);
                processed += count;
            } while (processed < total);
        }

        public void RebuildMediaDbCache(int groupSize = DefaultSqlPagingSize, IEnumerable<int> contentTypeIds = null)
        {
            var serializer = _contentCacheDataSerializerFactory.Create(ContentCacheDataSerializerEntityType.Media);
            using (var scope = _scopeProvider.CreateScope(repositoryCacheMode: RepositoryCacheMode.Scoped))
            {
                scope.ReadLock(Constants.Locks.MediaTree);
                RebuildMediaDbCacheLocked(serializer, scope, groupSize, contentTypeIds);
                scope.Complete();
            }
        }

        // assumes media tree lock
        public void RebuildMediaDbCacheLocked(IContentCacheDataSerializer serializer, IScope scope, int groupSize, IEnumerable<int> contentTypeIds)
        {
            var contentTypeIdsA = contentTypeIds?.ToArray();
            var mediaObjectType = Constants.ObjectTypes.Media;
            var db = scope.Database;

            // remove all - if anything fails the transaction will rollback
            if (contentTypeIds == null || contentTypeIdsA.Length == 0)
            {
                // must support SQL-CE
                db.Execute(@"DELETE FROM cmsContentNu
WHERE cmsContentNu.nodeId IN (
    SELECT id FROM umbracoNode WHERE umbracoNode.nodeObjectType=@objType
)",
                    new { objType = mediaObjectType });
            }
            else
            {
                // assume number of ctypes won't blow IN(...)
                // must support SQL-CE
                db.Execute($@"DELETE FROM cmsContentNu
WHERE cmsContentNu.nodeId IN (
    SELECT id FROM umbracoNode
    JOIN {Constants.DatabaseSchema.Tables.Content} ON {Constants.DatabaseSchema.Tables.Content}.nodeId=umbracoNode.id
    WHERE umbracoNode.nodeObjectType=@objType
    AND {Constants.DatabaseSchema.Tables.Content}.contentTypeId IN (@ctypes)
)",
                    new { objType = mediaObjectType, ctypes = contentTypeIdsA });
            }

            // insert back - if anything fails the transaction will rollback
            var query = scope.SqlContext.Query<IMedia>();
            if (contentTypeIds != null && contentTypeIdsA.Length > 0)
                query = query.WhereIn(x => x.ContentTypeId, contentTypeIdsA); // assume number of ctypes won't blow IN(...)

            long pageIndex = 0;
            long processed = 0;
            long total;
            do
            {
                // the tree is locked, counting and comparing to total is safe
                var descendants = _mediaRepository.GetPage(query, pageIndex++, groupSize, out total, null, Ordering.By("Path"));
                var items = descendants.Select(m => GetDto(m, false, serializer)).ToList();
                db.BulkInsertRecords(items);
                processed += items.Count;
            } while (processed < total);
        }

        public void RebuildMemberDbCache(int groupSize = DefaultSqlPagingSize, IEnumerable<int> contentTypeIds = null)
        {
            var serializer = _contentCacheDataSerializerFactory.Create(ContentCacheDataSerializerEntityType.Member);
            using (var scope = _scopeProvider.CreateScope(repositoryCacheMode: RepositoryCacheMode.Scoped))
            {
                scope.ReadLock(Constants.Locks.MemberTree);
                RebuildMemberDbCacheLocked(serializer, scope, groupSize, contentTypeIds);
                scope.Complete();
            }
        }

        // assumes member tree lock
        public void RebuildMemberDbCacheLocked(IContentCacheDataSerializer serializer, IScope scope, int groupSize, IEnumerable<int> contentTypeIds)
        {
            var contentTypeIdsA = contentTypeIds?.ToArray();
            var memberObjectType = Constants.ObjectTypes.Member;
            var db = scope.Database;

            // remove all - if anything fails the transaction will rollback
            if (contentTypeIds == null || contentTypeIdsA.Length == 0)
            {
                // must support SQL-CE
                db.Execute(@"DELETE FROM cmsContentNu
WHERE cmsContentNu.nodeId IN (
    SELECT id FROM umbracoNode WHERE umbracoNode.nodeObjectType=@objType
)",
                    new { objType = memberObjectType });
            }
            else
            {
                // assume number of ctypes won't blow IN(...)
                // must support SQL-CE
                db.Execute($@"DELETE FROM cmsContentNu
WHERE cmsContentNu.nodeId IN (
    SELECT id FROM umbracoNode
    JOIN {Constants.DatabaseSchema.Tables.Content} ON {Constants.DatabaseSchema.Tables.Content}.nodeId=umbracoNode.id
    WHERE umbracoNode.nodeObjectType=@objType
    AND {Constants.DatabaseSchema.Tables.Content}.contentTypeId IN (@ctypes)
)",
                    new { objType = memberObjectType, ctypes = contentTypeIdsA });
            }

            // insert back - if anything fails the transaction will rollback
            var query = scope.SqlContext.Query<IMember>();
            if (contentTypeIds != null && contentTypeIdsA.Length > 0)
                query = query.WhereIn(x => x.ContentTypeId, contentTypeIdsA); // assume number of ctypes won't blow IN(...)

            long pageIndex = 0;
            long processed = 0;
            long total;
            do
            {
                var descendants = _memberRepository.GetPage(query, pageIndex++, groupSize, out total, null, Ordering.By("Path"));
                var items = descendants.Select(m => GetDto(m, false, serializer)).ToArray();
                db.BulkInsertRecords(items);
                processed += items.Length;
            } while (processed < total);
        }

        public bool VerifyContentDbCache()
        {
            using (var scope = _scopeProvider.CreateScope())
            {
                scope.ReadLock(Constants.Locks.ContentTree);
                var ok = VerifyContentDbCacheLocked(scope);
                scope.Complete();
                return ok;
            }
        }

        // assumes content tree lock
        private bool VerifyContentDbCacheLocked(IScope scope)
        {
            // every document should have a corresponding row for edited properties
            // and if published, may have a corresponding row for published properties

            var contentObjectType = Constants.ObjectTypes.Document;
            var db = scope.Database;

            var count = db.ExecuteScalar<int>($@"SELECT COUNT(*)
FROM umbracoNode
JOIN {Constants.DatabaseSchema.Tables.Document} ON umbracoNode.id={Constants.DatabaseSchema.Tables.Document}.nodeId
LEFT JOIN cmsContentNu nuEdited ON (umbracoNode.id=nuEdited.nodeId AND nuEdited.published=0)
LEFT JOIN cmsContentNu nuPublished ON (umbracoNode.id=nuPublished.nodeId AND nuPublished.published=1)
WHERE umbracoNode.nodeObjectType=@objType
AND nuEdited.nodeId IS NULL OR ({Constants.DatabaseSchema.Tables.Document}.published=1 AND nuPublished.nodeId IS NULL);"
                , new { objType = contentObjectType });

            return count == 0;
        }

        public bool VerifyMediaDbCache()
        {
            using (var scope = _scopeProvider.CreateScope())
            {
                scope.ReadLock(Constants.Locks.MediaTree);
                var ok = VerifyMediaDbCacheLocked(scope);
                scope.Complete();
                return ok;
            }
        }

        // assumes media tree lock
        public bool VerifyMediaDbCacheLocked(IScope scope)
        {
            // every media item should have a corresponding row for edited properties

            var mediaObjectType = Constants.ObjectTypes.Media;
            var db = scope.Database;

            var count = db.ExecuteScalar<int>(@"SELECT COUNT(*)
FROM umbracoNode
LEFT JOIN cmsContentNu ON (umbracoNode.id=cmsContentNu.nodeId AND cmsContentNu.published=0)
WHERE umbracoNode.nodeObjectType=@objType
AND cmsContentNu.nodeId IS NULL
", new { objType = mediaObjectType });

            return count == 0;
        }

        public bool VerifyMemberDbCache()
        {
            using (var scope = _scopeProvider.CreateScope())
            {
                scope.ReadLock(Constants.Locks.MemberTree);
                var ok = VerifyMemberDbCacheLocked(scope);
                scope.Complete();
                return ok;
            }
        }

        // assumes member tree lock
        public bool VerifyMemberDbCacheLocked(IScope scope)
        {
            // every member item should have a corresponding row for edited properties

            var memberObjectType = Constants.ObjectTypes.Member;
            var db = scope.Database;

            var count = db.ExecuteScalar<int>(@"SELECT COUNT(*)
FROM umbracoNode
LEFT JOIN cmsContentNu ON (umbracoNode.id=cmsContentNu.nodeId AND cmsContentNu.published=0)
WHERE umbracoNode.nodeObjectType=@objType
AND cmsContentNu.nodeId IS NULL
", new { objType = memberObjectType });

            return count == 0;
        }
>>>>>>> 16228d29

        #endregion

        #region Instrument

        public string GetStatus()
        {
            var contentDbCacheIsOk = _dataSource.ContentEntitiesValid();
            var mediaDbCacheIsOk = _dataSource.MediaEntitiesValid();
            var memberDbCacheIsOk = _dataSource.MemberEntitiesValid();
            var dbCacheIsOk = contentDbCacheIsOk
                && mediaDbCacheIsOk
                && memberDbCacheIsOk;

            var cg = _contentStore.GenCount;
            var mg = _mediaStore.GenCount;
            var cs = _contentStore.SnapCount;
            var ms = _mediaStore.SnapCount;
            var ce = _contentStore.Count;
            var me = _mediaStore.Count;

            return
                " Database cache is " + (dbCacheIsOk ? "ok" : "NOT ok (rebuild?)") + "." +
                " ContentStore contains " + ce + " item" + (ce > 1 ? "s" : "") +
                " and has " + cg + " generation" + (cg > 1 ? "s" : "") +
                " and " + cs + " snapshot" + (cs > 1 ? "s" : "") + "." +
                " MediaStore contains " + me + " item" + (ce > 1 ? "s" : "") +
                " and has " + mg + " generation" + (mg > 1 ? "s" : "") +
                " and " + ms + " snapshot" + (ms > 1 ? "s" : "") + ".";
        }

        public void Collect()
        {
            var contentCollect = _contentStore.CollectAsync();
            var mediaCollect = _mediaStore.CollectAsync();
            System.Threading.Tasks.Task.WaitAll(contentCollect, mediaCollect);
        }

        #endregion

        #region Internals/Testing

        internal ContentStore GetContentStore() => _contentStore;
        internal ContentStore GetMediaStore() => _mediaStore;

        #endregion
    }
}<|MERGE_RESOLUTION|>--- conflicted
+++ resolved
@@ -1,16 +1,8 @@
 ﻿using System;
 using System.Collections.Generic;
-<<<<<<< HEAD
 using System.Globalization;
 using System.IO;
 using System.Linq;
-using CSharpTest.Net.Collections;
-=======
-using System.Configuration;
-using System.Globalization;
-using System.IO;
-using System.Linq;
->>>>>>> 16228d29
 using Umbraco.Core;
 using Umbraco.Core.Cache;
 using Umbraco.Core.Configuration;
@@ -41,16 +33,10 @@
         private readonly IDataSource _dataSource;
         private readonly IProfilingLogger _logger;
         private readonly IGlobalSettings _globalSettings;
+        private readonly ITransactableDictionaryFactory _transactableDictionaryFactory;
         private readonly IEntityXmlSerializer _entitySerializer;
         private readonly IPublishedModelFactory _publishedModelFactory;
         private readonly IDefaultCultureAccessor _defaultCultureAccessor;
-<<<<<<< HEAD
-        private readonly ContentDataSerializer _contentDataSerializer;
-=======
-        private readonly UrlSegmentProviderCollection _urlSegmentProviders;
-        private readonly ITransactableDictionaryFactory _transactableDictionaryFactory;
-        private readonly IContentCacheDataSerializerFactory _contentCacheDataSerializerFactory;
->>>>>>> 16228d29
 
         // volatile because we read it with no lock
         private volatile bool _isReady;
@@ -80,14 +66,8 @@
             IDefaultCultureAccessor defaultCultureAccessor,
             IDataSource dataSource, IGlobalSettings globalSettings,
             IEntityXmlSerializer entitySerializer,
-<<<<<<< HEAD
-            IPublishedModelFactory publishedModelFactory, ContentDataSerializer contentDataSerializer = null)
-=======
             IPublishedModelFactory publishedModelFactory,
-            UrlSegmentProviderCollection urlSegmentProviders,
-            ITransactableDictionaryFactory transactableDictionaryFactory, 
-            IContentCacheDataSerializerFactory contentCacheDataSerializerFactory)
->>>>>>> 16228d29
+            ITransactableDictionaryFactory transactableDictionaryFactory)
             : base(publishedSnapshotAccessor, variationContextAccessor)
         {
             //if (Interlocked.Increment(ref _singletonCheck) > 1)
@@ -100,17 +80,11 @@
             _scopeProvider = scopeProvider;
             _defaultCultureAccessor = defaultCultureAccessor;
             _globalSettings = globalSettings;
-<<<<<<< HEAD
-            _contentDataSerializer = contentDataSerializer;
-=======
-            _urlSegmentProviders = urlSegmentProviders;
             _transactableDictionaryFactory = transactableDictionaryFactory;
-            _contentCacheDataSerializerFactory = contentCacheDataSerializerFactory;
->>>>>>> 16228d29
 
             // we need an Xml serializer here so that the member cache can support XPath,
             // for members this is done by navigating the serialized-to-xml member
-            _entitySerializer = entitySerializer;
+            _entitySerializer = entitySerializer; 
             _publishedModelFactory = publishedModelFactory;
 
             // we always want to handle repository events, configured or not
@@ -184,18 +158,7 @@
             _localContentDb = _transactableDictionaryFactory.Get(ContentCacheEntityType.Document);
             _localMediaDb = _transactableDictionaryFactory.Get(ContentCacheEntityType.Media);
 
-<<<<<<< HEAD
-            _localContentDbExists = File.Exists(localContentDbPath);
-            _localMediaDbExists = File.Exists(localMediaDbPath);
-
-            // if both local databases exist then GetTree will open them, else new databases will be created
-            _localContentDb = BTree.GetTree(localContentDbPath, _localContentDbExists, _contentDataSerializer);
-            _localMediaDb = BTree.GetTree(localMediaDbPath, _localMediaDbExists, _contentDataSerializer);
-
-            _logger.Info<PublishedSnapshotService>("Registered with MainDom, localContentDbExists? {LocalContentDbExists}, localMediaDbExists? {LocalMediaDbExists}", _localContentDbExists, _localMediaDbExists);
-=======
             _logger.Info<PublishedSnapshotService>("Registered with MainDom, localContentDbExists? {LocalContentDbExists}, localMediaDbExists? {LocalMediaDbExists}", _localContentDb.IsPopulated(), _localMediaDb.IsPopulated());
->>>>>>> 16228d29
         }
 
         /// <summary>
@@ -1274,16 +1237,9 @@
         {
             var content = (Content)args.Entity;
 
-<<<<<<< HEAD
 
             // always refresh the edited data
             OnContentRepositoryRefreshed(args.Scope, content, false);
-=======
-            var serializer = _contentCacheDataSerializerFactory.Create(ContentCacheDataSerializerEntityType.Document);
-
-            // always refresh the edited data
-            OnRepositoryRefreshed(serializer, db, content, false);
->>>>>>> 16228d29
 
             // if unpublishing, remove published data from table
             if (content.PublishedState == PublishedState.Unpublishing)
@@ -1292,34 +1248,19 @@
             }
             // if publishing, refresh the published data
             else if (content.PublishedState == PublishedState.Publishing)
-<<<<<<< HEAD
                 OnContentRepositoryRefreshed(args.Scope, content, true);
-=======
-                OnRepositoryRefreshed(serializer, db, content, true);
->>>>>>> 16228d29
         }
 
         private void OnMediaRefreshedEntity(MediaRepository sender, MediaRepository.ScopedEntityEventArgs args)
         {
-<<<<<<< HEAD
             var media = args.Entity;
 
             // refresh the edited data
             OnMediaRepositoryRefreshed(args.Scope, media, false);
-=======
-            var serializer = _contentCacheDataSerializerFactory.Create(ContentCacheDataSerializerEntityType.Media);
-
-            var db = args.Scope.Database;
-            var media = args.Entity;
-
-            // refresh the edited data
-            OnRepositoryRefreshed(serializer, db, media, false);
->>>>>>> 16228d29
         }
 
         private void OnMemberRefreshedEntity(MemberRepository sender, MemberRepository.ScopedEntityEventArgs args)
         {
-<<<<<<< HEAD
             var member = args.Entity;
 
             // refresh the edited data
@@ -1339,32 +1280,6 @@
         {
             // use a custom SQL to update row version on each update
             _dataSource.UpsertMemberEntity(scope, content, published);
-=======
-            var serializer = _contentCacheDataSerializerFactory.Create(ContentCacheDataSerializerEntityType.Member);
-
-            var db = args.Scope.Database;
-            var member = args.Entity;
-
-            // refresh the edited data
-            OnRepositoryRefreshed(serializer, db, member, false);
-        }
-
-        private void OnRepositoryRefreshed(IContentCacheDataSerializer serializer, IUmbracoDatabase db, IContentBase content, bool published)
-        {
-            // use a custom SQL to update row version on each update
-            //db.InsertOrUpdate(dto);
-
-            var dto = GetDto(content, published, serializer);
-            db.InsertOrUpdate(dto,
-                "SET data=@data, dataRaw=@dataRaw, rv=rv+1 WHERE nodeId=@id AND published=@published",
-                new
-                {
-                    dataRaw = dto.RawData ?? Array.Empty<byte>(),
-                    data = dto.Data,
-                    id = dto.NodeId,
-                    published = dto.Published
-                });
->>>>>>> 16228d29
         }
 
         private void OnContentTypeRefreshedEntity(IContentTypeService sender, ContentTypeChange<IContentType>.EventArgs args)
@@ -1409,421 +1324,20 @@
             }
         }
 
-<<<<<<< HEAD
-=======
-        private ContentNuDto GetDto(IContentBase content, bool published, IContentCacheDataSerializer serializer)
-        {
-            // should inject these in ctor
-            // BUT for the time being we decide not to support ConvertDbToXml/String
-            //var propertyEditorResolver = PropertyEditorResolver.Current;
-            //var dataTypeService = ApplicationContext.Current.Services.DataTypeService;
-
-            var propertyData = new Dictionary<string, PropertyData[]>();
-            foreach (var prop in content.Properties)
-            {
-                var pdatas = new List<PropertyData>();
-                foreach (var pvalue in prop.Values)
-                {
-                    // sanitize - properties should be ok but ... never knows
-                    if (!prop.PropertyType.SupportsVariation(pvalue.Culture, pvalue.Segment))
-                        continue;
-
-                    // note: at service level, invariant is 'null', but here invariant becomes 'string.Empty'
-                    var value = published ? pvalue.PublishedValue : pvalue.EditedValue;
-                    if (value != null)
-                        pdatas.Add(new PropertyData { Culture = pvalue.Culture ?? string.Empty, Segment = pvalue.Segment ?? string.Empty, Value = value });
-
-                    //Core.Composing.Current.Logger.Debug<PublishedSnapshotService>($"{content.Id} {prop.Alias} [{pvalue.LanguageId},{pvalue.Segment}] {value} {(published?"pub":"edit")}");
-
-                    //if (value != null)
-                    //{
-                    //    var e = propertyEditorResolver.GetByAlias(prop.PropertyType.PropertyEditorAlias);
-
-                    //    // We are converting to string, even for database values which are integer or
-                    //    // DateTime, which is not optimum. Doing differently would require that we have a way to tell
-                    //    // whether the conversion to XML string changes something or not... which we don't, and we
-                    //    // don't want to implement it as PropertyValueEditor.ConvertDbToXml/String should die anyway.
-
-                    //    // Don't think about improving the situation here: this is a corner case and the real
-                    //    // thing to do is to get rig of PropertyValueEditor.ConvertDbToXml/String.
-
-                    //    // Use ConvertDbToString to keep it simple, although everywhere we use ConvertDbToXml and
-                    //    // nothing ensures that the two methods are consistent.
-
-                    //    if (e != null)
-                    //        value = e.ValueEditor.ConvertDbToString(prop, prop.PropertyType, dataTypeService);
-                    //}
-                }
-                propertyData[prop.Alias] = pdatas.ToArray();
-            }
-
-            var cultureData = new Dictionary<string, CultureVariation>();
-
-            // sanitize - names should be ok but ... never knows
-            if (content.ContentType.VariesByCulture())
-            {
-                var infos = content is IContent document
-                    ? (published
-                        ? document.PublishCultureInfos
-                        : document.CultureInfos)
-                    : content.CultureInfos;
-
-                // ReSharper disable once UseDeconstruction
-                foreach (var cultureInfo in infos)
-                {
-                    var cultureIsDraft = !published && content is IContent d && d.IsCultureEdited(cultureInfo.Culture);
-                    cultureData[cultureInfo.Culture] = new CultureVariation
-                    {
-                        Name = cultureInfo.Name,
-                        UrlSegment = content.GetUrlSegment(_urlSegmentProviders, cultureInfo.Culture),
-                        Date = content.GetUpdateDate(cultureInfo.Culture) ?? DateTime.MinValue,
-                        IsDraft = cultureIsDraft
-                    };
-                }
-            }
-
-            //the dictionary that will be serialized
-            var contentCacheData = new ContentCacheDataModel
-            {
-                PropertyData = propertyData,
-                CultureData = cultureData,
-                UrlSegment = content.GetUrlSegment(_urlSegmentProviders)
-            };
-
-            var serialized = serializer.Serialize(content.ContentTypeId, contentCacheData);
-
-            var dto = new ContentNuDto
-            {
-                NodeId = content.Id,
-                Published = published,
-                Data = serialized.StringData,
-                RawData = serialized.ByteData
-            };
-
-            //Core.Composing.Current.Logger.Debug<PublishedSnapshotService>(dto.Data);
-
-            return dto;
-        }
->>>>>>> 16228d29
 
         #endregion
 
         #region Rebuild Database PreCache
 
-        private const int DefaultSqlPagingSize = 1000;
-
-        private static int GetSqlPagingSize()
-        {
-            var appSetting = ConfigurationManager.AppSettings["Umbraco.Web.PublishedCache.NuCache.PublishedSnapshotService.SqlPageSize"];
-            return appSetting != null && int.TryParse(appSetting, out var size) ? size : DefaultSqlPagingSize;
-        }
-
         public override void Rebuild()
         {
             _logger.Debug<PublishedSnapshotService>("Rebuilding...");
-<<<<<<< HEAD
 
             _dataSource.RebuildContentDbCache(null);
             _dataSource.RebuildMediaDbCache(null);
             _dataSource.RebuildMemberDbCache(null);
         }
 
-=======
-            var serializer = _contentCacheDataSerializerFactory.Create(ContentCacheDataSerializerEntityType.Document | ContentCacheDataSerializerEntityType.Media | ContentCacheDataSerializerEntityType.Member);
-            using (var scope = _scopeProvider.CreateScope(repositoryCacheMode: RepositoryCacheMode.Scoped))
-            {
-                scope.ReadLock(Constants.Locks.ContentTree);
-                scope.ReadLock(Constants.Locks.MediaTree);
-                scope.ReadLock(Constants.Locks.MemberTree);
-                RebuildContentDbCacheLocked(serializer, scope, GetSqlPagingSize(), null);
-                RebuildMediaDbCacheLocked(serializer, scope, GetSqlPagingSize(), null);
-                RebuildMemberDbCacheLocked(serializer, scope, GetSqlPagingSize(), null);
-                scope.Complete();
-            }
-        }
-
-        public void RebuildContentDbCache(int groupSize = DefaultSqlPagingSize, IEnumerable<int> contentTypeIds = null)
-        {
-            var serializer = _contentCacheDataSerializerFactory.Create(ContentCacheDataSerializerEntityType.Document);
-            using (var scope = _scopeProvider.CreateScope(repositoryCacheMode: RepositoryCacheMode.Scoped))
-            {
-                scope.ReadLock(Constants.Locks.ContentTree);
-                RebuildContentDbCacheLocked(serializer, scope, groupSize, contentTypeIds);
-                scope.Complete();
-            }
-        }
-
-        // assumes content tree lock
-        private void RebuildContentDbCacheLocked(IContentCacheDataSerializer serializer, IScope scope, int groupSize, IEnumerable<int> contentTypeIds)
-        {
-            var contentTypeIdsA = contentTypeIds?.ToArray();
-            var contentObjectType = Constants.ObjectTypes.Document;
-            var db = scope.Database;
-
-            // remove all - if anything fails the transaction will rollback
-            if (contentTypeIds == null || contentTypeIdsA.Length == 0)
-            {
-                // must support SQL-CE
-                db.Execute(@"DELETE FROM cmsContentNu
-WHERE cmsContentNu.nodeId IN (
-    SELECT id FROM umbracoNode WHERE umbracoNode.nodeObjectType=@objType
-)",
-                    new { objType = contentObjectType });
-            }
-            else
-            {
-                // assume number of ctypes won't blow IN(...)
-                // must support SQL-CE
-                db.Execute($@"DELETE FROM cmsContentNu
-WHERE cmsContentNu.nodeId IN (
-    SELECT id FROM umbracoNode
-    JOIN {Constants.DatabaseSchema.Tables.Content} ON {Constants.DatabaseSchema.Tables.Content}.nodeId=umbracoNode.id
-    WHERE umbracoNode.nodeObjectType=@objType
-    AND {Constants.DatabaseSchema.Tables.Content}.contentTypeId IN (@ctypes)
-)",
-                    new { objType = contentObjectType, ctypes = contentTypeIdsA });
-            }
-
-            // insert back - if anything fails the transaction will rollback
-            var query = scope.SqlContext.Query<IContent>();
-            if (contentTypeIds != null && contentTypeIdsA.Length > 0)
-                query = query.WhereIn(x => x.ContentTypeId, contentTypeIdsA); // assume number of ctypes won't blow IN(...)
-
-            long pageIndex = 0;
-            long processed = 0;
-            long total;
-            do
-            {
-                // the tree is locked, counting and comparing to total is safe
-                var descendants = _documentRepository.GetPage(query, pageIndex++, groupSize, out total, null, Ordering.By("Path"));
-                var items = new List<ContentNuDto>();
-                var count = 0;
-                foreach (var c in descendants)
-                {
-                    // always the edited version
-                    items.Add(GetDto(c, false, serializer));
-
-                    // and also the published version if it makes any sense
-                    if (c.Published)
-                        items.Add(GetDto(c, true, serializer));
-
-                    count++;
-                }
-
-                db.BulkInsertRecords(items);
-                processed += count;
-            } while (processed < total);
-        }
-
-        public void RebuildMediaDbCache(int groupSize = DefaultSqlPagingSize, IEnumerable<int> contentTypeIds = null)
-        {
-            var serializer = _contentCacheDataSerializerFactory.Create(ContentCacheDataSerializerEntityType.Media);
-            using (var scope = _scopeProvider.CreateScope(repositoryCacheMode: RepositoryCacheMode.Scoped))
-            {
-                scope.ReadLock(Constants.Locks.MediaTree);
-                RebuildMediaDbCacheLocked(serializer, scope, groupSize, contentTypeIds);
-                scope.Complete();
-            }
-        }
-
-        // assumes media tree lock
-        public void RebuildMediaDbCacheLocked(IContentCacheDataSerializer serializer, IScope scope, int groupSize, IEnumerable<int> contentTypeIds)
-        {
-            var contentTypeIdsA = contentTypeIds?.ToArray();
-            var mediaObjectType = Constants.ObjectTypes.Media;
-            var db = scope.Database;
-
-            // remove all - if anything fails the transaction will rollback
-            if (contentTypeIds == null || contentTypeIdsA.Length == 0)
-            {
-                // must support SQL-CE
-                db.Execute(@"DELETE FROM cmsContentNu
-WHERE cmsContentNu.nodeId IN (
-    SELECT id FROM umbracoNode WHERE umbracoNode.nodeObjectType=@objType
-)",
-                    new { objType = mediaObjectType });
-            }
-            else
-            {
-                // assume number of ctypes won't blow IN(...)
-                // must support SQL-CE
-                db.Execute($@"DELETE FROM cmsContentNu
-WHERE cmsContentNu.nodeId IN (
-    SELECT id FROM umbracoNode
-    JOIN {Constants.DatabaseSchema.Tables.Content} ON {Constants.DatabaseSchema.Tables.Content}.nodeId=umbracoNode.id
-    WHERE umbracoNode.nodeObjectType=@objType
-    AND {Constants.DatabaseSchema.Tables.Content}.contentTypeId IN (@ctypes)
-)",
-                    new { objType = mediaObjectType, ctypes = contentTypeIdsA });
-            }
-
-            // insert back - if anything fails the transaction will rollback
-            var query = scope.SqlContext.Query<IMedia>();
-            if (contentTypeIds != null && contentTypeIdsA.Length > 0)
-                query = query.WhereIn(x => x.ContentTypeId, contentTypeIdsA); // assume number of ctypes won't blow IN(...)
-
-            long pageIndex = 0;
-            long processed = 0;
-            long total;
-            do
-            {
-                // the tree is locked, counting and comparing to total is safe
-                var descendants = _mediaRepository.GetPage(query, pageIndex++, groupSize, out total, null, Ordering.By("Path"));
-                var items = descendants.Select(m => GetDto(m, false, serializer)).ToList();
-                db.BulkInsertRecords(items);
-                processed += items.Count;
-            } while (processed < total);
-        }
-
-        public void RebuildMemberDbCache(int groupSize = DefaultSqlPagingSize, IEnumerable<int> contentTypeIds = null)
-        {
-            var serializer = _contentCacheDataSerializerFactory.Create(ContentCacheDataSerializerEntityType.Member);
-            using (var scope = _scopeProvider.CreateScope(repositoryCacheMode: RepositoryCacheMode.Scoped))
-            {
-                scope.ReadLock(Constants.Locks.MemberTree);
-                RebuildMemberDbCacheLocked(serializer, scope, groupSize, contentTypeIds);
-                scope.Complete();
-            }
-        }
-
-        // assumes member tree lock
-        public void RebuildMemberDbCacheLocked(IContentCacheDataSerializer serializer, IScope scope, int groupSize, IEnumerable<int> contentTypeIds)
-        {
-            var contentTypeIdsA = contentTypeIds?.ToArray();
-            var memberObjectType = Constants.ObjectTypes.Member;
-            var db = scope.Database;
-
-            // remove all - if anything fails the transaction will rollback
-            if (contentTypeIds == null || contentTypeIdsA.Length == 0)
-            {
-                // must support SQL-CE
-                db.Execute(@"DELETE FROM cmsContentNu
-WHERE cmsContentNu.nodeId IN (
-    SELECT id FROM umbracoNode WHERE umbracoNode.nodeObjectType=@objType
-)",
-                    new { objType = memberObjectType });
-            }
-            else
-            {
-                // assume number of ctypes won't blow IN(...)
-                // must support SQL-CE
-                db.Execute($@"DELETE FROM cmsContentNu
-WHERE cmsContentNu.nodeId IN (
-    SELECT id FROM umbracoNode
-    JOIN {Constants.DatabaseSchema.Tables.Content} ON {Constants.DatabaseSchema.Tables.Content}.nodeId=umbracoNode.id
-    WHERE umbracoNode.nodeObjectType=@objType
-    AND {Constants.DatabaseSchema.Tables.Content}.contentTypeId IN (@ctypes)
-)",
-                    new { objType = memberObjectType, ctypes = contentTypeIdsA });
-            }
-
-            // insert back - if anything fails the transaction will rollback
-            var query = scope.SqlContext.Query<IMember>();
-            if (contentTypeIds != null && contentTypeIdsA.Length > 0)
-                query = query.WhereIn(x => x.ContentTypeId, contentTypeIdsA); // assume number of ctypes won't blow IN(...)
-
-            long pageIndex = 0;
-            long processed = 0;
-            long total;
-            do
-            {
-                var descendants = _memberRepository.GetPage(query, pageIndex++, groupSize, out total, null, Ordering.By("Path"));
-                var items = descendants.Select(m => GetDto(m, false, serializer)).ToArray();
-                db.BulkInsertRecords(items);
-                processed += items.Length;
-            } while (processed < total);
-        }
-
-        public bool VerifyContentDbCache()
-        {
-            using (var scope = _scopeProvider.CreateScope())
-            {
-                scope.ReadLock(Constants.Locks.ContentTree);
-                var ok = VerifyContentDbCacheLocked(scope);
-                scope.Complete();
-                return ok;
-            }
-        }
-
-        // assumes content tree lock
-        private bool VerifyContentDbCacheLocked(IScope scope)
-        {
-            // every document should have a corresponding row for edited properties
-            // and if published, may have a corresponding row for published properties
-
-            var contentObjectType = Constants.ObjectTypes.Document;
-            var db = scope.Database;
-
-            var count = db.ExecuteScalar<int>($@"SELECT COUNT(*)
-FROM umbracoNode
-JOIN {Constants.DatabaseSchema.Tables.Document} ON umbracoNode.id={Constants.DatabaseSchema.Tables.Document}.nodeId
-LEFT JOIN cmsContentNu nuEdited ON (umbracoNode.id=nuEdited.nodeId AND nuEdited.published=0)
-LEFT JOIN cmsContentNu nuPublished ON (umbracoNode.id=nuPublished.nodeId AND nuPublished.published=1)
-WHERE umbracoNode.nodeObjectType=@objType
-AND nuEdited.nodeId IS NULL OR ({Constants.DatabaseSchema.Tables.Document}.published=1 AND nuPublished.nodeId IS NULL);"
-                , new { objType = contentObjectType });
-
-            return count == 0;
-        }
-
-        public bool VerifyMediaDbCache()
-        {
-            using (var scope = _scopeProvider.CreateScope())
-            {
-                scope.ReadLock(Constants.Locks.MediaTree);
-                var ok = VerifyMediaDbCacheLocked(scope);
-                scope.Complete();
-                return ok;
-            }
-        }
-
-        // assumes media tree lock
-        public bool VerifyMediaDbCacheLocked(IScope scope)
-        {
-            // every media item should have a corresponding row for edited properties
-
-            var mediaObjectType = Constants.ObjectTypes.Media;
-            var db = scope.Database;
-
-            var count = db.ExecuteScalar<int>(@"SELECT COUNT(*)
-FROM umbracoNode
-LEFT JOIN cmsContentNu ON (umbracoNode.id=cmsContentNu.nodeId AND cmsContentNu.published=0)
-WHERE umbracoNode.nodeObjectType=@objType
-AND cmsContentNu.nodeId IS NULL
-", new { objType = mediaObjectType });
-
-            return count == 0;
-        }
-
-        public bool VerifyMemberDbCache()
-        {
-            using (var scope = _scopeProvider.CreateScope())
-            {
-                scope.ReadLock(Constants.Locks.MemberTree);
-                var ok = VerifyMemberDbCacheLocked(scope);
-                scope.Complete();
-                return ok;
-            }
-        }
-
-        // assumes member tree lock
-        public bool VerifyMemberDbCacheLocked(IScope scope)
-        {
-            // every member item should have a corresponding row for edited properties
-
-            var memberObjectType = Constants.ObjectTypes.Member;
-            var db = scope.Database;
-
-            var count = db.ExecuteScalar<int>(@"SELECT COUNT(*)
-FROM umbracoNode
-LEFT JOIN cmsContentNu ON (umbracoNode.id=cmsContentNu.nodeId AND cmsContentNu.published=0)
-WHERE umbracoNode.nodeObjectType=@objType
-AND cmsContentNu.nodeId IS NULL
-", new { objType = memberObjectType });
-
-            return count == 0;
-        }
->>>>>>> 16228d29
 
         #endregion
 
