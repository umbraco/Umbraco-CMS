--- conflicted
+++ resolved
@@ -4,12 +4,8 @@
 using System.Globalization;
 using System.IO;
 using System.Linq;
-<<<<<<< HEAD
 using System.Threading;
 using System.Threading.Tasks;
-=======
-using CSharpTest.Net.Collections;
->>>>>>> 67a9b5bb
 using Umbraco.Core;
 using Umbraco.Core.Cache;
 using Umbraco.Core.Configuration;
@@ -50,13 +46,8 @@
         private readonly IPublishedModelFactory _publishedModelFactory;
         private readonly IDefaultCultureAccessor _defaultCultureAccessor;
         private readonly UrlSegmentProviderCollection _urlSegmentProviders;
-<<<<<<< HEAD
         private readonly ITransactableDictionaryFactory _transactableDictionaryFactory;
-        private readonly IContentNestedDataSerializer _contentNestedDataSerializer;
-=======
         private readonly IContentCacheDataSerializerFactory _contentCacheDataSerializerFactory;
-        private readonly ContentDataSerializer _contentDataSerializer;
->>>>>>> 67a9b5bb
 
         // volatile because we read it with no lock
         private volatile bool _isReady;
@@ -90,13 +81,9 @@
             IDataSource dataSource, IGlobalSettings globalSettings,
             IEntityXmlSerializer entitySerializer,
             IPublishedModelFactory publishedModelFactory,
-<<<<<<< HEAD
             UrlSegmentProviderCollection urlSegmentProviders,
             ITransactableDictionaryFactory transactableDictionaryFactory,
-            IContentNestedDataSerializer contentNestedDataSerializer)
-=======
-            UrlSegmentProviderCollection urlSegmentProviders, IContentCacheDataSerializerFactory contentCacheDataSerializerFactory, ContentDataSerializer contentDataSerializer = null)
->>>>>>> 67a9b5bb
+            IContentCacheDataSerializerFactory contentCacheDataSerializerFactory)
             : base(publishedSnapshotAccessor, variationContextAccessor)
         {
             //if (Interlocked.Increment(ref _singletonCheck) > 1)
@@ -113,13 +100,8 @@
             _defaultCultureAccessor = defaultCultureAccessor;
             _globalSettings = globalSettings;
             _urlSegmentProviders = urlSegmentProviders;
-<<<<<<< HEAD
+            _contentCacheDataSerializerFactory = contentCacheDataSerializerFactory;
             _transactableDictionaryFactory = transactableDictionaryFactory;
-            _contentNestedDataSerializer = contentNestedDataSerializer;
-=======
-            _contentCacheDataSerializerFactory = contentCacheDataSerializerFactory;
-            _contentDataSerializer = contentDataSerializer;
->>>>>>> 67a9b5bb
 
             // we need an Xml serializer here so that the member cache can support XPath,
             // for members this is done by navigating the serialized-to-xml member
