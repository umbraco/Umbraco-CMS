--- conflicted
+++ resolved
@@ -1,10 +1,6 @@
 ﻿using System;
 using System.Collections.Generic;
 using System.Configuration;
-<<<<<<< HEAD
-using System.Diagnostics;
-=======
->>>>>>> 0688de77
 using System.Globalization;
 using System.IO;
 using System.Linq;
@@ -49,12 +45,8 @@
         private readonly IPublishedModelFactory _publishedModelFactory;
         private readonly IDefaultCultureAccessor _defaultCultureAccessor;
         private readonly UrlSegmentProviderCollection _urlSegmentProviders;
-<<<<<<< HEAD
-        private readonly IContentNestedDataSerializer _contentNestedDataSerializer;
-=======
         private readonly IContentCacheDataSerializerFactory _contentCacheDataSerializerFactory;
         private readonly ContentDataSerializer _contentDataSerializer;
->>>>>>> 0688de77
 
         // volatile because we read it with no lock
         private volatile bool _isReady;
@@ -88,11 +80,7 @@
             IDataSource dataSource, IGlobalSettings globalSettings,
             IEntityXmlSerializer entitySerializer,
             IPublishedModelFactory publishedModelFactory,
-<<<<<<< HEAD
-            UrlSegmentProviderCollection urlSegmentProviders, IContentNestedDataSerializer contentNestedDataSerializer)
-=======
             UrlSegmentProviderCollection urlSegmentProviders, IContentCacheDataSerializerFactory contentCacheDataSerializerFactory, ContentDataSerializer contentDataSerializer = null)
->>>>>>> 0688de77
             : base(publishedSnapshotAccessor, variationContextAccessor)
         {
             //if (Interlocked.Increment(ref _singletonCheck) > 1)
@@ -109,12 +97,8 @@
             _defaultCultureAccessor = defaultCultureAccessor;
             _globalSettings = globalSettings;
             _urlSegmentProviders = urlSegmentProviders;
-<<<<<<< HEAD
-            _contentNestedDataSerializer = contentNestedDataSerializer;
-=======
             _contentCacheDataSerializerFactory = contentCacheDataSerializerFactory;
             _contentDataSerializer = contentDataSerializer;
->>>>>>> 0688de77
 
             // we need an Xml serializer here so that the member cache can support XPath,
             // for members this is done by navigating the serialized-to-xml member
@@ -1478,12 +1462,8 @@
             {
                 NodeId = content.Id,
                 Published = published,
-<<<<<<< HEAD
-                Data = _contentNestedDataSerializer.Serialize(nestedData)
-=======
                 Data = serialized.StringData,
                 RawData = serialized.ByteData
->>>>>>> 0688de77
             };
 
             //Core.Composing.Current.Logger.Debug<PublishedSnapshotService>(dto.Data);
@@ -1512,15 +1492,9 @@
                 scope.ReadLock(Constants.Locks.ContentTree);
                 scope.ReadLock(Constants.Locks.MediaTree);
                 scope.ReadLock(Constants.Locks.MemberTree);
-<<<<<<< HEAD
-                RebuildContentDbCacheLocked(scope, GetSqlPagingSize(), null);
-                RebuildMediaDbCacheLocked(scope, GetSqlPagingSize(), null);
-                RebuildMemberDbCacheLocked(scope, GetSqlPagingSize(), null);
-=======
                 RebuildContentDbCacheLocked(serializer, scope, GetSqlPagingSize(), null);
                 RebuildMediaDbCacheLocked(serializer, scope, GetSqlPagingSize(), null);
                 RebuildMemberDbCacheLocked(serializer, scope, GetSqlPagingSize(), null);
->>>>>>> 0688de77
                 scope.Complete();
             }
         }
