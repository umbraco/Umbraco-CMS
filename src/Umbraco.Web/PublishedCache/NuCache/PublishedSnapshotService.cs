﻿using System;
using System.Collections.Generic;
using System.Configuration;
using System.Globalization;
using System.IO;
using System.Linq;
<<<<<<< HEAD
=======
using System.Threading;
using CSharpTest.Net.Collections;
>>>>>>> d9f92ec9
using Umbraco.Core;
using Umbraco.Core.Cache;
using Umbraco.Core.Configuration;
using Umbraco.Core.Logging;
using Umbraco.Core.Models;
using Umbraco.Core.Models.Membership;
using Umbraco.Core.Models.PublishedContent;
using Umbraco.Core.Persistence;
using Umbraco.Core.Persistence.Repositories.Implement;
using Umbraco.Core.Scoping;
using Umbraco.Core.Services;
using Umbraco.Core.Services.Changes;
using Umbraco.Core.Services.Implement;
using Umbraco.Core.Strings;
using Umbraco.Core.Sync;
using Umbraco.Web.Cache;
using Umbraco.Web.Install;
using Umbraco.Web.PublishedCache.NuCache.DataSource;
using Umbraco.Web.Routing;
using File = System.IO.File;

namespace Umbraco.Web.PublishedCache.NuCache
{

    internal class PublishedSnapshotService : PublishedSnapshotServiceBase
    {
        private readonly PublishedSnapshotServiceOptions _options;
        private readonly IMainDom _mainDom;
        private readonly ServiceContext _serviceContext;
        private readonly IPublishedContentTypeFactory _publishedContentTypeFactory;
        private readonly IScopeProvider _scopeProvider;
        private readonly IDataSource _dataSource;
        private readonly IProfilingLogger _logger;
        private readonly IGlobalSettings _globalSettings;
        private readonly IEntityXmlSerializer _entitySerializer;
        private readonly IPublishedModelFactory _publishedModelFactory;
        private readonly IDefaultCultureAccessor _defaultCultureAccessor;

        private bool _isReady;
        private bool _isReadSet;
        private object _isReadyLock;

        private ContentStore _contentStore;
        private ContentStore _mediaStore;
        private SnapDictionary<int, Domain> _domainStore;
        private readonly object _storesLock = new object();
        private readonly object _elementsLock = new object();

        private INucacheContentRepository _documentRepository;
        private INucacheMediaRepository _mediaRepository;

        private readonly ISyncBootStateAccessor _syncBootStateAccessor;

        // define constant - determines whether to use cache when previewing
        // to store eg routes, property converted values, anything - caching
        // means faster execution, but uses memory - not sure if we want it
        // so making it configurable.
        public static readonly bool FullCacheWhenPreviewing = true;

        #region Constructors

        //private static int _singletonCheck;

        public PublishedSnapshotService(PublishedSnapshotServiceOptions options, IMainDom mainDom, IRuntimeState runtime,
            ServiceContext serviceContext, IPublishedContentTypeFactory publishedContentTypeFactory, IdkMap idkMap,
            IPublishedSnapshotAccessor publishedSnapshotAccessor, IVariationContextAccessor variationContextAccessor, IProfilingLogger logger, IScopeProvider scopeProvider,
            IDefaultCultureAccessor defaultCultureAccessor,
            IDataSource dataSource, IGlobalSettings globalSettings,
            IEntityXmlSerializer entitySerializer,
            IPublishedModelFactory publishedModelFactory,
            UrlSegmentProviderCollection urlSegmentProviders,
            ISyncBootStateAccessor syncBootStateAccessor,
            INucacheMediaRepository nucacheMediaRepository,
            INucacheContentRepository nucacheContentRepository)
            : base(publishedSnapshotAccessor, variationContextAccessor)
        {

            //if (Interlocked.Increment(ref _singletonCheck) > 1)
            //    throw new Exception("Singleton must be instantiated only once!");

            _options = options;
            _mainDom = mainDom;
            _serviceContext = serviceContext;
            _publishedContentTypeFactory = publishedContentTypeFactory;
            _dataSource = dataSource;
            _logger = logger;
            _scopeProvider = scopeProvider;
            _defaultCultureAccessor = defaultCultureAccessor;
            _globalSettings = globalSettings;
            _documentRepository = nucacheContentRepository;
            _mediaRepository = nucacheMediaRepository;

            _syncBootStateAccessor = syncBootStateAccessor;

            _syncBootStateAccessor = syncBootStateAccessor;

            // we need an Xml serializer here so that the member cache can support XPath,
            // for members this is done by navigating the serialized-to-xml member
            _entitySerializer = entitySerializer;
            _publishedModelFactory = publishedModelFactory;

            // we always want to handle repository events, configured or not
            // assuming no repository event will trigger before the whole db is ready
            // (ideally we'd have Upgrading.App vs Upgrading.Data application states...)
            InitializeRepositoryEvents();

            // however, the cache is NOT available until we are configured, because loading
            // content (and content types) from database cannot be consistent (see notes in "Handle
            // Notifications" region), so
            // - notifications will be ignored
            // - trying to obtain a published snapshot from the service will throw
            if (runtime.Level != RuntimeLevel.Run)
                return;

<<<<<<< HEAD
            // lock this entire call, we only want a single thread to be accessing the stores at once and within
            // the call below to mainDom.Register, a callback may occur on a threadpool thread to MainDomRelease
            // at the same time as we are trying to write to the stores. MainDomRelease also locks on _storesLock so
            // it will not be able to close the stores until we are done populating (if the store is empty)
            lock (_storesLock)
            {
                if (options.IgnoreLocalDb == false)
                {
                    var registered = mainDom.Register(MainDomRegister, MainDomRelease);

                    // stores are created with a db so they can write to it, but they do not read from it,
                    // stores need to be populated, happens in OnResolutionFrozen which uses _localDbExists to
                    // figure out whether it can read the databases or it should populate them from sql

                    _logger.Info<PublishedSnapshotService,bool>("Creating the content store, localContentDbExists? {LocalContentDbExists}", _documentRepository.IsPopulated());
                    _contentStore = new ContentStore(publishedSnapshotAccessor, variationContextAccessor, logger, _documentRepository);
                    _logger.Info<PublishedSnapshotService,bool>("Creating the media store, localMediaDbExists? {LocalMediaDbExists}", _documentRepository.IsPopulated());
                    _mediaStore = new ContentStore(publishedSnapshotAccessor, variationContextAccessor, logger, _mediaRepository);
                }
                else
                {
                    _logger.Info<PublishedSnapshotService>("Creating the content store (local db ignored)");
                    _contentStore = new ContentStore(publishedSnapshotAccessor, variationContextAccessor, logger);
                    _logger.Info<PublishedSnapshotService>("Creating the media store (local db ignored)");
                    _mediaStore = new ContentStore(publishedSnapshotAccessor, variationContextAccessor, logger);
                }

                _domainStore = new SnapDictionary<int, Domain>();

                LoadCachesOnStartup();
            }

            Guid GetUid(ContentStore store, int id) => store.LiveSnapshot.Get(id)?.Uid ?? default;
            int GetId(ContentStore store, Guid uid) => store.LiveSnapshot.Get(uid)?.Id ?? default;

=======
>>>>>>> d9f92ec9
            if (idkMap != null)
            {
                idkMap.SetMapper(UmbracoObjectTypes.Document, id => GetUid(_contentStore, id), uid => GetId(_contentStore, uid));
                idkMap.SetMapper(UmbracoObjectTypes.Media, id => GetUid(_mediaStore, id), uid => GetId(_mediaStore, uid));
            }
        }

        private int GetId(ContentStore store, Guid uid)
        {
            EnsureCaches();
            return store.LiveSnapshot.Get(uid)?.Id ?? default;
        }

        private Guid GetUid(ContentStore store, int id)
        {
            EnsureCaches();
            return store.LiveSnapshot.Get(id)?.Uid ?? default;
        }

        /// <summary>
        /// Install phase of <see cref="IMainDom"/>
        /// </summary>
        /// <remarks>
        /// This is inside of a lock in MainDom so this is guaranteed to run if MainDom was acquired and guaranteed
        /// to not run if MainDom wasn't acquired.
        /// If MainDom was not acquired, then _localContentDb and _localMediaDb will remain null which means this appdomain
        /// will load in published content via the DB and in that case this appdomain will probably not exist long enough to
        /// serve more than a page of content.
        /// </remarks>
        private void MainDomRegister()
        {
            // if both local databases exist then Get will open them, else new databases will be created
            _documentRepository.Init();
            _mediaRepository.Init();
            _logger.Info<PublishedSnapshotService,bool,bool>("Registered with MainDom, localContentDbExists? {LocalContentDbExists}, localMediaDbExists? {LocalMediaDbExists}", _documentRepository.IsPopulated(), _mediaRepository.IsPopulated());
        }

        /// <summary>
        /// Release phase of MainDom
        /// </summary>
        /// <remarks>
        /// This will execute on a threadpool thread
        /// </remarks>
        private void MainDomRelease()
        {
            _logger.Debug<PublishedSnapshotService>("Releasing from MainDom...");

            lock (_storesLock)
            {
                _logger.Debug<PublishedSnapshotService>("Releasing content store...");
                _contentStore?.ReleaseLocalDb(); //null check because we could shut down before being assigned
                _documentRepository = null;

                _logger.Debug<PublishedSnapshotService>("Releasing media store...");
                _mediaStore?.ReleaseLocalDb(); //null check because we could shut down before being assigned
                _mediaRepository = null;

                _logger.Info<PublishedSnapshotService>("Released from MainDom");
            }
        }

        /// <summary>
        /// Lazily populates the stores only when they are first requested
        /// </summary>
        internal void EnsureCaches() => LazyInitializer.EnsureInitialized(
            ref _isReady,
            ref _isReadSet,
            ref _isReadyLock,
            () =>
            {
<<<<<<< HEAD
                _logger.Warn<PublishedSnapshotService>("Sync Service is in a Cold Boot state. Skip LoadCachesOnStartup as the Sync Service will trigger a full reload");
                _isReady = true;
                return;
            }
            try
            {
                if ((_documentRepository != null && _documentRepository.IsPopulated()))
=======
                // lock this entire call, we only want a single thread to be accessing the stores at once and within
                // the call below to mainDom.Register, a callback may occur on a threadpool thread to MainDomRelease
                // at the same time as we are trying to write to the stores. MainDomRelease also locks on _storesLock so
                // it will not be able to close the stores until we are done populating (if the store is empty)
                lock (_storesLock)
>>>>>>> d9f92ec9
                {
                    if (!_options.IgnoreLocalDb)
                    {
                        var registered = _mainDom.Register(MainDomRegister, MainDomRelease);

<<<<<<< HEAD
                if ((_mediaRepository != null && _mediaRepository.IsPopulated()))
                {
                    okMedia = LockAndLoadMedia(scope => LoadMediaFromLocalDbLocked(true));
                    if (!okMedia)
                        _logger.Warn<PublishedSnapshotService>("Loading media from local db raised warnings, will reload from database.");
                }
=======
                        // stores are created with a db so they can write to it, but they do not read from it,
                        // stores need to be populated, happens in OnResolutionFrozen which uses _localDbExists to
                        // figure out whether it can read the databases or it should populate them from sql

                        _logger.Info<PublishedSnapshotService, bool>("Creating the content store, localContentDbExists? {LocalContentDbExists}", _localContentDbExists);
                        _contentStore = new ContentStore(PublishedSnapshotAccessor, VariationContextAccessor, _logger, _localContentDb);
                        _logger.Info<PublishedSnapshotService, bool>("Creating the media store, localMediaDbExists? {LocalMediaDbExists}", _localMediaDbExists);
                        _mediaStore = new ContentStore(PublishedSnapshotAccessor, VariationContextAccessor, _logger, _localMediaDb);
                    }
                    else
                    {
                        _logger.Info<PublishedSnapshotService>("Creating the content store (local db ignored)");
                        _contentStore = new ContentStore(PublishedSnapshotAccessor, VariationContextAccessor, _logger);
                        _logger.Info<PublishedSnapshotService>("Creating the media store (local db ignored)");
                        _mediaStore = new ContentStore(PublishedSnapshotAccessor, VariationContextAccessor, _logger);
                    }

                    _domainStore = new SnapDictionary<int, Domain>();

                    SyncBootState bootState = _syncBootStateAccessor.GetSyncBootState();

                    var okContent = false;
                    var okMedia = false;

                    try
                    {
                        if (bootState != SyncBootState.ColdBoot && _localContentDbExists)
                        {
                            okContent = LockAndLoadContent(scope => LoadContentFromLocalDbLocked(true));
                            if (!okContent)
                                _logger.Warn<PublishedSnapshotService>("Loading content from local db raised warnings, will reload from database.");
                        }

                        if (bootState != SyncBootState.ColdBoot && _localMediaDbExists)
                        {
                            okMedia = LockAndLoadMedia(scope => LoadMediaFromLocalDbLocked(true));
                            if (!okMedia)
                                _logger.Warn<PublishedSnapshotService>("Loading media from local db raised warnings, will reload from database.");
                        }
>>>>>>> d9f92ec9
                
                        if (!okContent)
                            LockAndLoadContent(scope => LoadContentFromDatabaseLocked(scope, true));

                        if (!okMedia)
                            LockAndLoadMedia(scope => LoadMediaFromDatabaseLocked(scope, true));

                        LockAndLoadDomains();
                    }
                    catch (Exception ex)
                    {
                        _logger.Fatal<PublishedSnapshotService>(ex, "Panic, exception while loading cache data.");
                        throw;
                    }

                    // finally, cache is ready!
                    return true;
                }
            });

        private void InitializeRepositoryEvents()
        {
            // TODO: The reason these events are in the repository is for legacy, the events should exist at the service
            // level now since we can fire these events within the transaction... so move the events to service level

            // plug repository event handlers
            // these trigger within the transaction to ensure consistency
            // and are used to maintain the central, database-level XML cache
            DocumentRepository.ScopeEntityRemove += OnContentRemovingEntity;
            //ContentRepository.RemovedVersion += OnContentRemovedVersion;
            DocumentRepository.ScopedEntityRefresh += OnContentRefreshedEntity;
            MediaRepository.ScopeEntityRemove += OnMediaRemovingEntity;
            //MediaRepository.RemovedVersion += OnMediaRemovedVersion;
            MediaRepository.ScopedEntityRefresh += OnMediaRefreshedEntity;
            MemberRepository.ScopeEntityRemove += OnMemberRemovingEntity;
            //MemberRepository.RemovedVersion += OnMemberRemovedVersion;
            MemberRepository.ScopedEntityRefresh += OnMemberRefreshedEntity;

            // plug
            ContentTypeService.ScopedRefreshedEntity += OnContentTypeRefreshedEntity;
            MediaTypeService.ScopedRefreshedEntity += OnMediaTypeRefreshedEntity;
            MemberTypeService.ScopedRefreshedEntity += OnMemberTypeRefreshedEntity;

            LocalizationService.SavedLanguage += OnLanguageSaved;
        }

        private void TearDownRepositoryEvents()
        {
            DocumentRepository.ScopeEntityRemove -= OnContentRemovingEntity;
            //ContentRepository.RemovedVersion -= OnContentRemovedVersion;
            DocumentRepository.ScopedEntityRefresh -= OnContentRefreshedEntity;
            MediaRepository.ScopeEntityRemove -= OnMediaRemovingEntity;
            //MediaRepository.RemovedVersion -= OnMediaRemovedVersion;
            MediaRepository.ScopedEntityRefresh -= OnMediaRefreshedEntity;
            MemberRepository.ScopeEntityRemove -= OnMemberRemovingEntity;
            //MemberRepository.RemovedVersion -= OnMemberRemovedVersion;
            MemberRepository.ScopedEntityRefresh -= OnMemberRefreshedEntity;

            ContentTypeService.ScopedRefreshedEntity -= OnContentTypeRefreshedEntity;
            MediaTypeService.ScopedRefreshedEntity -= OnMediaTypeRefreshedEntity;
            MemberTypeService.ScopedRefreshedEntity -= OnMemberTypeRefreshedEntity;

            LocalizationService.SavedLanguage -= OnLanguageSaved;
        }

        public override void Dispose()
        {
            TearDownRepositoryEvents();
            _documentRepository?.Dispose();
            _mediaRepository?.Dispose();
            base.Dispose();
        }

        #endregion

        #region Local files



        private void DeleteLocalFilesForContent()
        {
            if (_isReady && _documentRepository != null)
                throw new InvalidOperationException("Cannot delete local files while the cache uses them.");
            _documentRepository.Drop();
        }

        private void DeleteLocalFilesForMedia()
        {
            if (_isReady && _mediaRepository != null)
                throw new InvalidOperationException("Cannot delete local files while the cache uses them.");

            _mediaRepository.Drop();
        }

        #endregion

        #region Environment

        public override bool EnsureEnvironment(out IEnumerable<string> errors)
        {
            bool mediaEnsured = _mediaRepository.EnsureEnvironment(out IEnumerable<string> mediaErrors);

            bool documentEnsured = _documentRepository.EnsureEnvironment(out IEnumerable<string> documentErrors);

            List<string> allErrors = new List<string>();
            if(mediaErrors != null)
            {
                allErrors.AddRange(mediaErrors);
            }
            if (documentErrors != null)
            {
                allErrors.AddRange(documentErrors);
            }
            errors = allErrors;
            return mediaEnsured && documentEnsured;
        }

        #endregion

        #region Populate Stores

        // sudden panic... but in RepeatableRead can a content that I haven't already read, be removed
        // before I read it? NO! because the WHOLE content tree is read-locked using WithReadLocked.
        // don't panic.

        private bool LockAndLoadContent(Func<IScope, bool> action)
        {


            // first get a writer, then a scope
            // if there already is a scope, the writer will attach to it
            // otherwise, it will only exist here - cheap
            using (_contentStore.GetScopedWriteLock(_scopeProvider))
            using (var scope = _scopeProvider.CreateScope())
            {
                scope.ReadLock(Constants.Locks.ContentTree);
                var ok = action(scope);
                scope.Complete();
                return ok;
            }
        }

        private bool LoadContentFromDatabaseLocked(IScope scope, bool onStartup)
        {
            // locks:
            // contentStore is wlocked (1 thread)
            // content (and types) are read-locked

            var contentTypes = _serviceContext.ContentTypeService.GetAll().ToList();

            _contentStore.SetAllContentTypesLocked(contentTypes.Select(x => _publishedContentTypeFactory.CreateContentType(x)));

            using (_logger.TraceDuration<PublishedSnapshotService>("Loading content from database"))
            {
                // beware! at that point the cache is inconsistent,
                // assuming we are going to SetAll content items!

                _documentRepository?.Clear();

                // IMPORTANT GetAllContentSources sorts kits by level + parentId + sortOrder
                var kits = _dataSource.GetAllContentSources(scope);
                return onStartup ? _contentStore.SetAllFastSortedLocked(kits, true) : _contentStore.SetAllLocked(kits);
            }
        }

        private bool LoadContentFromLocalDbLocked(bool onStartup)
        {
            var contentTypes = _serviceContext.ContentTypeService.GetAll()
                    .Select(x => _publishedContentTypeFactory.CreateContentType(x));
            _contentStore.SetAllContentTypesLocked(contentTypes);

            using (_logger.TraceDuration<PublishedSnapshotService>("Loading content from local cache file"))
            {
                // beware! at that point the cache is inconsistent,
                // assuming we are going to SetAll content items!

                return LoadEntitiesFromLocalDbLocked(onStartup, _documentRepository, _contentStore, "content");
            }
        }

        // keep these around - might be useful

        //private void LoadContentBranch(IContent content)
        //{
        //    LoadContent(content);

        //    foreach (var child in content.Children())
        //        LoadContentBranch(child);
        //}

        //private void LoadContent(IContent content)
        //{
        //    var contentService = _serviceContext.ContentService as ContentService;
        //    var newest = content;
        //    var published = newest.Published
        //        ? newest
        //        : (newest.HasPublishedVersion ? contentService.GetByVersion(newest.PublishedVersionGuid) : null);

        //    var contentNode = CreateContentNode(newest, published);
        //    _contentStore.Set(contentNode);
        //}

        private bool LockAndLoadMedia(Func<IScope, bool> action)
        {
            // see note in LockAndLoadContent
            using (_mediaStore.GetScopedWriteLock(_scopeProvider))
            using (var scope = _scopeProvider.CreateScope())
            {
                scope.ReadLock(Constants.Locks.MediaTree);
                var ok = action(scope);
                scope.Complete();
                return ok;
            }
        }

        private bool LoadMediaFromDatabaseLocked(IScope scope, bool onStartup)
        {
            // locks & notes: see content

            var mediaTypes = _serviceContext.MediaTypeService.GetAll()
                .Select(x => _publishedContentTypeFactory.CreateContentType(x));
            _mediaStore.SetAllContentTypesLocked(mediaTypes);

            using (_logger.TraceDuration<PublishedSnapshotService>("Loading media from database"))
            {
                // beware! at that point the cache is inconsistent,
                // assuming we are going to SetAll content items!

                _mediaRepository?.Clear();

                _logger.Debug<PublishedSnapshotService>("Loading media from database...");
                // IMPORTANT GetAllMediaSources sorts kits by level + parentId + sortOrder
                var kits = _dataSource.GetAllMediaSources(scope);
                return onStartup ? _mediaStore.SetAllFastSortedLocked(kits, true) : _mediaStore.SetAllLocked(kits);
            }
        }

        private bool LoadMediaFromLocalDbLocked(bool onStartup)
        {
            var mediaTypes = _serviceContext.MediaTypeService.GetAll()
                    .Select(x => _publishedContentTypeFactory.CreateContentType(x));
            _mediaStore.SetAllContentTypesLocked(mediaTypes);

            using (_logger.TraceDuration<PublishedSnapshotService>("Loading media from local cache file"))
            {
                // beware! at that point the cache is inconsistent,
                // assuming we are going to SetAll content items!

                return LoadEntitiesFromLocalDbLocked(onStartup, _mediaRepository, _mediaStore, "media");
            }

        }

        private bool LoadEntitiesFromLocalDbLocked(bool onStartup, INucacheRepositoryBase<int,ContentNodeKit> repository, ContentStore store, string entityType)
        {
            var kits = repository.GetAllSorted();

            if (kits.Count == 0)
            {
                // If there's nothing in the local cache file, we should return false? YES even though the site legitately might be empty.
                // Is it possible that the cache file is empty but the database is not? YES... (well, it used to be possible)
                // * A new file is created when one doesn't exist, this will only be done when MainDom is acquired
                // * The new file will be populated as soon as LoadCachesOnStartup is called
                // * If the appdomain is going down the moment after MainDom was acquired and we've created an empty cache file,
                //      then the MainDom release callback is triggered from on a different thread, which will close the file and
                //      set the cache file reference to null. At this moment, it is possible that the file is closed and the
                //      reference is set to null BEFORE LoadCachesOnStartup which would mean that the current appdomain would load
                //      in the in-mem cache via DB calls, BUT this now means that there is an empty cache file which will be
                //      loaded by the next appdomain and it won't check if it's empty, it just assumes that since the cache
                //      file is there, that is correct.

                // Update: We will still return false here even though the above mentioned race condition has been fixed since we now
                // lock the entire operation of creating/populating the cache file with the same lock as releasing/closing the cache file

                // What if the repository was not local at all? What if the repository is shared? Perhaps the repository should have it's own locking mechanism

                _logger.Info<PublishedSnapshotService>($"Tried to load {entityType} from the local cache file but it was empty.");
                return false;
            }

            return onStartup ? store.SetAllFastSortedLocked(kits, false) : store.SetAllLocked(kits);
        }


        // keep these around - might be useful

        //private void LoadMediaBranch(IMedia media)
        //{
        //    LoadMedia(media);

        //    foreach (var child in media.Children())
        //        LoadMediaBranch(child);
        //}

        //private void LoadMedia(IMedia media)
        //{
        //    var mediaType = _contentTypeCache.Get(PublishedItemType.Media, media.ContentTypeId);

        //    var mediaData = new ContentData
        //    {
        //        Name = media.Name,
        //        Published = true,
        //        Version = media.Version,
        //        VersionDate = media.UpdateDate,
        //        WriterId = media.CreatorId, // what else?
        //        TemplateId = -1, // have none
        //        Properties = GetPropertyValues(media)
        //    };

        //    var mediaNode = new ContentNode(media.Id, mediaType,
        //        media.Level, media.Path, media.SortOrder,
        //        media.ParentId, media.CreateDate, media.CreatorId,
        //        null, mediaData);

        //    _mediaStore.Set(mediaNode);
        //}

        //private Dictionary<string, object> GetPropertyValues(IContentBase content)
        //{
        //    var propertyEditorResolver = PropertyEditorResolver.Current; // should inject

        //    return content
        //        .Properties
        //        .Select(property =>
        //        {
        //            var e = propertyEditorResolver.GetByAlias(property.PropertyType.PropertyEditorAlias);
        //            var v = e == null
        //                ? property.Value
        //                : e.ValueEditor.ConvertDbToString(property, property.PropertyType, _serviceContext.DataTypeService);
        //            return new KeyValuePair<string, object>(property.Alias, v);
        //        })
        //        .ToDictionary(x => x.Key, x => x.Value);
        //}

        //private ContentData CreateContentData(IContent content)
        //{
        //    return new ContentData
        //    {
        //        Name = content.Name,
        //        Published = content.Published,
        //        Version = content.Version,
        //        VersionDate = content.UpdateDate,
        //        WriterId = content.WriterId,
        //        TemplateId = content.Template == null ? -1 : content.Template.Id,
        //        Properties = GetPropertyValues(content)
        //    };
        //}

        //private ContentNode CreateContentNode(IContent newest, IContent published)
        //{
        //    var contentType = _contentTypeCache.Get(PublishedItemType.Content, newest.ContentTypeId);

        //    var draftData = newest.Published
        //        ? null
        //        : CreateContentData(newest);

        //    var publishedData = newest.Published
        //        ? CreateContentData(newest)
        //        : (published == null ? null : CreateContentData(published));

        //    var contentNode = new ContentNode(newest.Id, contentType,
        //        newest.Level, newest.Path, newest.SortOrder,
        //        newest.ParentId, newest.CreateDate, newest.CreatorId,
        //        draftData, publishedData);

        //    return contentNode;
        //}

        private void LockAndLoadDomains()
        {
            // see note in LockAndLoadContent
            using (_domainStore.GetScopedWriteLock(_scopeProvider))
            using (var scope = _scopeProvider.CreateScope())
            {
                scope.ReadLock(Constants.Locks.Domains);
                LoadDomainsLocked();
                scope.Complete();
            }
        }

        private void LoadDomainsLocked()
        {
            var domains = _serviceContext.DomainService.GetAll(true);
            foreach (var domain in domains
                .Where(x => x.RootContentId.HasValue && x.LanguageIsoCode.IsNullOrWhiteSpace() == false)
                .Select(x => new Domain(x.Id, x.DomainName, x.RootContentId.Value, CultureInfo.GetCultureInfo(x.LanguageIsoCode), x.IsWildcard)))
            {
                _domainStore.SetLocked(domain.Id, domain);
            }
        }

        #endregion

        #region Handle Notifications

        // note: if the service is not ready, ie _isReady is false, then notifications are ignored

        // SetUmbracoVersionStep issues a DistributedCache.Instance.RefreshAll...() call which should cause
        // the entire content, media etc caches to reload from database -- and then the app restarts -- however,
        // at the time SetUmbracoVersionStep runs, Umbraco is not fully initialized and therefore some property
        // value converters, etc are not registered, and rebuilding the NuCache may not work properly.
        //
        // More details: ApplicationContext.IsConfigured being false, ApplicationEventHandler.ExecuteWhen... is
        // called and in most cases events are skipped, so property value converters are not registered or
        // removed, so PublishedPropertyType either initializes with the wrong converter, or throws because it
        // detects more than one converter for a property type.
        //
        // It's not an issue for XmlStore - the app restart takes place *after* the install has refreshed the
        // cache, and XmlStore just writes a new umbraco.config file upon RefreshAll, so that's OK.
        //
        // But for NuCache... we cannot rebuild the cache now. So it will NOT work and we are not fixing it,
        // because now we should ALWAYS run with the database server messenger, and then the RefreshAll will
        // be processed as soon as we are configured and the messenger processes instructions.

        // note: notifications for content type and data type changes should be invoked with the
        // pure live model factory, if any, locked and refreshed - see ContentTypeCacheRefresher and
        // DataTypeCacheRefresher

        public override void Notify(ContentCacheRefresher.JsonPayload[] payloads, out bool draftChanged, out bool publishedChanged)
        {
            // no cache, trash everything
            if (_isReady == false)
            {
                DeleteLocalFilesForContent();
                draftChanged = publishedChanged = true;
                return;
            }

            using (_contentStore.GetScopedWriteLock(_scopeProvider))
            {
                NotifyLocked(payloads, out bool draftChanged2, out bool publishedChanged2);
                draftChanged = draftChanged2;
                publishedChanged = publishedChanged2;
            }


            if (draftChanged || publishedChanged)
                ((PublishedSnapshot)CurrentPublishedSnapshot)?.Resync();
        }

        // Calling this method means we have a lock on the contentStore (i.e. GetScopedWriteLock)
        private void NotifyLocked(IEnumerable<ContentCacheRefresher.JsonPayload> payloads, out bool draftChanged, out bool publishedChanged)
        {
            publishedChanged = false;
            draftChanged = false;

            // locks:
            // content (and content types) are read-locked while reading content
            // contentStore is wlocked (so readable, only no new views)
            // and it can be wlocked by 1 thread only at a time
            // contentStore is write-locked during changes - see note above, calls to this method are wrapped in contentStore.GetScopedWriteLock

            foreach (var payload in payloads)
            {
                _logger.Debug<PublishedSnapshotService,TreeChangeTypes,int>("Notified {ChangeTypes} for content {ContentId}", payload.ChangeTypes, payload.Id);

                if (payload.ChangeTypes.HasType(TreeChangeTypes.RefreshAll))
                {
                    using (var scope = _scopeProvider.CreateScope())
                    {
                        scope.ReadLock(Constants.Locks.ContentTree);
                        LoadContentFromDatabaseLocked(scope, false);
                        scope.Complete();
                    }
                    draftChanged = publishedChanged = true;
                    continue;
                }

                if (payload.ChangeTypes.HasType(TreeChangeTypes.Remove))
                {
                    if (_contentStore.ClearLocked(payload.Id))
                        draftChanged = publishedChanged = true;
                    continue;
                }

                if (payload.ChangeTypes.HasTypesNone(TreeChangeTypes.RefreshNode | TreeChangeTypes.RefreshBranch))
                {
                    // ?!
                    continue;
                }

                // TODO: should we do some RV check here? (later)

                var capture = payload;
                using (var scope = _scopeProvider.CreateScope())
                {
                    scope.ReadLock(Constants.Locks.ContentTree);

                    if (capture.ChangeTypes.HasType(TreeChangeTypes.RefreshBranch))
                    {
                        // ?? should we do some RV check here?
                        // IMPORTANT GetbranchContentSources sorts kits by level and by sort order
                        var kits = _dataSource.GetBranchContentSources(scope, capture.Id);
                        _contentStore.SetBranchLocked(capture.Id, kits);
                    }
                    else
                    {
                        // ?? should we do some RV check here?
                        var kit = _dataSource.GetContentSource(scope, capture.Id);
                        if (kit.IsEmpty)
                        {
                            _contentStore.ClearLocked(capture.Id);
                        }
                        else
                        {
                            _contentStore.SetLocked(kit);
                        }
                    }

                    scope.Complete();
                }

                // ?? cannot tell really because we're not doing RV checks
                draftChanged = publishedChanged = true;
            }
        }

        /// <inheritdoc />
        public override void Notify(MediaCacheRefresher.JsonPayload[] payloads, out bool anythingChanged)
        {
            // no cache, trash everything
            if (_isReady == false)
            {
                DeleteLocalFilesForMedia();
                anythingChanged = true;
                return;
            }

            using (_mediaStore.GetScopedWriteLock(_scopeProvider))
            {
                NotifyLocked(payloads, out bool anythingChanged2);
                anythingChanged = anythingChanged2;
            }

            if (anythingChanged)
                ((PublishedSnapshot)CurrentPublishedSnapshot)?.Resync();
        }

        private void NotifyLocked(IEnumerable<MediaCacheRefresher.JsonPayload> payloads, out bool anythingChanged)
        {
            anythingChanged = false;

            // locks:
            // see notes for content cache refresher

            foreach (var payload in payloads)
            {
                _logger.Debug<PublishedSnapshotService,TreeChangeTypes,int>("Notified {ChangeTypes} for media {MediaId}", payload.ChangeTypes, payload.Id);

                if (payload.ChangeTypes.HasType(TreeChangeTypes.RefreshAll))
                {
                    using (var scope = _scopeProvider.CreateScope())
                    {
                        scope.ReadLock(Constants.Locks.MediaTree);
                        LoadMediaFromDatabaseLocked(scope, false);
                        scope.Complete();
                    }
                    anythingChanged = true;
                    continue;
                }

                if (payload.ChangeTypes.HasType(TreeChangeTypes.Remove))
                {
                    if (_mediaStore.ClearLocked(payload.Id))
                        anythingChanged = true;
                    continue;
                }

                if (payload.ChangeTypes.HasTypesNone(TreeChangeTypes.RefreshNode | TreeChangeTypes.RefreshBranch))
                {
                    // ?!
                    continue;
                }

                // TODO: should we do some RV checks here? (later)

                var capture = payload;
                using (var scope = _scopeProvider.CreateScope())
                {
                    scope.ReadLock(Constants.Locks.MediaTree);

                    if (capture.ChangeTypes.HasType(TreeChangeTypes.RefreshBranch))
                    {
                        // ?? should we do some RV check here?
                        // IMPORTANT GetbranchContentSources sorts kits by level and by sort order
                        var kits = _dataSource.GetBranchMediaSources(scope, capture.Id);
                        _mediaStore.SetBranchLocked(capture.Id, kits);
                    }
                    else
                    {
                        // ?? should we do some RV check here?
                        var kit = _dataSource.GetMediaSource(scope, capture.Id);
                        if (kit.IsEmpty)
                        {
                            _mediaStore.ClearLocked(capture.Id);
                        }
                        else
                        {
                            _mediaStore.SetLocked(kit);
                        }
                    }

                    scope.Complete();
                }

                // ?? cannot tell really because we're not doing RV checks
                anythingChanged = true;
            }
        }

        /// <inheritdoc />
        public override void Notify(ContentTypeCacheRefresher.JsonPayload[] payloads)
        {
            // no cache, nothing we can do
            if (_isReady == false)
                return;

            foreach (var payload in payloads)
                _logger.Debug<PublishedSnapshotService, ContentTypeChangeTypes, string,int>("Notified {ChangeTypes} for {ItemType} {ItemId}", payload.ChangeTypes, payload.ItemType, payload.Id);

            Notify<IContentType>(_contentStore, payloads, RefreshContentTypesLocked);
            Notify<IMediaType>(_mediaStore, payloads, RefreshMediaTypesLocked);

            if (_publishedModelFactory.IsLiveFactoryEnabled())
            {
                //In the case of Pure Live - we actually need to refresh all of the content and the media
                //see https://github.com/umbraco/Umbraco-CMS/issues/5671
                //The underlying issue is that in Pure Live the ILivePublishedModelFactory will re-compile all of the classes/models
                //into a new DLL for the application which includes both content types and media types.
                //Since the models in the cache are based on these actual classes, all of the objects in the cache need to be updated
                //to use the newest version of the class.

                // NOTE: Ideally this can be run on background threads here which would prevent blocking the UI
                // as is the case when saving a content type. Intially one would think that it won't be any different
                // between running this here or in another background thread immediately after with regards to how the
                // UI will respond because we already know between calling `WithSafeLiveFactoryReset` to reset the PureLive models
                // and this code here, that many front-end requests could be attempted to be processed. If that is the case, those pages are going to get a
                // model binding error and our ModelBindingExceptionFilter is going to to its magic to reload those pages so the end user is none the wiser.
                // So whether or not this executes 'here' or on a background thread immediately wouldn't seem to make any difference except that we can return
                // execution to the UI sooner.
                // BUT!... there is a difference IIRC. There is still execution logic that continues after this call on this thread with the cache refreshers
                // and those cache refreshers need to have the up-to-date data since other user cache refreshers will be expecting the data to be 'live'. If
                // we ran this on a background thread then those cache refreshers are going to not get 'live' data when they query the content cache which
                // they require.

                // These can be run side by side in parallel.
                using (_contentStore.GetScopedWriteLock(_scopeProvider))
                {
                    NotifyLocked(new[] { new ContentCacheRefresher.JsonPayload(0, null, TreeChangeTypes.RefreshAll) }, out _, out _);
                }

                using (_mediaStore.GetScopedWriteLock(_scopeProvider))
                {
                    NotifyLocked(new[] { new MediaCacheRefresher.JsonPayload(0, null, TreeChangeTypes.RefreshAll) }, out _);
                }
            }

            ((PublishedSnapshot)CurrentPublishedSnapshot)?.Resync();
        }

        private void Notify<T>(ContentStore store, ContentTypeCacheRefresher.JsonPayload[] payloads, Action<List<int>, List<int>, List<int>, List<int>> action)
            where T : IContentTypeComposition
        {
            if (payloads.Length == 0) return; //nothing to do

            var nameOfT = typeof(T).Name;

            List<int> removedIds = null, refreshedIds = null, otherIds = null, newIds = null;

            foreach (var payload in payloads)
            {
                if (payload.ItemType != nameOfT) continue;

                if (payload.ChangeTypes.HasType(ContentTypeChangeTypes.Remove))
                    AddToList(ref removedIds, payload.Id);
                else if (payload.ChangeTypes.HasType(ContentTypeChangeTypes.RefreshMain))
                    AddToList(ref refreshedIds, payload.Id);
                else if (payload.ChangeTypes.HasType(ContentTypeChangeTypes.RefreshOther))
                    AddToList(ref otherIds, payload.Id);
                else if (payload.ChangeTypes.HasType(ContentTypeChangeTypes.Create))
                    AddToList(ref newIds, payload.Id);
            }

            if (removedIds.IsCollectionEmpty() && refreshedIds.IsCollectionEmpty() && otherIds.IsCollectionEmpty() && newIds.IsCollectionEmpty()) return;

            using (store.GetScopedWriteLock(_scopeProvider))
            {
                // ReSharper disable AccessToModifiedClosure
                action(removedIds, refreshedIds, otherIds, newIds);
                // ReSharper restore AccessToModifiedClosure
            }
        }

        public override void Notify(DataTypeCacheRefresher.JsonPayload[] payloads)
        {
            // no cache, nothing we can do
            if (_isReady == false)
                return;

            var idsA = payloads.Select(x => x.Id).ToArray();

            foreach (var payload in payloads)
                _logger.Debug<PublishedSnapshotService, string,int>("Notified {RemovedStatus} for data type {DataTypeId}",
                    payload.Removed ? "Removed" : "Refreshed",
                    payload.Id);

            using (_contentStore.GetScopedWriteLock(_scopeProvider))
            using (_mediaStore.GetScopedWriteLock(_scopeProvider))
            {
                // TODO: need to add a datatype lock
                // this is triggering datatypes reload in the factory, and right after we create some
                // content types by loading them ... there's a race condition here, which would require
                // some locking on datatypes
                _publishedContentTypeFactory.NotifyDataTypeChanges(idsA);

                using (var scope = _scopeProvider.CreateScope())
                {
                    scope.ReadLock(Constants.Locks.ContentTree);
                    _contentStore.UpdateDataTypesLocked(idsA, id => CreateContentType(PublishedItemType.Content, id));
                    scope.Complete();
                }

                using (var scope = _scopeProvider.CreateScope())
                {
                    scope.ReadLock(Constants.Locks.MediaTree);
                    _mediaStore.UpdateDataTypesLocked(idsA, id => CreateContentType(PublishedItemType.Media, id));
                    scope.Complete();
                }
            }

            ((PublishedSnapshot)CurrentPublishedSnapshot)?.Resync();
        }

        public override void Notify(DomainCacheRefresher.JsonPayload[] payloads)
        {
            // no cache, nothing we can do
            if (_isReady == false)
                return;

            // see note in LockAndLoadContent
            using (_domainStore.GetScopedWriteLock(_scopeProvider))
            {
                foreach (var payload in payloads)
                {
                    switch (payload.ChangeType)
                    {
                        case DomainChangeTypes.RefreshAll:
                            using (var scope = _scopeProvider.CreateScope())
                            {
                                scope.ReadLock(Constants.Locks.Domains);
                                LoadDomainsLocked();
                                scope.Complete();
                            }
                            break;
                        case DomainChangeTypes.Remove:
                            _domainStore.ClearLocked(payload.Id);
                            break;
                        case DomainChangeTypes.Refresh:
                            var domain = _serviceContext.DomainService.GetById(payload.Id);
                            if (domain == null) continue;
                            if (domain.RootContentId.HasValue == false) continue; // anomaly
                            if (domain.LanguageIsoCode.IsNullOrWhiteSpace()) continue; // anomaly
                            var culture = CultureInfo.GetCultureInfo(domain.LanguageIsoCode);
                            _domainStore.SetLocked(domain.Id, new Domain(domain.Id, domain.DomainName, domain.RootContentId.Value, culture, domain.IsWildcard));
                            break;
                    }
                }
            }
        }

        //Methods used to prevent allocations of lists
        private void AddToList(ref List<int> list, int val) => GetOrCreateList(ref list).Add(val);
        private List<int> GetOrCreateList(ref List<int> list) => list ?? (list = new List<int>());

        #endregion

        #region Content Types

        private IReadOnlyCollection<IPublishedContentType> CreateContentTypes(PublishedItemType itemType, int[] ids)
        {
            // XxxTypeService.GetAll(empty) returns everything!
            if (ids.Length == 0)
                return Array.Empty<IPublishedContentType>();

            IEnumerable<IContentTypeComposition> contentTypes;
            switch (itemType)
            {
                case PublishedItemType.Content:
                    contentTypes = _serviceContext.ContentTypeService.GetAll(ids);
                    break;
                case PublishedItemType.Media:
                    contentTypes = _serviceContext.MediaTypeService.GetAll(ids);
                    break;
                case PublishedItemType.Member:
                    contentTypes = _serviceContext.MemberTypeService.GetAll(ids);
                    break;
                default:
                    throw new ArgumentOutOfRangeException(nameof(itemType));
            }

            // some may be missing - not checking here

            return contentTypes.Select(x => _publishedContentTypeFactory.CreateContentType(x)).ToList();
        }

        private IPublishedContentType CreateContentType(PublishedItemType itemType, int id)
        {
            IContentTypeComposition contentType;
            switch (itemType)
            {
                case PublishedItemType.Content:
                    contentType = _serviceContext.ContentTypeService.Get(id);
                    break;
                case PublishedItemType.Media:
                    contentType = _serviceContext.MediaTypeService.Get(id);
                    break;
                case PublishedItemType.Member:
                    contentType = _serviceContext.MemberTypeService.Get(id);
                    break;
                default:
                    throw new ArgumentOutOfRangeException(nameof(itemType));
            }

            return contentType == null ? null : _publishedContentTypeFactory.CreateContentType(contentType);
        }

        private void RefreshContentTypesLocked(List<int> removedIds, List<int> refreshedIds, List<int> otherIds, List<int> newIds)
        {
            if (removedIds.IsCollectionEmpty() && refreshedIds.IsCollectionEmpty() && otherIds.IsCollectionEmpty() && newIds.IsCollectionEmpty())
                return;

            // locks:
            // content (and content types) are read-locked while reading content
            // contentStore is wlocked (so readable, only no new views)
            // and it can be wlocked by 1 thread only at a time

            using (var scope = _scopeProvider.CreateScope())
            {
                scope.ReadLock(Constants.Locks.ContentTypes);

                var typesA = refreshedIds.IsCollectionEmpty()
                    ? Array.Empty<IPublishedContentType>()
                    : CreateContentTypes(PublishedItemType.Content, refreshedIds.ToArray()).ToArray();

                var kits = refreshedIds.IsCollectionEmpty()
                    ? Array.Empty<ContentNodeKit>()
                    : _dataSource.GetTypeContentSources(scope, refreshedIds).ToArray();

                _contentStore.UpdateContentTypesLocked(removedIds, typesA, kits);
                if (!otherIds.IsCollectionEmpty())
                    _contentStore.UpdateContentTypesLocked(CreateContentTypes(PublishedItemType.Content, otherIds.ToArray()));
                if (!newIds.IsCollectionEmpty())
                    _contentStore.NewContentTypesLocked(CreateContentTypes(PublishedItemType.Content, newIds.ToArray()));
                scope.Complete();
            }
        }

        private void RefreshMediaTypesLocked(List<int> removedIds, List<int> refreshedIds, List<int> otherIds, List<int> newIds)
        {
            if (removedIds.IsCollectionEmpty() && refreshedIds.IsCollectionEmpty() && otherIds.IsCollectionEmpty() && newIds.IsCollectionEmpty())
                return;

            // locks:
            // media (and content types) are read-locked while reading media
            // mediaStore is wlocked (so readable, only no new views)
            // and it can be wlocked by 1 thread only at a time

            using (var scope = _scopeProvider.CreateScope())
            {
                scope.ReadLock(Constants.Locks.MediaTypes);

                var typesA = refreshedIds == null
                    ? Array.Empty<IPublishedContentType>()
                    : CreateContentTypes(PublishedItemType.Media, refreshedIds.ToArray()).ToArray();

                var kits = refreshedIds == null
                    ? Array.Empty<ContentNodeKit>()
                    : _dataSource.GetTypeMediaSources(scope, refreshedIds).ToArray();

                _mediaStore.UpdateContentTypesLocked(removedIds, typesA, kits);
                if (!otherIds.IsCollectionEmpty())
                    _mediaStore.UpdateContentTypesLocked(CreateContentTypes(PublishedItemType.Media, otherIds.ToArray()).ToArray());
                if (!newIds.IsCollectionEmpty())
                    _mediaStore.NewContentTypesLocked(CreateContentTypes(PublishedItemType.Media, newIds.ToArray()).ToArray());
                scope.Complete();
            }
        }

        #endregion

        #region Create, Get Published Snapshot

        private long _contentGen, _mediaGen, _domainGen;
        private IAppCache _elementsCache;

        public override IPublishedSnapshot CreatePublishedSnapshot(string previewToken)
        {
            EnsureCaches();

            // no cache, no joy
            if (Volatile.Read(ref _isReady) == false)
            {
                throw new InvalidOperationException("The published snapshot service has not properly initialized.");
            }   

            var preview = previewToken.IsNullOrWhiteSpace() == false;
            return new PublishedSnapshot(this, preview);
        }

        // gets a new set of elements
        // always creates a new set of elements,
        // even though the underlying elements may not change (store snapshots)
        public PublishedSnapshot.PublishedSnapshotElements GetElements(bool previewDefault)
        {
            EnsureCaches();

            // note: using ObjectCacheAppCache for elements and snapshot caches
            // is not recommended because it creates an inner MemoryCache which is a heavy
            // thing - better use a dictionary-based cache which "just" creates a concurrent
            // dictionary

            // for snapshot cache, DictionaryAppCache MAY be OK but it is not thread-safe,
            // nothing like that...
            // for elements cache, DictionaryAppCache is a No-No, use something better.
            // ie FastDictionaryAppCache (thread safe and all)

            ContentStore.Snapshot contentSnap, mediaSnap;
            SnapDictionary<int, Domain>.Snapshot domainSnap;
            IAppCache elementsCache;

            // Here we are reading/writing to shared objects so we need to lock (can't be _storesLock which manages the actual nucache files
            // and would result in a deadlock). Even though we are locking around underlying readlocks (within CreateSnapshot) it's because
            // we need to ensure that the result of contentSnap.Gen (etc) and the re-assignment of these values and _elements cache
            // are done atomically.

            lock (_elementsLock)
            {
                var scopeContext = _scopeProvider.Context;

                if (scopeContext == null)
                {
                    contentSnap = _contentStore.CreateSnapshot();
                    mediaSnap = _mediaStore.CreateSnapshot();
                    domainSnap = _domainStore.CreateSnapshot();
                    elementsCache = _elementsCache;
                }
                else
                {
                    contentSnap = _contentStore.LiveSnapshot;
                    mediaSnap = _mediaStore.LiveSnapshot;
                    domainSnap = _domainStore.Test.LiveSnapshot;
                    elementsCache = _elementsCache;

                    // this is tricky
                    // we are returning elements composed from live snapshots, which we need to replace
                    // with actual snapshots when the context is gone - but when the action runs, there
                    // still is a context - so we cannot get elements - just resync = nulls the current
                    // elements
                    // just need to make sure nothing gets elements in another enlisted action... so using
                    // a MaxValue to make sure this one runs last, and it should be ok

                    scopeContext.Enlist("Umbraco.Web.PublishedCache.NuCache.PublishedSnapshotService.Resync", () => this, (completed, svc) =>
                    {
                        ((PublishedSnapshot)svc.CurrentPublishedSnapshot)?.Resync();
                    }, int.MaxValue);
                }


                // create a new snapshot cache if snapshots are different gens
                if (contentSnap.Gen != _contentGen || mediaSnap.Gen != _mediaGen || domainSnap.Gen != _domainGen || _elementsCache == null)
                {
                    _contentGen = contentSnap.Gen;
                    _mediaGen = mediaSnap.Gen;
                    _domainGen = domainSnap.Gen;
                    elementsCache = _elementsCache = new FastDictionaryAppCache();
                }
            }

            var snapshotCache = new DictionaryAppCache();

            var memberTypeCache = new PublishedContentTypeCache(null, null, _serviceContext.MemberTypeService, _publishedContentTypeFactory, _logger);

            var defaultCulture = _defaultCultureAccessor.DefaultCulture;
            var domainCache = new DomainCache(domainSnap, defaultCulture);

            return new PublishedSnapshot.PublishedSnapshotElements
            {
                ContentCache = new ContentCache(previewDefault, contentSnap, snapshotCache, elementsCache, domainCache, _globalSettings, VariationContextAccessor),
                MediaCache = new MediaCache(previewDefault, mediaSnap, VariationContextAccessor),
                MemberCache = new MemberCache(previewDefault, snapshotCache, _serviceContext.MemberService, memberTypeCache, PublishedSnapshotAccessor, VariationContextAccessor, _entitySerializer),
                DomainCache = domainCache,
                SnapshotCache = snapshotCache,
                ElementsCache = elementsCache
            };
        }

        #endregion

        #region Preview

        public override string EnterPreview(IUser user, int contentId)
        {
            return "preview"; // anything
        }

        public override void RefreshPreview(string previewToken, int contentId)
        {
            // nothing
        }

        public override void ExitPreview(string previewToken)
        {
            // nothing
        }

        #endregion

        #region Handle Repository Events For Database PreCache

        // note: if the service is not ready, ie _isReady is false, then we still handle repository events,
        // because we can, we do not need a working published snapshot to do it - the only reason why it could cause an
        // issue is if the database table is not ready, but that should be prevented by migrations.

        // we need them to be "repository" events ie to trigger from within the repository transaction,
        // because they need to be consistent with the content that is being refreshed/removed - and that
        // should be guaranteed by a DB transaction

        private void OnContentRemovingEntity(DocumentRepository sender, DocumentRepository.ScopedEntityEventArgs args)
        {
            OnRemovedEntity(args.Scope, args.Entity);
        }

        private void OnMediaRemovingEntity(MediaRepository sender, MediaRepository.ScopedEntityEventArgs args)
        {
            OnRemovedEntity(args.Scope, args.Entity);
        }

        private void OnMemberRemovingEntity(MemberRepository sender, MemberRepository.ScopedEntityEventArgs args)
        {
            OnRemovedEntity(args.Scope, args.Entity);
        }

        private void OnRemovedEntity(IScope scope, IContentBase item)
        {
            _dataSource.RemoveEntity(scope, item.Id);
        }

        private void OnContentRefreshedEntity(DocumentRepository sender, DocumentRepository.ScopedEntityEventArgs args)
        {
            var content = (Content)args.Entity;

            // always refresh the edited data
            OnContentRepositoryRefreshed(args.Scope, content, false);

            // if unpublishing, remove published data from table
            if (content.PublishedState == PublishedState.Unpublishing)
            {
                _dataSource.RemovePublishedEntity(args.Scope, content.Id);
            }

            // if publishing, refresh the published data
            else if (content.PublishedState == PublishedState.Publishing)
                OnContentRepositoryRefreshed(args.Scope, content, true);
        }

        private void OnMediaRefreshedEntity(MediaRepository sender, MediaRepository.ScopedEntityEventArgs args)
        {
            var media = args.Entity;

            // refresh the edited data
            OnMediaRepositoryRefreshed(args.Scope, media, false);
        }

        private void OnMemberRefreshedEntity(MemberRepository sender, MemberRepository.ScopedEntityEventArgs args)
        {
            var member = args.Entity;

            // refresh the edited data
            OnMemberRepositoryRefreshed(args.Scope, member, false);
        }

        private void OnContentRepositoryRefreshed(IScope scope, IContentBase content, bool published)
        {
            // use a custom SQL to update row version on each update
            _dataSource.UpsertContentEntity(scope, content, published);
        }
        private void OnMediaRepositoryRefreshed(IScope scope, IContentBase content, bool published)
        {
            // use a custom SQL to update row version on each update
            _dataSource.UpsertMediaEntity(scope, content, published);
        }
        private void OnMemberRepositoryRefreshed(IScope scope, IContentBase content, bool published)
        {
            // use a custom SQL to update row version on each update
            _dataSource.UpsertMemberEntity(scope, content, published);
        }
        private void OnContentTypeRefreshedEntity(IContentTypeService sender, ContentTypeChange<IContentType>.EventArgs args)
        {
            const ContentTypeChangeTypes types // only for those that have been refreshed
                = ContentTypeChangeTypes.RefreshMain | ContentTypeChangeTypes.RefreshOther;
            var contentTypeIds = args.Changes.Where(x => x.ChangeTypes.HasTypesAny(types)).Select(x => x.Item.Id).ToArray();
            if (contentTypeIds.Any())
                _dataSource.RebuildContentDbCache(contentTypeIds);
        }

        private void OnMediaTypeRefreshedEntity(IMediaTypeService sender, ContentTypeChange<IMediaType>.EventArgs args)
        {
            const ContentTypeChangeTypes types // only for those that have been refreshed
                = ContentTypeChangeTypes.RefreshMain | ContentTypeChangeTypes.RefreshOther;
            var mediaTypeIds = args.Changes.Where(x => x.ChangeTypes.HasTypesAny(types)).Select(x => x.Item.Id).ToArray();
            if (mediaTypeIds.Any())
                _dataSource.RebuildMediaDbCache(mediaTypeIds);
        }

        private void OnMemberTypeRefreshedEntity(IMemberTypeService sender, ContentTypeChange<IMemberType>.EventArgs args)
        {
            const ContentTypeChangeTypes types // only for those that have been refreshed
                = ContentTypeChangeTypes.RefreshMain | ContentTypeChangeTypes.RefreshOther;
            var memberTypeIds = args.Changes.Where(x => x.ChangeTypes.HasTypesAny(types)).Select(x => x.Item.Id).ToArray();
            if (memberTypeIds.Any())
                _dataSource.RebuildMemberDbCache(memberTypeIds);
        }

        /// <summary>
        /// If a <see cref="ILanguage"/> is ever saved with a different culture, we need to rebuild all of the content nucache table
        /// </summary>
        /// <param name="sender"></param>
        /// <param name="e"></param>
        private void OnLanguageSaved(ILocalizationService sender, Core.Events.SaveEventArgs<ILanguage> e)
        {
            //culture changed on an existing language
            var cultureChanged = e.SavedEntities.Any(x => !x.WasPropertyDirty(nameof(ILanguage.Id)) && x.WasPropertyDirty(nameof(ILanguage.IsoCode)));
            if (cultureChanged)
            {
                _dataSource.RebuildContentDbCache(null);
            }
        }

        #endregion

        #region Rebuild Database PreCache

        public override void Rebuild()
        {
            _logger.Debug<PublishedSnapshotService>("Rebuilding...");

            _dataSource.RebuildContentDbCache(null);
            _dataSource.RebuildMediaDbCache(null);
            _dataSource.RebuildMemberDbCache(null);
        }

        public void RebuildContentDbCache(IEnumerable<int> contentTypeIds = null)
        {
            _dataSource.RebuildContentDbCache(contentTypeIds);
        }

        public void RebuildMediaDbCache(IEnumerable<int> contentTypeIds = null)
        {
            _dataSource.RebuildMediaDbCache(contentTypeIds);
        }

        public void RebuildMemberDbCache(IEnumerable<int> contentTypeIds = null)
        {
            _dataSource.RebuildMemberDbCache(contentTypeIds);
        }

        public bool VerifyContentDbCache()
        {
            return _dataSource.ContentEntitiesValid();
        }

        public bool VerifyMediaDbCache()
        {
            return _dataSource.MediaEntitiesValid();
        }

        public bool VerifyMemberDbCache()
        {
            return _dataSource.MemberEntitiesValid();
        }

        #endregion

        #region Instrument

        public string GetStatus()
        {
            var contentDbCacheIsOk = _dataSource.ContentEntitiesValid();
            var mediaDbCacheIsOk = _dataSource.MediaEntitiesValid();
            var memberDbCacheIsOk = _dataSource.MemberEntitiesValid();
            var dbCacheIsOk = contentDbCacheIsOk
                && mediaDbCacheIsOk
                && memberDbCacheIsOk;

            var cg = _contentStore.GenCount;
            var mg = _mediaStore.GenCount;
            var cs = _contentStore.SnapCount;
            var ms = _mediaStore.SnapCount;
            var ce = _contentStore.Count;
            var me = _mediaStore.Count;

            return
                " Database cache is " + (dbCacheIsOk ? "ok" : "NOT ok (rebuild?)") + "." +
                " ContentStore contains " + ce + " item" + (ce > 1 ? "s" : "") +
                " and has " + cg + " generation" + (cg > 1 ? "s" : "") +
                " and " + cs + " snapshot" + (cs > 1 ? "s" : "") + "." +
                " MediaStore contains " + me + " item" + (ce > 1 ? "s" : "") +
                " and has " + mg + " generation" + (mg > 1 ? "s" : "") +
                " and " + ms + " snapshot" + (ms > 1 ? "s" : "") + ".";
        }

        public void Collect()
        {
            EnsureCaches();

            var contentCollect = _contentStore.CollectAsync();
            var mediaCollect = _mediaStore.CollectAsync();
            System.Threading.Tasks.Task.WaitAll(contentCollect, mediaCollect);
        }

        #endregion

        #region Internals/Testing

        internal ContentStore GetContentStore()
        {
            EnsureCaches();
            return _contentStore;
        }

        internal ContentStore GetMediaStore()
        {
            EnsureCaches();
            return _mediaStore;
        }

        #endregion
    }
}<|MERGE_RESOLUTION|>--- conflicted
+++ resolved
@@ -4,11 +4,6 @@
 using System.Globalization;
 using System.IO;
 using System.Linq;
-<<<<<<< HEAD
-=======
-using System.Threading;
-using CSharpTest.Net.Collections;
->>>>>>> d9f92ec9
 using Umbraco.Core;
 using Umbraco.Core.Cache;
 using Umbraco.Core.Configuration;
@@ -123,44 +118,6 @@
             if (runtime.Level != RuntimeLevel.Run)
                 return;
 
-<<<<<<< HEAD
-            // lock this entire call, we only want a single thread to be accessing the stores at once and within
-            // the call below to mainDom.Register, a callback may occur on a threadpool thread to MainDomRelease
-            // at the same time as we are trying to write to the stores. MainDomRelease also locks on _storesLock so
-            // it will not be able to close the stores until we are done populating (if the store is empty)
-            lock (_storesLock)
-            {
-                if (options.IgnoreLocalDb == false)
-                {
-                    var registered = mainDom.Register(MainDomRegister, MainDomRelease);
-
-                    // stores are created with a db so they can write to it, but they do not read from it,
-                    // stores need to be populated, happens in OnResolutionFrozen which uses _localDbExists to
-                    // figure out whether it can read the databases or it should populate them from sql
-
-                    _logger.Info<PublishedSnapshotService,bool>("Creating the content store, localContentDbExists? {LocalContentDbExists}", _documentRepository.IsPopulated());
-                    _contentStore = new ContentStore(publishedSnapshotAccessor, variationContextAccessor, logger, _documentRepository);
-                    _logger.Info<PublishedSnapshotService,bool>("Creating the media store, localMediaDbExists? {LocalMediaDbExists}", _documentRepository.IsPopulated());
-                    _mediaStore = new ContentStore(publishedSnapshotAccessor, variationContextAccessor, logger, _mediaRepository);
-                }
-                else
-                {
-                    _logger.Info<PublishedSnapshotService>("Creating the content store (local db ignored)");
-                    _contentStore = new ContentStore(publishedSnapshotAccessor, variationContextAccessor, logger);
-                    _logger.Info<PublishedSnapshotService>("Creating the media store (local db ignored)");
-                    _mediaStore = new ContentStore(publishedSnapshotAccessor, variationContextAccessor, logger);
-                }
-
-                _domainStore = new SnapDictionary<int, Domain>();
-
-                LoadCachesOnStartup();
-            }
-
-            Guid GetUid(ContentStore store, int id) => store.LiveSnapshot.Get(id)?.Uid ?? default;
-            int GetId(ContentStore store, Guid uid) => store.LiveSnapshot.Get(uid)?.Id ?? default;
-
-=======
->>>>>>> d9f92ec9
             if (idkMap != null)
             {
                 idkMap.SetMapper(UmbracoObjectTypes.Document, id => GetUid(_contentStore, id), uid => GetId(_contentStore, uid));
@@ -231,42 +188,24 @@
             ref _isReadyLock,
             () =>
             {
-<<<<<<< HEAD
-                _logger.Warn<PublishedSnapshotService>("Sync Service is in a Cold Boot state. Skip LoadCachesOnStartup as the Sync Service will trigger a full reload");
-                _isReady = true;
-                return;
-            }
-            try
-            {
-                if ((_documentRepository != null && _documentRepository.IsPopulated()))
-=======
                 // lock this entire call, we only want a single thread to be accessing the stores at once and within
                 // the call below to mainDom.Register, a callback may occur on a threadpool thread to MainDomRelease
                 // at the same time as we are trying to write to the stores. MainDomRelease also locks on _storesLock so
                 // it will not be able to close the stores until we are done populating (if the store is empty)
                 lock (_storesLock)
->>>>>>> d9f92ec9
                 {
                     if (!_options.IgnoreLocalDb)
                     {
                         var registered = _mainDom.Register(MainDomRegister, MainDomRelease);
 
-<<<<<<< HEAD
-                if ((_mediaRepository != null && _mediaRepository.IsPopulated()))
-                {
-                    okMedia = LockAndLoadMedia(scope => LoadMediaFromLocalDbLocked(true));
-                    if (!okMedia)
-                        _logger.Warn<PublishedSnapshotService>("Loading media from local db raised warnings, will reload from database.");
-                }
-=======
                         // stores are created with a db so they can write to it, but they do not read from it,
                         // stores need to be populated, happens in OnResolutionFrozen which uses _localDbExists to
                         // figure out whether it can read the databases or it should populate them from sql
 
                         _logger.Info<PublishedSnapshotService, bool>("Creating the content store, localContentDbExists? {LocalContentDbExists}", _localContentDbExists);
-                        _contentStore = new ContentStore(PublishedSnapshotAccessor, VariationContextAccessor, _logger, _localContentDb);
+                        _contentStore = new ContentStore(PublishedSnapshotAccessor, VariationContextAccessor, _logger, _documentRepository);
                         _logger.Info<PublishedSnapshotService, bool>("Creating the media store, localMediaDbExists? {LocalMediaDbExists}", _localMediaDbExists);
-                        _mediaStore = new ContentStore(PublishedSnapshotAccessor, VariationContextAccessor, _logger, _localMediaDb);
+                        _mediaStore = new ContentStore(PublishedSnapshotAccessor, VariationContextAccessor, _logger, _mediaRepository);
                     }
                     else
                     {
@@ -285,20 +224,19 @@
 
                     try
                     {
-                        if (bootState != SyncBootState.ColdBoot && _localContentDbExists)
+                        if (bootState != SyncBootState.ColdBoot && _documentRepository !=null && _documentRepository.IsPopulated())
                         {
                             okContent = LockAndLoadContent(scope => LoadContentFromLocalDbLocked(true));
                             if (!okContent)
                                 _logger.Warn<PublishedSnapshotService>("Loading content from local db raised warnings, will reload from database.");
                         }
 
-                        if (bootState != SyncBootState.ColdBoot && _localMediaDbExists)
+                        if (bootState != SyncBootState.ColdBoot && _mediaRepository !=null && _mediaRepository.IsPopulated())
                         {
                             okMedia = LockAndLoadMedia(scope => LoadMediaFromLocalDbLocked(true));
                             if (!okMedia)
                                 _logger.Warn<PublishedSnapshotService>("Loading media from local db raised warnings, will reload from database.");
                         }
->>>>>>> d9f92ec9
                 
                         if (!okContent)
                             LockAndLoadContent(scope => LoadContentFromDatabaseLocked(scope, true));
