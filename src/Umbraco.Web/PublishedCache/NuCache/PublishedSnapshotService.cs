﻿using System;
using System.Collections.Generic;
using System.Configuration;
using System.Globalization;
using System.IO;
using System.Linq;
using Umbraco.Core;
using Umbraco.Core.Cache;
using Umbraco.Core.Configuration;
using Umbraco.Core.Logging;
using Umbraco.Core.Models;
using Umbraco.Core.Models.Membership;
using Umbraco.Core.Models.PublishedContent;
using Umbraco.Core.Persistence;
using Umbraco.Core.Persistence.Repositories.Implement;
using Umbraco.Core.Scoping;
using Umbraco.Core.Services;
using Umbraco.Core.Services.Changes;
using Umbraco.Core.Services.Implement;
<<<<<<< HEAD
=======
using Umbraco.Core.Strings;
using Umbraco.Core.Sync;
>>>>>>> e418bc56
using Umbraco.Web.Cache;
using Umbraco.Web.Install;
using Umbraco.Web.PublishedCache.NuCache.DataSource;
using Umbraco.Web.Routing;
using File = System.IO.File;

namespace Umbraco.Web.PublishedCache.NuCache
{

    internal class PublishedSnapshotService : PublishedSnapshotServiceBase
    {
        private readonly ServiceContext _serviceContext;
        private readonly IPublishedContentTypeFactory _publishedContentTypeFactory;
        private readonly IScopeProvider _scopeProvider;
        private readonly IDataSource _dataSource;
        private readonly IProfilingLogger _logger;
        private readonly IGlobalSettings _globalSettings;
        private readonly IEntityXmlSerializer _entitySerializer;
        private readonly IPublishedModelFactory _publishedModelFactory;
        private readonly IDefaultCultureAccessor _defaultCultureAccessor;

        // volatile because we read it with no lock
        private volatile bool _isReady;

        private readonly ContentStore _contentStore;
        private readonly ContentStore _mediaStore;
        private readonly SnapDictionary<int, Domain> _domainStore;
        private readonly object _storesLock = new object();
        private readonly object _elementsLock = new object();

        private INucacheContentRepository _documentRepository;
        private INucacheMediaRepository _mediaRepository;

        private readonly ISyncBootStateAccessor _syncBootStateAccessor;

        // define constant - determines whether to use cache when previewing
        // to store eg routes, property converted values, anything - caching
        // means faster execution, but uses memory - not sure if we want it
        // so making it configurable.
        public static readonly bool FullCacheWhenPreviewing = true;

        #region Constructors

        //private static int _singletonCheck;

        public PublishedSnapshotService(PublishedSnapshotServiceOptions options, IMainDom mainDom, IRuntimeState runtime,
            ServiceContext serviceContext, IPublishedContentTypeFactory publishedContentTypeFactory, IdkMap idkMap,
            IPublishedSnapshotAccessor publishedSnapshotAccessor, IVariationContextAccessor variationContextAccessor, IProfilingLogger logger, IScopeProvider scopeProvider,
            IDefaultCultureAccessor defaultCultureAccessor,
            IDataSource dataSource, IGlobalSettings globalSettings,
            IEntityXmlSerializer entitySerializer,
            IPublishedModelFactory publishedModelFactory,
<<<<<<< HEAD
            INucacheMediaRepository nucacheMediaRepository,
            INucacheContentRepository nucacheContentRepository)
=======
            UrlSegmentProviderCollection urlSegmentProviders,
            ISyncBootStateAccessor syncBootStateAccessor,
            IContentCacheDataSerializerFactory contentCacheDataSerializerFactory, 
            ContentDataSerializer contentDataSerializer = null)
>>>>>>> e418bc56
            : base(publishedSnapshotAccessor, variationContextAccessor)
        {
            //if (Interlocked.Increment(ref _singletonCheck) > 1)
            //    throw new Exception("Singleton must be instantiated only once!");

            _serviceContext = serviceContext;
            _publishedContentTypeFactory = publishedContentTypeFactory;
            _dataSource = dataSource;
            _logger = logger;
            _scopeProvider = scopeProvider;
            _defaultCultureAccessor = defaultCultureAccessor;
            _globalSettings = globalSettings;
            _documentRepository = nucacheContentRepository;
            _mediaRepository = nucacheMediaRepository;

            _syncBootStateAccessor = syncBootStateAccessor;

            // we need an Xml serializer here so that the member cache can support XPath,
            // for members this is done by navigating the serialized-to-xml member
            _entitySerializer = entitySerializer;
            _publishedModelFactory = publishedModelFactory;

            // we always want to handle repository events, configured or not
            // assuming no repository event will trigger before the whole db is ready
            // (ideally we'd have Upgrading.App vs Upgrading.Data application states...)
            InitializeRepositoryEvents();

            // however, the cache is NOT available until we are configured, because loading
            // content (and content types) from database cannot be consistent (see notes in "Handle
            // Notifications" region), so
            // - notifications will be ignored
            // - trying to obtain a published snapshot from the service will throw
            if (runtime.Level != RuntimeLevel.Run)
                return;

            // lock this entire call, we only want a single thread to be accessing the stores at once and within
            // the call below to mainDom.Register, a callback may occur on a threadpool thread to MainDomRelease
            // at the same time as we are trying to write to the stores. MainDomRelease also locks on _storesLock so
            // it will not be able to close the stores until we are done populating (if the store is empty)
            lock (_storesLock)
            {
                if (options.IgnoreLocalDb == false)
                {
                    var registered = mainDom.Register(MainDomRegister, MainDomRelease);

                    // stores are created with a db so they can write to it, but they do not read from it,
                    // stores need to be populated, happens in OnResolutionFrozen which uses _localDbExists to
                    // figure out whether it can read the databases or it should populate them from sql

<<<<<<< HEAD
                    _logger.Info<PublishedSnapshotService>("Creating the content store, localContentDbExists? {LocalContentDbExists}", _documentRepository.IsPopulated());
                    _contentStore = new ContentStore(publishedSnapshotAccessor, variationContextAccessor, logger, _documentRepository);
                    _logger.Info<PublishedSnapshotService>("Creating the media store, localMediaDbExists? {LocalMediaDbExists}", _documentRepository.IsPopulated());
                    _mediaStore = new ContentStore(publishedSnapshotAccessor, variationContextAccessor, logger, _mediaRepository);
=======
                    _logger.Info<PublishedSnapshotService,bool>("Creating the content store, localContentDbExists? {LocalContentDbExists}", _localContentDbExists);
                    _contentStore = new ContentStore(publishedSnapshotAccessor, variationContextAccessor, logger, _localContentDb);
                    _logger.Info<PublishedSnapshotService,bool>("Creating the media store, localMediaDbExists? {LocalMediaDbExists}", _localMediaDbExists);
                    _mediaStore = new ContentStore(publishedSnapshotAccessor, variationContextAccessor, logger, _localMediaDb);
>>>>>>> e418bc56
                }
                else
                {
                    _logger.Info<PublishedSnapshotService>("Creating the content store (local db ignored)");
                    _contentStore = new ContentStore(publishedSnapshotAccessor, variationContextAccessor, logger);
                    _logger.Info<PublishedSnapshotService>("Creating the media store (local db ignored)");
                    _mediaStore = new ContentStore(publishedSnapshotAccessor, variationContextAccessor, logger);
                }

                _domainStore = new SnapDictionary<int, Domain>();

                LoadCachesOnStartup();
            }

            Guid GetUid(ContentStore store, int id) => store.LiveSnapshot.Get(id)?.Uid ?? default;
            int GetId(ContentStore store, Guid uid) => store.LiveSnapshot.Get(uid)?.Id ?? default;

            if (idkMap != null)
            {
                idkMap.SetMapper(UmbracoObjectTypes.Document, id => GetUid(_contentStore, id), uid => GetId(_contentStore, uid));
                idkMap.SetMapper(UmbracoObjectTypes.Media, id => GetUid(_mediaStore, id), uid => GetId(_mediaStore, uid));
            }
        }

        /// <summary>
        /// Install phase of <see cref="IMainDom"/>
        /// </summary>
        /// <remarks>
        /// This is inside of a lock in MainDom so this is guaranteed to run if MainDom was acquired and guaranteed
        /// to not run if MainDom wasn't acquired.
        /// If MainDom was not acquired, then _localContentDb and _localMediaDb will remain null which means this appdomain
        /// will load in published content via the DB and in that case this appdomain will probably not exist long enough to
        /// serve more than a page of content.
        /// </remarks>
        private void MainDomRegister()
        {
<<<<<<< HEAD
            // if both local databases exist then Get will open them, else new databases will be created
            _documentRepository.Init();
            _mediaRepository.Init();
            _logger.Info<PublishedSnapshotService>("Registered with MainDom, localContentDbExists? {LocalContentDbExists}, localMediaDbExists? {LocalMediaDbExists}", _documentRepository.IsPopulated(), _mediaRepository.IsPopulated());
=======
            var path = GetLocalFilesPath();
            var localContentDbPath = Path.Combine(path, "NuCache.Content.db");
            var localMediaDbPath = Path.Combine(path, "NuCache.Media.db");

            _localContentDbExists = File.Exists(localContentDbPath);
            _localMediaDbExists = File.Exists(localMediaDbPath);

            // if both local databases exist then GetTree will open them, else new databases will be created
            _localContentDb = BTree.GetTree(localContentDbPath, _localContentDbExists, _contentDataSerializer);
            _localMediaDb = BTree.GetTree(localMediaDbPath, _localMediaDbExists, _contentDataSerializer);

            _logger.Info<PublishedSnapshotService,bool,bool>("Registered with MainDom, localContentDbExists? {LocalContentDbExists}, localMediaDbExists? {LocalMediaDbExists}", _localContentDbExists, _localMediaDbExists);
>>>>>>> e418bc56
        }

        /// <summary>
        /// Release phase of MainDom
        /// </summary>
        /// <remarks>
        /// This will execute on a threadpool thread
        /// </remarks>
        private void MainDomRelease()
        {
            _logger.Debug<PublishedSnapshotService>("Releasing from MainDom...");

            lock (_storesLock)
            {
                _logger.Debug<PublishedSnapshotService>("Releasing content store...");
                _contentStore?.ReleaseLocalDb(); //null check because we could shut down before being assigned
                _documentRepository = null;

                _logger.Debug<PublishedSnapshotService>("Releasing media store...");
                _mediaStore?.ReleaseLocalDb(); //null check because we could shut down before being assigned
                _mediaRepository = null;

                _logger.Info<PublishedSnapshotService>("Released from MainDom");
            }
        }

        /// <summary>
        /// Populates the stores
        /// </summary>
        /// <remarks>This is called inside of a lock for _storesLock</remarks>
        private void LoadCachesOnStartup()
        {
            var okContent = false;
            var okMedia = false;
            if (_syncBootStateAccessor.GetSyncBootState() == SyncBootState.ColdBoot)
            {
                _logger.Warn<PublishedSnapshotService>("Sync Service is in a Cold Boot state. Skip LoadCachesOnStartup as the Sync Service will trigger a full reload");
                _isReady = true;
                return;
            }
            try
            {
                if ((_documentRepository != null && _documentRepository.IsPopulated()))
                {
                    okContent = LockAndLoadContent(scope => LoadContentFromLocalDbLocked(true));
                    if (!okContent)
                        _logger.Warn<PublishedSnapshotService>("Loading content from local db raised warnings, will reload from database.");
                }

                if ((_mediaRepository != null && _mediaRepository.IsPopulated()))
                {
                    okMedia = LockAndLoadMedia(scope => LoadMediaFromLocalDbLocked(true));
                    if (!okMedia)
                        _logger.Warn<PublishedSnapshotService>("Loading media from local db raised warnings, will reload from database.");
                }
                
                if (!okContent)
                    LockAndLoadContent(scope => LoadContentFromDatabaseLocked(scope, true));

                if (!okMedia)
                    LockAndLoadMedia(scope => LoadMediaFromDatabaseLocked(scope, true));

                LockAndLoadDomains();
            }
            catch (Exception ex)
            {
                _logger.Fatal<PublishedSnapshotService>(ex, "Panic, exception while loading cache data.");
                throw;
            }

            // finally, cache is ready!
            _isReady = true;
        }

        private void InitializeRepositoryEvents()
        {
            // TODO: The reason these events are in the repository is for legacy, the events should exist at the service
            // level now since we can fire these events within the transaction... so move the events to service level

            // plug repository event handlers
            // these trigger within the transaction to ensure consistency
            // and are used to maintain the central, database-level XML cache
            DocumentRepository.ScopeEntityRemove += OnContentRemovingEntity;
            //ContentRepository.RemovedVersion += OnContentRemovedVersion;
            DocumentRepository.ScopedEntityRefresh += OnContentRefreshedEntity;
            MediaRepository.ScopeEntityRemove += OnMediaRemovingEntity;
            //MediaRepository.RemovedVersion += OnMediaRemovedVersion;
            MediaRepository.ScopedEntityRefresh += OnMediaRefreshedEntity;
            MemberRepository.ScopeEntityRemove += OnMemberRemovingEntity;
            //MemberRepository.RemovedVersion += OnMemberRemovedVersion;
            MemberRepository.ScopedEntityRefresh += OnMemberRefreshedEntity;

            // plug
            ContentTypeService.ScopedRefreshedEntity += OnContentTypeRefreshedEntity;
            MediaTypeService.ScopedRefreshedEntity += OnMediaTypeRefreshedEntity;
            MemberTypeService.ScopedRefreshedEntity += OnMemberTypeRefreshedEntity;

            LocalizationService.SavedLanguage += OnLanguageSaved;
        }

        private void TearDownRepositoryEvents()
        {
            DocumentRepository.ScopeEntityRemove -= OnContentRemovingEntity;
            //ContentRepository.RemovedVersion -= OnContentRemovedVersion;
            DocumentRepository.ScopedEntityRefresh -= OnContentRefreshedEntity;
            MediaRepository.ScopeEntityRemove -= OnMediaRemovingEntity;
            //MediaRepository.RemovedVersion -= OnMediaRemovedVersion;
            MediaRepository.ScopedEntityRefresh -= OnMediaRefreshedEntity;
            MemberRepository.ScopeEntityRemove -= OnMemberRemovingEntity;
            //MemberRepository.RemovedVersion -= OnMemberRemovedVersion;
            MemberRepository.ScopedEntityRefresh -= OnMemberRefreshedEntity;

            ContentTypeService.ScopedRefreshedEntity -= OnContentTypeRefreshedEntity;
            MediaTypeService.ScopedRefreshedEntity -= OnMediaTypeRefreshedEntity;
            MemberTypeService.ScopedRefreshedEntity -= OnMemberTypeRefreshedEntity;

            LocalizationService.SavedLanguage -= OnLanguageSaved;
        }

        public override void Dispose()
        {
            TearDownRepositoryEvents();
            _documentRepository?.Dispose();
            _mediaRepository?.Dispose();
            base.Dispose();
        }

        #endregion

        #region Local files



        private void DeleteLocalFilesForContent()
        {
            if (_isReady && _documentRepository != null)
                throw new InvalidOperationException("Cannot delete local files while the cache uses them.");
            _documentRepository.Drop();
        }

        private void DeleteLocalFilesForMedia()
        {
            if (_isReady && _mediaRepository != null)
                throw new InvalidOperationException("Cannot delete local files while the cache uses them.");

            _mediaRepository.Drop();
        }

        #endregion

        #region Environment

        public override bool EnsureEnvironment(out IEnumerable<string> errors)
        {
            bool mediaEnsured = _mediaRepository.EnsureEnvironment(out IEnumerable<string> mediaErrors);

            bool documentEnsured = _documentRepository.EnsureEnvironment(out IEnumerable<string> documentErrors);

            List<string> allErrors = new List<string>();
            if(mediaErrors != null)
            {
                allErrors.AddRange(mediaErrors);
            }
            if (documentErrors != null)
            {
                allErrors.AddRange(documentErrors);
            }
            errors = allErrors;
            return mediaEnsured && documentEnsured;
        }

        #endregion

        #region Populate Stores

        // sudden panic... but in RepeatableRead can a content that I haven't already read, be removed
        // before I read it? NO! because the WHOLE content tree is read-locked using WithReadLocked.
        // don't panic.

        private bool LockAndLoadContent(Func<IScope, bool> action)
        {


            // first get a writer, then a scope
            // if there already is a scope, the writer will attach to it
            // otherwise, it will only exist here - cheap
            using (_contentStore.GetScopedWriteLock(_scopeProvider))
            using (var scope = _scopeProvider.CreateScope())
            {
                scope.ReadLock(Constants.Locks.ContentTree);
                var ok = action(scope);
                scope.Complete();
                return ok;
            }
        }

        private bool LoadContentFromDatabaseLocked(IScope scope, bool onStartup)
        {
            // locks:
            // contentStore is wlocked (1 thread)
            // content (and types) are read-locked

            var contentTypes = _serviceContext.ContentTypeService.GetAll().ToList();

            _contentStore.SetAllContentTypesLocked(contentTypes.Select(x => _publishedContentTypeFactory.CreateContentType(x)));

            using (_logger.TraceDuration<PublishedSnapshotService>("Loading content from database"))
            {
                // beware! at that point the cache is inconsistent,
                // assuming we are going to SetAll content items!

                _documentRepository?.Clear();

                // IMPORTANT GetAllContentSources sorts kits by level + parentId + sortOrder
                var kits = _dataSource.GetAllContentSources(scope);
                return onStartup ? _contentStore.SetAllFastSortedLocked(kits, true) : _contentStore.SetAllLocked(kits);
            }
        }

        private bool LoadContentFromLocalDbLocked(bool onStartup)
        {
            var contentTypes = _serviceContext.ContentTypeService.GetAll()
                    .Select(x => _publishedContentTypeFactory.CreateContentType(x));
            _contentStore.SetAllContentTypesLocked(contentTypes);

            using (_logger.TraceDuration<PublishedSnapshotService>("Loading content from local cache file"))
            {
                // beware! at that point the cache is inconsistent,
                // assuming we are going to SetAll content items!

                return LoadEntitiesFromLocalDbLocked(onStartup, _documentRepository, _contentStore, "content");
            }
        }

        // keep these around - might be useful

        //private void LoadContentBranch(IContent content)
        //{
        //    LoadContent(content);

        //    foreach (var child in content.Children())
        //        LoadContentBranch(child);
        //}

        //private void LoadContent(IContent content)
        //{
        //    var contentService = _serviceContext.ContentService as ContentService;
        //    var newest = content;
        //    var published = newest.Published
        //        ? newest
        //        : (newest.HasPublishedVersion ? contentService.GetByVersion(newest.PublishedVersionGuid) : null);

        //    var contentNode = CreateContentNode(newest, published);
        //    _contentStore.Set(contentNode);
        //}

        private bool LockAndLoadMedia(Func<IScope, bool> action)
        {
            // see note in LockAndLoadContent
            using (_mediaStore.GetScopedWriteLock(_scopeProvider))
            using (var scope = _scopeProvider.CreateScope())
            {
                scope.ReadLock(Constants.Locks.MediaTree);
                var ok = action(scope);
                scope.Complete();
                return ok;
            }
        }

        private bool LoadMediaFromDatabaseLocked(IScope scope, bool onStartup)
        {
            // locks & notes: see content

            var mediaTypes = _serviceContext.MediaTypeService.GetAll()
                .Select(x => _publishedContentTypeFactory.CreateContentType(x));
            _mediaStore.SetAllContentTypesLocked(mediaTypes);

            using (_logger.TraceDuration<PublishedSnapshotService>("Loading media from database"))
            {
                // beware! at that point the cache is inconsistent,
                // assuming we are going to SetAll content items!

                _mediaRepository?.Clear();

                _logger.Debug<PublishedSnapshotService>("Loading media from database...");
                // IMPORTANT GetAllMediaSources sorts kits by level + parentId + sortOrder
                var kits = _dataSource.GetAllMediaSources(scope);
                return onStartup ? _mediaStore.SetAllFastSortedLocked(kits, true) : _mediaStore.SetAllLocked(kits);
            }
        }

        private bool LoadMediaFromLocalDbLocked(bool onStartup)
        {
            var mediaTypes = _serviceContext.MediaTypeService.GetAll()
                    .Select(x => _publishedContentTypeFactory.CreateContentType(x));
            _mediaStore.SetAllContentTypesLocked(mediaTypes);

            using (_logger.TraceDuration<PublishedSnapshotService>("Loading media from local cache file"))
            {
                // beware! at that point the cache is inconsistent,
                // assuming we are going to SetAll content items!

                return LoadEntitiesFromLocalDbLocked(onStartup, _mediaRepository, _mediaStore, "media");
            }

        }

        private bool LoadEntitiesFromLocalDbLocked(bool onStartup, INucacheRepositoryBase<int,ContentNodeKit> repository, ContentStore store, string entityType)
        {
            var kits = repository.GetAllSorted();

            if (kits.Count == 0)
            {
                // If there's nothing in the local cache file, we should return false? YES even though the site legitately might be empty.
                // Is it possible that the cache file is empty but the database is not? YES... (well, it used to be possible)
                // * A new file is created when one doesn't exist, this will only be done when MainDom is acquired
                // * The new file will be populated as soon as LoadCachesOnStartup is called
                // * If the appdomain is going down the moment after MainDom was acquired and we've created an empty cache file,
                //      then the MainDom release callback is triggered from on a different thread, which will close the file and
                //      set the cache file reference to null. At this moment, it is possible that the file is closed and the
                //      reference is set to null BEFORE LoadCachesOnStartup which would mean that the current appdomain would load
                //      in the in-mem cache via DB calls, BUT this now means that there is an empty cache file which will be
                //      loaded by the next appdomain and it won't check if it's empty, it just assumes that since the cache
                //      file is there, that is correct.

                // Update: We will still return false here even though the above mentioned race condition has been fixed since we now
                // lock the entire operation of creating/populating the cache file with the same lock as releasing/closing the cache file

                // What if the repository was not local at all? What if the repository is shared? Perhaps the repository should have it's own locking mechanism

                _logger.Info<PublishedSnapshotService>($"Tried to load {entityType} from the local cache file but it was empty.");
                return false;
            }

            return onStartup ? store.SetAllFastSortedLocked(kits, false) : store.SetAllLocked(kits);
        }


        // keep these around - might be useful

        //private void LoadMediaBranch(IMedia media)
        //{
        //    LoadMedia(media);

        //    foreach (var child in media.Children())
        //        LoadMediaBranch(child);
        //}

        //private void LoadMedia(IMedia media)
        //{
        //    var mediaType = _contentTypeCache.Get(PublishedItemType.Media, media.ContentTypeId);

        //    var mediaData = new ContentData
        //    {
        //        Name = media.Name,
        //        Published = true,
        //        Version = media.Version,
        //        VersionDate = media.UpdateDate,
        //        WriterId = media.CreatorId, // what else?
        //        TemplateId = -1, // have none
        //        Properties = GetPropertyValues(media)
        //    };

        //    var mediaNode = new ContentNode(media.Id, mediaType,
        //        media.Level, media.Path, media.SortOrder,
        //        media.ParentId, media.CreateDate, media.CreatorId,
        //        null, mediaData);

        //    _mediaStore.Set(mediaNode);
        //}

        //private Dictionary<string, object> GetPropertyValues(IContentBase content)
        //{
        //    var propertyEditorResolver = PropertyEditorResolver.Current; // should inject

        //    return content
        //        .Properties
        //        .Select(property =>
        //        {
        //            var e = propertyEditorResolver.GetByAlias(property.PropertyType.PropertyEditorAlias);
        //            var v = e == null
        //                ? property.Value
        //                : e.ValueEditor.ConvertDbToString(property, property.PropertyType, _serviceContext.DataTypeService);
        //            return new KeyValuePair<string, object>(property.Alias, v);
        //        })
        //        .ToDictionary(x => x.Key, x => x.Value);
        //}

        //private ContentData CreateContentData(IContent content)
        //{
        //    return new ContentData
        //    {
        //        Name = content.Name,
        //        Published = content.Published,
        //        Version = content.Version,
        //        VersionDate = content.UpdateDate,
        //        WriterId = content.WriterId,
        //        TemplateId = content.Template == null ? -1 : content.Template.Id,
        //        Properties = GetPropertyValues(content)
        //    };
        //}

        //private ContentNode CreateContentNode(IContent newest, IContent published)
        //{
        //    var contentType = _contentTypeCache.Get(PublishedItemType.Content, newest.ContentTypeId);

        //    var draftData = newest.Published
        //        ? null
        //        : CreateContentData(newest);

        //    var publishedData = newest.Published
        //        ? CreateContentData(newest)
        //        : (published == null ? null : CreateContentData(published));

        //    var contentNode = new ContentNode(newest.Id, contentType,
        //        newest.Level, newest.Path, newest.SortOrder,
        //        newest.ParentId, newest.CreateDate, newest.CreatorId,
        //        draftData, publishedData);

        //    return contentNode;
        //}

        private void LockAndLoadDomains()
        {
            // see note in LockAndLoadContent
            using (_domainStore.GetScopedWriteLock(_scopeProvider))
            using (var scope = _scopeProvider.CreateScope())
            {
                scope.ReadLock(Constants.Locks.Domains);
                LoadDomainsLocked();
                scope.Complete();
            }
        }

        private void LoadDomainsLocked()
        {
            var domains = _serviceContext.DomainService.GetAll(true);
            foreach (var domain in domains
                .Where(x => x.RootContentId.HasValue && x.LanguageIsoCode.IsNullOrWhiteSpace() == false)
                .Select(x => new Domain(x.Id, x.DomainName, x.RootContentId.Value, CultureInfo.GetCultureInfo(x.LanguageIsoCode), x.IsWildcard)))
            {
                _domainStore.SetLocked(domain.Id, domain);
            }
        }

        #endregion

        #region Handle Notifications

        // note: if the service is not ready, ie _isReady is false, then notifications are ignored

        // SetUmbracoVersionStep issues a DistributedCache.Instance.RefreshAll...() call which should cause
        // the entire content, media etc caches to reload from database -- and then the app restarts -- however,
        // at the time SetUmbracoVersionStep runs, Umbraco is not fully initialized and therefore some property
        // value converters, etc are not registered, and rebuilding the NuCache may not work properly.
        //
        // More details: ApplicationContext.IsConfigured being false, ApplicationEventHandler.ExecuteWhen... is
        // called and in most cases events are skipped, so property value converters are not registered or
        // removed, so PublishedPropertyType either initializes with the wrong converter, or throws because it
        // detects more than one converter for a property type.
        //
        // It's not an issue for XmlStore - the app restart takes place *after* the install has refreshed the
        // cache, and XmlStore just writes a new umbraco.config file upon RefreshAll, so that's OK.
        //
        // But for NuCache... we cannot rebuild the cache now. So it will NOT work and we are not fixing it,
        // because now we should ALWAYS run with the database server messenger, and then the RefreshAll will
        // be processed as soon as we are configured and the messenger processes instructions.

        // note: notifications for content type and data type changes should be invoked with the
        // pure live model factory, if any, locked and refreshed - see ContentTypeCacheRefresher and
        // DataTypeCacheRefresher

        public override void Notify(ContentCacheRefresher.JsonPayload[] payloads, out bool draftChanged, out bool publishedChanged)
        {
            // no cache, trash everything
            if (_isReady == false)
            {
                DeleteLocalFilesForContent();
                draftChanged = publishedChanged = true;
                return;
            }

            using (_contentStore.GetScopedWriteLock(_scopeProvider))
            {
                NotifyLocked(payloads, out bool draftChanged2, out bool publishedChanged2);
                draftChanged = draftChanged2;
                publishedChanged = publishedChanged2;
            }


            if (draftChanged || publishedChanged)
                ((PublishedSnapshot)CurrentPublishedSnapshot)?.Resync();
        }

        // Calling this method means we have a lock on the contentStore (i.e. GetScopedWriteLock)
        private void NotifyLocked(IEnumerable<ContentCacheRefresher.JsonPayload> payloads, out bool draftChanged, out bool publishedChanged)
        {
            publishedChanged = false;
            draftChanged = false;

            // locks:
            // content (and content types) are read-locked while reading content
            // contentStore is wlocked (so readable, only no new views)
            // and it can be wlocked by 1 thread only at a time
            // contentStore is write-locked during changes - see note above, calls to this method are wrapped in contentStore.GetScopedWriteLock

            foreach (var payload in payloads)
            {
                _logger.Debug<PublishedSnapshotService,TreeChangeTypes,int>("Notified {ChangeTypes} for content {ContentId}", payload.ChangeTypes, payload.Id);

                if (payload.ChangeTypes.HasType(TreeChangeTypes.RefreshAll))
                {
                    using (var scope = _scopeProvider.CreateScope())
                    {
                        scope.ReadLock(Constants.Locks.ContentTree);
                        LoadContentFromDatabaseLocked(scope, false);
                        scope.Complete();
                    }
                    draftChanged = publishedChanged = true;
                    continue;
                }

                if (payload.ChangeTypes.HasType(TreeChangeTypes.Remove))
                {
                    if (_contentStore.ClearLocked(payload.Id))
                        draftChanged = publishedChanged = true;
                    continue;
                }

                if (payload.ChangeTypes.HasTypesNone(TreeChangeTypes.RefreshNode | TreeChangeTypes.RefreshBranch))
                {
                    // ?!
                    continue;
                }

                // TODO: should we do some RV check here? (later)

                var capture = payload;
                using (var scope = _scopeProvider.CreateScope())
                {
                    scope.ReadLock(Constants.Locks.ContentTree);

                    if (capture.ChangeTypes.HasType(TreeChangeTypes.RefreshBranch))
                    {
                        // ?? should we do some RV check here?
                        // IMPORTANT GetbranchContentSources sorts kits by level and by sort order
                        var kits = _dataSource.GetBranchContentSources(scope, capture.Id);
                        _contentStore.SetBranchLocked(capture.Id, kits);
                    }
                    else
                    {
                        // ?? should we do some RV check here?
                        var kit = _dataSource.GetContentSource(scope, capture.Id);
                        if (kit.IsEmpty)
                        {
                            _contentStore.ClearLocked(capture.Id);
                        }
                        else
                        {
                            _contentStore.SetLocked(kit);
                        }
                    }

                    scope.Complete();
                }

                // ?? cannot tell really because we're not doing RV checks
                draftChanged = publishedChanged = true;
            }
        }

        /// <inheritdoc />
        public override void Notify(MediaCacheRefresher.JsonPayload[] payloads, out bool anythingChanged)
        {
            // no cache, trash everything
            if (_isReady == false)
            {
                DeleteLocalFilesForMedia();
                anythingChanged = true;
                return;
            }

            using (_mediaStore.GetScopedWriteLock(_scopeProvider))
            {
                NotifyLocked(payloads, out bool anythingChanged2);
                anythingChanged = anythingChanged2;
            }

            if (anythingChanged)
                ((PublishedSnapshot)CurrentPublishedSnapshot)?.Resync();
        }

        private void NotifyLocked(IEnumerable<MediaCacheRefresher.JsonPayload> payloads, out bool anythingChanged)
        {
            anythingChanged = false;

            // locks:
            // see notes for content cache refresher

            foreach (var payload in payloads)
            {
                _logger.Debug<PublishedSnapshotService,TreeChangeTypes,int>("Notified {ChangeTypes} for media {MediaId}", payload.ChangeTypes, payload.Id);

                if (payload.ChangeTypes.HasType(TreeChangeTypes.RefreshAll))
                {
                    using (var scope = _scopeProvider.CreateScope())
                    {
                        scope.ReadLock(Constants.Locks.MediaTree);
                        LoadMediaFromDatabaseLocked(scope, false);
                        scope.Complete();
                    }
                    anythingChanged = true;
                    continue;
                }

                if (payload.ChangeTypes.HasType(TreeChangeTypes.Remove))
                {
                    if (_mediaStore.ClearLocked(payload.Id))
                        anythingChanged = true;
                    continue;
                }

                if (payload.ChangeTypes.HasTypesNone(TreeChangeTypes.RefreshNode | TreeChangeTypes.RefreshBranch))
                {
                    // ?!
                    continue;
                }

                // TODO: should we do some RV checks here? (later)

                var capture = payload;
                using (var scope = _scopeProvider.CreateScope())
                {
                    scope.ReadLock(Constants.Locks.MediaTree);

                    if (capture.ChangeTypes.HasType(TreeChangeTypes.RefreshBranch))
                    {
                        // ?? should we do some RV check here?
                        // IMPORTANT GetbranchContentSources sorts kits by level and by sort order
                        var kits = _dataSource.GetBranchMediaSources(scope, capture.Id);
                        _mediaStore.SetBranchLocked(capture.Id, kits);
                    }
                    else
                    {
                        // ?? should we do some RV check here?
                        var kit = _dataSource.GetMediaSource(scope, capture.Id);
                        if (kit.IsEmpty)
                        {
                            _mediaStore.ClearLocked(capture.Id);
                        }
                        else
                        {
                            _mediaStore.SetLocked(kit);
                        }
                    }

                    scope.Complete();
                }

                // ?? cannot tell really because we're not doing RV checks
                anythingChanged = true;
            }
        }

        /// <inheritdoc />
        public override void Notify(ContentTypeCacheRefresher.JsonPayload[] payloads)
        {
            // no cache, nothing we can do
            if (_isReady == false)
                return;

            foreach (var payload in payloads)
                _logger.Debug<PublishedSnapshotService, ContentTypeChangeTypes, string,int>("Notified {ChangeTypes} for {ItemType} {ItemId}", payload.ChangeTypes, payload.ItemType, payload.Id);

            Notify<IContentType>(_contentStore, payloads, RefreshContentTypesLocked);
            Notify<IMediaType>(_mediaStore, payloads, RefreshMediaTypesLocked);

            if (_publishedModelFactory.IsLiveFactoryEnabled())
            {
                //In the case of Pure Live - we actually need to refresh all of the content and the media
                //see https://github.com/umbraco/Umbraco-CMS/issues/5671
                //The underlying issue is that in Pure Live the ILivePublishedModelFactory will re-compile all of the classes/models
                //into a new DLL for the application which includes both content types and media types.
                //Since the models in the cache are based on these actual classes, all of the objects in the cache need to be updated
                //to use the newest version of the class.

                // NOTE: Ideally this can be run on background threads here which would prevent blocking the UI
                // as is the case when saving a content type. Intially one would think that it won't be any different
                // between running this here or in another background thread immediately after with regards to how the
                // UI will respond because we already know between calling `WithSafeLiveFactoryReset` to reset the PureLive models
                // and this code here, that many front-end requests could be attempted to be processed. If that is the case, those pages are going to get a
                // model binding error and our ModelBindingExceptionFilter is going to to its magic to reload those pages so the end user is none the wiser.
                // So whether or not this executes 'here' or on a background thread immediately wouldn't seem to make any difference except that we can return
                // execution to the UI sooner.
                // BUT!... there is a difference IIRC. There is still execution logic that continues after this call on this thread with the cache refreshers
                // and those cache refreshers need to have the up-to-date data since other user cache refreshers will be expecting the data to be 'live'. If
                // we ran this on a background thread then those cache refreshers are going to not get 'live' data when they query the content cache which
                // they require.

                // These can be run side by side in parallel.
                using (_contentStore.GetScopedWriteLock(_scopeProvider))
                {
                    NotifyLocked(new[] { new ContentCacheRefresher.JsonPayload(0, null, TreeChangeTypes.RefreshAll) }, out _, out _);
                }

                using (_mediaStore.GetScopedWriteLock(_scopeProvider))
                {
                    NotifyLocked(new[] { new MediaCacheRefresher.JsonPayload(0, null, TreeChangeTypes.RefreshAll) }, out _);
                }
            }

            ((PublishedSnapshot)CurrentPublishedSnapshot)?.Resync();
        }

        private void Notify<T>(ContentStore store, ContentTypeCacheRefresher.JsonPayload[] payloads, Action<List<int>, List<int>, List<int>, List<int>> action)
            where T : IContentTypeComposition
        {
            if (payloads.Length == 0) return; //nothing to do

            var nameOfT = typeof(T).Name;

            List<int> removedIds = null, refreshedIds = null, otherIds = null, newIds = null;

            foreach (var payload in payloads)
            {
                if (payload.ItemType != nameOfT) continue;

                if (payload.ChangeTypes.HasType(ContentTypeChangeTypes.Remove))
                    AddToList(ref removedIds, payload.Id);
                else if (payload.ChangeTypes.HasType(ContentTypeChangeTypes.RefreshMain))
                    AddToList(ref refreshedIds, payload.Id);
                else if (payload.ChangeTypes.HasType(ContentTypeChangeTypes.RefreshOther))
                    AddToList(ref otherIds, payload.Id);
                else if (payload.ChangeTypes.HasType(ContentTypeChangeTypes.Create))
                    AddToList(ref newIds, payload.Id);
            }

            if (removedIds.IsCollectionEmpty() && refreshedIds.IsCollectionEmpty() && otherIds.IsCollectionEmpty() && newIds.IsCollectionEmpty()) return;

            using (store.GetScopedWriteLock(_scopeProvider))
            {
                // ReSharper disable AccessToModifiedClosure
                action(removedIds, refreshedIds, otherIds, newIds);
                // ReSharper restore AccessToModifiedClosure
            }
        }

        public override void Notify(DataTypeCacheRefresher.JsonPayload[] payloads)
        {
            // no cache, nothing we can do
            if (_isReady == false)
                return;

            var idsA = payloads.Select(x => x.Id).ToArray();

            foreach (var payload in payloads)
                _logger.Debug<PublishedSnapshotService, string,int>("Notified {RemovedStatus} for data type {DataTypeId}",
                    payload.Removed ? "Removed" : "Refreshed",
                    payload.Id);

            using (_contentStore.GetScopedWriteLock(_scopeProvider))
            using (_mediaStore.GetScopedWriteLock(_scopeProvider))
            {
                // TODO: need to add a datatype lock
                // this is triggering datatypes reload in the factory, and right after we create some
                // content types by loading them ... there's a race condition here, which would require
                // some locking on datatypes
                _publishedContentTypeFactory.NotifyDataTypeChanges(idsA);

                using (var scope = _scopeProvider.CreateScope())
                {
                    scope.ReadLock(Constants.Locks.ContentTree);
                    _contentStore.UpdateDataTypesLocked(idsA, id => CreateContentType(PublishedItemType.Content, id));
                    scope.Complete();
                }

                using (var scope = _scopeProvider.CreateScope())
                {
                    scope.ReadLock(Constants.Locks.MediaTree);
                    _mediaStore.UpdateDataTypesLocked(idsA, id => CreateContentType(PublishedItemType.Media, id));
                    scope.Complete();
                }
            }

            ((PublishedSnapshot)CurrentPublishedSnapshot)?.Resync();
        }

        public override void Notify(DomainCacheRefresher.JsonPayload[] payloads)
        {
            // no cache, nothing we can do
            if (_isReady == false)
                return;

            // see note in LockAndLoadContent
            using (_domainStore.GetScopedWriteLock(_scopeProvider))
            {
                foreach (var payload in payloads)
                {
                    switch (payload.ChangeType)
                    {
                        case DomainChangeTypes.RefreshAll:
                            using (var scope = _scopeProvider.CreateScope())
                            {
                                scope.ReadLock(Constants.Locks.Domains);
                                LoadDomainsLocked();
                                scope.Complete();
                            }
                            break;
                        case DomainChangeTypes.Remove:
                            _domainStore.ClearLocked(payload.Id);
                            break;
                        case DomainChangeTypes.Refresh:
                            var domain = _serviceContext.DomainService.GetById(payload.Id);
                            if (domain == null) continue;
                            if (domain.RootContentId.HasValue == false) continue; // anomaly
                            if (domain.LanguageIsoCode.IsNullOrWhiteSpace()) continue; // anomaly
                            var culture = CultureInfo.GetCultureInfo(domain.LanguageIsoCode);
                            _domainStore.SetLocked(domain.Id, new Domain(domain.Id, domain.DomainName, domain.RootContentId.Value, culture, domain.IsWildcard));
                            break;
                    }
                }
            }
        }

        //Methods used to prevent allocations of lists
        private void AddToList(ref List<int> list, int val) => GetOrCreateList(ref list).Add(val);
        private List<int> GetOrCreateList(ref List<int> list) => list ?? (list = new List<int>());

        #endregion

        #region Content Types

        private IReadOnlyCollection<IPublishedContentType> CreateContentTypes(PublishedItemType itemType, int[] ids)
        {
            // XxxTypeService.GetAll(empty) returns everything!
            if (ids.Length == 0)
                return Array.Empty<IPublishedContentType>();

            IEnumerable<IContentTypeComposition> contentTypes;
            switch (itemType)
            {
                case PublishedItemType.Content:
                    contentTypes = _serviceContext.ContentTypeService.GetAll(ids);
                    break;
                case PublishedItemType.Media:
                    contentTypes = _serviceContext.MediaTypeService.GetAll(ids);
                    break;
                case PublishedItemType.Member:
                    contentTypes = _serviceContext.MemberTypeService.GetAll(ids);
                    break;
                default:
                    throw new ArgumentOutOfRangeException(nameof(itemType));
            }

            // some may be missing - not checking here

            return contentTypes.Select(x => _publishedContentTypeFactory.CreateContentType(x)).ToList();
        }

        private IPublishedContentType CreateContentType(PublishedItemType itemType, int id)
        {
            IContentTypeComposition contentType;
            switch (itemType)
            {
                case PublishedItemType.Content:
                    contentType = _serviceContext.ContentTypeService.Get(id);
                    break;
                case PublishedItemType.Media:
                    contentType = _serviceContext.MediaTypeService.Get(id);
                    break;
                case PublishedItemType.Member:
                    contentType = _serviceContext.MemberTypeService.Get(id);
                    break;
                default:
                    throw new ArgumentOutOfRangeException(nameof(itemType));
            }

            return contentType == null ? null : _publishedContentTypeFactory.CreateContentType(contentType);
        }

        private void RefreshContentTypesLocked(List<int> removedIds, List<int> refreshedIds, List<int> otherIds, List<int> newIds)
        {
            if (removedIds.IsCollectionEmpty() && refreshedIds.IsCollectionEmpty() && otherIds.IsCollectionEmpty() && newIds.IsCollectionEmpty())
                return;

            // locks:
            // content (and content types) are read-locked while reading content
            // contentStore is wlocked (so readable, only no new views)
            // and it can be wlocked by 1 thread only at a time

            using (var scope = _scopeProvider.CreateScope())
            {
                scope.ReadLock(Constants.Locks.ContentTypes);

                var typesA = refreshedIds.IsCollectionEmpty()
                    ? Array.Empty<IPublishedContentType>()
                    : CreateContentTypes(PublishedItemType.Content, refreshedIds.ToArray()).ToArray();

                var kits = refreshedIds.IsCollectionEmpty()
                    ? Array.Empty<ContentNodeKit>()
                    : _dataSource.GetTypeContentSources(scope, refreshedIds).ToArray();

                _contentStore.UpdateContentTypesLocked(removedIds, typesA, kits);
                if (!otherIds.IsCollectionEmpty())
                    _contentStore.UpdateContentTypesLocked(CreateContentTypes(PublishedItemType.Content, otherIds.ToArray()));
                if (!newIds.IsCollectionEmpty())
                    _contentStore.NewContentTypesLocked(CreateContentTypes(PublishedItemType.Content, newIds.ToArray()));
                scope.Complete();
            }
        }

        private void RefreshMediaTypesLocked(List<int> removedIds, List<int> refreshedIds, List<int> otherIds, List<int> newIds)
        {
            if (removedIds.IsCollectionEmpty() && refreshedIds.IsCollectionEmpty() && otherIds.IsCollectionEmpty() && newIds.IsCollectionEmpty())
                return;

            // locks:
            // media (and content types) are read-locked while reading media
            // mediaStore is wlocked (so readable, only no new views)
            // and it can be wlocked by 1 thread only at a time

            using (var scope = _scopeProvider.CreateScope())
            {
                scope.ReadLock(Constants.Locks.MediaTypes);

                var typesA = refreshedIds == null
                    ? Array.Empty<IPublishedContentType>()
                    : CreateContentTypes(PublishedItemType.Media, refreshedIds.ToArray()).ToArray();

                var kits = refreshedIds == null
                    ? Array.Empty<ContentNodeKit>()
                    : _dataSource.GetTypeMediaSources(scope, refreshedIds).ToArray();

                _mediaStore.UpdateContentTypesLocked(removedIds, typesA, kits);
                if (!otherIds.IsCollectionEmpty())
                    _mediaStore.UpdateContentTypesLocked(CreateContentTypes(PublishedItemType.Media, otherIds.ToArray()).ToArray());
                if (!newIds.IsCollectionEmpty())
                    _mediaStore.NewContentTypesLocked(CreateContentTypes(PublishedItemType.Media, newIds.ToArray()).ToArray());
                scope.Complete();
            }
        }

        #endregion

        #region Create, Get Published Snapshot

        private long _contentGen, _mediaGen, _domainGen;
        private IAppCache _elementsCache;

        public override IPublishedSnapshot CreatePublishedSnapshot(string previewToken)
        {
            // no cache, no joy
            if (_isReady == false)
                throw new InvalidOperationException("The published snapshot service has not properly initialized.");

            var preview = previewToken.IsNullOrWhiteSpace() == false;
            return new PublishedSnapshot(this, preview);
        }

        // gets a new set of elements
        // always creates a new set of elements,
        // even though the underlying elements may not change (store snapshots)
        public PublishedSnapshot.PublishedSnapshotElements GetElements(bool previewDefault)
        {
            // note: using ObjectCacheAppCache for elements and snapshot caches
            // is not recommended because it creates an inner MemoryCache which is a heavy
            // thing - better use a dictionary-based cache which "just" creates a concurrent
            // dictionary

            // for snapshot cache, DictionaryAppCache MAY be OK but it is not thread-safe,
            // nothing like that...
            // for elements cache, DictionaryAppCache is a No-No, use something better.
            // ie FastDictionaryAppCache (thread safe and all)

            ContentStore.Snapshot contentSnap, mediaSnap;
            SnapDictionary<int, Domain>.Snapshot domainSnap;
            IAppCache elementsCache;

            // Here we are reading/writing to shared objects so we need to lock (can't be _storesLock which manages the actual nucache files
            // and would result in a deadlock). Even though we are locking around underlying readlocks (within CreateSnapshot) it's because
            // we need to ensure that the result of contentSnap.Gen (etc) and the re-assignment of these values and _elements cache
            // are done atomically.

            lock (_elementsLock)
            {
                var scopeContext = _scopeProvider.Context;

                if (scopeContext == null)
                {
                    contentSnap = _contentStore.CreateSnapshot();
                    mediaSnap = _mediaStore.CreateSnapshot();
                    domainSnap = _domainStore.CreateSnapshot();
                    elementsCache = _elementsCache;
                }
                else
                {
                    contentSnap = _contentStore.LiveSnapshot;
                    mediaSnap = _mediaStore.LiveSnapshot;
                    domainSnap = _domainStore.Test.LiveSnapshot;
                    elementsCache = _elementsCache;

                    // this is tricky
                    // we are returning elements composed from live snapshots, which we need to replace
                    // with actual snapshots when the context is gone - but when the action runs, there
                    // still is a context - so we cannot get elements - just resync = nulls the current
                    // elements
                    // just need to make sure nothing gets elements in another enlisted action... so using
                    // a MaxValue to make sure this one runs last, and it should be ok

                    scopeContext.Enlist("Umbraco.Web.PublishedCache.NuCache.PublishedSnapshotService.Resync", () => this, (completed, svc) =>
                    {
                        ((PublishedSnapshot)svc.CurrentPublishedSnapshot)?.Resync();
                    }, int.MaxValue);
                }


                // create a new snapshot cache if snapshots are different gens
                if (contentSnap.Gen != _contentGen || mediaSnap.Gen != _mediaGen || domainSnap.Gen != _domainGen || _elementsCache == null)
                {
                    _contentGen = contentSnap.Gen;
                    _mediaGen = mediaSnap.Gen;
                    _domainGen = domainSnap.Gen;
                    elementsCache = _elementsCache = new FastDictionaryAppCache();
                }
            }

            var snapshotCache = new DictionaryAppCache();

            var memberTypeCache = new PublishedContentTypeCache(null, null, _serviceContext.MemberTypeService, _publishedContentTypeFactory, _logger);

            var defaultCulture = _defaultCultureAccessor.DefaultCulture;
            var domainCache = new DomainCache(domainSnap, defaultCulture);

            return new PublishedSnapshot.PublishedSnapshotElements
            {
                ContentCache = new ContentCache(previewDefault, contentSnap, snapshotCache, elementsCache, domainCache, _globalSettings, VariationContextAccessor),
                MediaCache = new MediaCache(previewDefault, mediaSnap, VariationContextAccessor),
                MemberCache = new MemberCache(previewDefault, snapshotCache, _serviceContext.MemberService, memberTypeCache, PublishedSnapshotAccessor, VariationContextAccessor, _entitySerializer),
                DomainCache = domainCache,
                SnapshotCache = snapshotCache,
                ElementsCache = elementsCache
            };
        }

        #endregion

        #region Preview

        public override string EnterPreview(IUser user, int contentId)
        {
            return "preview"; // anything
        }

        public override void RefreshPreview(string previewToken, int contentId)
        {
            // nothing
        }

        public override void ExitPreview(string previewToken)
        {
            // nothing
        }

        #endregion

        #region Handle Repository Events For Database PreCache

        // note: if the service is not ready, ie _isReady is false, then we still handle repository events,
        // because we can, we do not need a working published snapshot to do it - the only reason why it could cause an
        // issue is if the database table is not ready, but that should be prevented by migrations.

        // we need them to be "repository" events ie to trigger from within the repository transaction,
        // because they need to be consistent with the content that is being refreshed/removed - and that
        // should be guaranteed by a DB transaction

        private void OnContentRemovingEntity(DocumentRepository sender, DocumentRepository.ScopedEntityEventArgs args)
        {
            OnRemovedEntity(args.Scope, args.Entity);
        }

        private void OnMediaRemovingEntity(MediaRepository sender, MediaRepository.ScopedEntityEventArgs args)
        {
            OnRemovedEntity(args.Scope, args.Entity);
        }

        private void OnMemberRemovingEntity(MemberRepository sender, MemberRepository.ScopedEntityEventArgs args)
        {
            OnRemovedEntity(args.Scope, args.Entity);
        }

        private void OnRemovedEntity(IScope scope, IContentBase item)
        {
            _dataSource.RemoveEntity(scope, item.Id);
        }

        private void OnContentRefreshedEntity(DocumentRepository sender, DocumentRepository.ScopedEntityEventArgs args)
        {
            var content = (Content)args.Entity;

            // always refresh the edited data
            OnContentRepositoryRefreshed(args.Scope, content, false);

            // if unpublishing, remove published data from table
            if (content.PublishedState == PublishedState.Unpublishing)
            {
                _dataSource.RemovePublishedEntity(args.Scope, content.Id);
            }

            // if publishing, refresh the published data
            else if (content.PublishedState == PublishedState.Publishing)
                OnContentRepositoryRefreshed(args.Scope, content, true);
        }

        private void OnMediaRefreshedEntity(MediaRepository sender, MediaRepository.ScopedEntityEventArgs args)
        {
            var media = args.Entity;

            // refresh the edited data
            OnMediaRepositoryRefreshed(args.Scope, media, false);
        }

        private void OnMemberRefreshedEntity(MemberRepository sender, MemberRepository.ScopedEntityEventArgs args)
        {
            var member = args.Entity;

            // refresh the edited data
            OnMemberRepositoryRefreshed(args.Scope, member, false);
        }

        private void OnContentRepositoryRefreshed(IScope scope, IContentBase content, bool published)
        {
            // use a custom SQL to update row version on each update
            _dataSource.UpsertContentEntity(scope, content, published);
        }
        private void OnMediaRepositoryRefreshed(IScope scope, IContentBase content, bool published)
        {
            // use a custom SQL to update row version on each update
            _dataSource.UpsertMediaEntity(scope, content, published);
        }
        private void OnMemberRepositoryRefreshed(IScope scope, IContentBase content, bool published)
        {
            // use a custom SQL to update row version on each update
            _dataSource.UpsertMemberEntity(scope, content, published);
        }
        private void OnContentTypeRefreshedEntity(IContentTypeService sender, ContentTypeChange<IContentType>.EventArgs args)
        {
            const ContentTypeChangeTypes types // only for those that have been refreshed
                = ContentTypeChangeTypes.RefreshMain | ContentTypeChangeTypes.RefreshOther;
            var contentTypeIds = args.Changes.Where(x => x.ChangeTypes.HasTypesAny(types)).Select(x => x.Item.Id).ToArray();
            if (contentTypeIds.Any())
                _dataSource.RebuildContentDbCache(contentTypeIds);
        }

        private void OnMediaTypeRefreshedEntity(IMediaTypeService sender, ContentTypeChange<IMediaType>.EventArgs args)
        {
            const ContentTypeChangeTypes types // only for those that have been refreshed
                = ContentTypeChangeTypes.RefreshMain | ContentTypeChangeTypes.RefreshOther;
            var mediaTypeIds = args.Changes.Where(x => x.ChangeTypes.HasTypesAny(types)).Select(x => x.Item.Id).ToArray();
            if (mediaTypeIds.Any())
                _dataSource.RebuildMediaDbCache(mediaTypeIds);
        }

        private void OnMemberTypeRefreshedEntity(IMemberTypeService sender, ContentTypeChange<IMemberType>.EventArgs args)
        {
            const ContentTypeChangeTypes types // only for those that have been refreshed
                = ContentTypeChangeTypes.RefreshMain | ContentTypeChangeTypes.RefreshOther;
            var memberTypeIds = args.Changes.Where(x => x.ChangeTypes.HasTypesAny(types)).Select(x => x.Item.Id).ToArray();
            if (memberTypeIds.Any())
                _dataSource.RebuildMemberDbCache(memberTypeIds);
        }

        /// <summary>
        /// If a <see cref="ILanguage"/> is ever saved with a different culture, we need to rebuild all of the content nucache table
        /// </summary>
        /// <param name="sender"></param>
        /// <param name="e"></param>
        private void OnLanguageSaved(ILocalizationService sender, Core.Events.SaveEventArgs<ILanguage> e)
        {
            //culture changed on an existing language
            var cultureChanged = e.SavedEntities.Any(x => !x.WasPropertyDirty(nameof(ILanguage.Id)) && x.WasPropertyDirty(nameof(ILanguage.IsoCode)));
            if (cultureChanged)
            {
                _dataSource.RebuildContentDbCache(null);
            }
        }

        #endregion

        #region Rebuild Database PreCache

        public override void Rebuild()
        {
            _logger.Debug<PublishedSnapshotService>("Rebuilding...");
<<<<<<< HEAD
=======
            var serializer = _contentCacheDataSerializerFactory.Create(ContentCacheDataSerializerEntityType.Document | ContentCacheDataSerializerEntityType.Media | ContentCacheDataSerializerEntityType.Member);
            using (var scope = _scopeProvider.CreateScope(repositoryCacheMode: RepositoryCacheMode.Scoped))
            {
                scope.ReadLock(Constants.Locks.ContentTree);
                scope.ReadLock(Constants.Locks.MediaTree);
                scope.ReadLock(Constants.Locks.MemberTree);

                var groupSize = GetSqlPagingSize();

                RebuildContentDbCacheLocked(serializer, scope, groupSize, null);
                RebuildMediaDbCacheLocked(serializer, scope, groupSize, null);
                RebuildMemberDbCacheLocked(serializer, scope, groupSize, null);
                scope.Complete();
            }
        }
>>>>>>> e418bc56

            _dataSource.RebuildContentDbCache(null);
            _dataSource.RebuildMediaDbCache(null);
            _dataSource.RebuildMemberDbCache(null);
        }

        public void RebuildContentDbCache(IEnumerable<int> contentTypeIds = null)
        {
            _dataSource.RebuildContentDbCache(contentTypeIds);
        }

        public void RebuildMediaDbCache(IEnumerable<int> contentTypeIds = null)
        {
            _dataSource.RebuildMediaDbCache(contentTypeIds);
        }

        public void RebuildMemberDbCache(IEnumerable<int> contentTypeIds = null)
        {
            _dataSource.RebuildMemberDbCache(contentTypeIds);
        }

        public bool VerifyContentDbCache()
        {
            return _dataSource.ContentEntitiesValid();
        }

        public bool VerifyMediaDbCache()
        {
            return _dataSource.MediaEntitiesValid();
        }

        public bool VerifyMemberDbCache()
        {
            return _dataSource.MemberEntitiesValid();
        }

        #endregion

        #region Instrument

        public string GetStatus()
        {
            var contentDbCacheIsOk = _dataSource.ContentEntitiesValid();
            var mediaDbCacheIsOk = _dataSource.MediaEntitiesValid();
            var memberDbCacheIsOk = _dataSource.MemberEntitiesValid();
            var dbCacheIsOk = contentDbCacheIsOk
                && mediaDbCacheIsOk
                && memberDbCacheIsOk;

            var cg = _contentStore.GenCount;
            var mg = _mediaStore.GenCount;
            var cs = _contentStore.SnapCount;
            var ms = _mediaStore.SnapCount;
            var ce = _contentStore.Count;
            var me = _mediaStore.Count;

            return
                " Database cache is " + (dbCacheIsOk ? "ok" : "NOT ok (rebuild?)") + "." +
                " ContentStore contains " + ce + " item" + (ce > 1 ? "s" : "") +
                " and has " + cg + " generation" + (cg > 1 ? "s" : "") +
                " and " + cs + " snapshot" + (cs > 1 ? "s" : "") + "." +
                " MediaStore contains " + me + " item" + (ce > 1 ? "s" : "") +
                " and has " + mg + " generation" + (mg > 1 ? "s" : "") +
                " and " + ms + " snapshot" + (ms > 1 ? "s" : "") + ".";
        }

        public void Collect()
        {
            var contentCollect = _contentStore.CollectAsync();
            var mediaCollect = _mediaStore.CollectAsync();
            System.Threading.Tasks.Task.WaitAll(contentCollect, mediaCollect);
        }

        #endregion

        #region Internals/Testing

        internal ContentStore GetContentStore() => _contentStore;
        internal ContentStore GetMediaStore() => _mediaStore;

        #endregion
    }
}<|MERGE_RESOLUTION|>--- conflicted
+++ resolved
@@ -17,11 +17,8 @@
 using Umbraco.Core.Services;
 using Umbraco.Core.Services.Changes;
 using Umbraco.Core.Services.Implement;
-<<<<<<< HEAD
-=======
 using Umbraco.Core.Strings;
 using Umbraco.Core.Sync;
->>>>>>> e418bc56
 using Umbraco.Web.Cache;
 using Umbraco.Web.Install;
 using Umbraco.Web.PublishedCache.NuCache.DataSource;
@@ -74,15 +71,10 @@
             IDataSource dataSource, IGlobalSettings globalSettings,
             IEntityXmlSerializer entitySerializer,
             IPublishedModelFactory publishedModelFactory,
-<<<<<<< HEAD
+            UrlSegmentProviderCollection urlSegmentProviders,
+            ISyncBootStateAccessor syncBootStateAccessor,
             INucacheMediaRepository nucacheMediaRepository,
             INucacheContentRepository nucacheContentRepository)
-=======
-            UrlSegmentProviderCollection urlSegmentProviders,
-            ISyncBootStateAccessor syncBootStateAccessor,
-            IContentCacheDataSerializerFactory contentCacheDataSerializerFactory, 
-            ContentDataSerializer contentDataSerializer = null)
->>>>>>> e418bc56
             : base(publishedSnapshotAccessor, variationContextAccessor)
         {
             //if (Interlocked.Increment(ref _singletonCheck) > 1)
@@ -132,17 +124,10 @@
                     // stores need to be populated, happens in OnResolutionFrozen which uses _localDbExists to
                     // figure out whether it can read the databases or it should populate them from sql
 
-<<<<<<< HEAD
-                    _logger.Info<PublishedSnapshotService>("Creating the content store, localContentDbExists? {LocalContentDbExists}", _documentRepository.IsPopulated());
+                    _logger.Info<PublishedSnapshotService,bool>("Creating the content store, localContentDbExists? {LocalContentDbExists}", _documentRepository.IsPopulated());
                     _contentStore = new ContentStore(publishedSnapshotAccessor, variationContextAccessor, logger, _documentRepository);
-                    _logger.Info<PublishedSnapshotService>("Creating the media store, localMediaDbExists? {LocalMediaDbExists}", _documentRepository.IsPopulated());
+                    _logger.Info<PublishedSnapshotService,bool>("Creating the media store, localMediaDbExists? {LocalMediaDbExists}", _documentRepository.IsPopulated());
                     _mediaStore = new ContentStore(publishedSnapshotAccessor, variationContextAccessor, logger, _mediaRepository);
-=======
-                    _logger.Info<PublishedSnapshotService,bool>("Creating the content store, localContentDbExists? {LocalContentDbExists}", _localContentDbExists);
-                    _contentStore = new ContentStore(publishedSnapshotAccessor, variationContextAccessor, logger, _localContentDb);
-                    _logger.Info<PublishedSnapshotService,bool>("Creating the media store, localMediaDbExists? {LocalMediaDbExists}", _localMediaDbExists);
-                    _mediaStore = new ContentStore(publishedSnapshotAccessor, variationContextAccessor, logger, _localMediaDb);
->>>>>>> e418bc56
                 }
                 else
                 {
@@ -179,25 +164,10 @@
         /// </remarks>
         private void MainDomRegister()
         {
-<<<<<<< HEAD
             // if both local databases exist then Get will open them, else new databases will be created
             _documentRepository.Init();
             _mediaRepository.Init();
-            _logger.Info<PublishedSnapshotService>("Registered with MainDom, localContentDbExists? {LocalContentDbExists}, localMediaDbExists? {LocalMediaDbExists}", _documentRepository.IsPopulated(), _mediaRepository.IsPopulated());
-=======
-            var path = GetLocalFilesPath();
-            var localContentDbPath = Path.Combine(path, "NuCache.Content.db");
-            var localMediaDbPath = Path.Combine(path, "NuCache.Media.db");
-
-            _localContentDbExists = File.Exists(localContentDbPath);
-            _localMediaDbExists = File.Exists(localMediaDbPath);
-
-            // if both local databases exist then GetTree will open them, else new databases will be created
-            _localContentDb = BTree.GetTree(localContentDbPath, _localContentDbExists, _contentDataSerializer);
-            _localMediaDb = BTree.GetTree(localMediaDbPath, _localMediaDbExists, _contentDataSerializer);
-
-            _logger.Info<PublishedSnapshotService,bool,bool>("Registered with MainDom, localContentDbExists? {LocalContentDbExists}, localMediaDbExists? {LocalMediaDbExists}", _localContentDbExists, _localMediaDbExists);
->>>>>>> e418bc56
+            _logger.Info<PublishedSnapshotService,bool,bool>("Registered with MainDom, localContentDbExists? {LocalContentDbExists}, localMediaDbExists? {LocalMediaDbExists}", _documentRepository.IsPopulated(), _mediaRepository.IsPopulated());
         }
 
         /// <summary>
@@ -1391,24 +1361,6 @@
         public override void Rebuild()
         {
             _logger.Debug<PublishedSnapshotService>("Rebuilding...");
-<<<<<<< HEAD
-=======
-            var serializer = _contentCacheDataSerializerFactory.Create(ContentCacheDataSerializerEntityType.Document | ContentCacheDataSerializerEntityType.Media | ContentCacheDataSerializerEntityType.Member);
-            using (var scope = _scopeProvider.CreateScope(repositoryCacheMode: RepositoryCacheMode.Scoped))
-            {
-                scope.ReadLock(Constants.Locks.ContentTree);
-                scope.ReadLock(Constants.Locks.MediaTree);
-                scope.ReadLock(Constants.Locks.MemberTree);
-
-                var groupSize = GetSqlPagingSize();
-
-                RebuildContentDbCacheLocked(serializer, scope, groupSize, null);
-                RebuildMediaDbCacheLocked(serializer, scope, groupSize, null);
-                RebuildMemberDbCacheLocked(serializer, scope, groupSize, null);
-                scope.Complete();
-            }
-        }
->>>>>>> e418bc56
 
             _dataSource.RebuildContentDbCache(null);
             _dataSource.RebuildMediaDbCache(null);
