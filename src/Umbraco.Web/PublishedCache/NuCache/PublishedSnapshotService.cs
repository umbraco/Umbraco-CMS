--- conflicted
+++ resolved
@@ -49,11 +49,8 @@
         private readonly IPublishedModelFactory _publishedModelFactory;
         private readonly IDefaultCultureAccessor _defaultCultureAccessor;
         private readonly UrlSegmentProviderCollection _urlSegmentProviders;
-<<<<<<< HEAD
+        private readonly IContentNestedDataSerializer _contentNestedDataSerializer;
         private readonly IPublishedCachePropertyKeyMapper _publishedCachePropertyKeyMapper;
-=======
-        private readonly IContentNestedDataSerializer _contentNestedDataSerializer;
->>>>>>> 40184c0c
 
         // volatile because we read it with no lock
         private volatile bool _isReady;
@@ -87,11 +84,9 @@
             IDataSource dataSource, IGlobalSettings globalSettings,
             IEntityXmlSerializer entitySerializer,
             IPublishedModelFactory publishedModelFactory,
-<<<<<<< HEAD
-            UrlSegmentProviderCollection urlSegmentProviders, IPublishedCachePropertyKeyMapper publishedCachePropertyKeyMapper)
-=======
-            UrlSegmentProviderCollection urlSegmentProviders, IContentNestedDataSerializer contentNestedDataSerializer)
->>>>>>> 40184c0c
+            UrlSegmentProviderCollection urlSegmentProviders, 
+            IContentNestedDataSerializer contentNestedDataSerializer,
+            IPublishedCachePropertyKeyMapper publishedCachePropertyKeyMapper)
             : base(publishedSnapshotAccessor, variationContextAccessor)
         {
             //if (Interlocked.Increment(ref _singletonCheck) > 1)
@@ -108,11 +103,8 @@
             _defaultCultureAccessor = defaultCultureAccessor;
             _globalSettings = globalSettings;
             _urlSegmentProviders = urlSegmentProviders;
-<<<<<<< HEAD
+            _contentNestedDataSerializer = contentNestedDataSerializer;
             _publishedCachePropertyKeyMapper = publishedCachePropertyKeyMapper;
-=======
-            _contentNestedDataSerializer = contentNestedDataSerializer;
->>>>>>> 40184c0c
 
             // we need an Xml serializer here so that the member cache can support XPath,
             // for members this is done by navigating the serialized-to-xml member
