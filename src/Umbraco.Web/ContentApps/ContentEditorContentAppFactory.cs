--- conflicted
+++ resolved
@@ -28,14 +28,10 @@
                         Weight = Weight
                     });
 
-<<<<<<< HEAD
                 case IContent _:
                     return null;
 
-                case IMedia media when !media.ContentType.IsContainer && media.ContentType.Alias != Core.Constants.Conventions.MediaTypes.Folder:
-=======
                 case IMedia media when !media.ContentType.IsContainer || media.Properties.Count > 0:
->>>>>>> d637a795
                     return _mediaApp ?? (_mediaApp = new ContentApp
                     {
                         Alias = "umbContent",
