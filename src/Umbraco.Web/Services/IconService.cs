using System;
using System.Collections.Generic;
using System.IO;
using System.Linq;
using Ganss.XSS;
using Umbraco.Core;
using Umbraco.Core.Cache;
using Umbraco.Core.Configuration;
using Umbraco.Core.IO;
using Umbraco.Core.Models;
using Umbraco.Core.Services;

namespace Umbraco.Web.Services
{
    public class IconService : IIconService
    {
        private readonly IGlobalSettings _globalSettings;
        private readonly IAppPolicyCache _cache;

        public IconService(IGlobalSettings globalSettings, AppCaches appCaches)
        {
            _globalSettings = globalSettings;
            _cache = appCaches.RuntimeCache;
        }


        /// <inheritdoc />
<<<<<<< HEAD
        public IList<IconModel> GetAllIcons() => GetIconModels().Values.OrderBy(i => i.Name).ToList();
=======
        public IList<IconModel> GetAllIcons()
        {
            var icons = new List<IconModel>();
            var directory = new DirectoryInfo(IOHelper.MapPath($"{_globalSettings.IconsPath}/"));
            var iconNames = directory.GetFiles("*.svg");

            iconNames.OrderBy(f => f.Name).ToList().ForEach(iconInfo =>
            {
                var icon = GetIcon(iconInfo);

                if (icon != null)
                {
                    icons.Add(icon);
                }
            });

            return icons;
        }
>>>>>>> 935a8792

        /// <inheritdoc />
        public IconModel GetIcon(string iconName)
        {
<<<<<<< HEAD
            if (iconName.IsNullOrWhiteSpace())
            {
                return null;
            }

            var allIconModels = GetIconModels();
            return allIconModels.ContainsKey(iconName)
                ? allIconModels[iconName]
                : null;
=======
            return string.IsNullOrWhiteSpace(iconName)
                ? null
                : CreateIconModel(iconName.StripFileExtension(), IOHelper.MapPath($"{_globalSettings.IconsPath}/{iconName}.svg"));
>>>>>>> 935a8792
        }

        /// <summary>
        /// Gets an IconModel using values from a FileInfo model
        /// </summary>
        /// <param name="fileInfo"></param>
        /// <returns></returns>
        private IconModel GetIcon(FileInfo fileInfo)
        {
            return fileInfo == null || string.IsNullOrWhiteSpace(fileInfo.Name)
                ? null
                : CreateIconModel(fileInfo.Name.StripFileExtension(), fileInfo.FullName);
        }

        /// <summary>
        /// Gets an IconModel containing the icon name and SvgString
        /// </summary>
        /// <param name="iconName"></param>
        /// <param name="iconPath"></param>
        /// <returns></returns>
        private IconModel CreateIconModel(string iconName, string iconPath)
        {
            var sanitizer = new HtmlSanitizer();
            sanitizer.AllowedAttributes.UnionWith(Constants.SvgSanitizer.Attributes);
            sanitizer.AllowedCssProperties.UnionWith(Constants.SvgSanitizer.Attributes);
            sanitizer.AllowedTags.UnionWith(Constants.SvgSanitizer.Tags);

            try
            {
                var svgContent = System.IO.File.ReadAllText(iconPath);
                var sanitizedString = sanitizer.Sanitize(svgContent);

                var svg = new IconModel
                {
                    Name = iconName,
                    SvgString = sanitizedString
                };

                return svg;
            }
            catch
            {
                return null;
            }
        }
<<<<<<< HEAD

        private IEnumerable<FileInfo> GetAllIconNames()
        {
            // add icons from plugins
            var appPlugins = new DirectoryInfo(IOHelper.MapPath(SystemDirectories.AppPlugins));
            var pluginIcons = appPlugins.Exists == false
                ? new List<FileInfo>()
                : appPlugins.GetDirectories()
                    // Find all directories in App_Plugins that are named "Icons" and get a list of SVGs from them
                    .SelectMany(x => x.GetDirectories("Icons", SearchOption.AllDirectories))
                    .SelectMany(x => x.GetFiles("*.svg", SearchOption.TopDirectoryOnly));

            // add icons from IconsPath if not already added from plugins
            var directory = new DirectoryInfo(IOHelper.MapPath($"{_globalSettings.IconsPath}/"));
            var iconNames = directory.GetFiles("*.svg")
                .Where(x => pluginIcons.Any(i => i.Name == x.Name) == false);

            iconNames = iconNames.Concat(pluginIcons).ToList();

            return iconNames;
        }

        private Dictionary<string, IconModel> GetIconModels() => _cache.GetCacheItem(
            "Umbraco.Web.Services.IconService::AllIconModels",
            () => GetAllIconNames()
                    .Select(GetIcon)
                    .Where(i => i != null)
                    .GroupBy(i => i.Name, StringComparer.OrdinalIgnoreCase)
                    .ToDictionary(g => g.Key, g => g.First(), StringComparer.OrdinalIgnoreCase)
        );
=======
>>>>>>> 935a8792
    }
}<|MERGE_RESOLUTION|>--- conflicted
+++ resolved
@@ -25,33 +25,11 @@
 
 
         /// <inheritdoc />
-<<<<<<< HEAD
         public IList<IconModel> GetAllIcons() => GetIconModels().Values.OrderBy(i => i.Name).ToList();
-=======
-        public IList<IconModel> GetAllIcons()
-        {
-            var icons = new List<IconModel>();
-            var directory = new DirectoryInfo(IOHelper.MapPath($"{_globalSettings.IconsPath}/"));
-            var iconNames = directory.GetFiles("*.svg");
-
-            iconNames.OrderBy(f => f.Name).ToList().ForEach(iconInfo =>
-            {
-                var icon = GetIcon(iconInfo);
-
-                if (icon != null)
-                {
-                    icons.Add(icon);
-                }
-            });
-
-            return icons;
-        }
->>>>>>> 935a8792
 
         /// <inheritdoc />
         public IconModel GetIcon(string iconName)
         {
-<<<<<<< HEAD
             if (iconName.IsNullOrWhiteSpace())
             {
                 return null;
@@ -61,11 +39,6 @@
             return allIconModels.ContainsKey(iconName)
                 ? allIconModels[iconName]
                 : null;
-=======
-            return string.IsNullOrWhiteSpace(iconName)
-                ? null
-                : CreateIconModel(iconName.StripFileExtension(), IOHelper.MapPath($"{_globalSettings.IconsPath}/{iconName}.svg"));
->>>>>>> 935a8792
         }
 
         /// <summary>
@@ -111,28 +84,6 @@
                 return null;
             }
         }
-<<<<<<< HEAD
-
-        private IEnumerable<FileInfo> GetAllIconNames()
-        {
-            // add icons from plugins
-            var appPlugins = new DirectoryInfo(IOHelper.MapPath(SystemDirectories.AppPlugins));
-            var pluginIcons = appPlugins.Exists == false
-                ? new List<FileInfo>()
-                : appPlugins.GetDirectories()
-                    // Find all directories in App_Plugins that are named "Icons" and get a list of SVGs from them
-                    .SelectMany(x => x.GetDirectories("Icons", SearchOption.AllDirectories))
-                    .SelectMany(x => x.GetFiles("*.svg", SearchOption.TopDirectoryOnly));
-
-            // add icons from IconsPath if not already added from plugins
-            var directory = new DirectoryInfo(IOHelper.MapPath($"{_globalSettings.IconsPath}/"));
-            var iconNames = directory.GetFiles("*.svg")
-                .Where(x => pluginIcons.Any(i => i.Name == x.Name) == false);
-
-            iconNames = iconNames.Concat(pluginIcons).ToList();
-
-            return iconNames;
-        }
 
         private Dictionary<string, IconModel> GetIconModels() => _cache.GetCacheItem(
             "Umbraco.Web.Services.IconService::AllIconModels",
@@ -142,7 +93,5 @@
                     .GroupBy(i => i.Name, StringComparer.OrdinalIgnoreCase)
                     .ToDictionary(g => g.Key, g => g.First(), StringComparer.OrdinalIgnoreCase)
         );
-=======
->>>>>>> 935a8792
     }
 }