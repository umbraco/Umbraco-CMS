using System;
using System.Collections.Generic;
using System.IO;
using System.Linq;
using Umbraco.Core;
using Umbraco.Core.Cache;
using Umbraco.Core.Configuration;
using Umbraco.Core.IO;
using Umbraco.Core.Models;
using Umbraco.Core.Services;

namespace Umbraco.Web.Services
{
    public class IconService : IIconService
    {
        private readonly IGlobalSettings _globalSettings;
<<<<<<< HEAD
        private readonly IHtmlSanitizer _htmlSanitizer;
        private readonly IAppPolicyCache _cache;

        public IconService(IGlobalSettings globalSettings, IHtmlSanitizer htmlSanitizer, AppCaches appCaches)
        {
            _globalSettings = globalSettings;
            _htmlSanitizer = htmlSanitizer;
=======
        private readonly IAppPolicyCache _cache;

        public IconService(IGlobalSettings globalSettings, AppCaches appCaches)
        {
            _globalSettings = globalSettings;
>>>>>>> c8b6841e
            _cache = appCaches.RuntimeCache;
        }

        /// <inheritdoc />
        public IReadOnlyDictionary<string, string> GetIcons() => GetIconDictionary();

        /// <inheritdoc />
        public IList<IconModel> GetAllIcons() =>
            GetIconDictionary()
                .Select(x => new IconModel { Name = x.Key, SvgString = x.Value })
                .ToList();

        /// <inheritdoc />
        public IconModel GetIcon(string iconName)
        {
            if (iconName.IsNullOrWhiteSpace())
            {
                return null;
            }

            var allIconModels = GetIconDictionary();
            if (allIconModels.ContainsKey(iconName))
            {
                return new IconModel
                {
                    Name = iconName,
                    SvgString = allIconModels[iconName]
                };
            }

            return null;
        }

        /// <summary>
        /// Gets an IconModel using values from a FileInfo model
        /// </summary>
        /// <param name="fileInfo"></param>
        /// <returns></returns>
        private IconModel GetIcon(FileInfo fileInfo)
        {
            return fileInfo == null || string.IsNullOrWhiteSpace(fileInfo.Name)
                ? null
                : CreateIconModel(fileInfo.Name.StripFileExtension(), fileInfo.FullName);
        }

        /// <summary>
        /// Gets an IconModel containing the icon name and SvgString
        /// </summary>
        /// <param name="iconName"></param>
        /// <param name="iconPath"></param>
        /// <returns></returns>
        private IconModel CreateIconModel(string iconName, string iconPath)
        {
            try
            {
                var svgContent = System.IO.File.ReadAllText(iconPath);

                var svg = new IconModel
                {
                    Name = iconName,
                    SvgString = svgContent
                };

                return svg;
            }
            catch
            {
                return null;
            }
        }

        private IEnumerable<FileInfo> GetAllIconsFiles()
        {
            var icons = new HashSet<FileInfo>(new CaseInsensitiveFileInfoComparer());

            // add icons from plugins
            var appPluginsDirectoryPath = IOHelper.MapPath(SystemDirectories.AppPlugins);
            if (Directory.Exists(appPluginsDirectoryPath))
            {
                var appPlugins = new DirectoryInfo(appPluginsDirectoryPath);

                // iterate sub directories of app plugins
                foreach (var dir in appPlugins.EnumerateDirectories())
                {
                    var iconPath = IOHelper.MapPath($"{SystemDirectories.AppPlugins}/{dir.Name}{SystemDirectories.AppPluginIcons}");
                    if (Directory.Exists(iconPath))
                    {
                        var dirIcons = new DirectoryInfo(iconPath).EnumerateFiles("*.svg", SearchOption.TopDirectoryOnly);
                        icons.UnionWith(dirIcons);
                    }
                }
            }

            // add icons from IconsPath if not already added from plugins
            var coreIconsDirectory = new DirectoryInfo(IOHelper.MapPath($"{_globalSettings.IconsPath}/"));
            var coreIcons = coreIconsDirectory.GetFiles("*.svg");

            icons.UnionWith(coreIcons);

            return icons;
        }

        private class CaseInsensitiveFileInfoComparer : IEqualityComparer<FileInfo>
        {
            public bool Equals(FileInfo one, FileInfo two) => StringComparer.InvariantCultureIgnoreCase.Equals(one.Name, two.Name);

            public int GetHashCode(FileInfo item) => StringComparer.InvariantCultureIgnoreCase.GetHashCode(item.Name);
        }

        private IReadOnlyDictionary<string, string> GetIconDictionary() => _cache.GetCacheItem(
            $"{typeof(IconService).FullName}.{nameof(GetIconDictionary)}",
            () => GetAllIconsFiles()
                .Select(GetIcon)
                .Where(i => i != null)
                .GroupBy(i => i.Name, StringComparer.OrdinalIgnoreCase)
                .ToDictionary(g => g.Key, g => g.First().SvgString, StringComparer.OrdinalIgnoreCase)
        );
    }
}<|MERGE_RESOLUTION|>--- conflicted
+++ resolved
@@ -14,21 +14,11 @@
     public class IconService : IIconService
     {
         private readonly IGlobalSettings _globalSettings;
-<<<<<<< HEAD
-        private readonly IHtmlSanitizer _htmlSanitizer;
-        private readonly IAppPolicyCache _cache;
-
-        public IconService(IGlobalSettings globalSettings, IHtmlSanitizer htmlSanitizer, AppCaches appCaches)
-        {
-            _globalSettings = globalSettings;
-            _htmlSanitizer = htmlSanitizer;
-=======
         private readonly IAppPolicyCache _cache;
 
         public IconService(IGlobalSettings globalSettings, AppCaches appCaches)
         {
             _globalSettings = globalSettings;
->>>>>>> c8b6841e
             _cache = appCaches.RuntimeCache;
         }
 
