using System;
using System.Collections.Generic;
using System.IO;
using System.Linq;
using Ganss.XSS;
using Umbraco.Core;
using Umbraco.Core.Cache;
using Umbraco.Core.Configuration;
using Umbraco.Core.IO;
using Umbraco.Core.Models;
using Umbraco.Core.Services;

namespace Umbraco.Web.Services
{
    public class IconService : IIconService
    {
        private readonly IGlobalSettings _globalSettings;
<<<<<<< HEAD
        private readonly IAppPolicyCache _cache;

        public IconService(IGlobalSettings globalSettings, AppCaches appCaches)
        {
            _globalSettings = globalSettings;
            _cache = appCaches.RuntimeCache;
=======
        private readonly IHtmlSanitizer _htmlSanitizer;

        public IconService(IGlobalSettings globalSettings, IHtmlSanitizer htmlSanitizer)
        {
            _globalSettings = globalSettings;
            _htmlSanitizer = htmlSanitizer;
>>>>>>> 4916c648
        }

        /// <inheritdoc />
        public IReadOnlyDictionary<string, string> GetIcons() => GetIconDictionary();

        /// <inheritdoc />
<<<<<<< HEAD
        public IList<IconModel> GetAllIcons() =>
            GetIconDictionary()
                .Select(x => new IconModel { Name = x.Key, SvgString = x.Value })
                .ToList();

        /// <inheritdoc />
        public IconModel GetIcon(string iconName)
        {
            if (iconName.IsNullOrWhiteSpace())
            {
                return null;
            }

            var allIconModels = GetIconDictionary();
            if (allIconModels.ContainsKey(iconName))
            {
                return new IconModel
                {
                    Name = iconName,
                    SvgString = allIconModels[iconName]
                };
            }
=======
        public IList<IconModel> GetAllIcons()
        {
            var directory = new DirectoryInfo(IOHelper.MapPath($"{_globalSettings.IconsPath}/"));
            var iconNames = directory.GetFiles("*.svg");

            return iconNames.OrderBy(f => f.Name)
                .Select(iconInfo => GetIcon(iconInfo)).WhereNotNull().ToList();

        }
>>>>>>> 4916c648

            return null;
        }

        /// <summary>
        /// Gets an IconModel using values from a FileInfo model
        /// </summary>
        /// <param name="fileInfo"></param>
        /// <returns></returns>
        private IconModel GetIcon(FileInfo fileInfo)
        {
            return fileInfo == null || string.IsNullOrWhiteSpace(fileInfo.Name)
                ? null
                : CreateIconModel(fileInfo.Name.StripFileExtension(), fileInfo.FullName);
        }

        /// <summary>
        /// Gets an IconModel containing the icon name and SvgString
        /// </summary>
        /// <param name="iconName"></param>
        /// <param name="iconPath"></param>
        /// <returns></returns>
        private IconModel CreateIconModel(string iconName, string iconPath)
        {
            try
            {
<<<<<<< HEAD
                return new IconModel
                {
                    Name = iconName,
                    SvgString = System.IO.File.ReadAllText(iconPath)
=======
                var svgContent = System.IO.File.ReadAllText(iconPath);
                var sanitizedString = _htmlSanitizer.Sanitize(svgContent);

                var svg = new IconModel
                {
                    Name = iconName,
                    SvgString = sanitizedString
>>>>>>> 4916c648
                };
            }
            catch
            {
                return null;
            }
        }

        /// <summary>
        /// 
        /// </summary>
        /// <returns></returns>
        private IEnumerable<FileInfo> GetAllIconNames()
        {
            // add icons from plugins
            var appPlugins = new DirectoryInfo(IOHelper.MapPath(SystemDirectories.AppPlugins));
            var pluginIcons = new List<FileInfo>();

            // iterate sub directories of app plugins
            foreach (var dir in appPlugins.EnumerateDirectories())
            {
                var iconPath = dir.FullName + SystemDirectories.AppPluginIcons;
                if (Directory.Exists(iconPath))
                {
                    var dirIcons = new DirectoryInfo(iconPath).EnumerateFiles("*.svg", SearchOption.TopDirectoryOnly)
                        .Where(x => !pluginIcons.Any(i => string.Equals(i.Name, x.Name, StringComparison.InvariantCultureIgnoreCase)));

                    pluginIcons.AddRange(dirIcons);
                }
            }

            // add icons from IconsPath if not already added from plugins
            var directory = new DirectoryInfo(IOHelper.MapPath($"{_globalSettings.IconsPath}/"));
            var iconNames = directory.GetFiles("*.svg")
                .Where(x => !pluginIcons.Any(i => string.Equals(i.Name, x.Name, StringComparison.InvariantCultureIgnoreCase)))
                .ToList();

            iconNames.AddRange(pluginIcons);

            return iconNames;
        }

        private IReadOnlyDictionary<string, string> GetIconDictionary() => _cache.GetCacheItem(
            $"{typeof(IconService).FullName}.{nameof(GetIconDictionary)}",
            () => GetAllIconNames()
                    .Select(GetIcon)
                    .Where(i => i != null)
                    .GroupBy(i => i.Name, StringComparer.OrdinalIgnoreCase)
                    .ToDictionary(g => g.Key, g => g.First().SvgString, StringComparer.OrdinalIgnoreCase)
        );
    }
}<|MERGE_RESOLUTION|>--- conflicted
+++ resolved
@@ -15,28 +15,20 @@
     public class IconService : IIconService
     {
         private readonly IGlobalSettings _globalSettings;
-<<<<<<< HEAD
+        private readonly IHtmlSanitizer _htmlSanitizer;
         private readonly IAppPolicyCache _cache;
 
-        public IconService(IGlobalSettings globalSettings, AppCaches appCaches)
-        {
-            _globalSettings = globalSettings;
-            _cache = appCaches.RuntimeCache;
-=======
-        private readonly IHtmlSanitizer _htmlSanitizer;
-
-        public IconService(IGlobalSettings globalSettings, IHtmlSanitizer htmlSanitizer)
+        public IconService(IGlobalSettings globalSettings, IHtmlSanitizer htmlSanitizer, AppCaches appCaches)
         {
             _globalSettings = globalSettings;
             _htmlSanitizer = htmlSanitizer;
->>>>>>> 4916c648
+            _cache = appCaches.RuntimeCache;
         }
 
         /// <inheritdoc />
         public IReadOnlyDictionary<string, string> GetIcons() => GetIconDictionary();
 
         /// <inheritdoc />
-<<<<<<< HEAD
         public IList<IconModel> GetAllIcons() =>
             GetIconDictionary()
                 .Select(x => new IconModel { Name = x.Key, SvgString = x.Value })
@@ -59,17 +51,6 @@
                     SvgString = allIconModels[iconName]
                 };
             }
-=======
-        public IList<IconModel> GetAllIcons()
-        {
-            var directory = new DirectoryInfo(IOHelper.MapPath($"{_globalSettings.IconsPath}/"));
-            var iconNames = directory.GetFiles("*.svg");
-
-            return iconNames.OrderBy(f => f.Name)
-                .Select(iconInfo => GetIcon(iconInfo)).WhereNotNull().ToList();
-
-        }
->>>>>>> 4916c648
 
             return null;
         }
@@ -96,12 +77,6 @@
         {
             try
             {
-<<<<<<< HEAD
-                return new IconModel
-                {
-                    Name = iconName,
-                    SvgString = System.IO.File.ReadAllText(iconPath)
-=======
                 var svgContent = System.IO.File.ReadAllText(iconPath);
                 var sanitizedString = _htmlSanitizer.Sanitize(svgContent);
 
@@ -109,8 +84,9 @@
                 {
                     Name = iconName,
                     SvgString = sanitizedString
->>>>>>> 4916c648
                 };
+
+                return svg;
             }
             catch
             {
@@ -119,7 +95,7 @@
         }
 
         /// <summary>
-        /// 
+        ///
         /// </summary>
         /// <returns></returns>
         private IEnumerable<FileInfo> GetAllIconNames()
@@ -155,10 +131,10 @@
         private IReadOnlyDictionary<string, string> GetIconDictionary() => _cache.GetCacheItem(
             $"{typeof(IconService).FullName}.{nameof(GetIconDictionary)}",
             () => GetAllIconNames()
-                    .Select(GetIcon)
-                    .Where(i => i != null)
-                    .GroupBy(i => i.Name, StringComparer.OrdinalIgnoreCase)
-                    .ToDictionary(g => g.Key, g => g.First().SvgString, StringComparer.OrdinalIgnoreCase)
+                .Select(GetIcon)
+                .Where(i => i != null)
+                .GroupBy(i => i.Name, StringComparer.OrdinalIgnoreCase)
+                .ToDictionary(g => g.Key, g => g.First().SvgString, StringComparer.OrdinalIgnoreCase)
         );
     }
 }