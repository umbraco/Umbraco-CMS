--- conflicted
+++ resolved
@@ -1,65 +1,61 @@
-﻿using System.Linq;
-using System.Web;
-using Umbraco.Core.Configuration;
-using Umbraco.Core.Logging;
-using Umbraco.Core.Models;
-
-namespace Umbraco.Web.Routing
-{
-	/// <summary>
-	/// Provides an implementation of <see cref="IContentFinder"/> that runs the legacy 404 logic.
-	/// </summary>
-	public class ContentFinderByLegacy404 : IContentFinder
-	{
-        private readonly ILogger _logger;
-
-        public ContentFinderByLegacy404(ILogger logger)
-	    {
-	        _logger = logger;
-	    }
-
-		/// <summary>
-		/// Tries to find and assign an Umbraco document to a <c>PublishedContentRequest</c>.
-		/// </summary>
-		/// <param name="pcr">The <c>PublishedContentRequest</c>.</param>		
-		/// <returns>A value indicating whether an Umbraco document was found and assigned.</returns>
-		public bool TryFindContent(PublishedContentRequest pcr)
-		{
-			_logger.Debug<ContentFinderByLegacy404>("Looking for a page to handle 404.");
-
-            // TODO - replace the whole logic
-		    var error404 = NotFoundHandlerHelper.GetCurrentNotFoundPageId(
-                //TODO: The IContentSection should be ctor injected into this class in v8!
-		        UmbracoConfig.For.UmbracoSettings().Content.Error404Collection.ToArray(),
-                //TODO: Is there a better way to extract this value? at least we're not relying on singletons here though
-		        pcr.RoutingContext.UmbracoContext.HttpContext.Request.ServerVariables["SERVER_NAME"],
-                pcr.RoutingContext.UmbracoContext.Application.Services.EntityService,
-                new PublishedContentQuery(pcr.RoutingContext.UmbracoContext.ContentCache, pcr.RoutingContext.UmbracoContext.MediaCache));
-
-			IPublishedContent content = null;
-
-            if (error404.HasValue)
-			{
-<<<<<<< HEAD
-				_logger.Debug<ContentFinderByLegacy404>("Got id={0}.", () => id);
-=======
-                LogHelper.Debug<ContentFinderByLegacy404>("Got id={0}.", () => error404.Value);
->>>>>>> 2cd5b252
-
-                content = pcr.RoutingContext.UmbracoContext.ContentCache.GetById(error404.Value);
-
-			    _logger.Debug<ContentFinderByLegacy404>(content == null
-			        ? "Could not find content with that id."
-			        : "Found corresponding content.");
-			}
-			else
-			{
-				_logger.Debug<ContentFinderByLegacy404>("Got nothing.");
-			}
-
-			pcr.PublishedContent = content;
-            pcr.SetIs404();
-			return content != null;
-		}
-	}
-}
+﻿using System.Linq;
+using System.Web;
+using Umbraco.Core.Configuration;
+using Umbraco.Core.Logging;
+using Umbraco.Core.Models;
+
+namespace Umbraco.Web.Routing
+{
+	/// <summary>
+	/// Provides an implementation of <see cref="IContentFinder"/> that runs the legacy 404 logic.
+	/// </summary>
+	public class ContentFinderByLegacy404 : IContentFinder
+	{
+        private readonly ILogger _logger;
+
+        public ContentFinderByLegacy404(ILogger logger)
+	    {
+	        _logger = logger;
+	    }
+
+		/// <summary>
+		/// Tries to find and assign an Umbraco document to a <c>PublishedContentRequest</c>.
+		/// </summary>
+		/// <param name="pcr">The <c>PublishedContentRequest</c>.</param>		
+		/// <returns>A value indicating whether an Umbraco document was found and assigned.</returns>
+		public bool TryFindContent(PublishedContentRequest pcr)
+		{
+			_logger.Debug<ContentFinderByLegacy404>("Looking for a page to handle 404.");
+
+            // TODO - replace the whole logic
+		    var error404 = NotFoundHandlerHelper.GetCurrentNotFoundPageId(
+                //TODO: The IContentSection should be ctor injected into this class in v8!
+		        UmbracoConfig.For.UmbracoSettings().Content.Error404Collection.ToArray(),
+                //TODO: Is there a better way to extract this value? at least we're not relying on singletons here though
+		        pcr.RoutingContext.UmbracoContext.HttpContext.Request.ServerVariables["SERVER_NAME"],
+                pcr.RoutingContext.UmbracoContext.Application.Services.EntityService,
+                new PublishedContentQuery(pcr.RoutingContext.UmbracoContext.ContentCache, pcr.RoutingContext.UmbracoContext.MediaCache));
+
+			IPublishedContent content = null;
+
+            if (error404.HasValue)
+			{
+                _logger.Debug<ContentFinderByLegacy404>("Got id={0}.", () => error404.Value);
+
+                content = pcr.RoutingContext.UmbracoContext.ContentCache.GetById(error404.Value);
+
+			    _logger.Debug<ContentFinderByLegacy404>(content == null
+			        ? "Could not find content with that id."
+			        : "Found corresponding content.");
+			}
+			else
+			{
+				_logger.Debug<ContentFinderByLegacy404>("Got nothing.");
+			}
+
+			pcr.PublishedContent = content;
+            pcr.SetIs404();
+			return content != null;
+		}
+	}
+}