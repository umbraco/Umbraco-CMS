--- conflicted
+++ resolved
@@ -427,7 +427,7 @@
                     return finder.TryFindContent(request);
                 });
 
-                _profilingLogger.Debug<PublishedRouter>(
+                _logger.Debug<PublishedRouter>(
                     "Found? {Found} Content: {PublishedContentId}, Template: {TemplateAlias}, Domain: {Domain}, Culture: {Culture}, Is404: {Is404}, StatusCode: {StatusCode}",
                     found,
                     request.HasPublishedContent ? request.PublishedContent.Id : "NULL",
@@ -538,7 +538,6 @@
             IPublishedContent internalRedirectNode = null;
             if (internalRedirectIdAsInt > 0)
             {
-<<<<<<< HEAD
                 // try and get the redirect node from a legacy integer ID
                 internalRedirectNode = request.UmbracoContext.Content.GetById(internalRedirectIdAsInt);
             }
@@ -546,36 +545,17 @@
             {
                 // try and get the redirect node from a UDI Guid
                 internalRedirectNode = request.UmbracoContext.Content.GetById(internalRedirectIdAsUdi.Guid);
-=======
-                // bad redirect - log and display the current page (legacy behavior)
-                _logger.Debug<PublishedRouter, object>("FollowInternalRedirects: Failed to redirect to id={InternalRedirectId}: value is not an int nor a GuidUdi.",
-                    request.PublishedContent.GetProperty(Constants.Conventions.Content.InternalRedirectId).GetSourceValue());
->>>>>>> 5ee0f310
             }
 
             if (internalRedirectNode == null)
             {
                 _logger.Debug<PublishedRouter,object>("FollowInternalRedirects: Failed to redirect to id={InternalRedirectId}: no such published document.",
                     request.PublishedContent.GetProperty(Constants.Conventions.Content.InternalRedirectId).GetSourceValue());
-<<<<<<< HEAD
                 return false;
-=======
-            }
-            else if (internalRedirectId == request.PublishedContent.Id)
-            {
-                // redirect to self
-                _logger.Debug<PublishedRouter>("FollowInternalRedirects: Redirecting to self, ignore");
-            }
-            else
-            {
-                request.SetInternalRedirectPublishedContent(internalRedirectNode); // don't use .PublishedContent here
-                redirect = true;
-                _logger.Debug<PublishedRouter,int>("FollowInternalRedirects: Redirecting to id={InternalRedirectId}", internalRedirectId);
->>>>>>> 5ee0f310
             }
 
             request.SetInternalRedirectPublishedContent(internalRedirectNode); // don't use .PublishedContent here
-            _logger.Debug<PublishedRouter>("FollowInternalRedirects: Redirecting to id={InternalRedirectId}", internalRedirectId);
+            _logger.Debug<PublishedRouter,int>("FollowInternalRedirects: Redirecting to id={InternalRedirectId}", internalRedirectId);
             return true;
         }
 
