<<<<<<< HEAD
﻿using System;
using System.Text;
using System.Linq;
using Umbraco.Core.Logging;
using Umbraco.Core;
using Umbraco.Core.Models.PublishedContent;
using Umbraco.Core.Xml;
using Umbraco.Web.PublishedCache;

namespace Umbraco.Web.Routing
{
    /// <summary>
    /// Provides an implementation of <see cref="IContentFinder"/> that handles page aliases.
    /// </summary>
    /// <remarks>
    /// <para>Handles <c>/just/about/anything</c> where <c>/just/about/anything</c> is contained in the <c>umbracoUrlAlias</c> property of a document.</para>
    /// <para>The alias is the full path to the document. There can be more than one alias, separated by commas.</para>
    /// </remarks>
    public class ContentFinderByUrlAlias : IContentFinder
    {
        protected ILogger Logger { get; }

        public ContentFinderByUrlAlias(ILogger logger)
        {
            Logger = logger;
        }

        /// <summary>
        /// Tries to find and assign an Umbraco document to a <c>PublishedContentRequest</c>.
        /// </summary>
        /// <param name="frequest">The <c>PublishedContentRequest</c>.</param>
        /// <returns>A value indicating whether an Umbraco document was found and assigned.</returns>
        public bool TryFindContent(PublishedRequest frequest)
        {
            IPublishedContent node = null;

            if (frequest.Uri.AbsolutePath != "/") // no alias if "/"
            {
                node = FindContentByAlias(frequest.UmbracoContext.ContentCache,
                    frequest.HasDomain ? frequest.Domain.ContentId : 0,
                    frequest.Culture.Name,
                    frequest.Uri.GetAbsolutePathDecoded());

                if (node != null)
                {
                    frequest.PublishedContent = node;
                    Logger.Debug<ContentFinderByUrlAlias>("Path '{UriAbsolutePath}' is an alias for id={PublishedContentId}", frequest.Uri.AbsolutePath, frequest.PublishedContent.Id);
                }
            }

            return node != null;
        }

        private static IPublishedContent FindContentByAlias(IPublishedContentCache cache, int rootNodeId, string culture, string alias)
        {
            if (alias == null) throw new ArgumentNullException(nameof(alias));

            // the alias may be "foo/bar" or "/foo/bar"
            // there may be spaces as in "/foo/bar,  /foo/nil"
            // these should probably be taken care of earlier on

            // TODO
            // can we normalize the values so that they contain no whitespaces, and no leading slashes?
            // and then the comparisons in IsMatch can be way faster - and allocate way less strings

            const string propertyAlias = Constants.Conventions.Content.UrlAlias;

            var test1 = alias.TrimStart('/') + ",";
            var test2 = ",/" + test1; // test2 is ",/alias,"
            test1 = "," + test1; // test1 is ",alias,"

            bool IsMatch(IPublishedContent c, string a1, string a2)
            {
                // this basically implements the original XPath query ;-(
                //
                // "//* [@isDoc and (" +
                // "contains(concat(',',translate(umbracoUrlAlias, ' ', ''),','),',{0},')" +
                // " or contains(concat(',',translate(umbracoUrlAlias, ' ', ''),','),',/{0},')" +
                // ")]"

                if (!c.HasProperty(propertyAlias)) return false;
                var p = c.GetProperty(propertyAlias);
                var varies = p.PropertyType.VariesByCulture();
                string v;
                if (varies)
                {
                    if (!c.HasCulture(culture)) return false;
                    v = c.Value<string>(propertyAlias, culture);
                }
                else
                {
                    v = c.Value<string>(propertyAlias);
                }
                if (string.IsNullOrWhiteSpace(v)) return false;
                v = "," + v.Replace(" ", "") + ",";
                return v.Contains(a1) || v.Contains(a2);
            }

            // fixme - even with Linq, what happens below has to be horribly slow
            // but the only solution is to entirely refactor url providers to stop being dynamic

            if (rootNodeId > 0)
            {
                var rootNode = cache.GetById(rootNodeId);
                return rootNode?.Descendants().FirstOrDefault(x => IsMatch(x, test1, test2));
            }

            foreach (var rootContent in cache.GetAtRoot())
            {
                var c = rootContent.DescendantsOrSelf().FirstOrDefault(x => IsMatch(x, test1, test2));
                if (c != null) return c;
            }

            return null;
        }
    }
}
=======
using System;
using System.Text;
using System.Linq;
using Umbraco.Core.Configuration;
using Umbraco.Core.Logging;
using Umbraco.Core.Models;
using Umbraco.Core;
using Umbraco.Core.Xml;
using Umbraco.Web.PublishedCache;

namespace Umbraco.Web.Routing
{
	/// <summary>
	/// Provides an implementation of <see cref="IContentFinder"/> that handles page aliases.
	/// </summary>
	/// <remarks>
	/// <para>Handles <c>/just/about/anything</c> where <c>/just/about/anything</c> is contained in the <c>umbracoUrlAlias</c> property of a document.</para>
	/// <para>The alias is the full path to the document. There can be more than one alias, separated by commas.</para>
	/// </remarks>
    public class ContentFinderByUrlAlias : IContentFinder
    {
		/// <summary>
		/// Tries to find and assign an Umbraco document to a <c>PublishedContentRequest</c>.
		/// </summary>
		/// <param name="docRequest">The <c>PublishedContentRequest</c>.</param>		
		/// <returns>A value indicating whether an Umbraco document was found and assigned.</returns>
		public bool TryFindContent(PublishedContentRequest docRequest)
		{
			IPublishedContent node = null;

			if (docRequest.Uri.AbsolutePath != "/") // no alias if "/"
			{
				node = FindContentByAlias(docRequest.RoutingContext.UmbracoContext.ContentCache,
					docRequest.HasDomain ? docRequest.Domain.RootNodeId : 0, 
					docRequest.Uri.GetAbsolutePathDecoded());

				if (node != null)
				{					
					docRequest.PublishedContent = node;
					LogHelper.Debug<ContentFinderByUrlAlias>("Path \"{0}\" is an alias for id={1}", () => docRequest.Uri.AbsolutePath, () => docRequest.PublishedContent.Id);
				}
			}

			return node != null;
		}

        private static IPublishedContent FindContentByAlias(ContextualPublishedContentCache cache, int rootNodeId, string alias)
        {
            if (alias == null) throw new ArgumentNullException("alias");

            // the alias may be "foo/bar" or "/foo/bar"
            // there may be spaces as in "/foo/bar,  /foo/nil"
            // these should probably be taken care of earlier on

            alias = alias.TrimStart('/');
            var xpathBuilder = new StringBuilder();
            

            if (rootNodeId > 0)
            {
                xpathBuilder.AppendFormat(XPathStrings.DescendantDocumentById, rootNodeId);
            }
            else
            {
                xpathBuilder.Append(XPathStringsDefinition.Root);
            }
               

            XPathVariable var = null;
            if (alias.Contains('\'') || alias.Contains('"'))
            {
                // use a var, as escaping gets ugly pretty quickly
                var = new XPathVariable("alias", alias);
                alias = "$alias";
            }
            xpathBuilder.AppendFormat(XPathStrings.DescendantDocumentByAlias, alias);

            var xpath = xpathBuilder.ToString();

            // note: it's OK if var is null, will be ignored
            return cache.GetSingleByXPath(xpath, var);
        }

        #region XPath Strings

        class XPathStringsDefinition
		{
			public int Version { get; private set; }

			public static string Root { get { return "/root"; } }
			public string DescendantDocumentById { get; private set; }
			public string DescendantDocumentByAlias { get; private set; }

			public XPathStringsDefinition(int version)
			{
				Version = version;

				switch (version)
				{
					// legacy XML schema
					case 0:
						DescendantDocumentById = "id({0})";
						DescendantDocumentByAlias = "//node[("
							+ "contains(concat(',',translate(translate(data [@alias='umbracoUrlAlias'], ' ', ''),'ABCDEFGHIJKLMNOPQRSTUVWXYZ', 'abcdefghijklmnopqrstuvwxyz'),','),',{0},')"
                            + " or contains(concat(',',translate(translate(data [@alias='umbracoUrlAlias'], ' ', ''),'ABCDEFGHIJKLMNOPQRSTUVWXYZ', 'abcdefghijklmnopqrstuvwxyz'),','),',/{0},')"
                            + ")]";
						break;

					// default XML schema as of 4.10
					case 1:
						DescendantDocumentById = "id({0})[@isDoc]";
						DescendantDocumentByAlias = "//* [@isDoc and ("
							+ "contains(concat(',',translate(translate(umbracoUrlAlias, ' ', ''),'ABCDEFGHIJKLMNOPQRSTUVWXYZ', 'abcdefghijklmnopqrstuvwxyz'),','),',{0},')"
                            + " or contains(concat(',',translate(translate(umbracoUrlAlias, ' ', ''),'ABCDEFGHIJKLMNOPQRSTUVWXYZ', 'abcdefghijklmnopqrstuvwxyz'),','),',/{0},')"
                            + ")]";
						break;

					default:
						throw new Exception(string.Format("Unsupported Xml schema version '{0}').", version));
				}
			}
		}

		static XPathStringsDefinition _xPathStringsValue;
		static XPathStringsDefinition XPathStrings
		{
			get
			{
				// in theory XPathStrings should be a static variable that
				// we should initialize in a static ctor - but then test cases
				// that switch schemas fail - so cache and refresh when needed,
				// ie never when running the actual site

				var version = UmbracoConfig.For.UmbracoSettings().Content.UseLegacyXmlSchema ? 0 : 1;
				if (_xPathStringsValue == null || _xPathStringsValue.Version != version)
					_xPathStringsValue = new XPathStringsDefinition(version);
				return _xPathStringsValue;
			}
		}

		#endregion
    }
}
>>>>>>> 7a474c6f
<|MERGE_RESOLUTION|>--- conflicted
+++ resolved
@@ -1,122 +1,3 @@
-<<<<<<< HEAD
-﻿using System;
-using System.Text;
-using System.Linq;
-using Umbraco.Core.Logging;
-using Umbraco.Core;
-using Umbraco.Core.Models.PublishedContent;
-using Umbraco.Core.Xml;
-using Umbraco.Web.PublishedCache;
-
-namespace Umbraco.Web.Routing
-{
-    /// <summary>
-    /// Provides an implementation of <see cref="IContentFinder"/> that handles page aliases.
-    /// </summary>
-    /// <remarks>
-    /// <para>Handles <c>/just/about/anything</c> where <c>/just/about/anything</c> is contained in the <c>umbracoUrlAlias</c> property of a document.</para>
-    /// <para>The alias is the full path to the document. There can be more than one alias, separated by commas.</para>
-    /// </remarks>
-    public class ContentFinderByUrlAlias : IContentFinder
-    {
-        protected ILogger Logger { get; }
-
-        public ContentFinderByUrlAlias(ILogger logger)
-        {
-            Logger = logger;
-        }
-
-        /// <summary>
-        /// Tries to find and assign an Umbraco document to a <c>PublishedContentRequest</c>.
-        /// </summary>
-        /// <param name="frequest">The <c>PublishedContentRequest</c>.</param>
-        /// <returns>A value indicating whether an Umbraco document was found and assigned.</returns>
-        public bool TryFindContent(PublishedRequest frequest)
-        {
-            IPublishedContent node = null;
-
-            if (frequest.Uri.AbsolutePath != "/") // no alias if "/"
-            {
-                node = FindContentByAlias(frequest.UmbracoContext.ContentCache,
-                    frequest.HasDomain ? frequest.Domain.ContentId : 0,
-                    frequest.Culture.Name,
-                    frequest.Uri.GetAbsolutePathDecoded());
-
-                if (node != null)
-                {
-                    frequest.PublishedContent = node;
-                    Logger.Debug<ContentFinderByUrlAlias>("Path '{UriAbsolutePath}' is an alias for id={PublishedContentId}", frequest.Uri.AbsolutePath, frequest.PublishedContent.Id);
-                }
-            }
-
-            return node != null;
-        }
-
-        private static IPublishedContent FindContentByAlias(IPublishedContentCache cache, int rootNodeId, string culture, string alias)
-        {
-            if (alias == null) throw new ArgumentNullException(nameof(alias));
-
-            // the alias may be "foo/bar" or "/foo/bar"
-            // there may be spaces as in "/foo/bar,  /foo/nil"
-            // these should probably be taken care of earlier on
-
-            // TODO
-            // can we normalize the values so that they contain no whitespaces, and no leading slashes?
-            // and then the comparisons in IsMatch can be way faster - and allocate way less strings
-
-            const string propertyAlias = Constants.Conventions.Content.UrlAlias;
-
-            var test1 = alias.TrimStart('/') + ",";
-            var test2 = ",/" + test1; // test2 is ",/alias,"
-            test1 = "," + test1; // test1 is ",alias,"
-
-            bool IsMatch(IPublishedContent c, string a1, string a2)
-            {
-                // this basically implements the original XPath query ;-(
-                //
-                // "//* [@isDoc and (" +
-                // "contains(concat(',',translate(umbracoUrlAlias, ' ', ''),','),',{0},')" +
-                // " or contains(concat(',',translate(umbracoUrlAlias, ' ', ''),','),',/{0},')" +
-                // ")]"
-
-                if (!c.HasProperty(propertyAlias)) return false;
-                var p = c.GetProperty(propertyAlias);
-                var varies = p.PropertyType.VariesByCulture();
-                string v;
-                if (varies)
-                {
-                    if (!c.HasCulture(culture)) return false;
-                    v = c.Value<string>(propertyAlias, culture);
-                }
-                else
-                {
-                    v = c.Value<string>(propertyAlias);
-                }
-                if (string.IsNullOrWhiteSpace(v)) return false;
-                v = "," + v.Replace(" ", "") + ",";
-                return v.Contains(a1) || v.Contains(a2);
-            }
-
-            // fixme - even with Linq, what happens below has to be horribly slow
-            // but the only solution is to entirely refactor url providers to stop being dynamic
-
-            if (rootNodeId > 0)
-            {
-                var rootNode = cache.GetById(rootNodeId);
-                return rootNode?.Descendants().FirstOrDefault(x => IsMatch(x, test1, test2));
-            }
-
-            foreach (var rootContent in cache.GetAtRoot())
-            {
-                var c = rootContent.DescendantsOrSelf().FirstOrDefault(x => IsMatch(x, test1, test2));
-                if (c != null) return c;
-            }
-
-            return null;
-        }
-    }
-}
-=======
 using System;
 using System.Text;
 using System.Linq;
@@ -259,5 +140,4 @@
 
 		#endregion
     }
-}
->>>>>>> 7a474c6f
+}