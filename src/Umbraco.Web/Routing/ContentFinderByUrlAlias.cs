using System;
using System.Text;
using System.Linq;
using Umbraco.Core.Logging;
using Umbraco.Core;
using Umbraco.Core.Models.PublishedContent;
using Umbraco.Core.Xml;
using Umbraco.Web.PublishedCache;

namespace Umbraco.Web.Routing
{
    /// <summary>
    /// Provides an implementation of <see cref="IContentFinder"/> that handles page aliases.
    /// </summary>
    /// <remarks>
    /// <para>Handles <c>/just/about/anything</c> where <c>/just/about/anything</c> is contained in the <c>umbracoUrlAlias</c> property of a document.</para>
    /// <para>The alias is the full path to the document. There can be more than one alias, separated by commas.</para>
    /// </remarks>
    public class ContentFinderByUrlAlias : IContentFinder
    {
        private readonly IContentRouter _contentRouter;

        protected ILogger Logger { get; }

        public ContentFinderByUrlAlias(ILogger logger,IContentRouter contentRouter)
        {
            Logger = logger;
            _contentRouter = contentRouter;
        }

        /// <summary>
        /// Tries to find and assign an Umbraco document to a <c>PublishedRequest</c>.
        /// </summary>
        /// <param name="frequest">The <c>PublishedRequest</c>.</param>
        /// <returns>A value indicating whether an Umbraco document was found and assigned.</returns>
        public bool TryFindContent(PublishedRequest frequest)
        {
            IPublishedContent node = null;

            if (frequest.Uri.AbsolutePath != "/") // no alias if "/"
            {
                var result = _contentRouter.GetIdByAlias(frequest.UmbracoContext.PublishedSnapshot.Content,
                    frequest.UmbracoContext.InPreviewMode,
                    frequest.HasDomain ? frequest.Domain.ContentId : 0,
                    frequest.Culture.Name,
                    frequest.Uri.GetAbsolutePathDecoded());
                if(result.Outcome == RoutingOutcome.Found)
                {
                    node = frequest.UmbracoContext.Content.GetById(result.Id);
                }
                if (node != null)
                {
                    frequest.PublishedContent = node;
                    Logger.Debug<ContentFinderByUrlAlias, string, int>("Path '{UriAbsolutePath}' is an alias for id={PublishedContentId}", frequest.Uri.AbsolutePath, frequest.PublishedContent.Id);
                }
            }

            return node != null;
        }
<<<<<<< HEAD
=======

        private static IPublishedContent FindContentByAlias(IPublishedContentCache cache, int rootNodeId, string culture, string alias)
        {
            if (alias == null) throw new ArgumentNullException(nameof(alias));

            // the alias may be "foo/bar" or "/foo/bar"
            // there may be spaces as in "/foo/bar,  /foo/nil"
            // these should probably be taken care of earlier on

            // TODO: can we normalize the values so that they contain no whitespaces, and no leading slashes?
            // and then the comparisons in IsMatch can be way faster - and allocate way less strings

            const string propertyAlias = Constants.Conventions.Content.UrlAlias;

            var test1 = alias.TrimStart(Constants.CharArrays.ForwardSlash) + ",";
            var test2 = ",/" + test1; // test2 is ",/alias,"
            test1 = "," + test1; // test1 is ",alias,"

            bool IsMatch(IPublishedContent c, string a1, string a2)
            {
                // this basically implements the original XPath query ;-(
                //
                // "//* [@isDoc and (" +
                // "contains(concat(',',translate(umbracoUrlAlias, ' ', ''),','),',{0},')" +
                // " or contains(concat(',',translate(umbracoUrlAlias, ' ', ''),','),',/{0},')" +
                // ")]"

                if (!c.HasProperty(propertyAlias)) return false;
                var p = c.GetProperty(propertyAlias);
                var varies = p.PropertyType.VariesByCulture();
                string v;
                if (varies)
                {
                    if (!c.HasCulture(culture)) return false;
                    v = c.Value<string>(propertyAlias, culture);
                }
                else
                {
                    v = c.Value<string>(propertyAlias);
                }
                if (string.IsNullOrWhiteSpace(v)) return false;
                v = "," + v.Replace(" ", "") + ",";
                return v.InvariantContains(a1) || v.InvariantContains(a2);
            }

            // TODO: even with Linq, what happens below has to be horribly slow
            // but the only solution is to entirely refactor URL providers to stop being dynamic

            if (rootNodeId > 0)
            {
                var rootNode = cache.GetById(rootNodeId);
                return rootNode?.Descendants().FirstOrDefault(x => IsMatch(x, test1, test2));
            }

            foreach (var rootContent in cache.GetAtRoot())
            {
                var c = rootContent.DescendantsOrSelf().FirstOrDefault(x => IsMatch(x, test1, test2));
                if (c != null) return c;
            }

            return null;
        }
>>>>>>> 3fe52d9a
    }
}<|MERGE_RESOLUTION|>--- conflicted
+++ resolved
@@ -57,70 +57,5 @@
 
             return node != null;
         }
-<<<<<<< HEAD
-=======
-
-        private static IPublishedContent FindContentByAlias(IPublishedContentCache cache, int rootNodeId, string culture, string alias)
-        {
-            if (alias == null) throw new ArgumentNullException(nameof(alias));
-
-            // the alias may be "foo/bar" or "/foo/bar"
-            // there may be spaces as in "/foo/bar,  /foo/nil"
-            // these should probably be taken care of earlier on
-
-            // TODO: can we normalize the values so that they contain no whitespaces, and no leading slashes?
-            // and then the comparisons in IsMatch can be way faster - and allocate way less strings
-
-            const string propertyAlias = Constants.Conventions.Content.UrlAlias;
-
-            var test1 = alias.TrimStart(Constants.CharArrays.ForwardSlash) + ",";
-            var test2 = ",/" + test1; // test2 is ",/alias,"
-            test1 = "," + test1; // test1 is ",alias,"
-
-            bool IsMatch(IPublishedContent c, string a1, string a2)
-            {
-                // this basically implements the original XPath query ;-(
-                //
-                // "//* [@isDoc and (" +
-                // "contains(concat(',',translate(umbracoUrlAlias, ' ', ''),','),',{0},')" +
-                // " or contains(concat(',',translate(umbracoUrlAlias, ' ', ''),','),',/{0},')" +
-                // ")]"
-
-                if (!c.HasProperty(propertyAlias)) return false;
-                var p = c.GetProperty(propertyAlias);
-                var varies = p.PropertyType.VariesByCulture();
-                string v;
-                if (varies)
-                {
-                    if (!c.HasCulture(culture)) return false;
-                    v = c.Value<string>(propertyAlias, culture);
-                }
-                else
-                {
-                    v = c.Value<string>(propertyAlias);
-                }
-                if (string.IsNullOrWhiteSpace(v)) return false;
-                v = "," + v.Replace(" ", "") + ",";
-                return v.InvariantContains(a1) || v.InvariantContains(a2);
-            }
-
-            // TODO: even with Linq, what happens below has to be horribly slow
-            // but the only solution is to entirely refactor URL providers to stop being dynamic
-
-            if (rootNodeId > 0)
-            {
-                var rootNode = cache.GetById(rootNodeId);
-                return rootNode?.Descendants().FirstOrDefault(x => IsMatch(x, test1, test2));
-            }
-
-            foreach (var rootContent in cache.GetAtRoot())
-            {
-                var c = rootContent.DescendantsOrSelf().FirstOrDefault(x => IsMatch(x, test1, test2));
-                if (c != null) return c;
-            }
-
-            return null;
-        }
->>>>>>> 3fe52d9a
     }
 }