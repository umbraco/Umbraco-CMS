using System.Collections.Generic;
using System.Web;
using Umbraco.Core;
using Umbraco.Core.Logging;
using Umbraco.Core.Services;

namespace Umbraco.Web.Routing
{
    /// <summary>
    /// Provides an implementation of <see cref="IContentFinder"/> that handles page URL rewrites
    /// that are stored when moving, saving, or deleting a node.
    /// </summary>
    /// <remarks>
    /// <para>Assigns a permanent redirect notification to the request.</para>
    /// </remarks>
    public class ContentFinderByRedirectUrl : IContentFinder
    {
        private readonly IRedirectUrlService _redirectUrlService;
        private readonly ILogger _logger;

        public ContentFinderByRedirectUrl(IRedirectUrlService redirectUrlService, ILogger logger)
        {
            _redirectUrlService = redirectUrlService;
            _logger = logger;
        }

        /// <summary>
        /// Tries to find and assign an Umbraco document to a <c>PublishedRequest</c>.
        /// </summary>
        /// <param name="frequest">The <c>PublishedRequest</c>.</param>
        /// <returns>A value indicating whether an Umbraco document was found and assigned.</returns>
        /// <remarks>Optionally, can also assign the template or anything else on the document request, although that is not required.</remarks>
        public bool TryFindContent(PublishedRequest frequest)
        {
            var route = frequest.HasDomain
                ? frequest.Domain.ContentId + DomainUtilities.PathRelativeToDomain(frequest.Domain.Uri, frequest.Uri.GetAbsolutePathDecoded())
                : frequest.Uri.GetAbsolutePathDecoded();

            var redirectUrl = _redirectUrlService.GetMostRecentRedirectUrl(route);

            if (redirectUrl == null)
            {
                _logger.Debug<ContentFinderByRedirectUrl, string>("No match for route: {Route}", route);
                return false;
            }

            var content = frequest.UmbracoContext.Content.GetById(redirectUrl.ContentId);
            var url = content == null ? "#" : content.Url(redirectUrl.Culture);
            if (url.StartsWith("#"))
            {
<<<<<<< HEAD
                _logger.Debug<ContentFinderByRedirectUrl, string, int>("Route {Route} matches content {ContentId} which has no url.", route, redirectUrl.ContentId);
=======
                _logger.Debug<ContentFinderByRedirectUrl>("Route {Route} matches content {ContentId} which has no URL.", route, redirectUrl.ContentId);
>>>>>>> 6c5b6567
                return false;
            }

            // Appending any querystring from the incoming request to the redirect URL
            url = string.IsNullOrEmpty(frequest.Uri.Query) ? url : url + frequest.Uri.Query;

<<<<<<< HEAD
            _logger.Debug<ContentFinderByRedirectUrl, string, int, string>("Route {Route} matches content {ContentId} with url '{Url}', redirecting.", route, content.Id, url);
=======
            _logger.Debug<ContentFinderByRedirectUrl>("Route {Route} matches content {ContentId} with URL '{Url}', redirecting.", route, content.Id, url);
>>>>>>> 6c5b6567
            frequest.SetRedirectPermanent(url);


            // From: http://stackoverflow.com/a/22468386/5018
            // See http://issues.umbraco.org/issue/U4-8361#comment=67-30532
            // Setting automatic 301 redirects to not be cached because browsers cache these very aggressively which then leads
            // to problems if you rename a page back to it's original name or create a new page with the original name
            frequest.Cacheability = HttpCacheability.NoCache;
            frequest.CacheExtensions = new List<string> { "no-store, must-revalidate" };
            frequest.Headers = new Dictionary<string, string> { { "Pragma", "no-cache" }, { "Expires", "0" } };

            return true;
        }
    }
}<|MERGE_RESOLUTION|>--- conflicted
+++ resolved
@@ -48,22 +48,14 @@
             var url = content == null ? "#" : content.Url(redirectUrl.Culture);
             if (url.StartsWith("#"))
             {
-<<<<<<< HEAD
-                _logger.Debug<ContentFinderByRedirectUrl, string, int>("Route {Route} matches content {ContentId} which has no url.", route, redirectUrl.ContentId);
-=======
-                _logger.Debug<ContentFinderByRedirectUrl>("Route {Route} matches content {ContentId} which has no URL.", route, redirectUrl.ContentId);
->>>>>>> 6c5b6567
+                _logger.Debug<ContentFinderByRedirectUrl, string, int>("Route {Route} matches content {ContentId} which has no URL.", route, redirectUrl.ContentId);
                 return false;
             }
 
             // Appending any querystring from the incoming request to the redirect URL
             url = string.IsNullOrEmpty(frequest.Uri.Query) ? url : url + frequest.Uri.Query;
 
-<<<<<<< HEAD
             _logger.Debug<ContentFinderByRedirectUrl, string, int, string>("Route {Route} matches content {ContentId} with url '{Url}', redirecting.", route, content.Id, url);
-=======
-            _logger.Debug<ContentFinderByRedirectUrl>("Route {Route} matches content {ContentId} with URL '{Url}', redirecting.", route, content.Id, url);
->>>>>>> 6c5b6567
             frequest.SetRedirectPermanent(url);
 
 
