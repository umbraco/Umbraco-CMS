﻿using System;
using System.Collections.Generic;
using System.Data;
using System.Linq;
using System.Web;
using Examine;
using Umbraco.Core;
using Umbraco.Core.Models.PublishedContent;
using Umbraco.Core.Models;
using Umbraco.Core.Services;
using Umbraco.Examine;
using Umbraco.Web.Composing;

namespace Umbraco.Web
{
    using Examine = global::Examine;

    /// <summary>
    /// Provides extension methods for <c>IPublishedContent</c>.
    /// </summary>
    public static class PublishedContentExtensions
    {
        // see notes in PublishedElementExtensions
        //
        private static IPublishedValueFallback PublishedValueFallback => Current.PublishedValueFallback;

        #region Urls

        /// <summary>
        /// Gets the url for the content.
        /// </summary>
        /// <param name="content">The content.</param>
        /// <returns>The url for the content.</returns>
        /// <remarks>Better use the <c>Url</c> property but that method is here to complement <c>UrlAbsolute()</c>.</remarks>
        public static string Url(this IPublishedContent content)
        {
            return content.Url;
        }

        /// <summary>
        /// Gets the absolute url for the content.
        /// </summary>
        /// <param name="content">The content.</param>
        /// <returns>The absolute url for the content.</returns>
        public static string UrlAbsolute(this IPublishedContent content)
        {
            // adapted from PublishedContentBase.Url
            switch (content.ItemType)
            {
                case PublishedItemType.Content:
                    if (UmbracoContext.Current == null)
                        throw new InvalidOperationException("Cannot resolve a Url for a content item when UmbracoContext.Current is null.");
                    if (UmbracoContext.Current.UrlProvider == null)
                        throw new InvalidOperationException("Cannot resolve a Url for a content item when UmbracoContext.Current.UrlProvider is null.");
                    return UmbracoContext.Current.UrlProvider.GetUrl(content.Id, true);
                case PublishedItemType.Media:
                    throw new NotSupportedException("AbsoluteUrl is not supported for media types.");
                default:
                    throw new ArgumentOutOfRangeException();
            }
        }

        /// <summary>
        /// Gets the Url segment.
        /// </summary>
        /// <remarks>
        /// <para>Gets the url segment for the document, taking its content type and a specified
        /// culture in account. For invariant content types, the culture is ignored, else it is
        /// used to try and find the segment corresponding to the culture. May return null.</para>
        /// </remarks>
        public static string GetUrlSegment(this IPublishedContent content, string culture = null)
        {
            // for invariant content, return the invariant url segment
            if (!content.ContentType.VariesByCulture())
                return content.UrlSegment;

            // content.GetCulture(culture) will use the 'current' culture (via accessor) in case 'culture'
            // is null (meaning, 'current') - and can return 'null' if that culture is not published - and
            // will return 'null' if the content is variant and culture is invariant

            // else try and get the culture info
            // return the corresponding url segment, or null if none
            var cultureInfo = content.GetCulture(culture);
            return cultureInfo?.UrlSegment;
		}

        public static bool IsAllowedTemplate(this IPublishedContent content, int templateId)
        {
            if (Current.Configs.Settings().WebRouting.DisableAlternativeTemplates == true)
                return content.TemplateId == templateId;

            if (content.TemplateId != templateId && Current.Configs.Settings().WebRouting.ValidateAlternativeTemplates == true)
            {
                // fixme - perfs? nothing cached here
                var publishedContentContentType = Current.Services.ContentTypeService.Get(content.ContentType.Id);
                if (publishedContentContentType == null)
                    throw new NullReferenceException("No content type returned for published content (contentType='" + content.ContentType.Id + "')");

                return publishedContentContentType.IsAllowedTemplate(templateId);
            }

            return true;
        }
        public static bool IsAllowedTemplate(this IPublishedContent content, string templateAlias)
        {
            // fixme - perfs? nothing cached here
            var template = Current.Services.FileService.GetTemplate(templateAlias);
            return template != null && content.IsAllowedTemplate(template.Id);
        }

        #endregion

        #region IsComposedOf

        /// <summary>
        /// Gets a value indicating whether the content is of a content type composed of the given alias
        /// </summary>
        /// <param name="content">The content.</param>
        /// <param name="alias">The content type alias.</param>
        /// <returns>A value indicating whether the content is of a content type composed of a content type identified by the alias.</returns>
        public static bool IsComposedOf(this IPublishedContent content, string alias)
        {
            return content.ContentType.CompositionAliases.Contains(alias);
        }

        #endregion

        #region Template

        /// <summary>
        /// Returns the current template Alias
        /// </summary>
        /// <param name="content"></param>
        /// <returns>Empty string if none is set.</returns>
        public static string GetTemplateAlias(this IPublishedContent content)
        {
            if(content.TemplateId.HasValue == false)
            {
                return string.Empty;
            }

            var template = Current.Services.FileService.GetTemplate(content.TemplateId.Value);
            return template == null ? string.Empty : template.Alias;
        }

        #endregion

        #region HasValue, Value, Value<T>

        /// <summary>
        /// Gets a value indicating whether the content has a value for a property identified by its alias.
        /// </summary>
        /// <param name="content">The content.</param>
        /// <param name="alias">The property alias.</param>
        /// <param name="culture">The variation language.</param>
        /// <param name="segment">The variation segment.</param>
        /// <param name="fallback">Optional fallback strategy.</param>
        /// <returns>A value indicating whether the content has a value for the property identified by the alias.</returns>
        /// <remarks>Returns true if HasValue is true, or a fallback strategy can provide a value.</remarks>
        public static bool HasValue(this IPublishedContent content, string alias, string culture = null, string segment = null, Fallback fallback = default)
        {
            var property = content.GetProperty(alias);

            // if we have a property, and it has a value, return that value
            if (property != null && property.HasValue(culture, segment))
                return true;

            // else let fallback try to get a value
            // fixme - really?
            if (PublishedValueFallback.TryGetValue(content, alias, culture, segment, fallback, null, out _))
                return true;

            // else... no
            return false;
        }

        /// <summary>
        /// Gets the value of a content's property identified by its alias, if it exists, otherwise a default value.
        /// </summary>
        /// <param name="content">The content.</param>
        /// <param name="alias">The property alias.</param>
        /// <param name="culture">The variation language.</param>
        /// <param name="segment">The variation segment.</param>
        /// <param name="fallback">Optional fallback strategy.</param>
        /// <param name="defaultValue">The default value.</param>
        /// <returns>The value of the content's property identified by the alias, if it exists, otherwise a default value.</returns>
        public static object Value(this IPublishedContent content, string alias, string culture = null, string segment = null, Fallback fallback = default, object defaultValue = default)
        {
            var property = content.GetProperty(alias);

            // if we have a property, and it has a value, return that value
            if (property != null && property.HasValue(culture, segment))
                return property.GetValue(culture, segment);

            // else let fallback try to get a value
            if (PublishedValueFallback.TryGetValue(content, alias, culture, segment, fallback, defaultValue, out var value))
                return value;

            if (property == null)
                return null;

            // else... if we have a property, at least let the converter return its own
            // vision of 'no value' (could be an empty enumerable)
            return property.GetValue(culture, segment);
        }

        /// <summary>
        /// Gets the value of a content's property identified by its alias, converted to a specified type.
        /// </summary>
        /// <typeparam name="T">The target property type.</typeparam>
        /// <param name="content">The content.</param>
        /// <param name="alias">The property alias.</param>
        /// <param name="culture">The variation language.</param>
        /// <param name="segment">The variation segment.</param>
        /// <param name="fallback">Optional fallback strategy.</param>
        /// <param name="defaultValue">The default value.</param>
        /// <returns>The value of the content's property identified by the alias, converted to the specified type.</returns>
        public static T Value<T>(this IPublishedContent content, string alias, string culture = null, string segment = null, Fallback fallback = default, T defaultValue = default)
        {
            var property = content.GetProperty(alias);

            // if we have a property, and it has a value, return that value
            if (property != null && property.HasValue(culture, segment))
                return property.Value<T>(culture, segment);

            // else let fallback try to get a value
            if (PublishedValueFallback.TryGetValue(content, alias, culture, segment, fallback, defaultValue, out var value))
                return value;

            // else... if we have a property, at least let the converter return its own
            // vision of 'no value' (could be an empty enumerable) - otherwise, default
            return property == null ? default : property.Value<T>(culture, segment);
        }

        // fixme - .Value() refactoring - in progress
        public static IHtmlString Value<T>(this IPublishedContent content, string aliases, Func<T, string> format, string alt = "", int fallback = 0)
        {
            var aliasesA = aliases.Split(',');
            if (aliasesA.Length == 0)
                return new HtmlString(string.Empty);

            throw new NotImplementedException("WorkInProgress");

            var property = content.GetProperty(aliasesA[0]);

            //var property = aliases.Split(',')
            //    .Where(x => string.IsNullOrWhiteSpace(x) == false)
            //    .Select(x => content.GetProperty(x.Trim(), recurse))
            //    .FirstOrDefault(x => x != null);

            //if (format == null) format = x => x.ToString();

            //return property != null
            //    ? new HtmlString(format(property.Value<T>()))
            //    : new HtmlString(alt);
        }

        #endregion

        #region Variations

        /// <summary>
        /// Determines whether the content has a culture.
        /// </summary>
        /// <remarks>Culture is case-insensitive.</remarks>
        public static bool HasCulture(this IPublishedContent content, string culture)
            => content.Cultures.ContainsKey(culture);

        /// <summary>
        /// Filters a sequence of <see cref="IPublishedContent"/> to return invariant items, and items that are published for the specified culture.
        /// </summary>
        /// <param name="contents">The content items.</param>
        /// <param name="culture">The specific culture to filter for. If null is used the current culture is used. (Default is null).</param>
        internal static IEnumerable<IPublishedContent> WhereIsInvariantOrHasCulture(this IEnumerable<IPublishedContent> contents, string culture = null)
        {
            if (contents == null) throw new ArgumentNullException(nameof(contents));

            culture = culture ?? Current.VariationContextAccessor.VariationContext?.Culture ?? "";

            // either does not vary by culture, or has the specified culture
            return contents.Where(x => !x.ContentType.VariesByCulture() || x.HasCulture(culture));
        }

        #endregion

        #region Search

        public static IEnumerable<PublishedSearchResult> SearchDescendants(this IPublishedContent content, string term, string indexName = null)
        {
            //fixme: pass in the IExamineManager

            indexName = string.IsNullOrEmpty(indexName) ? Constants.UmbracoIndexes.ExternalIndexName : indexName;
            if (!ExamineManager.Instance.TryGetIndex(indexName, out var index))
                throw new InvalidOperationException("No index found with name " + indexName);

            var searcher = index.GetSearcher();

            //var t = term.Escape().Value;
            //var luceneQuery = "+__Path:(" + content.Path.Replace("-", "\\-") + "*) +" + t;

            var query = searcher.CreateQuery()
                .Field(UmbracoExamineIndex.IndexPathFieldName, (content.Path + ",").MultipleCharacterWildcard())
                .And()
                .ManagedQuery(term);

            return query.Execute().ToPublishedSearchResults(UmbracoContext.Current.ContentCache);
        }

        public static IEnumerable<PublishedSearchResult> SearchChildren(this IPublishedContent content, string term, string indexName = null)
        {
            //fixme: pass in the IExamineManager

            indexName = string.IsNullOrEmpty(indexName) ? Constants.UmbracoIndexes.ExternalIndexName : indexName;
            if (!ExamineManager.Instance.TryGetIndex(indexName, out var index))
                throw new InvalidOperationException("No index found with name " + indexName);

            var searcher = index.GetSearcher();

            //var t = term.Escape().Value;
            //var luceneQuery = "+parentID:" + content.Id + " +" + t;

            var query = searcher.CreateQuery()
                .Field("parentID", content.Id)
                .And()
                .ManagedQuery(term);

            return query.Execute().ToPublishedSearchResults(UmbracoContext.Current.ContentCache);
        }

        #endregion

        #region IsSomething: misc.

        /// <summary>
        /// Gets a value indicating whether the content is visible.
        /// </summary>
        /// <param name="content">The content.</param>
        /// <returns>A value indicating whether the content is visible.</returns>
        /// <remarks>A content is not visible if it has an umbracoNaviHide property with a value of "1". Otherwise,
        /// the content is visible.</remarks>
        public static bool IsVisible(this IPublishedContent content)
        {
            // note: would be better to ensure we have an IPropertyEditorValueConverter for booleans
            // and then treat the umbracoNaviHide property as a boolean - vs. the hard-coded "1".

            // rely on the property converter - will return default bool value, ie false, if property
            // is not defined, or has no value, else will return its value.
            return content.Value<bool>(Constants.Conventions.Content.NaviHide) == false;
        }

        /// <summary>
        /// Determines whether the specified content is a specified content type.
        /// </summary>
        /// <param name="content">The content to determine content type of.</param>
        /// <param name="docTypeAlias">The alias of the content type to test against.</param>
        /// <returns>True if the content is of the specified content type; otherwise false.</returns>
        public static bool IsDocumentType(this IPublishedContent content, string docTypeAlias)
        {
            return content.ContentType.Alias.InvariantEquals(docTypeAlias);
        }

        /// <summary>
        /// Determines whether the specified content is a specified content type or it's derived types.
        /// </summary>
        /// <param name="content">The content to determine content type of.</param>
        /// <param name="docTypeAlias">The alias of the content type to test against.</param>
        /// <param name="recursive">When true, recurses up the content type tree to check inheritance; when false just calls IsDocumentType(this IPublishedContent content, string docTypeAlias).</param>
        /// <returns>True if the content is of the specified content type or a derived content type; otherwise false.</returns>
        public static bool IsDocumentType(this IPublishedContent content, string docTypeAlias, bool recursive)
        {
            if (content.IsDocumentType(docTypeAlias))
                return true;

            return recursive && content.IsComposedOf(docTypeAlias);
        }

        #endregion

        #region IsSomething: equality

        public static bool IsEqual(this IPublishedContent content, IPublishedContent other)
        {
            return content.Id == other.Id;
        }

        public static HtmlString IsEqual(this IPublishedContent content, IPublishedContent other, string valueIfTrue)
        {
            return content.IsEqual(other, valueIfTrue, string.Empty);
        }

        public static HtmlString IsEqual(this IPublishedContent content, IPublishedContent other, string valueIfTrue, string valueIfFalse)
        {
            return new HtmlString(content.IsEqual(other) ? valueIfTrue : valueIfFalse);
        }

        public static bool IsNotEqual(this IPublishedContent content, IPublishedContent other)
        {
            return content.IsEqual(other) == false;
        }

        public static HtmlString IsNotEqual(this IPublishedContent content, IPublishedContent other, string valueIfTrue)
        {
            return content.IsNotEqual(other, valueIfTrue, string.Empty);
        }

        public static HtmlString IsNotEqual(this IPublishedContent content, IPublishedContent other, string valueIfTrue, string valueIfFalse)
        {
            return new HtmlString(content.IsNotEqual(other) ? valueIfTrue : valueIfFalse);
        }

        #endregion

        #region IsSomething: ancestors and descendants

        public static bool IsDescendant(this IPublishedContent content, IPublishedContent other)
        {
            return other.Level < content.Level && content.Path.InvariantStartsWith(other.Path.EnsureEndsWith(','));
        }

        public static HtmlString IsDescendant(this IPublishedContent content, IPublishedContent other, string valueIfTrue)
        {
            return content.IsDescendant(other, valueIfTrue, string.Empty);
        }

        public static HtmlString IsDescendant(this IPublishedContent content, IPublishedContent other, string valueIfTrue, string valueIfFalse)
        {
            return new HtmlString(content.IsDescendant(other) ? valueIfTrue : valueIfFalse);
        }

        public static bool IsDescendantOrSelf(this IPublishedContent content, IPublishedContent other)
        {
            return content.Path.InvariantEquals(other.Path) || content.IsDescendant(other);
        }

        public static HtmlString IsDescendantOrSelf(this IPublishedContent content, IPublishedContent other, string valueIfTrue)
        {
            return content.IsDescendantOrSelf(other, valueIfTrue, string.Empty);
        }

        public static HtmlString IsDescendantOrSelf(this IPublishedContent content, IPublishedContent other, string valueIfTrue, string valueIfFalse)
        {
            return new HtmlString(content.IsDescendantOrSelf(other) ? valueIfTrue : valueIfFalse);
        }

        public static bool IsAncestor(this IPublishedContent content, IPublishedContent other)
        {
            return content.Level < other.Level && other.Path.InvariantStartsWith(content.Path.EnsureEndsWith(','));
        }

        public static HtmlString IsAncestor(this IPublishedContent content, IPublishedContent other, string valueIfTrue)
        {
            return content.IsAncestor(other, valueIfTrue, string.Empty);
        }

        public static HtmlString IsAncestor(this IPublishedContent content, IPublishedContent other, string valueIfTrue, string valueIfFalse)
        {
            return new HtmlString(content.IsAncestor(other) ? valueIfTrue : valueIfFalse);
        }

        public static bool IsAncestorOrSelf(this IPublishedContent content, IPublishedContent other)
        {
            return other.Path.InvariantEquals(content.Path) || content.IsAncestor(other);
        }

        public static HtmlString IsAncestorOrSelf(this IPublishedContent content, IPublishedContent other, string valueIfTrue)
        {
            return content.IsAncestorOrSelf(other, valueIfTrue, string.Empty);
        }

        public static HtmlString IsAncestorOrSelf(this IPublishedContent content, IPublishedContent other, string valueIfTrue, string valueIfFalse)
        {
            return new HtmlString(content.IsAncestorOrSelf(other) ? valueIfTrue : valueIfFalse);
        }

        #endregion

        #region Axes: ancestors, ancestors-or-self

        // as per XPath 1.0 specs �2.2,
        // - the ancestor axis contains the ancestors of the context node; the ancestors of the context node consist
        //   of the parent of context node and the parent's parent and so on; thus, the ancestor axis will always
        //   include the root node, unless the context node is the root node.
        // - the ancestor-or-self axis contains the context node and the ancestors of the context node; thus,
        //   the ancestor axis will always include the root node.
        //
        // as per XPath 2.0 specs �3.2.1.1,
        // - the ancestor axis is defined as the transitive closure of the parent axis; it contains the ancestors
        //   of the context node (the parent, the parent of the parent, and so on) - The ancestor axis includes the
        //   root node of the tree in which the context node is found, unless the context node is the root node.
        // - the ancestor-or-self axis contains the context node and the ancestors of the context node; thus,
        //   the ancestor-or-self axis will always include the root node.
        //
        // the ancestor and ancestor-or-self axis are reverse axes ie they contain the context node or nodes that
        // are before the context node in document order.
        //
        // document order is defined by �2.4.1 as:
        // - the root node is the first node.
        // - every node occurs before all of its children and descendants.
        // - the relative order of siblings is the order in which they occur in the children property of their parent node.
        // - children and descendants occur before following siblings.

        /// <summary>
        /// Gets the ancestors of the content.
        /// </summary>
        /// <param name="content">The content.</param>
        /// <returns>The ancestors of the content, in down-top order.</returns>
        /// <remarks>Does not consider the content itself.</remarks>
        public static IEnumerable<IPublishedContent> Ancestors(this IPublishedContent content)
        {
            return content.AncestorsOrSelf(false, null);
        }

        /// <summary>
        /// Gets the ancestors of the content, at a level lesser or equal to a specified level.
        /// </summary>
        /// <param name="content">The content.</param>
        /// <param name="maxLevel">The level.</param>
        /// <returns>The ancestors of the content, at a level lesser or equal to the specified level, in down-top order.</returns>
        /// <remarks>Does not consider the content itself. Only content that are "high enough" in the tree are returned.</remarks>
        public static IEnumerable<IPublishedContent> Ancestors(this IPublishedContent content, int maxLevel)
        {
            return content.AncestorsOrSelf(false, n => n.Level <= maxLevel);
        }

        /// <summary>
        /// Gets the ancestors of the content, of a specified content type.
        /// </summary>
        /// <param name="content">The content.</param>
        /// <param name="contentTypeAlias">The content type.</param>
        /// <returns>The ancestors of the content, of the specified content type, in down-top order.</returns>
        /// <remarks>Does not consider the content itself. Returns all ancestors, of the specified content type.</remarks>
        public static IEnumerable<IPublishedContent> Ancestors(this IPublishedContent content, string contentTypeAlias)
        {
            return content.AncestorsOrSelf(false, n => n.ContentType.Alias == contentTypeAlias);
        }

        /// <summary>
        /// Gets the ancestors of the content, of a specified content type.
        /// </summary>
        /// <typeparam name="T">The content type.</typeparam>
        /// <param name="content">The content.</param>
        /// <returns>The ancestors of the content, of the specified content type, in down-top order.</returns>
        /// <remarks>Does not consider the content itself. Returns all ancestors, of the specified content type.</remarks>
        public static IEnumerable<T> Ancestors<T>(this IPublishedContent content)
            where T : class, IPublishedContent
        {
            return content.Ancestors().OfType<T>();
        }

        /// <summary>
        /// Gets the ancestors of the content, at a level lesser or equal to a specified level, and of a specified content type.
        /// </summary>
        /// <typeparam name="T">The content type.</typeparam>
        /// <param name="content">The content.</param>
        /// <param name="maxLevel">The level.</param>
        /// <returns>The ancestors of the content, at a level lesser or equal to the specified level, and of the specified
        /// content type, in down-top order.</returns>
        /// <remarks>Does not consider the content itself. Only content that are "high enough" in the trees, and of the
        /// specified content type, are returned.</remarks>
        public static IEnumerable<T> Ancestors<T>(this IPublishedContent content, int maxLevel)
            where T : class, IPublishedContent
        {
            return content.Ancestors(maxLevel).OfType<T>();
        }

        /// <summary>
        /// Gets the content and its ancestors.
        /// </summary>
        /// <param name="content">The content.</param>
        /// <returns>The content and its ancestors, in down-top order.</returns>
        public static IEnumerable<IPublishedContent> AncestorsOrSelf(this IPublishedContent content)
        {
            return content.AncestorsOrSelf(true, null);
        }

        /// <summary>
        /// Gets the content and its ancestors, at a level lesser or equal to a specified level.
        /// </summary>
        /// <param name="content">The content.</param>
        /// <param name="maxLevel">The level.</param>
        /// <returns>The content and its ancestors, at a level lesser or equal to the specified level,
        /// in down-top order.</returns>
        /// <remarks>Only content that are "high enough" in the tree are returned. So it may or may not begin
        /// with the content itself, depending on its level.</remarks>
        public static IEnumerable<IPublishedContent> AncestorsOrSelf(this IPublishedContent content, int maxLevel)
        {
            return content.AncestorsOrSelf(true, n => n.Level <= maxLevel);
        }

        /// <summary>
        /// Gets the content and its ancestors, of a specified content type.
        /// </summary>
        /// <param name="content">The content.</param>
        /// <param name="contentTypeAlias">The content type.</param>
        /// <returns>The content and its ancestors, of the specified content type, in down-top order.</returns>
        /// <remarks>May or may not begin with the content itself, depending on its content type.</remarks>
        public static IEnumerable<IPublishedContent> AncestorsOrSelf(this IPublishedContent content, string contentTypeAlias)
        {
            return content.AncestorsOrSelf(true, n => n.ContentType.Alias == contentTypeAlias);
        }

        /// <summary>
        /// Gets the content and its ancestors, of a specified content type.
        /// </summary>
        /// <typeparam name="T">The content type.</typeparam>
        /// <param name="content">The content.</param>
        /// <returns>The content and its ancestors, of the specified content type, in down-top order.</returns>
        /// <remarks>May or may not begin with the content itself, depending on its content type.</remarks>
        public static IEnumerable<T> AncestorsOrSelf<T>(this IPublishedContent content)
            where T : class, IPublishedContent
        {
            return content.AncestorsOrSelf().OfType<T>();
        }

        /// <summary>
        /// Gets the content and its ancestor, at a lever lesser or equal to a specified level, and of a specified content type.
        /// </summary>
        /// <typeparam name="T">The content type.</typeparam>
        /// <param name="content">The content.</param>
        /// <param name="maxLevel">The level.</param>
        /// <returns>The content and its ancestors, at a level lesser or equal to the specified level, and of the specified
        /// content type, in down-top order.</returns>
        /// <remarks>May or may not begin with the content itself, depending on its level and content type.</remarks>
        public static IEnumerable<T> AncestorsOrSelf<T>(this IPublishedContent content, int maxLevel)
            where T : class, IPublishedContent
        {
            return content.AncestorsOrSelf(maxLevel).OfType<T>();
        }

        /// <summary>
        /// Gets the ancestor of the content, ie its parent.
        /// </summary>
        /// <param name="content">The content.</param>
        /// <returns>The ancestor of the content.</returns>
        /// <remarks>This method is here for consistency purposes but does not make much sense.</remarks>
        public static IPublishedContent Ancestor(this IPublishedContent content)
        {
            return content.Parent;
        }

        /// <summary>
        /// Gets the nearest ancestor of the content, at a lever lesser or equal to a specified level.
        /// </summary>
        /// <param name="content">The content.</param>
        /// <param name="maxLevel">The level.</param>
        /// <returns>The nearest (in down-top order) ancestor of the content, at a level lesser or equal to the specified level.</returns>
        /// <remarks>Does not consider the content itself. May return <c>null</c>.</remarks>
        public static IPublishedContent Ancestor(this IPublishedContent content, int maxLevel)
        {
            return content.EnumerateAncestors(false).FirstOrDefault(x => x.Level <= maxLevel);
        }

        /// <summary>
        /// Gets the nearest ancestor of the content, of a specified content type.
        /// </summary>
        /// <param name="content">The content.</param>
        /// <param name="contentTypeAlias">The content type alias.</param>
        /// <returns>The nearest (in down-top order) ancestor of the content, of the specified content type.</returns>
        /// <remarks>Does not consider the content itself. May return <c>null</c>.</remarks>
        public static IPublishedContent Ancestor(this IPublishedContent content, string contentTypeAlias)
        {
            return content.EnumerateAncestors(false).FirstOrDefault(x => x.ContentType.Alias == contentTypeAlias);
        }

        /// <summary>
        /// Gets the nearest ancestor of the content, of a specified content type.
        /// </summary>
        /// <typeparam name="T">The content type.</typeparam>
        /// <param name="content">The content.</param>
        /// <returns>The nearest (in down-top order) ancestor of the content, of the specified content type.</returns>
        /// <remarks>Does not consider the content itself. May return <c>null</c>.</remarks>
        public static T Ancestor<T>(this IPublishedContent content)
            where T : class, IPublishedContent
        {
            return content.Ancestors<T>().FirstOrDefault();
        }

        /// <summary>
        /// Gets the nearest ancestor of the content, at the specified level and of the specified content type.
        /// </summary>
        /// <typeparam name="T">The content type.</typeparam>
        /// <param name="content">The content.</param>
        /// <param name="maxLevel">The level.</param>
        /// <returns>The ancestor of the content, at the specified level and of the specified content type.</returns>
        /// <remarks>Does not consider the content itself. If the ancestor at the specified level is
        /// not of the specified type, returns <c>null</c>.</remarks>
        public static T Ancestor<T>(this IPublishedContent content, int maxLevel)
            where T : class, IPublishedContent
        {
            return content.Ancestors<T>(maxLevel).FirstOrDefault();
        }

        /// <summary>
        /// Gets the content or its nearest ancestor.
        /// </summary>
        /// <param name="content">The content.</param>
        /// <returns>The content.</returns>
        /// <remarks>This method is here for consistency purposes but does not make much sense.</remarks>
        public static IPublishedContent AncestorOrSelf(this IPublishedContent content)
        {
            return content;
        }

        /// <summary>
        /// Gets the content or its nearest ancestor, at a lever lesser or equal to a specified level.
        /// </summary>
        /// <param name="content">The content.</param>
        /// <param name="maxLevel">The level.</param>
        /// <returns>The content or its nearest (in down-top order) ancestor, at a level lesser or equal to the specified level.</returns>
        /// <remarks>May or may not return the content itself depending on its level. May return <c>null</c>.</remarks>
        public static IPublishedContent AncestorOrSelf(this IPublishedContent content, int maxLevel)
        {
            return content.EnumerateAncestors(true).FirstOrDefault(x => x.Level <= maxLevel);
        }

        /// <summary>
        /// Gets the content or its nearest ancestor, of a specified content type.
        /// </summary>
        /// <param name="content">The content.</param>
        /// <param name="contentTypeAlias">The content type.</param>
        /// <returns>The content or its nearest (in down-top order) ancestor, of the specified content type.</returns>
        /// <remarks>May or may not return the content itself depending on its content type. May return <c>null</c>.</remarks>
        public static IPublishedContent AncestorOrSelf(this IPublishedContent content, string contentTypeAlias)
        {
            return content.EnumerateAncestors(true).FirstOrDefault(x => x.ContentType.Alias == contentTypeAlias);
        }

        /// <summary>
        /// Gets the content or its nearest ancestor, of a specified content type.
        /// </summary>
        /// <typeparam name="T">The content type.</typeparam>
        /// <param name="content">The content.</param>
        /// <returns>The content or its nearest (in down-top order) ancestor, of the specified content type.</returns>
        /// <remarks>May or may not return the content itself depending on its content type. May return <c>null</c>.</remarks>
        public static T AncestorOrSelf<T>(this IPublishedContent content)
            where T : class, IPublishedContent
        {
            return content.AncestorsOrSelf<T>().FirstOrDefault();
        }

        /// <summary>
        /// Gets the content or its nearest ancestor, at a lever lesser or equal to a specified level, and of a specified content type.
        /// </summary>
        /// <typeparam name="T">The content type.</typeparam>
        /// <param name="content">The content.</param>
        /// <param name="maxLevel">The level.</param>
        /// <returns></returns>
        public static T AncestorOrSelf<T>(this IPublishedContent content, int maxLevel)
            where T : class, IPublishedContent
        {
            return content.AncestorsOrSelf<T>(maxLevel).FirstOrDefault();
        }

        public static IEnumerable<IPublishedContent> AncestorsOrSelf(this IPublishedContent content, bool orSelf, Func<IPublishedContent, bool> func)
        {
            var ancestorsOrSelf = content.EnumerateAncestors(orSelf);
            return func == null ? ancestorsOrSelf : ancestorsOrSelf.Where(func);
        }

        /// <summary>
        /// Enumerates ancestors of the content, bottom-up.
        /// </summary>
        /// <param name="content">The content.</param>
        /// <param name="orSelf">Indicates whether the content should be included.</param>
        /// <returns>Enumerates bottom-up ie walking up the tree (parent, grand-parent, etc).</returns>
        internal static IEnumerable<IPublishedContent> EnumerateAncestors(this IPublishedContent content, bool orSelf)
        {
            if (content == null) throw new ArgumentNullException(nameof(content));
            if (orSelf) yield return content;
            while ((content = content.Parent) != null)
                yield return content;
        }

        #endregion

        #region Axes: descendants, descendants-or-self

        /// <summary>
        /// Returns all DescendantsOrSelf of all content referenced
        /// </summary>
        /// <param name="parentNodes"></param>
        /// <param name="docTypeAlias"></param>
        /// <param name="culture">The specific culture to filter for. If null is used the current culture is used. (Default is null)</param>
        /// <returns></returns>
        /// <remarks>
        /// This can be useful in order to return all nodes in an entire site by a type when combined with TypedContentAtRoot
        /// </remarks>
        public static IEnumerable<IPublishedContent> DescendantsOrSelf(this IEnumerable<IPublishedContent> parentNodes, string docTypeAlias, string culture = null)
        {
            return parentNodes.SelectMany(x => x.DescendantsOrSelf(docTypeAlias, culture));
        }

        /// <summary>
        /// Returns all DescendantsOrSelf of all content referenced
        /// </summary>
        /// <param name="parentNodes"></param>
        /// <param name="culture">The specific culture to filter for. If null is used the current culture is used. (Default is null)</param>
        /// <returns></returns>
        /// <remarks>
        /// This can be useful in order to return all nodes in an entire site by a type when combined with TypedContentAtRoot
        /// </remarks>
        public static IEnumerable<T> DescendantsOrSelf<T>(this IEnumerable<IPublishedContent> parentNodes, string culture = null)
            where T : class, IPublishedContent
        {
            return parentNodes.SelectMany(x => x.DescendantsOrSelf<T>(culture));
        }


        // as per XPath 1.0 specs �2.2,
        // - the descendant axis contains the descendants of the context node; a descendant is a child or a child of a child and so on; thus
        //   the descendant axis never contains attribute or namespace nodes.
        // - the descendant-or-self axis contains the context node and the descendants of the context node.
        //
        // as per XPath 2.0 specs �3.2.1.1,
        // - the descendant axis is defined as the transitive closure of the child axis; it contains the descendants of the context node (the
        //   children, the children of the children, and so on).
        // - the descendant-or-self axis contains the context node and the descendants of the context node.
        //
        // the descendant and descendant-or-self axis are forward axes ie they contain the context node or nodes that are after the context
        // node in document order.
        //
        // document order is defined by �2.4.1 as:
        // - the root node is the first node.
        // - every node occurs before all of its children and descendants.
        // - the relative order of siblings is the order in which they occur in the children property of their parent node.
        // - children and descendants occur before following siblings.

        public static IEnumerable<IPublishedContent> Descendants(this IPublishedContent content, string culture = null)
        {
            return content.DescendantsOrSelf(false, null, culture);
        }

        public static IEnumerable<IPublishedContent> Descendants(this IPublishedContent content, int level, string culture = null)
        {
            return content.DescendantsOrSelf(false, p => p.Level >= level, culture);
        }

        public static IEnumerable<IPublishedContent> Descendants(this IPublishedContent content, string contentTypeAlias, string culture = null)
        {
            return content.DescendantsOrSelf(false, p => p.ContentType.Alias == contentTypeAlias, culture);
        }

        public static IEnumerable<T> Descendants<T>(this IPublishedContent content, string culture = null)
            where T : class, IPublishedContent
        {
            return content.Descendants(culture).OfType<T>();
        }

        public static IEnumerable<T> Descendants<T>(this IPublishedContent content, int level, string culture = null)
            where T : class, IPublishedContent
        {
            return content.Descendants(level, culture).OfType<T>();
        }

        public static IEnumerable<IPublishedContent> DescendantsOrSelf(this IPublishedContent content, string culture = null)
        {
            return content.DescendantsOrSelf(true, null, culture);
        }

        public static IEnumerable<IPublishedContent> DescendantsOrSelf(this IPublishedContent content, int level, string culture = null)
        {
            return content.DescendantsOrSelf(true, p => p.Level >= level, culture);
        }

        public static IEnumerable<IPublishedContent> DescendantsOrSelf(this IPublishedContent content, string contentTypeAlias, string culture = null)
        {
            return content.DescendantsOrSelf(true, p => p.ContentType.Alias == contentTypeAlias, culture);
        }

        public static IEnumerable<T> DescendantsOrSelf<T>(this IPublishedContent content, string culture = null)
            where T : class, IPublishedContent
        {
            return content.DescendantsOrSelf(culture).OfType<T>();
        }

        public static IEnumerable<T> DescendantsOrSelf<T>(this IPublishedContent content, int level, string culture = null)
            where T : class, IPublishedContent
        {
            return content.DescendantsOrSelf(level, culture).OfType<T>();
        }

        public static IPublishedContent Descendant(this IPublishedContent content, string culture = null)
        {
            return content.Children(culture).FirstOrDefault();
        }

        public static IPublishedContent Descendant(this IPublishedContent content, int level, string culture = null)
        {
            return content.EnumerateDescendants(false, culture).FirstOrDefault(x => x.Level == level);
        }

        public static IPublishedContent Descendant(this IPublishedContent content, string contentTypeAlias, string culture = null)
        {
            return content.EnumerateDescendants(false, culture).FirstOrDefault(x => x.ContentType.Alias == contentTypeAlias);
        }

        public static T Descendant<T>(this IPublishedContent content, string culture = null)
            where T : class, IPublishedContent
        {
            return content.EnumerateDescendants(false, culture).FirstOrDefault(x => x is T) as T;
        }

        public static T Descendant<T>(this IPublishedContent content, int level, string culture = null)
            where T : class, IPublishedContent
        {
            return content.Descendant(level, culture) as T;
        }

        public static IPublishedContent DescendantOrSelf(this IPublishedContent content, string culture = null)
        {
            return content;
        }

        public static IPublishedContent DescendantOrSelf(this IPublishedContent content, int level, string culture = null)
        {
            return content.EnumerateDescendants(true, culture).FirstOrDefault(x => x.Level == level);
        }

        public static IPublishedContent DescendantOrSelf(this IPublishedContent content, string contentTypeAlias, string culture = null)
        {
            return content.EnumerateDescendants(true, culture).FirstOrDefault(x => x.ContentType.Alias == contentTypeAlias);
        }

        public static T DescendantOrSelf<T>(this IPublishedContent content, string culture = null)
            where T : class, IPublishedContent
        {
            return content.EnumerateDescendants(true, culture).FirstOrDefault(x => x is T) as T;
        }

        public static T DescendantOrSelf<T>(this IPublishedContent content, int level, string culture = null)
            where T : class, IPublishedContent
        {
            return content.DescendantOrSelf(level, culture) as T;
        }

        internal static IEnumerable<IPublishedContent> DescendantsOrSelf(this IPublishedContent content, bool orSelf, Func<IPublishedContent, bool> func, string culture = null)
        {
            return content.EnumerateDescendants(orSelf, culture).Where(x => func == null || func(x));
        }

        internal static IEnumerable<IPublishedContent> EnumerateDescendants(this IPublishedContent content, bool orSelf,  string culture = null)
        {
            if (content == null) throw new ArgumentNullException(nameof(content));
            if (orSelf) yield return content;

            foreach (var desc in content.Children(culture).SelectMany(x => x.EnumerateDescendants()))
                yield return desc;
        }

        internal static IEnumerable<IPublishedContent> EnumerateDescendants(this IPublishedContent content, string culture = null)
        {
            yield return content;

            foreach (var desc in content.Children(culture).SelectMany(x => x.EnumerateDescendants()))
                yield return desc;
        }

        #endregion

        #region Axes: parent

        // Parent is native

        /// <summary>
        /// Gets the parent of the content, of a given content type.
        /// </summary>
        /// <typeparam name="T">The content type.</typeparam>
        /// <param name="content">The content.</param>
        /// <returns>The parent of content, of the given content type, else null.</returns>
        public static T Parent<T>(this IPublishedContent content)
            where T : class, IPublishedContent
        {
            if (content == null) throw new ArgumentNullException(nameof(content));
            return content.Parent as T;
        }

        #endregion

        #region Axes: children

        /// <summary>
        /// Gets the children of the content.
        /// </summary>
        /// <param name="content">The content.</param>
        /// <param name="culture">The specific culture to filter for. If null is used the current culture is used. (Default is null)</param>
        /// <returns>The children of the content.</returns>
        /// <remarks>
        /// <para>Children are sorted by their sortOrder.</para>
        /// <para>This method exists for consistency, it is the same as calling content.Children as a property.</para>
        /// </remarks>
        public static IEnumerable<IPublishedContent> Children(this IPublishedContent content, string culture = null)
        {
            if (content == null) throw new ArgumentNullException(nameof(content));

<<<<<<< HEAD
            return content.Children;
=======
            //
            return content.Children.Where(x =>
            {
                if (!x.ContentType.VariesByCulture()) return true; // invariant = always ok
                return x.HasCulture(culture);
                return false;
            });

            return content.Children.WhereIsInvariantOrHasCulture(culture);
>>>>>>> 6e3618f6
        }

        /// <summary>
        /// Gets the children of the content, filtered by a predicate.
        /// </summary>
        /// <param name="content">The content.</param>
        /// <param name="predicate">The predicate.</param>
        /// <param name="culture">The specific culture to filter for. If null is used the current culture is used. (Default is null)</param>
        /// <returns>The children of the content, filtered by the predicate.</returns>
        /// <remarks>
        /// <para>Children are sorted by their sortOrder.</para>
        /// </remarks>
        public static IEnumerable<IPublishedContent> Children(this IPublishedContent content, Func<IPublishedContent, bool> predicate, string culture = null)
        {
            return content.Children(culture).Where(predicate);
        }

        /// <summary>
        /// Gets the children of the content, of any of the specified types.
        /// </summary>
        /// <param name="content">The content.</param>
        /// <param name="culture">The specific culture to filter for. If null is used the current culture is used. (Default is null)</param>
        /// <param name="alias">One or more content type alias.</param>
        /// <returns>The children of the content, of any of the specified types.</returns>
        public static IEnumerable<IPublishedContent> Children(this IPublishedContent content, string culture = null, params string[] alias)
        {
            return content.Children(x => alias.InvariantContains(x.ContentType.Alias), culture);
        }

        /// <summary>
        /// Gets the children of the content, of a given content type.
        /// </summary>
        /// <typeparam name="T">The content type.</typeparam>
        /// <param name="content">The content.</param>
        /// <param name="culture">The specific culture to filter for. If null is used the current culture is used. (Default is null)</param>
        /// <returns>The children of content, of the given content type.</returns>
        /// <remarks>
        /// <para>Children are sorted by their sortOrder.</para>
        /// </remarks>
        public static IEnumerable<T> Children<T>(this IPublishedContent content, string culture = null)
            where T : class, IPublishedContent
        {
            return content.Children(culture).OfType<T>();
        }

        public static IPublishedContent FirstChild(this IPublishedContent content, string culture = null)
        {
            return content.Children(culture).FirstOrDefault();
        }

        /// <summary>
        /// Gets the first child of the content, of a given content type.
        /// </summary>
        /// <param name="content">The content.</param>
        /// <param name="alias">The content type alias.</param>
        /// <returns>The first child of content, of the given content type.</returns>
        public static IPublishedContent FirstChild(this IPublishedContent content, string alias, string culture = null)
        {
            return content.Children(culture,alias).FirstOrDefault();
        }

        public static IPublishedContent FirstChild(this IPublishedContent content, Func<IPublishedContent, bool> predicate, string culture = null)
        {
            return content.Children(predicate, culture).FirstOrDefault();
        }

<<<<<<< HEAD
        public static IPublishedContent FirstChild(this IPublishedContent content, Guid uniqueId)
        {
            return content.Children(x=>x.Key == uniqueId).FirstOrDefault();
        }

        public static T FirstChild<T>(this IPublishedContent content)
=======
        public static T FirstChild<T>(this IPublishedContent content, string culture = null)
>>>>>>> 6e3618f6
            where T : class, IPublishedContent
        {
            return content.Children<T>(culture).FirstOrDefault();
        }

        public static T FirstChild<T>(this IPublishedContent content, Func<T, bool> predicate, string culture = null)
            where T : class, IPublishedContent
        {
            return content.Children<T>(culture).FirstOrDefault(predicate);
        }

        /// <summary>
        /// Gets the children of the content in a DataTable.
        /// </summary>
        /// <param name="content">The content.</param>
        /// <param name="services">A service context.</param>
        /// <param name="contentTypeAliasFilter">An optional content type alias.</param>
        /// <param name="culture">The specific culture to filter for. If null is used the current culture is used. (Default is null)</param>
        /// <returns>The children of the content.</returns>
        public static DataTable ChildrenAsTable(this IPublishedContent content, ServiceContext services, string contentTypeAliasFilter = "", string culture = null)
        {
            return GenerateDataTable(content, services, contentTypeAliasFilter, culture);
        }

        /// <summary>
        /// Gets the children of the content in a DataTable.
        /// </summary>
        /// <param name="content">The content.</param>
        /// <param name="services">A service context.</param>
        /// <param name="contentTypeAliasFilter">An optional content type alias.</param>
        /// <param name="culture">The specific culture to filter for. If null is used the current culture is used. (Default is null)</param>
        /// <returns>The children of the content.</returns>
        private static DataTable GenerateDataTable(IPublishedContent content, ServiceContext services, string contentTypeAliasFilter = "", string culture = null)
        {
            var firstNode = contentTypeAliasFilter.IsNullOrWhiteSpace()
                                ? content.Children(culture).Any()
                                    ? content.Children(culture).ElementAt(0)
                                    : null
                                : content.Children(culture).FirstOrDefault(x => x.ContentType.Alias == contentTypeAliasFilter);
            if (firstNode == null)
                return new DataTable(); //no children found

            //use new utility class to create table so that we don't have to maintain code in many places, just one
            var dt = Core.DataTableExtensions.GenerateDataTable(
                //pass in the alias of the first child node since this is the node type we're rendering headers for
                firstNode.ContentType.Alias,
                //pass in the callback to extract the Dictionary<string, string> of all defined aliases to their names
                alias => GetPropertyAliasesAndNames(services, alias),
                //pass in a callback to populate the datatable, yup its a bit ugly but it's already legacy and we just want to maintain code in one place.
                () =>
                {
                    //create all row data
                    var tableData = Core.DataTableExtensions.CreateTableData();
                    //loop through each child and create row data for it
                    foreach (var n in content.Children.OrderBy(x => x.SortOrder))
                    {
                        if (contentTypeAliasFilter.IsNullOrWhiteSpace() == false)
                        {
                            if (n.ContentType.Alias != contentTypeAliasFilter)
                                continue; //skip this one, it doesn't match the filter
                        }

                        var standardVals = new Dictionary<string, object>
                            {
                                    { "Id", n.Id },
                                    { "NodeName", n.Name },
                                    { "NodeTypeAlias", n.ContentType.Alias },
                                    { "CreateDate", n.CreateDate },
                                    { "UpdateDate", n.UpdateDate },
                                    { "CreatorName", n.CreatorName },
                                    { "WriterName", n.WriterName },
                                    { "Url", n.Url }
                                };

                        var userVals = new Dictionary<string, object>();
                        foreach (var p in from IPublishedProperty p in n.Properties where p.GetSourceValue() != null select p)
                        {
                            // probably want the "object value" of the property here...
                            userVals[p.Alias] = p.GetValue();
                        }
                        //add the row data
                        Core.DataTableExtensions.AddRowData(tableData, standardVals, userVals);
                    }
                    return tableData;
                }
                );
            return dt;
        }

        #endregion

        #region Axes: custom

        /// <summary>
        /// Gets the root content for this content.
        /// </summary>
        /// <param name="content">The content.</param>
        /// <returns>The 'site' content ie AncestorOrSelf(1).</returns>
        public static IPublishedContent Root(this IPublishedContent content)
        {
            return content.AncestorOrSelf(1);
        }

        #endregion

        #region PropertyAliasesAndNames

        private static Func<ServiceContext, string, Dictionary<string, string>> _getPropertyAliasesAndNames;

        /// <summary>
        /// This is used only for unit tests to set the delegate to look up aliases/names dictionary of a content type
        /// </summary>
        internal static Func<ServiceContext, string, Dictionary<string, string>> GetPropertyAliasesAndNames
        {
            get => _getPropertyAliasesAndNames ?? GetAliasesAndNames;
            set => _getPropertyAliasesAndNames = value;
        }

        private static Dictionary<string, string> GetAliasesAndNames(ServiceContext services, string alias)
        {
            var type = services.ContentTypeService.Get(alias)
                ?? services.MediaTypeService.Get(alias)
                ?? (IContentTypeBase)services.MemberTypeService.Get(alias);
            var fields = GetAliasesAndNames(type);

            // ensure the standard fields are there
            var stdFields = new Dictionary<string, string>
            {
                {"Id", "Id"},
                {"NodeName", "NodeName"},
                {"NodeTypeAlias", "NodeTypeAlias"},
                {"CreateDate", "CreateDate"},
                {"UpdateDate", "UpdateDate"},
                {"CreatorName", "CreatorName"},
                {"WriterName", "WriterName"},
                {"Url", "Url"}
            };

            foreach (var field in stdFields.Where(x => fields.ContainsKey(x.Key) == false))
            {
                fields[field.Key] = field.Value;
            }

            return fields;
        }

        private static Dictionary<string, string> GetAliasesAndNames(IContentTypeBase contentType)
        {
            return contentType.PropertyTypes.ToDictionary(x => x.Alias, x => x.Name);
        }

        #endregion
    }
}<|MERGE_RESOLUTION|>--- conflicted
+++ resolved
@@ -4,7 +4,9 @@
 using System.Linq;
 using System.Web;
 using Examine;
+using Examine.Search;
 using Umbraco.Core;
+using Umbraco.Core.Configuration;
 using Umbraco.Core.Models.PublishedContent;
 using Umbraco.Core.Models;
 using Umbraco.Core.Services;
@@ -992,10 +994,7 @@
         {
             if (content == null) throw new ArgumentNullException(nameof(content));
 
-<<<<<<< HEAD
-            return content.Children;
-=======
-            //
+//
             return content.Children.Where(x =>
             {
                 if (!x.ContentType.VariesByCulture()) return true; // invariant = always ok
@@ -1004,7 +1003,6 @@
             });
 
             return content.Children.WhereIsInvariantOrHasCulture(culture);
->>>>>>> 6e3618f6
         }
 
         /// <summary>
@@ -1071,16 +1069,12 @@
             return content.Children(predicate, culture).FirstOrDefault();
         }
 
-<<<<<<< HEAD
-        public static IPublishedContent FirstChild(this IPublishedContent content, Guid uniqueId)
-        {
-            return content.Children(x=>x.Key == uniqueId).FirstOrDefault();
-        }
-
-        public static T FirstChild<T>(this IPublishedContent content)
-=======
+        public static IPublishedContent FirstChild(this IPublishedContent content, Guid uniqueId, string culture = null)
+        {
+            return content.Children(x=>x.Key == uniqueId, culture).FirstOrDefault();
+        }
+
         public static T FirstChild<T>(this IPublishedContent content, string culture = null)
->>>>>>> 6e3618f6
             where T : class, IPublishedContent
         {
             return content.Children<T>(culture).FirstOrDefault();
