--- conflicted
+++ resolved
@@ -24,16 +24,9 @@
             _settings = settings;
         }
 
-<<<<<<< HEAD
-        // maximum age, in minutes
         private static int GetLogScrubbingMaximumAge(IUmbracoSettingsSection settings)
         {
             var maximumAge = 24 * 60; // 24 hours, in minutes
-=======
-        private static int GetLogScrubbingMaximumAge(IUmbracoSettingsSection settings)
-        {
-            int maximumAge = 24 * 60 * 60;
->>>>>>> 6aa633c8
             try
             {
                 if (settings.Logging.MaxLogAge > -1)
@@ -72,8 +65,6 @@
                 return false; // do NOT repeat, server status comes from config and will NOT change
             }
 
-<<<<<<< HEAD
-=======
             // ensure we do not run if not main domain, but do NOT lock it
             if (_appContext.MainDom.IsMainDom == false)
             {
@@ -81,7 +72,6 @@
                 return false; // do NOT repeat, going down
             }
 
->>>>>>> 6aa633c8
             using (DisposableTimer.DebugDuration<LogScrubber>("Log scrubbing executing", "Log scrubbing complete"))
             {
                 Log.CleanLogs(GetLogScrubbingMaximumAge(_settings));
