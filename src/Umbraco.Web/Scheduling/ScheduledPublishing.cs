﻿using System;
using System.Linq;
using Umbraco.Core;
using Umbraco.Core.Logging;
using Umbraco.Core.Services;
using Umbraco.Core.Sync;

namespace Umbraco.Web.Scheduling
{
    internal class ScheduledPublishing : RecurringTaskBase
    {
        private readonly IRuntimeState _runtime;
        private readonly IContentService _contentService;
        private readonly ILogger _logger;
<<<<<<< HEAD
        private readonly IUserService _userService;
        private readonly IContentPublishingService _contentPublishingService;

        public ScheduledPublishing(IBackgroundTaskRunner<RecurringTaskBase> runner, int delayMilliseconds, int periodMilliseconds,
            IRuntimeState runtime, IContentService contentService, ILogger logger, IUserService userService, IContentPublishingService contentPublishingService)
=======

        public ScheduledPublishing(IBackgroundTaskRunner<RecurringTaskBase> runner, int delayMilliseconds, int periodMilliseconds,
            IRuntimeState runtime, IContentService contentService, ILogger logger)
>>>>>>> 57074d35
            : base(runner, delayMilliseconds, periodMilliseconds)
        {
            _runtime = runtime;
            _contentService = contentService;
            _logger = logger;
<<<<<<< HEAD
            _userService = userService;
            _contentPublishingService = contentPublishingService;
=======
>>>>>>> 57074d35
        }

        public override bool PerformRun()
        {
            if (Suspendable.ScheduledPublishing.CanRun == false)
                return true; // repeat, later

            switch (_runtime.ServerRole)
            {
                case ServerRole.Replica:
                    _logger.Debug<ScheduledPublishing>("Does not run on replica servers.");
                    return true; // DO repeat, server role can change
                case ServerRole.Unknown:
                    _logger.Debug<ScheduledPublishing>("Does not run on servers with unknown role.");
                    return true; // DO repeat, server role can change
            }

            // ensure we do not run if not main domain, but do NOT lock it
            if (_runtime.IsMainDom == false)
            {
                _logger.Debug<ScheduledPublishing>("Does not run if not MainDom.");
                return false; // do NOT repeat, going down
            }

            // do NOT run publishing if not properly running
            if (_runtime.Level != RuntimeLevel.Run)
            {
                _logger.Debug<ScheduledPublishing>("Does not run if run level is not Run.");
                return true; // repeat/wait
            }

            try
            {
<<<<<<< HEAD
                // run
                // fixme context & events during scheduled publishing?
                // in v7 we create an UmbracoContext and an HttpContext, and cache instructions
                // are batched, and we have to explicitely flush them, how is it going to work here?
                var publisher = new ScheduledPublisher(_contentService, _contentPublishingService, _logger, _userService);
                var count = publisher.CheckPendingAndProcess();
=======
                // ensure we run with an UmbracoContext, because this may run in a background task,
                // yet developers may be using the 'current' UmbracoContext in the event handlers
                //
                // fixme
                // - or maybe not, CacheRefresherComponent already ensures a context when handling events
                // - UmbracoContext 'current' needs to be refactored and cleaned up
                // - batched messenger should not depend on a current HttpContext
                //    but then what should be its "scope"? could we attach it to scopes?
                // - and we should definitively *not* have to flush it here (should be auto)
                //
                using (var tempContext = UmbracoContext.EnsureContext())
                {
                    try
                    {
                        // run
                        var result = _contentService.PerformScheduledPublish(DateTime.Now);
                        foreach (var grouped in result.GroupBy(x => x.Result))
                            _logger.Info<ScheduledPublishing>("Scheduled publishing result: '{StatusCount}' items with status {Status}", grouped.Count(), grouped.Key);
                    }
                    finally
                    {
                        // if running on a temp context, we have to flush the messenger
                        if (tempContext != null && Composing.Current.ServerMessenger is BatchedDatabaseServerMessenger m)
                            m.FlushBatch();
                    }
                }
>>>>>>> 57074d35
            }
            catch (Exception ex)
            {
                // important to catch *everything* to ensure the task repeats
                _logger.Error<ScheduledPublishing>(ex, "Failed.");
            }

            return true; // repeat
        }

        public override bool IsAsync => false;
    }
}<|MERGE_RESOLUTION|>--- conflicted
+++ resolved
@@ -12,27 +12,17 @@
         private readonly IRuntimeState _runtime;
         private readonly IContentService _contentService;
         private readonly ILogger _logger;
-<<<<<<< HEAD
         private readonly IUserService _userService;
         private readonly IContentPublishingService _contentPublishingService;
 
         public ScheduledPublishing(IBackgroundTaskRunner<RecurringTaskBase> runner, int delayMilliseconds, int periodMilliseconds,
-            IRuntimeState runtime, IContentService contentService, ILogger logger, IUserService userService, IContentPublishingService contentPublishingService)
-=======
-
-        public ScheduledPublishing(IBackgroundTaskRunner<RecurringTaskBase> runner, int delayMilliseconds, int periodMilliseconds,
-            IRuntimeState runtime, IContentService contentService, ILogger logger)
->>>>>>> 57074d35
+            IRuntimeState runtime, IContentService contentService,IContentPublishingService contentPublishingService, ILogger logger)
             : base(runner, delayMilliseconds, periodMilliseconds)
         {
             _runtime = runtime;
             _contentService = contentService;
             _logger = logger;
-<<<<<<< HEAD
-            _userService = userService;
             _contentPublishingService = contentPublishingService;
-=======
->>>>>>> 57074d35
         }
 
         public override bool PerformRun()
@@ -66,14 +56,6 @@
 
             try
             {
-<<<<<<< HEAD
-                // run
-                // fixme context & events during scheduled publishing?
-                // in v7 we create an UmbracoContext and an HttpContext, and cache instructions
-                // are batched, and we have to explicitely flush them, how is it going to work here?
-                var publisher = new ScheduledPublisher(_contentService, _contentPublishingService, _logger, _userService);
-                var count = publisher.CheckPendingAndProcess();
-=======
                 // ensure we run with an UmbracoContext, because this may run in a background task,
                 // yet developers may be using the 'current' UmbracoContext in the event handlers
                 //
@@ -100,7 +82,6 @@
                             m.FlushBatch();
                     }
                 }
->>>>>>> 57074d35
             }
             catch (Exception ex)
             {
