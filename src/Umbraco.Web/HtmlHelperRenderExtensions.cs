﻿using System;
using System.Collections.Generic;
using System.Linq;
using System.Text;
using System.Web;
using System.Web.Helpers;
using System.Web.Mvc;
using System.Web.Mvc.Html;
using System.Web.Routing;
using Umbraco.Core;
using Umbraco.Core.Composing;
using Umbraco.Core.Configuration;
using Umbraco.Core.Exceptions;
using Umbraco.Core.IO;
using Umbraco.Web.Models;
using Umbraco.Web.Mvc;
using Umbraco.Web.Security;
using Current = Umbraco.Web.Composing.Current;

namespace Umbraco.Web
{
    /// <summary>
    /// HtmlHelper extensions for use in templates
    /// </summary>
    public static class HtmlHelperRenderExtensions
    {
        /// <summary>
        /// Renders the markup for the profiler
        /// </summary>
        /// <param name="helper"></param>
        /// <returns></returns>
        public static IHtmlString RenderProfiler(this HtmlHelper helper)
        {
            return new HtmlString(Current.Profiler.Render());
        }

        /// <summary>
        /// Renders a partial view that is found in the specified area
        /// </summary>
        /// <param name="helper"></param>
        /// <param name="partial"></param>
        /// <param name="area"></param>
        /// <param name="model"></param>
        /// <param name="viewData"></param>
        /// <returns></returns>
        public static MvcHtmlString AreaPartial(this HtmlHelper helper, string partial, string area, object model = null, ViewDataDictionary viewData = null)
        {
            var originalArea = helper.ViewContext.RouteData.DataTokens["area"];
            helper.ViewContext.RouteData.DataTokens["area"] = area;
            var result = helper.Partial(partial, model, viewData);
            helper.ViewContext.RouteData.DataTokens["area"] = originalArea;
            return result;
        }

        /// <summary>
        /// Will render the preview badge when in preview mode which is not required ever unless the MVC page you are
        /// using does not inherit from UmbracoViewPage
        /// </summary>
        /// <param name="helper"></param>
        /// <returns></returns>
        /// <remarks>
        /// See: http://issues.umbraco.org/issue/U4-1614
        /// </remarks>
        public static MvcHtmlString PreviewBadge(this HtmlHelper helper)
        {
            if (Current.UmbracoContext.InPreviewMode)
            {
                var htmlBadge =
                    String.Format(Current.Configs.Settings().Content.PreviewBadge,
                                  IOHelper.ResolveUrl(SystemDirectories.Umbraco),
                                  Current.UmbracoContext.HttpContext.Server.UrlEncode(Current.UmbracoContext.HttpContext.Request.Path));
                return new MvcHtmlString(htmlBadge);
            }
            return new MvcHtmlString("");

        }

        public static IHtmlString CachedPartial(
            this HtmlHelper htmlHelper,
            string partialViewName,
            object model,
            int cachedSeconds,
            bool cacheByPage = false,
            bool cacheByMember = false,
            ViewDataDictionary viewData = null,
            Func<object, ViewDataDictionary, string> contextualKeyBuilder = null)
        {
            var cacheKey = new StringBuilder(partialViewName);
            if (cacheByPage)
            {
                if (Current.UmbracoContext == null)
                {
                    throw new InvalidOperationException("Cannot cache by page if the UmbracoContext has not been initialized, this parameter can only be used in the context of an Umbraco request");
                }
                cacheKey.AppendFormat("{0}-", Current.UmbracoContext.PublishedRequest?.PublishedContent?.Id ?? 0);
            }
            if (cacheByMember)
            {
                var helper = Current.Factory.GetInstance<MembershipHelper>();
                var currentMember = helper.GetCurrentMember();
                cacheKey.AppendFormat("m{0}-", currentMember?.Id ?? 0);
            }
            if (contextualKeyBuilder != null)
            {
                var contextualKey = contextualKeyBuilder(model, viewData);
                cacheKey.AppendFormat("c{0}-", contextualKey);
            }
            return Current.AppCaches.CachedPartialView(htmlHelper, partialViewName, model, cachedSeconds, cacheKey.ToString(), viewData);
        }

        public static MvcHtmlString EditorFor<T>(this HtmlHelper htmlHelper, string templateName = "", string htmlFieldName = "", object additionalViewData = null)
            where T : new()
        {
            var model = new T();
            var typedHelper = new HtmlHelper<T>(
                htmlHelper.ViewContext.CopyWithModel(model),
                htmlHelper.ViewDataContainer.CopyWithModel(model));

            return typedHelper.EditorFor(x => model, templateName, htmlFieldName, additionalViewData);
        }

        /// <summary>
        /// A validation summary that lets you pass in a prefix so that the summary only displays for elements
        /// containing the prefix. This allows you to have more than on validation summary on a page.
        /// </summary>
        /// <param name="htmlHelper"></param>
        /// <param name="prefix"></param>
        /// <param name="excludePropertyErrors"></param>
        /// <param name="message"></param>
        /// <param name="htmlAttributes"></param>
        /// <returns></returns>
        public static MvcHtmlString ValidationSummary(this HtmlHelper htmlHelper,
                                                      string prefix = "",
                                                      bool excludePropertyErrors = false,
                                                      string message = "",
                                                      IDictionary<string, object> htmlAttributes = null)
        {
            if (prefix.IsNullOrWhiteSpace())
            {
                return htmlHelper.ValidationSummary(excludePropertyErrors, message, htmlAttributes);
            }

            //if there's a prefix applied, we need to create a new HTML helper with a filtered ModelState collection so that it only looks for
            //specific model state with the prefix.
            var filteredHtmlHelper = new HtmlHelper(htmlHelper.ViewContext, htmlHelper.ViewDataContainer.FilterContainer(prefix));
            return filteredHtmlHelper.ValidationSummary(excludePropertyErrors, message, htmlAttributes);
        }

        /// <summary>
        /// Returns the result of a child action of a strongly typed SurfaceController
        /// </summary>
        /// <typeparam name="T"></typeparam>
        /// <param name="htmlHelper"></param>
        /// <param name="actionName"></param>
        /// <returns></returns>
        public static IHtmlString Action<T>(this HtmlHelper htmlHelper, string actionName)
            where T : SurfaceController
        {
            return htmlHelper.Action(actionName, typeof(T));
        }

        /// <summary>
        /// Returns the result of a child action of a SurfaceController
        /// </summary>
        /// <typeparam name="T"></typeparam>
        /// <param name="htmlHelper"></param>
        /// <param name="actionName"></param>
        /// <param name="surfaceType"></param>
        /// <returns></returns>
        public static IHtmlString Action(this HtmlHelper htmlHelper, string actionName, Type surfaceType)
        {
            if (surfaceType == null) throw new ArgumentNullException(nameof(surfaceType));
            if (string.IsNullOrWhiteSpace(actionName)) throw new ArgumentNullOrEmptyException(nameof(actionName));

            var routeVals = new RouteValueDictionary(new {area = ""});

            var surfaceController = Current.SurfaceControllerTypes.SingleOrDefault(x => x == surfaceType);
            if (surfaceController == null)
                throw new InvalidOperationException("Could not find the surface controller of type " + surfaceType.FullName);
            var metaData = PluginController.GetMetadata(surfaceController);
            if (!metaData.AreaName.IsNullOrWhiteSpace())
            {
                //set the area to the plugin area
                if (routeVals.ContainsKey("area"))
                {
                    routeVals["area"] = metaData.AreaName;
                }
                else
                {
                    routeVals.Add("area", metaData.AreaName);
                }
            }

            return htmlHelper.Action(actionName, metaData.ControllerName, routeVals);
        }

        #region BeginUmbracoForm

        /// <summary>
        /// Used for rendering out the Form for BeginUmbracoForm
        /// </summary>
        internal class UmbracoForm : MvcForm
        {
            /// <summary>
            /// Creates an UmbracoForm
            /// </summary>
            /// <param name="viewContext"></param>
            /// <param name="controllerName"></param>
            /// <param name="controllerAction"></param>
            /// <param name="area"></param>
            /// <param name="method"></param>
            /// <param name="additionalRouteVals"></param>
            public UmbracoForm(
                ViewContext viewContext,
                string controllerName,
                string controllerAction,
                string area,
                FormMethod method,
                object additionalRouteVals = null)
                : base(viewContext)
            {
                _viewContext = viewContext;
                _method = method;
			    _controllerName = controllerName;
                _encryptedString = UrlHelperRenderExtensions.CreateEncryptedRouteString(controllerName, controllerAction, area, additionalRouteVals);

<<<<<<< HEAD
                //For UmbracoForm's we want to add our routing string to the httpcontext items in the case where anti-forgery tokens are used.
                //In which case our custom UmbracoAntiForgeryAdditionalDataProvider will kick in and validate the values in the request against
                //the values that will be appended to the token. This essentially means that when anti-forgery tokens are used with UmbracoForm's forms,
                //that each token is unique to the controller/action/area instead of the default ASP.Net implementation which is that the token is unique
                //per user.
                _viewContext.HttpContext.Items["ufprt"] = _encryptedString;

            }
=======
			}
>>>>>>> bfb69a34


            private readonly ViewContext _viewContext;
            private readonly FormMethod _method;
            private bool _disposed;
            private readonly string _encryptedString;
		    private readonly string _controllerName;

            protected override void Dispose(bool disposing)
            {
                if (this._disposed)
                    return;
                this._disposed = true;
                //Detect if the call is targeting UmbRegisterController/UmbProfileController/UmbLoginStatusController/UmbLoginController and if it is we automatically output a AntiForgeryToken()
                // We have a controllerName and area so we can match
                if (_controllerName == "UmbRegister"
                    || _controllerName == "UmbProfile"
                    || _controllerName == "UmbLoginStatus"
                    || _controllerName == "UmbLogin")
			    {
                    _viewContext.Writer.Write(AntiForgery.GetHtml().ToString());
			    }

                //write out the hidden surface form routes
                _viewContext.Writer.Write("<input name='ufprt' type='hidden' value='" + _encryptedString + "' />");

                base.Dispose(disposing);
            }
        }

        /// <summary>
        /// Helper method to create a new form to execute in the Umbraco request pipeline against a locally declared controller
        /// </summary>
        /// <param name="html"></param>
        /// <param name="action"></param>
        /// <param name="controllerName"></param>
        /// <param name="method"></param>
        /// <returns></returns>
        public static MvcForm BeginUmbracoForm(this HtmlHelper html, string action, string controllerName, FormMethod method)
        {
            return html.BeginUmbracoForm(action, controllerName, null, new Dictionary<string, object>(), method);
        }

        /// <summary>
        /// Helper method to create a new form to execute in the Umbraco request pipeline against a locally declared controller
        /// </summary>
        /// <param name="html"></param>
        /// <param name="action"></param>
        /// <param name="controllerName"></param>
        /// <returns></returns>
        public static MvcForm BeginUmbracoForm(this HtmlHelper html, string action, string controllerName)
        {
            return html.BeginUmbracoForm(action, controllerName, null, new Dictionary<string, object>());
        }

        /// <summary>
        /// Helper method to create a new form to execute in the Umbraco request pipeline against a locally declared controller
        /// </summary>
        /// <param name="html"></param>
        /// <param name="action"></param>
        /// <param name="controllerName"></param>
        /// <param name="additionalRouteVals"></param>
        /// <param name="method"></param>
        /// <returns></returns>
        public static MvcForm BeginUmbracoForm(this HtmlHelper html, string action, string controllerName, object additionalRouteVals, FormMethod method)
        {
            return html.BeginUmbracoForm(action, controllerName, additionalRouteVals, new Dictionary<string, object>(), method);
        }

        /// <summary>
        /// Helper method to create a new form to execute in the Umbraco request pipeline against a locally declared controller
        /// </summary>
        /// <param name="html"></param>
        /// <param name="action"></param>
        /// <param name="controllerName"></param>
        /// <param name="additionalRouteVals"></param>
        /// <returns></returns>
        public static MvcForm BeginUmbracoForm(this HtmlHelper html, string action, string controllerName, object additionalRouteVals)
        {
            return html.BeginUmbracoForm(action, controllerName, additionalRouteVals, new Dictionary<string, object>());
        }

        /// <summary>
        /// Helper method to create a new form to execute in the Umbraco request pipeline against a locally declared controller
        /// </summary>
        /// <param name="html"></param>
        /// <param name="action"></param>
        /// <param name="controllerName"></param>
        /// <param name="additionalRouteVals"></param>
        /// <param name="htmlAttributes"></param>
        /// <param name="method"></param>
        /// <returns></returns>
        public static MvcForm BeginUmbracoForm(this HtmlHelper html, string action, string controllerName,
                                               object additionalRouteVals,
                                               object htmlAttributes,
                                               FormMethod method)
        {
            return html.BeginUmbracoForm(action, controllerName, additionalRouteVals, HtmlHelper.AnonymousObjectToHtmlAttributes(htmlAttributes), method);
        }

        /// <summary>
        /// Helper method to create a new form to execute in the Umbraco request pipeline against a locally declared controller
        /// </summary>
        /// <param name="html"></param>
        /// <param name="action"></param>
        /// <param name="controllerName"></param>
        /// <param name="additionalRouteVals"></param>
        /// <param name="htmlAttributes"></param>
        /// <returns></returns>
        public static MvcForm BeginUmbracoForm(this HtmlHelper html, string action, string controllerName,
                                               object additionalRouteVals,
                                               object htmlAttributes)
        {
            return html.BeginUmbracoForm(action, controllerName, additionalRouteVals, HtmlHelper.AnonymousObjectToHtmlAttributes(htmlAttributes));
        }

        /// <summary>
        /// Helper method to create a new form to execute in the Umbraco request pipeline against a locally declared controller
        /// </summary>
        /// <param name="html"></param>
        /// <param name="action"></param>
        /// <param name="controllerName"></param>
        /// <param name="additionalRouteVals"></param>
        /// <param name="htmlAttributes"></param>
        /// <param name="method"></param>
        /// <returns></returns>
        public static MvcForm BeginUmbracoForm(this HtmlHelper html, string action, string controllerName,
                                               object additionalRouteVals,
                                               IDictionary<string, object> htmlAttributes,
                                               FormMethod method)
        {
            if (string.IsNullOrWhiteSpace(action)) throw new ArgumentNullOrEmptyException(nameof(action));
            if (string.IsNullOrWhiteSpace(controllerName)) throw new ArgumentNullOrEmptyException(nameof(controllerName));

            return html.BeginUmbracoForm(action, controllerName, "", additionalRouteVals, htmlAttributes, method);
        }

        /// <summary>
        /// Helper method to create a new form to execute in the Umbraco request pipeline against a locally declared controller
        /// </summary>
        /// <param name="html"></param>
        /// <param name="action"></param>
        /// <param name="controllerName"></param>
        /// <param name="additionalRouteVals"></param>
        /// <param name="htmlAttributes"></param>
        /// <returns></returns>
        public static MvcForm BeginUmbracoForm(this HtmlHelper html, string action, string controllerName,
                                               object additionalRouteVals,
                                               IDictionary<string, object> htmlAttributes)
        {
            if (string.IsNullOrWhiteSpace(action)) throw new ArgumentNullOrEmptyException(nameof(action));
            if (string.IsNullOrWhiteSpace(controllerName)) throw new ArgumentNullOrEmptyException(nameof(controllerName));

            return html.BeginUmbracoForm(action, controllerName, "", additionalRouteVals, htmlAttributes);
        }

        /// <summary>
        /// Helper method to create a new form to execute in the Umbraco request pipeline to a surface controller plugin
        /// </summary>
        /// <param name="html"></param>
        /// <param name="action"></param>
        /// <param name="surfaceType">The surface controller to route to</param>
        /// <param name="method"></param>
        /// <returns></returns>
        public static MvcForm BeginUmbracoForm(this HtmlHelper html, string action, Type surfaceType, FormMethod method)
        {
            return html.BeginUmbracoForm(action, surfaceType, null, new Dictionary<string, object>(), method);
        }

        /// <summary>
        /// Helper method to create a new form to execute in the Umbraco request pipeline to a surface controller plugin
        /// </summary>
        /// <param name="html"></param>
        /// <param name="action"></param>
        /// <param name="surfaceType">The surface controller to route to</param>
        /// <returns></returns>
        public static MvcForm BeginUmbracoForm(this HtmlHelper html, string action, Type surfaceType)
        {
            return html.BeginUmbracoForm(action, surfaceType, null, new Dictionary<string, object>());
        }

        /// <summary>
        /// Helper method to create a new form to execute in the Umbraco request pipeline to a surface controller plugin
        /// </summary>
        /// <typeparam name="T"></typeparam>
        /// <param name="html"></param>
        /// <param name="action"></param>
        /// <param name="method"></param>
        /// <returns></returns>
        public static MvcForm BeginUmbracoForm<T>(this HtmlHelper html, string action, FormMethod method)
            where T : SurfaceController
        {
            return html.BeginUmbracoForm(action, typeof(T), method);
        }

        /// <summary>
        /// Helper method to create a new form to execute in the Umbraco request pipeline to a surface controller plugin
        /// </summary>
        /// <typeparam name="T"></typeparam>
        /// <param name="html"></param>
        /// <param name="action"></param>
        /// <returns></returns>
        public static MvcForm BeginUmbracoForm<T>(this HtmlHelper html, string action)
            where T : SurfaceController
        {
            return html.BeginUmbracoForm(action, typeof(T));
        }

        /// <summary>
        /// Helper method to create a new form to execute in the Umbraco request pipeline to a surface controller plugin
        /// </summary>
        /// <param name="html"></param>
        /// <param name="action"></param>
        /// <param name="surfaceType">The surface controller to route to</param>
        /// <param name="additionalRouteVals"></param>
        /// <param name="method"></param>
        /// <returns></returns>
        public static MvcForm BeginUmbracoForm(this HtmlHelper html, string action, Type surfaceType,
                                               object additionalRouteVals, FormMethod method)
        {
            return html.BeginUmbracoForm(action, surfaceType, additionalRouteVals, new Dictionary<string, object>(), method);
        }

        /// <summary>
        /// Helper method to create a new form to execute in the Umbraco request pipeline to a surface controller plugin
        /// </summary>
        /// <param name="html"></param>
        /// <param name="action"></param>
        /// <param name="surfaceType">The surface controller to route to</param>
        /// <param name="additionalRouteVals"></param>
        /// <returns></returns>
        public static MvcForm BeginUmbracoForm(this HtmlHelper html, string action, Type surfaceType,
                                               object additionalRouteVals)
        {
            return html.BeginUmbracoForm(action, surfaceType, additionalRouteVals, new Dictionary<string, object>());
        }

        /// <summary>
        /// Helper method to create a new form to execute in the Umbraco request pipeline to a surface controller plugin
        /// </summary>
        /// <typeparam name="T"></typeparam>
        /// <param name="html"></param>
        /// <param name="action"></param>
        /// <param name="additionalRouteVals"></param>
        /// <param name="method"></param>
        /// <returns></returns>
        public static MvcForm BeginUmbracoForm<T>(this HtmlHelper html, string action, object additionalRouteVals, FormMethod method)
            where T : SurfaceController
        {
            return html.BeginUmbracoForm(action, typeof(T), additionalRouteVals, method);
        }

        /// <summary>
        /// Helper method to create a new form to execute in the Umbraco request pipeline to a surface controller plugin
        /// </summary>
        /// <typeparam name="T"></typeparam>
        /// <param name="html"></param>
        /// <param name="action"></param>
        /// <param name="additionalRouteVals"></param>
        /// <returns></returns>
        public static MvcForm BeginUmbracoForm<T>(this HtmlHelper html, string action, object additionalRouteVals)
            where T : SurfaceController
        {
            return html.BeginUmbracoForm(action, typeof(T), additionalRouteVals);
        }

        /// <summary>
        /// Helper method to create a new form to execute in the Umbraco request pipeline to a surface controller plugin
        /// </summary>
        /// <param name="html"></param>
        /// <param name="action"></param>
        /// <param name="surfaceType">The surface controller to route to</param>
        /// <param name="additionalRouteVals"></param>
        /// <param name="htmlAttributes"></param>
        /// <param name="method"></param>
        /// <returns></returns>
        public static MvcForm BeginUmbracoForm(this HtmlHelper html, string action, Type surfaceType,
                                               object additionalRouteVals,
                                               object htmlAttributes,
                                               FormMethod method)
        {
            return html.BeginUmbracoForm(action, surfaceType, additionalRouteVals, HtmlHelper.AnonymousObjectToHtmlAttributes(htmlAttributes), method);
        }

        /// <summary>
        /// Helper method to create a new form to execute in the Umbraco request pipeline to a surface controller plugin
        /// </summary>
        /// <param name="html"></param>
        /// <param name="action"></param>
        /// <param name="surfaceType">The surface controller to route to</param>
        /// <param name="additionalRouteVals"></param>
        /// <param name="htmlAttributes"></param>
        /// <returns></returns>
        public static MvcForm BeginUmbracoForm(this HtmlHelper html, string action, Type surfaceType,
                                               object additionalRouteVals,
                                               object htmlAttributes)
        {
            return html.BeginUmbracoForm(action, surfaceType, additionalRouteVals, HtmlHelper.AnonymousObjectToHtmlAttributes(htmlAttributes));
        }

        /// <summary>
        /// Helper method to create a new form to execute in the Umbraco request pipeline to a surface controller plugin
        /// </summary>
        /// <typeparam name="T"></typeparam>
        /// <param name="html"></param>
        /// <param name="action"></param>
        /// <param name="additionalRouteVals"></param>
        /// <param name="htmlAttributes"></param>
        /// <param name="method"></param>
        /// <returns></returns>
        public static MvcForm BeginUmbracoForm<T>(this HtmlHelper html, string action,
                                                  object additionalRouteVals,
                                                  object htmlAttributes,
                                                  FormMethod method)
            where T : SurfaceController
        {
            return html.BeginUmbracoForm(action, typeof(T), additionalRouteVals, htmlAttributes, method);
        }

        /// <summary>
        /// Helper method to create a new form to execute in the Umbraco request pipeline to a surface controller plugin
        /// </summary>
        /// <typeparam name="T"></typeparam>
        /// <param name="html"></param>
        /// <param name="action"></param>
        /// <param name="additionalRouteVals"></param>
        /// <param name="htmlAttributes"></param>
        /// <returns></returns>
        public static MvcForm BeginUmbracoForm<T>(this HtmlHelper html, string action,
                                               object additionalRouteVals,
                                               object htmlAttributes)
            where T : SurfaceController
        {
            return html.BeginUmbracoForm(action, typeof(T), additionalRouteVals, htmlAttributes);
        }

        /// <summary>
        /// Helper method to create a new form to execute in the Umbraco request pipeline to a surface controller plugin
        /// </summary>
        /// <param name="html"></param>
        /// <param name="action"></param>
        /// <param name="surfaceType">The surface controller to route to</param>
        /// <param name="additionalRouteVals"></param>
        /// <param name="htmlAttributes"></param>
        /// <param name="method"></param>
        /// <returns></returns>
        public static MvcForm BeginUmbracoForm(this HtmlHelper html, string action, Type surfaceType,
                                               object additionalRouteVals,
                                               IDictionary<string, object> htmlAttributes,
                                               FormMethod method)
        {
            if (string.IsNullOrWhiteSpace(action)) throw new ArgumentNullOrEmptyException(nameof(action));
            if (surfaceType == null) throw new ArgumentNullException(nameof(surfaceType));

            var area = "";

            var surfaceController = Current.SurfaceControllerTypes.SingleOrDefault(x => x == surfaceType);
            if (surfaceController == null)
                throw new InvalidOperationException("Could not find the surface controller of type " + surfaceType.FullName);
            var metaData = PluginController.GetMetadata(surfaceController);
            if (metaData.AreaName.IsNullOrWhiteSpace() == false)
            {
                //set the area to the plugin area
                area = metaData.AreaName;
            }
            return html.BeginUmbracoForm(action, metaData.ControllerName, area, additionalRouteVals, htmlAttributes, method);
        }

        /// <summary>
        /// Helper method to create a new form to execute in the Umbraco request pipeline to a surface controller plugin
        /// </summary>
        /// <param name="html"></param>
        /// <param name="action"></param>
        /// <param name="surfaceType">The surface controller to route to</param>
        /// <param name="additionalRouteVals"></param>
        /// <param name="htmlAttributes"></param>
        /// <returns></returns>
        public static MvcForm BeginUmbracoForm(this HtmlHelper html, string action, Type surfaceType,
                                               object additionalRouteVals,
                                               IDictionary<string, object> htmlAttributes)
        {
            return html.BeginUmbracoForm(action, surfaceType, additionalRouteVals, htmlAttributes, FormMethod.Post);
        }

        /// <summary>
        /// Helper method to create a new form to execute in the Umbraco request pipeline to a surface controller plugin
        /// </summary>
        /// <typeparam name="T"></typeparam>
        /// <param name="html"></param>
        /// <param name="action"></param>
        /// <param name="additionalRouteVals"></param>
        /// <param name="htmlAttributes"></param>
        /// <param name="method"></param>
        /// <returns></returns>
        public static MvcForm BeginUmbracoForm<T>(this HtmlHelper html, string action,
                                                  object additionalRouteVals,
                                                  IDictionary<string, object> htmlAttributes,
                                                  FormMethod method)
            where T : SurfaceController
        {
            return html.BeginUmbracoForm(action, typeof(T), additionalRouteVals, htmlAttributes, method);
        }

        /// <summary>
        /// Helper method to create a new form to execute in the Umbraco request pipeline to a surface controller plugin
        /// </summary>
        /// <typeparam name="T"></typeparam>
        /// <param name="html"></param>
        /// <param name="action"></param>
        /// <param name="additionalRouteVals"></param>
        /// <param name="htmlAttributes"></param>
        /// <returns></returns>
        public static MvcForm BeginUmbracoForm<T>(this HtmlHelper html, string action,
                                               object additionalRouteVals,
                                               IDictionary<string, object> htmlAttributes)
            where T : SurfaceController
        {
            return html.BeginUmbracoForm(action, typeof(T), additionalRouteVals, htmlAttributes);
        }

        /// <summary>
        /// Helper method to create a new form to execute in the Umbraco request pipeline to a surface controller plugin
        /// </summary>
        /// <param name="html"></param>
        /// <param name="action"></param>
        /// <param name="controllerName"></param>
        /// <param name="area"></param>
        /// <param name="method"></param>
        /// <returns></returns>
        public static MvcForm BeginUmbracoForm(this HtmlHelper html, string action, string controllerName, string area, FormMethod method)
        {
            return html.BeginUmbracoForm(action, controllerName, area, null, new Dictionary<string, object>(), method);
        }

        /// <summary>
        /// Helper method to create a new form to execute in the Umbraco request pipeline to a surface controller plugin
        /// </summary>
        /// <param name="html"></param>
        /// <param name="action"></param>
        /// <param name="controllerName"></param>
        /// <param name="area"></param>
        /// <returns></returns>
        public static MvcForm BeginUmbracoForm(this HtmlHelper html, string action, string controllerName, string area)
        {
            return html.BeginUmbracoForm(action, controllerName, area, null, new Dictionary<string, object>());
        }

        /// <summary>
        /// Helper method to create a new form to execute in the Umbraco request pipeline to a surface controller plugin
        /// </summary>
        /// <param name="html"></param>
        /// <param name="action"></param>
        /// <param name="controllerName"></param>
        /// <param name="area"></param>
        /// <param name="additionalRouteVals"></param>
        /// <param name="htmlAttributes"></param>
        /// <param name="method"></param>
        /// <returns></returns>
        public static MvcForm BeginUmbracoForm(this HtmlHelper html, string action, string controllerName, string area,
                                               object additionalRouteVals,
                                               IDictionary<string, object> htmlAttributes,
                                               FormMethod method)
        {
            if (string.IsNullOrEmpty(action)) throw new ArgumentNullOrEmptyException(nameof(action));
            if (string.IsNullOrEmpty(controllerName)) throw new ArgumentNullOrEmptyException(nameof(controllerName));

            var formAction = Current.UmbracoContext.OriginalRequestUrl.PathAndQuery;
            return html.RenderForm(formAction, method, htmlAttributes, controllerName, action, area, additionalRouteVals);
        }

        /// <summary>
        /// Helper method to create a new form to execute in the Umbraco request pipeline to a surface controller plugin
        /// </summary>
        /// <param name="html"></param>
        /// <param name="action"></param>
        /// <param name="controllerName"></param>
        /// <param name="area"></param>
        /// <param name="additionalRouteVals"></param>
        /// <param name="htmlAttributes"></param>
        /// <returns></returns>
        public static MvcForm BeginUmbracoForm(this HtmlHelper html, string action, string controllerName, string area,
                                               object additionalRouteVals,
                                               IDictionary<string, object> htmlAttributes)
        {
            return html.BeginUmbracoForm(action, controllerName, area, additionalRouteVals, htmlAttributes, FormMethod.Post);
        }

        /// <summary>
        /// This renders out the form for us
        /// </summary>
        /// <param name="htmlHelper"></param>
        /// <param name="formAction"></param>
        /// <param name="method"></param>
        /// <param name="htmlAttributes"></param>
        /// <param name="surfaceController"></param>
        /// <param name="surfaceAction"></param>
        /// <param name="area"></param>
        /// <param name="additionalRouteVals"></param>
        /// <returns></returns>
        /// <remarks>
        /// This code is pretty much the same as the underlying MVC code that writes out the form
        /// </remarks>
        private static MvcForm RenderForm(this HtmlHelper htmlHelper,
                                          string formAction,
                                          FormMethod method,
                                          IDictionary<string, object> htmlAttributes,
                                          string surfaceController,
                                          string surfaceAction,
                                          string area,
                                          object additionalRouteVals = null)
        {

            //ensure that the multipart/form-data is added to the HTML attributes
            if (htmlAttributes.ContainsKey("enctype") == false)
            {
                htmlAttributes.Add("enctype", "multipart/form-data");
            }

            var tagBuilder = new TagBuilder("form");
            tagBuilder.MergeAttributes(htmlAttributes);
            // action is implicitly generated, so htmlAttributes take precedence.
            tagBuilder.MergeAttribute("action", formAction);
            // method is an explicit parameter, so it takes precedence over the htmlAttributes.
            tagBuilder.MergeAttribute("method", HtmlHelper.GetFormMethodString(method), true);
            var traditionalJavascriptEnabled = htmlHelper.ViewContext.ClientValidationEnabled && htmlHelper.ViewContext.UnobtrusiveJavaScriptEnabled == false;
            if (traditionalJavascriptEnabled)
            {
                // forms must have an ID for client validation
                tagBuilder.GenerateId("form" + Guid.NewGuid().ToString("N"));
            }
            htmlHelper.ViewContext.Writer.Write(tagBuilder.ToString(TagRenderMode.StartTag));

            //new UmbracoForm:
            var theForm = new UmbracoForm(htmlHelper.ViewContext, surfaceController, surfaceAction, area, method, additionalRouteVals);

            if (traditionalJavascriptEnabled)
            {
                htmlHelper.ViewContext.FormContext.FormId = tagBuilder.Attributes["id"];
            }
            return theForm;
        }

        #endregion

        #region Wrap

        public static HtmlTagWrapper Wrap(this HtmlHelper html, string tag, string innerText, params IHtmlTagWrapper[] children)
        {
            var item = html.Wrap(tag, innerText, (object)null);
            foreach (var child in children)
            {
                item.AddChild(child);
            }
            return item;
        }

        public static HtmlTagWrapper Wrap(this HtmlHelper html, string tag, object inner, object anonymousAttributes, params IHtmlTagWrapper[] children)
        {
            string innerText = null;
            if (inner != null)
            {
                innerText = string.Format("{0}", inner);
            }
            var item = html.Wrap(tag, innerText, anonymousAttributes);
            foreach (var child in children)
            {
                item.AddChild(child);
            }
            return item;
        }
        public static HtmlTagWrapper Wrap(this HtmlHelper html, string tag, object inner)
        {
            string innerText = null;
            if (inner != null)
            {
                innerText = string.Format("{0}", inner);
            }
            return html.Wrap(tag, innerText, (object)null);
        }

        public static HtmlTagWrapper Wrap(this HtmlHelper html, string tag, string innerText, object anonymousAttributes, params IHtmlTagWrapper[] children)
        {
            var wrap = new HtmlTagWrapper(tag);
            if (anonymousAttributes != null)
            {
                wrap.ReflectAttributesFromAnonymousType(anonymousAttributes);
            }
            if (!string.IsNullOrWhiteSpace(innerText))
            {
                wrap.AddChild(new HtmlTagWrapperTextNode(innerText));
            }
            foreach (var child in children)
            {
                wrap.AddChild(child);
            }
            return wrap;
        }

        public static HtmlTagWrapper Wrap(this HtmlHelper html, bool visible, string tag, string innerText, object anonymousAttributes, params IHtmlTagWrapper[] children)
        {
            var item = html.Wrap(tag, innerText, anonymousAttributes, children);
            item.Visible = visible;
            return item;
        }

        #endregion

        #region If

        /// <summary>
        /// If the test is true, the string valueIfTrue will be returned, otherwise the valueIfFalse will be returned.
        /// </summary>
        public static IHtmlString If(this HtmlHelper html, bool test, string valueIfTrue, string valueIfFalse)
        {
            return test ? new HtmlString(valueIfTrue) : new HtmlString(valueIfFalse);
        }

        /// <summary>
        /// If the test is true, the string valueIfTrue will be returned, otherwise the valueIfFalse will be returned.
        /// </summary>
        public static IHtmlString If(this HtmlHelper html, bool test, string valueIfTrue)
        {
            return test ? new HtmlString(valueIfTrue) : new HtmlString(string.Empty);
        }

        #endregion

        #region Strings

        private static readonly HtmlStringUtilities StringUtilities = new HtmlStringUtilities();

        /// <summary>
        /// Replaces text line breaks with HTML line breaks
        /// </summary>
        /// <param name="helper"></param>
        /// <param name="text">The text.</param>
        /// <returns>The text with text line breaks replaced with HTML line breaks (<br/>)</returns>
        public static IHtmlString ReplaceLineBreaksForHtml(this HtmlHelper helper, string text)
        {
            return StringUtilities.ReplaceLineBreaksForHtml(text);
        }

        /// <summary>
        /// Generates a hash based on the text string passed in.  This method will detect the
        /// security requirements (is FIPS enabled) and return an appropriate hash.
        /// </summary>
        /// <param name="helper"></param>
        /// <param name="text">The text to create a hash from</param>
        /// <returns>Hash of the text string</returns>
        public static string CreateHash(this HtmlHelper helper, string text)
        {
            return text.GenerateHash();
        }

        /// <summary>
        /// Strips all HTML tags from a given string, all contents of the tags will remain.
        /// </summary>
        public static IHtmlString StripHtml(this HtmlHelper helper, IHtmlString html, params string[] tags)
        {
            return helper.StripHtml(html.ToHtmlString(), tags);
        }

        /// <summary>
        /// Strips all HTML tags from a given string, all contents of the tags will remain.
        /// </summary>
        public static IHtmlString StripHtml(this HtmlHelper helper, string html, params string[] tags)
        {
            return StringUtilities.StripHtmlTags(html, tags);
        }

        /// <summary>
        /// Will take the first non-null value in the collection and return the value of it.
        /// </summary>
        public static string Coalesce(this HtmlHelper helper, params object[] args)
        {
            return StringUtilities.Coalesce(args);
        }

        /// <summary>
        /// Joins any number of int/string/objects into one string
        /// </summary>
        public static string Concatenate(this HtmlHelper helper, params object[] args)
        {
            return StringUtilities.Concatenate(args);
        }

        /// <summary>
        /// Joins any number of int/string/objects into one string and separates them with the string separator parameter.
        /// </summary>
        public static string Join(this HtmlHelper helper, string separator, params object[] args)
        {
            return StringUtilities.Join(separator, args);
        }

        /// <summary>
        /// Truncates a string to a given length, can add a ellipsis at the end (...). Method checks for open HTML tags, and makes sure to close them
        /// </summary>
        public static IHtmlString Truncate(this HtmlHelper helper, IHtmlString html, int length)
        {
            return helper.Truncate(html.ToHtmlString(), length, true, false);
        }

        /// <summary>
        /// Truncates a string to a given length, can add a ellipsis at the end (...). Method checks for open HTML tags, and makes sure to close them
        /// </summary>
        public static IHtmlString Truncate(this HtmlHelper helper, IHtmlString html, int length, bool addElipsis)
        {
            return helper.Truncate(html.ToHtmlString(), length, addElipsis, false);
        }

        /// <summary>
        /// Truncates a string to a given length, can add a ellipsis at the end (...). Method checks for open HTML tags, and makes sure to close them
        /// </summary>
        public static IHtmlString Truncate(this HtmlHelper helper, IHtmlString html, int length, bool addElipsis, bool treatTagsAsContent)
        {
            return helper.Truncate(html.ToHtmlString(), length, addElipsis, treatTagsAsContent);
        }

        /// <summary>
        /// Truncates a string to a given length, can add a ellipsis at the end (...). Method checks for open HTML tags, and makes sure to close them
        /// </summary>
        public static IHtmlString Truncate(this HtmlHelper helper, string html, int length)
        {
            return helper.Truncate(html, length, true, false);
        }

        /// <summary>
        /// Truncates a string to a given length, can add a ellipsis at the end (...). Method checks for open HTML tags, and makes sure to close them
        /// </summary>
        public static IHtmlString Truncate(this HtmlHelper helper, string html, int length, bool addElipsis)
        {
            return helper.Truncate(html, length, addElipsis, false);
        }

        /// <summary>
        /// Truncates a string to a given length, can add a ellipsis at the end (...). Method checks for open HTML tags, and makes sure to close them
        /// </summary>
        public static IHtmlString Truncate(this HtmlHelper helper, string html, int length, bool addElipsis, bool treatTagsAsContent)
        {
            return StringUtilities.Truncate(html, length, addElipsis, treatTagsAsContent);
        }

        #region Truncate by Words

        /// <summary>
        /// Truncates a string to a given amount of words, can add a ellipsis at the end (...). Method checks for open HTML tags, and makes sure to close them
        /// </summary>
        public static IHtmlString TruncateByWords(this HtmlHelper helper, string html, int words)
        {
            int length = StringUtilities.WordsToLength(html, words);

            return helper.Truncate(html, length, true, false);
        }

        /// <summary>
        /// Truncates a string to a given amount of words, can add a ellipsis at the end (...). Method checks for open HTML tags, and makes sure to close them
        /// </summary>
        public static IHtmlString TruncateByWords(this HtmlHelper helper, string html, int words, bool addElipsis)
        {
            int length = StringUtilities.WordsToLength(html, words);

            return helper.Truncate(html, length, addElipsis, false);
        }

        /// <summary>
        /// Truncates a string to a given amount of words, can add a ellipsis at the end (...). Method checks for open HTML tags, and makes sure to close them
        /// </summary>
        public static IHtmlString TruncateByWords(this HtmlHelper helper, IHtmlString html, int words)
        {
            int length = StringUtilities.WordsToLength(html.ToHtmlString(), words);

            return helper.Truncate(html, length, true, false);
        }

        /// <summary>
        /// Truncates a string to a given amount of words, can add a ellipsis at the end (...). Method checks for open HTML tags, and makes sure to close them
        /// </summary>
        public static IHtmlString TruncateByWords(this HtmlHelper helper, IHtmlString html, int words, bool addElipsis)
        {
            int length = StringUtilities.WordsToLength(html.ToHtmlString(), words);

            return helper.Truncate(html, length, addElipsis, false);
        }

        #endregion

        #endregion
    }
}<|MERGE_RESOLUTION|>--- conflicted
+++ resolved
@@ -224,18 +224,7 @@
 			    _controllerName = controllerName;
                 _encryptedString = UrlHelperRenderExtensions.CreateEncryptedRouteString(controllerName, controllerAction, area, additionalRouteVals);
 
-<<<<<<< HEAD
-                //For UmbracoForm's we want to add our routing string to the httpcontext items in the case where anti-forgery tokens are used.
-                //In which case our custom UmbracoAntiForgeryAdditionalDataProvider will kick in and validate the values in the request against
-                //the values that will be appended to the token. This essentially means that when anti-forgery tokens are used with UmbracoForm's forms,
-                //that each token is unique to the controller/action/area instead of the default ASP.Net implementation which is that the token is unique
-                //per user.
-                _viewContext.HttpContext.Items["ufprt"] = _encryptedString;
-
-            }
-=======
-			}
->>>>>>> bfb69a34
+            }
 
 
             private readonly ViewContext _viewContext;
