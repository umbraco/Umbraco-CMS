--- conflicted
+++ resolved
@@ -1,28 +1,3 @@
-<<<<<<< HEAD
-﻿using Umbraco.Core;
-using Umbraco.Core.Logging;
-using Umbraco.Core.PropertyEditors;
-
-namespace Umbraco.Web.PropertyEditors
-{
-    /// <summary>
-    /// Represents a checkbox property and parameter editor.
-    /// </summary>
-    [DataEditor(Constants.PropertyEditors.Aliases.Boolean, EditorType.PropertyValue | EditorType.MacroParameter, "Checkbox", "boolean", ValueType = ValueTypes.Integer, Group = "Common", Icon="icon-checkbox")]
-    public class TrueFalsePropertyEditor : DataEditor
-    {
-        /// <summary>
-        /// Initializes a new instance of the <see cref="TrueFalsePropertyEditor"/> class.
-        /// </summary>
-        public TrueFalsePropertyEditor(ILogger logger)
-            : base(logger)
-        { }
-
-        /// <inheritdoc />
-        protected override IConfigurationEditor CreateConfigurationEditor() => new TrueFalseConfigurationEditor();
-    }
-}
-=======
 ﻿using Umbraco.Core;
 using Umbraco.Core.PropertyEditors;
 
@@ -53,5 +28,4 @@
             }
         }
     }
-}
->>>>>>> 7a474c6f
+}