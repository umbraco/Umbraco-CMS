--- conflicted
+++ resolved
@@ -60,11 +60,7 @@
             }
             catch(Exception ex)
             {
-<<<<<<< HEAD
                 Logger.Error<RteEmbedController, string,int,int>(ex, "Error embedding url {Url} - width: {Width} height: {Height}", url, width, height);
-=======
-                Logger.Error<RteEmbedController>(ex, "Error embedding URL {Url} - width: {Width} height: {Height}", url, width, height);
->>>>>>> 6c5b6567
                 result.OEmbedStatus = OEmbedStatus.Error;
             }
 
