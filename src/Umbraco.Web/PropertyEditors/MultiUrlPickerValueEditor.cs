using Newtonsoft.Json;
using System;
using System.Collections.Generic;
using System.Linq;
using System.Runtime.Serialization;
using Umbraco.Core;
using Umbraco.Core.Logging;
using Umbraco.Core.Models;
using Umbraco.Core.Models.Editors;
using Umbraco.Core.Models.Entities;
using Umbraco.Core.PropertyEditors;
using Umbraco.Core.Services;
using Umbraco.Web.Models.ContentEditing;
using Umbraco.Web.PublishedCache;

namespace Umbraco.Web.PropertyEditors
{
    public class MultiUrlPickerValueEditor : DataValueEditor, IDataValueReference
    {
        private readonly IEntityService _entityService;
        private readonly ILogger _logger;
        private readonly IPublishedSnapshotAccessor _publishedSnapshotAccessor;

        public MultiUrlPickerValueEditor(IEntityService entityService, IPublishedSnapshotAccessor publishedSnapshotAccessor, ILogger logger, DataEditorAttribute attribute) : base(attribute)
        {
            _entityService = entityService ?? throw new ArgumentNullException(nameof(entityService));
            _publishedSnapshotAccessor = publishedSnapshotAccessor ?? throw new ArgumentNullException(nameof(publishedSnapshotAccessor));
            _logger = logger ?? throw new ArgumentNullException(nameof(logger));
        }

        public override object ToEditor(Property property, IDataTypeService dataTypeService, string culture = null, string segment = null)
        {
            var value = property.GetValue(culture, segment)?.ToString();

            if (string.IsNullOrEmpty(value))
            {
                return Enumerable.Empty<object>();
            }

            try
            {
                var links = JsonConvert.DeserializeObject<List<MultiUrlPickerValueEditor.LinkDto>>(value);

                var documentLinks = links.FindAll(link => link.Udi != null && link.Udi.EntityType == Constants.UdiEntityType.Document);
                var mediaLinks = links.FindAll(link => link.Udi != null && link.Udi.EntityType == Constants.UdiEntityType.Media);

                var entities = new List<IEntitySlim>();
                if (documentLinks.Count > 0)
                {
                    entities.AddRange(
                        _entityService.GetAll(UmbracoObjectTypes.Document, documentLinks.Select(link => link.Udi.Guid).ToArray())
                    );
                }

                if (mediaLinks.Count > 0)
                {
                    entities.AddRange(
                        _entityService.GetAll(UmbracoObjectTypes.Media, mediaLinks.Select(link => link.Udi.Guid).ToArray())
                    );
                }

                var result = new List<LinkDisplay>();
                foreach (var dto in links)
                {
                    GuidUdi udi = null;
                    var icon = "icon-link";
                    var published = true;
                    var trashed = false;
                    var url = dto.Url;

                    if (dto.Udi != null)
                    {
                        IUmbracoEntity entity = entities.Find(e => e.Key == dto.Udi.Guid);
                        if (entity == null)
                        {
                            continue;
                        }

                        if (entity is IDocumentEntitySlim documentEntity)
                        {
                            icon = documentEntity.ContentTypeIcon;
                            published = culture == null ? documentEntity.Published : documentEntity.PublishedCultures.Contains(culture);
                            udi = new GuidUdi(Constants.UdiEntityType.Document, documentEntity.Key);
                            url = _publishedSnapshotAccessor.PublishedSnapshot.Content.GetById(entity.Key)?.Url() ?? "#";
                            trashed = documentEntity.Trashed;
                        }
                        else if(entity is IContentEntitySlim contentEntity)
                        {
                            icon = contentEntity.ContentTypeIcon;
                            published = !contentEntity.Trashed;
                            udi = new GuidUdi(Constants.UdiEntityType.Media, contentEntity.Key);
                            url = _publishedSnapshotAccessor.PublishedSnapshot.Media.GetById(entity.Key)?.Url() ?? "#";
                            trashed = contentEntity.Trashed;
                        }
                        else
                        {
                            // Not supported
                            continue;
                        }
                    }

                    result.Add(new LinkDisplay
                    {
                        Icon = icon,
                        Name = dto.Name,
                        Target = dto.Target,
                        Trashed = trashed,
                        Published = published,
                        QueryString = dto.QueryString,
                        Udi = udi,
                        Url = url ?? ""
                    });
                }
                return result;
            }
            catch (Exception ex)
            {
<<<<<<< HEAD
                _logger.Error<MultiUrlPickerValueEditor>(ex,"Error getting links");
=======
                _logger.Error<MultiUrlPickerValueEditor>(ex, "Error getting links");
>>>>>>> 6eb26000
            }

            return base.ToEditor(property, dataTypeService, culture, segment);
        }

        private static readonly JsonSerializerSettings LinkDisplayJsonSerializerSettings = new JsonSerializerSettings
        {
            NullValueHandling = NullValueHandling.Ignore
        };

        public override object FromEditor(ContentPropertyData editorValue, object currentValue)
        {
            var value = editorValue.Value?.ToString();

            if (string.IsNullOrEmpty(value))
            {
                return string.Empty;
            }

            try
            {
                return JsonConvert.SerializeObject(
                    from link in JsonConvert.DeserializeObject<List<LinkDisplay>>(value)
                    select new MultiUrlPickerValueEditor.LinkDto
                    {
                        Name = link.Name,
                        QueryString = link.QueryString,
                        Target = link.Target,
                        Udi = link.Udi,
                        Url = link.Udi == null ? link.Url : null, // only save the URL for external links
                    }, LinkDisplayJsonSerializerSettings
                    );
            }
            catch (Exception ex)
            {
<<<<<<< HEAD
                _logger.Error<MultiUrlPickerValueEditor>(ex,"Error saving links");
=======
                _logger.Error<MultiUrlPickerValueEditor>(ex, "Error saving links");
>>>>>>> 6eb26000
            }

            return base.FromEditor(editorValue, currentValue);
        }

        [DataContract]
        internal class LinkDto
        {
            [DataMember(Name = "name")]
            public string Name { get; set; }

            [DataMember(Name = "target")]
            public string Target { get; set; }

            [DataMember(Name = "udi")]
            public GuidUdi Udi { get; set; }

            [DataMember(Name = "url")]
            public string Url { get; set; }

            [DataMember(Name = "queryString")]
            public string QueryString { get; set; }
        }

        public IEnumerable<UmbracoEntityReference> GetReferences(object value)
        {
            var asString = value == null ? string.Empty : value is string str ? str : value.ToString();

            if (string.IsNullOrEmpty(asString)) yield break;

            var links = JsonConvert.DeserializeObject<List<LinkDto>>(asString);
            foreach (var link in links)
            {
                if (link.Udi != null) // Links can be absolute links without a Udi
                {
                    yield return new UmbracoEntityReference(link.Udi);
                }

            }
        }
    }
}<|MERGE_RESOLUTION|>--- conflicted
+++ resolved
@@ -115,11 +115,7 @@
             }
             catch (Exception ex)
             {
-<<<<<<< HEAD
-                _logger.Error<MultiUrlPickerValueEditor>(ex,"Error getting links");
-=======
                 _logger.Error<MultiUrlPickerValueEditor>(ex, "Error getting links");
->>>>>>> 6eb26000
             }
 
             return base.ToEditor(property, dataTypeService, culture, segment);
@@ -155,11 +151,7 @@
             }
             catch (Exception ex)
             {
-<<<<<<< HEAD
-                _logger.Error<MultiUrlPickerValueEditor>(ex,"Error saving links");
-=======
                 _logger.Error<MultiUrlPickerValueEditor>(ex, "Error saving links");
->>>>>>> 6eb26000
             }
 
             return base.FromEditor(editorValue, currentValue);
