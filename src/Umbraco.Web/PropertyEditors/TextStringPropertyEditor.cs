<<<<<<< HEAD
﻿using System;
using System.Collections.Generic;
using System.Linq;
using System.Text;
using System.Threading.Tasks;
using Umbraco.Core;
using Umbraco.Core.PropertyEditors;

namespace Umbraco.Web.PropertyEditors
{

    [PropertyEditor(Constants.PropertyEditors.Textbox, "Textstring", "textstring")]
    public class TextStringPropertyEditor : PropertyEditor
    {        
    }
}
=======
﻿using System;
using System.Collections.Generic;
using System.Linq;
using System.Text;
using System.Threading.Tasks;
using Umbraco.Core;
using Umbraco.Core.PropertyEditors;

namespace Umbraco.Web.PropertyEditors
{
    [PropertyEditor(Constants.PropertyEditors.Textbox, "Textstring", "textstring")]
    public class TextStringPropertyEditor : PropertyEditor
    {        
    }
}
>>>>>>> 50aa9d71
<|MERGE_RESOLUTION|>--- conflicted
+++ resolved
@@ -1,22 +1,4 @@
-<<<<<<< HEAD
-﻿using System;
-using System.Collections.Generic;
-using System.Linq;
-using System.Text;
-using System.Threading.Tasks;
-using Umbraco.Core;
-using Umbraco.Core.PropertyEditors;
-
-namespace Umbraco.Web.PropertyEditors
-{
-
-    [PropertyEditor(Constants.PropertyEditors.Textbox, "Textstring", "textstring")]
-    public class TextStringPropertyEditor : PropertyEditor
-    {        
-    }
-}
-=======
-﻿using System;
+using System;
 using System.Collections.Generic;
 using System.Linq;
 using System.Text;
@@ -30,5 +12,4 @@
     public class TextStringPropertyEditor : PropertyEditor
     {        
     }
-}
->>>>>>> 50aa9d71
+}