--- conflicted
+++ resolved
@@ -47,11 +47,7 @@
                 value = new ImageCropperValue { Src = val.ToString() };
             }
 
-<<<<<<< HEAD
-            var dataType = _dataTypeService.GetDataType(property.PropertyType.DataTypeId);
-=======
             var dataType = DataTypeService.GetDataType(property.PropertyType.DataTypeId);
->>>>>>> 0423ea7b
             if (dataType?.Configuration != null)
                 value.ApplyConfiguration(dataType.ConfigurationAs<ImageCropperConfiguration>());
 
@@ -176,11 +172,7 @@
                 return val;
 
             // more magic here ;-(
-<<<<<<< HEAD
-            var configuration = _dataTypeService.GetDataType(propertyType.DataTypeId).ConfigurationAs<ImageCropperConfiguration>();
-=======
             var configuration = DataTypeService.GetDataType(propertyType.DataTypeId).ConfigurationAs<ImageCropperConfiguration>();
->>>>>>> 0423ea7b
             var crops = configuration?.Crops ?? Array.Empty<ImageCropperConfiguration.Crop>();
 
             return JsonConvert.SerializeObject(new
