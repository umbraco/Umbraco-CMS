﻿using Newtonsoft.Json.Linq;
using System;
using Newtonsoft.Json;
using Umbraco.Core;
using Umbraco.Core.IO;
using Umbraco.Core.Logging;
using Umbraco.Core.Models;
using Umbraco.Core.Models.Editors;
using Umbraco.Core.PropertyEditors;
using Umbraco.Core.PropertyEditors.ValueConverters;
using Umbraco.Core.Services;
using File = System.IO.File;

namespace Umbraco.Web.PropertyEditors
{
    /// <summary>
    /// The value editor for the image cropper property editor.
    /// </summary>
    internal class ImageCropperPropertyValueEditor : DataValueEditor // fixme core vs web?
    {
        private readonly ILogger _logger;
        private readonly MediaFileSystem _mediaFileSystem;

        public ImageCropperPropertyValueEditor(DataEditorAttribute attribute, ILogger logger, MediaFileSystem mediaFileSystem)
            : base(attribute)
        {
            _logger = logger ?? throw new ArgumentNullException(nameof(logger));
            _mediaFileSystem = mediaFileSystem ?? throw new ArgumentNullException(nameof(mediaFileSystem));
        }

        /// <summary>
        /// This is called to merge in the prevalue crops with the value that is saved - similar to the property value converter for the front-end
        /// </summary>

        public override object ToEditor(Property property, IDataTypeService dataTypeService, string culture = null, string segment = null)
        {
            var val = property.GetValue(culture, segment);
            if (val == null) return null;

            ImageCropperValue value;
            try
            {
                value = JsonConvert.DeserializeObject<ImageCropperValue>(val.ToString());
            }
            catch
            {
                value = new ImageCropperValue { Src = val.ToString() };
            }

            var dataType = dataTypeService.GetDataType(property.PropertyType.DataTypeId);
            if (dataType?.Configuration != null)
                value.ApplyConfiguration(dataType.ConfigurationAs<ImageCropperConfiguration>());

            return value;
        }
        /// <summary>
        /// Converts the value received from the editor into the value can be stored in the database.
        /// </summary>
        /// <param name="editorValue">The value received from the editor.</param>
        /// <param name="currentValue">The current value of the property</param>
        /// <returns>The converted value.</returns>
        /// <remarks>
        /// <para>The <paramref name="currentValue"/> is used to re-use the folder, if possible.</para>
        /// <para>editorValue.Value is used to figure out editorFile and, if it has been cleared, remove the old file - but
        /// it is editorValue.AdditionalData["files"] that is used to determine the actual file that has been uploaded.</para>
        /// </remarks>
        public override object FromEditor(ContentPropertyData editorValue, object currentValue)
        {
            // get the current path
            var currentPath = string.Empty;
            try
            {
                var svalue = currentValue as string;
                var currentJson = string.IsNullOrWhiteSpace(svalue) ? null : JObject.Parse(svalue);
                if (currentJson != null && currentJson["src"] != null)
                    currentPath = currentJson["src"].Value<string>();
            }
            catch (Exception ex)
            {
                // for some reason the value is invalid so continue as if there was no value there
                _logger.Warn<ImageCropperPropertyValueEditor>(ex, "Could not parse current db value to a JObject.");
            }
            if (string.IsNullOrWhiteSpace(currentPath) == false)
                currentPath = _mediaFileSystem.GetRelativePath(currentPath);

            // get the new json and path
            JObject editorJson = null;
            var editorFile = string.Empty;
            if (editorValue.Value != null)
            {
                editorJson = editorValue.Value as JObject;
                if (editorJson != null && editorJson["src"] != null)
                    editorFile = editorJson["src"].Value<string>();
            }

            // ensure we have the required guids
            var cuid = editorValue.ContentKey;
            if (cuid == Guid.Empty) throw new Exception("Invalid content key.");
            var puid = editorValue.PropertyTypeKey;
            if (puid == Guid.Empty) throw new Exception("Invalid property type key.");

            // editorFile is empty whenever a new file is being uploaded
            // or when the file is cleared (in which case editorJson is null)
            // else editorFile contains the unchanged value

            var uploads = editorValue.Files;
            if (uploads == null) throw new Exception("Invalid files.");
            var file = uploads.Length > 0 ? uploads[0] : null;

            if (file == null) // not uploading a file
            {
                // if editorFile is empty then either there was nothing to begin with,
                // or it has been cleared and we need to remove the file - else the
                // value is unchanged.
                if (string.IsNullOrWhiteSpace(editorFile) && string.IsNullOrWhiteSpace(currentPath) == false)
                {
                    _mediaFileSystem.DeleteFile(currentPath);
                    return null; // clear
                }

                return editorJson?.ToString(); // unchanged
            }

            // process the file
            var filepath = editorJson == null ? null : ProcessFile(editorValue, file, currentPath, cuid, puid);

            // remove all temp files
            foreach (var f in uploads)
                File.Delete(f.TempFilePath);

            // remove current file if replaced
            if (currentPath != filepath && string.IsNullOrWhiteSpace(currentPath) == false)
                _mediaFileSystem.DeleteFile(currentPath);

            // update json and return
            if (editorJson == null) return null;
            editorJson["src"] = filepath == null ? string.Empty : _mediaFileSystem.GetUrl(filepath);
            return editorJson.ToString();
        }

        private string ProcessFile(ContentPropertyData editorValue, ContentPropertyFile file, string currentPath, Guid cuid, Guid puid)
        {
            // process the file
            // no file, invalid file, reject change
            if (UploadFileTypeValidator.ValidateFileExtension(file.FileName) == false)
                return null;

            // get the filepath
            // in case we are using the old path scheme, try to re-use numbers (bah...)
            var filepath = _mediaFileSystem.GetMediaPath(file.FileName, currentPath, cuid, puid); // fs-relative path

            using (var filestream = File.OpenRead(file.TempFilePath))
            {
                //TODO: Here it would make sense to do the auto-fill properties stuff but the API doesn't allow us to do that right
                // since we'd need to be able to return values for other properties from these methods

<<<<<<< HEAD
                _mediaFileSystem.AddFile(filepath, filestream, true); // must overwrite!
=======
                var ext = _mediaFileSystem.GetExtension(filepath);
                if (_mediaFileSystem.IsImageFile(ext) && ext != ".svg")
                {
                    var preValues = editorValue.PreValues.FormatAsDictionary();
                    var sizes = preValues.Any() ? preValues.First().Value.Value : string.Empty;
                    try
                    {
                        using (var image = Image.FromStream(filestream))
                            _mediaFileSystem.GenerateThumbnails(image, filepath, sizes);
                    }
                    catch (ArgumentException ex)
                    {
                        // send any argument errors caused by the thumbnail generation to the log instead of failing miserably 
                        LogHelper.WarnWithException<ImageCropperPropertyValueEditor>("Could not extract image thumbnails.", ex);
                    }
                }

                // all related properties (auto-fill) are managed by ImageCropperPropertyEditor
                // when the content is saved (through event handlers)
>>>>>>> 7a474c6f
            }

            return filepath;
        }


        public override string ConvertDbToString(PropertyType propertyType, object value, IDataTypeService dataTypeService)
        {
            if (value == null || string.IsNullOrEmpty(value.ToString()))
                return null;

            // if we dont have a json structure, we will get it from the property type
            var val = value.ToString();
            if (val.DetectIsJson())
                return val;

            // more magic here ;-(
            var configuration = dataTypeService.GetDataType(propertyType.DataTypeId).ConfigurationAs<ImageCropperConfiguration>();
            var crops = configuration?.Crops ?? Array.Empty<ImageCropperConfiguration.Crop>();
            return "{src: '" + val + "', crops: " + crops + "}";
        }
    }
}<|MERGE_RESOLUTION|>--- conflicted
+++ resolved
@@ -1,6 +1,8 @@
 ﻿using Newtonsoft.Json.Linq;
 using System;
-using Newtonsoft.Json;
+using System.Collections.Generic;
+using System.Drawing;
+using System.Linq;
 using Umbraco.Core;
 using Umbraco.Core.IO;
 using Umbraco.Core.Logging;
@@ -9,6 +11,7 @@
 using Umbraco.Core.PropertyEditors;
 using Umbraco.Core.PropertyEditors.ValueConverters;
 using Umbraco.Core.Services;
+using Umbraco.Web.Models.ContentEditing;
 using File = System.IO.File;
 
 namespace Umbraco.Web.PropertyEditors
@@ -16,42 +19,32 @@
     /// <summary>
     /// The value editor for the image cropper property editor.
     /// </summary>
-    internal class ImageCropperPropertyValueEditor : DataValueEditor // fixme core vs web?
+    internal class ImageCropperPropertyValueEditor : PropertyValueEditorWrapper
     {
-        private readonly ILogger _logger;
         private readonly MediaFileSystem _mediaFileSystem;
 
-        public ImageCropperPropertyValueEditor(DataEditorAttribute attribute, ILogger logger, MediaFileSystem mediaFileSystem)
-            : base(attribute)
+        public ImageCropperPropertyValueEditor(PropertyValueEditor wrapped, MediaFileSystem mediaFileSystem)
+            : base(wrapped)
         {
-            _logger = logger ?? throw new ArgumentNullException(nameof(logger));
-            _mediaFileSystem = mediaFileSystem ?? throw new ArgumentNullException(nameof(mediaFileSystem));
+            _mediaFileSystem = mediaFileSystem;
         }
 
         /// <summary>
         /// This is called to merge in the prevalue crops with the value that is saved - similar to the property value converter for the front-end
         /// </summary>
 
-        public override object ToEditor(Property property, IDataTypeService dataTypeService, string culture = null, string segment = null)
+        public override object ConvertDbToEditor(Property property, PropertyType propertyType, IDataTypeService dataTypeService)
         {
-            var val = property.GetValue(culture, segment);
-            if (val == null) return null;
+            var val = base.ConvertDbToEditor(property, propertyType, dataTypeService);
 
-            ImageCropperValue value;
-            try
+            var json = val as JObject;
+            if (json != null)
             {
-                value = JsonConvert.DeserializeObject<ImageCropperValue>(val.ToString());
-            }
-            catch
-            {
-                value = new ImageCropperValue { Src = val.ToString() };
+                ImageCropperValueConverter.MergePreValues(json, dataTypeService, propertyType.DataTypeDefinitionId);
+                return json;
             }
 
-            var dataType = dataTypeService.GetDataType(property.PropertyType.DataTypeId);
-            if (dataType?.Configuration != null)
-                value.ApplyConfiguration(dataType.ConfigurationAs<ImageCropperConfiguration>());
-
-            return value;
+            return val;
         }
         /// <summary>
         /// Converts the value received from the editor into the value can be stored in the database.
@@ -64,7 +57,7 @@
         /// <para>editorValue.Value is used to figure out editorFile and, if it has been cleared, remove the old file - but
         /// it is editorValue.AdditionalData["files"] that is used to determine the actual file that has been uploaded.</para>
         /// </remarks>
-        public override object FromEditor(ContentPropertyData editorValue, object currentValue)
+        public override object ConvertEditorToDb(ContentPropertyData editorValue, object currentValue)
         {
             // get the current path
             var currentPath = string.Empty;
@@ -78,7 +71,7 @@
             catch (Exception ex)
             {
                 // for some reason the value is invalid so continue as if there was no value there
-                _logger.Warn<ImageCropperPropertyValueEditor>(ex, "Could not parse current db value to a JObject.");
+                LogHelper.WarnWithException<ImageCropperPropertyValueEditor>("Could not parse current db value to a JObject.", ex);
             }
             if (string.IsNullOrWhiteSpace(currentPath) == false)
                 currentPath = _mediaFileSystem.GetRelativePath(currentPath);
@@ -94,18 +87,25 @@
             }
 
             // ensure we have the required guids
-            var cuid = editorValue.ContentKey;
-            if (cuid == Guid.Empty) throw new Exception("Invalid content key.");
-            var puid = editorValue.PropertyTypeKey;
-            if (puid == Guid.Empty) throw new Exception("Invalid property type key.");
+            if (editorValue.AdditionalData.ContainsKey("cuid") == false // for the content item
+                || editorValue.AdditionalData.ContainsKey("puid") == false) // and the property type
+                throw new Exception("Missing cuid/puid additional data.");
+            var cuido = editorValue.AdditionalData["cuid"];
+            var puido = editorValue.AdditionalData["puid"];
+            if ((cuido is Guid) == false || (puido is Guid) == false)
+                throw new Exception("Invalid cuid/puid additional data.");
+            var cuid = (Guid)cuido;
+            var puid = (Guid)puido;
+            if (cuid == Guid.Empty || puid == Guid.Empty)
+                throw new Exception("Invalid cuid/puid additional data.");
 
             // editorFile is empty whenever a new file is being uploaded
             // or when the file is cleared (in which case editorJson is null)
             // else editorFile contains the unchanged value
 
-            var uploads = editorValue.Files;
-            if (uploads == null) throw new Exception("Invalid files.");
-            var file = uploads.Length > 0 ? uploads[0] : null;
+            var uploads = editorValue.AdditionalData.ContainsKey("files") && editorValue.AdditionalData["files"] is IEnumerable<ContentItemFile>;
+            var files = uploads ? ((IEnumerable<ContentItemFile>)editorValue.AdditionalData["files"]).ToArray() : new ContentItemFile[0];
+            var file = uploads ? files.FirstOrDefault() : null;
 
             if (file == null) // not uploading a file
             {
@@ -114,23 +114,23 @@
                 // value is unchanged.
                 if (string.IsNullOrWhiteSpace(editorFile) && string.IsNullOrWhiteSpace(currentPath) == false)
                 {
-                    _mediaFileSystem.DeleteFile(currentPath);
+                    _mediaFileSystem.DeleteFile(currentPath, true);
                     return null; // clear
                 }
 
-                return editorJson?.ToString(); // unchanged
+                return editorJson == null ? null : editorJson.ToString(); // unchanged
             }
 
             // process the file
             var filepath = editorJson == null ? null : ProcessFile(editorValue, file, currentPath, cuid, puid);
 
             // remove all temp files
-            foreach (var f in uploads)
+            foreach (var f in files)
                 File.Delete(f.TempFilePath);
 
             // remove current file if replaced
             if (currentPath != filepath && string.IsNullOrWhiteSpace(currentPath) == false)
-                _mediaFileSystem.DeleteFile(currentPath);
+                _mediaFileSystem.DeleteFile(currentPath, true);
 
             // update json and return
             if (editorJson == null) return null;
@@ -138,7 +138,7 @@
             return editorJson.ToString();
         }
 
-        private string ProcessFile(ContentPropertyData editorValue, ContentPropertyFile file, string currentPath, Guid cuid, Guid puid)
+        private string ProcessFile(ContentPropertyData editorValue, ContentItemFile file, string currentPath, Guid cuid, Guid puid)
         {
             // process the file
             // no file, invalid file, reject change
@@ -151,12 +151,8 @@
 
             using (var filestream = File.OpenRead(file.TempFilePath))
             {
-                //TODO: Here it would make sense to do the auto-fill properties stuff but the API doesn't allow us to do that right
-                // since we'd need to be able to return values for other properties from these methods
+                _mediaFileSystem.AddFile(filepath, filestream, true); // must overwrite!
 
-<<<<<<< HEAD
-                _mediaFileSystem.AddFile(filepath, filestream, true); // must overwrite!
-=======
                 var ext = _mediaFileSystem.GetExtension(filepath);
                 if (_mediaFileSystem.IsImageFile(ext) && ext != ".svg")
                 {
@@ -176,27 +172,26 @@
 
                 // all related properties (auto-fill) are managed by ImageCropperPropertyEditor
                 // when the content is saved (through event handlers)
->>>>>>> 7a474c6f
             }
 
             return filepath;
         }
 
-
-        public override string ConvertDbToString(PropertyType propertyType, object value, IDataTypeService dataTypeService)
+        public override string ConvertDbToString(Property property, PropertyType propertyType, IDataTypeService dataTypeService)
         {
-            if (value == null || string.IsNullOrEmpty(value.ToString()))
-                return null;
+            if (property.Value == null || string.IsNullOrEmpty(property.Value.ToString()))
+               return null;
 
             // if we dont have a json structure, we will get it from the property type
-            var val = value.ToString();
+            var val = property.Value.ToString();
             if (val.DetectIsJson())
                 return val;
 
             // more magic here ;-(
-            var configuration = dataTypeService.GetDataType(propertyType.DataTypeId).ConfigurationAs<ImageCropperConfiguration>();
-            var crops = configuration?.Crops ?? Array.Empty<ImageCropperConfiguration.Crop>();
-            return "{src: '" + val + "', crops: " + crops + "}";
+            var config = dataTypeService.GetPreValuesByDataTypeId(propertyType.DataTypeDefinitionId).FirstOrDefault();
+            var crops = string.IsNullOrEmpty(config) ? "[]" : config;
+            var newVal = "{src: '" + val + "', crops: " + crops + "}";
+            return newVal;
         }
     }
 }