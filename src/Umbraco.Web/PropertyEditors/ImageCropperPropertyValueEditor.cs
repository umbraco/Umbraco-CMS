--- conflicted
+++ resolved
@@ -39,8 +39,6 @@
             _contentConfig = contentConfig;
         }
 
-<<<<<<< HEAD
-=======
         /// <summary>
         /// This is called to merge in the prevalue crops with the value that is saved - similar to the property value converter for the front-end
         /// </summary>
@@ -58,8 +56,6 @@
 
             return val;
         }
-
->>>>>>> d9f38a20
         /// <summary>
         /// Overrides the deserialize value so that we can save the file accordingly
         /// </summary>
