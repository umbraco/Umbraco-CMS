﻿using Newtonsoft.Json;
using System;
using System.Collections.Generic;
using System.Linq;
using Umbraco.Core;
using Umbraco.Core.Logging;
using Umbraco.Core.Models;
using Umbraco.Core.Models.Editors;
using Umbraco.Core.PropertyEditors;
using Umbraco.Core.Services;
using Umbraco.Web.Templates;

namespace Umbraco.Web.PropertyEditors
{

    /// <summary>
    /// Represents a grid property and parameter editor.
    /// </summary>
    [DataEditor(
        Constants.PropertyEditors.Aliases.Grid,
        "Grid layout",
        "grid",
        HideLabel = true,
        ValueType = ValueTypes.Json,
        Icon = "icon-layout",
        Group = Constants.PropertyEditors.Groups.RichContent)]
    public class GridPropertyEditor : DataEditor
    {
        private IUmbracoContextAccessor _umbracoContextAccessor;
        private readonly HtmlImageSourceParser _imageSourceParser;
        private readonly RichTextEditorPastedImages _pastedImages;
        private readonly HtmlLocalLinkParser _localLinkParser;

        public GridPropertyEditor(ILogger logger,
            IUmbracoContextAccessor umbracoContextAccessor,
            HtmlImageSourceParser imageSourceParser,
            RichTextEditorPastedImages pastedImages,
            HtmlLocalLinkParser localLinkParser)
            : base(logger)
        {
            _umbracoContextAccessor = umbracoContextAccessor;
            _imageSourceParser = imageSourceParser;
            _pastedImages = pastedImages;
            _localLinkParser = localLinkParser;
        }

        public override IPropertyIndexValueFactory PropertyIndexValueFactory => new GridPropertyIndexValueFactory();

        /// <summary>
        /// Overridden to ensure that the value is validated
        /// </summary>
        /// <returns></returns>
        protected override IDataValueEditor CreateValueEditor() => new GridPropertyValueEditor(Attribute, _umbracoContextAccessor, _imageSourceParser, _pastedImages, _localLinkParser);

        protected override IConfigurationEditor CreateConfigurationEditor() => new GridConfigurationEditor();

        internal class GridPropertyValueEditor : DataValueEditor, IDataValueReference
        {
            private readonly IUmbracoContextAccessor _umbracoContextAccessor;
            private readonly HtmlImageSourceParser _imageSourceParser;
            private readonly RichTextEditorPastedImages _pastedImages;
            private readonly RichTextPropertyEditor.RichTextPropertyValueEditor _richTextPropertyValueEditor;
            private readonly MediaPickerPropertyEditor.MediaPickerPropertyValueEditor _mediaPickerPropertyValueEditor;

            public GridPropertyValueEditor(DataEditorAttribute attribute,
                IUmbracoContextAccessor umbracoContextAccessor,
                HtmlImageSourceParser imageSourceParser,
                RichTextEditorPastedImages pastedImages,
                HtmlLocalLinkParser localLinkParser)
                : base(attribute)
            {
                _umbracoContextAccessor = umbracoContextAccessor;
                _imageSourceParser = imageSourceParser;
                _pastedImages = pastedImages;
                _richTextPropertyValueEditor = new RichTextPropertyEditor.RichTextPropertyValueEditor(attribute, umbracoContextAccessor, imageSourceParser, localLinkParser, pastedImages);
                _mediaPickerPropertyValueEditor = new MediaPickerPropertyEditor.MediaPickerPropertyValueEditor(attribute);
            }

            /// <summary>
            /// Format the data for persistence
            /// This to ensure if a RTE is used in a Grid cell/control that we parse it for tmp stored images
            /// to persist to the media library when we go to persist this to the DB
            /// </summary>
            /// <param name="editorValue"></param>
            /// <param name="currentValue"></param>
            /// <returns></returns>
            public override object FromEditor(ContentPropertyData editorValue, object currentValue)
            {
                if (editorValue.Value == null)
                    return null;

                // editorValue.Value is a JSON string of the grid
                var rawJson = editorValue.Value.ToString();
                if (rawJson.IsNullOrWhiteSpace())
                    return null;

                var config = editorValue.DataTypeConfiguration as GridConfiguration;
                var mediaParent = config?.MediaParentId;
                var mediaParentId = mediaParent == null ? Guid.Empty : mediaParent.Guid;

                var grid = DeserializeGridValue(rawJson, out var rtes, out _);

                var userId = _umbracoContextAccessor.UmbracoContext?.Security?.CurrentUser?.Id ?? Constants.Security.SuperUserId;

                // Process the rte values
                foreach (var rte in rtes)
                {
                    // Parse the HTML
                    var html = rte.Value?.ToString();

                    var parseAndSavedTempImages = _pastedImages.FindAndPersistPastedTempImages(html, mediaParentId, userId);
                    var editorValueWithMediaUrlsRemoved = _imageSourceParser.RemoveImageSources(parseAndSavedTempImages);

                    rte.Value = editorValueWithMediaUrlsRemoved;
                }

                // Convert back to raw JSON for persisting
                return JsonConvert.SerializeObject(grid);
            }

            /// <summary>
            /// Ensures that the rich text editor values are processed within the grid
            /// </summary>
            /// <param name="property"></param>
            /// <param name="dataTypeService"></param>
            /// <param name="culture"></param>
            /// <param name="segment"></param>
            /// <returns></returns>
            public override object ToEditor(Property property, IDataTypeService dataTypeService, string culture = null, string segment = null)
            {
                var val = property.GetValue(culture, segment)?.ToString();
                if (val.IsNullOrWhiteSpace()) return string.Empty;

<<<<<<< HEAD
                var grid = DeserializeGridValue(val.ToString(), out var rtes, out _);
=======
                var grid = DeserializeGridValue(val, out var rtes);
>>>>>>> 8cc78631

                //process the rte values
                foreach (var rte in rtes.ToList())
                {
                    var html = rte.Value?.ToString();

                    var propertyValueWithMediaResolved = _imageSourceParser.EnsureImageSources(html);
                    rte.Value = propertyValueWithMediaResolved;
                }

                return grid;
            }

            private GridValue DeserializeGridValue(string rawJson, out IEnumerable<GridValue.GridControl> richTextValues, out IEnumerable<GridValue.GridControl> mediaValues)
            {
                var grid = JsonConvert.DeserializeObject<GridValue>(rawJson);

                // Find all controls that use the RTE editor
                var controls = grid.Sections.SelectMany(x => x.Rows.SelectMany(r => r.Areas).SelectMany(a => a.Controls)).ToArray();
                richTextValues = controls.Where(x => x.Editor.Alias.ToLowerInvariant() == "rte");
                mediaValues = controls.Where(x => x.Editor.Alias.ToLowerInvariant() == "media");

                return grid;
            }

            /// <summary>
            /// Resolve references from <see cref="IDataValueEditor"/> values
            /// </summary>
            /// <param name="value"></param>
            /// <returns></returns>
            public IEnumerable<UmbracoEntityReference> GetReferences(object value)
            {
                var rawJson = value == null ? string.Empty : value is string str ? str : value.ToString();
                DeserializeGridValue(rawJson, out var richTextEditorValues, out var mediaValues);

                foreach (var umbracoEntityReference in richTextEditorValues.SelectMany(x =>
                    _richTextPropertyValueEditor.GetReferences(x.Value)))
                    yield return umbracoEntityReference;

                foreach (var umbracoEntityReference in mediaValues.SelectMany(x =>
                    _mediaPickerPropertyValueEditor.GetReferences(x.Value["udi"])))
                    yield return umbracoEntityReference;
            }
        }
    }
}<|MERGE_RESOLUTION|>--- conflicted
+++ resolved
@@ -131,11 +131,7 @@
                 var val = property.GetValue(culture, segment)?.ToString();
                 if (val.IsNullOrWhiteSpace()) return string.Empty;
 
-<<<<<<< HEAD
-                var grid = DeserializeGridValue(val.ToString(), out var rtes, out _);
-=======
-                var grid = DeserializeGridValue(val, out var rtes);
->>>>>>> 8cc78631
+                var grid = DeserializeGridValue(val, out var rtes, out _);
 
                 //process the rte values
                 foreach (var rte in rtes.ToList())
