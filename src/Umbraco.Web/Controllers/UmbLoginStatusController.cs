<<<<<<< HEAD
﻿using System.Linq;
using System.Web.Mvc;
using System.Web.Security;
using umbraco.cms.businesslogic.member;
using Umbraco.Web.Models;
using Umbraco.Web.Mvc;
using Umbraco.Core;

namespace Umbraco.Web.Controllers
{
    public class UmbLoginStatusController : SurfaceController
    {
        [HttpPost]
        public ActionResult HandleLogout([Bind(Prefix = "logoutModel")]PostRedirectModel model)
        {
            if (ModelState.IsValid == false)
            {
                return CurrentUmbracoPage();
            }

            if (Members.IsLoggedIn())
            {
                FormsAuthentication.SignOut();
            }

            //if there is a specified path to redirect to then use it
            if (model.RedirectUrl.IsNullOrWhiteSpace() == false)
            {
                return Redirect(model.RedirectUrl);
            }

            //redirect to current page by default
            TempData.Add("LogoutSuccess", true);
            return RedirectToCurrentUmbracoPage();
        }
    }
}
=======
﻿using System.Linq;
using System.Web.Mvc;
using System.Web.Security;
using umbraco.cms.businesslogic.member;
using Umbraco.Web.Models;
using Umbraco.Web.Mvc;
using Umbraco.Core;

namespace Umbraco.Web.Controllers
{
    public class UmbLoginStatusController : SurfaceController
    {
        [HttpPost]
        public ActionResult HandleLogout([Bind(Prefix = "logoutModel")]PostRedirectModel model)
        {
            if (ModelState.IsValid == false)
            {
                return CurrentUmbracoPage();
            }

            if (Members.IsLoggedIn())
            {
                FormsAuthentication.SignOut();
            }

            //if there is a specified path to redirect to then use it
            if (model.RedirectUrl.IsNullOrWhiteSpace() == false)
            {
                return Redirect(model.RedirectUrl);
            }

            //redirect to current page by default
            TempData["LogoutSuccess"] = true;            
            return RedirectToCurrentUmbracoPage();
        }
    }
}
>>>>>>> 85a74e4f
<|MERGE_RESOLUTION|>--- conflicted
+++ resolved
@@ -1,77 +1,37 @@
-<<<<<<< HEAD
-﻿using System.Linq;
-using System.Web.Mvc;
-using System.Web.Security;
-using umbraco.cms.businesslogic.member;
-using Umbraco.Web.Models;
-using Umbraco.Web.Mvc;
-using Umbraco.Core;
-
-namespace Umbraco.Web.Controllers
-{
-    public class UmbLoginStatusController : SurfaceController
-    {
-        [HttpPost]
-        public ActionResult HandleLogout([Bind(Prefix = "logoutModel")]PostRedirectModel model)
-        {
-            if (ModelState.IsValid == false)
-            {
-                return CurrentUmbracoPage();
-            }
-
-            if (Members.IsLoggedIn())
-            {
-                FormsAuthentication.SignOut();
-            }
-
-            //if there is a specified path to redirect to then use it
-            if (model.RedirectUrl.IsNullOrWhiteSpace() == false)
-            {
-                return Redirect(model.RedirectUrl);
-            }
-
-            //redirect to current page by default
-            TempData.Add("LogoutSuccess", true);
-            return RedirectToCurrentUmbracoPage();
-        }
-    }
-}
-=======
-﻿using System.Linq;
-using System.Web.Mvc;
-using System.Web.Security;
-using umbraco.cms.businesslogic.member;
-using Umbraco.Web.Models;
-using Umbraco.Web.Mvc;
-using Umbraco.Core;
-
-namespace Umbraco.Web.Controllers
-{
-    public class UmbLoginStatusController : SurfaceController
-    {
-        [HttpPost]
-        public ActionResult HandleLogout([Bind(Prefix = "logoutModel")]PostRedirectModel model)
-        {
-            if (ModelState.IsValid == false)
-            {
-                return CurrentUmbracoPage();
-            }
-
-            if (Members.IsLoggedIn())
-            {
-                FormsAuthentication.SignOut();
-            }
-
-            //if there is a specified path to redirect to then use it
-            if (model.RedirectUrl.IsNullOrWhiteSpace() == false)
-            {
-                return Redirect(model.RedirectUrl);
-            }
-
-            //redirect to current page by default
-            TempData["LogoutSuccess"] = true;            
-            return RedirectToCurrentUmbracoPage();
-        }
-    }
-}
->>>>>>> 85a74e4f
+﻿using System.Linq;
+using System.Web.Mvc;
+using System.Web.Security;
+using umbraco.cms.businesslogic.member;
+using Umbraco.Web.Models;
+using Umbraco.Web.Mvc;
+using Umbraco.Core;
+
+namespace Umbraco.Web.Controllers
+{
+    public class UmbLoginStatusController : SurfaceController
+    {
+        [HttpPost]
+        public ActionResult HandleLogout([Bind(Prefix = "logoutModel")]PostRedirectModel model)
+        {
+            if (ModelState.IsValid == false)
+            {
+                return CurrentUmbracoPage();
+            }
+
+            if (Members.IsLoggedIn())
+            {
+                FormsAuthentication.SignOut();
+            }
+
+            //if there is a specified path to redirect to then use it
+            if (model.RedirectUrl.IsNullOrWhiteSpace() == false)
+            {
+                return Redirect(model.RedirectUrl);
+            }
+
+            //redirect to current page by default
+            TempData["LogoutSuccess"] = true;            
+            return RedirectToCurrentUmbracoPage();
+        }
+    }
+}