﻿<?xml version="1.0" encoding="utf-8"?>
<Project ToolsVersion="15.0">
  <Import Project="$(MSBuildExtensionsPath)\$(MSBuildToolsVersion)\Microsoft.Common.props" Condition="Exists('$(MSBuildExtensionsPath)\$(MSBuildToolsVersion)\Microsoft.Common.props')" />
  <PropertyGroup>
    <TargetFrameworkVersion>v4.7.2</TargetFrameworkVersion>
    <EnableDefaultCompileItems>false</EnableDefaultCompileItems>
    <EnableDefaultEmbeddedResourceItems>false</EnableDefaultEmbeddedResourceItems>
    <ProjectGuid>{651E1350-91B6-44B7-BD60-7207006D7003}</ProjectGuid>
    <OutputType>Library</OutputType>
    <AssemblyName>Umbraco.Web</AssemblyName>
    <RootNamespace>Umbraco.Web</RootNamespace>
    <SolutionDir Condition="$(SolutionDir) == '' Or $(SolutionDir) == '*Undefined*'">..\</SolutionDir>
    <RestorePackages>true</RestorePackages>
    <GenerateSerializationAssemblies>Off</GenerateSerializationAssemblies>
    <TargetFrameworkProfile />
    <AdditionalFileItemNames>$(AdditionalFileItemNames);Content</AdditionalFileItemNames>
  </PropertyGroup>
  <PropertyGroup Condition=" '$(Configuration)|$(Platform)' == 'Debug|AnyCPU' ">
    <DebugSymbols>true</DebugSymbols>
    <DebugType>portable</DebugType>
    <Optimize>false</Optimize>
    <OutputPath>bin\Debug\</OutputPath>
    <DefineConstants>DEBUG;TRACE</DefineConstants>
    <ErrorReport>prompt</ErrorReport>
    <WarningLevel>4</WarningLevel>
    <Prefer32Bit>false</Prefer32Bit>
    <LangVersion>latest</LangVersion>
  </PropertyGroup>
  <PropertyGroup Condition=" '$(Configuration)|$(Platform)' == 'Release|AnyCPU' ">
    <DebugType>portable</DebugType>
    <Optimize>true</Optimize>
    <OutputPath>bin\Release\</OutputPath>
    <DefineConstants>TRACE</DefineConstants>
    <ErrorReport>prompt</ErrorReport>
    <WarningLevel>4</WarningLevel>
    <DocumentationFile>bin\Release\Umbraco.Web.xml</DocumentationFile>
    <Prefer32Bit>false</Prefer32Bit>
    <LangVersion>latest</LangVersion>
  </PropertyGroup>
  <PropertyGroup />
  <ItemGroup>
    <Reference Include="Microsoft.CSharp" />
    <Reference Include="System" />
    <Reference Include="System.ComponentModel.DataAnnotations" />
    <Reference Include="System.Data" />
    <Reference Include="System.Data.DataSetExtensions" />
    <Reference Include="System.Design" />
    <Reference Include="System.DirectoryServices.AccountManagement" />
    <Reference Include="System.Drawing" />
    <Reference Include="System.EnterpriseServices" />
    <Reference Include="System.Runtime.Caching" />
    <Reference Include="System.Runtime.Serialization" />
    <Reference Include="System.ServiceModel" />
    <Reference Include="System.Web" />
    <Reference Include="System.Web.Abstractions" />
    <Reference Include="System.Web.ApplicationServices" />
    <Reference Include="System.Web.Entity" />
    <Reference Include="System.Web.Extensions" />
    <Reference Include="System.Web.Services" />
    <Reference Include="System.Xml" />
    <Reference Include="System.Xml.Linq" />
  </ItemGroup>
  <ItemGroup>
    <PackageReference Include="ClientDependency" Version="1.9.9" />
    <PackageReference Include="CSharpTest.Net.Collections" Version="14.906.1403.1082" />
    <PackageReference Include="Examine" Version="1.2.0" />
    <PackageReference Include="HtmlAgilityPack" Version="1.8.14" />
    <PackageReference Include="ImageProcessor">
      <Version>2.7.0.100</Version>
    </PackageReference>
    <PackageReference Include="LightInject" Version="5.4.0" />
    <PackageReference Include="LightInject.Annotation" Version="1.1.0" />
    <PackageReference Include="LightInject.Mvc" Version="2.0.0" />
    <PackageReference Include="LightInject.WebApi" Version="2.0.0" />
    <PackageReference Include="Markdown" Version="2.2.1" />
    <PackageReference Include="Microsoft.AspNet.Identity.Owin" Version="2.2.2" />
    <PackageReference Include="Microsoft.AspNet.Mvc" Version="5.2.7" />
    <PackageReference Include="Microsoft.AspNet.SignalR.Core" Version="2.4.0" />
    <PackageReference Include="Microsoft.AspNet.WebApi" Version="5.2.7" />
    <PackageReference Include="Microsoft.AspNet.WebApi.Client" Version="5.2.7" />
    <PackageReference Include="Microsoft.Owin.Host.SystemWeb" Version="4.0.1" />
    <PackageReference Include="Microsoft.Owin.Security.Cookies" Version="4.0.1" />
    <PackageReference Include="Microsoft.Owin.Security.OAuth" Version="4.0.1" />
    <PackageReference Include="Microsoft.SourceLink.GitHub">
      <Version>1.0.0-beta2-19324-01</Version>
      <IncludeAssets>runtime; build; native; contentfiles; analyzers; buildtransitive</IncludeAssets>
      <PrivateAssets>all</PrivateAssets>
    </PackageReference>
    <PackageReference Include="MiniProfiler" Version="4.0.138" />
    <PackageReference Include="Newtonsoft.Json" Version="12.0.1" />
    <PackageReference Include="NPoco" Version="3.9.4" />
    <PackageReference Include="SecurityCodeScan">
      <Version>3.3.0</Version>
      <IncludeAssets>runtime; build; native; contentfiles; analyzers</IncludeAssets>
      <PrivateAssets>all</PrivateAssets>
    </PackageReference>
    <PackageReference Include="Semver" Version="2.0.4" />
    <PackageReference Include="System.Threading.Tasks.Dataflow" Version="4.9.0" />
    <PackageReference Include="Umbraco.Code">
      <Version>1.0.5</Version>
    </PackageReference>
  </ItemGroup>
  <ItemGroup>
    <ProjectReference Include="..\Umbraco.Core\Umbraco.Core.csproj">
      <Project>{31785bc3-256c-4613-b2f5-a1b0bdded8c1}</Project>
      <Name>Umbraco.Core</Name>
    </ProjectReference>
    <ProjectReference Include="..\Umbraco.Examine\Umbraco.Examine.csproj">
      <Name>Umbraco.Examine</Name>
      <Project>{07FBC26B-2927-4A22-8D96-D644C667FECC}</Project>
    </ProjectReference>
  </ItemGroup>
  <ItemGroup>
    <!-- no globbing for now, painful -->
    <!--
    <Compile Include="**\*.cs" Exclude="obj\**\*.cs;**\*.aspx.cs;**\*.ascx.cs;**\*.designer.cs" />
    -->
    <Compile Include="..\SolutionInfo.cs">
      <Link>Properties\SolutionInfo.cs</Link>
    </Compile>
    <Compile Include="AppBuilderExtensions.cs" />
    <Compile Include="AreaRegistrationContextExtensions.cs" />
    <Compile Include="AspNetHttpContextAccessor.cs" />
    <Compile Include="BlockListTemplateExtensions.cs" />
    <Compile Include="Cache\DistributedCacheBinder.cs" />
    <Compile Include="Cache\DistributedCacheBinderComposer.cs" />
    <Compile Include="Cache\DistributedCacheBinder_Handlers.cs" />
    <Compile Include="Cache\ContentCacheRefresher.cs" />
    <Compile Include="Cache\IDistributedCacheBinder.cs" />
    <Compile Include="Cache\UserGroupCacheRefresher.cs" />
    <Compile Include="Cache\UserGroupPermissionsCacheRefresher.cs" />
    <Compile Include="Compose\BackOfficeUserAuditEventsComposer.cs" />
    <Compile Include="Compose\BlockEditorComponent.cs" />
    <Compile Include="Compose\BlockEditorComposer.cs" />
    <Compile Include="Compose\NestedContentPropertyComponent.cs" />
    <Compile Include="Compose\NotificationsComposer.cs" />
    <Compile Include="Compose\PublicAccessComposer.cs" />
    <Compile Include="Composing\CompositionExtensions\Installer.cs" />
    <Compile Include="Composing\LightInject\LightInjectContainer.cs" />
    <Compile Include="Compose\BackOfficeUserAuditEventsComponent.cs" />
    <Compile Include="ContentApps\ContentTypeTemplatesContentAppFactory.cs" />
    <Compile Include="ContentApps\ContentTypePermissionsContentAppFactory.cs" />
    <Compile Include="ContentApps\ContentTypeListViewContentAppFactory.cs" />
    <Compile Include="ContentApps\ContentTypeDesignContentAppFactory.cs" />
    <Compile Include="ContentApps\ListViewContentAppFactory.cs" />
    <Compile Include="Dashboards\ContentDashboard.cs" />
    <Compile Include="Dashboards\DashboardCollection.cs" />
    <Compile Include="Dashboards\DashboardCollectionBuilder.cs" />
    <Compile Include="Dashboards\ExamineDashboard.cs" />
    <Compile Include="Dashboards\FormsDashboard.cs" />
    <Compile Include="Dashboards\HealthCheckDashboard.cs" />
    <Compile Include="Dashboards\MediaDashboard.cs" />
    <Compile Include="Dashboards\MembersDashboard.cs" />
    <Compile Include="Dashboards\ProfilerDashboard.cs" />
    <Compile Include="Dashboards\PublishedStatusDashboard.cs" />
    <Compile Include="Dashboards\RedirectUrlDashboard.cs" />
    <Compile Include="Dashboards\SettingsDashboards.cs" />
    <Compile Include="Editors\BackOfficePreviewModel.cs" />
    <Compile Include="Editors\ChallengeResult.cs" />
    <Compile Include="Editors\ElementTypeController.cs" />
    <Compile Include="Editors\Filters\ContentSaveModelValidator.cs" />
    <Compile Include="Editors\Filters\DenyLocalLoginAuthorizationAttribute.cs" />
    <Compile Include="Editors\Filters\MediaSaveModelValidator.cs" />
    <Compile Include="Editors\IconController.cs" />
    <Compile Include="Editors\ImageUrlGeneratorController.cs" />
    <Compile Include="Editors\PackageController.cs" />
    <Compile Include="Editors\KeepAliveController.cs" />
    <Compile Include="Editors\MacrosController.cs" />
    <Compile Include="Editors\RelationTypeController.cs" />
<<<<<<< HEAD
    <Compile Include="HealthCheck\Checks\Config\ProvidedValueValidation.cs" />
=======
    <Compile Include="Editors\TinyMceController.cs" />
    <Compile Include="HealthCheck\Checks\Data\DatabaseIntegrityCheck.cs" />
    <Compile Include="ImageCropperTemplateCoreExtensions.cs" />
    <Compile Include="Install\InstallSteps\TelemetryIdentifierStep.cs" />
>>>>>>> 57f77768
    <Compile Include="IUmbracoContextFactory.cs" />
    <Compile Include="Install\ChangesMonitor.cs" />
    <Compile Include="Logging\WebProfiler.cs" />
    <Compile Include="Logging\WebProfilerComponent.cs" />
    <Compile Include="Logging\WebProfilerComposer.cs" />
    <Compile Include="Logging\WebProfilerProvider.cs" />
    <Compile Include="Macros\IMacroRenderer.cs" />
    <Compile Include="Media\EmbedProviders\Giphy.cs" />
    <Compile Include="Media\EmbedProviders\YouTube.cs" />
    <Compile Include="Media\EmbedProviders\EmbedProviderBase.cs" />
    <Compile Include="Media\EmbedProviders\EmbedProvidersCollection.cs" />
    <Compile Include="Media\EmbedProviders\EmbedProvidersCollectionBuilder.cs" />
    <Compile Include="Media\EmbedProviders\Flickr.cs" />
    <Compile Include="Media\EmbedProviders\GettyImages.cs" />
    <Compile Include="Media\EmbedProviders\DailyMotion.cs" />
    <Compile Include="Media\EmbedProviders\SoundCloud.cs" />
    <Compile Include="Media\EmbedProviders\Hulu.cs" />
    <Compile Include="Media\EmbedProviders\Ted.cs" />
    <Compile Include="Media\EmbedProviders\Issuu.cs" />
    <Compile Include="Media\EmbedProviders\Vimeo.cs" />
    <Compile Include="Media\EmbedProviders\Twitter.cs" />
    <Compile Include="Media\EmbedProviders\Kickstarter.cs" />
    <Compile Include="Media\EmbedProviders\OEmbedResponse.cs" />
    <Compile Include="Media\EmbedProviders\Slideshare.cs" />
    <Compile Include="Media\Exif\BitConverterEx.cs" />
    <Compile Include="Media\Exif\ExifBitConverter.cs" />
    <Compile Include="Media\Exif\ExifEnums.cs" />
    <Compile Include="Media\Exif\ExifExceptions.cs" />
    <Compile Include="Media\Exif\ExifExtendedProperty.cs" />
    <Compile Include="Media\Exif\ExifFileTypeDescriptor.cs" />
    <Compile Include="Media\Exif\ExifInterOperability.cs" />
    <Compile Include="Media\Exif\ExifProperty.cs" />
    <Compile Include="Media\Exif\ExifPropertyCollection.cs" />
    <Compile Include="Media\Exif\ExifPropertyFactory.cs" />
    <Compile Include="Media\Exif\ExifTag.cs" />
    <Compile Include="Media\Exif\ExifTagFactory.cs" />
    <Compile Include="Media\Exif\IFD.cs" />
    <Compile Include="Media\Exif\ImageFile.cs" />
    <Compile Include="Media\Exif\ImageFileDirectory.cs" />
    <Compile Include="Media\Exif\ImageFileDirectoryEntry.cs" />
    <Compile Include="Media\Exif\ImageFileFormat.cs" />
    <Compile Include="Media\Exif\JFIFEnums.cs" />
    <Compile Include="Media\Exif\JFIFExtendedProperty.cs" />
    <Compile Include="Media\Exif\JFIFThumbnail.cs" />
    <Compile Include="Media\Exif\JPEGExceptions.cs" />
    <Compile Include="Media\Exif\JPEGFile.cs" />
    <Compile Include="Media\Exif\JPEGMarker.cs" />
    <Compile Include="Media\Exif\JPEGSection.cs" />
    <Compile Include="Media\Exif\MathEx.cs" />
    <Compile Include="Media\Exif\SvgFile.cs" />
    <Compile Include="Media\Exif\TIFFFile.cs" />
    <Compile Include="Media\Exif\TIFFHeader.cs" />
    <Compile Include="Media\Exif\TIFFStrip.cs" />
    <Compile Include="Media\Exif\Utility.cs" />
    <Compile Include="Media\ImageHelper.cs" />
    <Compile Include="Media\TypeDetector\JpegDetector.cs" />
    <Compile Include="Media\TypeDetector\RasterizedTypeDetector.cs" />
    <Compile Include="Media\TypeDetector\SvgDetector.cs" />
    <Compile Include="Media\TypeDetector\TIFFDetector.cs" />
    <Compile Include="Media\UploadAutoFillProperties.cs" />
    <Compile Include="Migrations\PostMigrations\PublishedSnapshotRebuilder.cs" />
    <Compile Include="Models\AnchorsModel.cs" />
    <Compile Include="Models\ContentEditing\DataTypeReferences.cs" />
    <Compile Include="Models\ContentEditing\LinkDisplay.cs" />
    <Compile Include="Models\ContentEditing\MacroDisplay.cs" />
    <Compile Include="Models\ContentEditing\MacroParameterDisplay.cs" />
    <Compile Include="Models\ContentEditing\UrlAndAnchors.cs" />
    <Compile Include="Models\ImageProcessorImageUrlGenerator.cs" />
    <Compile Include="Models\Mapping\CommonMapper.cs" />
    <Compile Include="Models\Mapping\MapperContextExtensions.cs" />
    <Compile Include="Models\PublishedContent\HybridVariationContextAccessor.cs" />
    <Compile Include="Models\TemplateQuery\QueryConditionExtensions.cs" />
    <Compile Include="Mvc\HttpUmbracoFormRouteStringException.cs" />
    <Compile Include="Mvc\ModelBindingExceptionFilter.cs" />
    <Compile Include="Mvc\StatusCodeFilterAttribute.cs" />
    <Compile Include="Mvc\SurfaceControllerTypeCollectionBuilder.cs" />
    <Compile Include="Mvc\ValidateUmbracoFormRouteStringAttribute.cs" />
    <Compile Include="Profiling\WebProfilingController.cs" />
    <Compile Include="PropertyEditors\BlockEditorPropertyEditor.cs" />
    <Compile Include="PropertyEditors\BlockListConfiguration.cs" />
    <Compile Include="PropertyEditors\BlockListConfigurationEditor.cs" />
    <Compile Include="PropertyEditors\BlockListPropertyEditor.cs" />
    <Compile Include="Compose\NestedContentPropertyComposer.cs" />
    <Compile Include="PropertyEditors\IFileExtensionConfigItem.cs" />
    <Compile Include="PropertyEditors\FileExtensionConfigItem.cs" />
    <Compile Include="PropertyEditors\IFileExtensionConfig.cs" />
    <Compile Include="PropertyEditors\EyeDropperColorPickerConfigurationEditor.cs" />
    <Compile Include="PropertyEditors\EyeDropperColorPickerPropertyEditor.cs" />
    <Compile Include="PropertyEditors\ComplexEditorValidator.cs" />
    <Compile Include="PropertyEditors\FileUploadConfiguration.cs" />
    <Compile Include="PropertyEditors\FileUploadConfigurationEditor.cs" />
    <Compile Include="PropertyEditors\MediaPicker3Configuration.cs" />
    <Compile Include="PropertyEditors\MediaPicker3ConfigurationEditor.cs" />
    <Compile Include="PropertyEditors\MediaPicker3PropertyEditor.cs" />
    <Compile Include="PropertyEditors\ParameterEditors\MultipleMediaPickerParameterEditor.cs" />
    <Compile Include="PropertyEditors\RichTextEditorPastedImages.cs" />
    <Compile Include="PropertyEditors\Validation\ComplexEditorElementTypeValidationResult.cs" />
    <Compile Include="PropertyEditors\Validation\ComplexEditorPropertyTypeValidationResult.cs" />
    <Compile Include="PropertyEditors\Validation\ComplexEditorValidationResult.cs" />
    <Compile Include="PropertyEditors\Validation\ContentPropertyValidationResult.cs" />
    <Compile Include="PropertyEditors\Validation\ValidationResultConverter.cs" />
    <Compile Include="PropertyEditors\ValueConverters\BlockEditorConverter.cs" />
    <Compile Include="PropertyEditors\ValueConverters\BlockListPropertyValueConverter.cs" />
    <Compile Include="PropertyEditors\ValueConverters\MediaPickerWithCropsValueConverter.cs" />
    <Compile Include="PublishedCache\NuCache\PublishedSnapshotServiceOptions.cs" />
    <Compile Include="PublishedCache\NuCache\Snap\GenObj.cs" />
    <Compile Include="PublishedCache\NuCache\Snap\GenRef.cs" />
    <Compile Include="PublishedCache\NuCache\Snap\LinkedNode.cs" />
    <Compile Include="RoutableDocumentFilter.cs" />
    <Compile Include="Routing\DefaultMediaUrlProvider.cs" />
    <Compile Include="Routing\IMediaUrlProvider.cs" />
    <Compile Include="Routing\IPublishedRouter.cs" />
    <Compile Include="Routing\MediaUrlProviderCollection.cs" />
    <Compile Include="Routing\MediaUrlProviderCollectionBuilder.cs" />
    <Compile Include="Scheduling\SimpleTask.cs" />
    <Compile Include="Scheduling\TempFileCleanup.cs" />
    <Compile Include="Search\BackgroundIndexRebuilder.cs" />
    <Compile Include="Search\ExamineFinalComponent.cs" />
    <Compile Include="Search\ExamineFinalComposer.cs" />
    <Compile Include="Search\ExamineUserComponent.cs" />
    <Compile Include="Search\IUmbracoTreeSearcherFields.cs" />
    <Compile Include="Search\UmbracoTreeSearcherFields.cs" />
    <Compile Include="Security\BackOfficeExternalLoginProviderErrorMiddlware.cs" />
    <Compile Include="Security\BackOfficeExternalLoginProviderErrors.cs" />
    <Compile Include="Security\BackOfficeExternalLoginProviderOptions.cs" />
    <Compile Include="Security\ClaimsIdentityExtensions.cs" />
    <Compile Include="Security\SignOutAuditEventArgs.cs" />
    <Compile Include="Security\UserInviteEventArgs.cs" />
    <Compile Include="Services\DashboardService.cs" />
    <Compile Include="Services\IconService.cs" />
    <Compile Include="Services\IDashboardService.cs" />
    <Compile Include="Models\Link.cs" />
    <Compile Include="Models\LinkType.cs" />
    <Compile Include="Models\TemplateQuery\OperatorFactory.cs" />
    <Compile Include="Telemetry\ReportSiteTask.cs" />
    <Compile Include="Telemetry\TelemetryComponent.cs" />
    <Compile Include="Telemetry\TelemetryComposer.cs" />
    <Compile Include="Templates\HtmlLocalLinkParser.cs" />
    <Compile Include="Templates\HtmlImageSourceParser.cs" />
    <Compile Include="Templates\HtmlUrlParser.cs" />
    <Compile Include="UmbracoContextFactory.cs" />
    <Compile Include="UmbracoContextReference.cs" />
    <Compile Include="Mvc\UmbracoVirtualNodeByUdiRouteHandler.cs" />
    <Compile Include="ViewDataExtensions.cs" />
    <Compile Include="WebApi\Filters\AdminUsersAuthorizeAttribute.cs" />
    <Compile Include="WebApi\Filters\OnlyLocalRequestsAttribute.cs" />
    <Compile Include="PropertyEditors\MultiUrlPickerConfiguration.cs" />
    <Compile Include="PropertyEditors\MultiUrlPickerConfigurationEditor.cs" />
    <Compile Include="PropertyEditors\MultiUrlPickerPropertyEditor.cs" />
    <Compile Include="PropertyEditors\MultiUrlPickerValueEditor.cs" />
    <Compile Include="PropertyEditors\ValueConverters\MultiUrlPickerValueConverter.cs" />
    <Compile Include="Templates\ITemplateRenderer.cs" />
    <Compile Include="Sections\SectionCollectionBuilder.cs" />
    <Compile Include="Sections\FormsSection.cs" />
    <Compile Include="Sections\MediaSection.cs" />
    <Compile Include="Sections\MembersSection.cs" />
    <Compile Include="Sections\PackagesSection.cs" />
    <Compile Include="Sections\SettingsSection.cs" />
    <Compile Include="Sections\TranslationSection.cs" />
    <Compile Include="Trees\TreeCollectionBuilder.cs" />
    <Compile Include="Trees\TreeUse.cs" />
    <Compile Include="Sections\UsersSection.cs" />
    <Compile Include="Trees\Tree.cs" />
    <Compile Include="Trees\ITree.cs" />
    <Compile Include="Models\ContentEditing\PublicAccess.cs" />
    <Compile Include="Models\ContentEditing\ObjectType.cs" />
    <Compile Include="Models\ContentEditing\RelationDisplay.cs" />
    <Compile Include="Models\ContentEditing\RelationTypeDisplay.cs" />
    <Compile Include="Models\ContentEditing\RelationTypeSave.cs" />
    <Compile Include="Models\ContentEditing\RollbackVersion.cs" />
    <Compile Include="Models\ContentEditing\SearchResult.cs" />
    <Compile Include="Models\ContentEditing\SearchResults.cs" />
    <Compile Include="Models\ContentEditing\UnpublishContent.cs" />
    <Compile Include="ContentApps\ContentAppFactoryCollection.cs" />
    <Compile Include="ContentApps\ContentAppFactoryCollectionBuilder.cs" />
    <Compile Include="ContentApps\ContentEditorContentAppFactory.cs" />
    <Compile Include="ContentApps\ContentInfoContentAppFactory.cs" />
    <Compile Include="Services\ITreeService.cs" />
    <Compile Include="Services\ISectionService.cs" />
    <Compile Include="Sections\SectionCollection.cs" />
    <Compile Include="PropertyEditors\GridPropertyIndexValueFactory.cs" />
    <Compile Include="PropertyEditors\PropertyEditorsComposer.cs" />
    <Compile Include="PublishedCache\NuCache\NuCacheComposer.cs" />
    <Compile Include="Routing\RedirectTrackingComposer.cs" />
    <Compile Include="Runtime\WebInitialComposer.cs" />
    <Compile Include="Scheduling\SchedulerComposer.cs" />
    <Compile Include="Search\ExamineComposer.cs" />
    <Compile Include="Search\GenericIndexDiagnostics.cs" />
    <Compile Include="Search\IUmbracoIndexesCreator.cs" />
    <Compile Include="Search\UmbracoIndexesCreator.cs" />
    <Compile Include="Security\ActiveDirectoryBackOfficeUserPasswordChecker.cs" />
    <Compile Include="Security\BackOfficeClaimsIdentityFactory.cs" />
    <Compile Include="Security\BackOfficeUserManagerMarker.cs" />
    <Compile Include="Security\BackOfficeUserPasswordCheckerResult.cs" />
    <Compile Include="Security\IBackOfficeUserManagerMarker.cs" />
    <Compile Include="Security\IBackOfficeUserPasswordChecker.cs" />
    <Compile Include="Security\IdentityAuditEventArgs.cs" />
    <Compile Include="CompositionExtensions.cs" />
    <Compile Include="Composing\Current.cs" />
    <Compile Include="Editors\BackOfficeAssetsController.cs" />
    <Compile Include="Editors\BackOfficeModel.cs" />
    <Compile Include="Editors\BackOfficeServerVariables.cs" />
    <Compile Include="Editors\LogViewerController.cs" />
    <Compile Include="ImageProcessorLogger.cs" />
    <Compile Include="Macros\MacroTagParser.cs" />
    <Compile Include="Models\ContentEditing\ContentDomainsAndCulture.cs" />
    <Compile Include="Models\ContentEditing\ContentSavedState.cs" />
    <Compile Include="Trees\LogViewerTreeController.cs" />
    <Compile Include="Models\Mapping\ContentSavedStateMapper.cs" />
    <Compile Include="Mvc\ContainerControllerFactory.cs" />
    <Compile Include="OwinExtensions.cs" />
    <Compile Include="Security\BackOfficeCookieAuthenticationProvider.cs" />
    <Compile Include="Security\BackOfficeSignInManager.cs" />
    <Compile Include="Security\BackOfficeUserManager.cs" />
    <Compile Include="Security\SessionIdValidator.cs" />
    <Compile Include="SignalR\PreviewHubComposer.cs" />
    <Compile Include="Trees\FilesTreeController.cs" />
    <Compile Include="Trees\TreeCollection.cs" />
    <Compile Include="JavaScript\ClientDependencyConfiguration.cs" />
    <Compile Include="Editors\Binders\BlueprintItemBinder.cs" />
    <Compile Include="UmbracoApplicationBase.cs" />
    <Compile Include="WebApi\Filters\HttpQueryStringModelBinder.cs" />
    <Compile Include="WebApi\HttpActionContextExtensions.cs" />
    <Compile Include="Models\ContentEditing\IContentSave.cs" />
    <Compile Include="WebApi\SerializeVersionAttribute.cs" />
    <Compile Include="WebApi\TrimModelBinder.cs" />
    <Compile Include="Editors\CodeFileController.cs" />
    <Compile Include="Editors\DictionaryController.cs" />
    <Compile Include="Editors\EditorModelEventArgs.cs" />
    <Compile Include="Editors\EditorValidatorCollection.cs" />
    <Compile Include="Editors\EditorValidatorCollectionBuilder.cs" />
    <Compile Include="Editors\EditorValidatorOfT.cs" />
    <Compile Include="Editors\Filters\MemberSaveModelValidator.cs" />
    <Compile Include="Editors\ExamineManagementController.cs" />
    <Compile Include="Editors\FromJsonPathAttribute.cs" />
    <Compile Include="Editors\HelpController.cs" />
    <Compile Include="Editors\Filters\IsCurrentUserModelFilterAttribute.cs" />
    <Compile Include="Editors\LanguageController.cs" />
    <Compile Include="WebApi\ParameterSwapControllerActionSelector.cs" />
    <Compile Include="Editors\PasswordChanger.cs" />
    <Compile Include="Editors\PreviewController.cs" />
    <Compile Include="Editors\TemplateController.cs" />
    <Compile Include="Editors\TourController.cs" />
    <Compile Include="HealthCheck\Checks\Security\XssProtectionCheck.cs" />
    <Compile Include="HealthCheck\Checks\Security\HstsCheck.cs" />
    <Compile Include="Security\UmbracoAntiForgeryAdditionalDataProvider.cs" />
    <Compile Include="Editors\UserEditorAuthorizationHelper.cs" />
    <Compile Include="Editors\Filters\UserGroupAuthorizationAttribute.cs" />
    <Compile Include="Editors\Filters\UserGroupEditorAuthorizationHelper.cs" />
    <Compile Include="Editors\UserGroupsController.cs" />
    <Compile Include="Editors\Filters\UserGroupValidateAttribute.cs" />
    <Compile Include="Editors\UsersController.cs" />
    <Compile Include="Features\DisabledFeatures.cs" />
    <Compile Include="Features\EnabledFeatures.cs" />
    <Compile Include="Features\UmbracoFeatures.cs" />
    <Compile Include="HealthCheck\HealthCheckCollection.cs" />
    <Compile Include="HealthCheck\HealthCheckNotificationMethodAttribute.cs" />
    <Compile Include="HealthCheck\HealthCheckNotificationMethodCollection.cs" />
    <Compile Include="HealthCheck\HealthCheckNotificationMethodCollectionBuilder.cs" />
    <Compile Include="HealthCheck\HealthCheckResults.cs" />
    <Compile Include="HealthCheck\HeathCheckCollectionBuilder.cs" />
    <Compile Include="HealthCheck\NotificationMethods\EmailNotificationMethod.cs" />
    <Compile Include="HealthCheck\NotificationMethods\IHealthCheckNotificationMethod.cs" />
    <Compile Include="HealthCheck\NotificationMethods\NotificationMethodBase.cs" />
    <Compile Include="HybridAccessorBase.cs" />
    <Compile Include="HybridUmbracoContextAccessor.cs" />
    <Compile Include="HttpContextUmbracoContextAccessor.cs" />
    <Compile Include="HybridEventMessagesAccessor.cs" />
    <Compile Include="IHttpContextAccessor.cs" />
    <Compile Include="Cache\RelationTypeCacheRefresher.cs" />
    <Compile Include="Composing\CompositionExtensions\WebMappingProfiles.cs" />
    <Compile Include="Editors\BackOfficeNotificationsController.cs" />
    <Compile Include="Install\InstallStepCollection.cs" />
    <Compile Include="Install\InstallSteps\ConfigureMachineKey.cs" />
    <Compile Include="IPublishedContentQuery.cs" />
    <Compile Include="Editors\MemberGroupController.cs" />
    <Compile Include="Composing\CompositionExtensions\Controllers.cs" />
    <Compile Include="Editors\EditorValidator.cs" />
    <Compile Include="Macros\MacroContent.cs" />
    <Compile Include="HealthCheck\Checks\Config\AbstractConfigCheck.cs" />
    <Compile Include="HealthCheck\Checks\Config\AcceptableConfiguration.cs" />
    <Compile Include="HealthCheck\Checks\Config\ConfigurationService.cs" />
    <Compile Include="HealthCheck\Checks\Config\ConfigurationServiceResult.cs" />
    <Compile Include="Macros\MacroModel.cs" />
    <Compile Include="HealthCheck\Checks\Config\MacroErrorsCheck.cs" />
    <Compile Include="HealthCheck\Checks\Config\NotificationEmailCheck.cs" />
    <Compile Include="HealthCheck\Checks\Config\TrySkipIisCustomErrorsCheck.cs" />
    <Compile Include="HealthCheck\Checks\Config\CustomErrorsCheck.cs" />
    <Compile Include="HealthCheck\Checks\Config\TraceCheck.cs" />
    <Compile Include="HealthCheck\Checks\Config\ValueComparisonType.cs" />
    <Compile Include="HealthCheck\Checks\Config\CompilationDebugCheck.cs" />
    <Compile Include="HealthCheck\Checks\Security\BaseHttpHeaderCheck.cs" />
    <Compile Include="HealthCheck\Checks\Security\NoSniffCheck.cs" />
    <Compile Include="HealthCheck\Checks\Services\SmtpCheck.cs" />
    <Compile Include="HealthCheck\Checks\Permissions\FolderAndFilePermissionsCheck.cs" />
    <Compile Include="HealthCheck\Checks\Security\ExcessiveHeadersCheck.cs" />
    <Compile Include="HealthCheck\Checks\Security\ClickJackingCheck.cs" />
    <Compile Include="HealthCheck\HealthCheckAction.cs" />
    <Compile Include="HealthCheck\HealthCheckAttribute.cs" />
    <Compile Include="HealthCheck\HealthCheckController.cs" />
    <Compile Include="Macros\MacroPropertyModel.cs" />
    <Compile Include="Macros\MacroRenderer.cs" />
    <Compile Include="HealthCheck\HealthCheckGroup.cs" />
    <Compile Include="HealthCheck\HealthCheck.cs" />
    <Compile Include="HealthCheck\HealthCheckStatus.cs" />
    <Compile Include="HealthCheck\Checks\Security\HttpsCheck.cs" />
    <Compile Include="HealthCheck\StatusResultType.cs" />
    <Compile Include="Models\BackOfficeTour.cs" />
    <Compile Include="Models\BackOfficeTourFile.cs" />
    <Compile Include="Models\BackOfficeTourStep.cs" />
    <Compile Include="Models\ContentEditing\AssignedContentPermissions.cs" />
    <Compile Include="Models\ContentEditing\AssignedUserGroupPermissions.cs" />
    <Compile Include="Models\ContentEditing\CodeFileDisplay.cs" />
    <Compile Include="Models\ContentEditing\ContentRedirectUrl.cs" />
    <Compile Include="Models\ContentEditing\ContentVariantSave.cs" />
    <Compile Include="Models\ContentEditing\ContentVariationDisplay.cs" />
    <Compile Include="Models\ContentEditing\DomainDisplay.cs" />
    <Compile Include="Models\ContentEditing\DomainSave.cs" />
    <Compile Include="Models\ContentEditing\CreatedDocumentTypeCollectionResult.cs" />
    <Compile Include="Models\ContentEditing\DictionaryDisplay.cs" />
    <Compile Include="Models\ContentEditing\DictionaryOverviewDisplay.cs" />
    <Compile Include="Models\ContentEditing\DictionaryOverviewTranslationDisplay.cs" />
    <Compile Include="Models\ContentEditing\DictionarySave.cs" />
    <Compile Include="Models\ContentEditing\DictionaryTranslationDisplay.cs" />
    <Compile Include="Models\ContentEditing\DictionaryTranslationSave.cs" />
    <Compile Include="Models\ContentEditing\EditorNavigation.cs" />
    <Compile Include="Models\ContentEditing\GetAvailableCompositionsFilter.cs" />
    <Compile Include="Editors\IEditorValidator.cs" />
    <Compile Include="Editors\EditorModelEventManager.cs" />
    <Compile Include="HtmlHelperBackOfficeExtensions.cs" />
    <Compile Include="Models\ContentEditing\IContentProperties.cs" />
    <Compile Include="Models\ContentEditing\ITabbedContent.cs" />
    <Compile Include="Models\ContentEditing\NotifySetting.cs" />
    <Compile Include="Models\ContentEditing\Permission.cs" />
    <Compile Include="Models\ContentEditing\PostedFolder.cs" />
    <Compile Include="Models\ContentEditing\SnippetDisplay.cs" />
    <Compile Include="Models\ContentEditing\TemplateDisplay.cs" />
    <Compile Include="Models\ContentEditing\TreeSearchResult.cs" />
    <Compile Include="Models\ContentEditing\UserDisplay.cs" />
    <Compile Include="Models\ContentEditing\UserGroupBasic.cs" />
    <Compile Include="Models\ContentEditing\UserGroupDisplay.cs" />
    <Compile Include="Models\ContentEditing\UserGroupPermissionsSave.cs" />
    <Compile Include="Models\ContentEditing\UserGroupSave.cs" />
    <Compile Include="Models\ContentEditing\UserInvite.cs" />
    <Compile Include="Models\ContentEditing\UserProfile.cs" />
    <Compile Include="Models\ContentEditing\UserSave.cs" />
    <Compile Include="Models\ContentEditing\Language.cs" />
    <Compile Include="Models\ContentTypeImportModel.cs" />
    <Compile Include="Models\Mapping\AuditMapDefinition.cs" />
    <Compile Include="Models\Mapping\DictionaryMapDefinition.cs" />
    <Compile Include="Models\Mapping\LanguageMapDefinition.cs" />
    <Compile Include="Models\Mapping\CodeFileMapDefinition.cs" />
    <Compile Include="Models\Mapping\MemberTabsAndPropertiesMapper.cs" />
    <Compile Include="Models\Mapping\RedirectUrlMapDefinition.cs" />
    <Compile Include="Models\Mapping\TemplateMapDefinition.cs" />
    <Compile Include="Models\Mapping\ContentVariantMapper.cs" />
    <Compile Include="Models\PublishedContent\HttpContextVariationContextAccessor.cs" />
    <Compile Include="Models\PublishedContent\PublishedValueFallback.cs" />
    <Compile Include="Models\SendCodeViewModel.cs" />
    <Compile Include="Models\Trees\ExportMember.cs" />
    <Compile Include="Models\UserTourStatus.cs" />
    <Compile Include="Composing\ModuleInjector.cs" />
    <Compile Include="Mvc\FilteredControllerFactoryCollection.cs" />
    <Compile Include="Mvc\FilteredControllerFactoryCollectionBuilder.cs" />
    <Compile Include="Mvc\SurfaceControllerTypeCollection.cs" />
    <Compile Include="PropertyEditors\ContentPickerPropertyEditor.cs" />
    <Compile Include="PropertyEditors\ContentPickerConfiguration.cs" />
    <Compile Include="PropertyEditors\ContentPickerConfigurationEditor.cs" />
    <Compile Include="PropertyEditors\DateValueEditor.cs" />
    <Compile Include="PropertyEditors\DecimalConfigurationEditor.cs" />
    <Compile Include="PropertyEditors\DropDownFlexiblePropertyEditor.cs" />
    <Compile Include="PropertyEditors\DropDownFlexibleConfigurationEditor.cs" />
    <Compile Include="PropertyEditors\EmailAddressConfigurationEditor.cs" />
    <Compile Include="PropertyEditors\EmailAddressConfiguration.cs" />
    <Compile Include="PropertyEditors\GridConfiguration.cs" />
    <Compile Include="PropertyEditors\GridConfigurationEditor.cs" />
    <Compile Include="PropertyEditors\ImageCropperConfigurationEditor.cs" />
    <Compile Include="PropertyEditors\IntegerConfigurationEditor.cs" />
    <Compile Include="PropertyEditors\ListViewConfiguration.cs" />
    <Compile Include="PropertyEditors\ListViewConfigurationEditor.cs" />
    <Compile Include="PropertyEditors\MarkdownConfiguration.cs" />
    <Compile Include="PropertyEditors\MarkdownConfigurationEditor.cs" />
    <Compile Include="PropertyEditors\MediaPickerPropertyEditor.cs" />
    <Compile Include="PropertyEditors\MediaPickerConfiguration.cs" />
    <Compile Include="PropertyEditors\MediaPickerConfigurationEditor.cs" />
    <Compile Include="PropertyEditors\MemberPickerPropertyEditor.cs" />
    <Compile Include="PropertyEditors\MemberPickerConfiguration.cs" />
    <Compile Include="PropertyEditors\MultiNodePickerConfiguration.cs" />
    <Compile Include="PropertyEditors\MultiNodePickerConfigurationEditor.cs" />
    <Compile Include="PropertyEditors\MultiNodePickerConfigurationTreeSource.cs" />
    <Compile Include="PropertyEditors\MultiNodeTreePickerPropertyEditor.cs" />
    <Compile Include="PropertyEditors\MultipleTextStringConfiguration.cs" />
    <Compile Include="PropertyEditors\MultipleTextStringConfigurationEditor.cs" />
    <Compile Include="PropertyEditors\NestedContentConfiguration.cs" />
    <Compile Include="PropertyEditors\NestedContentConfigurationEditor.cs" />
    <Compile Include="PropertyEditors\NestedContentController.cs" />
    <Compile Include="PropertyEditors\NestedContentPropertyEditor.cs" />
    <Compile Include="PropertyEditors\ParameterEditors\MultipleContentPickerParameterEditor.cs" />
    <Compile Include="PropertyEditors\PropertyEditorsComponent.cs" />
    <Compile Include="PropertyEditors\RichTextConfiguration.cs" />
    <Compile Include="PropertyEditors\SliderConfigurationEditor.cs" />
    <Compile Include="PropertyEditors\TagConfigurationEditor.cs" />
    <Compile Include="PropertyEditors\TextAreaConfiguration.cs" />
    <Compile Include="PropertyEditors\TextAreaConfigurationEditor.cs" />
    <Compile Include="PropertyEditors\TextboxConfiguration.cs" />
    <Compile Include="PropertyEditors\TextboxConfigurationEditor.cs" />
    <Compile Include="PropertyEditors\TextOnlyValueEditor.cs" />
    <Compile Include="PropertyEditors\TrueFalseConfiguration.cs" />
    <Compile Include="PropertyEditors\TrueFalseConfigurationEditor.cs" />
    <Compile Include="PropertyEditors\UserPickerConfiguration.cs" />
    <Compile Include="PropertyEditors\ValueConverters\FlexibleDropdownPropertyValueConverter.cs" />
    <Compile Include="PropertyEditors\ValueConverters\NestedContentManyValueConverter.cs" />
    <Compile Include="PropertyEditors\ValueConverters\NestedContentValueConverterBase.cs" />
    <Compile Include="PropertyEditors\ValueConverters\NestedContentSingleValueConverter.cs" />
    <Compile Include="PropertyEditors\ValueConverters\MediaPickerValueConverter.cs" />
    <Compile Include="PropertyEditors\ValueConverters\MemberPickerValueConverter.cs" />
    <Compile Include="PropertyEditors\ValueConverters\MultiNodeTreePickerValueConverter.cs" />
    <Compile Include="PropertyEditors\ValueListUniqueValueValidator.cs" />
    <Compile Include="PublishedCache\IPublishedSnapshot.cs" />
    <Compile Include="PublishedCache\IDefaultCultureAccessor.cs" />
    <Compile Include="PublishedCache\NuCache\DataSource\BTree.ContentDataSerializer.cs" />
    <Compile Include="PublishedCache\NuCache\DataSource\BTree.ContentNodeKitSerializer.cs" />
    <Compile Include="PublishedCache\NuCache\DataSource\BTree.DictionaryOfCultureVariationSerializer.cs" />
    <Compile Include="PublishedCache\NuCache\DataSource\BTree.DictionaryOfPropertyDataSerializer.cs" />
    <Compile Include="PublishedCache\NuCache\DataSource\ContentNestedData.cs" />
    <Compile Include="PublishedCache\NuCache\DataSource\CultureVariation.cs" />
    <Compile Include="PublishedCache\NuCache\DataSource\IDataSource.cs" />
    <Compile Include="PublishedCache\NuCache\DataSource\PropertyData.cs" />
    <Compile Include="PublishedCache\NuCache\DataSource\SerializerBase.cs" />
    <Compile Include="PublishedCache\NuCache\NuCacheComponent.cs" />
    <Compile Include="PublishedCache\NuCache\PublishedSnapshot.cs" />
    <Compile Include="PublishedCache\PublishedElement.cs" />
    <Compile Include="PublishedCache\PublishedElementPropertyBase.cs" />
    <Compile Include="PropertyEditors\ValueConverters\ContentPickerValueConverter.cs" />
    <Compile Include="PublishedCache\PublishedSnapshotServiceBase.cs" />
    <Compile Include="PublishedCache\IDomainCache.cs" />
    <Compile Include="PublishedCache\IPublishedSnapshotAccessor.cs" />
    <Compile Include="PublishedCache\IPublishedSnapshotService.cs" />
    <Compile Include="PublishedCache\IPublishedMemberCache.cs" />
    <Compile Include="PublishedCache\NuCache\CacheKeys.cs" />
    <Compile Include="PublishedCache\NuCache\ContentCache.cs" />
    <Compile Include="PublishedCache\NuCache\ContentNode.cs" />
    <Compile Include="PublishedCache\NuCache\ContentNodeKit.cs" />
    <Compile Include="PublishedCache\NuCache\ContentStore.cs" />
    <Compile Include="PublishedCache\NuCache\DataSource\BTree.cs" />
    <Compile Include="PublishedCache\NuCache\DataSource\ContentData.cs" />
    <Compile Include="PublishedCache\NuCache\DataSource\ContentSourceDto.cs" />
    <Compile Include="PublishedCache\NuCache\DataSource\DatabaseDataSource.cs" />
    <Compile Include="PublishedCache\NuCache\DomainCache.cs" />
    <Compile Include="PublishedCache\NuCache\PublishedSnapshotService.cs" />
    <Compile Include="PublishedCache\NuCache\MediaCache.cs" />
    <Compile Include="PublishedCache\NuCache\MemberCache.cs" />
    <Compile Include="PublishedCache\NuCache\Navigable\INavigableData.cs" />
    <Compile Include="PublishedCache\NuCache\Navigable\NavigableContent.cs" />
    <Compile Include="PublishedCache\NuCache\Navigable\NavigableContentType.cs" />
    <Compile Include="PublishedCache\NuCache\Navigable\NavigablePropertyType.cs" />
    <Compile Include="PublishedCache\NuCache\Navigable\RootContent.cs" />
    <Compile Include="PublishedCache\NuCache\Navigable\Source.cs" />
    <Compile Include="PublishedCache\NuCache\Property.cs" />
    <Compile Include="PublishedCache\NuCache\PublishedContent.cs" />
    <Compile Include="PublishedCache\NuCache\PublishedMember.cs" />
    <Compile Include="PublishedCache\NuCache\SnapDictionary.cs" />
    <Compile Include="PublishedCache\PublishedCacheBase.cs" />
    <Compile Include="PublishedCache\PublishedContentTypeCache.cs" />
    <Compile Include="PublishedCache\DefaultCultureAccessor.cs" />
    <Compile Include="PublishedCache\UmbracoContextPublishedSnapshotAccessor.cs" />
    <Compile Include="PublishedElementExtensions.cs" />
    <Compile Include="PublishedModels\DummyClassSoThatPublishedModelsNamespaceExists.cs" />
    <Compile Include="Routing\ContentFinderByUrl.cs" />
    <Compile Include="Routing\ContentFinderByUrlAndTemplate.cs" />
    <Compile Include="Routing\ContentFinderCollection.cs" />
    <Compile Include="Routing\ContentFinderCollectionBuilder.cs" />
    <Compile Include="Routing\Domain.cs" />
    <Compile Include="Routing\IContentLastChanceFinder.cs" />
    <Compile Include="Routing\UrlInfo.cs" />
    <Compile Include="Routing\UrlProviderCollection.cs" />
    <Compile Include="Routing\UrlProviderCollectionBuilder.cs" />
    <Compile Include="Scheduling\HealthCheckNotifier.cs" />
    <Compile Include="Search\SearchableApplicationTree.cs" />
    <Compile Include="Search\SearchableTreeAttribute.cs" />
    <Compile Include="Search\SearchableTreeCollection.cs" />
    <Compile Include="Search\SearchableTreeCollectionBuilder.cs" />
    <Compile Include="Search\UmbracoTreeSearcher.cs" />
    <Compile Include="Security\AuthenticationExtensions.cs" />
    <Compile Include="Security\UmbracoSecureDataFormat.cs" />
    <Compile Include="Security\UmbracoAuthTicketDataProtector.cs" />
    <Compile Include="SignalR\IPreviewHub.cs" />
    <Compile Include="SignalR\PreviewHub.cs" />
    <Compile Include="SignalR\PreviewHubComponent.cs" />
    <Compile Include="Suspendable.cs" />
    <Compile Include="Tour\BackOfficeTourFilter.cs" />
    <Compile Include="Tour\TourFilterCollection.cs" />
    <Compile Include="Tour\TourFilterCollectionBuilder.cs" />
    <Compile Include="Trees\ContentBlueprintTreeController.cs" />
    <Compile Include="Trees\RelationTypeTreeController.cs" />
    <Compile Include="Trees\MacrosTreeController.cs" />
    <Compile Include="Models\ContentEditing\MemberGroupDisplay.cs" />
    <Compile Include="Models\ContentEditing\MemberGroupSave.cs" />
    <Compile Include="Trees\MemberGroupTreeController.cs" />
    <Compile Include="Trees\MemberTypeAndGroupTreeControllerBase.cs" />
    <Compile Include="Trees\ScriptsTreeController.cs" />
    <Compile Include="Trees\DictionaryTreeController.cs" />
    <Compile Include="Trees\StylesheetsTreeController.cs" />
    <Compile Include="Trees\UserTreeController.cs" />
    <Compile Include="UmbracoModule.cs" />
    <Compile Include="WebApi\EnableDetailedErrorsAttribute.cs" />
    <Compile Include="WebApi\Filters\AppendUserModifiedHeaderAttribute.cs" />
    <Compile Include="WebApi\Filters\CheckIfUserTicketDataIsStaleAttribute.cs" />
    <Compile Include="WebApi\Filters\FeatureAuthorizeAttribute.cs" />
    <Compile Include="Editors\Filters\MediaItemSaveValidationAttribute.cs" />
    <Compile Include="Editors\Filters\MemberSaveValidationAttribute.cs" />
    <Compile Include="WebApi\SessionHttpControllerRouteHandler.cs" />
    <Compile Include="WebApi\UmbracoApiControllerTypeCollection.cs" />
    <Compile Include="WebApi\UmbracoApiControllerTypeCollectionBuilder.cs" />
    <Compile Include="WebApi\UnhandedExceptionLoggerConfigurationAttribute.cs" />
    <Compile Include="WebApi\UnhandledExceptionLogger.cs" />
    <Compile Include="Runtime\WebInitialComponent.cs" />
    <Compile Include="Editors\PublishedStatusController.cs" />
    <Compile Include="Editors\NuCacheStatusController.cs" />
    <Compile Include="Actions\ActionAssignDomain.cs" />
    <Compile Include="Actions\ActionBrowse.cs" />
    <Compile Include="Actions\ActionChangeDocType.cs" />
    <Compile Include="Actions\ActionCollection.cs" />
    <Compile Include="Actions\ActionCollectionBuilder.cs" />
    <Compile Include="Actions\ActionCopy.cs" />
    <Compile Include="Actions\ActionCreateBlueprintFromContent.cs" />
    <Compile Include="Actions\ActionDelete.cs" />
    <Compile Include="Actions\ActionMove.cs" />
    <Compile Include="Actions\ActionNew.cs" />
    <Compile Include="Actions\ActionProtect.cs" />
    <Compile Include="Actions\ActionPublish.cs" />
    <Compile Include="Actions\ActionRestore.cs" />
    <Compile Include="Actions\ActionRights.cs" />
    <Compile Include="Actions\ActionRollback.cs" />
    <Compile Include="Actions\ActionSort.cs" />
    <Compile Include="Actions\ActionToPublish.cs" />
    <Compile Include="Actions\ActionUnpublish.cs" />
    <Compile Include="Actions\ActionUpdate.cs" />
    <Compile Include="Actions\IAction.cs" />
    <Compile Include="Models\ContentEditing\EntityBasic.cs" />
    <Compile Include="Sections\ContentSection.cs" />
    <Compile Include="Services\SectionService.cs" />
    <Compile Include="Trees\TreeAttribute.cs" />
    <Compile Include="Models\Trees\TreeNode.cs" />
    <Compile Include="Routing\NotFoundHandlerHelper.cs" />
    <Compile Include="Models\ContentEditing\DocumentTypeDisplay.cs" />
    <Compile Include="Models\ContentEditing\ContentTypeCompositionDisplay.cs" />
    <Compile Include="Models\ContentEditing\ContentTypeSave.cs" />
    <Compile Include="Models\ContentEditing\DocumentTypeSave.cs" />
    <Compile Include="Models\ContentEditing\MediaTypeDisplay.cs" />
    <Compile Include="Models\ContentEditing\MediaTypeSave.cs" />
    <Compile Include="Models\ContentEditing\MemberPropertyTypeBasic.cs" />
    <Compile Include="Models\ContentEditing\MemberPropertyTypeDisplay.cs" />
    <Compile Include="Models\ContentEditing\MemberTypeDisplay.cs" />
    <Compile Include="Models\ContentEditing\MemberTypeSave.cs" />
    <Compile Include="Models\ContentEditing\PostedFiles.cs" />
    <Compile Include="Models\ContentEditing\PropertyGroupBasic.cs" />
    <Compile Include="Models\ContentEditing\PropertyTypeBasic.cs" />
    <Compile Include="Models\ContentEditing\SimpleNotificationModel.cs" />
    <Compile Include="Models\LocalPackageInstallModel.cs" />
    <Compile Include="Models\PackageInstallResult.cs" />
    <Compile Include="Models\SetPasswordModel.cs" />
    <Compile Include="Models\RequestPasswordResetModel.cs" />
    <Compile Include="Models\ValidatePasswordResetCodeModel.cs" />
    <Compile Include="Mvc\ControllerContextExtensions.cs" />
    <Compile Include="Mvc\DisableBrowserCacheAttribute.cs" />
    <Compile Include="Mvc\EnsurePartialViewMacroViewContextFilterAttribute.cs" />
    <Compile Include="Mvc\IRenderController.cs" />
    <Compile Include="Mvc\ModelBindingException.cs" />
    <Compile Include="Mvc\RenderIndexActionSelectorAttribute.cs" />
    <Compile Include="Mvc\UmbracoRequireHttpsAttribute.cs" />
    <Compile Include="Mvc\ValidateMvcAngularAntiForgeryTokenAttribute.cs" />
    <Compile Include="OwinMiddlewareConfiguredEventArgs.cs" />
    <Compile Include="PropertyEditors\DateTimeConfigurationEditor.cs" />
    <Compile Include="PropertyEditors\DecimalPropertyEditor.cs" />
    <Compile Include="Routing\RedirectTrackingComponent.cs" />
    <Compile Include="Editors\RedirectUrlManagementController.cs" />
    <Compile Include="Models\ContentEditing\RedirectUrlSearchResults.cs" />
    <Compile Include="DefaultEventMessagesFactory.cs" />
    <Compile Include="Routing\ContentFinderByRedirectUrl.cs" />
    <Compile Include="Scheduling\LatchedBackgroundTaskBase.cs" />
    <Compile Include="Security\ExternalSignInAutoLinkOptions.cs" />
    <Compile Include="Security\FixWindowsAuthMiddlware.cs" />
    <Compile Include="Security\ForceRenewalCookieAuthenticationHandler.cs" />
    <Compile Include="Security\ForceRenewalCookieAuthenticationMiddleware.cs" />
    <Compile Include="Security\GetUserSecondsMiddleWare.cs" />
    <Compile Include="Models\ContentEditing\PropertyTypeDisplay.cs" />
    <Compile Include="Models\ContentEditing\PropertyGroupDisplay.cs" />
    <Compile Include="Security\IUmbracoBackOfficeTwoFactorOptions.cs" />
    <Compile Include="Models\Mapping\PropertyTypeGroupMapper.cs" />
    <Compile Include="Services\TreeService.cs" />
    <Compile Include="Security\PreviewAuthenticationMiddleware.cs" />
    <Compile Include="Trees\ContentTypeTreeController.cs" />
    <Compile Include="Trees\PackagesTreeController.cs" />
    <Compile Include="Trees\MediaTypeTreeController.cs" />
    <Compile Include="Trees\MemberTypeTreeController.cs" />
    <Compile Include="Security\WebAuthExtensions.cs" />
    <Compile Include="JavaScript\UmbracoClientDependencyLoader.cs" />
    <Compile Include="UmbracoDefaultOwinStartup.cs" />
    <Compile Include="IUmbracoContextAccessor.cs" />
    <Compile Include="HtmlStringUtilities.cs" />
    <Compile Include="ITagQuery.cs" />
    <Compile Include="IUmbracoComponentRenderer.cs" />
    <Compile Include="Models\Mapping\RelationMapDefinition.cs" />
    <Compile Include="Models\UnLinkLoginModel.cs" />
    <Compile Include="Mvc\MvcVersionCheck.cs" />
    <Compile Include="Scheduling\ThreadingTaskImmutable.cs" />
    <Compile Include="Mvc\ProfilingView.cs" />
    <Compile Include="Mvc\ProfilingViewEngine.cs" />
    <Compile Include="Scheduling\BackgroundTaskRunner.cs" />
    <Compile Include="BatchedDatabaseServerMessenger.cs" />
    <Compile Include="CacheHelperExtensions.cs" />
    <Compile Include="Cache\ApplicationCacheRefresher.cs" />
    <Compile Include="Cache\ContentTypeCacheRefresher.cs" />
    <Compile Include="Cache\DataTypeCacheRefresher.cs" />
    <Compile Include="Cache\DictionaryCacheRefresher.cs" />
    <Compile Include="Cache\DistributedCache.cs" />
    <Compile Include="Cache\DistributedCacheExtensions.cs" />
    <Compile Include="Cache\DistributedCacheBinderComponent.cs" />
    <Compile Include="Cache\DomainCacheRefresher.cs" />
    <Compile Include="Cache\LanguageCacheRefresher.cs" />
    <Compile Include="Cache\MacroCacheRefresher.cs" />
    <Compile Include="Cache\MediaCacheRefresher.cs" />
    <Compile Include="Cache\MemberCacheRefresher.cs" />
    <Compile Include="Cache\MemberGroupCacheRefresher.cs" />
    <Compile Include="Cache\PublicAccessCacheRefresher.cs" />
    <Compile Include="Cache\TemplateCacheRefresher.cs" />
    <Compile Include="Cache\UserCacheRefresher.cs" />
    <Compile Include="Editors\AuthenticationController.cs" />
    <Compile Include="Controllers\UmbProfileController.cs" />
    <Compile Include="Editors\ContentController.cs" />
    <Compile Include="Controllers\UmbLoginStatusController.cs" />
    <Compile Include="Editors\Filters\ContentSaveValidationAttribute.cs" />
    <Compile Include="Editors\ContentTypeControllerBase.cs" />
    <Compile Include="Editors\DashboardController.cs" />
    <Compile Include="Editors\DataTypeController.cs" />
    <Compile Include="Editors\DataTypeValidateAttribute.cs" />
    <Compile Include="Editors\ImagesController.cs" />
    <Compile Include="Editors\PackageInstallController.cs" />
    <Compile Include="Editors\RelationController.cs" />
    <Compile Include="GridTemplateExtensions.cs" />
    <Compile Include="Models\PackageInstallModel.cs" />
    <Compile Include="Models\ContentEditing\DataTypeBasic.cs" />
    <Compile Include="Models\ContentEditing\MemberBasic.cs" />
    <Compile Include="Models\ContentEditing\MemberListDisplay.cs" />
    <Compile Include="Models\TemplateQuery\ContentTypeModel.cs" />
    <Compile Include="Models\TemplateQuery\PropertyModel.cs" />
    <Compile Include="Models\TemplateQuery\SourceModel.cs" />
    <Compile Include="Models\TemplateQuery\TemplateQueryResult.cs" />
    <Compile Include="Models\TemplateQuery\SortExpression.cs" />
    <Compile Include="Models\TemplateQuery\Operator.cs" />
    <Compile Include="Models\TemplateQuery\OperatorTerm.cs" />
    <Compile Include="Models\TemplateQuery\QueryCondition.cs" />
    <Compile Include="Models\TemplateQuery\QueryModel.cs" />
    <Compile Include="Models\TemplateQuery\QueryResultModel.cs" />
    <Compile Include="Editors\TemplateQueryController.cs" />
    <Compile Include="Models\ContentEditing\ContentBaseSave.cs" />
    <Compile Include="Models\ContentEditing\MediaItemSave.cs" />
    <Compile Include="Models\ImageCropAnchor.cs" />
    <Compile Include="Models\ImageCropMode.cs" />
    <Compile Include="Install\InstallException.cs" />
    <Compile Include="Install\InstallStatusTracker.cs" />
    <Compile Include="Install\InstallSteps\DatabaseConfigureStep.cs" />
    <Compile Include="Install\InstallSteps\DatabaseInstallStep.cs" />
    <Compile Include="Install\InstallSteps\DatabaseUpgradeStep.cs" />
    <Compile Include="Install\InstallSteps\FilePermissionsStep.cs" />
    <Compile Include="Install\InstallSteps\SetUmbracoVersionStep.cs" />
    <Compile Include="Install\InstallSteps\StarterKitCleanupStep.cs" />
    <Compile Include="Install\InstallSteps\StarterKitDownloadStep.cs" />
    <Compile Include="Install\InstallSteps\StarterKitInstallStep.cs" />
    <Compile Include="Install\InstallSteps\UpgradeStep.cs" />
    <Compile Include="Install\InstallSteps\NewInstallStep.cs" />
    <Compile Include="Install\Models\DatabaseModel.cs" />
    <Compile Include="Install\Models\DatabaseType.cs" />
    <Compile Include="Install\Models\InstallationType.cs" />
    <Compile Include="Install\Models\InstallInstructions.cs" />
    <Compile Include="Install\Models\InstallPackageModel.cs" />
    <Compile Include="Install\Models\InstallProgressResultModel.cs" />
    <Compile Include="Install\Models\InstallSetup.cs" />
    <Compile Include="Install\Models\InstallSetupResult.cs" />
    <Compile Include="Install\Models\InstallSetupStep.cs" />
    <Compile Include="Install\Models\InstallSetupStepAttribute.cs" />
    <Compile Include="Install\Models\InstallTrackingItem.cs" />
    <Compile Include="Install\Models\Package.cs" />
    <Compile Include="Install\Models\UserModel.cs" />
    <Compile Include="Install\UmbracoInstallArea.cs" />
    <Compile Include="Install\Controllers\InstallApiController.cs" />
    <Compile Include="Install\Controllers\InstallController.cs" />
    <Compile Include="Install\InstallAuthorizeAttribute.cs" />
    <Compile Include="Models\ContentEditing\ListViewAwareContentItemDisplayBase.cs" />
    <Compile Include="Models\ContentEditing\PropertyTypeValidation.cs" />
    <Compile Include="Models\ImageCropRatioMode.cs" />
    <Compile Include="Models\IContentModel.cs" />
    <Compile Include="Models\PartialViewMacroModelExtensions.cs" />
    <Compile Include="Models\PostRedirectModel.cs" />
    <Compile Include="Mvc\ActionExecutedEventArgs.cs" />
    <Compile Include="Mvc\AdminTokenAuthorizeAttribute.cs" />
    <Compile Include="Mvc\NotFoundHandler.cs" />
    <Compile Include="Mvc\PreRenderViewActionFilterAttribute.cs" />
    <Compile Include="Mvc\RedirectToUmbracoUrlResult.cs" />
    <Compile Include="PropertyEditors\GridPropertyEditor.cs" />
    <Compile Include="Mvc\UmbracoVirtualNodeByIdRouteHandler.cs" />
    <Compile Include="PropertyEditors\TagsDataController.cs" />
    <Compile Include="PublishedCache\PublishedMember.cs" />
    <Compile Include="Models\ContentModelOfTContent.cs" />
    <Compile Include="Mvc\JsonNetResult.cs" />
    <Compile Include="Mvc\MinifyJavaScriptResultAttribute.cs" />
    <Compile Include="Mvc\EnsurePublishedContentRequestAttribute.cs" />
    <Compile Include="Mvc\UmbracoViewPage.cs" />
    <Compile Include="Editors\LogController.cs" />
    <Compile Include="Editors\MacroRenderingController.cs" />
    <Compile Include="Editors\MemberTypeController.cs" />
    <Compile Include="Editors\UpdateCheckController.cs" />
    <Compile Include="MembershipProviderExtensions.cs" />
    <Compile Include="Models\ChangingPasswordModel.cs" />
    <Compile Include="Models\ContentEditing\ModelWithNotifications.cs" />
    <Compile Include="Models\ContentEditing\StyleSheet.cs" />
    <Compile Include="Editors\StylesheetController.cs" />
    <Compile Include="Models\ContentEditing\AuditLog.cs" />
    <Compile Include="Models\ContentEditing\MoveOrCopy.cs" />
    <Compile Include="Models\ContentEditing\MacroParameter.cs" />
    <Compile Include="Models\ContentEditing\MemberDisplay.cs" />
    <Compile Include="Models\ContentEditing\MemberSave.cs" />
    <Compile Include="Models\ContentEditing\RichTextEditorCommand.cs" />
    <Compile Include="Models\ContentEditing\RichTextEditorConfiguration.cs" />
    <Compile Include="Models\ContentEditing\RichTextEditorPlugin.cs" />
    <Compile Include="Models\ContentEditing\StylesheetRule.cs" />
    <Compile Include="Models\ContentEditing\UmbracoEntityTypes.cs" />
    <Compile Include="Models\Mapping\MacroMapDefinition.cs" />
    <Compile Include="Models\Mapping\MemberMapDefinition.cs" />
    <Compile Include="Models\Mapping\TagMapDefinition.cs" />
    <Compile Include="Models\TagModel.cs" />
    <Compile Include="Models\UpgradeCheckResponse.cs" />
    <Compile Include="Models\PasswordChangedModel.cs" />
    <Compile Include="PropertyEditors\ColorPickerConfigurationEditor.cs" />
    <Compile Include="PropertyEditors\EmailAddressPropertyEditor.cs" />
    <Compile Include="PropertyEditors\ImageCropperPropertyEditor.cs" />
    <Compile Include="PropertyEditors\ImageCropperPropertyValueEditor.cs" />
    <Compile Include="PropertyEditors\ListViewPropertyEditor.cs" />
    <Compile Include="PropertyEditors\MarkdownPropertyEditor.cs" />
    <Compile Include="PropertyEditors\MemberGroupPickerPropertyEditor.cs" />
    <Compile Include="PropertyEditors\ParameterEditors\ContentTypeParameterEditor.cs" />
    <Compile Include="PropertyEditors\ParameterEditors\MultipleContentTypeParameterEditor.cs" />
    <Compile Include="PropertyEditors\ParameterEditors\MultiplePropertyGroupParameterEditor.cs" />
    <Compile Include="PropertyEditors\ParameterEditors\MultiplePropertyTypeParameterEditor.cs" />
    <Compile Include="PropertyEditors\ParameterEditors\PropertyGroupParameterEditor.cs" />
    <Compile Include="PropertyEditors\ParameterEditors\PropertyTypeParameterEditor.cs" />
    <Compile Include="PropertyEditors\PropertyEditorAssetAttribute.cs" />
    <Compile Include="PropertyEditors\RteEmbedController.cs" />
    <Compile Include="Editors\EntityController.cs" />
    <Compile Include="Editors\MemberController.cs" />
    <Compile Include="Editors\CurrentUserController.cs" />
    <Compile Include="Models\ContentEditing\DataTypeDisplay.cs" />
    <Compile Include="Models\ContentEditing\DataTypeSave.cs" />
    <Compile Include="Models\ContentEditing\DataTypeConfigurationFieldDisplay.cs" />
    <Compile Include="Models\ContentEditing\DataTypeConfigurationFieldSave.cs" />
    <Compile Include="Models\ContentEditing\PropertyEditorBasic.cs" />
    <Compile Include="Models\Mapping\DataTypeMapDefinition.cs" />
    <Compile Include="Models\Mapping\EntityMapDefinition.cs" />
    <Compile Include="PropertyEditors\CheckBoxListPropertyEditor.cs" />
    <Compile Include="PropertyEditors\ColorPickerPropertyEditor.cs" />
    <Compile Include="PropertyEditors\DateTimePropertyEditor.cs" />
    <Compile Include="PropertyEditors\DateTimeValidator.cs" />
    <Compile Include="PropertyEditors\IntegerPropertyEditor.cs" />
    <Compile Include="PropertyEditors\MultipleTextStringPropertyEditor.cs" />
    <Compile Include="PropertyEditors\MultipleValueEditor.cs" />
    <Compile Include="PropertyEditors\RadioButtonsPropertyEditor.cs" />
    <Compile Include="PropertyEditors\RichTextPreValueController.cs" />
    <Compile Include="PropertyEditors\RichTextConfigurationEditor.cs" />
    <Compile Include="PropertyEditors\SliderPropertyEditor.cs" />
    <Compile Include="PropertyEditors\TagsPropertyEditor.cs" />
    <Compile Include="PropertyEditors\UploadFileTypeValidator.cs" />
    <Compile Include="PropertyEditors\UserPickerPropertyEditor.cs" />
    <Compile Include="PropertyEditors\ValueListConfigurationEditor.cs" />
    <Compile Include="PublishedContentQuery.cs" />
    <Compile Include="ImageCropperTemplateExtensions.cs" />
    <Compile Include="Mvc\UmbracoVirtualNodeRouteHandler.cs" />
    <Compile Include="Routing\UrlProviderExtensions.cs" />
    <Compile Include="Scheduling\BackgroundTaskRunnerOptions.cs" />
    <Compile Include="Scheduling\IBackgroundTaskRunner.cs" />
    <Compile Include="Scheduling\ILatchedBackgroundTask.cs" />
    <Compile Include="Scheduling\RecurringTaskBase.cs" />
    <Compile Include="Security\AppBuilderExtensions.cs" />
    <Compile Include="Security\AuthenticationOptionsExtensions.cs" />
    <Compile Include="Security\AuthenticationManagerExtensions.cs" />
    <Compile Include="Security\BackOfficeCookieManager.cs" />
    <Compile Include="Security\UmbracoBackOfficeCookieAuthOptions.cs" />
    <Compile Include="Scheduling\TaskAndFactoryExtensions.cs" />
    <Compile Include="Migrations\PostMigrations\ClearCsrfCookies.cs" />
    <Compile Include="Compose\NotificationsComponent.cs" />
    <Compile Include="TagQuery.cs" />
    <Compile Include="Trees\CoreTreeAttribute.cs" />
    <Compile Include="Trees\DataTypeTreeController.cs" />
    <Compile Include="Trees\FileSystemTreeController.cs" />
    <Compile Include="Trees\LanguageTreeController.cs" />
    <Compile Include="Trees\MemberTreeController.cs" />
    <Compile Include="Trees\MenuRenderingEventArgs.cs" />
    <Compile Include="Models\Trees\CreateChildEntity.cs" />
    <Compile Include="Models\Trees\MenuItemList.cs" />
    <Compile Include="Trees\TemplatesTreeController.cs" />
    <Compile Include="Trees\TreeControllerBase.cs" />
    <Compile Include="JavaScript\AssetInitialization.cs" />
    <Compile Include="JavaScript\CssInitialization.cs" />
    <Compile Include="JavaScript\DependencyPathRenderer.cs" />
    <Compile Include="UmbracoComponentRenderer.cs" />
    <Compile Include="WebApi\AngularJsonMediaTypeFormatter.cs" />
    <Compile Include="WebApi\AngularJsonOnlyConfigurationAttribute.cs" />
    <Compile Include="Editors\Binders\MemberBinder.cs" />
    <Compile Include="WebApi\Filters\AngularAntiForgeryHelper.cs" />
    <Compile Include="WebApi\Filters\AppendCurrentEventMessagesAttribute.cs" />
    <Compile Include="WebApi\Filters\ClearAngularAntiForgeryTokenAttribute.cs" />
    <Compile Include="WebApi\Filters\DisableBrowserCacheAttribute.cs" />
    <Compile Include="WebApi\Filters\EnableOverrideAuthorizationAttribute.cs" />
    <Compile Include="WebApi\Filters\FilterGrouping.cs" />
    <Compile Include="WebApi\Filters\OutgoingEditorModelEventAttribute.cs" />
    <Compile Include="WebApi\Filters\OutgoingNoHyphenGuidFormatAttribute.cs" />
    <Compile Include="WebApi\Filters\OverridableAuthorizationAttribute.cs" />
    <Compile Include="WebApi\Filters\SetAngularAntiForgeryTokensAttribute.cs" />
    <Compile Include="WebApi\Filters\UmbracoWebApiRequireHttpsAttribute.cs" />
    <Compile Include="WebApi\Filters\UmbracoTreeAuthorizeAttribute.cs" />
    <Compile Include="WebApi\Filters\ValidateAngularAntiForgeryTokenAttribute.cs" />
    <Compile Include="WebApi\HttpControllerContextExtensions.cs" />
    <Compile Include="Models\ContentEditing\ContentSortOrder.cs" />
    <Compile Include="Editors\ContentControllerBase.cs" />
    <Compile Include="Editors\ContentTypeController.cs" />
    <Compile Include="Controllers\UmbRegisterController.cs" />
    <Compile Include="Models\ProfileModel.cs" />
    <Compile Include="Models\LoginStatusModel.cs" />
    <Compile Include="PropertyEditors\ValueConverters\MarkdownEditorValueConverter.cs" />
    <Compile Include="PropertyEditors\ValueConverters\TextStringValueConverter.cs" />
    <Compile Include="PublishedPropertyExtension.cs" />
    <Compile Include="Models\UmbracoProperty.cs" />
    <Compile Include="Mvc\MergeParentContextViewDataAttribute.cs" />
    <Compile Include="Mvc\ViewDataDictionaryExtensions.cs" />
    <Compile Include="Models\RegisterModel.cs" />
    <Compile Include="Models\LoginModel.cs" />
    <Compile Include="Editors\MediaTypeController.cs" />
    <Compile Include="Scheduling\IBackgroundTask.cs" />
    <Compile Include="Scheduling\KeepAlive.cs" />
    <Compile Include="Scheduling\LogScrubber.cs" />
    <Compile Include="Scheduling\ScheduledPublishing.cs" />
    <Compile Include="Scheduling\TaskEventArgs.cs" />
    <Compile Include="Security\MembershipHelper.cs" />
    <Compile Include="Editors\SectionController.cs" />
    <Compile Include="Editors\UmbracoAuthorizedJsonController.cs" />
    <Compile Include="HttpCookieExtensions.cs" />
    <Compile Include="Models\ContentEditing\ContentItemDisplayBase.cs" />
    <Compile Include="Models\ContentEditing\ContentSaveAction.cs" />
    <Compile Include="Models\ContentEditing\ContentTypeBasic.cs" />
    <Compile Include="Models\ContentEditing\IErrorModel.cs" />
    <Compile Include="Models\ContentEditing\IHaveUploadedFiles.cs" />
    <Compile Include="Models\ContentEditing\INotificationModel.cs" />
    <Compile Include="Models\ContentEditing\MediaItemDisplay.cs" />
    <Compile Include="Models\ContentEditing\MessagesExtensions.cs" />
    <Compile Include="Models\ContentEditing\Notification.cs" />
    <Compile Include="Models\ContentEditing\Section.cs" />
    <Compile Include="Models\ContentEditing\Tab.cs" />
    <Compile Include="Models\ContentEditing\TabbedContentItem.cs" />
    <Compile Include="Models\ContentEditing\UserBasic.cs" />
    <Compile Include="Models\ContentEditing\UserDetail.cs" />
    <Compile Include="FormDataCollectionExtensions.cs" />
    <Compile Include="Models\Mapping\ContentPropertyBasicMapper.cs" />
    <Compile Include="Models\Mapping\ContentPropertyDisplayMapper.cs" />
    <Compile Include="Models\Mapping\ContentPropertyDtoMapper.cs" />
    <Compile Include="Models\Mapping\ContentPropertyMapDefinition.cs" />
    <Compile Include="Models\Mapping\MediaMapDefinition.cs" />
    <Compile Include="Models\Mapping\ContentTypeMapDefinition.cs" />
    <Compile Include="Models\Mapping\ContentMapDefinition.cs" />
    <Compile Include="Models\Mapping\SectionMapDefinition.cs" />
    <Compile Include="Models\Mapping\TabsAndPropertiesMapper.cs" />
    <Compile Include="Models\Mapping\UserMapDefinition.cs" />
    <Compile Include="PropertyEditors\FileUploadPropertyEditor.cs" />
    <Compile Include="PropertyEditors\FileUploadPropertyValueEditor.cs" />
    <Compile Include="PropertyEditors\RichTextPropertyEditor.cs" />
    <Compile Include="PropertyEditors\TextAreaPropertyEditor.cs" />
    <Compile Include="PropertyEditors\TextboxPropertyEditor.cs" />
    <Compile Include="PropertyEditors\TrueFalsePropertyEditor.cs" />
    <Compile Include="Trees\MediaTreeController.cs" />
    <Compile Include="Models\Trees\ActionMenuItem.cs" />
    <Compile Include="Trees\ActionUrlMethod.cs" />
    <Compile Include="Trees\ContentTreeControllerBase.cs" />
    <Compile Include="Trees\ISearchableTree.cs" />
    <Compile Include="Models\Trees\MenuItem.cs" />
    <Compile Include="Models\Trees\MenuItemCollection.cs" />
    <Compile Include="Models\Trees\RefreshNode.cs" />
    <Compile Include="Models\ContentEditing\SearchResultEntity.cs" />
    <Compile Include="Models\Trees\TreeRootNode.cs" />
    <Compile Include="Trees\TreeController.cs" />
    <Compile Include="Models\Trees\TreeNodeCollection.cs" />
    <Compile Include="Models\Trees\TreeNodeExtensions.cs" />
    <Compile Include="Trees\TreeNodeRenderingEventArgs.cs" />
    <Compile Include="Trees\TreeNodesRenderingEventArgs.cs" />
    <Compile Include="Trees\TreeQueryStringParameters.cs" />
    <Compile Include="Trees\ApplicationTreeController.cs" />
    <Compile Include="Editors\BackOfficeController.cs" />
    <Compile Include="Security\Providers\MembersMembershipProvider.cs" />
    <Compile Include="Security\Providers\MembersRoleProvider.cs" />
    <Compile Include="Security\Providers\UmbracoMembershipProvider.cs" />
    <Compile Include="Security\Providers\UsersMembershipProvider.cs" />
    <Compile Include="Trees\ContentTreeController.cs" />
    <Compile Include="Trees\TreeRenderingEventArgs.cs" />
    <Compile Include="Trees\UrlHelperExtensions.cs" />
    <Compile Include="JavaScript\JsInitialization.cs" />
    <Compile Include="Models\ContentEditing\ContentItemBasic.cs" />
    <Compile Include="Models\ContentEditing\ContentItemDisplay.cs" />
    <Compile Include="Models\ContentEditing\ContentPropertyCollectionDto.cs" />
    <Compile Include="Models\ContentEditing\ContentItemSave.cs" />
    <Compile Include="Models\ContentEditing\ContentPropertyBasic.cs" />
    <Compile Include="Models\ContentEditing\ContentPropertyDisplay.cs" />
    <Compile Include="Models\ContentEditing\ContentPropertyDto.cs" />
    <Compile Include="HttpRequestExtensions.cs" />
    <Compile Include="HttpUrlHelperExtensions.cs" />
    <Compile Include="Install\FilePermissionHelper.cs" />
    <Compile Include="Install\InstallHelper.cs" />
    <Compile Include="Install\HttpInstallAuthorizeAttribute.cs" />
    <Compile Include="Macros\PartialViewMacroController.cs" />
    <Compile Include="Macros\PartialViewMacroEngine.cs" />
    <Compile Include="Macros\PartialViewMacroPage.cs" />
    <Compile Include="Models\PartialViewMacroModel.cs" />
    <Compile Include="Models\PublishedContentBase.cs" />
    <Compile Include="Mvc\AreaRegistrationExtensions.cs" />
    <Compile Include="Mvc\QueryStringFilterAttribute.cs" />
    <Compile Include="Dictionary\UmbracoCultureDictionary.cs" />
    <Compile Include="Dictionary\UmbracoCultureDictionaryFactory.cs" />
    <Compile Include="Mvc\MemberAuthorizeAttribute.cs" />
    <Compile Include="Mvc\BackOfficeArea.cs" />
    <Compile Include="Mvc\ControllerFactoryExtensions.cs" />
    <Compile Include="Mvc\IRenderMvcController.cs" />
    <Compile Include="Mvc\SurfaceRouteHandler.cs" />
    <Compile Include="Search\ExamineIndexModel.cs" />
    <Compile Include="Security\ValidateRequestAttempt.cs" />
    <Compile Include="Security\WebSecurity.cs" />
    <Compile Include="JavaScript\Resources.Designer.cs">
      <AutoGen>True</AutoGen>
      <DesignTime>True</DesignTime>
      <DependentUpon>Resources.resx</DependentUpon>
    </Compile>
    <Compile Include="JavaScript\ServerVariablesParser.cs" />
    <Compile Include="Compose\PublicAccessComponent.cs" />
    <Compile Include="CdfLogger.cs" />
    <Compile Include="Controllers\UmbLoginController.cs" />
    <Compile Include="UrlHelperExtensions.cs" />
    <Compile Include="Editors\MediaController.cs" />
    <Compile Include="UrlHelperRenderExtensions.cs" />
    <Compile Include="Editors\Binders\ContentModelBinderHelper.cs" />
    <Compile Include="WebApi\IsBackOfficeAttribute.cs" />
    <Compile Include="Editors\Binders\ContentItemBinder.cs" />
    <Compile Include="Editors\Binders\MediaItemBinder.cs" />
    <Compile Include="WebApi\Filters\EnsureUserPermissionForContentAttribute.cs" />
    <Compile Include="Editors\Filters\ContentModelValidator.cs" />
    <Compile Include="WebApi\Filters\EnsureUserPermissionForMediaAttribute.cs" />
    <Compile Include="WebApi\Filters\FileUploadCleanupFilterAttribute.cs" />
    <Compile Include="WebApi\Filters\FilterAllowedOutgoingContentAttribute.cs" />
    <Compile Include="WebApi\Filters\FilterAllowedOutgoingMediaAttribute.cs" />
    <Compile Include="WebApi\Filters\OutgoingDateTimeFormatAttribute.cs" />
    <Compile Include="WebApi\Filters\UmbracoApplicationAuthorizeAttribute.cs" />
    <Compile Include="WebApi\GuidNoHyphenConverter.cs" />
    <Compile Include="WebApi\HttpRequestMessageExtensions.cs" />
    <Compile Include="WebApi\JsonCamelCaseFormatter.cs" />
    <Compile Include="WebApi\MemberAuthorizeAttribute.cs" />
    <Compile Include="WebApi\NamespaceHttpControllerSelector.cs" />
    <Compile Include="WebApi\PrefixlessBodyModelValidator.cs" />
    <Compile Include="WebApi\PrefixlessBodyModelValidatorAttribute.cs" />
    <Compile Include="WebApi\UmbracoApiController.cs" />
    <Compile Include="WebApi\UmbracoApiControllerBase.cs" />
    <Compile Include="Mvc\UmbracoAuthorizeAttribute.cs" />
    <Compile Include="Mvc\NotChildAction.cs" />
    <Compile Include="Mvc\UmbracoAuthorizedController.cs" />
    <Compile Include="Mvc\UmbracoController.cs" />
    <Compile Include="Mvc\UmbracoControllerFactory.cs" />
    <Compile Include="Mvc\UmbracoMvcHandler.cs" />
    <Compile Include="Mvc\UmbracoViewPageOfTModel.cs" />
    <Compile Include="PublishedCache\IPublishedCache.cs" />
    <Compile Include="PublishedCache\IPublishedContentCache.cs" />
    <Compile Include="PublishedCache\IPublishedMediaCache.cs" />
    <Compile Include="PublishedContentExtensions.cs" />
    <Compile Include="ExamineExtensions.cs" />
    <Compile Include="FormlessPage.cs">
      <SubType>ASPXCodeBehind</SubType>
    </Compile>
    <Compile Include="HtmlHelperRenderExtensions.cs" />
    <Compile Include="Scheduling\SchedulerComponent.cs" />
    <Compile Include="ModelStateExtensions.cs" />
    <Compile Include="Mvc\HtmlTagWrapper.cs" />
    <Compile Include="Mvc\HtmlTagWrapperTextNode.cs" />
    <Compile Include="Mvc\IHtmlTagWrapper.cs" />
    <Compile Include="Mvc\MergeModelStateToChildActionAttribute.cs" />
    <Compile Include="Mvc\PluginController.cs" />
    <Compile Include="Mvc\PluginViewEngine.cs" />
    <Compile Include="Mvc\PostedDataProxyInfo.cs" />
    <Compile Include="Mvc\RedirectToUmbracoPageResult.cs" />
    <Compile Include="Mvc\Strings.Designer.cs">
      <AutoGen>True</AutoGen>
      <DesignTime>True</DesignTime>
      <DependentUpon>Strings.resx</DependentUpon>
    </Compile>
    <Compile Include="Mvc\SurfaceController.cs" />
    <Compile Include="Mvc\PluginControllerArea.cs" />
    <Compile Include="Mvc\PluginControllerAttribute.cs" />
    <Compile Include="Mvc\PluginControllerMetadata.cs" />
    <Compile Include="Mvc\UmbracoPageResult.cs" />
    <Compile Include="PropertyEditors\ValueConverters\RteMacroRenderingValueConverter.cs" />
    <Compile Include="RouteCollectionExtensions.cs" />
    <Compile Include="Routing\AliasUrlProvider.cs" />
    <Compile Include="Routing\ContentFinderByConfigured404.cs" />
    <Compile Include="Routing\ContentFinderByPageIdQuery.cs" />
    <Compile Include="Routing\ISiteDomainHelper.cs" />
    <Compile Include="Routing\RoutableAttemptEventArgs.cs" />
    <Compile Include="Routing\DefaultUrlProvider.cs" />
    <Compile Include="Routing\DomainAndUri.cs" />
    <Compile Include="Routing\IUrlProvider.cs" />
    <Compile Include="Routing\SiteDomainHelper.cs" />
    <Compile Include="Routing\EnsureRoutableOutcome.cs" />
    <Compile Include="Routing\PublishedRouter.cs" />
    <Compile Include="Routing\UrlProvider.cs" />
    <Compile Include="Search\ExamineSearcherModel.cs" />
    <Compile Include="Search\ExamineComponent.cs" />
    <Compile Include="Compose\DatabaseServerRegistrarAndMessengerComponent.cs" />
    <Compile Include="Templates\TemplateRenderer.cs" />
    <Compile Include="Templates\TemplateUtilities.cs" />
    <Compile Include="Trees\PartialViewMacrosTreeController.cs" />
    <Compile Include="Trees\PartialViewsTreeController.cs" />
    <Compile Include="Models\ContentEditing\NotificationStyle.cs" />
    <Compile Include="UmbracoHelper.cs" />
    <Compile Include="Mvc\ViewContextExtensions.cs" />
    <Compile Include="Mvc\ViewDataContainerExtensions.cs" />
    <Compile Include="Routing\PublishedContentNotFoundHandler.cs" />
    <Compile Include="Mvc\Constants.cs" />
    <Compile Include="Mvc\IFilteredControllerFactory.cs" />
    <Compile Include="Mvc\MasterControllerFactory.cs" />
    <Compile Include="Mvc\RenderActionInvoker.cs" />
    <Compile Include="Mvc\RenderControllerFactory.cs" />
    <Compile Include="Models\ContentModel.cs" />
    <Compile Include="Mvc\ContentModelBinder.cs" />
    <Compile Include="Mvc\RenderMvcController.cs" />
    <Compile Include="Mvc\RenderRouteHandler.cs" />
    <Compile Include="Mvc\RenderViewEngine.cs" />
    <Compile Include="Mvc\RouteDefinition.cs" />
    <Compile Include="Mvc\RouteValueDictionaryExtensions.cs" />
    <Compile Include="Routing\UmbracoRequestEventArgs.cs" />
    <Compile Include="WebApi\UmbracoAuthorizeAttribute.cs" />
    <Compile Include="WebApi\UmbracoAuthorizedApiController.cs" />
    <Compile Include="WebApi\Filters\ValidationFilterAttribute.cs" />
    <Compile Include="WebApi\Filters\UmbracoUserTimeoutFilterAttribute.cs" />
    <Compile Include="Runtime\WebRuntime.cs" />
    <Compile Include="Mvc\ControllerExtensions.cs" />
    <Compile Include="Routing\ContentFinderByUrlAlias.cs" />
    <Compile Include="Routing\ContentFinderByIdPath.cs" />
    <Compile Include="TypeLoaderExtensions.cs" />
    <Compile Include="Routing\DomainUtilities.cs" />
    <Compile Include="Routing\PublishedRequest.cs" />
    <Compile Include="Routing\IContentFinder.cs" />
    <Compile Include="Properties\AssemblyInfo.cs">
      <SubType>Code</SubType>
    </Compile>
    <Compile Include="Macros\PublishedContentHashtableConverter.cs">
      <SubType>Code</SubType>
    </Compile>
    <Compile Include="Properties\Settings.Designer.cs">
      <AutoGen>True</AutoGen>
      <DesignTimeSharedInput>True</DesignTimeSharedInput>
      <DependentUpon>Settings.settings</DependentUpon>
    </Compile>
    <Compile Include="UmbracoApplication.cs" />
    <Compile Include="UmbracoContext.cs" />
    <Compile Include="UmbracoInjectedModule.cs" />
    <Compile Include="UriUtility.cs" />
    <Compile Include="UmbracoAuthorizedHttpHandler.cs" />
    <Compile Include="UmbracoHttpHandler.cs" />
    <Compile Include="UmbracoWebService.cs">
      <SubType>Component</SubType>
    </Compile>
    <Compile Include="WebViewPageExtensions.cs" />
    <Compile Include="Runtime\WebFinalComponent.cs" />
    <Compile Include="Runtime\WebFinalComposer.cs" />
  </ItemGroup>
  <ItemGroup>
    <EmbeddedResource Include="JavaScript\Resources.resx">
      <Generator>ResXFileCodeGenerator</Generator>
      <LastGenOutput>Resources.Designer.cs</LastGenOutput>
      <SubType>Designer</SubType>
    </EmbeddedResource>
    <EmbeddedResource Include="Mvc\Strings.resx">
      <Generator>ResXFileCodeGenerator</Generator>
      <LastGenOutput>Strings.Designer.cs</LastGenOutput>
    </EmbeddedResource>
    <EmbeddedResource Include="JavaScript\Main.js" />
    <EmbeddedResource Include="JavaScript\JsInitialize.js" />
    <EmbeddedResource Include="JavaScript\ServerVariables.js" />
  </ItemGroup>
  <ItemGroup>
    <EmbeddedResource Include="JavaScript\PreviewInitialize.js" />
    <None Include="JavaScript\TinyMceInitialize.js" />
    <!--<Content Include="umbraco.presentation\umbraco\users\PermissionEditor.aspx" />-->
    <None Include="PublishedCache\NuCache\readme.md" />
  </ItemGroup>
  <ItemGroup>
    <None Include="..\Umbraco.Web.UI\Views\web.config">
      <Link>Mvc\web.config</Link>
    </None>
    <None Include="Properties\Settings.settings">
      <Generator>SettingsSingleFileGenerator</Generator>
      <LastGenOutput>Settings.Designer.cs</LastGenOutput>
    </None>
  </ItemGroup>
  <ItemGroup>
    <WebReferenceUrl Include="http://update.umbraco.org/checkforupgrade.asmx">
      <UrlBehavior>Dynamic</UrlBehavior>
      <RelPath>Web References\org.umbraco.update\</RelPath>
      <UpdateFromURL>http://update.umbraco.org/checkforupgrade.asmx</UpdateFromURL>
      <ServiceLocationURL>
      </ServiceLocationURL>
      <CachedDynamicPropName>
      </CachedDynamicPropName>
      <CachedAppSettingsObjectName>Settings</CachedAppSettingsObjectName>
      <CachedSettingsPropName>umbraco_org_umbraco_update_CheckForUpgrade</CachedSettingsPropName>
    </WebReferenceUrl>
  </ItemGroup>
  <ItemGroup />
  <Import Project="$(MSBuildBinPath)\Microsoft.CSharp.targets" />
  <!--
    copied from Microsoft.CSharp.targets
    because we have webservices, we need to SGEN
    but it's getting confused by us referencing System.ValueTuple which it cannot load

      Name="UmbGenerateSerializationAssemblies"
      Condition="'$(_SGenGenerateSerializationAssembliesConfig)' == 'On' or ('@(WebReferenceUrl)'!='' and '$(_SGenGenerateSerializationAssembliesConfig)' == 'Auto')"
  -->
  <Target Name="AfterBuild" DependsOnTargets="AssignTargetPaths;Compile;ResolveKeySource" Inputs="$(MSBuildAllProjects);@(IntermediateAssembly)" Outputs="$(IntermediateOutputPath)$(_SGenDllName)">
    <PropertyGroup>
      <SGenMSBuildArchitecture Condition="'$(SGenMSBuildArchitecture)' == ''">$(PlatformTargetAsMSBuildArchitecture)</SGenMSBuildArchitecture>
    </PropertyGroup>
    <ItemGroup>
      <!-- we want to exclude all facade references ?! -->
      <FixedReferencePath Include="@(ReferencePath)" Condition="'%(ReferencePath.FileName)' != 'System.ValueTuple' and '%(ReferencePath.FileName)' != 'System.Net.Http'" />
    </ItemGroup>
    <Delete Files="$(TargetDir)$(TargetName).XmlSerializers.dll" ContinueOnError="true" />
    <!--
     ShouldGenerateSerializer="$(SGenShouldGenerateSerializer)"
     -->
    <SGen BuildAssemblyName="$(TargetFileName)" BuildAssemblyPath="$(IntermediateOutputPath)" References="@(FixedReferencePath)" ShouldGenerateSerializer="true" UseProxyTypes="$(SGenUseProxyTypes)" UseKeep="$(SGenUseKeep)" KeyContainer="$(KeyContainerName)" KeyFile="$(KeyOriginatorFile)" DelaySign="$(DelaySign)" ToolPath="$(SGenToolPath)" SdkToolsPath="$(TargetFrameworkSDKToolsDirectory)" EnvironmentVariables="$(SGenEnvironment)" MSBuildArchitecture="$(SGenMSBuildArchitecture)" SerializationAssembly="$(IntermediateOutputPath)$(_SGenDllName)" Platform="$(SGenPlatformTarget)" Types="$(SGenSerializationTypes)">
      <Output TaskParameter="SerializationAssembly" ItemName="SerializationAssembly" />
    </SGen>
  </Target>
</Project><|MERGE_RESOLUTION|>--- conflicted
+++ resolved
@@ -167,14 +167,11 @@
     <Compile Include="Editors\KeepAliveController.cs" />
     <Compile Include="Editors\MacrosController.cs" />
     <Compile Include="Editors\RelationTypeController.cs" />
-<<<<<<< HEAD
     <Compile Include="HealthCheck\Checks\Config\ProvidedValueValidation.cs" />
-=======
     <Compile Include="Editors\TinyMceController.cs" />
     <Compile Include="HealthCheck\Checks\Data\DatabaseIntegrityCheck.cs" />
     <Compile Include="ImageCropperTemplateCoreExtensions.cs" />
     <Compile Include="Install\InstallSteps\TelemetryIdentifierStep.cs" />
->>>>>>> 57f77768
     <Compile Include="IUmbracoContextFactory.cs" />
     <Compile Include="Install\ChangesMonitor.cs" />
     <Compile Include="Logging\WebProfiler.cs" />
