--- conflicted
+++ resolved
@@ -62,15 +62,12 @@
   </ItemGroup>
   <ItemGroup>
     <PackageReference Include="ClientDependency" Version="1.9.9" />
-<<<<<<< HEAD
     <PackageReference Include="CSharpTest.Net.Collections">
       <Version>14.906.1403.1082</Version>
     </PackageReference>
     <PackageReference Include="Examine" Version="1.0.2" />
-=======
     <PackageReference Include="CSharpTest.Net.Collections" Version="14.906.1403.1082" />
     <PackageReference Include="Examine" Version="1.1.0" />
->>>>>>> e418bc56
     <PackageReference Include="HtmlAgilityPack" Version="1.8.14" />
     <PackageReference Include="ImageProcessor">
       <Version>2.7.0.100</Version>
@@ -294,7 +291,6 @@
     <Compile Include="PropertyEditors\ValueConverters\BlockEditorConverter.cs" />
     <Compile Include="PropertyEditors\ValueConverters\BlockListPropertyValueConverter.cs" />
     <Compile Include="PublishedCache\NuCache\DataSource\MsgPackContentNestedDataSerializerFactory.cs" />
-<<<<<<< HEAD
     <Compile Include="PublishedCache\NuCache\INucacheContentRepository.cs" />
     <Compile Include="PublishedCache\NuCache\INucacheMediaRepository.cs" />
     <Compile Include="PublishedCache\NuCache\INucacheRepositoryFactory.cs" />
@@ -303,10 +299,8 @@
     <Compile Include="PublishedCache\NuCache\ITransactableDictionarySerializer.cs" />
     <Compile Include="PublishedCache\NuCache\ITransactionScope.cs" />
     <Compile Include="PublishedCache\NuCache\INucacheRepositoryBase.cs" />
-=======
     <Compile Include="PublishedCache\NuCache\NuCacheSerializerComponent.cs" />
     <Compile Include="PublishedCache\NuCache\NuCacheSerializerComposer.cs" />
->>>>>>> e418bc56
     <Compile Include="PublishedCache\NuCache\PublishedSnapshotServiceOptions.cs" />
     <Compile Include="PublishedCache\NuCache\Snap\GenObj.cs" />
     <Compile Include="PublishedCache\NuCache\Snap\GenRef.cs" />
