--- conflicted
+++ resolved
@@ -221,12 +221,9 @@
     <Compile Include="WebAssets\CDF\UmbracoClientDependencyLoader.cs" />
     <Compile Include="UmbracoDefaultOwinStartup.cs" />
     <Compile Include="Mvc\ProfilingView.cs" />
-<<<<<<< HEAD
     <Compile Include="Controllers\UmbProfileController.cs" />
     <Compile Include="Controllers\UmbLoginStatusController.cs" />
-=======
     <Compile Include="GridTemplateExtensions.cs" />
->>>>>>> 4a7f6d3c
     <Compile Include="Mvc\NotFoundHandler.cs" />
     <Compile Include="Mvc\RedirectToUmbracoUrlResult.cs" />
     <Compile Include="Mvc\UmbracoVirtualNodeByIdRouteHandler.cs" />
