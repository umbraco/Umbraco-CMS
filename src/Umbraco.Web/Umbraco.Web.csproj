﻿<?xml version="1.0" encoding="utf-8"?>
<Project ToolsVersion="15.0">
  <Import Project="$(MSBuildExtensionsPath)\$(MSBuildToolsVersion)\Microsoft.Common.props" Condition="Exists('$(MSBuildExtensionsPath)\$(MSBuildToolsVersion)\Microsoft.Common.props')" />
  <PropertyGroup>
    <TargetFrameworkVersion>v4.7.2</TargetFrameworkVersion>
    <EnableDefaultCompileItems>false</EnableDefaultCompileItems>
    <EnableDefaultEmbeddedResourceItems>false</EnableDefaultEmbeddedResourceItems>
    <ProjectGuid>{651E1350-91B6-44B7-BD60-7207006D7003}</ProjectGuid>
    <OutputType>Library</OutputType>
    <AssemblyName>Umbraco.Web</AssemblyName>
    <RootNamespace>Umbraco.Web</RootNamespace>
    <SolutionDir Condition="$(SolutionDir) == '' Or $(SolutionDir) == '*Undefined*'">..\</SolutionDir>
    <RestorePackages>true</RestorePackages>
    <GenerateSerializationAssemblies>Off</GenerateSerializationAssemblies>
    <TargetFrameworkProfile />
    <AdditionalFileItemNames>$(AdditionalFileItemNames);Content</AdditionalFileItemNames>
  </PropertyGroup>
  <PropertyGroup Condition=" '$(Configuration)|$(Platform)' == 'Debug|AnyCPU' ">
    <DebugSymbols>true</DebugSymbols>
    <DebugType>portable</DebugType>
    <Optimize>false</Optimize>
    <OutputPath>bin\Debug\</OutputPath>
    <DefineConstants>DEBUG;TRACE</DefineConstants>
    <ErrorReport>prompt</ErrorReport>
    <WarningLevel>4</WarningLevel>
    <Prefer32Bit>false</Prefer32Bit>
    <LangVersion>latest</LangVersion>
  </PropertyGroup>
  <PropertyGroup Condition=" '$(Configuration)|$(Platform)' == 'Release|AnyCPU' ">
    <DebugType>portable</DebugType>
    <Optimize>true</Optimize>
    <OutputPath>bin\Release\</OutputPath>
    <DefineConstants>TRACE</DefineConstants>
    <ErrorReport>prompt</ErrorReport>
    <WarningLevel>4</WarningLevel>
    <DocumentationFile>bin\Release\Umbraco.Web.xml</DocumentationFile>
    <Prefer32Bit>false</Prefer32Bit>
    <LangVersion>latest</LangVersion>
  </PropertyGroup>
  <PropertyGroup />
  <ItemGroup>
    <Reference Include="Microsoft.CSharp" />
    <Reference Include="System" />
    <Reference Include="System.Data" />
    <Reference Include="System.Data.DataSetExtensions" />
    <Reference Include="System.Design" />
    <Reference Include="System.DirectoryServices.AccountManagement" />
    <Reference Include="System.Drawing" />
    <Reference Include="System.EnterpriseServices" />
    <Reference Include="System.Runtime.Caching" />
    <Reference Include="System.Runtime.Serialization" />
    <Reference Include="System.ServiceModel" />
    <Reference Include="System.Web" />
    <Reference Include="System.Web.Abstractions" />
    <Reference Include="System.Web.ApplicationServices" />
    <Reference Include="System.Web.Entity" />
    <Reference Include="System.Web.Extensions" />
    <Reference Include="System.Web.Services" />
    <Reference Include="System.Xml" />
    <Reference Include="System.Xml.Linq" />
  </ItemGroup>
  <ItemGroup>
    <PackageReference Include="ClientDependency" Version="1.9.9" />
    <PackageReference Include="ClientDependency-Mvc5" Version="1.9.3" />
    <PackageReference Include="Examine.Core">
      <Version>2.0.0-alpha.20200128.15</Version>
    </PackageReference>
    <PackageReference Include="HtmlAgilityPack" Version="1.8.14" />
    <PackageReference Include="ImageProcessor">
      <Version>2.7.0.100</Version>
    </PackageReference>
    <PackageReference Include="LightInject" Version="6.3.2" />
    <PackageReference Include="LightInject.Annotation" Version="1.1.0" />
    <PackageReference Include="LightInject.Mvc" Version="2.0.0" />
    <PackageReference Include="LightInject.Web">
      <Version>2.0.0</Version>
    </PackageReference>
    <PackageReference Include="LightInject.WebApi" Version="2.0.0" />
    <PackageReference Include="Markdown" Version="2.2.1" />
    <PackageReference Include="Microsoft.AspNet.Identity.Core" Version="2.2.3" />
    <PackageReference Include="Microsoft.AspNet.Mvc" Version="5.2.7" />
    <PackageReference Include="Microsoft.AspNet.SignalR.Core" Version="2.4.0" />
    <PackageReference Include="Microsoft.AspNet.WebApi" Version="5.2.7" />
    <PackageReference Include="Microsoft.AspNet.WebApi.Client" Version="5.2.7" />
    <PackageReference Include="Microsoft.Extensions.Identity.Core" Version="3.1.2" />
    <PackageReference Include="Microsoft.Extensions.Identity.Stores" Version="3.1.2" />
    <PackageReference Include="Microsoft.Owin.Host.SystemWeb" Version="4.0.1" />
    <PackageReference Include="Microsoft.Owin.Security.Cookies" Version="4.0.1" />
    <PackageReference Include="Microsoft.Owin.Security.OAuth" Version="4.0.1" />
    <PackageReference Include="Microsoft.SourceLink.GitHub">
      <Version>1.0.0</Version>
      <IncludeAssets>runtime; build; native; contentfiles; analyzers; buildtransitive</IncludeAssets>
      <PrivateAssets>all</PrivateAssets>
    </PackageReference>
    <PackageReference Include="MiniProfiler" Version="4.1.0" />
    <PackageReference Include="Newtonsoft.Json" Version="12.0.3" />
    <PackageReference Include="NPoco" Version="4.0.2" />
    <PackageReference Include="SecurityCodeScan">
      <Version>3.4.0</Version>
      <IncludeAssets>runtime; build; native; contentfiles; analyzers</IncludeAssets>
      <PrivateAssets>all</PrivateAssets>
    </PackageReference>
    <PackageReference Include="System.Threading.Tasks.Dataflow" Version="4.9.0" />
    <PackageReference Include="Umbraco.Code">
      <Version>1.0.5</Version>
    </PackageReference>
  </ItemGroup>
  <ItemGroup>
    <ProjectReference Include="..\Umbraco.Configuration\Umbraco.Configuration.csproj">
      <Project>{fbe7c065-dac0-4025-a78b-63b24d3ab00b}</Project>
      <Name>Umbraco.Configuration</Name>
    </ProjectReference>
    <ProjectReference Include="..\Umbraco.Core\Umbraco.Core.csproj">
      <Project>{29aa69d9-b597-4395-8d42-43b1263c240a}</Project>
      <Name>Umbraco.Core</Name>
    </ProjectReference>
    <ProjectReference Include="..\Umbraco.Infrastructure\Umbraco.Infrastructure.csproj">
      <Project>{3ae7bf57-966b-45a5-910a-954d7c554441}</Project>
      <Name>Umbraco.Infrastructure</Name>
    </ProjectReference>
    <ProjectReference Include="..\Umbraco.Persistance.SqlCe\Umbraco.Persistance.SqlCe.csproj">
      <Project>{33085570-9bf2-4065-a9b0-a29d920d13ba}</Project>
      <Name>Umbraco.Persistance.SqlCe</Name>
    </ProjectReference>
  </ItemGroup>
  <ItemGroup>
    <!-- no globbing for now, painful -->
    <!--
    <Compile Include="**\*.cs" Exclude="obj\**\*.cs;**\*.aspx.cs;**\*.ascx.cs;**\*.designer.cs" />
    -->
    <Compile Include="..\SolutionInfo.cs">
      <Link>Properties\SolutionInfo.cs</Link>
    </Compile>
    <Compile Include="AppBuilderExtensions.cs" />
    <Compile Include="AreaRegistrationContextExtensions.cs" />
    <Compile Include="AspNet\AspNetHostingEnvironment.cs" />
    <Compile Include="AspNet\AspNetApplicationShutdownRegistry.cs" />
    <Compile Include="AspNet\AspNetRequestAccessor.cs" />
    <Compile Include="AspNet\AspNetSessionManager.cs" />
    <Compile Include="AspNet\AspNetUserAgentProvider.cs" />
    <Compile Include="AspNet\FrameworkMarchal.cs" />
    <Compile Include="AspNet\AspNetUmbracoApplicationLifetime.cs" />
    <Compile Include="Compose\AuditEventsComponent.cs" />
    <Compile Include="Compose\AuditEventsComposer.cs" />
    <Compile Include="Compose\BackOfficeUserAuditEventsComponent.cs" />
    <Compile Include="Compose\BackOfficeUserAuditEventsComposer.cs" />
<<<<<<< HEAD
=======
    <Compile Include="Compose\NestedContentPropertyComponent.cs" />
    <Compile Include="Compose\NotificationsComposer.cs" />
    <Compile Include="Compose\PublicAccessComposer.cs" />
>>>>>>> c22f6f51
    <Compile Include="Composing\CompositionExtensions\Installer.cs" />
    <Compile Include="Composing\LightInject\LightInjectContainer.cs" />
    <Compile Include="Security\IdentityFactoryMiddleware.cs" />
    <Compile Include="WebApi\Filters\OnlyLocalRequestsAttribute.cs" />
    <Compile Include="WebAssets\CDF\ClientDependencyRuntimeMinifier.cs" />
    <Compile Include="Models\NoNodesViewModel.cs" />
    <Compile Include="Mvc\RenderNoContentController.cs" />
    <Compile Include="Editors\BackOfficePreviewModel.cs" />
    <Compile Include="Editors\EditorModelEventManager.cs" />
    <Compile Include="Editors\Filters\ContentSaveModelValidator.cs" />
    <Compile Include="Editors\Filters\DataTypeValidateAttribute.cs" />
    <Compile Include="Editors\Filters\MediaSaveModelValidator.cs" />
    <Compile Include="Editors\ImageUrlGeneratorController.cs" />
    <Compile Include="Editors\PackageController.cs" />
    <Compile Include="Editors\KeepAliveController.cs" />
    <Compile Include="Editors\MacrosController.cs" />
    <Compile Include="Editors\RelationTypeController.cs" />
    <Compile Include="Editors\TinyMceController.cs" />
    <Compile Include="HttpContextAccessorExtensions.cs" />
    <Compile Include="HttpContextExtensions.cs" />
    <Compile Include="HealthCheck\Checks\Data\DatabaseIntegrityCheck.cs" />
    <Compile Include="ImageCropperTemplateCoreExtensions.cs" />
    <Compile Include="Install\ChangesMonitor.cs" />
    <Compile Include="Logging\OwinLogger.cs" />
    <Compile Include="Logging\OwinLoggerFactory.cs" />
    <Compile Include="Logging\WebProfiler.cs" />
    <Compile Include="Logging\WebProfilerComponent.cs" />
    <Compile Include="Logging\WebProfilerComposer.cs" />
    <Compile Include="Logging\WebProfilerProvider.cs" />
    <Compile Include="Macros\MacroRenderer.cs" />
    <Compile Include="Macros\MemberUserKeyProvider.cs" />
    <Compile Include="Models\Identity\BackOfficeIdentityUser.cs" />
    <Compile Include="Models\Identity\IdentityMapDefinition.cs" />
    <Compile Include="Models\Identity\IdentityUser.cs" />
    <Compile Include="Models\Identity\UserLoginInfoWrapper.cs" />
    <Compile Include="Models\Mapping\CommonTreeNodeMapper.cs" />
    <Compile Include="Models\Mapping\ContentMapDefinition.cs" />
    <Compile Include="Models\Mapping\MediaMapDefinition.cs" />
    <Compile Include="Models\Mapping\MemberMapDefinition.cs" />
    <Compile Include="Models\Membership\UmbracoMembershipMember.cs" />
    <Compile Include="Mvc\HttpUmbracoFormRouteStringException.cs" />
    <Compile Include="Mvc\ModelBindingExceptionFilter.cs" />
    <Compile Include="Mvc\StatusCodeFilterAttribute.cs" />
    <Compile Include="Mvc\SurfaceControllerTypeCollectionBuilder.cs" />
    <Compile Include="Mvc\ValidateUmbracoFormRouteStringAttribute.cs" />
    <Compile Include="AspNet\AspNetBackOfficeInfo.cs" />
    <Compile Include="AspNet\AspNetCookieManager.cs" />
    <Compile Include="AspNet\AspNetHttpContextAccessor.cs" />
    <Compile Include="AspNet\AspNetIpResolver.cs" />
    <Compile Include="AspNet\AspNetPasswordHasher.cs" />
    <Compile Include="Profiling\WebProfilingController.cs" />
<<<<<<< HEAD
=======
    <Compile Include="Compose\NestedContentPropertyComposer.cs" />
    <Compile Include="PropertyEditors\ParameterEditors\MultipleMediaPickerParameterEditor.cs" />
    <Compile Include="PropertyEditors\RichTextEditorPastedImages.cs" />
    <Compile Include="PublishedCache\NuCache\PublishedSnapshotServiceOptions.cs" />
    <Compile Include="PublishedCache\NuCache\Snap\GenObj.cs" />
    <Compile Include="PublishedCache\NuCache\Snap\GenRef.cs" />
    <Compile Include="PublishedCache\NuCache\Snap\LinkedNode.cs" />
>>>>>>> c22f6f51
    <Compile Include="RoutableDocumentFilter.cs" />
    <Compile Include="Runtime\AspNetUmbracoBootPermissionChecker.cs" />
    <Compile Include="Security\BackOfficeClaimsPrincipalFactory.cs" />
    <Compile Include="Security\BackOfficeSignInManager.cs" />
    <Compile Include="Security\BackOfficeUserManager.cs" />
    <Compile Include="Security\BackOfficeUserManagerMarker.cs" />
    <Compile Include="WebAssets\CDF\ClientDependencyComponent.cs" />
    <Compile Include="WebAssets\CDF\ClientDependencyComposer.cs" />
    <Compile Include="Security\BackOfficeUserStore.cs" />
    <Compile Include="Security\BackOfficeUserValidator.cs" />
    <Compile Include="Security\ConfiguredPasswordValidator.cs" />
    <Compile Include="Security\IUserSessionStore.cs" />
    <Compile Include="Security\MembershipProviderBase.cs" />
    <Compile Include="Security\MembershipProviderExtensions.cs" />
    <Compile Include="Security\NopLookupNormalizer.cs" />
    <Compile Include="Security\OwinDataProtectorTokenProvider.cs" />
    <Compile Include="Security\PasswordSecurity.cs" />
    <Compile Include="Security\PublicAccessChecker.cs" />
    <Compile Include="Security\UmbracoBackOfficeIdentity.cs" />
    <Compile Include="Security\UmbracoMembershipProviderBase.cs" />
    <Compile Include="Security\UmbracoSecurityStampValidator.cs" />
    <Compile Include="Security\UserAwarePasswordHasher.cs" />
    <Compile Include="StringExtensions.cs" />
    <Compile Include="Trees\ITreeNodeController.cs" />
    <Compile Include="Trees\TreeCollectionBuilder.cs" />
    <Compile Include="UmbracoContext.cs" />
    <Compile Include="UmbracoContextFactory.cs" />
    <Compile Include="Mvc\UmbracoVirtualNodeByUdiRouteHandler.cs" />
    <Compile Include="UmbracoDbProviderFactoryCreator.cs" />
    <Compile Include="ViewDataExtensions.cs" />
    <Compile Include="WebApi\Filters\AdminUsersAuthorizeAttribute.cs" />
    <Compile Include="Runtime\WebInitialComposer.cs" />
    <Compile Include="Security\ActiveDirectoryBackOfficeUserPasswordChecker.cs" />
    <Compile Include="Security\BackOfficeUserPasswordCheckerResult.cs" />
    <Compile Include="Security\IBackOfficeUserManagerMarker.cs" />
    <Compile Include="Security\IBackOfficeUserPasswordChecker.cs" />
    <Compile Include="Security\IdentityAuditEventArgs.cs" />
    <Compile Include="CompositionExtensions.cs" />
    <Compile Include="Composing\Current.cs" />
    <Compile Include="Editors\BackOfficeAssetsController.cs" />
    <Compile Include="Editors\BackOfficeModel.cs" />
    <Compile Include="Editors\BackOfficeServerVariables.cs" />
    <Compile Include="Editors\LogViewerController.cs" />
    <Compile Include="ImageProcessorLogger.cs" />
    <Compile Include="Trees\LogViewerTreeController.cs" />
    <Compile Include="Mvc\ContainerControllerFactory.cs" />
    <Compile Include="OwinExtensions.cs" />
    <Compile Include="Security\BackOfficeCookieAuthenticationProvider.cs" />
    <Compile Include="Security\SessionIdValidator.cs" />
    <Compile Include="SignalR\PreviewHubComposer.cs" />
    <Compile Include="Trees\FilesTreeController.cs" />
    <Compile Include="WebAssets\CDF\ClientDependencyConfiguration.cs" />
    <Compile Include="Editors\Binders\BlueprintItemBinder.cs" />
    <Compile Include="UmbracoApplicationBase.cs" />
    <Compile Include="WebApi\Filters\HttpQueryStringModelBinder.cs" />
    <Compile Include="WebApi\HttpActionContextExtensions.cs" />
    <Compile Include="WebApi\SerializeVersionAttribute.cs" />
    <Compile Include="WebApi\TrimModelBinder.cs" />
    <Compile Include="Editors\CodeFileController.cs" />
    <Compile Include="Editors\DictionaryController.cs" />
    <Compile Include="Editors\Filters\MemberSaveModelValidator.cs" />
    <Compile Include="Editors\ExamineManagementController.cs" />
    <Compile Include="Editors\FromJsonPathAttribute.cs" />
    <Compile Include="Editors\HelpController.cs" />
    <Compile Include="Editors\Filters\IsCurrentUserModelFilterAttribute.cs" />
    <Compile Include="Editors\LanguageController.cs" />
    <Compile Include="WebApi\ParameterSwapControllerActionSelector.cs" />
    <Compile Include="Editors\PasswordChanger.cs" />
    <Compile Include="Editors\PreviewController.cs" />
    <Compile Include="Editors\TemplateController.cs" />
    <Compile Include="Editors\TourController.cs" />
    <Compile Include="Editors\Filters\UserGroupAuthorizationAttribute.cs" />
    <Compile Include="Editors\Filters\UserGroupEditorAuthorizationHelper.cs" />
    <Compile Include="Editors\UserGroupsController.cs" />
    <Compile Include="Editors\Filters\UserGroupValidateAttribute.cs" />
    <Compile Include="Editors\UsersController.cs" />
    <Compile Include="HttpContextUmbracoContextAccessor.cs" />
    <Compile Include="IHttpContextAccessor.cs" />
    <Compile Include="Composing\CompositionExtensions\WebMappingProfiles.cs" />
    <Compile Include="Editors\BackOfficeNotificationsController.cs" />
    <Compile Include="Install\InstallStepCollection.cs" />
    <Compile Include="Editors\MemberGroupController.cs" />
    <Compile Include="Composing\CompositionExtensions\Controllers.cs" />
    <Compile Include="HealthCheck\HealthCheckController.cs" />
    <Compile Include="HtmlHelperBackOfficeExtensions.cs" />
    <Compile Include="Composing\ModuleInjector.cs" />
    <Compile Include="Mvc\FilteredControllerFactoryCollection.cs" />
    <Compile Include="Mvc\FilteredControllerFactoryCollectionBuilder.cs" />
    <Compile Include="Mvc\SurfaceControllerTypeCollection.cs" />
    <Compile Include="PropertyEditors\NestedContentController.cs" />
    <Compile Include="PublishedElementExtensions.cs" />
    <Compile Include="PublishedModels\DummyClassSoThatPublishedModelsNamespaceExists.cs" />
    <Compile Include="Security\AuthenticationExtensions.cs" />
    <Compile Include="Security\UmbracoSecureDataFormat.cs" />
    <Compile Include="Security\UmbracoAuthTicketDataProtector.cs" />
    <Compile Include="SignalR\IPreviewHub.cs" />
    <Compile Include="SignalR\PreviewHub.cs" />
    <Compile Include="SignalR\PreviewHubComponent.cs" />
    <Compile Include="Trees\ContentBlueprintTreeController.cs" />
    <Compile Include="Trees\RelationTypeTreeController.cs" />
    <Compile Include="Trees\MacrosTreeController.cs" />
    <Compile Include="Trees\MemberGroupTreeController.cs" />
    <Compile Include="Trees\MemberTypeAndGroupTreeControllerBase.cs" />
    <Compile Include="Trees\ScriptsTreeController.cs" />
    <Compile Include="Trees\DictionaryTreeController.cs" />
    <Compile Include="Trees\StylesheetsTreeController.cs" />
    <Compile Include="Trees\UserTreeController.cs" />
    <Compile Include="UmbracoModule.cs" />
    <Compile Include="WebApi\EnableDetailedErrorsAttribute.cs" />
    <Compile Include="WebApi\Filters\AppendUserModifiedHeaderAttribute.cs" />
    <Compile Include="WebApi\Filters\CheckIfUserTicketDataIsStaleAttribute.cs" />
    <Compile Include="WebApi\Filters\FeatureAuthorizeAttribute.cs" />
    <Compile Include="Editors\Filters\MediaItemSaveValidationAttribute.cs" />
    <Compile Include="Editors\Filters\MemberSaveValidationAttribute.cs" />
    <Compile Include="WebApi\SessionHttpControllerRouteHandler.cs" />
    <Compile Include="WebApi\UmbracoApiControllerTypeCollectionBuilder.cs" />
    <Compile Include="WebApi\UnhandedExceptionLoggerConfigurationAttribute.cs" />
    <Compile Include="WebApi\UnhandledExceptionLogger.cs" />
    <Compile Include="Runtime\WebInitialComponent.cs" />
    <Compile Include="Editors\PublishedStatusController.cs" />
    <Compile Include="Editors\PublishedSnapshotCacheStatusController.cs" />
    <Compile Include="Trees\TreeAttribute.cs" />
    <Compile Include="Mvc\ControllerContextExtensions.cs" />
    <Compile Include="Mvc\DisableBrowserCacheAttribute.cs" />
    <Compile Include="Mvc\EnsurePartialViewMacroViewContextFilterAttribute.cs" />
    <Compile Include="Mvc\IRenderController.cs" />
    <Compile Include="Mvc\ModelBindingException.cs" />
    <Compile Include="Mvc\RenderIndexActionSelectorAttribute.cs" />
    <Compile Include="Mvc\UmbracoRequireHttpsAttribute.cs" />
    <Compile Include="Mvc\ValidateMvcAngularAntiForgeryTokenAttribute.cs" />
    <Compile Include="OwinMiddlewareConfiguredEventArgs.cs" />
    <Compile Include="Editors\RedirectUrlManagementController.cs" />
    <Compile Include="Security\ExternalSignInAutoLinkOptions.cs" />
    <Compile Include="Security\FixWindowsAuthMiddlware.cs" />
    <Compile Include="Security\ForceRenewalCookieAuthenticationHandler.cs" />
    <Compile Include="Security\ForceRenewalCookieAuthenticationMiddleware.cs" />
    <Compile Include="Security\GetUserSecondsMiddleWare.cs" />
    <Compile Include="Security\IUmbracoBackOfficeTwoFactorOptions.cs" />
    <Compile Include="Security\PreviewAuthenticationMiddleware.cs" />
    <Compile Include="Trees\ContentTypeTreeController.cs" />
    <Compile Include="Trees\PackagesTreeController.cs" />
    <Compile Include="Trees\MediaTypeTreeController.cs" />
    <Compile Include="Trees\MemberTypeTreeController.cs" />
    <Compile Include="Security\WebAuthExtensions.cs" />
    <Compile Include="WebAssets\CDF\UmbracoClientDependencyLoader.cs" />
    <Compile Include="UmbracoDefaultOwinStartup.cs" />
    <Compile Include="HtmlStringUtilities.cs" />
    <Compile Include="IUmbracoComponentRenderer.cs" />
    <Compile Include="Mvc\ProfilingView.cs" />
    <Compile Include="Mvc\ProfilingViewEngine.cs" />
    <Compile Include="CacheHelperExtensions.cs" />
    <Compile Include="Editors\AuthenticationController.cs" />
    <Compile Include="Controllers\UmbProfileController.cs" />
    <Compile Include="Editors\ContentController.cs" />
    <Compile Include="Controllers\UmbLoginStatusController.cs" />
    <Compile Include="Editors\Filters\ContentSaveValidationAttribute.cs" />
    <Compile Include="Editors\ContentTypeControllerBase.cs" />
    <Compile Include="Editors\DashboardController.cs" />
    <Compile Include="Editors\DataTypeController.cs" />
    <Compile Include="Editors\ImagesController.cs" />
    <Compile Include="Editors\PackageInstallController.cs" />
    <Compile Include="Editors\RelationController.cs" />
    <Compile Include="GridTemplateExtensions.cs" />
    <Compile Include="Editors\TemplateQueryController.cs" />
    <Compile Include="Install\InstallSteps\NewInstallStep.cs" />
    <Compile Include="Install\UmbracoInstallArea.cs" />
    <Compile Include="Install\Controllers\InstallApiController.cs" />
    <Compile Include="Install\Controllers\InstallController.cs" />
    <Compile Include="Install\InstallAuthorizeAttribute.cs" />
    <Compile Include="Mvc\ActionExecutedEventArgs.cs" />
    <Compile Include="Mvc\AdminTokenAuthorizeAttribute.cs" />
    <Compile Include="Mvc\NotFoundHandler.cs" />
    <Compile Include="Mvc\PreRenderViewActionFilterAttribute.cs" />
    <Compile Include="Mvc\RedirectToUmbracoUrlResult.cs" />
    <Compile Include="Mvc\UmbracoVirtualNodeByIdRouteHandler.cs" />
    <Compile Include="PropertyEditors\TagsDataController.cs" />
    <Compile Include="Mvc\JsonNetResult.cs" />
    <Compile Include="Mvc\MinifyJavaScriptResultAttribute.cs" />
    <Compile Include="Mvc\EnsurePublishedContentRequestAttribute.cs" />
    <Compile Include="Mvc\UmbracoViewPage.cs" />
    <Compile Include="Editors\LogController.cs" />
    <Compile Include="Editors\MacroRenderingController.cs" />
    <Compile Include="Editors\MemberTypeController.cs" />
    <Compile Include="Editors\UpdateCheckController.cs" />
    <Compile Include="Editors\StylesheetController.cs" />
    <Compile Include="PropertyEditors\RteEmbedController.cs" />
    <Compile Include="Editors\EntityController.cs" />
    <Compile Include="Editors\MemberController.cs" />
    <Compile Include="Editors\CurrentUserController.cs" />
    <Compile Include="PropertyEditors\RichTextPreValueController.cs" />
    <Compile Include="ImageCropperTemplateExtensions.cs" />
    <Compile Include="Mvc\UmbracoVirtualNodeRouteHandler.cs" />
    <Compile Include="Security\AppBuilderExtensions.cs" />
    <Compile Include="Security\AuthenticationOptionsExtensions.cs" />
    <Compile Include="Security\AuthenticationManagerExtensions.cs" />
    <Compile Include="Security\BackOfficeCookieManager.cs" />
    <Compile Include="Security\UmbracoBackOfficeCookieAuthOptions.cs" />
    <Compile Include="Trees\DataTypeTreeController.cs" />
    <Compile Include="Trees\FileSystemTreeController.cs" />
    <Compile Include="Trees\LanguageTreeController.cs" />
    <Compile Include="Trees\MemberTreeController.cs" />
    <Compile Include="Trees\MenuRenderingEventArgs.cs" />
    <Compile Include="Trees\TemplatesTreeController.cs" />
    <Compile Include="Trees\TreeControllerBase.cs" />
    <Compile Include="WebAssets\CDF\DependencyPathRenderer.cs" />
    <Compile Include="UmbracoComponentRenderer.cs" />
    <Compile Include="WebApi\AngularJsonMediaTypeFormatter.cs" />
    <Compile Include="WebApi\AngularJsonOnlyConfigurationAttribute.cs" />
    <Compile Include="Editors\Binders\MemberBinder.cs" />
    <Compile Include="WebApi\Filters\AngularAntiForgeryHelper.cs" />
    <Compile Include="WebApi\Filters\AppendCurrentEventMessagesAttribute.cs" />
    <Compile Include="WebApi\Filters\ClearAngularAntiForgeryTokenAttribute.cs" />
    <Compile Include="WebApi\Filters\DisableBrowserCacheAttribute.cs" />
    <Compile Include="WebApi\Filters\EnableOverrideAuthorizationAttribute.cs" />
    <Compile Include="WebApi\Filters\FilterGrouping.cs" />
    <Compile Include="WebApi\Filters\OutgoingEditorModelEventAttribute.cs" />
    <Compile Include="WebApi\Filters\OutgoingNoHyphenGuidFormatAttribute.cs" />
    <Compile Include="WebApi\Filters\OverridableAuthorizationAttribute.cs" />
    <Compile Include="WebApi\Filters\SetAngularAntiForgeryTokensAttribute.cs" />
    <Compile Include="WebApi\Filters\UmbracoWebApiRequireHttpsAttribute.cs" />
    <Compile Include="WebApi\Filters\UmbracoTreeAuthorizeAttribute.cs" />
    <Compile Include="WebApi\Filters\ValidateAngularAntiForgeryTokenAttribute.cs" />
    <Compile Include="WebApi\HttpControllerContextExtensions.cs" />
    <Compile Include="Editors\ContentControllerBase.cs" />
    <Compile Include="Editors\ContentTypeController.cs" />
    <Compile Include="Controllers\UmbRegisterController.cs" />
    <Compile Include="Models\ProfileModel.cs" />
    <Compile Include="Models\LoginStatusModel.cs" />
    <Compile Include="PublishedPropertyExtension.cs" />
    <Compile Include="Mvc\MergeParentContextViewDataAttribute.cs" />
    <Compile Include="Mvc\ViewDataDictionaryExtensions.cs" />
    <Compile Include="Models\RegisterModel.cs" />
    <Compile Include="Editors\MediaTypeController.cs" />
    <Compile Include="Security\MembershipHelper.cs" />
    <Compile Include="Editors\SectionController.cs" />
    <Compile Include="Editors\UmbracoAuthorizedJsonController.cs" />
    <Compile Include="HttpCookieExtensions.cs" />
    <Compile Include="FormDataCollectionExtensions.cs" />
    <Compile Include="Trees\MediaTreeController.cs" />
    <Compile Include="Trees\ContentTreeControllerBase.cs" />
    <Compile Include="Trees\TreeController.cs" />
    <Compile Include="Trees\TreeNodeRenderingEventArgs.cs" />
    <Compile Include="Trees\TreeNodesRenderingEventArgs.cs" />
    <Compile Include="Trees\TreeQueryStringParameters.cs" />
    <Compile Include="Trees\ApplicationTreeController.cs" />
    <Compile Include="Editors\BackOfficeController.cs" />
    <Compile Include="Security\Providers\MembersMembershipProvider.cs" />
    <Compile Include="Security\Providers\MembersRoleProvider.cs" />
    <Compile Include="Security\Providers\UmbracoMembershipProvider.cs" />
    <Compile Include="Trees\ContentTreeController.cs" />
    <Compile Include="Trees\TreeRenderingEventArgs.cs" />
    <Compile Include="Trees\UrlHelperExtensions.cs" />
    <Compile Include="HttpRequestExtensions.cs" />
    <Compile Include="HttpUrlHelperExtensions.cs" />
    <Compile Include="Install\FilePermissionHelper.cs" />
    <Compile Include="Install\HttpInstallAuthorizeAttribute.cs" />
    <Compile Include="Macros\PartialViewMacroController.cs" />
    <Compile Include="Macros\PartialViewMacroEngine.cs" />
    <Compile Include="Macros\PartialViewMacroPage.cs" />
    <Compile Include="Mvc\AreaRegistrationExtensions.cs" />
    <Compile Include="Mvc\QueryStringFilterAttribute.cs" />
    <Compile Include="Mvc\MemberAuthorizeAttribute.cs" />
    <Compile Include="Mvc\BackOfficeArea.cs" />
    <Compile Include="Mvc\ControllerFactoryExtensions.cs" />
    <Compile Include="Mvc\IRenderMvcController.cs" />
    <Compile Include="Mvc\SurfaceRouteHandler.cs" />
    <Compile Include="Security\WebSecurity.cs" />
    <Compile Include="CdfLogger.cs" />
    <Compile Include="Controllers\UmbLoginController.cs" />
    <Compile Include="UrlHelperExtensions.cs" />
    <Compile Include="Editors\MediaController.cs" />
    <Compile Include="UrlHelperRenderExtensions.cs" />
    <Compile Include="Editors\Binders\ContentModelBinderHelper.cs" />
    <Compile Include="WebApi\IsBackOfficeAttribute.cs" />
    <Compile Include="Editors\Binders\ContentItemBinder.cs" />
    <Compile Include="Editors\Binders\MediaItemBinder.cs" />
    <Compile Include="WebApi\Filters\EnsureUserPermissionForContentAttribute.cs" />
    <Compile Include="Editors\Filters\ContentModelValidator.cs" />
    <Compile Include="WebApi\Filters\EnsureUserPermissionForMediaAttribute.cs" />
    <Compile Include="WebApi\Filters\FileUploadCleanupFilterAttribute.cs" />
    <Compile Include="WebApi\Filters\FilterAllowedOutgoingContentAttribute.cs" />
    <Compile Include="WebApi\Filters\FilterAllowedOutgoingMediaAttribute.cs" />
    <Compile Include="WebApi\Filters\OutgoingDateTimeFormatAttribute.cs" />
    <Compile Include="WebApi\Filters\UmbracoApplicationAuthorizeAttribute.cs" />
    <Compile Include="WebApi\GuidNoHyphenConverter.cs" />
    <Compile Include="WebApi\HttpRequestMessageExtensions.cs" />
    <Compile Include="WebApi\JsonCamelCaseFormatter.cs" />
    <Compile Include="WebApi\MemberAuthorizeAttribute.cs" />
    <Compile Include="WebApi\NamespaceHttpControllerSelector.cs" />
    <Compile Include="WebApi\PrefixlessBodyModelValidator.cs" />
    <Compile Include="WebApi\PrefixlessBodyModelValidatorAttribute.cs" />
    <Compile Include="WebApi\UmbracoApiController.cs" />
    <Compile Include="WebApi\UmbracoApiControllerBase.cs" />
    <Compile Include="Mvc\UmbracoAuthorizeAttribute.cs" />
    <Compile Include="Mvc\NotChildAction.cs" />
    <Compile Include="Mvc\UmbracoAuthorizedController.cs" />
    <Compile Include="Mvc\UmbracoController.cs" />
    <Compile Include="Mvc\UmbracoControllerFactory.cs" />
    <Compile Include="Mvc\UmbracoMvcHandler.cs" />
    <Compile Include="Mvc\UmbracoViewPageOfTModel.cs" />
    <Compile Include="PublishedContentExtensions.cs" />
    <Compile Include="HtmlHelperRenderExtensions.cs" />
    <Compile Include="ModelStateExtensions.cs" />
    <Compile Include="Mvc\HtmlTagWrapper.cs" />
    <Compile Include="Mvc\HtmlTagWrapperTextNode.cs" />
    <Compile Include="Mvc\IHtmlTagWrapper.cs" />
    <Compile Include="Mvc\MergeModelStateToChildActionAttribute.cs" />
    <Compile Include="Mvc\PluginController.cs" />
    <Compile Include="Mvc\PluginViewEngine.cs" />
    <Compile Include="Mvc\PostedDataProxyInfo.cs" />
    <Compile Include="Mvc\RedirectToUmbracoPageResult.cs" />
    <Compile Include="Mvc\Strings.Designer.cs">
      <AutoGen>True</AutoGen>
      <DesignTime>True</DesignTime>
      <DependentUpon>Strings.resx</DependentUpon>
    </Compile>
    <Compile Include="Mvc\SurfaceController.cs" />
    <Compile Include="Mvc\PluginControllerArea.cs" />
    <Compile Include="Mvc\PluginControllerAttribute.cs" />
    <Compile Include="Mvc\PluginControllerMetadata.cs" />
    <Compile Include="Mvc\UmbracoPageResult.cs" />
    <Compile Include="RouteCollectionExtensions.cs" />
    <Compile Include="Templates\TemplateRenderer.cs" />
    <Compile Include="Trees\PartialViewMacrosTreeController.cs" />
    <Compile Include="Trees\PartialViewsTreeController.cs" />
    <Compile Include="UmbracoHelper.cs" />
    <Compile Include="Mvc\ViewContextExtensions.cs" />
    <Compile Include="Mvc\ViewDataContainerExtensions.cs" />
    <Compile Include="Routing\PublishedContentNotFoundHandler.cs" />
    <Compile Include="Mvc\Constants.cs" />
    <Compile Include="Mvc\IFilteredControllerFactory.cs" />
    <Compile Include="Mvc\MasterControllerFactory.cs" />
    <Compile Include="Mvc\RenderActionInvoker.cs" />
    <Compile Include="Mvc\RenderControllerFactory.cs" />
    <Compile Include="Mvc\ContentModelBinder.cs" />
    <Compile Include="Mvc\RenderMvcController.cs" />
    <Compile Include="Mvc\RenderRouteHandler.cs" />
    <Compile Include="Mvc\RenderViewEngine.cs" />
    <Compile Include="Mvc\RouteDefinition.cs" />
    <Compile Include="Mvc\RouteValueDictionaryExtensions.cs" />
    <Compile Include="WebApi\UmbracoAuthorizeAttribute.cs" />
    <Compile Include="WebApi\UmbracoAuthorizedApiController.cs" />
    <Compile Include="WebApi\Filters\ValidationFilterAttribute.cs" />
    <Compile Include="WebApi\Filters\UmbracoUserTimeoutFilterAttribute.cs" />
    <Compile Include="Mvc\ControllerExtensions.cs" />
    <Compile Include="TypeLoaderExtensions.cs" />
    <Compile Include="Properties\AssemblyInfo.cs">
      <SubType>Code</SubType>
    </Compile>
    <Compile Include="UmbracoApplication.cs" />
    <Compile Include="UmbracoInjectedModule.cs" />
    <Compile Include="UmbracoHttpHandler.cs" />
    <Compile Include="UmbracoWebService.cs">
      <SubType>Component</SubType>
    </Compile>
    <Compile Include="WebViewPageExtensions.cs" />
    <Compile Include="Runtime\WebFinalComponent.cs" />
    <Compile Include="Runtime\WebFinalComposer.cs" />
  </ItemGroup>
  <ItemGroup>
    <EmbeddedResource Include="Mvc\Strings.resx">
      <Generator>ResXFileCodeGenerator</Generator>
      <LastGenOutput>Strings.Designer.cs</LastGenOutput>
    </EmbeddedResource>
  </ItemGroup>
  <ItemGroup>
    <None Include="..\Umbraco.Web.UI\Views\web.config">
      <Link>Mvc\web.config</Link>
    </None>
  </ItemGroup>
  <ItemGroup />
  <Import Project="$(MSBuildBinPath)\Microsoft.CSharp.targets" />
</Project><|MERGE_RESOLUTION|>--- conflicted
+++ resolved
@@ -144,12 +144,7 @@
     <Compile Include="Compose\AuditEventsComposer.cs" />
     <Compile Include="Compose\BackOfficeUserAuditEventsComponent.cs" />
     <Compile Include="Compose\BackOfficeUserAuditEventsComposer.cs" />
-<<<<<<< HEAD
-=======
     <Compile Include="Compose\NestedContentPropertyComponent.cs" />
-    <Compile Include="Compose\NotificationsComposer.cs" />
-    <Compile Include="Compose\PublicAccessComposer.cs" />
->>>>>>> c22f6f51
     <Compile Include="Composing\CompositionExtensions\Installer.cs" />
     <Compile Include="Composing\LightInject\LightInjectContainer.cs" />
     <Compile Include="Security\IdentityFactoryMiddleware.cs" />
@@ -201,16 +196,7 @@
     <Compile Include="AspNet\AspNetIpResolver.cs" />
     <Compile Include="AspNet\AspNetPasswordHasher.cs" />
     <Compile Include="Profiling\WebProfilingController.cs" />
-<<<<<<< HEAD
-=======
     <Compile Include="Compose\NestedContentPropertyComposer.cs" />
-    <Compile Include="PropertyEditors\ParameterEditors\MultipleMediaPickerParameterEditor.cs" />
-    <Compile Include="PropertyEditors\RichTextEditorPastedImages.cs" />
-    <Compile Include="PublishedCache\NuCache\PublishedSnapshotServiceOptions.cs" />
-    <Compile Include="PublishedCache\NuCache\Snap\GenObj.cs" />
-    <Compile Include="PublishedCache\NuCache\Snap\GenRef.cs" />
-    <Compile Include="PublishedCache\NuCache\Snap\LinkedNode.cs" />
->>>>>>> c22f6f51
     <Compile Include="RoutableDocumentFilter.cs" />
     <Compile Include="Runtime\AspNetUmbracoBootPermissionChecker.cs" />
     <Compile Include="Security\BackOfficeClaimsPrincipalFactory.cs" />
