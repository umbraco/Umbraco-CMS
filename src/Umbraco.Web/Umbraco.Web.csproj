﻿<?xml version="1.0" encoding="utf-8"?>
<Project ToolsVersion="15.0">
  <Import Project="$(MSBuildExtensionsPath)\$(MSBuildToolsVersion)\Microsoft.Common.props" Condition="Exists('$(MSBuildExtensionsPath)\$(MSBuildToolsVersion)\Microsoft.Common.props')" />
  <PropertyGroup>
    <TargetFrameworkVersion>v4.7.2</TargetFrameworkVersion>
    <EnableDefaultCompileItems>false</EnableDefaultCompileItems>
    <EnableDefaultEmbeddedResourceItems>false</EnableDefaultEmbeddedResourceItems>
    <ProjectGuid>{651E1350-91B6-44B7-BD60-7207006D7003}</ProjectGuid>
    <OutputType>Library</OutputType>
    <AssemblyName>Umbraco.Web</AssemblyName>
    <RootNamespace>Umbraco.Web</RootNamespace>
    <SolutionDir Condition="$(SolutionDir) == '' Or $(SolutionDir) == '*Undefined*'">..\</SolutionDir>
    <RestorePackages>true</RestorePackages>
    <GenerateSerializationAssemblies>Off</GenerateSerializationAssemblies>
    <TargetFrameworkProfile />
    <AdditionalFileItemNames>$(AdditionalFileItemNames);Content</AdditionalFileItemNames>
  </PropertyGroup>
  <PropertyGroup Condition=" '$(Configuration)|$(Platform)' == 'Debug|AnyCPU' ">
    <DebugSymbols>true</DebugSymbols>
    <DebugType>portable</DebugType>
    <Optimize>false</Optimize>
    <OutputPath>bin\Debug\</OutputPath>
    <DefineConstants>DEBUG;TRACE</DefineConstants>
    <ErrorReport>prompt</ErrorReport>
    <WarningLevel>4</WarningLevel>
    <Prefer32Bit>false</Prefer32Bit>
    <LangVersion>latest</LangVersion>
  </PropertyGroup>
  <PropertyGroup Condition=" '$(Configuration)|$(Platform)' == 'Release|AnyCPU' ">
    <DebugType>portable</DebugType>
    <Optimize>true</Optimize>
    <OutputPath>bin\Release\</OutputPath>
    <DefineConstants>TRACE</DefineConstants>
    <ErrorReport>prompt</ErrorReport>
    <WarningLevel>4</WarningLevel>
    <DocumentationFile>bin\Release\Umbraco.Web.xml</DocumentationFile>
    <Prefer32Bit>false</Prefer32Bit>
    <LangVersion>latest</LangVersion>
  </PropertyGroup>
  <PropertyGroup />
  <ItemGroup>
    <Reference Include="Microsoft.CSharp" />
    <Reference Include="System" />
    <Reference Include="System.Data" />
    <Reference Include="System.Data.DataSetExtensions" />
    <Reference Include="System.Design" />
    <Reference Include="System.DirectoryServices.AccountManagement" />
    <Reference Include="System.Drawing" />
    <Reference Include="System.EnterpriseServices" />
    <Reference Include="System.Runtime.Caching" />
    <Reference Include="System.Runtime.Serialization" />
    <Reference Include="System.ServiceModel" />
    <Reference Include="System.Web" />
    <Reference Include="System.Web.Abstractions" />
    <Reference Include="System.Web.ApplicationServices" />
    <Reference Include="System.Web.Entity" />
    <Reference Include="System.Web.Extensions" />
    <Reference Include="System.Web.Services" />
    <Reference Include="System.Xml" />
    <Reference Include="System.Xml.Linq" />
  </ItemGroup>
  <ItemGroup>
    <PackageReference Include="ClientDependency" Version="1.9.9" />
    <PackageReference Include="ClientDependency-Mvc5" Version="1.9.3" />
    <PackageReference Include="Examine.Core">
      <Version>2.0.0-alpha.20200128.15</Version>
    </PackageReference>
    <PackageReference Include="HtmlAgilityPack" Version="1.11.30" />
    <PackageReference Include="CSharpTest.Net.Collections" Version="14.906.1403.1082" />
    <PackageReference Include="HtmlAgilityPack" Version="1.11.31" />
    <PackageReference Include="HtmlSanitizer">
      <Version>5.0.376</Version>
    </PackageReference>
    <PackageReference Include="Examine" Version="1.2.0" />
    <PackageReference Include="HtmlAgilityPack" Version="1.8.14" />
    <PackageReference Include="ImageProcessor">
      <Version>2.9.1</Version>
    </PackageReference>
    <PackageReference Include="Markdown" Version="2.2.1" />
    <PackageReference Include="Microsoft.AspNet.Identity.Core" Version="2.2.3" />
    <PackageReference Include="Microsoft.AspNet.Mvc" Version="5.2.7" />
    <PackageReference Include="Microsoft.AspNet.SignalR.Core" Version="2.4.1" />
    <PackageReference Include="Microsoft.AspNet.WebApi" Version="5.2.7" />
    <PackageReference Include="Microsoft.AspNet.WebApi.Client" Version="5.2.7" />
    <PackageReference Include="Microsoft.Extensions.Identity.Core" Version="5.0.3" />
    <PackageReference Include="Microsoft.Extensions.Identity.Stores" Version="5.0.3" />
    <PackageReference Include="Microsoft.Owin.Host.SystemWeb" Version="4.1.1" />
    <PackageReference Include="Microsoft.Owin.Security.Cookies" Version="4.1.1" />
    <PackageReference Include="Microsoft.Owin.Security.OAuth" Version="4.1.1" />
    <PackageReference Include="Microsoft.Owin.Host.SystemWeb" Version="4.0.1" />
    <PackageReference Include="Microsoft.Owin.Security.Cookies" Version="4.0.1" />
    <PackageReference Include="Microsoft.Owin.Security.OAuth" Version="4.0.1" />
    <PackageReference Include="Microsoft.SourceLink.GitHub">
      <Version>1.0.0</Version>
      <IncludeAssets>runtime; build; native; contentfiles; analyzers; buildtransitive</IncludeAssets>
      <PrivateAssets>all</PrivateAssets>
    </PackageReference>
    <PackageReference Include="MiniProfiler" Version="4.2.22" />
    <PackageReference Include="Newtonsoft.Json" Version="12.0.3" />
<<<<<<< HEAD
    <PackageReference Include="NPoco.SqlServer" Version="5.1.2" />
    <PackageReference Include="MiniProfiler" Version="4.0.138" />
    <PackageReference Include="Newtonsoft.Json" Version="12.0.1" />
=======
    <PackageReference Include="NPoco" Version="4.0.2" />
>>>>>>> 0f6732f0
    <PackageReference Include="SecurityCodeScan">
      <Version>3.5.4</Version>
      <IncludeAssets>runtime; build; native; contentfiles; analyzers</IncludeAssets>
      <PrivateAssets>all</PrivateAssets>
    </PackageReference>
    <PackageReference Include="System.Threading.Tasks.Dataflow" Version="5.0.0" />
    <PackageReference Include="Umbraco.Code">
      <Version>1.0.5</Version>
      <PrivateAssets>all</PrivateAssets>
    </PackageReference>
  </ItemGroup>
  <ItemGroup>
    <ProjectReference Include="..\Umbraco.Core\Umbraco.Core.csproj">
      <Project>{29aa69d9-b597-4395-8d42-43b1263c240a}</Project>
      <Name>Umbraco.Core</Name>
    </ProjectReference>
    <ProjectReference Include="..\Umbraco.Infrastructure\Umbraco.Infrastructure.csproj">
      <Project>{3ae7bf57-966b-45a5-910a-954d7c554441}</Project>
      <Name>Umbraco.Infrastructure</Name>
    </ProjectReference>
    <ProjectReference Include="..\Umbraco.Persistence.SqlCe\Umbraco.Persistence.SqlCe.csproj">
      <Project>{33085570-9bf2-4065-a9b0-a29d920d13ba}</Project>
      <Name>Umbraco.Persistence.SqlCe</Name>
    </ProjectReference>
  </ItemGroup>
  <ItemGroup>
    <!-- no globbing for now, painful -->
    <!--
    <Compile Include="**\*.cs" Exclude="obj\**\*.cs;**\*.aspx.cs;**\*.ascx.cs;**\*.designer.cs" />
    -->
    <Compile Include="AspNet\AspNetHostingEnvironment.cs" />
    <Compile Include="AspNet\AspNetApplicationShutdownRegistry.cs" />
    <Compile Include="AspNet\AspNetSessionManager.cs" />
    <Compile Include="AspNet\AspNetUserAgentProvider.cs" />
    <Compile Include="AspNet\FrameworkMarchal.cs" />
    <Compile Include="AspNet\AspNetUmbracoApplicationLifetime.cs" />
    <Compile Include="HttpContextExtensions.cs" />
    <Compile Include="Security\BackOfficeSecurity.cs" />
    <Compile Include="HttpContextAccessorExtensions.cs" />
    <Compile Include="AspNet\AspNetBackOfficeInfo.cs" />
    <Compile Include="AspNet\AspNetCookieManager.cs" />
    <Compile Include="AspNet\AspNetHttpContextAccessor.cs" />
    <Compile Include="AspNet\AspNetIpResolver.cs" />
    <Compile Include="AspNet\AspNetPasswordHasher.cs" />
    <Compile Include="Runtime\AspNetUmbracoBootPermissionChecker.cs" />
    <Compile Include="StringExtensions.cs" />
    <Compile Include="UmbracoContext.cs" />
    <Compile Include="UmbracoContextFactory.cs" />
    <Compile Include="Mvc\UmbracoVirtualNodeByUdiRouteHandler.cs" />
    <Compile Include="UmbracoDbProviderFactoryCreator.cs" />
    <Compile Include="Security\ActiveDirectoryBackOfficeUserPasswordChecker.cs" />
    <Compile Include="Security\BackOfficeUserPasswordCheckerResult.cs" />
    <Compile Include="Security\IBackOfficeUserPasswordChecker.cs" />
    <Compile Include="Composing\Current.cs" />
    <Compile Include="UmbracoApplicationBase.cs" />
    <Compile Include="WebApi\SerializeVersionAttribute.cs" />
    <Compile Include="WebApi\TrimModelBinder.cs" />
    <Compile Include="WebApi\ParameterSwapControllerActionSelector.cs" />
    <Compile Include="HttpContextUmbracoContextAccessor.cs" />
    <Compile Include="IHttpContextAccessor.cs" />
    <Compile Include="WebApi\EnableDetailedErrorsAttribute.cs" />
    <Compile Include="WebApi\Filters\FeatureAuthorizeAttribute.cs" />
    <Compile Include="WebApi\SessionHttpControllerRouteHandler.cs" />
    <Compile Include="WebApi\UmbracoApiControllerTypeCollectionBuilder.cs" />
    <Compile Include="Mvc\UmbracoVirtualNodeByIdRouteHandler.cs" />
    <Compile Include="Mvc\UmbracoVirtualNodeRouteHandler.cs" />
    <Compile Include="Security\AuthenticationOptionsExtensions.cs" />
    <Compile Include="Mvc\ViewDataDictionaryExtensions.cs" />
    <Compile Include="HttpCookieExtensions.cs" />
    <Compile Include="HttpRequestExtensions.cs" />
    <Compile Include="UrlHelperExtensions.cs" />
    <Compile Include="UrlHelperRenderExtensions.cs" />
    <Compile Include="WebApi\IsBackOfficeAttribute.cs" />
    <Compile Include="WebApi\HttpRequestMessageExtensions.cs" />
    <Compile Include="WebApi\NamespaceHttpControllerSelector.cs" />
    <Compile Include="WebApi\UmbracoApiController.cs" />
    <Compile Include="WebApi\UmbracoApiControllerBase.cs" />
    <Compile Include="ModelStateExtensions.cs" />
    <Compile Include="Mvc\PluginController.cs" />
    <Compile Include="Mvc\Strings.Designer.cs">
      <AutoGen>True</AutoGen>
      <DesignTime>True</DesignTime>
      <DependentUpon>Strings.resx</DependentUpon>
    </Compile>
    <Compile Include="Mvc\SurfaceController.cs" />
    <Compile Include="Mvc\PluginControllerAttribute.cs" />
    <Compile Include="RouteCollectionExtensions.cs" />
    <Compile Include="UmbracoHelper.cs" />
    <Compile Include="Mvc\RenderRouteHandler.cs" />
    <Compile Include="Mvc\RouteDefinition.cs" />
    <Compile Include="WebApi\UmbracoAuthorizeAttribute.cs" />
    <Compile Include="WebApi\UmbracoAuthorizedApiController.cs" />
    <Compile Include="WebApi\Filters\ValidationFilterAttribute.cs" />
    <Compile Include="Mvc\ControllerExtensions.cs" />
    <Compile Include="TypeLoaderExtensions.cs" />
    <Compile Include="Properties\AssemblyInfo.cs">
      <SubType>Code</SubType>
    </Compile>
    <Compile Include="UmbracoApplication.cs" />
    <Compile Include="UmbracoHttpHandler.cs" />
    <Compile Include="UmbracoWebService.cs">
      <SubType>Component</SubType>
    </Compile>
    <Compile Include="Runtime\WebFinalComponent.cs" />
    <Compile Include="Runtime\WebFinalComposer.cs" />
  </ItemGroup>
  <ItemGroup>
    <EmbeddedResource Include="Mvc\Strings.resx">
      <Generator>ResXFileCodeGenerator</Generator>
      <LastGenOutput>Strings.Designer.cs</LastGenOutput>
    </EmbeddedResource>
  </ItemGroup>
  <ItemGroup>
    <None Include="..\Umbraco.Web.UI\Views\web.config">
      <Link>Mvc\web.config</Link>
    </None>
  </ItemGroup>
  <ItemGroup />
  <Import Project="$(MSBuildBinPath)\Microsoft.CSharp.targets" />
  <!--
    copied from Microsoft.CSharp.targets
    because we have webservices, we need to SGEN
    but it's getting confused by us referencing System.ValueTuple which it cannot load

      Name="UmbGenerateSerializationAssemblies"
      Condition="'$(_SGenGenerateSerializationAssembliesConfig)' == 'On' or ('@(WebReferenceUrl)'!='' and '$(_SGenGenerateSerializationAssembliesConfig)' == 'Auto')"
  -->
  <!--  <Target Name="AfterBuild" DependsOnTargets="AssignTargetPaths;Compile;ResolveKeySource" Inputs="$(MSBuildAllProjects);@(IntermediateAssembly)" Outputs="$(IntermediateOutputPath)$(_SGenDllName)">-->
  <!--    <PropertyGroup>-->
  <!--      <SGenMSBuildArchitecture Condition="'$(SGenMSBuildArchitecture)' == ''">$(PlatformTargetAsMSBuildArchitecture)</SGenMSBuildArchitecture>-->
  <!--    </PropertyGroup>-->
  <!--    <ItemGroup>-->
  <!--      &lt;!&ndash; we want to exclude all facade references ?! &ndash;&gt;-->
  <!--      <FixedReferencePath Include="@(ReferencePath)" Condition="'%(ReferencePath.FileName)' != 'System.ValueTuple' and '%(ReferencePath.FileName)' != 'System.Net.Http' and '%(ReferencePath.FileName)' != 'System.Text.Encoding.CodePages' and '%(ReferencePath.FileName)' != 'System.Buffers' and '%(ReferencePath.FileName)' != 'System.Configuration.ConfigurationManager'" />-->
  <!--    </ItemGroup>-->
  <!--    <Delete Files="$(TargetDir)$(TargetName).XmlSerializers.dll" ContinueOnError="true" />-->
  <!--    &lt;!&ndash;-->
  <!--     ShouldGenerateSerializer="$(SGenShouldGenerateSerializer)"-->
  <!--     &ndash;&gt;-->
  <!--    <SGen BuildAssemblyName="$(TargetFileName)" BuildAssemblyPath="$(IntermediateOutputPath)" References="@(FixedReferencePath)" ShouldGenerateSerializer="true" UseProxyTypes="$(SGenUseProxyTypes)" UseKeep="$(SGenUseKeep)" KeyContainer="$(KeyContainerName)" KeyFile="$(KeyOriginatorFile)" DelaySign="$(DelaySign)" ToolPath="$(SGenToolPath)" SdkToolsPath="$(TargetFrameworkSDKToolsDirectory)" EnvironmentVariables="$(SGenEnvironment)" MSBuildArchitecture="$(SGenMSBuildArchitecture)" SerializationAssembly="$(IntermediateOutputPath)$(_SGenDllName)" Platform="$(SGenPlatformTarget)" Types="$(SGenSerializationTypes)">-->
  <!--      <Output TaskParameter="SerializationAssembly" ItemName="SerializationAssembly" />-->
  <!--    </SGen>-->
  <!--  </Target>-->
</Project><|MERGE_RESOLUTION|>--- conflicted
+++ resolved
@@ -97,13 +97,10 @@
     </PackageReference>
     <PackageReference Include="MiniProfiler" Version="4.2.22" />
     <PackageReference Include="Newtonsoft.Json" Version="12.0.3" />
-<<<<<<< HEAD
     <PackageReference Include="NPoco.SqlServer" Version="5.1.2" />
     <PackageReference Include="MiniProfiler" Version="4.0.138" />
     <PackageReference Include="Newtonsoft.Json" Version="12.0.1" />
-=======
     <PackageReference Include="NPoco" Version="4.0.2" />
->>>>>>> 0f6732f0
     <PackageReference Include="SecurityCodeScan">
       <Version>3.5.4</Version>
       <IncludeAssets>runtime; build; native; contentfiles; analyzers</IncludeAssets>
