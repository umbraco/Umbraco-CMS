--- conflicted
+++ resolved
@@ -78,11 +78,7 @@
     /// <param name="currentUser">The current user's principal.</param>
     /// <param name="permissionsToCheck">The collection of permissions to authorize.</param>
     /// <returns>Returns <c>true</c> if authorization is successful, otherwise <c>false</c>.</returns>
-<<<<<<< HEAD
     Task<bool> IsDeniedAtRecycleBinLevelAsync(IPrincipal currentUser, ISet<char> permissionsToCheck);
-=======
-    Task<bool> IsAuthorizedAtRecycleBinLevelAsync(IPrincipal currentUser, ISet<char> permissionsToCheck);
 
-    Task<bool> IsAuthorizedForCultures(IPrincipal currentUser, ISet<string> culturesToCheck);
->>>>>>> 26761cc0
+    Task<bool> IsDeniedForCultures(IPrincipal currentUser, ISet<string> culturesToCheck);
 }