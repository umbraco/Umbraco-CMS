using Microsoft.AspNetCore.Authorization;

namespace Umbraco.Cms.Api.Management.Security.Authorization.Content;

/// <summary>
///     Authorizes that the current user has the correct permission access to the content item(s) specified in the request.
/// </summary>
public class ContentPermissionHandler : MustSatisfyRequirementAuthorizationHandler<ContentPermissionRequirement, ContentPermissionResource>
{
    private readonly IContentPermissionAuthorizer _contentPermissionAuthorizer;

    /// <summary>
    ///     Initializes a new instance of the <see cref="ContentPermissionHandler" /> class.
    /// </summary>
    /// <param name="contentPermissionAuthorizer">Authorizer for content access.</param>
    public ContentPermissionHandler(IContentPermissionAuthorizer contentPermissionAuthorizer)
        => _contentPermissionAuthorizer = contentPermissionAuthorizer;

    /// <inheritdoc />
    protected override async Task<bool> IsAuthorized(
        AuthorizationHandlerContext context,
        ContentPermissionRequirement requirement,
        ContentPermissionResource resource)
    {
        if (resource.CheckRoot
            && await _contentPermissionAuthorizer.IsAuthorizedAtRootLevelAsync(context.User, resource.PermissionsToCheck) is false)
        {
<<<<<<< HEAD
            result &= await _contentPermissionAuthorizer.IsDeniedAtRootLevelAsync(context.User, resource.PermissionsToCheck) is false;
=======
            return false;
>>>>>>> 26761cc0
        }

        if (resource.CheckRecycleBin
            && await _contentPermissionAuthorizer.IsAuthorizedAtRecycleBinLevelAsync(context.User, resource.PermissionsToCheck) is false)
        {
<<<<<<< HEAD
            result &= await _contentPermissionAuthorizer.IsDeniedAtRecycleBinLevelAsync(context.User, resource.PermissionsToCheck) is false;
=======
            return false;
>>>>>>> 26761cc0
        }

        if (resource.ParentKeyForBranch is not null
            && await _contentPermissionAuthorizer.IsAuthorizedWithDescendantsAsync(context.User, resource.ParentKeyForBranch.Value, resource.PermissionsToCheck) is false)
        {
<<<<<<< HEAD
            result &= await _contentPermissionAuthorizer.IsDeniedWithDescendantsAsync(context.User, resource.ParentKeyForBranch.Value, resource.PermissionsToCheck) is false;
=======
            return false;
>>>>>>> 26761cc0
        }

        if (resource.ContentKeys.Any()
            && await _contentPermissionAuthorizer.IsAuthorizedAsync(context.User, resource.ContentKeys, resource.PermissionsToCheck) is false)
        {
            return false;
        }
        
        if (resource.CulturesToCheck is not null
            && await _contentPermissionAuthorizer.IsAuthorizedForCultures(context.User, resource.CulturesToCheck) is false)
        {
<<<<<<< HEAD
            result &= await _contentPermissionAuthorizer.IsDeniedAsync(context.User, resource.ContentKeys, resource.PermissionsToCheck) is false;
=======
            return false;
>>>>>>> 26761cc0
        }

        return true;
    }
}<|MERGE_RESOLUTION|>--- conflicted
+++ resolved
@@ -22,52 +22,33 @@
         ContentPermissionRequirement requirement,
         ContentPermissionResource resource)
     {
-        if (resource.CheckRoot
-            && await _contentPermissionAuthorizer.IsAuthorizedAtRootLevelAsync(context.User, resource.PermissionsToCheck) is false)
+        var result = true;
+
+        if (resource.CheckRoot)
         {
-<<<<<<< HEAD
             result &= await _contentPermissionAuthorizer.IsDeniedAtRootLevelAsync(context.User, resource.PermissionsToCheck) is false;
-=======
-            return false;
->>>>>>> 26761cc0
         }
 
-        if (resource.CheckRecycleBin
-            && await _contentPermissionAuthorizer.IsAuthorizedAtRecycleBinLevelAsync(context.User, resource.PermissionsToCheck) is false)
+        if (resource.CheckRecycleBin)
         {
-<<<<<<< HEAD
             result &= await _contentPermissionAuthorizer.IsDeniedAtRecycleBinLevelAsync(context.User, resource.PermissionsToCheck) is false;
-=======
-            return false;
->>>>>>> 26761cc0
         }
 
-        if (resource.ParentKeyForBranch is not null
-            && await _contentPermissionAuthorizer.IsAuthorizedWithDescendantsAsync(context.User, resource.ParentKeyForBranch.Value, resource.PermissionsToCheck) is false)
+        if (resource.ParentKeyForBranch is not null)
         {
-<<<<<<< HEAD
             result &= await _contentPermissionAuthorizer.IsDeniedWithDescendantsAsync(context.User, resource.ParentKeyForBranch.Value, resource.PermissionsToCheck) is false;
-=======
-            return false;
->>>>>>> 26761cc0
         }
 
-        if (resource.ContentKeys.Any()
-            && await _contentPermissionAuthorizer.IsAuthorizedAsync(context.User, resource.ContentKeys, resource.PermissionsToCheck) is false)
+        if (resource.ContentKeys.Any())
         {
-            return false;
-        }
-        
-        if (resource.CulturesToCheck is not null
-            && await _contentPermissionAuthorizer.IsAuthorizedForCultures(context.User, resource.CulturesToCheck) is false)
-        {
-<<<<<<< HEAD
             result &= await _contentPermissionAuthorizer.IsDeniedAsync(context.User, resource.ContentKeys, resource.PermissionsToCheck) is false;
-=======
-            return false;
->>>>>>> 26761cc0
         }
 
-        return true;
+        if (resource.CulturesToCheck is not null)
+        {
+            result &= await _contentPermissionAuthorizer.IsDeniedForCultures(context.User, resource.CulturesToCheck) is false;
+        }
+
+        return result;
     }
 }