--- conflicted
+++ resolved
@@ -6,11 +6,7 @@
 
   <PropertyGroup>
     <!--
-<<<<<<< HEAD
       TODO: Fix the following warnings and remove overrides:
-=======
-      TODO: Fix and remove overrides:
->>>>>>> e6791246
       [SA1117] params all on same line
       [SA1401] make fields private
       [SA1134] own line attributes
@@ -20,19 +16,14 @@
       [CS8524] switch statement
       [IDE0060] removed unused parameter
       [SA1649] file name match type
-<<<<<<< HEAD
       [CS0419] ambiguous reference,
       [CS1573] param tag for all parameters
       [CS1574] unresolveable cref
-    -->
-    <WarningsNotAsErrors>$(WarningsNotAsErrors),SA1117,SA1401,SA1134,CS0108,CS0618,CS1998,CS8524,CS9042,IDE0060,SA1649,CS0419,CS1573,CS1574</WarningsNotAsErrors>
-=======
       [CS0419] ambiguous reference
       [CS1573] param tag for all parameters
       [CS1574] unresolveable cref
     -->
-    <WarningsNotAsErrors>$(WarningsNotAsErrors),SA1117,SA1401,SA1134,CS0108,CS0618,CS9042,CS1998,CS8524,IDE0060,SA1649,CS0419,CS1573,CS1574</WarningsNotAsErrors>
->>>>>>> e6791246
+      <WarningsNotAsErrors>$(WarningsNotAsErrors),SA1117,SA1401,SA1134,CS0108,CS0618,CS1998,CS8524,CS9042,IDE0060,SA1649,CS0419,CS1573,CS1574</WarningsNotAsErrors>
   </PropertyGroup>
 
   <ItemGroup>
